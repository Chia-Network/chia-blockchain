# chia-blockchain
Python 3.7 is used for this project. Make sure your default python version is >=3.7 by typing python3. 

You will need to enable [UPnP](https://www.homenethowto.com/ports-and-nat/upnp-automatic-port-forward/) on your router or add a NAT (for IPv4 but not IPv6) and firewall rule to allow TCP port 8444 access to your peer. These methods tend to be router make/model specific.

<<<<<<< HEAD
### Install on Linux

#### Debian/Ubuntu
=======
For alpha testnet most should only install harvesters, farmers, plotter and full nodes. Building timelords and VDFs is for sophisticated users in most environments. Chia Network and additional volunteers are running sufficient time lords for testnet consensus.

## Install harvester, farmer, plotter, and full node

### Debian/Ubuntu
>>>>>>> d9bf22cb

```bash
sudo apt-get update
sudo apt-get install build-essential cmake python3-dev python3-venv libssl-dev libffi-dev --no-install-recommends

git clone https://github.com/Chia-Network/chia-blockchain.git
cd chia-blockchain

sh install.sh

# Install MongoDB Community Edition
# Instructions - https://docs.mongodb.com/manual/administration/install-on-linux/

# Run mongo database if not running system-wide
mongod --fork --dbpath ./db/ --logpath mongod.log

. .venv/bin/activate
```
### Amazon Linux 2

```bash
sudo yum update
sudo yum install gcc-c++ cmake3 wget git openssl openssl-devel
sudo yum install python3 python3-devel libffi-devel

# CMake - add a symlink for cmake3 - required by blspy
sudo ln -s /usr/bin/cmake3 /usr/local/bin/cmake

git clone https://github.com/Chia-Network/chia-blockchain.git
cd chia-blockchain

sh install.sh

# Install MongoDB Community Edition
# Instructions - https://docs.mongodb.com/manual/administration/install-on-linux/

<<<<<<< HEAD
sh install.sh

# Install MongoDB Community Edition
# Instructions - https://docs.mongodb.com/manual/administration/install-on-linux/

# Run mongo database
=======
# Run mongo database if not running system-wide
>>>>>>> d9bf22cb
mongod --fork --dbpath ./db/ --logpath mongod.log

. .venv/bin/activate
```
<<<<<<< HEAD
#### CentOS 7
=======
### CentOS 7
>>>>>>> d9bf22cb

```bash
sudo yum update
sudo yum install centos-release-scl-rh epel-release
<<<<<<< HEAD
sudo yum install devtoolset-8-toolchain
scl enable devtoolset-8 bash

sudo yum install wget git libsodium libsodium-devel cmake3 gmp gmp-devel
sudo yum install mpfr-devel openssl openssl-devel bzip2-devel libffi-devel
=======
sudo yum install devtoolset-8-toolchain cmake3 libffi-devel
sudo yum install wget git openssl openssl-devel
>>>>>>> d9bf22cb

# CMake - add a symlink for cmake3 - required by blspy
sudo ln -s /usr/bin/cmake3 /usr/local/bin/cmake

<<<<<<< HEAD
# Install Boost 1.72.0
wget https://dl.bintray.com/boostorg/release/1.72.0/source/boost_1_72_0.tar.gz
tar -zxvf boost_1_72_0.tar.gz
cd boost_1_72_0
./bootstrap.sh --prefix=/usr/local
sudo ./b2 install --prefix=/usr/local --with=all; cd ..
=======
scl enable devtoolset-8 bash
>>>>>>> d9bf22cb

# Install Python 3.7.5 (current rpm's are 3.6.x)
wget https://www.python.org/ftp/python/3.7.5/Python-3.7.5.tgz
tar -zxvf Python-3.7.5.tgz; cd Python-3.7.5
./configure --enable-optimizations; sudo make install; cd ..

<<<<<<< HEAD
# Install Flint2
git clone https://github.com/wbhart/flint2
cd flint2; ./configure; sudo make install; cd ..
export LD_LIBRARY_PATH=$LD_LIBRARY_PATH:/usr/local/lib

=======
>>>>>>> d9bf22cb
git clone https://github.com/Chia-Network/chia-blockchain.git
cd chia-blockchain

sh install.sh

# Install MongoDB Community Edition
# Instructions - https://docs.mongodb.com/manual/administration/install-on-linux/

# Run mongo database if not running system-wide
mongod --fork --dbpath ./db/ --logpath mongod.log

. .venv/bin/activate
```

### Windows (WSL + Ubuntu)
#### Install WSL + Ubuntu 18.04 LTS, upgrade to Ubuntu 19.x 

This will require multiple reboots. From an Administrator PowerShell
`Enable-WindowsOptionalFeature -Online -FeatureName Microsoft-Windows-Subsystem-Linux` 
and then 
`Enable-WindowsOptionalFeature -Online -FeatureName VirtualMachinePlatform`. 
Once that is complete, install Ubuntu 18.04 LTS from the Windows Store.
```bash
# Upgrade to 19.x
sudo nano /etc/update-manager/release-upgrades
# Change "Prompt=lts" to "Prompt=normal" save and exit

sudo apt-get -y update
sudo apt-get -y upgrade
sudo do-release-upgrade

sudo apt-get install -y build-essential cmake python3-dev python3-venv mongodb software-properties-common --no-install-recommends

git clone https://github.com/Chia-Network/chia-blockchain.git
cd chia-blockchain

sudo sh install.sh

# Run mongo database if not running system-wide
mongod --fork --dbpath ./db/ --logpath mongod.log

. .venv/bin/activate
```

<<<<<<< HEAD
### Install on MacOS
=======
#### Alternate method for Ubuntu 18.04 LTS
In `./install.sh`:
Change `python3` to `python3.7`
Each line that starts with `pip ...` becomes `python -m pip ...`

```bash
sudo apt-get -y update
sudo apt-get install -y build-essential cmake python3-dev python3-venv mongodb software-properties-common --no-install-recommends

# Install python3.7 with ppa
sudo add-apt-repository -y ppa:deadsnakes/ppa
sudo apt-get -y update
sudo apt-get install -y python3.7 python3.7-venv python3.7-dev

git clone https://github.com/Chia-Network/chia-blockchain.git
cd chia-blockchain

sudo sh install.sh

# Run mongo database if not running system-wide
mongod --fork --dbpath ./db/ --logpath mongod.log

. .venv/bin/activate
```

### MacOS
>>>>>>> d9bf22cb
Make sure [brew](https://brew.sh/) is available before starting the setup.
```bash
brew tap mongodb/brew
brew upgrade python
brew install cmake mongodb-community@4.2

git clone https://github.com/Chia-Network/chia-blockchain.git
cd chia-blockchain

sh install.sh

# Run mongo database if not running system-wide
mongod --fork --dbpath ./db/ --logpath mongod.log

. .venv/bin/activate
```

<<<<<<< HEAD
### Install on Windows (WSL + Ubuntu)
Install WSL + Ubuntu 18.04 LTS, then upgrade to Ubuntu 19.10 (Eoan Ermine).
Change install.sh -- each line that starts with `pip install` becomes `python -m pip install ...`.

```bash
sudo apt-get -y update
sudo apt-get install -y build-essential cmake python3-dev python3-venv mongodb software-properties-common --no-install-recommends
sudo sh install.sh
```

##### Alternate method for Ubuntu 18.04:
In `./install.sh`:
Change `python3` to `python3.7`
Each line that starts with `pip ...` becomes `python -m pip ...`

In `./lib/chiavdf/fast_vdf/install_child.sh`, remove the line `sudo apt install libboost-all-dev`

```bash
sudo apt-get -y update && sudo apt-get install -y build-essential cmake python3-dev python3-venv mongodb software-properties-common --no-install-recommends

# Install python3.7 with ppa
sudo add-apt-repository -y ppa:deadsnakes/ppa
sudo apt-get -y update
sudo apt-get install -y python3.7 python3.7-venv python3.7-dev

=======

## Install timelord
Note: this step is needed only if you intend to run a timelord or a local simulation.
These assume you've already successfully installed harvester, farmer, plotting, and full node above.
### Ubuntu/Debian
```bash
cd chia-blockchain

sh install_timelord.sh
```
### Amazon Linux 2 and CentOS 7
```bash
#Only for Amazon Linux 2
sudo amazon-linux-extras install epel

sudo yum install gmp-devel mpfr-devel

# Install Boost 1.72.0
wget https://dl.bintray.com/boostorg/release/1.72.0/source/boost_1_72_0.tar.gz
tar -zxvf boost_1_72_0.tar.gz
cd boost_1_72_0
./bootstrap.sh --prefix=/usr/local
sudo ./b2 install --prefix=/usr/local --with=all; cd ..

# Install Flint2
git clone https://github.com/wbhart/flint2
cd flint2; ./configure; sudo make install; cd ..
export LD_LIBRARY_PATH=$LD_LIBRARY_PATH:/usr/local/lib

cd chia-blockchain

sh install_timelord.sh
```

### Windows (WSL + Ubuntu)
#### Install WSL + Ubuntu upgraded to 19.x
```bash
cd chia-blockchain

sh install_timelord.sh
```
#### Alternate method for Ubuntu 18.04
```bash
>>>>>>> d9bf22cb
# Install boost 1.70 with ppa
sudo add-apt-repository -y ppa:mhier/libboost-latest
sudo apt-get update
sudo apt-get install libboost1.70 libboost1.70-dev
<<<<<<< HEAD

sudo sh install.sh
```

### Install timelord on Linux
Note: this step is needed only if you intend to run a timelord or a local
simulation.
```bash
sh install_timelord.sh
```

### Generate keys
=======
```

### MacOS
```bash
brew install boost gmp mpir mpfr

cd chia-blockchain

git clone https://github.com/wbhart/flint2

sh install_timelord.sh
```

## Generate keys
>>>>>>> d9bf22cb
First, create some keys by running the following script:
```bash
python -m scripts.regenerate_keys
```

## Run a full node
To run a full node on port 8002, and connect to the testnet, run the following command.
This wil also start an ssh server in port 8222 for the UI, which you can connect to
to see the state of the node.
```bash
python -m src.server.start_full_node "127.0.0.1" 8444 -id 1 -u 8222 &
ssh -p 8222 localhost
```

## Run a farmer + full node
Farmers are entities in the network who use their hard drive space to try to create
blocks (like Bitcoin's miners), and earn block rewards. First, you must generate some hard drive plots, which
can take a long time depending on the size of the plots (the k variable). Then, run the farmer + full node with
the following script. A full node is also started, which you can ssh into to view the node UI (previous ssh command).
```bash
python -m scripts.create_plots -k 20 -n 10
sh ./scripts/run_farming.sh
```

## Run a timelord + full node
Timelords execute sequential verifiable delay functions (proofs of time), that get added to
blocks to make them valid. This requires fast CPUs and a lot of memory as well as completing
both install steps above.
```bash
sh ./scripts/run_timelord.sh
```

## Tips
When running the servers on Mac OS, allow the application to accept incoming connections.

Ubuntu 19.xx, Amazon Linux 2, and CentOS 7.7 or newer are the easiest linux install environments currently.

UPnP is enabled by default, to open the port for incoming connections. If this causes issues,
you can disable it in the configuration. Some routers may require port forwarding, or enabling
UPnP in the router configuration.

Due to the nature of proof of space lookups by the harvester you should limit the number of plots
on a physical drive to 50 or less. This limit should significantly increase before beta.

You can also run the simulation, which runs all servers and multiple full nodes, locally, at once.
If you want to run the simulation, change the introducer ip in ./config/config.yaml so that the 
full node points to the local introducer (127.0.0.1:8445).

Note the the simulation is local only and requires installation of timelords and VDFs.

The introducer will only know the local ips of the full nodes, so it cannot broadcast the correct
ips to external peers.

```bash
sh ./scripts/run_all_simulation.sh
```

### Run tests and linting
The first time the tests are run, BlockTools will create and persist many plots. These are used for creating
proofs of space during testing. The next time tests are run, this won't be necessary.
Make sure to run mongo before running the tests.
```bash
mongod --dbpath ./db/ &
black src tests && flake8 src && mypy src tests
py.test tests -s -v
```


### Configure VS code
1. Install Python extension
2. Set the environment to ./.venv/bin/python
3. Install mypy plugin
4. Preferences > Settings > Python > Linting > flake8 enabled
5. Preferences > Settings > Python > Linting > mypy enabled
7. Preferences > Settings > Formatting > Python > Provider > black
6. Preferences > Settings > mypy > Targets: set to ./src and ./tests<|MERGE_RESOLUTION|>--- conflicted
+++ resolved
@@ -1,19 +1,13 @@
 # chia-blockchain
-Python 3.7 is used for this project. Make sure your default python version is >=3.7 by typing python3. 
+Python 3.7 is used for this project. Make sure your default python version is >=3.7 by typing python3.
 
 You will need to enable [UPnP](https://www.homenethowto.com/ports-and-nat/upnp-automatic-port-forward/) on your router or add a NAT (for IPv4 but not IPv6) and firewall rule to allow TCP port 8444 access to your peer. These methods tend to be router make/model specific.
 
-<<<<<<< HEAD
-### Install on Linux
-
-#### Debian/Ubuntu
-=======
 For alpha testnet most should only install harvesters, farmers, plotter and full nodes. Building timelords and VDFs is for sophisticated users in most environments. Chia Network and additional volunteers are running sufficient time lords for testnet consensus.
 
 ## Install harvester, farmer, plotter, and full node
 
 ### Debian/Ubuntu
->>>>>>> d9bf22cb
 
 ```bash
 sudo apt-get update
@@ -50,214 +44,145 @@
 # Install MongoDB Community Edition
 # Instructions - https://docs.mongodb.com/manual/administration/install-on-linux/
 
-<<<<<<< HEAD
+# Run mongo database if not running system-wide
+mongod --fork --dbpath ./db/ --logpath mongod.log
+
+. .venv/bin/activate
+```
+### CentOS 7
+
+```bash
+sudo yum update
+sudo yum install centos-release-scl-rh epel-release
+sudo yum install devtoolset-8-toolchain cmake3 libffi-devel
+sudo yum install wget git openssl openssl-devel
+
+# CMake - add a symlink for cmake3 - required by blspy
+sudo ln -s /usr/bin/cmake3 /usr/local/bin/cmake
+
+scl enable devtoolset-8 bash
+
+# Install Python 3.7.5 (current rpm's are 3.6.x)
+wget https://www.python.org/ftp/python/3.7.5/Python-3.7.5.tgz
+tar -zxvf Python-3.7.5.tgz; cd Python-3.7.5
+./configure --enable-optimizations; sudo make install; cd ..
+
+git clone https://github.com/Chia-Network/chia-blockchain.git
+cd chia-blockchain
+
 sh install.sh
 
 # Install MongoDB Community Edition
 # Instructions - https://docs.mongodb.com/manual/administration/install-on-linux/
 
-# Run mongo database
-=======
-# Run mongo database if not running system-wide
->>>>>>> d9bf22cb
-mongod --fork --dbpath ./db/ --logpath mongod.log
-
-. .venv/bin/activate
-```
-<<<<<<< HEAD
-#### CentOS 7
-=======
-### CentOS 7
->>>>>>> d9bf22cb
-
-```bash
-sudo yum update
-sudo yum install centos-release-scl-rh epel-release
-<<<<<<< HEAD
-sudo yum install devtoolset-8-toolchain
-scl enable devtoolset-8 bash
-
-sudo yum install wget git libsodium libsodium-devel cmake3 gmp gmp-devel
-sudo yum install mpfr-devel openssl openssl-devel bzip2-devel libffi-devel
-=======
-sudo yum install devtoolset-8-toolchain cmake3 libffi-devel
-sudo yum install wget git openssl openssl-devel
->>>>>>> d9bf22cb
-
-# CMake - add a symlink for cmake3 - required by blspy
-sudo ln -s /usr/bin/cmake3 /usr/local/bin/cmake
-
-<<<<<<< HEAD
+# Run mongo database if not running system-wide
+mongod --fork --dbpath ./db/ --logpath mongod.log
+
+. .venv/bin/activate
+```
+
+### Windows (WSL + Ubuntu)
+#### Install WSL + Ubuntu 18.04 LTS, upgrade to Ubuntu 19.x
+
+This will require multiple reboots. From an Administrator PowerShell
+`Enable-WindowsOptionalFeature -Online -FeatureName Microsoft-Windows-Subsystem-Linux`
+and then
+`Enable-WindowsOptionalFeature -Online -FeatureName VirtualMachinePlatform`.
+Once that is complete, install Ubuntu 18.04 LTS from the Windows Store.
+```bash
+# Upgrade to 19.x
+sudo nano /etc/update-manager/release-upgrades
+# Change "Prompt=lts" to "Prompt=normal" save and exit
+
+sudo apt-get -y update
+sudo apt-get -y upgrade
+sudo do-release-upgrade
+
+sudo apt-get install -y build-essential cmake python3-dev python3-venv mongodb software-properties-common --no-install-recommends
+
+git clone https://github.com/Chia-Network/chia-blockchain.git
+cd chia-blockchain
+
+sudo sh install.sh
+
+# Run mongo database if not running system-wide
+mongod --fork --dbpath ./db/ --logpath mongod.log
+
+. .venv/bin/activate
+```
+
+#### Alternate method for Ubuntu 18.04 LTS
+In `./install.sh`:
+Change `python3` to `python3.7`
+Each line that starts with `pip ...` becomes `python -m pip ...`
+
+```bash
+sudo apt-get -y update
+sudo apt-get install -y build-essential cmake python3-dev python3-venv mongodb software-properties-common --no-install-recommends
+
+# Install python3.7 with ppa
+sudo add-apt-repository -y ppa:deadsnakes/ppa
+sudo apt-get -y update
+sudo apt-get install -y python3.7 python3.7-venv python3.7-dev
+
+git clone https://github.com/Chia-Network/chia-blockchain.git
+cd chia-blockchain
+
+sudo sh install.sh
+
+# Run mongo database if not running system-wide
+mongod --fork --dbpath ./db/ --logpath mongod.log
+
+. .venv/bin/activate
+```
+
+### MacOS
+Make sure [brew](https://brew.sh/) is available before starting the setup.
+```bash
+brew tap mongodb/brew
+brew upgrade python
+brew install cmake mongodb-community@4.2
+
+git clone https://github.com/Chia-Network/chia-blockchain.git
+cd chia-blockchain
+
+sh install.sh
+
+# Run mongo database if not running system-wide
+mongod --fork --dbpath ./db/ --logpath mongod.log
+
+. .venv/bin/activate
+```
+
+
+## Install timelord
+Note: this step is needed only if you intend to run a timelord or a local simulation.
+These assume you've already successfully installed harvester, farmer, plotting, and full node above.
+### Ubuntu/Debian
+```bash
+cd chia-blockchain
+
+sh install_timelord.sh
+```
+### Amazon Linux 2 and CentOS 7
+```bash
+#Only for Amazon Linux 2
+sudo amazon-linux-extras install epel
+
+sudo yum install gmp-devel mpfr-devel
+
 # Install Boost 1.72.0
 wget https://dl.bintray.com/boostorg/release/1.72.0/source/boost_1_72_0.tar.gz
 tar -zxvf boost_1_72_0.tar.gz
 cd boost_1_72_0
 ./bootstrap.sh --prefix=/usr/local
 sudo ./b2 install --prefix=/usr/local --with=all; cd ..
-=======
-scl enable devtoolset-8 bash
->>>>>>> d9bf22cb
-
-# Install Python 3.7.5 (current rpm's are 3.6.x)
-wget https://www.python.org/ftp/python/3.7.5/Python-3.7.5.tgz
-tar -zxvf Python-3.7.5.tgz; cd Python-3.7.5
-./configure --enable-optimizations; sudo make install; cd ..
-
-<<<<<<< HEAD
+
 # Install Flint2
 git clone https://github.com/wbhart/flint2
 cd flint2; ./configure; sudo make install; cd ..
 export LD_LIBRARY_PATH=$LD_LIBRARY_PATH:/usr/local/lib
 
-=======
->>>>>>> d9bf22cb
-git clone https://github.com/Chia-Network/chia-blockchain.git
-cd chia-blockchain
-
-sh install.sh
-
-# Install MongoDB Community Edition
-# Instructions - https://docs.mongodb.com/manual/administration/install-on-linux/
-
-# Run mongo database if not running system-wide
-mongod --fork --dbpath ./db/ --logpath mongod.log
-
-. .venv/bin/activate
-```
-
-### Windows (WSL + Ubuntu)
-#### Install WSL + Ubuntu 18.04 LTS, upgrade to Ubuntu 19.x 
-
-This will require multiple reboots. From an Administrator PowerShell
-`Enable-WindowsOptionalFeature -Online -FeatureName Microsoft-Windows-Subsystem-Linux` 
-and then 
-`Enable-WindowsOptionalFeature -Online -FeatureName VirtualMachinePlatform`. 
-Once that is complete, install Ubuntu 18.04 LTS from the Windows Store.
-```bash
-# Upgrade to 19.x
-sudo nano /etc/update-manager/release-upgrades
-# Change "Prompt=lts" to "Prompt=normal" save and exit
-
-sudo apt-get -y update
-sudo apt-get -y upgrade
-sudo do-release-upgrade
-
-sudo apt-get install -y build-essential cmake python3-dev python3-venv mongodb software-properties-common --no-install-recommends
-
-git clone https://github.com/Chia-Network/chia-blockchain.git
-cd chia-blockchain
-
-sudo sh install.sh
-
-# Run mongo database if not running system-wide
-mongod --fork --dbpath ./db/ --logpath mongod.log
-
-. .venv/bin/activate
-```
-
-<<<<<<< HEAD
-### Install on MacOS
-=======
-#### Alternate method for Ubuntu 18.04 LTS
-In `./install.sh`:
-Change `python3` to `python3.7`
-Each line that starts with `pip ...` becomes `python -m pip ...`
-
-```bash
-sudo apt-get -y update
-sudo apt-get install -y build-essential cmake python3-dev python3-venv mongodb software-properties-common --no-install-recommends
-
-# Install python3.7 with ppa
-sudo add-apt-repository -y ppa:deadsnakes/ppa
-sudo apt-get -y update
-sudo apt-get install -y python3.7 python3.7-venv python3.7-dev
-
-git clone https://github.com/Chia-Network/chia-blockchain.git
-cd chia-blockchain
-
-sudo sh install.sh
-
-# Run mongo database if not running system-wide
-mongod --fork --dbpath ./db/ --logpath mongod.log
-
-. .venv/bin/activate
-```
-
-### MacOS
->>>>>>> d9bf22cb
-Make sure [brew](https://brew.sh/) is available before starting the setup.
-```bash
-brew tap mongodb/brew
-brew upgrade python
-brew install cmake mongodb-community@4.2
-
-git clone https://github.com/Chia-Network/chia-blockchain.git
-cd chia-blockchain
-
-sh install.sh
-
-# Run mongo database if not running system-wide
-mongod --fork --dbpath ./db/ --logpath mongod.log
-
-. .venv/bin/activate
-```
-
-<<<<<<< HEAD
-### Install on Windows (WSL + Ubuntu)
-Install WSL + Ubuntu 18.04 LTS, then upgrade to Ubuntu 19.10 (Eoan Ermine).
-Change install.sh -- each line that starts with `pip install` becomes `python -m pip install ...`.
-
-```bash
-sudo apt-get -y update
-sudo apt-get install -y build-essential cmake python3-dev python3-venv mongodb software-properties-common --no-install-recommends
-sudo sh install.sh
-```
-
-##### Alternate method for Ubuntu 18.04:
-In `./install.sh`:
-Change `python3` to `python3.7`
-Each line that starts with `pip ...` becomes `python -m pip ...`
-
-In `./lib/chiavdf/fast_vdf/install_child.sh`, remove the line `sudo apt install libboost-all-dev`
-
-```bash
-sudo apt-get -y update && sudo apt-get install -y build-essential cmake python3-dev python3-venv mongodb software-properties-common --no-install-recommends
-
-# Install python3.7 with ppa
-sudo add-apt-repository -y ppa:deadsnakes/ppa
-sudo apt-get -y update
-sudo apt-get install -y python3.7 python3.7-venv python3.7-dev
-
-=======
-
-## Install timelord
-Note: this step is needed only if you intend to run a timelord or a local simulation.
-These assume you've already successfully installed harvester, farmer, plotting, and full node above.
-### Ubuntu/Debian
-```bash
-cd chia-blockchain
-
-sh install_timelord.sh
-```
-### Amazon Linux 2 and CentOS 7
-```bash
-#Only for Amazon Linux 2
-sudo amazon-linux-extras install epel
-
-sudo yum install gmp-devel mpfr-devel
-
-# Install Boost 1.72.0
-wget https://dl.bintray.com/boostorg/release/1.72.0/source/boost_1_72_0.tar.gz
-tar -zxvf boost_1_72_0.tar.gz
-cd boost_1_72_0
-./bootstrap.sh --prefix=/usr/local
-sudo ./b2 install --prefix=/usr/local --with=all; cd ..
-
-# Install Flint2
-git clone https://github.com/wbhart/flint2
-cd flint2; ./configure; sudo make install; cd ..
-export LD_LIBRARY_PATH=$LD_LIBRARY_PATH:/usr/local/lib
-
 cd chia-blockchain
 
 sh install_timelord.sh
@@ -272,25 +197,10 @@
 ```
 #### Alternate method for Ubuntu 18.04
 ```bash
->>>>>>> d9bf22cb
 # Install boost 1.70 with ppa
 sudo add-apt-repository -y ppa:mhier/libboost-latest
 sudo apt-get update
 sudo apt-get install libboost1.70 libboost1.70-dev
-<<<<<<< HEAD
-
-sudo sh install.sh
-```
-
-### Install timelord on Linux
-Note: this step is needed only if you intend to run a timelord or a local
-simulation.
-```bash
-sh install_timelord.sh
-```
-
-### Generate keys
-=======
 ```
 
 ### MacOS
@@ -305,7 +215,6 @@
 ```
 
 ## Generate keys
->>>>>>> d9bf22cb
 First, create some keys by running the following script:
 ```bash
 python -m scripts.regenerate_keys
@@ -351,7 +260,7 @@
 on a physical drive to 50 or less. This limit should significantly increase before beta.
 
 You can also run the simulation, which runs all servers and multiple full nodes, locally, at once.
-If you want to run the simulation, change the introducer ip in ./config/config.yaml so that the 
+If you want to run the simulation, change the introducer ip in ./config/config.yaml so that the
 full node points to the local introducer (127.0.0.1:8445).
 
 Note the the simulation is local only and requires installation of timelords and VDFs.
