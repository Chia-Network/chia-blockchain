--- conflicted
+++ resolved
@@ -13,10 +13,7 @@
 import FullNode from '../fullNode/FullNode';
 import Plot from '../plot/Plot';
 import Farm from '../farm/Farm';
-<<<<<<< HEAD
-=======
 import Block from '../block/Block';
->>>>>>> 861deb6d
 import DashboardSideBar from './DashboardSideBar';
 import { DashboardTitleTarget } from './DashboardTitle';
 import TradeManager from '../trading/TradeManager';
@@ -85,12 +82,9 @@
           <Route path={`${path}`} exact>
             <FullNode />
           </Route>
-<<<<<<< HEAD
-=======
           <Route path={`${path}/block/:headerHash`} exact>
             <Block />
           </Route>
->>>>>>> 861deb6d
           <Route path={`${path}/wallets`}>
             <Wallets />
           </Route>
