<<<<<<< HEAD
import React, { useState, useEffect } from 'react';
import { Trans } from '@lingui/macro';
import { FormatBytes, Flex, Card, Loading } from '@chia/core';
import Grid from '@material-ui/core/Grid';
import { makeStyles } from '@material-ui/core/styles';
import { useSelector, useDispatch } from 'react-redux';
import Typography from '@material-ui/core/Typography';
import Box from '@material-ui/core/Box';
import { Tooltip } from '@material-ui/core';
import Button from '@material-ui/core/Button';
import TextField from '@material-ui/core/TextField';
import HelpIcon from '@material-ui/icons/Help';
import { unix_to_short_date } from '../../util/utils';
import FullNodeConnections from './FullNodeConnections';
import Block from '../block/Block';
import {
  closeConnection,
  openConnection,
  getSubBlock,
  getSubBlockRecord,
  getSubBlockRecords,
} from '../../modules/fullnodeMessages';
import LayoutMain from '../layout/LayoutMain';
=======
import React, { useState } from 'react';
import { Trans } from '@lingui/macro';
import { FormatBytes, Flex, Card, Loading, Table } from '@chia/core';
import { Status } from '@chia/icons';
import { useRouteMatch, useHistory } from 'react-router-dom';
import { useSelector, useDispatch } from 'react-redux';
import { Box, Button, Grid, TextField, Tooltip, Typography } from '@material-ui/core';
import HelpIcon from '@material-ui/icons/Help';
import { unix_to_short_date } from '../../util/utils';
import FullNodeConnections from './FullNodeConnections';
import {
  closeConnection,
  openConnection,
} from '../../modules/fullnodeMessages';
import LayoutMain from '../layout/LayoutMain';
import StateColor from '../../constants/StateColor';
>>>>>>> 861deb6d

/* global BigInt */

const cols = [
  {
    minWidth: '200px',
    field(row) {
      const {
        isFinished = false,
        header_hash,
        foliage_sub_block: {
          foliage_block_hash,
        },
      } = row;

      const value = isFinished
        ? header_hash
        : <span>{foliage_block_hash}</span>;

      const color = isFinished
        ? StateColor.SUCCESS
        : StateColor.WARNING;

      const tooltip = isFinished
        ? <Trans id="BlocksCard.finished">Finished</Trans>
        : <Trans id="BlocksCard.inProgress">In Progress</Trans>;

      return (
        <Flex gap={1} alignItems="center">
          <Tooltip title={<span>{tooltip}</span>}>
            <Status color={color} />
          </Tooltip>
          <span>{value}</span>
        </Flex>
      )
    },
    title: <Trans id="BlocksCard.headerHash">Header Hash</Trans>,
  },/*
  {
    width: '120px',
    field: 'foliage_sub_block.height',
    title: <Trans id="BlocksCard.sbHeight">SB Height</Trans>,
  },*/
  {
    width: '120px',
    field: 'foliage_block.height',
    title: <Trans id="BlocksCard.height">Height</Trans>,
  },
  {
    width: '180px',
    field(row) {
      const {
        foliage_block: {
          timestamp,
        },
      } = row;
      return unix_to_short_date(Number.parseInt(timestamp));
    },
    title: <Trans id="BlocksCard.timeCreated">Time Created</Trans>,
  },
  {
    width: '130px',
    field(row) {
      const {
        isFinished = false,
      } = row;

      return isFinished
        ? <Trans id="BlocksCard.finished">Finished</Trans>
        : <Trans id="BlocksCard.unfinished">Unfinished</Trans>;
    },
    title: (
      <Trans id="BlocksCard.state">
        State
      </Trans>
    ),
  },
];

const getStatusItems = (state, connected) => {
  const status_items = [];
  if (state.sync && state.sync.sync_mode) {
    const progress = state.sync.sync_progress_sub_height;
    const tip = state.sync.sync_tip_sub_height;
    const item = {
      label: <Trans id="StatusItem.status">Status</Trans>,
      value: (
        <Trans id="StatusItem.statusValue">
          Syncing {progress}/{tip}
        </Trans>
      ),
      colour: 'orange',
      tooltip: (
        <Trans id="StatusItem.statusTooltip">
          The node is syncing, which means it is downloading blocks from other
          nodes, to reach the latest block in the chain
        </Trans>
      ),
    };
    status_items.push(item);
  } else if (!state.sync.synced){
<<<<<<< HEAD
    debugger
=======
>>>>>>> 861deb6d
    const item = {
      label: <Trans id="StatusItem.status">Status</Trans>,
      value: (
        <Trans id="StatusItem.statusNotSynced">
          Not Synced
        </Trans>
      ),
      colour: 'red',
      tooltip: (
<<<<<<< HEAD
        <Trans id="StatusItem.statusTooltip">
          The node is not synced and currently not syncing
=======
        <Trans id="StatusItem.statusNotSyncedTooltip">
          The node is not synced
>>>>>>> 861deb6d
        </Trans>
      ),
    };
    status_items.push(item);
  } else {
    const item = {
      label: <Trans id="StatusItem.status">Status</Trans>,
      value: <Trans id="StatusItem.statusSynced">Synced</Trans>,
      colour: '#3AAC59',
      tooltip: (
        <Trans id="StatusItem.statusSyncedTooltip">
          This node is fully caught up and validating the network
        </Trans>
      ),
    };
    status_items.push(item);
  }

  if (connected) {
    status_items.push({
      label: <Trans id="StatusItem.connectionStatus">Connection Status</Trans>,
      value: connected ? (
        <Trans id="StatusItem.connectionStatusConnected">Connected</Trans>
      ) : (
        <Trans id="StatusItem.connectionStatusNotConnected">
          Not connected
        </Trans>
      ),
      colour: connected ? '#3AAC59' : 'red',
    });
  } else {
    const item = {
      label: <Trans id="StatusItem.status">Status</Trans>,
      value: <Trans id="StatusItem.statusNotConnected">Not connected</Trans>,
      colour: 'black',
    };
    status_items.push(item);
  }

<<<<<<< HEAD


=======
>>>>>>> 861deb6d
  const peakHeight = state.peak?.foliage_block?.height ?? 0;
  status_items.push({
    label: <Trans id="StatusItem.peakHeight">Peak Height</Trans>,
    value: peakHeight,
  });

  const peakSubBlockHeight = state.peak?.reward_chain_sub_block?.sub_block_height ?? 0;
  status_items.push({
    label: <Trans id="StatusItem.peakSubBlockHeight">Peak Sub-block Height</Trans>,
    value: peakSubBlockHeight,
  });

  const peakTimestamp = state.peak?.foliage_block?.timestamp;
  status_items.push({
    label: <Trans id="StatusItem.peakTime">Peak Time</Trans>,
    value: peakTimestamp
      ? unix_to_short_date(Number.parseInt(peakTimestamp))
      : '',
    tooltip: (
      <Trans id="StatusItem.peakTimeTooltip">
<<<<<<< HEAD
        This is the time of the latest common ancestor, which is a block
        ancestor of all tip blocks. Note that the full node keeps track of up
        to three tips at each height.
=======
        This is the time of the latest peak sub block.
>>>>>>> 861deb6d
      </Trans>
    ),
  });

  const { difficulty } = state;
  const diff_item = {
    label: <Trans id="StatusItem.difficulty">Difficulty</Trans>,
    value: difficulty,
  };
  status_items.push(diff_item);

  const { sub_slot_iters } = state;
  status_items.push({
<<<<<<< HEAD
    label: (
      <Trans id="StatusItem.subSlotIters">VDF Sub Slot Iterations</Trans>
    ),
    value: sub_slot_iters,
  });

  const totalIters = state.peak?.total_iters ?? 0;
  status_items.push({
    label: (
      <Trans id="StatusItem.totalIterations">Total Iterations</Trans>
    ),
=======
    label: (
      <Trans id="StatusItem.subSlotIters">VDF Sub Slot Iterations</Trans>
    ),
    value: sub_slot_iters,
  });

  const totalIters = state.peak?.reward_chain_sub_block?.total_iters ?? 0;
  status_items.push({
    label: (
      <Trans id="StatusItem.totalIterations">Total Iterations</Trans>
    ),
>>>>>>> 861deb6d
    value: totalIters,
    tooltip: (
      <Trans id="StatusItem.totalIterationsTooltip">
        Total iterations since the start of the blockchain
      </Trans>
    ),
  });

  const space_item = {
    label: (
      <Trans id="StatusItem.estimatedNetworkSpace">
        Estimated network space
      </Trans>
    ),
    value: <FormatBytes value={state.space} precision={3} />,
    tooltip: (
      <Trans id="StatusItem.estimatedNetworkSpaceTooltip">
        Estimated sum of all the plotted disk space of all farmers in the
        network
      </Trans>
    ),
  };
  status_items.push(space_item);

  return status_items;
};

const StatusCell = (props) => {
  const { item } = props;
  const { label } = item;
  const { value } = item;
  const { tooltip } = item;
  const { colour } = item;
  return (
<<<<<<< HEAD
    <Grid item xs={12} sm={6}>
=======
    <Grid item xs={12} md={6}>
>>>>>>> 861deb6d
      <Flex mb={-2} alignItems="center">
        <Flex flexGrow={1} gap={1} alignItems="center">
          <Typography variant="subtitle1">{label}</Typography>
          {tooltip && (
            <Tooltip title={tooltip}>
              <HelpIcon style={{ color: '#c8c8c8', fontSize: 12 }} />
            </Tooltip>
          )}
        </Flex>
        <Typography variant="subtitle1">
          <span style={colour ? { color: colour } : {}}>{value}</span>
        </Typography>
      </Flex>
    </Grid>
  );
};

const FullNodeStatus = (props) => {
  const blockchain_state = useSelector(
    (state) => state.full_node_state.blockchain_state,
  );
  const connected = useSelector(
    (state) => state.daemon_state.full_node_connected,
  );
  const statusItems = blockchain_state && getStatusItems(blockchain_state, connected);

  return (
    <Card
      title={<Trans id="FullNodeStatus.title">Full Node Status</Trans>}
    >
      {statusItems ? (
        <Grid spacing={4} container>
          {statusItems.map((item) => (
            <StatusCell item={item} key={item.label.props.id} />
          ))}
        </Grid>
      ) : (
        <Flex justifyContent="center">
          <Loading />
        </Flex>
      )}
    </Card>
  );
};

const BlocksCard = () => {
<<<<<<< HEAD
  const latestBlocks = useSelector((state) => state.full_node_state.latest_blocks);
  const unfinishedSubBlockHeaders = useSelector((state) => state.full_node_state.unfinished_sub_block_headers);

  async function getLatestRecords() {
    if (latestHeaderHash) {
      const records = await dispatch(getSubBlockRecords(latestHeaderHash, 10));
      setLatestRecords(records);
    }
  }

  function clickedBlock(height, header_hash, prev_header_hash) {
    return () => {
      dispatch(getSubBlock(header_hash));
      if (height > 0) {
        dispatch(getSubBlockRecord(prev_header_hash));
      }
    };
=======
  const { url } = useRouteMatch();
  const history = useHistory();
  const latestBlocks = useSelector((state) => state.full_node_state.latest_blocks ?? []);
  const unfinishedSubBlockHeaders = useSelector((state) => state.full_node_state.unfinished_sub_block_headers ?? []);

  const rows = [
    ...unfinishedSubBlockHeaders,
    ...latestBlocks.map(row => ({
      ...row,
      isFinished: true,
    })),
  ];

  function handleRowClick(event, row) {
    const { isFinished, header_hash } = row;

    if (isFinished && header_hash) {
      history.push(`${url}/block/${header_hash}`);
    }
>>>>>>> 861deb6d
  }

  return (
    <Card
      title={<Trans id="BlocksCard.title">Blocks</Trans>}
    >
<<<<<<< HEAD
      {latestBlocks ? (
        <>
          <Box
            className={classes.block_header}
            display="flex"
            key="header"
            style={{ minWidth: '100%' }}
          >
            <Box className={classes.left_block_cell}>
              <Trans id="BlocksCard.headerHash">Header Hash</Trans>
            </Box>
            <Box className={classes.center_block_cell_small}>
              <Trans id="BlocksCard.height">Height</Trans>
            </Box>
            <Box flexGrow={1} className={classes.center_block_cell}>
              <Trans id="BlocksCard.timeCreated">Time Created</Trans>
            </Box>
            <Box className={classes.right_block_cell}>
              <Trans id="BlocksCard.expectedFinishTime">
                Expected finish time
              </Trans>
            </Box>
          </Box>

          {latestBlocks.map((record) => {
            const isFinished = true; //record.finished_reward_slot_hashes && !!record.finished_reward_slot_hashes.length;
            const {
              foliage_block: {
                height,
                timestamp,
                header_hash = 'mocked-hash',
                prev_block_hash,
              }
            } = record;

            return (
              <Box
                className={
                  isFinished
                    ? classes.block_row
                    : classes.block_row_unfinished
                }
                onClick={
                  isFinished
                    ? clickedBlock(
                        height,
                        header_hash,
                        prev_block_hash,
                      )
                    : () => {}
                }
                display="flex"
                key={header_hash}
                style={{ minWidth: '100%' }}
              >
                <Box className={classes.left_block_cell}>
                  {`${header_hash.slice(0, 12)}...`}
                  {isFinished ? '' : ' (unfinished)'}
                </Box>
                <Box className={classes.center_block_cell_small}>
                  {height}
                </Box>
                <Box flexGrow={1} className={classes.center_block_cell}>
                  {unix_to_short_date(Number.parseInt(timestamp))}
                </Box>
                <Box className={classes.right_block_cell}>
                  {isFinished
                    ? 'finished'
                    : unix_to_short_date(Number.parseInt(timestamp))}
                </Box>
              </Box>
            );
          })}
        </>
=======
      {!!rows.length ? (
        <Table
          cols={cols}
          rows={rows}
          onRowClick={handleRowClick}
        />
>>>>>>> 861deb6d
      ) : (
        <Flex justifyContent="center">
          <Loading />
        </Flex>
      )}
<<<<<<< HEAD

=======
>>>>>>> 861deb6d
    </Card>
  );
};

<<<<<<< HEAD
const SearchBlock = (props) => {
  const dispatch = useDispatch();
  const [searchHash, setSearchHash] = React.useState('');
  const handleChangeSearchHash = (event) => {
=======
function SearchBlock() {
  const history = useHistory();
  const [searchHash, setSearchHash] = useState('');

  function handleChangeSearchHash(event) {
>>>>>>> 861deb6d
    setSearchHash(event.target.value);
  }

  function handleSearch() {
    history.push(`/dashboard/block/${searchHash}`);
    setSearchHash('');
  }

  return (
    <Card
      title={<Trans id="SearchBlock.title">Search block by header hash</Trans>}
    >
      <Flex alignItems="stretch">
        <Box flexGrow={1}>
          <TextField
            fullWidth
            label={<Trans id="SearchBlock.blockHash">Block hash</Trans>}
            value={searchHash}
            onChange={handleChangeSearchHash}
            variant="outlined"
          />
        </Box>
        <Button
<<<<<<< HEAD
          onClick={clickSearch}
=======
          onClick={handleSearch}
>>>>>>> 861deb6d
          variant="contained"
          disableElevation
        >
          <Trans id="SearchBlock.search">Search</Trans>
        </Button>
      </Flex>
    </Card>
  );
}

export default function FullNode() {
  const dispatch = useDispatch();

  const connections = useSelector((state) => state.full_node_state.connections);
  const connectionError = useSelector(
    (state) => state.full_node_state.open_connection_error,
  );

  const openConnectionCallback = (host, port) => {
    dispatch(openConnection(host, port));
  };
  const closeConnectionCallback = (node_id) => {
    dispatch(closeConnection(node_id));
  };

  return (
    <LayoutMain
      title={<Trans id="FullNode.title">Full Node</Trans>}
    >
      <Flex flexDirection="column" gap={3}>
<<<<<<< HEAD
        {block != null ? (
          <Block block={block} prevHeader={header} />
        ) : (
          <>
            <FullNodeStatus />
            <BlocksCard />
            <FullNodeConnections
              connections={connections}
              connectionError={connectionError}
              openConnection={openConnectionCallback}
              closeConnection={closeConnectionCallback}
            />
            <SearchBlock />
          </>
        )}
=======
        <FullNodeStatus />
        <BlocksCard />
        <FullNodeConnections
          connections={connections}
          connectionError={connectionError}
          openConnection={openConnectionCallback}
          closeConnection={closeConnectionCallback}
        />
        <SearchBlock />
>>>>>>> 861deb6d
      </Flex>
    </LayoutMain>
  );
}<|MERGE_RESOLUTION|>--- conflicted
+++ resolved
@@ -1,28 +1,3 @@
-<<<<<<< HEAD
-import React, { useState, useEffect } from 'react';
-import { Trans } from '@lingui/macro';
-import { FormatBytes, Flex, Card, Loading } from '@chia/core';
-import Grid from '@material-ui/core/Grid';
-import { makeStyles } from '@material-ui/core/styles';
-import { useSelector, useDispatch } from 'react-redux';
-import Typography from '@material-ui/core/Typography';
-import Box from '@material-ui/core/Box';
-import { Tooltip } from '@material-ui/core';
-import Button from '@material-ui/core/Button';
-import TextField from '@material-ui/core/TextField';
-import HelpIcon from '@material-ui/icons/Help';
-import { unix_to_short_date } from '../../util/utils';
-import FullNodeConnections from './FullNodeConnections';
-import Block from '../block/Block';
-import {
-  closeConnection,
-  openConnection,
-  getSubBlock,
-  getSubBlockRecord,
-  getSubBlockRecords,
-} from '../../modules/fullnodeMessages';
-import LayoutMain from '../layout/LayoutMain';
-=======
 import React, { useState } from 'react';
 import { Trans } from '@lingui/macro';
 import { FormatBytes, Flex, Card, Loading, Table } from '@chia/core';
@@ -39,7 +14,6 @@
 } from '../../modules/fullnodeMessages';
 import LayoutMain from '../layout/LayoutMain';
 import StateColor from '../../constants/StateColor';
->>>>>>> 861deb6d
 
 /* global BigInt */
 
@@ -141,10 +115,6 @@
     };
     status_items.push(item);
   } else if (!state.sync.synced){
-<<<<<<< HEAD
-    debugger
-=======
->>>>>>> 861deb6d
     const item = {
       label: <Trans id="StatusItem.status">Status</Trans>,
       value: (
@@ -154,13 +124,8 @@
       ),
       colour: 'red',
       tooltip: (
-<<<<<<< HEAD
-        <Trans id="StatusItem.statusTooltip">
-          The node is not synced and currently not syncing
-=======
         <Trans id="StatusItem.statusNotSyncedTooltip">
           The node is not synced
->>>>>>> 861deb6d
         </Trans>
       ),
     };
@@ -200,11 +165,6 @@
     status_items.push(item);
   }
 
-<<<<<<< HEAD
-
-
-=======
->>>>>>> 861deb6d
   const peakHeight = state.peak?.foliage_block?.height ?? 0;
   status_items.push({
     label: <Trans id="StatusItem.peakHeight">Peak Height</Trans>,
@@ -225,13 +185,7 @@
       : '',
     tooltip: (
       <Trans id="StatusItem.peakTimeTooltip">
-<<<<<<< HEAD
-        This is the time of the latest common ancestor, which is a block
-        ancestor of all tip blocks. Note that the full node keeps track of up
-        to three tips at each height.
-=======
         This is the time of the latest peak sub block.
->>>>>>> 861deb6d
       </Trans>
     ),
   });
@@ -245,19 +199,6 @@
 
   const { sub_slot_iters } = state;
   status_items.push({
-<<<<<<< HEAD
-    label: (
-      <Trans id="StatusItem.subSlotIters">VDF Sub Slot Iterations</Trans>
-    ),
-    value: sub_slot_iters,
-  });
-
-  const totalIters = state.peak?.total_iters ?? 0;
-  status_items.push({
-    label: (
-      <Trans id="StatusItem.totalIterations">Total Iterations</Trans>
-    ),
-=======
     label: (
       <Trans id="StatusItem.subSlotIters">VDF Sub Slot Iterations</Trans>
     ),
@@ -269,7 +210,6 @@
     label: (
       <Trans id="StatusItem.totalIterations">Total Iterations</Trans>
     ),
->>>>>>> 861deb6d
     value: totalIters,
     tooltip: (
       <Trans id="StatusItem.totalIterationsTooltip">
@@ -304,11 +244,7 @@
   const { tooltip } = item;
   const { colour } = item;
   return (
-<<<<<<< HEAD
-    <Grid item xs={12} sm={6}>
-=======
     <Grid item xs={12} md={6}>
->>>>>>> 861deb6d
       <Flex mb={-2} alignItems="center">
         <Flex flexGrow={1} gap={1} alignItems="center">
           <Typography variant="subtitle1">{label}</Typography>
@@ -355,25 +291,6 @@
 };
 
 const BlocksCard = () => {
-<<<<<<< HEAD
-  const latestBlocks = useSelector((state) => state.full_node_state.latest_blocks);
-  const unfinishedSubBlockHeaders = useSelector((state) => state.full_node_state.unfinished_sub_block_headers);
-
-  async function getLatestRecords() {
-    if (latestHeaderHash) {
-      const records = await dispatch(getSubBlockRecords(latestHeaderHash, 10));
-      setLatestRecords(records);
-    }
-  }
-
-  function clickedBlock(height, header_hash, prev_header_hash) {
-    return () => {
-      dispatch(getSubBlock(header_hash));
-      if (height > 0) {
-        dispatch(getSubBlockRecord(prev_header_hash));
-      }
-    };
-=======
   const { url } = useRouteMatch();
   const history = useHistory();
   const latestBlocks = useSelector((state) => state.full_node_state.latest_blocks ?? []);
@@ -393,121 +310,32 @@
     if (isFinished && header_hash) {
       history.push(`${url}/block/${header_hash}`);
     }
->>>>>>> 861deb6d
   }
 
   return (
     <Card
       title={<Trans id="BlocksCard.title">Blocks</Trans>}
     >
-<<<<<<< HEAD
-      {latestBlocks ? (
-        <>
-          <Box
-            className={classes.block_header}
-            display="flex"
-            key="header"
-            style={{ minWidth: '100%' }}
-          >
-            <Box className={classes.left_block_cell}>
-              <Trans id="BlocksCard.headerHash">Header Hash</Trans>
-            </Box>
-            <Box className={classes.center_block_cell_small}>
-              <Trans id="BlocksCard.height">Height</Trans>
-            </Box>
-            <Box flexGrow={1} className={classes.center_block_cell}>
-              <Trans id="BlocksCard.timeCreated">Time Created</Trans>
-            </Box>
-            <Box className={classes.right_block_cell}>
-              <Trans id="BlocksCard.expectedFinishTime">
-                Expected finish time
-              </Trans>
-            </Box>
-          </Box>
-
-          {latestBlocks.map((record) => {
-            const isFinished = true; //record.finished_reward_slot_hashes && !!record.finished_reward_slot_hashes.length;
-            const {
-              foliage_block: {
-                height,
-                timestamp,
-                header_hash = 'mocked-hash',
-                prev_block_hash,
-              }
-            } = record;
-
-            return (
-              <Box
-                className={
-                  isFinished
-                    ? classes.block_row
-                    : classes.block_row_unfinished
-                }
-                onClick={
-                  isFinished
-                    ? clickedBlock(
-                        height,
-                        header_hash,
-                        prev_block_hash,
-                      )
-                    : () => {}
-                }
-                display="flex"
-                key={header_hash}
-                style={{ minWidth: '100%' }}
-              >
-                <Box className={classes.left_block_cell}>
-                  {`${header_hash.slice(0, 12)}...`}
-                  {isFinished ? '' : ' (unfinished)'}
-                </Box>
-                <Box className={classes.center_block_cell_small}>
-                  {height}
-                </Box>
-                <Box flexGrow={1} className={classes.center_block_cell}>
-                  {unix_to_short_date(Number.parseInt(timestamp))}
-                </Box>
-                <Box className={classes.right_block_cell}>
-                  {isFinished
-                    ? 'finished'
-                    : unix_to_short_date(Number.parseInt(timestamp))}
-                </Box>
-              </Box>
-            );
-          })}
-        </>
-=======
       {!!rows.length ? (
         <Table
           cols={cols}
           rows={rows}
           onRowClick={handleRowClick}
         />
->>>>>>> 861deb6d
       ) : (
         <Flex justifyContent="center">
           <Loading />
         </Flex>
       )}
-<<<<<<< HEAD
-
-=======
->>>>>>> 861deb6d
     </Card>
   );
 };
 
-<<<<<<< HEAD
-const SearchBlock = (props) => {
-  const dispatch = useDispatch();
-  const [searchHash, setSearchHash] = React.useState('');
-  const handleChangeSearchHash = (event) => {
-=======
 function SearchBlock() {
   const history = useHistory();
   const [searchHash, setSearchHash] = useState('');
 
   function handleChangeSearchHash(event) {
->>>>>>> 861deb6d
     setSearchHash(event.target.value);
   }
 
@@ -531,11 +359,7 @@
           />
         </Box>
         <Button
-<<<<<<< HEAD
-          onClick={clickSearch}
-=======
           onClick={handleSearch}
->>>>>>> 861deb6d
           variant="contained"
           disableElevation
         >
@@ -566,23 +390,6 @@
       title={<Trans id="FullNode.title">Full Node</Trans>}
     >
       <Flex flexDirection="column" gap={3}>
-<<<<<<< HEAD
-        {block != null ? (
-          <Block block={block} prevHeader={header} />
-        ) : (
-          <>
-            <FullNodeStatus />
-            <BlocksCard />
-            <FullNodeConnections
-              connections={connections}
-              connectionError={connectionError}
-              openConnection={openConnectionCallback}
-              closeConnection={closeConnectionCallback}
-            />
-            <SearchBlock />
-          </>
-        )}
-=======
         <FullNodeStatus />
         <BlocksCard />
         <FullNodeConnections
@@ -592,7 +399,6 @@
           closeConnection={closeConnectionCallback}
         />
         <SearchBlock />
->>>>>>> 861deb6d
       </Flex>
     </LayoutMain>
   );
