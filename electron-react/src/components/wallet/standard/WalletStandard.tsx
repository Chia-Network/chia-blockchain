import React, { ReactNode } from 'react';
import { Trans } from '@lingui/macro';
import Grid from '@material-ui/core/Grid';
import { AlertDialog } from '@chia/core';
import { makeStyles } from '@material-ui/core/styles';
import { useDispatch, useSelector } from 'react-redux';
import {
  Tooltip,
  Accordion,
  AccordionSummary,
  AccordionDetails,
  Box,
  Paper,
  Typography,
  Button,
  TextField,
} from '@material-ui/core';
import {
  ExpandMore as ExpandMoreIcon,
  Help as HelpIcon,
} from '@material-ui/icons';
import {
  get_address,
  send_transaction,
  farm_block,
} from '../../../modules/message';
import { mojo_to_chia_string, chia_to_mojo } from '../../../util/chia';
import { openDialog } from '../../../modules/dialog';
import { get_transaction_result } from '../../../util/transaction_result';
import config from '../../../config/config';
import type { RootState } from '../../../modules/rootReducer';
import WalletHistory from '../WalletHistory';

const drawerWidth = 240;

const useStyles = makeStyles((theme) => ({
  front: {
    zIndex: 100,
  },
  resultSuccess: {
    color: '#3AAC59',
  },
  resultFailure: {
    color: 'red',
  },
  root: {
    display: 'flex',
    paddingLeft: '0px',
  },
  toolbar: {
    paddingRight: 24, // keep right padding when drawer closed
  },
  toolbarIcon: {
    display: 'flex',
    alignItems: 'center',
    justifyContent: 'flex-end',
    padding: '0 8px',
    ...theme.mixins.toolbar,
  },
  appBar: {
    zIndex: theme.zIndex.drawer + 1,
    transition: theme.transitions.create(['width', 'margin'], {
      easing: theme.transitions.easing.sharp,
      duration: theme.transitions.duration.leavingScreen,
    }),
  },
  appBarShift: {
    marginLeft: drawerWidth,
    width: `calc(100% - ${drawerWidth}px)`,
    transition: theme.transitions.create(['width', 'margin'], {
      easing: theme.transitions.easing.sharp,
      duration: theme.transitions.duration.enteringScreen,
    }),
  },
  menuButton: {
    marginRight: 36,
  },
  menuButtonHidden: {
    display: 'none',
  },
  title: {
    flexGrow: 1,
  },
  drawerPaper: {
    position: 'relative',
    whiteSpace: 'nowrap',
    width: drawerWidth,
    transition: theme.transitions.create('width', {
      easing: theme.transitions.easing.sharp,
      duration: theme.transitions.duration.enteringScreen,
    }),
  },
  drawerPaperClose: {
    overflowX: 'hidden',
    transition: theme.transitions.create('width', {
      easing: theme.transitions.easing.sharp,
      duration: theme.transitions.duration.leavingScreen,
    }),
    width: theme.spacing(7),
    [theme.breakpoints.up('sm')]: {
      width: theme.spacing(9),
    },
  },
  appBarSpacer: theme.mixins.toolbar,
  content: {
    flexGrow: 1,
    height: '100vh',
    overflow: 'auto',
  },
  container: {
    paddingTop: theme.spacing(0),
    paddingBottom: theme.spacing(0),
    paddingRight: theme.spacing(0),
  },
  paper: {
    marginTop: theme.spacing(2),
    padding: theme.spacing(2),
    display: 'flex',
    overflow: 'auto',
    flexDirection: 'column',
  },
  fixedHeight: {
    height: 240,
  },
  heading: {
    fontSize: theme.typography.pxToRem(15),
    fontWeight: theme.typography.fontWeightRegular,
  },
  drawerWallet: {
    position: 'relative',
    whiteSpace: 'nowrap',
    width: drawerWidth,
    height: '100%',
    transition: theme.transitions.create('width', {
      easing: theme.transitions.easing.sharp,
      duration: theme.transitions.duration.enteringScreen,
    }),
  },
  sendCard: {
    marginTop: theme.spacing(2),
  },
  sendButton: {
    marginTop: theme.spacing(2),
    marginBottom: theme.spacing(2),
    width: 150,
    height: 50,
  },
  copyButton: {
    marginTop: theme.spacing(0),
    marginBottom: theme.spacing(0),
    width: 50,
    height: 56,
  },
  cardTitle: {
    paddingLeft: theme.spacing(1),
    paddingTop: theme.spacing(1),
    marginBottom: theme.spacing(1),
  },
  cardSubSection: {
    paddingLeft: theme.spacing(3),
    paddingRight: theme.spacing(3),
    paddingTop: theme.spacing(1),
  },
  walletContainer: {
    marginBottom: theme.spacing(5),
  },
  table_root: {
    width: '100%',
    maxHeight: 600,
    overflowY: 'scroll',
  },
  table: {
    height: '100%',
    overflowY: 'scroll',
  },
  tableBody: {
    height: '100%',
    overflowY: 'scroll',
  },
  row: {
    width: 700,
  },
  cell_short: {
    fontSize: '14px',
    width: 50,
    overflowWrap: 'break-word' /* Renamed property in CSS3 draft spec */,
  },
  amountField: {
    paddingRight: 20,
  },
}));

type BalanceCardSubSectionProps = {
  title: ReactNode;
  tooltip?: ReactNode;
  balance: number;
};

function BalanceCardSubSection(props: BalanceCardSubSectionProps) {
  const classes = useStyles();

  return (
    <Grid item xs={12}>
      <div className={classes.cardSubSection}>
        <Box display="flex">
          <Box flexGrow={1}>
            <Typography variant="subtitle1">
              {props.title}
              {props.tooltip && (
                <Tooltip title={props.tooltip}>
                  <HelpIcon style={{ color: '#c8c8c8', fontSize: 12 }} />
                </Tooltip>
              )}
            </Typography>
          </Box>
          <Box>
            <Typography variant="subtitle1">
              {mojo_to_chia_string(props.balance)} TXCH
            </Typography>
          </Box>
        </Box>
      </div>
    </Grid>
  );
}

type BalanceCardProps = {
  wallet_id: number;
};

function BalanceCard(props: BalanceCardProps) {
  const id = props.wallet_id;
  const balance = useSelector(
    (state: RootState) => state.wallet_state.wallets[id].balance_total,
  );
  const balance_spendable = useSelector(
    (state: RootState) => state.wallet_state.wallets[id].balance_spendable,
  );
  const balance_pending = useSelector(
    (state: RootState) => state.wallet_state.wallets[id].balance_pending,
  );
  const balance_frozen = useSelector(
    (state: RootState) => state.wallet_state.wallets[id].balance_frozen,
  );
  const balance_change = useSelector(
    (state: RootState) => state.wallet_state.wallets[id].balance_change,
  );
  const balance_ptotal = balance + balance_pending;
  const classes = useStyles();

  return (
    <Paper className={classes.paper}>
      <Grid container spacing={0}>
        <Grid item xs={12}>
          <div className={classes.cardTitle}>
            <Typography component="h6" variant="h6">
              <Trans id="BalanceCard.balance">Balance</Trans>
            </Typography>
          </div>
        </Grid>
        <BalanceCardSubSection
          title={<Trans id="BalanceCard.totalBalance">Total Balance</Trans>}
          balance={balance}
          tooltip={
            <Trans id="BalanceCard.totalBalanceTooltip">
              This is the total amount of chia in the blockchain at the current
              peak sub block that is controlled by your private keys.
              It includes frozen farming rewards,
              but not pending incoming and outgoing transactions.
            </Trans>
          }
        />
        <BalanceCardSubSection
          title={
            <Trans id="BalanceCard.spendableBalance">Spendable Balance</Trans>
          }
          balance={balance_spendable}
          tooltip={
            <Trans id="BalanceCard.spendableBalanceTooltip">
              This is the amount of Chia that you can currently use to make
              transactions. It does not include pending farming rewards, pending
              incoming transactions, and Chia that you have just spent but is not
              yet in the blockchain.
            </Trans>
          }
        />
        <Grid item xs={12}>
          <div className={classes.cardSubSection}>
            <Box display="flex">
              <Box flexGrow={1}>
                <Accordion className={classes.front}>
                  <AccordionSummary
                    expandIcon={<ExpandMoreIcon />}
                    aria-controls="panel1a-content"
                    id="panel1a-header"
                  >
                    <Typography className={classes.heading}>
                      <Trans id="BalanceCard.viewPendingBalances">
                        View pending balances
                      </Trans>
                    </Typography>
                  </AccordionSummary>
                  <AccordionDetails>
                    <Grid container spacing={0}>
                      <BalanceCardSubSection
                        title={
                          <Trans id="BalanceCard.pendingTotalBalance">
                            Pending Total Balance
                          </Trans>
                        }
                        balance={balance_ptotal}
                        tooltip={
                          <Trans id="BalanceCard.pendingTotalBalanceTooltip">
                            This is the total balance + pending balance: it is
                            what your balance will be after all pending
                            transactions are confirmed.
                          </Trans>
                        }
                      />
                      <BalanceCardSubSection
                        title={
                          <Trans id="BalanceCard.pendingBalance">
                            Pending Balance
                          </Trans>
                        }
                        balance={balance_pending}
                        tooltip={
                          <Trans id="BalanceCard.pendingBalanceTooltip">
                            This is the sum of the incoming and outgoing pending
                            transactions (not yet included into the blockchain).
                            This does not include farming rewards.
                          </Trans>
                        }
                      />
                      <BalanceCardSubSection
                        title={
                          <Trans id="BalanceCard.pendingFarmingRewards">
                            Pending Farming Rewards
                          </Trans>
                        }
                        balance={balance_frozen}
                        tooltip={
                          <Trans id="BalanceCard.pendingFarmingRewardsTooltip">
                            This is the total amount of farming rewards farmed
                            recently, that have been confirmed but are not yet
                            spendable.
                          </Trans>
                        }
                      />
                      <BalanceCardSubSection
                        title={
                          <Trans id="BalanceCard.pendingChange">
                            Pending Change
                          </Trans>
                        }
                        balance={balance_change}
                        tooltip={
                          <Trans id="BalanceCard.pendingChangeTooltip">
                            This is the pending change, which are change coins
                            which you have sent to yourself, but have not been
                            confirmed yet.
                          </Trans>
                        }
                      />
                    </Grid>
                  </AccordionDetails>
                </Accordion>
              </Box>
            </Box>
          </div>
        </Grid>
      </Grid>
    </Paper>
  );
}

type SendCardProps = {
  wallet_id: number;
};

function SendCard(props: SendCardProps) {
  const id = props.wallet_id;
  const classes = useStyles();
  let address_input: HTMLInputElement;
  let amount_input: HTMLInputElement;
  let fee_input: HTMLInputElement;
  const dispatch = useDispatch();

  const sending_transaction = useSelector(
    (state: RootState) => state.wallet_state.wallets[id].sending_transaction,
  );

  const send_transaction_result = useSelector(
    (state: RootState) =>
      state.wallet_state.wallets[id].send_transaction_result,
  );
  const syncing = useSelector(
    (state: RootState) => state.wallet_state.status.syncing,
  );

  const result = get_transaction_result(send_transaction_result);
  const result_message = result.message;
  const result_class = result.success
    ? classes.resultSuccess
    : classes.resultFailure;

  function farm() {
    const address = address_input.value;
    if (address !== '') {
      dispatch(farm_block(address));
    }
  }

  function send() {
    if (sending_transaction) {
      return;
    }
    if (syncing) {
      dispatch(
        openDialog(
          <AlertDialog>
            <Trans id="SendCard.finishSyncingBeforeTransaction">
              Please finish syncing before making a transaction
            </Trans>
          </AlertDialog>
        ),
      );
      return;
    }

    let address = address_input.value.trim();
    if (
      amount_input.value === '' ||
      Number(amount_input.value) === 0 ||
      !Number(amount_input.value) ||
      Number.isNaN(Number(amount_input.value))
    ) {
      dispatch(
        openDialog(
          <AlertDialog>
            <Trans id="SendCard.enterValidAmount">
              Please enter a valid numeric amount
            </Trans>
          </AlertDialog>
        ),
      );
      return;
    }
    if (fee_input.value === '' || Number.isNaN(Number(fee_input.value))) {
      dispatch(
        openDialog(
          <AlertDialog>
            <Trans id="SendCard.enterValidFee">
              Please enter a valid numeric fee
            </Trans>
          </AlertDialog>
        ),
      );
      return;
    }
    const amount = chia_to_mojo(amount_input.value);
    const fee = chia_to_mojo(fee_input.value);

    if (address.includes('colour')) {
      dispatch(
        openDialog(
          <AlertDialog>
            <Trans id="SendCard.enterValidAddress">
              Error: Cannot send chia to coloured address. Please enter a chia
              address.
            </Trans>
          </AlertDialog>
        ),
      );
      return;
    }
    if (address.slice(0, 12) === 'chia_addr://') {
      address = address.slice(12);
    }
    if (address.startsWith('0x') || address.startsWith('0X')) {
      address = address.slice(2);
    }

    const amount_value = Number.parseFloat(amount);
    const fee_value = Number.parseFloat(fee);

    dispatch(send_transaction(id, amount_value, fee_value, address));
    address_input.value = '';
    amount_input.value = '';
    fee_input.value = '';
  }

  return (
    <Paper className={classes.paper}>
      <Grid container spacing={0}>
        <Grid item xs={12}>
          <div className={classes.cardTitle}>
            <Typography component="h6" variant="h6">
              <Trans id="SendCard.title">Create Transaction</Trans>
            </Typography>
          </div>
        </Grid>
        <Grid item xs={12}>
          <div className={classes.cardSubSection}>
            <p className={result_class}>{result_message}</p>
          </div>
        </Grid>
        <Grid item xs={12}>
          <div className={classes.cardSubSection}>
            <Box display="flex">
              <Box flexGrow={1}>
                <TextField
                  id="filled-secondary"
                  variant="filled"
                  color="secondary"
                  fullWidth
                  disabled={sending_transaction}
                  inputRef={(input) => {
                    address_input = input;
                  }}
                  label={
                    <Trans id="SendCard.address">Address / Puzzle hash</Trans>
                  }
                />
              </Box>
              <Box />
            </Box>
          </div>
        </Grid>
        <Grid item xs={12}>
          <div className={classes.cardSubSection}>
            <Box display="flex">
              <Box flexGrow={6}>
                <TextField
                  id="filled-secondary"
                  variant="filled"
                  color="secondary"
                  fullWidth
                  disabled={sending_transaction}
                  className={classes.amountField}
                  margin="normal"
                  inputRef={(input) => {
                    amount_input = input;
                  }}
                  label={<Trans id="SendCard.amount">Amount</Trans>}
                />
              </Box>
              <Box flexGrow={6}>
                <TextField
                  id="filled-secondary"
                  variant="filled"
                  fullWidth
                  color="secondary"
                  margin="normal"
                  disabled={sending_transaction}
                  inputRef={(input) => {
                    fee_input = input;
                  }}
                  label={<Trans id="SendCard.fee">Fee</Trans>}
                />
              </Box>
            </Box>
          </div>
        </Grid>
        <Grid item xs={12}>
          <div className={classes.cardSubSection}>
            <Box display="flex">
              <Box flexGrow={1}>
                <Button
                  onClick={farm}
                  className={classes.sendButton}
                  style={config.local_test ? {} : { visibility: 'hidden' }}
                  variant="contained"
                  color="primary"
                >
                  <Trans id="SendCard.farm">Farm</Trans>
                </Button>
              </Box>
              <Box>
                <Button
                  onClick={send}
                  className={classes.sendButton}
                  variant="contained"
                  color="primary"
                  disabled={sending_transaction}
                >
                  <Trans id="SendCard.send">Send</Trans>
                </Button>
              </Box>
            </Box>
          </div>
        </Grid>
      </Grid>
    </Paper>
  );
}

<<<<<<< HEAD
type TransactionTableProps = {
  wallet_id: number;
};

function TransactionTable(props: TransactionTableProps) {
  const classes = useStyles();
  const id = props.wallet_id;
  const transactions = useSelector(
    (state: RootState) => state.wallet_state.wallets[id].transactions,
  );

  if (transactions.length === 0) {
    return <div style={{ margin: '30px' }}>No previous transactions</div>;
  }

  const incoming_string = (incoming: boolean) => {
    if (incoming) {
      return <Trans id="TransactionTable.incoming">Incoming</Trans>;
    }
    return <Trans id="TransactionTable.outgoing">Outgoing</Trans>;
  };
  const confirmed_to_string = (tx: Transaction) => {
    return tx.confirmed ? (
      <Trans id="TransactionTable.confirmedAtHeight">
        Confirmed at height {tx.confirmed_at_index}
      </Trans>
    ) : (
      <Trans id="TransactionTable.pending">Pending</Trans>
    );
  };

  return (
    <Paper className={classes.table_root}>
      <Table stickyHeader className={classes.table}>
        <TableHead>
          <TableRow className={classes.row}>
            <TableCell className={classes.cell_short}>
              <Trans id="TransactionTable.type">Type</Trans>
            </TableCell>
            <TableCell className={classes.cell_short}>
              <Trans id="TransactionTable.to">To</Trans>
            </TableCell>
            <TableCell className={classes.cell_short}>
              <Trans id="TransactionTable.date">Date</Trans>
            </TableCell>
            <TableCell className={classes.cell_short}>
              <Trans id="TransactionTable.status">Status</Trans>
            </TableCell>
            <TableCell className={classes.cell_short}>
              <Trans id="TransactionTable.amount">Amount</Trans>
            </TableCell>
            <TableCell className={classes.cell_short}>
              <Trans id="TransactionTable.fee">Fee</Trans>
            </TableCell>
          </TableRow>
        </TableHead>
        <TableBody className={classes.tableBody}>
          {transactions.map((tx) => (
            <TableRow
              className={classes.row}
              key={
                tx.to_address +
                tx.created_at_time +
                tx.amount +
                // @ts-ignore
                (tx.removals.length > 0 ? tx.removals[0].parent_coin_info : '')
              }
            >
              <TableCell className={classes.cell_short}>
                {incoming_string(tx.incoming)}
              </TableCell>
              <TableCell
                style={{ maxWidth: '150px' }}
                className={classes.cell_short}
              >
                {tx.to_address}
              </TableCell>
              <TableCell className={classes.cell_short}>
                {unix_to_short_date(tx.created_at_time)}
              </TableCell>
              <TableCell className={classes.cell_short}>
                {confirmed_to_string(tx)}
              </TableCell>
              <TableCell className={classes.cell_short}>
                {mojo_to_chia_string(tx.amount)}
              </TableCell>
              <TableCell className={classes.cell_short}>
                {mojo_to_chia_string(tx.fee_amount)}
              </TableCell>
            </TableRow>
          ))}
        </TableBody>
      </Table>
    </Paper>
  );
}

type HistoryCardProps = {
  wallet_id: number;
};

function HistoryCard(props: HistoryCardProps) {
  const id = props.wallet_id;
  const classes = useStyles();
  return (
    <Paper className={classes.paper}>
      <Grid container spacing={0}>
        <Grid item xs={12}>
          <div className={classes.cardTitle}>
            <Typography component="h6" variant="h6">
              <Trans id="HistoryCard.title">History</Trans>
            </Typography>
          </div>
        </Grid>
        <Grid item xs={12}>
          <TransactionTable wallet_id={id} />
        </Grid>
      </Grid>
    </Paper>
  );
}

=======
>>>>>>> 861deb6d
type AddressCardProps = {
  wallet_id: number;
};

function AddressCard(props: AddressCardProps) {
  const id = props.wallet_id;
  const address = useSelector(
    (state: RootState) => state.wallet_state.wallets[id].address,
  );
  const classes = useStyles();
  const dispatch = useDispatch();

  function newAddress() {
    dispatch(get_address(id));
  }

  function copy() {
    navigator.clipboard.writeText(address);
  }

  return (
    <Paper className={classes.paper}>
      <Grid container spacing={0}>
        <Grid item xs={12}>
          <div className={classes.cardTitle}>
            <Typography component="h6" variant="h6">
              <Trans id="AddressCard.title">Receive Address</Trans>
            </Typography>
          </div>
        </Grid>
        <Grid item xs={12}>
          <div className={classes.cardSubSection}>
            <Box display="flex">
              <Box flexGrow={1}>
                <TextField
                  disabled
                  fullWidth
                  label={<Trans id="AddressCard.address">Address</Trans>}
                  value={address}
                  variant="outlined"
                />
              </Box>
              <Box>
                <Button
                  onClick={copy}
                  className={classes.copyButton}
                  variant="contained"
                  color="secondary"
                  disableElevation
                >
                  <Trans id="AddressCard.copy">Copy</Trans>
                </Button>
              </Box>
            </Box>
          </div>
        </Grid>
        <Grid item xs={12}>
          <div className={classes.cardSubSection}>
            <Box display="flex">
              <Box flexGrow={1} />
              <Box>
                <Button
                  onClick={newAddress}
                  className={classes.sendButton}
                  variant="contained"
                  color="primary"
                >
                  <Trans id="AddressCard.newAddress">New Address</Trans>
                </Button>
              </Box>
            </Box>
          </div>
        </Grid>
      </Grid>
    </Paper>
  );
}

type StandardWalletProps = {
  wallet_id: number;
};

export default function StandardWallet(props: StandardWalletProps) {
  const classes = useStyles();
  const id = props.wallet_id;
  const wallets = useSelector((state: RootState) => state.wallet_state.wallets);

  if (wallets.length > props.wallet_id) {
    return (
      <Grid className={classes.walletContainer} item xs={12}>
        <BalanceCard wallet_id={id} />
        <SendCard wallet_id={id} />
        <AddressCard wallet_id={id} />
        <br />
        <WalletHistory walletId={id} />
      </Grid>
    );
  }

  return null;
}<|MERGE_RESOLUTION|>--- conflicted
+++ resolved
@@ -595,131 +595,6 @@
   );
 }
 
-<<<<<<< HEAD
-type TransactionTableProps = {
-  wallet_id: number;
-};
-
-function TransactionTable(props: TransactionTableProps) {
-  const classes = useStyles();
-  const id = props.wallet_id;
-  const transactions = useSelector(
-    (state: RootState) => state.wallet_state.wallets[id].transactions,
-  );
-
-  if (transactions.length === 0) {
-    return <div style={{ margin: '30px' }}>No previous transactions</div>;
-  }
-
-  const incoming_string = (incoming: boolean) => {
-    if (incoming) {
-      return <Trans id="TransactionTable.incoming">Incoming</Trans>;
-    }
-    return <Trans id="TransactionTable.outgoing">Outgoing</Trans>;
-  };
-  const confirmed_to_string = (tx: Transaction) => {
-    return tx.confirmed ? (
-      <Trans id="TransactionTable.confirmedAtHeight">
-        Confirmed at height {tx.confirmed_at_index}
-      </Trans>
-    ) : (
-      <Trans id="TransactionTable.pending">Pending</Trans>
-    );
-  };
-
-  return (
-    <Paper className={classes.table_root}>
-      <Table stickyHeader className={classes.table}>
-        <TableHead>
-          <TableRow className={classes.row}>
-            <TableCell className={classes.cell_short}>
-              <Trans id="TransactionTable.type">Type</Trans>
-            </TableCell>
-            <TableCell className={classes.cell_short}>
-              <Trans id="TransactionTable.to">To</Trans>
-            </TableCell>
-            <TableCell className={classes.cell_short}>
-              <Trans id="TransactionTable.date">Date</Trans>
-            </TableCell>
-            <TableCell className={classes.cell_short}>
-              <Trans id="TransactionTable.status">Status</Trans>
-            </TableCell>
-            <TableCell className={classes.cell_short}>
-              <Trans id="TransactionTable.amount">Amount</Trans>
-            </TableCell>
-            <TableCell className={classes.cell_short}>
-              <Trans id="TransactionTable.fee">Fee</Trans>
-            </TableCell>
-          </TableRow>
-        </TableHead>
-        <TableBody className={classes.tableBody}>
-          {transactions.map((tx) => (
-            <TableRow
-              className={classes.row}
-              key={
-                tx.to_address +
-                tx.created_at_time +
-                tx.amount +
-                // @ts-ignore
-                (tx.removals.length > 0 ? tx.removals[0].parent_coin_info : '')
-              }
-            >
-              <TableCell className={classes.cell_short}>
-                {incoming_string(tx.incoming)}
-              </TableCell>
-              <TableCell
-                style={{ maxWidth: '150px' }}
-                className={classes.cell_short}
-              >
-                {tx.to_address}
-              </TableCell>
-              <TableCell className={classes.cell_short}>
-                {unix_to_short_date(tx.created_at_time)}
-              </TableCell>
-              <TableCell className={classes.cell_short}>
-                {confirmed_to_string(tx)}
-              </TableCell>
-              <TableCell className={classes.cell_short}>
-                {mojo_to_chia_string(tx.amount)}
-              </TableCell>
-              <TableCell className={classes.cell_short}>
-                {mojo_to_chia_string(tx.fee_amount)}
-              </TableCell>
-            </TableRow>
-          ))}
-        </TableBody>
-      </Table>
-    </Paper>
-  );
-}
-
-type HistoryCardProps = {
-  wallet_id: number;
-};
-
-function HistoryCard(props: HistoryCardProps) {
-  const id = props.wallet_id;
-  const classes = useStyles();
-  return (
-    <Paper className={classes.paper}>
-      <Grid container spacing={0}>
-        <Grid item xs={12}>
-          <div className={classes.cardTitle}>
-            <Typography component="h6" variant="h6">
-              <Trans id="HistoryCard.title">History</Trans>
-            </Typography>
-          </div>
-        </Grid>
-        <Grid item xs={12}>
-          <TransactionTable wallet_id={id} />
-        </Grid>
-      </Grid>
-    </Paper>
-  );
-}
-
-=======
->>>>>>> 861deb6d
 type AddressCardProps = {
   wallet_id: number;
 };
