--- conflicted
+++ resolved
@@ -14,10 +14,6 @@
   sha256,
 } from '../../util/utils';
 import {
-<<<<<<< HEAD
-  clearBlock,
-=======
->>>>>>> 861deb6d
   getSubBlockRecord,
   getSubBlock,
 } from '../../modules/fullnodeMessages';
@@ -53,22 +49,10 @@
   const [error, setError] = useState();
   const [loading, setLoading] = useState(true);
 
-<<<<<<< HEAD
-  const handleGetHeader = useCallback(
-    (headerHash) => dispatch(getSubBlockRecord(headerHash)),
-    [dispatch],
-  );
-
-  const handleGetBlock = useCallback(
-    (headerHash) => dispatch(getSubBlock(headerHash)),
-    [dispatch],
-  );
-=======
   const hasPreviousBlock = !!blockRecord?.prev_block_hash;
 
   async function prepareData(headerHash) {
     setLoading(true);
->>>>>>> 861deb6d
 
     try {
       setBlock();
