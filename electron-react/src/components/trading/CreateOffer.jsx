import { useDispatch, useSelector } from 'react-redux';
import React, { useMemo } from 'react';
import { Trans } from '@lingui/macro';
import { useHistory } from 'react-router';
import {
  Box,
  Grid,
  FormControl,
  MenuItem,
  Select,
  TextField,
  Button,
  InputLabel,
} from '@material-ui/core';
import { AlertDialog, Card, Flex } from '@chia/core';
import isElectron from 'is-electron';
import { newBuy, newSell, addTrade, resetTrades } from '../../modules/trade';
import {
  chia_to_mojo,
  colouredcoin_to_mojo,
} from '../../util/chia';
import { openDialog } from '../../modules/dialog';
import { create_trade_action } from '../../modules/trade_messages';
import { COLOURED_COIN } from '../../util/wallet_types';
import TradesTable from './TradesTable';

const TradeList = () => {
  const trades = useSelector((state) => state.trade_state.trades ?? []);
  const wallets = useSelector((state) => state.wallet_state.wallets);

  const tradeRows = useMemo(() => {
    return trades.map((trade) => ({
      amount: trade.side === 'sell' 
        ? -trade.amount
        : trade.amount,
      name: wallets[trade.wallet_id].name,
    }));
  }, [trades]);

  if (!trades.length) {
    return null;
  }

  return (
    <TradesTable rows={tradeRows} />
  );
};

export default function CreateOffer() {
  const wallets = useSelector((state) => state.wallet_state.wallets);
  const dispatch = useDispatch();
  const history = useHistory();
  let amount_input = null;
  let buy_or_sell = null;
  let wallet_id = null;
  const trades = useSelector((state) => state.trade_state.trades);

  function handleAdd() {
    if (!wallet_id.value) {
      dispatch(
        openDialog(
          <AlertDialog>
            <Trans id="CreateOffer.selectCoinType">
              Please select coin type
            </Trans>
          </AlertDialog>
        ),
      );
      return;
    }
    if (amount_input.value === '') {
      dispatch(
        openDialog(
          <AlertDialog>
            <Trans id="CreateOffer.selectAmount">Please select amount</Trans>
          </AlertDialog>
        ),
      );
      return;
    }
    if (!buy_or_sell.value) {
      dispatch(
        openDialog(
          <AlertDialog>
            <Trans id="CreateOffer.selectBuyOrSell">
              Please select buy or sell
            </Trans>
          </AlertDialog>
        ),
      );
      return;
    }
    const mojo = wallets[wallet_id.value].type === COLOURED_COIN 
      ? colouredcoin_to_mojo(amount_input.value)
      : chia_to_mojo(amount_input.value);

    const trade = buy_or_sell.value === 1 
      ? newBuy(mojo, wallet_id.value) 
      : newSell(mojo, wallet_id.value);

    dispatch(addTrade(trade));
  }

  async function handleSave() {
    if (trades.length === 0) {
      dispatch(
        openDialog(
          <AlertDialog>
<<<<<<< HEAD
            <Trans id="CreateOffer.addTradePair">Please add trade pair</Trans>
=======
            <Trans id="CreateOffer.addTradePair">Please add a trade pair</Trans>
>>>>>>> 861deb6d
          </AlertDialog>
        ),
      );
      return;
    }
    if (isElectron()) {
      const dialogOptions = {};
      const result = await window.remote.dialog.showSaveDialog(dialogOptions);
      const { filePath } = result;
      const offer = {};
      for (const trade of trades) {
        if (trade.side === 'buy') {
          offer[trade.wallet_id] = trade.amount;
        } else {
          offer[trade.wallet_id] = -trade.amount;
        }
      }
      dispatch(create_trade_action(offer, filePath, history));
    } else {
      dispatch(
        openDialog(
          <AlertDialog>
            <Trans id="CreateOffer.availableOnlyFromElectron">
<<<<<<< HEAD
              This feature is available only from electron app
=======
              This feature is available only from the GUI.
>>>>>>> 861deb6d
            </Trans>
          </AlertDialog>
        ),
      );
    }
  }
  function handleCancel() {
    dispatch(resetTrades());
  }

  return (
    <Card 
      title={<Trans id="CreateOffer.title">Create Trade Offer</Trans>}
      actions={(
        <>
          <Button
            onClick={handleCancel}
            variant="contained"
          >
            <Trans id="CreateOffer.cancel">Cancel</Trans>
          </Button>
          <Button
            onClick={handleSave}
            variant="contained"
            color="primary"
          >
            <Trans id="CreateOffer.save">Save</Trans>
          </Button>
        </>
      )}
    >
      <Flex flexDirection="column" gap={3}>
        <TradeList />
        <Grid spacing={2} container>
          <Grid item xs={6}>
            <FormControl
              fullWidth
              variant="outlined"
            >
              <InputLabel required>
                <Trans id="CreateOffer.buyOrSell">Side</Trans>
              </InputLabel>
              <Select
                inputRef={(input) => {
                  buy_or_sell = input;
                }}
              >
                <MenuItem value={1}>Buy</MenuItem>
                <MenuItem value={2}>Sell</MenuItem>
              </Select>
            </FormControl>
          </Grid>
          <Grid item xs={6}>
            <FormControl
              fullWidth
              variant="outlined"
            >
              <InputLabel required>
                <Trans id="CreateOffer.colour">Colour</Trans>
              </InputLabel>
              <Select
                inputRef={(input) => {
                  wallet_id = input;
                }}
              >
                {wallets.map((wallet) => (
                  <MenuItem value={wallet.id}>{wallet.name}</MenuItem>
                ))}
              </Select>
            </FormControl>
          </Grid>
          <Grid item xs={12}>
            <Flex alignItems="stretch">
              <Box flexGrow={1}>
                <TextField
                  fullWidth
                  inputRef={(input) => {
                    amount_input = input;
                  }}
                  label={<Trans id="CreateOffer.amount">Amount</Trans>}
                  variant="outlined"
                />
              </Box>
              <Button
                onClick={handleAdd}
                variant="contained"
                disableElevation
              >
                <Trans id="CreateOffer.add">Add</Trans>
              </Button>
            </Flex>
          </Grid>
        </Grid>
      </Flex>
    </Card>
  );
}<|MERGE_RESOLUTION|>--- conflicted
+++ resolved
@@ -106,11 +106,7 @@
       dispatch(
         openDialog(
           <AlertDialog>
-<<<<<<< HEAD
-            <Trans id="CreateOffer.addTradePair">Please add trade pair</Trans>
-=======
             <Trans id="CreateOffer.addTradePair">Please add a trade pair</Trans>
->>>>>>> 861deb6d
           </AlertDialog>
         ),
       );
@@ -134,11 +130,7 @@
         openDialog(
           <AlertDialog>
             <Trans id="CreateOffer.availableOnlyFromElectron">
-<<<<<<< HEAD
-              This feature is available only from electron app
-=======
               This feature is available only from the GUI.
->>>>>>> 861deb6d
             </Trans>
           </AlertDialog>
         ),
