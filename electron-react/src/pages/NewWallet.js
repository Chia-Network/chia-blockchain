--- conflicted
+++ resolved
@@ -9,11 +9,7 @@
 import { genereate_mnemonics, add_new_key_action } from "../modules/message";
 import { withRouter } from "react-router-dom";
 import CssTextField from "../components/cssTextField";
-<<<<<<< HEAD
 import { add_key } from "../modules/message";
-=======
-import myStyle from "./style";
->>>>>>> 14a39da5
 import { changeEntranceMenu, presentSelectKeys } from "../modules/entranceMenu";
 import { makeStyles } from "@material-ui/core/styles";
 import logo from "../assets/img/chia_logo.svg";
