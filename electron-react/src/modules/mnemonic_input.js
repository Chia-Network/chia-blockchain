export const wordChanged = msg => ({ type: "MNEMONIC_TYPING" });
export const resetMnemonic = msg => ({ type: "RESET_MNEMONIC" });

const initial_state = {
<<<<<<< HEAD
  mnemonic_input: new Array(24).fill(""),
  incorrect_word: null
};
/*const initial_state = {
  mnemonic_input: [
    "small",
    "seed",
    "inner",
    "curtain",
    "vanish",
    "beyond",
    "raccoon",
    "effort",
    "grab",
    "laugh",
    "flower",
    "gospel",
    "host",
    "exist",
    "east",
    "valid",
    "human",
    "dismiss",
    "nuclear",
    "intact",
    "cigar",
    "earn",
    "cousin",
    "lounge"
  ]
=======
  mnemonic_input: new Array("24"),
  selected_mnemonic: null
>>>>>>> 14a39da5
};

export const mnemonic_word_added = data => {
  var action = wordChanged();
  action.data = data;
  return action;
};

export const mnemonicReducer = (state = { ...initial_state }, action) => {
  switch (action.type) {
    case "MNEMONIC_TYPING":
      var word = action.data.word;
      var id = action.data.id;
      var current_input = state.mnemonic_input;
      console.log(state.mnemonic_input);
      current_input[id] = word;
      return { ...state, mnemonic_input: current_input };
    case "RESET_MNEMONIC":
      return { ...initial_state };
<<<<<<< HEAD
    case "INCOMING_MESSAGE":
      const command = action.message.command;
      const data = action.message.data;
      if (command === "add_key") {
        const success = data.success;
        if (!success && data.word) {
          state.incorrect_word = data.word;
        }
      }
      return state;
=======
    case "SELECT_MNEMONIC":
      return { ...state, selected_mnemonic: action.mnemonic };
>>>>>>> 14a39da5
    default:
      return state;
  }
};<|MERGE_RESOLUTION|>--- conflicted
+++ resolved
@@ -2,7 +2,6 @@
 export const resetMnemonic = msg => ({ type: "RESET_MNEMONIC" });
 
 const initial_state = {
-<<<<<<< HEAD
   mnemonic_input: new Array(24).fill(""),
   incorrect_word: null
 };
@@ -33,11 +32,8 @@
     "cousin",
     "lounge"
   ]
-=======
-  mnemonic_input: new Array("24"),
-  selected_mnemonic: null
->>>>>>> 14a39da5
 };
+*/
 
 export const mnemonic_word_added = data => {
   var action = wordChanged();
@@ -56,7 +52,6 @@
       return { ...state, mnemonic_input: current_input };
     case "RESET_MNEMONIC":
       return { ...initial_state };
-<<<<<<< HEAD
     case "INCOMING_MESSAGE":
       const command = action.message.command;
       const data = action.message.data;
@@ -67,10 +62,6 @@
         }
       }
       return state;
-=======
-    case "SELECT_MNEMONIC":
-      return { ...state, selected_mnemonic: action.mnemonic };
->>>>>>> 14a39da5
     default:
       return state;
   }
