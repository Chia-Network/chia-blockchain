--- conflicted
+++ resolved
@@ -7,12 +7,9 @@
   data: data,
   balance_total: 0,
   balance_pending: 0,
-<<<<<<< HEAD
   balance_spendable: 0,
   balance_frozen: 0,
   balance_change: 0,
-=======
->>>>>>> 142af789
   transactions: [],
   puzzle_hash: "",
   colour: "",
@@ -110,13 +107,8 @@
         if (data.success) {
           const wallets = data.wallets;
           var wallets_state = [];
-<<<<<<< HEAD
           wallets.map((object) => {
             var id = parseInt(object.id);
-=======
-          for (let object of wallets) {
-            id = parseInt(object.id);
->>>>>>> 142af789
             var wallet_obj = Wallet(id, object.name, object.type, object.data);
             wallets_state[id] = wallet_obj;
           }
@@ -129,18 +121,11 @@
           wallets = state.wallets;
           wallet = wallets[parseInt(id)];
           var balance = data.confirmed_wallet_balance;
-          wallet.balance = balance;
-<<<<<<< HEAD
-          var balance = action.data.confirmed_wallet_balance;
           console.log("balance is: " + balance);
-          var unconfirmed_balance = action.data.unconfirmed_wallet_balance;
-          var frozen_balance = action.data.frozen_balance;
-          var spendable_balance = action.data.spendable_balance;
-          var change_balance = action.data.change_balance;
-=======
-          // console.log("balance is: " + balance);
           var unconfirmed_balance = data.unconfirmed_wallet_balance;
->>>>>>> 142af789
+          var frozen_balance = data.frozen_balance;
+          var spendable_balance = data.spendable_balance;
+          var change_balance = data.change_balance;
           wallet.balance_total = balance;
           wallet.balance_pending = unconfirmed_balance;
           wallet.balance_frozen = frozen_balance;
