repos:
-   repo: local
    hooks:
    -   id: build-workflows
        name: Validate github action workflows
        entry: ./tests/build-workflows.py --fail-on-update
        language: python
        pass_filenames: false
-   repo: https://github.com/pre-commit/pre-commit-hooks
    rev: v4.0.1
    hooks:
    -   id: check-yaml
    -   id: end-of-file-fixer
        exclude: ".*?(.hex|.clvm|.clib)"
    -   id: trailing-whitespace
    -   id: check-merge-conflict
    -   id: check-ast
    -   id: debug-statements
-   repo: https://github.com/psf/black
    rev: 21.8b0
    hooks:
    -   id: black
-   repo: https://gitlab.com/pycqa/flake8
    rev: 3.9.2
    hooks:
    - id: flake8
-   repo: https://github.com/pre-commit/mirrors-mypy
    rev: v0.910
    hooks:
    - id: mypy
<<<<<<< HEAD
      additional_dependencies: [types-setuptools, types-PyYAML]
      # This intentionally counters the settings in mypy.ini to allow a loose local
      # check and a strict CI check. This difference may or may not be retained long
      # term.
      args: [--no-warn-unused-ignores]
=======
      additional_dependencies: [types-aiofiles, types-setuptools, types-PyYAML]
>>>>>>> 3e2dc4d5
<|MERGE_RESOLUTION|>--- conflicted
+++ resolved
@@ -28,12 +28,8 @@
     rev: v0.910
     hooks:
     - id: mypy
-<<<<<<< HEAD
-      additional_dependencies: [types-setuptools, types-PyYAML]
+      additional_dependencies: [types-aiofiles, types-setuptools, types-PyYAML]
       # This intentionally counters the settings in mypy.ini to allow a loose local
       # check and a strict CI check. This difference may or may not be retained long
       # term.
-      args: [--no-warn-unused-ignores]
-=======
-      additional_dependencies: [types-aiofiles, types-setuptools, types-PyYAML]
->>>>>>> 3e2dc4d5
+      args: [--no-warn-unused-ignores]