repos:
-   repo: local
    hooks:
    -   id: check-sql
        name: Validate SQL statements
        entry: ./activated.py python3 -m tests.check_sql_statements
        language: system
        pass_filenames: false
-   repo: local
    hooks:
    -   id: init_py_files
        name: __init__.py files
        entry: ./activated.py python3 tests/build-init-files.py -v --root .
        language: system
        pass_filenames: false
<<<<<<< HEAD
        additional_dependencies: [click~=7.1]
-   repo: local
=======
-   repo: https://github.com/psf/black
    rev: 23.3.0
>>>>>>> 226c6017
    hooks:
    -   id: black
        name: black
        entry: ./activated.py black
        language: system
        types: [python]
-   repo: https://github.com/pre-commit/pre-commit-hooks
    rev: v4.3.0
    hooks:
    -   id: check-yaml
    -   id: mixed-line-ending
        args: ["--fix=lf"]
    -   id: end-of-file-fixer
        exclude: ".*?(.hex|.clsp|.clvm|.clib)"
    -   id: trailing-whitespace
    -   id: check-merge-conflict
    -   id: check-ast
    -   id: debug-statements
-   repo: local
    hooks:
    -   id: clvm_hex
        name: .clsp.hex files
        entry: ./activated.py python tools/manage_clvm.py check
        language: system
        pass_filenames: false
-   repo: local
    hooks:
    -   id: chialispp
        name: Pretty print chialisp files
        entry: ./activated.py python tools/chialispp.py .
        language: system
        pass_filenames: false
-   repo: local
    hooks:
    -   id: build mypy.ini
        name: build mypy.ini
        entry: ./activated.py python manage-mypy.py build-mypy-ini
        language: system
        pass_filenames: false
-   repo: local
    hooks:
    -   id: mypy
        name: mypy
        entry: ./activated.py mypy
        language: system
        pass_filenames: false
-   repo: local
    hooks:
    -   id: isort
        name: isort
        entry: ./activated.py isort .
        language: system
        pass_filenames: false
-   repo: local
    hooks:
    -   id: flake8
        name: Flake8
        entry: ./activated.py flake8
        language: system
        types: [python]<|MERGE_RESOLUTION|>--- conflicted
+++ resolved
@@ -13,13 +13,7 @@
         entry: ./activated.py python3 tests/build-init-files.py -v --root .
         language: system
         pass_filenames: false
-<<<<<<< HEAD
-        additional_dependencies: [click~=7.1]
 -   repo: local
-=======
--   repo: https://github.com/psf/black
-    rev: 23.3.0
->>>>>>> 226c6017
     hooks:
     -   id: black
         name: black
