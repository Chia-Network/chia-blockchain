import asyncio
import copy
import logging
import os
import random
import shutil
import ssl
import sys
import tempfile
import time
from argparse import Namespace
from dataclasses import replace
from pathlib import Path
from typing import Callable, Dict, List, Optional, Tuple, Any

from blspy import AugSchemeMPL, G1Element, G2Element, PrivateKey
from chiabip158 import PyBIP158

from chia.cmds.init_funcs import create_all_ssl, create_default_chia_config
from chia.daemon.keychain_proxy import connect_to_keychain_and_validate, wrap_local_keychain
from chia.full_node.bundle_tools import (
    best_solution_generator_from_template,
    detect_potential_template_generator,
    simple_solution_generator,
)
from chia.util.errors import Err
from chia.full_node.generator import setup_generator_args
from chia.full_node.mempool_check_conditions import GENERATOR_MOD
from chia.plotting.create_plots import create_plots, PlotKeys
from chia.consensus.block_creation import unfinished_block_to_full_block
from chia.consensus.block_record import BlockRecord
from chia.consensus.block_rewards import calculate_base_farmer_reward, calculate_pool_reward
from chia.consensus.blockchain_interface import BlockchainInterface
from chia.consensus.coinbase import create_puzzlehash_for_pk, create_farmer_coin, create_pool_coin
from chia.consensus.condition_costs import ConditionCost
from chia.consensus.constants import ConsensusConstants
from chia.consensus.default_constants import DEFAULT_CONSTANTS
from chia.consensus.deficit import calculate_deficit
from chia.consensus.full_block_to_block_record import block_to_block_record
from chia.consensus.make_sub_epoch_summary import next_sub_epoch_summary
from chia.consensus.pot_iterations import (
    calculate_ip_iters,
    calculate_iterations_quality,
    calculate_sp_interval_iters,
    calculate_sp_iters,
    is_overflow_block,
)
from chia.consensus.vdf_info_computation import get_signage_point_vdf_info
from chia.full_node.signage_point import SignagePoint
from chia.plotting.util import PlotsRefreshParameter, PlotRefreshResult, PlotRefreshEvents, parse_plot_info
from chia.plotting.manager import PlotManager
from chia.server.server import ssl_context_for_server
from chia.types.blockchain_format.classgroup import ClassgroupElement
from chia.types.blockchain_format.coin import Coin, hash_coin_list
from chia.types.blockchain_format.foliage import Foliage, FoliageBlockData, FoliageTransactionBlock, TransactionsInfo
from chia.types.blockchain_format.pool_target import PoolTarget
from chia.types.blockchain_format.program import INFINITE_COST
from chia.types.blockchain_format.proof_of_space import ProofOfSpace
from chia.types.blockchain_format.reward_chain_block import RewardChainBlockUnfinished
from chia.types.blockchain_format.sized_bytes import bytes32
from chia.types.blockchain_format.slots import (
    ChallengeChainSubSlot,
    InfusedChallengeChainSubSlot,
    RewardChainSubSlot,
    SubSlotProofs,
)
from chia.types.blockchain_format.sub_epoch_summary import SubEpochSummary
from chia.types.blockchain_format.vdf import VDFInfo, VDFProof
from chia.types.condition_opcodes import ConditionOpcode
from chia.types.end_of_slot_bundle import EndOfSubSlotBundle
from chia.types.full_block import FullBlock
from chia.types.generator_types import BlockGenerator, CompressorArg
from chia.types.spend_bundle import SpendBundle
from chia.types.unfinished_block import UnfinishedBlock
from chia.util.bech32m import encode_puzzle_hash
from chia.util.block_cache import BlockCache
<<<<<<< HEAD
from chia.util.config import load_config, lock_config, save_config
=======
from chia.util.config import get_config_lock, load_config, save_config
>>>>>>> 9db85f32
from chia.util.hash import std_hash
from chia.util.ints import uint8, uint16, uint32, uint64, uint128
from chia.util.keychain import Keychain, bytes_to_mnemonic
from chia.util.merkle_set import MerkleSet
from chia.util.prev_transaction_block import get_prev_transaction_block
from chia.util.path import mkdir
from chia.util.vdf_prover import get_vdf_info_and_proof
from tests.time_out_assert import time_out_assert
from tests.wallet_tools import WalletTool
from tests.util.socket import find_available_listen_port
from chia.wallet.derive_keys import (
    master_sk_to_farmer_sk,
    master_sk_to_local_sk,
    master_sk_to_pool_sk,
    master_sk_to_wallet_sk,
)

test_constants = DEFAULT_CONSTANTS.replace(
    **{
        "MIN_PLOT_SIZE": 18,
        "MIN_BLOCKS_PER_CHALLENGE_BLOCK": 12,
        "DIFFICULTY_STARTING": 2 ** 12,
        "DISCRIMINANT_SIZE_BITS": 16,
        "SUB_EPOCH_BLOCKS": 170,
        "WEIGHT_PROOF_THRESHOLD": 2,
        "WEIGHT_PROOF_RECENT_BLOCKS": 380,
        "DIFFICULTY_CONSTANT_FACTOR": 33554432,
        "NUM_SPS_SUB_SLOT": 16,  # Must be a power of 2
        "MAX_SUB_SLOT_BLOCKS": 50,
        "EPOCH_BLOCKS": 340,
        "BLOCKS_CACHE_SIZE": 340 + 3 * 50,  # Coordinate with the above values
        "SUB_SLOT_TIME_TARGET": 600,  # The target number of seconds per slot, mainnet 600
        "SUB_SLOT_ITERS_STARTING": 2 ** 10,  # Must be a multiple of 64
        "NUMBER_ZERO_BITS_PLOT_FILTER": 1,  # H(plot signature of the challenge) must start with these many zeroes
        "MAX_FUTURE_TIME": 3600
        * 24
        * 10,  # Allows creating blockchains with timestamps up to 10 days in the future, for testing
        "COST_PER_BYTE": 1337,
        "MEMPOOL_BLOCK_BUFFER": 6,
        "NETWORK_TYPE": 1,
    }
)


log = logging.getLogger(__name__)


class BlockTools:
    """
    Tools to generate blocks for testing.
    """

    def __init__(
        self,
        constants: ConsensusConstants = test_constants,
        root_path: Optional[Path] = None,
        const_dict=None,
        keychain: Optional[Keychain] = None,
    ):
        self._tempdir = None
        if root_path is None:
            self._tempdir = tempfile.TemporaryDirectory()
            root_path = Path(self._tempdir.name)

        self.root_path = root_path
        self.local_keychain = keychain

        create_default_chia_config(root_path)
        create_all_ssl(root_path)

        self.local_sk_cache: Dict[bytes32, Tuple[PrivateKey, Any]] = {}
        self._config = load_config(self.root_path, "config.yaml")
        self._config["logging"]["log_stdout"] = True
        self._config["selected_network"] = "testnet0"
        for service in ["harvester", "farmer", "full_node", "wallet", "introducer", "timelord", "pool"]:
            self._config[service]["selected_network"] = "testnet0"

        # some tests start the daemon, make sure it's on a free port
        self._config["daemon_port"] = find_available_listen_port("BlockTools daemon")

<<<<<<< HEAD
        with lock_config(self.root_path, "config.yaml"):
=======
        with get_config_lock(self.root_path, "config.yaml"):
>>>>>>> 9db85f32
            save_config(self.root_path, "config.yaml", self._config)
        overrides = self._config["network_overrides"]["constants"][self._config["selected_network"]]
        updated_constants = constants.replace_str_to_bytes(**overrides)
        if const_dict is not None:
            updated_constants = updated_constants.replace(**const_dict)
        self.constants = updated_constants

        self.refresh_parameter: PlotsRefreshParameter = PlotsRefreshParameter(batch_size=2)
        self.plot_dir: Path = get_plot_dir()
        self.temp_dir: Path = get_plot_tmp_dir()
        mkdir(self.plot_dir)
        mkdir(self.temp_dir)
        self.expected_plots: Dict[bytes32, Path] = {}
        self.created_plots: int = 0
        self.total_result = PlotRefreshResult()

        def test_callback(event: PlotRefreshEvents, update_result: PlotRefreshResult):
            assert update_result.duration < 5
            if event == PlotRefreshEvents.started:
                self.total_result = PlotRefreshResult()

            if event == PlotRefreshEvents.batch_processed:
                self.total_result.loaded += update_result.loaded
                self.total_result.processed += update_result.processed
                self.total_result.duration += update_result.duration
                assert update_result.remaining == len(self.expected_plots) - self.total_result.processed
                assert len(update_result.loaded) <= self.refresh_parameter.batch_size

            if event == PlotRefreshEvents.done:
                assert self.total_result.loaded == update_result.loaded
                assert self.total_result.processed == update_result.processed
                assert self.total_result.duration == update_result.duration
                assert update_result.remaining == 0
                assert len(self.plot_manager.plots) == len(self.expected_plots)

        self.plot_manager: PlotManager = PlotManager(
            self.root_path, refresh_parameter=self.refresh_parameter, refresh_callback=test_callback
        )

    async def setup_keys(self):
        if self.local_keychain:
            self.keychain_proxy = wrap_local_keychain(self.local_keychain, log=log)
        else:
            self.keychain_proxy = await connect_to_keychain_and_validate(
                self.root_path, log, user="testing-1.8.0", service="chia-testing-1.8.0"
            )

        await self.keychain_proxy.delete_all_keys()
        self.farmer_master_sk_entropy = std_hash(b"block_tools farmer key")
        self.pool_master_sk_entropy = std_hash(b"block_tools pool key")
        self.farmer_master_sk = await self.keychain_proxy.add_private_key(
            bytes_to_mnemonic(self.farmer_master_sk_entropy), ""
        )
        self.pool_master_sk = await self.keychain_proxy.add_private_key(
            bytes_to_mnemonic(self.pool_master_sk_entropy), ""
        )
        self.farmer_pk = master_sk_to_farmer_sk(self.farmer_master_sk).get_g1()
        self.pool_pk = master_sk_to_pool_sk(self.pool_master_sk).get_g1()
        self.farmer_ph: bytes32 = create_puzzlehash_for_pk(
            master_sk_to_wallet_sk(self.farmer_master_sk, uint32(0)).get_g1()
        )
        self.pool_ph: bytes32 = create_puzzlehash_for_pk(
            master_sk_to_wallet_sk(self.pool_master_sk, uint32(0)).get_g1()
        )
        self.all_sks: List[PrivateKey] = [sk for sk, _ in await self.keychain_proxy.get_all_private_keys()]
        self.pool_pubkeys: List[G1Element] = [master_sk_to_pool_sk(sk).get_g1() for sk in self.all_sks]

        self.farmer_pubkeys: List[G1Element] = [master_sk_to_farmer_sk(sk).get_g1() for sk in self.all_sks]
        if len(self.pool_pubkeys) == 0 or len(self.farmer_pubkeys) == 0:
            raise RuntimeError("Keys not generated. Run `chia generate keys`")

        self.plot_manager.set_public_keys(self.farmer_pubkeys, self.pool_pubkeys)

    def change_config(self, new_config: Dict):
        self._config = new_config
        overrides = self._config["network_overrides"]["constants"][self._config["selected_network"]]
        updated_constants = self.constants.replace_str_to_bytes(**overrides)
        self.constants = updated_constants
<<<<<<< HEAD
        with lock_config(self.root_path, "config.yaml"):
=======
        with get_config_lock(self.root_path, "config.yaml"):
>>>>>>> 9db85f32
            save_config(self.root_path, "config.yaml", self._config)

    async def setup_plots(self):
        assert self.created_plots == 0
        # OG Plots
        for i in range(15):
            await self.new_plot()
        # Pool Plots
        for i in range(5):
            await self.new_plot(self.pool_ph)
        # Some plots with keys that are not in the keychain
        for i in range(3):
            await self.new_plot(
                path=self.plot_dir / "not_in_keychain",
                plot_keys=PlotKeys(G1Element(), G1Element(), None),
                exclude_final_dir=True,
            )

        await self.refresh_plots()

    async def new_plot(
        self,
        pool_contract_puzzle_hash: Optional[bytes32] = None,
        path: Path = None,
        plot_keys: Optional[PlotKeys] = None,
        exclude_final_dir: bool = False,
    ) -> Optional[bytes32]:
        final_dir = self.plot_dir
        if path is not None:
            final_dir = path
            mkdir(final_dir)
        args = Namespace()
        # Can't go much lower than 20, since plots start having no solutions and more buggy
        args.size = 22
        # Uses many plots for testing, in order to guarantee proofs of space at every height
        args.num = 1
        args.buffer = 100
        args.tmp_dir = self.temp_dir
        args.tmp2_dir = self.temp_dir
        args.final_dir = final_dir
        args.plotid = None
        args.memo = None
        args.buckets = 0
        args.stripe_size = 2000
        args.num_threads = 0
        args.nobitfield = False
        args.exclude_final_dir = False
        args.list_duplicates = False
        args.exclude_final_dir = exclude_final_dir
        try:
            if plot_keys is None:
                pool_pk: Optional[G1Element] = None
                pool_address: Optional[str] = None
                if pool_contract_puzzle_hash is None:
                    pool_pk = self.pool_pk
                else:
                    pool_address = encode_puzzle_hash(pool_contract_puzzle_hash, "xch")

                plot_keys = PlotKeys(self.farmer_pk, pool_pk, pool_address)
            # No datetime in the filename, to get deterministic filenames and not re-plot
            created, existed = await create_plots(
                args,
                plot_keys,
                self.root_path,
                use_datetime=False,
                test_private_keys=[AugSchemeMPL.key_gen(std_hash(self.created_plots.to_bytes(2, "big")))],
            )
            self.created_plots += 1

            plot_id_new: Optional[bytes32] = None
            path_new: Path = Path()

            if len(created):
                assert len(existed) == 0
                plot_id_new, path_new = list(created.items())[0]

            if len(existed):
                assert len(created) == 0
                plot_id_new, path_new = list(existed.items())[0]

            if not exclude_final_dir:
                # TODO: address hint error and remove ignore
                #       error: Invalid index type "Optional[bytes32]" for "Dict[bytes32, Path]"; expected type "bytes32"
                #       [index]
                self.expected_plots[plot_id_new] = path_new  # type: ignore[index]

            # create_plots() updates plot_directories. Ensure we refresh our config to reflect the updated value
            self._config["harvester"]["plot_directories"] = load_config(self.root_path, "config.yaml", "harvester")[
                "plot_directories"
            ]

            return plot_id_new

        except KeyboardInterrupt:
            shutil.rmtree(self.temp_dir, ignore_errors=True)
            sys.exit(1)

    async def refresh_plots(self):
        self.plot_manager.refresh_parameter.batch_size = (
            4 if len(self.expected_plots) % 3 == 0 else 3
        )  # Make sure we have at least some batches + a remainder
        self.plot_manager.trigger_refresh()
        assert self.plot_manager.needs_refresh()
        self.plot_manager.start_refreshing()
        await time_out_assert(10, self.plot_manager.needs_refresh, value=False)
        self.plot_manager.stop_refreshing()
        assert not self.plot_manager.needs_refresh()

    async def delete_plot(self, plot_id: bytes32):
        assert plot_id in self.expected_plots
        self.expected_plots[plot_id].unlink()
        del self.expected_plots[plot_id]
        await self.refresh_plots()

    @property
    def config(self) -> Dict:
        return copy.deepcopy(self._config)

    def get_daemon_ssl_context(self) -> ssl.SSLContext:
        crt_path = self.root_path / self.config["daemon_ssl"]["private_crt"]
        key_path = self.root_path / self.config["daemon_ssl"]["private_key"]
        ca_cert_path = self.root_path / self.config["private_ssl_ca"]["crt"]
        ca_key_path = self.root_path / self.config["private_ssl_ca"]["key"]
        return ssl_context_for_server(ca_cert_path, ca_key_path, crt_path, key_path)

    def get_plot_signature(self, m: bytes32, plot_pk: G1Element) -> G2Element:
        """
        Returns the plot signature of the header data.
        """
        farmer_sk = master_sk_to_farmer_sk(self.all_sks[0])
        for plot_info in self.plot_manager.plots.values():
            if plot_pk == plot_info.plot_public_key:
                # Look up local_sk from plot to save locked memory
                if plot_info.prover.get_id() in self.local_sk_cache:
                    local_master_sk, pool_pk_or_ph = self.local_sk_cache[plot_info.prover.get_id()]
                else:
                    pool_pk_or_ph, _, local_master_sk = parse_plot_info(plot_info.prover.get_memo())
                    self.local_sk_cache[plot_info.prover.get_id()] = (local_master_sk, pool_pk_or_ph)
                if isinstance(pool_pk_or_ph, G1Element):
                    include_taproot = False
                else:
                    assert isinstance(pool_pk_or_ph, bytes32)
                    include_taproot = True
                local_sk = master_sk_to_local_sk(local_master_sk)
                agg_pk = ProofOfSpace.generate_plot_public_key(local_sk.get_g1(), farmer_sk.get_g1(), include_taproot)
                assert agg_pk == plot_pk
                harv_share = AugSchemeMPL.sign(local_sk, m, agg_pk)
                farm_share = AugSchemeMPL.sign(farmer_sk, m, agg_pk)
                if include_taproot:
                    taproot_sk: PrivateKey = ProofOfSpace.generate_taproot_sk(local_sk.get_g1(), farmer_sk.get_g1())
                    taproot_share: G2Element = AugSchemeMPL.sign(taproot_sk, m, agg_pk)
                else:
                    taproot_share = G2Element()
                return AugSchemeMPL.aggregate([harv_share, farm_share, taproot_share])

        raise ValueError(f"Do not have key {plot_pk}")

    def get_pool_key_signature(self, pool_target: PoolTarget, pool_pk: Optional[G1Element]) -> Optional[G2Element]:
        # Returns the pool signature for the corresponding pk. If no pk is provided, returns None.
        if pool_pk is None:
            return None

        for sk in self.all_sks:
            sk_child = master_sk_to_pool_sk(sk)
            if sk_child.get_g1() == pool_pk:
                return AugSchemeMPL.sign(sk_child, bytes(pool_target))
        raise ValueError(f"Do not have key {pool_pk}")

    def get_farmer_wallet_tool(self) -> WalletTool:
        return WalletTool(self.constants, self.farmer_master_sk)

    def get_pool_wallet_tool(self) -> WalletTool:
        return WalletTool(self.constants, self.pool_master_sk)

    def get_consecutive_blocks(
        self,
        num_blocks: int,
        block_list_input: List[FullBlock] = None,
        farmer_reward_puzzle_hash: Optional[bytes32] = None,
        pool_reward_puzzle_hash: Optional[bytes32] = None,
        transaction_data: Optional[SpendBundle] = None,
        seed: bytes = b"",
        time_per_block: Optional[float] = None,
        force_overflow: bool = False,
        skip_slots: int = 0,  # Force at least this number of empty slots before the first SB
        guarantee_transaction_block: bool = False,  # Force that this block must be a tx block
        normalized_to_identity_cc_eos: bool = False,
        normalized_to_identity_icc_eos: bool = False,
        normalized_to_identity_cc_sp: bool = False,
        normalized_to_identity_cc_ip: bool = False,
        current_time: bool = False,
        previous_generator: CompressorArg = None,
        genesis_timestamp: Optional[uint64] = None,
        force_plot_id: Optional[bytes32] = None,
    ) -> List[FullBlock]:
        assert num_blocks > 0
        if block_list_input is not None:
            block_list = block_list_input.copy()
        else:
            block_list = []
        constants = self.constants
        transaction_data_included = False
        if time_per_block is None:
            time_per_block = float(constants.SUB_SLOT_TIME_TARGET) / float(constants.SLOT_BLOCKS_TARGET)

        if farmer_reward_puzzle_hash is None:
            farmer_reward_puzzle_hash = self.farmer_ph

        if len(block_list) == 0:
            if force_plot_id is not None:
                raise ValueError("Cannot specify plot_id for genesis block")
            initial_block_list_len = 0
            # TODO: address hint error and remove ignore
            #       error: Argument 2 to "create_genesis_block" of "BlockTools" has incompatible type "bytes"; expected
            #       "bytes32"  [arg-type]
            genesis = self.create_genesis_block(
                constants,
                seed,  # type: ignore[arg-type]
                force_overflow=force_overflow,
                skip_slots=skip_slots,
                timestamp=(uint64(int(time.time())) if genesis_timestamp is None else genesis_timestamp),
            )
            log.info(f"Created block 0 iters: {genesis.total_iters}")
            num_empty_slots_added = skip_slots
            block_list = [genesis]
            num_blocks -= 1
        else:
            initial_block_list_len = len(block_list)
            num_empty_slots_added = uint32(0)  # Allows forcing empty slots in the beginning, for testing purposes

        if num_blocks == 0:
            return block_list

        height_to_hash, difficulty, blocks = load_block_list(block_list, constants)

        latest_block: BlockRecord = blocks[block_list[-1].header_hash]
        curr = latest_block
        while not curr.is_transaction_block:
            # TODO: address hint error and remove ignore
            #       error: Invalid index type "bytes32" for "Dict[uint32, BlockRecord]"; expected type "uint32"  [index]
            curr = blocks[curr.prev_hash]  # type: ignore[index]
        start_timestamp = curr.timestamp
        start_height = curr.height

        curr = latest_block
        blocks_added_this_sub_slot = 1

        while not curr.first_in_sub_slot:
            # TODO: address hint error and remove ignore
            #       error: Invalid index type "bytes32" for "Dict[uint32, BlockRecord]"; expected type "uint32"  [index]
            curr = blocks[curr.prev_hash]  # type: ignore[index]
            blocks_added_this_sub_slot += 1

        finished_sub_slots_at_sp: List[EndOfSubSlotBundle] = []  # Sub-slots since last block, up to signage point
        finished_sub_slots_at_ip: List[EndOfSubSlotBundle] = []  # Sub-slots since last block, up to infusion point
        sub_slot_iters: uint64 = latest_block.sub_slot_iters  # The number of iterations in one sub-slot
        same_slot_as_last = True  # Only applies to first slot, to prevent old blocks from being added
        sub_slot_start_total_iters: uint128 = latest_block.ip_sub_slot_total_iters(constants)
        sub_slots_finished = 0
        pending_ses: bool = False

        # Start at the last block in block list
        # Get the challenge for that slot
        while True:
            slot_cc_challenge, slot_rc_challenge = get_challenges(
                constants,
                blocks,
                finished_sub_slots_at_sp,
                latest_block.header_hash,
            )
            prev_num_of_blocks = num_blocks
            if num_empty_slots_added < skip_slots:
                # If did not reach the target slots to skip, don't make any proofs for this sub-slot
                num_empty_slots_added += 1
            else:
                # Loop over every signage point (Except for the last ones, which are used for overflows)
                for signage_point_index in range(0, constants.NUM_SPS_SUB_SLOT - constants.NUM_SP_INTERVALS_EXTRA):
                    curr = latest_block
                    while curr.total_iters > sub_slot_start_total_iters + calculate_sp_iters(
                        constants, sub_slot_iters, uint8(signage_point_index)
                    ):
                        if curr.height == 0:
                            break
                        # TODO: address hint error and remove ignore
                        #       error: Invalid index type "bytes32" for "Dict[uint32, BlockRecord]"; expected type
                        #       "uint32"  [index]
                        curr = blocks[curr.prev_hash]  # type: ignore[index]
                    if curr.total_iters > sub_slot_start_total_iters:
                        finished_sub_slots_at_sp = []

                    if same_slot_as_last:
                        if signage_point_index < latest_block.signage_point_index:
                            # Ignore this signage_point because it's in the past
                            continue

                    # TODO: address hint error and remove ignore
                    #       error: Argument 1 to "BlockCache" has incompatible type "Dict[uint32, BlockRecord]";
                    #       expected "Dict[bytes32, BlockRecord]"  [arg-type]
                    signage_point: SignagePoint = get_signage_point(
                        constants,
                        BlockCache(blocks),  # type: ignore[arg-type]
                        latest_block,
                        sub_slot_start_total_iters,
                        uint8(signage_point_index),
                        finished_sub_slots_at_sp,
                        sub_slot_iters,
                        normalized_to_identity_cc_sp,
                    )
                    if signage_point_index == 0:
                        cc_sp_output_hash: bytes32 = slot_cc_challenge
                    else:
                        assert signage_point.cc_vdf is not None
                        cc_sp_output_hash = signage_point.cc_vdf.output.get_hash()

                    qualified_proofs: List[Tuple[uint64, ProofOfSpace]] = self.get_pospaces_for_challenge(
                        constants,
                        slot_cc_challenge,
                        cc_sp_output_hash,
                        seed,
                        difficulty,
                        sub_slot_iters,
                        force_plot_id=force_plot_id,
                    )

                    for required_iters, proof_of_space in sorted(qualified_proofs, key=lambda t: t[0]):
                        if blocks_added_this_sub_slot == constants.MAX_SUB_SLOT_BLOCKS or force_overflow:
                            break
                        if same_slot_as_last:
                            if signage_point_index == latest_block.signage_point_index:
                                # Ignore this block because it's in the past
                                if required_iters <= latest_block.required_iters:
                                    continue
                        assert latest_block.header_hash in blocks
                        additions = None
                        removals = None
                        if transaction_data_included:
                            transaction_data = None
                        if transaction_data is not None and not transaction_data_included:
                            additions = transaction_data.additions()
                            removals = transaction_data.removals()
                        assert start_timestamp is not None
                        if proof_of_space.pool_contract_puzzle_hash is not None:
                            if pool_reward_puzzle_hash is not None:
                                # The caller wants to be paid to a specific address, but this PoSpace is tied to an
                                # address, so continue until a proof of space tied to a pk is found
                                continue
                            pool_target = PoolTarget(proof_of_space.pool_contract_puzzle_hash, uint32(0))
                        else:
                            if pool_reward_puzzle_hash is not None:
                                pool_target = PoolTarget(pool_reward_puzzle_hash, uint32(0))
                            else:
                                pool_target = PoolTarget(self.pool_ph, uint32(0))

                        if transaction_data is not None:
                            if previous_generator is not None:
                                block_generator: Optional[BlockGenerator] = best_solution_generator_from_template(
                                    previous_generator, transaction_data
                                )
                            else:
                                block_generator = simple_solution_generator(transaction_data)

                            aggregate_signature = transaction_data.aggregated_signature
                        else:
                            block_generator = None
                            aggregate_signature = G2Element()

                        # TODO: address hint error and remove ignore
                        #       error: Argument 27 to "get_full_block_and_block_record" has incompatible type "bool";
                        #       expected "Optional[bytes32]"  [arg-type]
                        full_block, block_record = get_full_block_and_block_record(
                            constants,
                            blocks,
                            sub_slot_start_total_iters,
                            uint8(signage_point_index),
                            proof_of_space,
                            slot_cc_challenge,
                            slot_rc_challenge,
                            farmer_reward_puzzle_hash,
                            pool_target,
                            start_timestamp,
                            start_height,
                            time_per_block,
                            block_generator,
                            aggregate_signature,
                            additions,
                            removals,
                            height_to_hash,
                            difficulty,
                            required_iters,
                            sub_slot_iters,
                            self.get_plot_signature,
                            self.get_pool_key_signature,
                            finished_sub_slots_at_ip,
                            signage_point,
                            latest_block,
                            seed,
                            normalized_to_identity_cc_ip,  # type: ignore[arg-type]
                            current_time=current_time,
                        )
                        if block_record.is_transaction_block:
                            transaction_data_included = True
                        else:
                            if guarantee_transaction_block:
                                continue
                        if pending_ses:
                            pending_ses = False
                        block_list.append(full_block)
                        if full_block.transactions_generator is not None:
                            compressor_arg = detect_potential_template_generator(
                                full_block.height, full_block.transactions_generator
                            )
                            if compressor_arg is not None:
                                previous_generator = compressor_arg

                        blocks_added_this_sub_slot += 1

                        blocks[full_block.header_hash] = block_record
                        log.info(f"Created block {block_record.height} ove=False, iters " f"{block_record.total_iters}")
                        height_to_hash[uint32(full_block.height)] = full_block.header_hash
                        latest_block = blocks[full_block.header_hash]
                        finished_sub_slots_at_ip = []
                        num_blocks -= 1
                        if num_blocks == 0:
                            return block_list

            # Finish the end of sub-slot and try again next sub-slot
            # End of sub-slot logic
            if len(finished_sub_slots_at_ip) == 0:
                # Block has been created within this sub-slot
                eos_iters: uint64 = uint64(sub_slot_iters - (latest_block.total_iters - sub_slot_start_total_iters))
                cc_input: ClassgroupElement = latest_block.challenge_vdf_output
                rc_challenge: bytes32 = latest_block.reward_infusion_new_challenge
            else:
                # No blocks were successfully created within this sub-slot
                eos_iters = sub_slot_iters
                cc_input = ClassgroupElement.get_default_element()
                rc_challenge = slot_rc_challenge
            cc_vdf, cc_proof = get_vdf_info_and_proof(
                constants,
                cc_input,
                slot_cc_challenge,
                eos_iters,
            )
            rc_vdf, rc_proof = get_vdf_info_and_proof(
                constants,
                ClassgroupElement.get_default_element(),
                rc_challenge,
                eos_iters,
            )

            eos_deficit: uint8 = (
                latest_block.deficit if latest_block.deficit > 0 else constants.MIN_BLOCKS_PER_CHALLENGE_BLOCK
            )
            # TODO: address hint error and remove ignore
            #       error: Argument 5 to "get_icc" has incompatible type "Dict[uint32, BlockRecord]"; expected
            #       "Dict[bytes32, BlockRecord]"  [arg-type]
            icc_eos_vdf, icc_ip_proof = get_icc(
                constants,
                uint128(sub_slot_start_total_iters + sub_slot_iters),
                finished_sub_slots_at_ip,
                latest_block,
                blocks,  # type: ignore[arg-type]
                sub_slot_start_total_iters,
                eos_deficit,
            )
            # End of slot vdf info for icc and cc have to be from challenge block or start of slot, respectively,
            # in order for light clients to validate.
            cc_vdf = VDFInfo(cc_vdf.challenge, sub_slot_iters, cc_vdf.output)
            if normalized_to_identity_cc_eos:
                _, cc_proof = get_vdf_info_and_proof(
                    constants,
                    ClassgroupElement.get_default_element(),
                    cc_vdf.challenge,
                    sub_slot_iters,
                    True,
                )
            if pending_ses:
                sub_epoch_summary: Optional[SubEpochSummary] = None
            else:
                # TODO: address hint error and remove ignore
                #       error: Argument 1 to "BlockCache" has incompatible type "Dict[uint32, BlockRecord]"; expected
                #       "Dict[bytes32, BlockRecord]"  [arg-type]
                #       error: Argument 2 to "BlockCache" has incompatible type "Dict[uint32, bytes32]"; expected
                #       "Optional[Dict[bytes32, HeaderBlock]]"  [arg-type]
                sub_epoch_summary = next_sub_epoch_summary(
                    constants,
                    BlockCache(blocks, height_to_hash),  # type: ignore[arg-type]
                    latest_block.required_iters,
                    block_list[-1],
                    False,
                )
                pending_ses = True

            ses_hash: Optional[bytes32]
            if sub_epoch_summary is not None:
                ses_hash = sub_epoch_summary.get_hash()
                new_sub_slot_iters: Optional[uint64] = sub_epoch_summary.new_sub_slot_iters
                new_difficulty: Optional[uint64] = sub_epoch_summary.new_difficulty

                log.info(f"Sub epoch summary: {sub_epoch_summary}")
            else:
                ses_hash = None
                new_sub_slot_iters = None
                new_difficulty = None

            if icc_eos_vdf is not None:
                # Icc vdf (Deficit of latest block is <= 4)
                if len(finished_sub_slots_at_ip) == 0:
                    # This means there are blocks in this sub-slot
                    curr = latest_block
                    while not curr.is_challenge_block(constants) and not curr.first_in_sub_slot:
                        # TODO: address hint error and remove ignore
                        #       error: Invalid index type "bytes32" for "Dict[uint32, BlockRecord]"; expected type
                        #       "uint32"  [index]
                        curr = blocks[curr.prev_hash]  # type: ignore[index]
                    if curr.is_challenge_block(constants):
                        icc_eos_iters = uint64(sub_slot_start_total_iters + sub_slot_iters - curr.total_iters)
                    else:
                        icc_eos_iters = sub_slot_iters
                else:
                    # This means there are no blocks in this sub-slot
                    icc_eos_iters = sub_slot_iters
                icc_eos_vdf = VDFInfo(
                    icc_eos_vdf.challenge,
                    icc_eos_iters,
                    icc_eos_vdf.output,
                )
                if normalized_to_identity_icc_eos:
                    _, icc_ip_proof = get_vdf_info_and_proof(
                        constants,
                        ClassgroupElement.get_default_element(),
                        icc_eos_vdf.challenge,
                        icc_eos_iters,
                        True,
                    )
                icc_sub_slot: Optional[InfusedChallengeChainSubSlot] = InfusedChallengeChainSubSlot(icc_eos_vdf)
                assert icc_sub_slot is not None
                icc_sub_slot_hash = icc_sub_slot.get_hash() if latest_block.deficit == 0 else None
                cc_sub_slot = ChallengeChainSubSlot(
                    cc_vdf,
                    icc_sub_slot_hash,
                    ses_hash,
                    new_sub_slot_iters,
                    new_difficulty,
                )
            else:
                # No icc
                icc_sub_slot = None
                cc_sub_slot = ChallengeChainSubSlot(cc_vdf, None, ses_hash, new_sub_slot_iters, new_difficulty)

            finished_sub_slots_at_ip.append(
                EndOfSubSlotBundle(
                    cc_sub_slot,
                    icc_sub_slot,
                    RewardChainSubSlot(
                        rc_vdf,
                        cc_sub_slot.get_hash(),
                        icc_sub_slot.get_hash() if icc_sub_slot is not None else None,
                        eos_deficit,
                    ),
                    SubSlotProofs(cc_proof, icc_ip_proof, rc_proof),
                )
            )

            finished_sub_slots_eos = finished_sub_slots_at_ip.copy()
            latest_block_eos = latest_block
            overflow_cc_challenge = finished_sub_slots_at_ip[-1].challenge_chain.get_hash()
            overflow_rc_challenge = finished_sub_slots_at_ip[-1].reward_chain.get_hash()
            additions = None
            removals = None
            if transaction_data_included:
                transaction_data = None
            if transaction_data is not None and not transaction_data_included:
                additions = transaction_data.additions()
                removals = transaction_data.removals()
            sub_slots_finished += 1
            log.info(
                f"Sub slot finished. blocks included: {blocks_added_this_sub_slot} blocks_per_slot: "
                f"{(len(block_list) - initial_block_list_len)/sub_slots_finished}"
            )
            blocks_added_this_sub_slot = 0  # Sub slot ended, overflows are in next sub slot

            # Handle overflows: No overflows on new epoch
            if new_sub_slot_iters is None and num_empty_slots_added >= skip_slots and new_difficulty is None:
                for signage_point_index in range(
                    constants.NUM_SPS_SUB_SLOT - constants.NUM_SP_INTERVALS_EXTRA,
                    constants.NUM_SPS_SUB_SLOT,
                ):
                    # note that we are passing in the finished slots which include the last slot
                    # TODO: address hint error and remove ignore
                    #       error: Argument 1 to "BlockCache" has incompatible type "Dict[uint32, BlockRecord]";
                    #       expected "Dict[bytes32, BlockRecord]"  [arg-type]
                    signage_point = get_signage_point(
                        constants,
                        BlockCache(blocks),  # type: ignore[arg-type]
                        latest_block_eos,
                        sub_slot_start_total_iters,
                        uint8(signage_point_index),
                        finished_sub_slots_eos,
                        sub_slot_iters,
                        normalized_to_identity_cc_sp,
                    )
                    if signage_point_index == 0:
                        cc_sp_output_hash = slot_cc_challenge
                    else:
                        assert signage_point is not None
                        assert signage_point.cc_vdf is not None
                        cc_sp_output_hash = signage_point.cc_vdf.output.get_hash()

                    # If did not reach the target slots to skip, don't make any proofs for this sub-slot
                    qualified_proofs = self.get_pospaces_for_challenge(
                        constants,
                        slot_cc_challenge,
                        cc_sp_output_hash,
                        seed,
                        difficulty,
                        sub_slot_iters,
                        force_plot_id=force_plot_id,
                    )
                    for required_iters, proof_of_space in sorted(qualified_proofs, key=lambda t: t[0]):
                        if blocks_added_this_sub_slot == constants.MAX_SUB_SLOT_BLOCKS:
                            break
                        assert start_timestamp is not None

                        if proof_of_space.pool_contract_puzzle_hash is not None:
                            if pool_reward_puzzle_hash is not None:
                                # The caller wants to be paid to a specific address, but this PoSpace is tied to an
                                # address, so continue until a proof of space tied to a pk is found
                                continue
                            pool_target = PoolTarget(proof_of_space.pool_contract_puzzle_hash, uint32(0))
                        else:
                            if pool_reward_puzzle_hash is not None:
                                pool_target = PoolTarget(pool_reward_puzzle_hash, uint32(0))
                            else:
                                pool_target = PoolTarget(self.pool_ph, uint32(0))
                        if transaction_data is not None:
                            if previous_generator is not None:
                                block_generator = best_solution_generator_from_template(
                                    previous_generator, transaction_data
                                )
                            else:
                                block_generator = simple_solution_generator(transaction_data)
                            aggregate_signature = transaction_data.aggregated_signature
                        else:
                            block_generator = None
                            aggregate_signature = G2Element()
                        full_block, block_record = get_full_block_and_block_record(
                            constants,
                            blocks,
                            sub_slot_start_total_iters,
                            uint8(signage_point_index),
                            proof_of_space,
                            slot_cc_challenge,
                            slot_rc_challenge,
                            farmer_reward_puzzle_hash,
                            pool_target,
                            start_timestamp,
                            start_height,
                            time_per_block,
                            block_generator,
                            aggregate_signature,
                            additions,
                            removals,
                            height_to_hash,
                            difficulty,
                            required_iters,
                            sub_slot_iters,
                            self.get_plot_signature,
                            self.get_pool_key_signature,
                            finished_sub_slots_at_ip,
                            signage_point,
                            latest_block,
                            seed,
                            overflow_cc_challenge=overflow_cc_challenge,
                            overflow_rc_challenge=overflow_rc_challenge,
                            normalized_to_identity_cc_ip=normalized_to_identity_cc_ip,
                            current_time=current_time,
                        )

                        if block_record.is_transaction_block:
                            transaction_data_included = True
                        elif guarantee_transaction_block:
                            continue
                        if pending_ses:
                            pending_ses = False

                        block_list.append(full_block)
                        if full_block.transactions_generator is not None:
                            compressor_arg = detect_potential_template_generator(
                                full_block.height, full_block.transactions_generator
                            )
                            if compressor_arg is not None:
                                previous_generator = compressor_arg

                        blocks_added_this_sub_slot += 1
                        log.info(f"Created block {block_record.height } ov=True, iters " f"{block_record.total_iters}")
                        num_blocks -= 1
                        if num_blocks == 0:
                            return block_list

                        blocks[full_block.header_hash] = block_record
                        height_to_hash[uint32(full_block.height)] = full_block.header_hash
                        latest_block = blocks[full_block.header_hash]
                        finished_sub_slots_at_ip = []

            finished_sub_slots_at_sp = finished_sub_slots_eos.copy()
            same_slot_as_last = False
            sub_slot_start_total_iters = uint128(sub_slot_start_total_iters + sub_slot_iters)
            if num_blocks < prev_num_of_blocks:
                num_empty_slots_added += 1

            if new_sub_slot_iters is not None:
                assert new_difficulty is not None
                sub_slot_iters = new_sub_slot_iters
                difficulty = new_difficulty

    # TODO: address hint error and remove ignore
    #       error: Incompatible default for argument "seed" (default has type "bytes", argument has type "bytes32")
    #       [assignment]
    def create_genesis_block(
        self,
        constants: ConsensusConstants,
        seed: bytes32 = b"",  # type: ignore[assignment]
        timestamp: Optional[uint64] = None,
        force_overflow: bool = False,
        skip_slots: int = 0,
    ) -> FullBlock:
        if timestamp is None:
            timestamp = uint64(int(time.time()))

        finished_sub_slots: List[EndOfSubSlotBundle] = []
        unfinished_block: Optional[UnfinishedBlock] = None
        ip_iters: uint64 = uint64(0)
        sub_slot_total_iters: uint128 = uint128(0)

        # Keep trying until we get a good proof of space that also passes sp filter
        while True:
            cc_challenge, rc_challenge = get_challenges(constants, {}, finished_sub_slots, None)
            for signage_point_index in range(0, constants.NUM_SPS_SUB_SLOT):
                signage_point: SignagePoint = get_signage_point(
                    constants,
                    BlockCache({}, {}),
                    None,
                    sub_slot_total_iters,
                    uint8(signage_point_index),
                    finished_sub_slots,
                    constants.SUB_SLOT_ITERS_STARTING,
                )
                if signage_point_index == 0:
                    cc_sp_output_hash: bytes32 = cc_challenge
                else:
                    assert signage_point is not None
                    assert signage_point.cc_vdf is not None
                    cc_sp_output_hash = signage_point.cc_vdf.output.get_hash()
                    # If did not reach the target slots to skip, don't make any proofs for this sub-slot
                qualified_proofs: List[Tuple[uint64, ProofOfSpace]] = self.get_pospaces_for_challenge(
                    constants,
                    cc_challenge,
                    cc_sp_output_hash,
                    seed,
                    constants.DIFFICULTY_STARTING,
                    constants.SUB_SLOT_ITERS_STARTING,
                )

                # Try each of the proofs of space
                for required_iters, proof_of_space in qualified_proofs:
                    sp_iters: uint64 = calculate_sp_iters(
                        constants,
                        uint64(constants.SUB_SLOT_ITERS_STARTING),
                        uint8(signage_point_index),
                    )
                    ip_iters = calculate_ip_iters(
                        constants,
                        uint64(constants.SUB_SLOT_ITERS_STARTING),
                        uint8(signage_point_index),
                        required_iters,
                    )
                    is_overflow = is_overflow_block(constants, uint8(signage_point_index))
                    if force_overflow and not is_overflow:
                        continue
                    if len(finished_sub_slots) < skip_slots:
                        continue

                    unfinished_block = create_test_unfinished_block(
                        constants,
                        sub_slot_total_iters,
                        constants.SUB_SLOT_ITERS_STARTING,
                        uint8(signage_point_index),
                        sp_iters,
                        ip_iters,
                        proof_of_space,
                        cc_challenge,
                        constants.GENESIS_PRE_FARM_FARMER_PUZZLE_HASH,
                        PoolTarget(constants.GENESIS_PRE_FARM_POOL_PUZZLE_HASH, uint32(0)),
                        self.get_plot_signature,
                        self.get_pool_key_signature,
                        signage_point,
                        timestamp,
                        BlockCache({}),
                        seed=seed,
                        finished_sub_slots_input=finished_sub_slots,
                    )
                    assert unfinished_block is not None
                    if not is_overflow:
                        cc_ip_vdf, cc_ip_proof = get_vdf_info_and_proof(
                            constants,
                            ClassgroupElement.get_default_element(),
                            cc_challenge,
                            ip_iters,
                        )
                        cc_ip_vdf = replace(cc_ip_vdf, number_of_iterations=ip_iters)
                        rc_ip_vdf, rc_ip_proof = get_vdf_info_and_proof(
                            constants,
                            ClassgroupElement.get_default_element(),
                            rc_challenge,
                            ip_iters,
                        )
                        assert unfinished_block is not None
                        total_iters_sp = uint128(sub_slot_total_iters + sp_iters)
                        return unfinished_block_to_full_block(
                            unfinished_block,
                            cc_ip_vdf,
                            cc_ip_proof,
                            rc_ip_vdf,
                            rc_ip_proof,
                            None,
                            None,
                            finished_sub_slots,
                            None,
                            BlockCache({}),
                            total_iters_sp,
                            constants.DIFFICULTY_STARTING,
                        )

                if signage_point_index == constants.NUM_SPS_SUB_SLOT - constants.NUM_SP_INTERVALS_EXTRA - 1:
                    # Finish the end of sub-slot and try again next sub-slot
                    cc_vdf, cc_proof = get_vdf_info_and_proof(
                        constants,
                        ClassgroupElement.get_default_element(),
                        cc_challenge,
                        constants.SUB_SLOT_ITERS_STARTING,
                    )
                    rc_vdf, rc_proof = get_vdf_info_and_proof(
                        constants,
                        ClassgroupElement.get_default_element(),
                        rc_challenge,
                        constants.SUB_SLOT_ITERS_STARTING,
                    )
                    cc_slot = ChallengeChainSubSlot(cc_vdf, None, None, None, None)
                    finished_sub_slots.append(
                        EndOfSubSlotBundle(
                            cc_slot,
                            None,
                            RewardChainSubSlot(
                                rc_vdf,
                                cc_slot.get_hash(),
                                None,
                                uint8(constants.MIN_BLOCKS_PER_CHALLENGE_BLOCK),
                            ),
                            SubSlotProofs(cc_proof, None, rc_proof),
                        )
                    )

                if unfinished_block is not None:
                    cc_ip_vdf, cc_ip_proof = get_vdf_info_and_proof(
                        constants,
                        ClassgroupElement.get_default_element(),
                        finished_sub_slots[-1].challenge_chain.get_hash(),
                        ip_iters,
                    )
                    rc_ip_vdf, rc_ip_proof = get_vdf_info_and_proof(
                        constants,
                        ClassgroupElement.get_default_element(),
                        finished_sub_slots[-1].reward_chain.get_hash(),
                        ip_iters,
                    )
                    total_iters_sp = uint128(
                        sub_slot_total_iters
                        + calculate_sp_iters(
                            self.constants,
                            self.constants.SUB_SLOT_ITERS_STARTING,
                            unfinished_block.reward_chain_block.signage_point_index,
                        )
                    )
                    return unfinished_block_to_full_block(
                        unfinished_block,
                        cc_ip_vdf,
                        cc_ip_proof,
                        rc_ip_vdf,
                        rc_ip_proof,
                        None,
                        None,
                        finished_sub_slots,
                        None,
                        BlockCache({}),
                        total_iters_sp,
                        constants.DIFFICULTY_STARTING,
                    )
            sub_slot_total_iters = uint128(sub_slot_total_iters + constants.SUB_SLOT_ITERS_STARTING)

    def get_pospaces_for_challenge(
        self,
        constants: ConsensusConstants,
        challenge_hash: bytes32,
        signage_point: bytes32,
        seed: bytes,
        difficulty: uint64,
        sub_slot_iters: uint64,
        force_plot_id: Optional[bytes32] = None,
    ) -> List[Tuple[uint64, ProofOfSpace]]:
        found_proofs: List[Tuple[uint64, ProofOfSpace]] = []
        random.seed(seed)
        for plot_info in self.plot_manager.plots.values():
            plot_id: bytes32 = plot_info.prover.get_id()
            if force_plot_id is not None and plot_id != force_plot_id:
                continue
            if ProofOfSpace.passes_plot_filter(constants, plot_id, challenge_hash, signage_point):
                new_challenge: bytes32 = ProofOfSpace.calculate_pos_challenge(plot_id, challenge_hash, signage_point)
                qualities = plot_info.prover.get_qualities_for_challenge(new_challenge)

                for proof_index, quality_str in enumerate(qualities):

                    required_iters = calculate_iterations_quality(
                        constants.DIFFICULTY_CONSTANT_FACTOR,
                        quality_str,
                        plot_info.prover.get_size(),
                        difficulty,
                        signage_point,
                    )
                    if required_iters < calculate_sp_interval_iters(constants, sub_slot_iters):
                        proof_xs: bytes = plot_info.prover.get_full_proof(new_challenge, proof_index)

                        # Look up local_sk from plot to save locked memory
                        (
                            pool_public_key_or_puzzle_hash,
                            farmer_public_key,
                            local_master_sk,
                        ) = parse_plot_info(plot_info.prover.get_memo())
                        local_sk = master_sk_to_local_sk(local_master_sk)

                        if isinstance(pool_public_key_or_puzzle_hash, G1Element):
                            include_taproot = False
                        else:
                            assert isinstance(pool_public_key_or_puzzle_hash, bytes32)
                            include_taproot = True
                        plot_pk = ProofOfSpace.generate_plot_public_key(
                            local_sk.get_g1(), farmer_public_key, include_taproot
                        )
                        proof_of_space: ProofOfSpace = ProofOfSpace(
                            new_challenge,
                            plot_info.pool_public_key,
                            plot_info.pool_contract_puzzle_hash,
                            plot_pk,
                            plot_info.prover.get_size(),
                            proof_xs,
                        )
                        found_proofs.append((required_iters, proof_of_space))
        random_sample = found_proofs
        if len(found_proofs) >= 1:
            if random.random() < 0.1:
                # Removes some proofs of space to create "random" chains, based on the seed
                random_sample = random.sample(found_proofs, len(found_proofs) - 1)
        return random_sample


def get_signage_point(
    constants: ConsensusConstants,
    blocks: BlockchainInterface,
    latest_block: Optional[BlockRecord],
    sub_slot_start_total_iters: uint128,
    signage_point_index: uint8,
    finished_sub_slots: List[EndOfSubSlotBundle],
    sub_slot_iters: uint64,
    normalized_to_identity_cc_sp: bool = False,
) -> SignagePoint:
    if signage_point_index == 0:
        return SignagePoint(None, None, None, None)
    sp_iters = calculate_sp_iters(constants, sub_slot_iters, signage_point_index)
    overflow = is_overflow_block(constants, signage_point_index)
    sp_total_iters = uint128(
        sub_slot_start_total_iters + calculate_sp_iters(constants, sub_slot_iters, signage_point_index)
    )

    (
        cc_vdf_challenge,
        rc_vdf_challenge,
        cc_vdf_input,
        rc_vdf_input,
        cc_vdf_iters,
        rc_vdf_iters,
    ) = get_signage_point_vdf_info(
        constants,
        finished_sub_slots,
        overflow,
        latest_block,
        blocks,
        sp_total_iters,
        sp_iters,
    )

    cc_sp_vdf, cc_sp_proof = get_vdf_info_and_proof(
        constants,
        cc_vdf_input,
        cc_vdf_challenge,
        cc_vdf_iters,
    )
    rc_sp_vdf, rc_sp_proof = get_vdf_info_and_proof(
        constants,
        rc_vdf_input,
        rc_vdf_challenge,
        rc_vdf_iters,
    )
    cc_sp_vdf = replace(cc_sp_vdf, number_of_iterations=sp_iters)
    if normalized_to_identity_cc_sp:
        _, cc_sp_proof = get_vdf_info_and_proof(
            constants,
            ClassgroupElement.get_default_element(),
            cc_sp_vdf.challenge,
            sp_iters,
            True,
        )
    return SignagePoint(cc_sp_vdf, cc_sp_proof, rc_sp_vdf, rc_sp_proof)


def finish_block(
    constants: ConsensusConstants,
    blocks: Dict[bytes32, BlockRecord],
    height_to_hash: Dict[uint32, bytes32],
    finished_sub_slots: List[EndOfSubSlotBundle],
    sub_slot_start_total_iters: uint128,
    signage_point_index: uint8,
    unfinished_block: UnfinishedBlock,
    required_iters: uint64,
    ip_iters: uint64,
    slot_cc_challenge: bytes32,
    slot_rc_challenge: bytes32,
    latest_block: BlockRecord,
    sub_slot_iters: uint64,
    difficulty: uint64,
    normalized_to_identity_cc_ip: bool = False,
) -> Tuple[FullBlock, BlockRecord]:
    is_overflow = is_overflow_block(constants, signage_point_index)
    cc_vdf_challenge = slot_cc_challenge
    if len(finished_sub_slots) == 0:
        new_ip_iters = unfinished_block.total_iters - latest_block.total_iters
        cc_vdf_input = latest_block.challenge_vdf_output
        rc_vdf_challenge = latest_block.reward_infusion_new_challenge
    else:
        new_ip_iters = ip_iters
        cc_vdf_input = ClassgroupElement.get_default_element()
        rc_vdf_challenge = slot_rc_challenge
    cc_ip_vdf, cc_ip_proof = get_vdf_info_and_proof(
        constants,
        cc_vdf_input,
        cc_vdf_challenge,
        new_ip_iters,
    )
    cc_ip_vdf = replace(cc_ip_vdf, number_of_iterations=ip_iters)
    if normalized_to_identity_cc_ip:
        _, cc_ip_proof = get_vdf_info_and_proof(
            constants,
            ClassgroupElement.get_default_element(),
            cc_ip_vdf.challenge,
            ip_iters,
            True,
        )
    deficit = calculate_deficit(
        constants,
        uint32(latest_block.height + 1),
        latest_block,
        is_overflow,
        len(finished_sub_slots),
    )

    icc_ip_vdf, icc_ip_proof = get_icc(
        constants,
        unfinished_block.total_iters,
        finished_sub_slots,
        latest_block,
        blocks,
        uint128(sub_slot_start_total_iters + sub_slot_iters) if is_overflow else sub_slot_start_total_iters,
        deficit,
    )

    rc_ip_vdf, rc_ip_proof = get_vdf_info_and_proof(
        constants,
        ClassgroupElement.get_default_element(),
        rc_vdf_challenge,
        new_ip_iters,
    )
    assert unfinished_block is not None
    sp_total_iters = uint128(
        sub_slot_start_total_iters + calculate_sp_iters(constants, sub_slot_iters, signage_point_index)
    )
    full_block: FullBlock = unfinished_block_to_full_block(
        unfinished_block,
        cc_ip_vdf,
        cc_ip_proof,
        rc_ip_vdf,
        rc_ip_proof,
        icc_ip_vdf,
        icc_ip_proof,
        finished_sub_slots,
        latest_block,
        BlockCache(blocks),
        sp_total_iters,
        difficulty,
    )

    block_record = block_to_block_record(constants, BlockCache(blocks), required_iters, full_block, None)
    return full_block, block_record


def get_challenges(
    constants: ConsensusConstants,
    blocks: Dict[uint32, BlockRecord],
    finished_sub_slots: List[EndOfSubSlotBundle],
    prev_header_hash: Optional[bytes32],
) -> Tuple[bytes32, bytes32]:
    if len(finished_sub_slots) == 0:
        if prev_header_hash is None:
            return constants.GENESIS_CHALLENGE, constants.GENESIS_CHALLENGE
        # TODO: address hint error and remove ignore
        #       error: Invalid index type "bytes32" for "Dict[uint32, BlockRecord]"; expected type "uint32"  [index]
        curr: BlockRecord = blocks[prev_header_hash]  # type: ignore[index]
        while not curr.first_in_sub_slot:
            # TODO: address hint error and remove ignore
            #       error: Invalid index type "bytes32" for "Dict[uint32, BlockRecord]"; expected type "uint32"  [index]
            curr = blocks[curr.prev_hash]  # type: ignore[index]
        assert curr.finished_challenge_slot_hashes is not None
        assert curr.finished_reward_slot_hashes is not None
        cc_challenge = curr.finished_challenge_slot_hashes[-1]
        rc_challenge = curr.finished_reward_slot_hashes[-1]
    else:
        cc_challenge = finished_sub_slots[-1].challenge_chain.get_hash()
        rc_challenge = finished_sub_slots[-1].reward_chain.get_hash()
    return cc_challenge, rc_challenge


def get_plot_dir() -> Path:
    cache_path = Path(os.path.expanduser(os.getenv("CHIA_ROOT", "~/.chia/"))) / "test-plots"

    ci = os.environ.get("CI")
    if ci is not None and not cache_path.exists():
        raise Exception(f"Running in CI and expected path not found: {cache_path!r}")

    mkdir(cache_path)
    return cache_path


def get_plot_tmp_dir():
    return get_plot_dir() / "tmp"


def load_block_list(
    block_list: List[FullBlock], constants: ConsensusConstants
) -> Tuple[Dict[uint32, bytes32], uint64, Dict[uint32, BlockRecord]]:
    difficulty = 0
    height_to_hash: Dict[uint32, bytes32] = {}
    blocks: Dict[uint32, BlockRecord] = {}
    for full_block in block_list:
        if full_block.height == 0:
            difficulty = uint64(constants.DIFFICULTY_STARTING)
        else:
            difficulty = full_block.weight - block_list[full_block.height - 1].weight
        if full_block.reward_chain_block.signage_point_index == 0:
            challenge = full_block.reward_chain_block.pos_ss_cc_challenge_hash
            sp_hash = challenge
        else:
            assert full_block.reward_chain_block.challenge_chain_sp_vdf is not None
            challenge = full_block.reward_chain_block.challenge_chain_sp_vdf.challenge
            sp_hash = full_block.reward_chain_block.challenge_chain_sp_vdf.output.get_hash()
        quality_str = full_block.reward_chain_block.proof_of_space.verify_and_get_quality_string(
            constants, challenge, sp_hash
        )
        # TODO: address hint error and remove ignore
        #       error: Argument 2 to "calculate_iterations_quality" has incompatible type "Optional[bytes32]"; expected
        #       "bytes32"  [arg-type]
        required_iters: uint64 = calculate_iterations_quality(
            constants.DIFFICULTY_CONSTANT_FACTOR,
            quality_str,  # type: ignore[arg-type]
            full_block.reward_chain_block.proof_of_space.size,
            uint64(difficulty),
            sp_hash,
        )

        # TODO: address hint error and remove ignore
        #       error: Argument 1 to "BlockCache" has incompatible type "Dict[uint32, BlockRecord]"; expected
        #       "Dict[bytes32, BlockRecord]"  [arg-type]
        blocks[full_block.header_hash] = block_to_block_record(
            constants,
            BlockCache(blocks),  # type: ignore[arg-type]
            required_iters,
            full_block,
            None,
        )
        height_to_hash[uint32(full_block.height)] = full_block.header_hash
    return height_to_hash, uint64(difficulty), blocks


def get_icc(
    constants: ConsensusConstants,
    vdf_end_total_iters: uint128,
    finished_sub_slots: List[EndOfSubSlotBundle],
    latest_block: BlockRecord,
    blocks: Dict[bytes32, BlockRecord],
    sub_slot_start_total_iters: uint128,
    deficit: uint8,
) -> Tuple[Optional[VDFInfo], Optional[VDFProof]]:
    if len(finished_sub_slots) == 0:
        prev_deficit = latest_block.deficit
    else:
        prev_deficit = finished_sub_slots[-1].reward_chain.deficit

    if deficit == prev_deficit == constants.MIN_BLOCKS_PER_CHALLENGE_BLOCK:
        # new slot / overflow sb to new slot / overflow sb
        return None, None

    if deficit == (prev_deficit - 1) == (constants.MIN_BLOCKS_PER_CHALLENGE_BLOCK - 1):
        # new slot / overflow sb to challenge sb
        return None, None

    if len(finished_sub_slots) != 0:
        last_ss = finished_sub_slots[-1]
        assert last_ss.infused_challenge_chain is not None
        assert finished_sub_slots[-1].reward_chain.deficit <= (constants.MIN_BLOCKS_PER_CHALLENGE_BLOCK - 1)
        return get_vdf_info_and_proof(
            constants,
            ClassgroupElement.get_default_element(),
            last_ss.infused_challenge_chain.get_hash(),
            uint64(vdf_end_total_iters - sub_slot_start_total_iters),
        )

    curr = latest_block  # curr deficit is 0, 1, 2, 3, or 4
    while not curr.is_challenge_block(constants) and not curr.first_in_sub_slot:
        curr = blocks[curr.prev_hash]
    icc_iters = uint64(vdf_end_total_iters - latest_block.total_iters)
    if latest_block.is_challenge_block(constants):
        icc_input: Optional[ClassgroupElement] = ClassgroupElement.get_default_element()
    else:
        icc_input = latest_block.infused_challenge_vdf_output
    assert icc_input is not None

    if curr.is_challenge_block(constants):  # Deficit 4
        icc_challenge_hash = curr.challenge_block_info_hash
    else:
        assert curr.finished_infused_challenge_slot_hashes is not None
        # First block in sub slot has deficit 0,1,2 or 3
        icc_challenge_hash = curr.finished_infused_challenge_slot_hashes[-1]
    return get_vdf_info_and_proof(
        constants,
        icc_input,
        icc_challenge_hash,
        icc_iters,
    )


def get_full_block_and_block_record(
    constants: ConsensusConstants,
    blocks: Dict[uint32, BlockRecord],
    sub_slot_start_total_iters: uint128,
    signage_point_index: uint8,
    proof_of_space: ProofOfSpace,
    slot_cc_challenge: bytes32,
    slot_rc_challenge: bytes32,
    farmer_reward_puzzle_hash: bytes32,
    pool_target: PoolTarget,
    start_timestamp: uint64,
    start_height: uint32,
    time_per_block: float,
    block_generator: Optional[BlockGenerator],
    aggregate_signature: G2Element,
    additions: Optional[List[Coin]],
    removals: Optional[List[Coin]],
    height_to_hash: Dict[uint32, bytes32],
    difficulty: uint64,
    required_iters: uint64,
    sub_slot_iters: uint64,
    get_plot_signature: Callable[[bytes32, G1Element], G2Element],
    get_pool_signature: Callable[[PoolTarget, Optional[G1Element]], Optional[G2Element]],
    finished_sub_slots: List[EndOfSubSlotBundle],
    signage_point: SignagePoint,
    prev_block: BlockRecord,
    seed: bytes = b"",
    overflow_cc_challenge: bytes32 = None,
    overflow_rc_challenge: bytes32 = None,
    normalized_to_identity_cc_ip: bool = False,
    current_time: bool = False,
) -> Tuple[FullBlock, BlockRecord]:
    if current_time is True:
        if prev_block.timestamp is not None:
            timestamp = uint64(max(int(time.time()), prev_block.timestamp + int(time_per_block)))
        else:
            timestamp = uint64(int(time.time()))
    else:
        timestamp = uint64(start_timestamp + int((prev_block.height + 1 - start_height) * time_per_block))
    sp_iters = calculate_sp_iters(constants, sub_slot_iters, signage_point_index)
    ip_iters = calculate_ip_iters(constants, sub_slot_iters, signage_point_index, required_iters)

    # TODO: address hint error and remove ignore
    #       error: Argument 1 to "BlockCache" has incompatible type "Dict[uint32, BlockRecord]"; expected
    #       "Dict[bytes32, BlockRecord]"  [arg-type]
    #       error: Argument 16 to "create_test_unfinished_block" has incompatible type "bytes"; expected "bytes32"
    #       [arg-type]
    unfinished_block = create_test_unfinished_block(
        constants,
        sub_slot_start_total_iters,
        sub_slot_iters,
        signage_point_index,
        sp_iters,
        ip_iters,
        proof_of_space,
        slot_cc_challenge,
        farmer_reward_puzzle_hash,
        pool_target,
        get_plot_signature,
        get_pool_signature,
        signage_point,
        timestamp,
        BlockCache(blocks),  # type: ignore[arg-type]
        seed,  # type: ignore[arg-type]
        block_generator,
        aggregate_signature,
        additions,
        removals,
        prev_block,
        finished_sub_slots,
    )

    if (overflow_cc_challenge is not None) and (overflow_rc_challenge is not None):
        slot_cc_challenge = overflow_cc_challenge
        slot_rc_challenge = overflow_rc_challenge

    # TODO: address hint error and remove ignore
    #       error: Argument 2 to "finish_block" has incompatible type "Dict[uint32, BlockRecord]"; expected
    #       "Dict[bytes32, BlockRecord]"  [arg-type]
    full_block, block_record = finish_block(
        constants,
        blocks,  # type: ignore[arg-type]
        height_to_hash,
        finished_sub_slots,
        sub_slot_start_total_iters,
        signage_point_index,
        unfinished_block,
        required_iters,
        ip_iters,
        slot_cc_challenge,
        slot_rc_challenge,
        prev_block,
        sub_slot_iters,
        difficulty,
        normalized_to_identity_cc_ip,
    )

    return full_block, block_record


def compute_cost_test(generator: BlockGenerator, cost_per_byte: int) -> Tuple[Optional[uint16], uint64]:
    try:
        block_program, block_program_args = setup_generator_args(generator)
        clvm_cost, result = GENERATOR_MOD.run_mempool_with_cost(INFINITE_COST, block_program, block_program_args)
        size_cost = len(bytes(generator.program)) * cost_per_byte
        condition_cost = 0

        for res in result.first().as_iter():
            res = res.rest()  # skip parent coind id
            res = res.rest()  # skip puzzle hash
            res = res.rest()  # skip amount
            for cond in res.first().as_iter():
                condition = cond.first().as_atom()
                if condition in [ConditionOpcode.AGG_SIG_UNSAFE, ConditionOpcode.AGG_SIG_ME]:
                    condition_cost += ConditionCost.AGG_SIG.value
                elif condition == ConditionOpcode.CREATE_COIN:
                    condition_cost += ConditionCost.CREATE_COIN.value
        return None, uint64(clvm_cost + size_cost + condition_cost)
    except Exception:
        return uint16(Err.GENERATOR_RUNTIME_ERROR.value), uint64(0)


# TODO: address hint error and remove ignore
#       error: Incompatible default for argument "seed" (default has type "bytes", argument has type "bytes32")
#       [assignment]
def create_test_foliage(
    constants: ConsensusConstants,
    reward_block_unfinished: RewardChainBlockUnfinished,
    block_generator: Optional[BlockGenerator],
    aggregate_sig: G2Element,
    additions: List[Coin],
    removals: List[Coin],
    prev_block: Optional[BlockRecord],
    blocks: BlockchainInterface,
    total_iters_sp: uint128,
    timestamp: uint64,
    farmer_reward_puzzlehash: bytes32,
    pool_target: PoolTarget,
    get_plot_signature: Callable[[bytes32, G1Element], G2Element],
    get_pool_signature: Callable[[PoolTarget, Optional[G1Element]], Optional[G2Element]],
    seed: bytes32 = b"",  # type: ignore[assignment]
) -> Tuple[Foliage, Optional[FoliageTransactionBlock], Optional[TransactionsInfo]]:
    """
    Creates a foliage for a given reward chain block. This may or may not be a tx block. In the case of a tx block,
    the return values are not None. This is called at the signage point, so some of this information may be
    tweaked at the infusion point.

    Args:
        constants: consensus constants being used for this chain
        reward_block_unfinished: the reward block to look at, potentially at the signage point
        block_generator: transactions to add to the foliage block, if created
        aggregate_sig: aggregate of all transctions (or infinity element)
        prev_block: the previous block at the signage point
        blocks: dict from header hash to blocks, of all ancestor blocks
        total_iters_sp: total iters at the signage point
        timestamp: timestamp to put into the foliage block
        farmer_reward_puzzlehash: where to pay out farming reward
        pool_target: where to pay out pool reward
        get_plot_signature: retrieve the signature corresponding to the plot public key
        get_pool_signature: retrieve the signature corresponding to the pool public key
        seed: seed to randomize block

    """

    if prev_block is not None:
        res = get_prev_transaction_block(prev_block, blocks, total_iters_sp)
        is_transaction_block: bool = res[0]
        prev_transaction_block: Optional[BlockRecord] = res[1]
    else:
        # Genesis is a transaction block
        prev_transaction_block = None
        is_transaction_block = True

    random.seed(seed)
    # Use the extension data to create different blocks based on header hash
    # TODO: address hint error and remove ignore
    #       error: Incompatible types in assignment (expression has type "bytes", variable has type "bytes32")
    #       [assignment]
    extension_data: bytes32 = random.randint(0, 100000000).to_bytes(32, "big")  # type: ignore[assignment]
    if prev_block is None:
        height: uint32 = uint32(0)
    else:
        height = uint32(prev_block.height + 1)

    # Create filter
    byte_array_tx: List[bytes32] = []
    tx_additions: List[Coin] = []
    tx_removals: List[bytes32] = []

    pool_target_signature: Optional[G2Element] = get_pool_signature(
        pool_target, reward_block_unfinished.proof_of_space.pool_public_key
    )

    foliage_data = FoliageBlockData(
        reward_block_unfinished.get_hash(),
        pool_target,
        pool_target_signature,
        farmer_reward_puzzlehash,
        extension_data,
    )

    foliage_block_data_signature: G2Element = get_plot_signature(
        foliage_data.get_hash(),
        reward_block_unfinished.proof_of_space.plot_public_key,
    )

    prev_block_hash: bytes32 = constants.GENESIS_CHALLENGE
    if height != 0:
        assert prev_block is not None
        prev_block_hash = prev_block.header_hash

    generator_block_heights_list: List[uint32] = []

    if is_transaction_block:
        cost = uint64(0)

        # Calculate the cost of transactions
        if block_generator is not None:
            generator_block_heights_list = block_generator.block_height_list
            err, cost = compute_cost_test(block_generator, constants.COST_PER_BYTE)
            assert err is None

            removal_amount = 0
            addition_amount = 0
            for coin in removals:
                removal_amount += coin.amount
            for coin in additions:
                addition_amount += coin.amount
            spend_bundle_fees = removal_amount - addition_amount
            # in order to allow creating blocks that mint coins, clamp the fee
            # to 0, if it ends up being negative
            if spend_bundle_fees < 0:
                spend_bundle_fees = 0
        else:
            spend_bundle_fees = 0

        reward_claims_incorporated = []
        if height > 0:
            assert prev_transaction_block is not None
            assert prev_block is not None
            curr: BlockRecord = prev_block
            while not curr.is_transaction_block:
                curr = blocks.block_record(curr.prev_hash)

            assert curr.fees is not None
            pool_coin = create_pool_coin(
                curr.height, curr.pool_puzzle_hash, calculate_pool_reward(curr.height), constants.GENESIS_CHALLENGE
            )

            farmer_coin = create_farmer_coin(
                curr.height,
                curr.farmer_puzzle_hash,
                uint64(calculate_base_farmer_reward(curr.height) + curr.fees),
                constants.GENESIS_CHALLENGE,
            )
            assert curr.header_hash == prev_transaction_block.header_hash
            reward_claims_incorporated += [pool_coin, farmer_coin]

            if curr.height > 0:
                curr = blocks.block_record(curr.prev_hash)
                # Prev block is not genesis
                while not curr.is_transaction_block:
                    pool_coin = create_pool_coin(
                        curr.height,
                        curr.pool_puzzle_hash,
                        calculate_pool_reward(curr.height),
                        constants.GENESIS_CHALLENGE,
                    )
                    farmer_coin = create_farmer_coin(
                        curr.height,
                        curr.farmer_puzzle_hash,
                        calculate_base_farmer_reward(curr.height),
                        constants.GENESIS_CHALLENGE,
                    )
                    reward_claims_incorporated += [pool_coin, farmer_coin]
                    curr = blocks.block_record(curr.prev_hash)
        additions.extend(reward_claims_incorporated.copy())
        for coin in additions:
            tx_additions.append(coin)
            # TODO: address hint error and remove ignore
            #       error: Argument 1 to "append" of "list" has incompatible type "bytearray"; expected "bytes32"
            #       [arg-type]
            byte_array_tx.append(bytearray(coin.puzzle_hash))  # type: ignore[arg-type]
        for coin in removals:
            tx_removals.append(coin.name())
            # TODO: address hint error and remove ignore
            #       error: Argument 1 to "append" of "list" has incompatible type "bytearray"; expected "bytes32"
            #       [arg-type]
            byte_array_tx.append(bytearray(coin.name()))  # type: ignore[arg-type]

        bip158: PyBIP158 = PyBIP158(byte_array_tx)
        encoded = bytes(bip158.GetEncoded())

        removal_merkle_set = MerkleSet()
        addition_merkle_set = MerkleSet()

        # Create removal Merkle set
        for coin_name in tx_removals:
            removal_merkle_set.add_already_hashed(coin_name)

        # Create addition Merkle set
        puzzlehash_coin_map: Dict[bytes32, List[Coin]] = {}

        for coin in tx_additions:
            if coin.puzzle_hash in puzzlehash_coin_map:
                puzzlehash_coin_map[coin.puzzle_hash].append(coin)
            else:
                puzzlehash_coin_map[coin.puzzle_hash] = [coin]

        # Addition Merkle set contains puzzlehash and hash of all coins with that puzzlehash
        for puzzle, coins in puzzlehash_coin_map.items():
            addition_merkle_set.add_already_hashed(puzzle)
            addition_merkle_set.add_already_hashed(hash_coin_list(coins))

        additions_root = addition_merkle_set.get_root()
        removals_root = removal_merkle_set.get_root()

        generator_hash = bytes32([0] * 32)
        if block_generator is not None:
            generator_hash = std_hash(block_generator.program)

        generator_refs_hash = bytes32([1] * 32)
        if generator_block_heights_list not in (None, []):
            generator_ref_list_bytes = b"".join([bytes(i) for i in generator_block_heights_list])
            generator_refs_hash = std_hash(generator_ref_list_bytes)

        filter_hash: bytes32 = std_hash(encoded)

        transactions_info: Optional[TransactionsInfo] = TransactionsInfo(
            generator_hash,
            generator_refs_hash,
            aggregate_sig,
            uint64(spend_bundle_fees),
            cost,
            reward_claims_incorporated,
        )
        if prev_transaction_block is None:
            prev_transaction_block_hash: bytes32 = constants.GENESIS_CHALLENGE
        else:
            prev_transaction_block_hash = prev_transaction_block.header_hash

        assert transactions_info is not None
        foliage_transaction_block: Optional[FoliageTransactionBlock] = FoliageTransactionBlock(
            prev_transaction_block_hash,
            timestamp,
            filter_hash,
            additions_root,
            removals_root,
            transactions_info.get_hash(),
        )
        assert foliage_transaction_block is not None

        foliage_transaction_block_hash: Optional[bytes32] = foliage_transaction_block.get_hash()
        # TODO: address hint error and remove ignore
        #       error: Argument 1 has incompatible type "Optional[bytes32]"; expected "bytes32"  [arg-type]
        foliage_transaction_block_signature: Optional[G2Element] = get_plot_signature(
            foliage_transaction_block_hash,  # type: ignore[arg-type]
            reward_block_unfinished.proof_of_space.plot_public_key,
        )
        assert foliage_transaction_block_signature is not None
    else:
        foliage_transaction_block_hash = None
        foliage_transaction_block_signature = None
        foliage_transaction_block = None
        transactions_info = None
    assert (foliage_transaction_block_hash is None) == (foliage_transaction_block_signature is None)

    foliage = Foliage(
        prev_block_hash,
        reward_block_unfinished.get_hash(),
        foliage_data,
        foliage_block_data_signature,
        foliage_transaction_block_hash,
        foliage_transaction_block_signature,
    )

    return foliage, foliage_transaction_block, transactions_info


# TODO: address hint error and remove ignore
#       error: Incompatible default for argument "seed" (default has type "bytes", argument has type "bytes32")
#       [assignment]
def create_test_unfinished_block(
    constants: ConsensusConstants,
    sub_slot_start_total_iters: uint128,
    sub_slot_iters: uint64,
    signage_point_index: uint8,
    sp_iters: uint64,
    ip_iters: uint64,
    proof_of_space: ProofOfSpace,
    slot_cc_challenge: bytes32,
    farmer_reward_puzzle_hash: bytes32,
    pool_target: PoolTarget,
    get_plot_signature: Callable[[bytes32, G1Element], G2Element],
    get_pool_signature: Callable[[PoolTarget, Optional[G1Element]], Optional[G2Element]],
    signage_point: SignagePoint,
    timestamp: uint64,
    blocks: BlockchainInterface,
    seed: bytes32 = b"",  # type: ignore[assignment]
    block_generator: Optional[BlockGenerator] = None,
    aggregate_sig: G2Element = G2Element(),
    additions: Optional[List[Coin]] = None,
    removals: Optional[List[Coin]] = None,
    prev_block: Optional[BlockRecord] = None,
    finished_sub_slots_input: List[EndOfSubSlotBundle] = None,
) -> UnfinishedBlock:
    """
    Creates a new unfinished block using all the information available at the signage point. This will have to be
    modified using information from the infusion point.

    Args:
        constants: consensus constants being used for this chain
        sub_slot_start_total_iters: the starting sub-slot iters at the signage point sub-slot
        sub_slot_iters: sub-slot-iters at the infusion point epoch
        signage_point_index: signage point index of the block to create
        sp_iters: sp_iters of the block to create
        ip_iters: ip_iters of the block to create
        proof_of_space: proof of space of the block to create
        slot_cc_challenge: challenge hash at the sp sub-slot
        farmer_reward_puzzle_hash: where to pay out farmer rewards
        pool_target: where to pay out pool rewards
        get_plot_signature: function that returns signature corresponding to plot public key
        get_pool_signature: function that returns signature corresponding to pool public key
        signage_point: signage point information (VDFs)
        timestamp: timestamp to add to the foliage block, if created
        seed: seed to randomize chain
        block_generator: transactions to add to the foliage block, if created
        aggregate_sig: aggregate of all transctions (or infinity element)
        additions: Coins added in spend_bundle
        removals: Coins removed in spend_bundle
        prev_block: previous block (already in chain) from the signage point
        blocks: dictionary from header hash to SBR of all included SBR
        finished_sub_slots_input: finished_sub_slots at the signage point

    Returns:

    """
    if finished_sub_slots_input is None:
        finished_sub_slots: List[EndOfSubSlotBundle] = []
    else:
        finished_sub_slots = finished_sub_slots_input.copy()
    overflow: bool = sp_iters > ip_iters
    total_iters_sp: uint128 = uint128(sub_slot_start_total_iters + sp_iters)
    is_genesis: bool = prev_block is None

    new_sub_slot: bool = len(finished_sub_slots) > 0

    cc_sp_hash: Optional[bytes32] = slot_cc_challenge

    # Only enters this if statement if we are in testing mode (making VDF proofs here)
    if signage_point.cc_vdf is not None:
        assert signage_point.rc_vdf is not None
        cc_sp_hash = signage_point.cc_vdf.output.get_hash()
        rc_sp_hash = signage_point.rc_vdf.output.get_hash()
    else:
        if new_sub_slot:
            rc_sp_hash = finished_sub_slots[-1].reward_chain.get_hash()
        else:
            if is_genesis:
                rc_sp_hash = constants.GENESIS_CHALLENGE
            else:
                assert prev_block is not None
                assert blocks is not None
                curr = prev_block
                while not curr.first_in_sub_slot:
                    curr = blocks.block_record(curr.prev_hash)
                assert curr.finished_reward_slot_hashes is not None
                rc_sp_hash = curr.finished_reward_slot_hashes[-1]
        signage_point = SignagePoint(None, None, None, None)

    # TODO: address hint error and remove ignore
    #       error: Argument 1 has incompatible type "Optional[bytes32]"; expected "bytes32"  [arg-type]
    cc_sp_signature: Optional[G2Element] = get_plot_signature(
        cc_sp_hash,  # type: ignore[arg-type]
        proof_of_space.plot_public_key,
    )
    rc_sp_signature: Optional[G2Element] = get_plot_signature(rc_sp_hash, proof_of_space.plot_public_key)
    assert cc_sp_signature is not None
    assert rc_sp_signature is not None
    assert AugSchemeMPL.verify(proof_of_space.plot_public_key, cc_sp_hash, cc_sp_signature)

    total_iters = uint128(sub_slot_start_total_iters + ip_iters + (sub_slot_iters if overflow else 0))

    rc_block = RewardChainBlockUnfinished(
        total_iters,
        signage_point_index,
        slot_cc_challenge,
        proof_of_space,
        signage_point.cc_vdf,
        cc_sp_signature,
        signage_point.rc_vdf,
        rc_sp_signature,
    )
    if additions is None:
        additions = []
    if removals is None:
        removals = []
    (foliage, foliage_transaction_block, transactions_info,) = create_test_foliage(
        constants,
        rc_block,
        block_generator,
        aggregate_sig,
        additions,
        removals,
        prev_block,
        blocks,
        total_iters_sp,
        timestamp,
        farmer_reward_puzzle_hash,
        pool_target,
        get_plot_signature,
        get_pool_signature,
        seed,
    )
    return UnfinishedBlock(
        finished_sub_slots,
        rc_block,
        signage_point.cc_proof,
        signage_point.rc_proof,
        foliage,
        foliage_transaction_block,
        transactions_info,
        block_generator.program if block_generator else None,
        block_generator.block_height_list if block_generator else [],
    )


# Remove these counters when `create_block_tools` and `create_block_tools_async` are removed
create_block_tools_async_count = 0
create_block_tools_count = 0

# Note: tests that still use `create_block_tools` and `create_block_tools_async` should probably be
# moved to the bt fixture in conftest.py. Take special care to find out if the users of these functions
# need different BlockTools instances

# All tests need different root directories containing different config.yaml files.
# The daemon's listen port is configured in the config.yaml, and the only way a test can control which
# listen port it uses is to write it to the config file.


async def create_block_tools_async(
    constants: ConsensusConstants = test_constants,
    root_path: Optional[Path] = None,
    const_dict=None,
    keychain: Optional[Keychain] = None,
) -> BlockTools:
    global create_block_tools_async_count
    create_block_tools_async_count += 1
    print(f"  create_block_tools_async called {create_block_tools_async_count} times")
    bt = BlockTools(
        constants,
        root_path,
        const_dict,
        keychain,
    )
    await bt.setup_keys()
    await bt.setup_plots()

    return bt


def create_block_tools(
    constants: ConsensusConstants = test_constants,
    root_path: Optional[Path] = None,
    const_dict=None,
    keychain: Optional[Keychain] = None,
) -> BlockTools:
    global create_block_tools_count
    create_block_tools_count += 1
    print(f"  create_block_tools called {create_block_tools_count} times")
    bt = BlockTools(constants, root_path, const_dict, keychain)

    asyncio.get_event_loop().run_until_complete(bt.setup_keys())
    asyncio.get_event_loop().run_until_complete(bt.setup_plots())

    return bt<|MERGE_RESOLUTION|>--- conflicted
+++ resolved
@@ -74,11 +74,7 @@
 from chia.types.unfinished_block import UnfinishedBlock
 from chia.util.bech32m import encode_puzzle_hash
 from chia.util.block_cache import BlockCache
-<<<<<<< HEAD
-from chia.util.config import load_config, lock_config, save_config
-=======
-from chia.util.config import get_config_lock, load_config, save_config
->>>>>>> 9db85f32
+from chia.util.config import get_config_lock, load_config, lock_config, save_config
 from chia.util.hash import std_hash
 from chia.util.ints import uint8, uint16, uint32, uint64, uint128
 from chia.util.keychain import Keychain, bytes_to_mnemonic
@@ -159,11 +155,7 @@
         # some tests start the daemon, make sure it's on a free port
         self._config["daemon_port"] = find_available_listen_port("BlockTools daemon")
 
-<<<<<<< HEAD
         with lock_config(self.root_path, "config.yaml"):
-=======
-        with get_config_lock(self.root_path, "config.yaml"):
->>>>>>> 9db85f32
             save_config(self.root_path, "config.yaml", self._config)
         overrides = self._config["network_overrides"]["constants"][self._config["selected_network"]]
         updated_constants = constants.replace_str_to_bytes(**overrides)
@@ -242,11 +234,7 @@
         overrides = self._config["network_overrides"]["constants"][self._config["selected_network"]]
         updated_constants = self.constants.replace_str_to_bytes(**overrides)
         self.constants = updated_constants
-<<<<<<< HEAD
         with lock_config(self.root_path, "config.yaml"):
-=======
-        with get_config_lock(self.root_path, "config.yaml"):
->>>>>>> 9db85f32
             save_config(self.root_path, "config.yaml", self._config)
 
     async def setup_plots(self):
