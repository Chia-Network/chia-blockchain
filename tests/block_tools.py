import os
import sys
import time
import random
import tempfile
from bitstring import BitArray

from pathlib import Path
from typing import Any, Dict, List, Tuple, Optional

from blspy import (
    PrependSignature,
    PrivateKey,
    PublicKey,
    ExtendedPublicKey,
    InsecureSignature,
    Util,
)
from chiavdf import prove
from chiabip158 import PyBIP158

from chiapos import DiskPlotter, DiskProver
from src import __version__
from src.consensus.coinbase import create_puzzlehash_for_pk
from src.consensus.constants import ConsensusConstants
from src.cmds.init import create_default_chia_config, initialize_ssl
from src.types.BLSSignature import BLSPublicKey
from src.consensus import block_rewards, pot_iterations
from src.consensus.pot_iterations import calculate_min_iters_from_iterations
from src.consensus.block_rewards import calculate_base_fee, calculate_block_reward
from src.consensus.pot_iterations import calculate_iterations
from src.consensus.coinbase import create_coinbase_coin, create_fees_coin
from src.types.challenge import Challenge
from src.types.classgroup import ClassgroupElement
from src.types.full_block import FullBlock, additions_for_npc
from src.types.BLSSignature import BLSSignature
from src.types.coin import Coin, hash_coin_list
from src.types.program import Program
from src.types.header import Header, HeaderData
from src.types.proof_of_space import ProofOfSpace
from src.types.proof_of_time import ProofOfTime
from src.types.pool_target import PoolTarget
from src.types.sized_bytes import bytes32
from src.util.keychain import Keychain
from src.util.merkle_set import MerkleSet
from src.util.ints import uint8, uint32, uint64, uint128, int512
from src.util.hash import std_hash
from src.util.path import mkdir
from src.util.significant_bits import truncate_to_significant_bits
from src.util.mempool_check_conditions import get_name_puzzle_conditions
from src.util.config import load_config, load_config_cli, save_config
from src.util.plot_tools import load_plots, PlotInfo, stream_plot_info
from src.util.logging import initialize_logging

from tests.wallet_tools import WalletTool


def get_plot_dir():
    cache_path = (
        Path(os.path.expanduser(os.getenv("CHIA_ROOT", "~/.chia/"))) / "test-plots"
    )
    mkdir(cache_path)
    return cache_path


class BlockTools:
    """
    Tools to generate blocks for testing.
    """

    def __init__(
        self, root_path: Optional[Path] = None, real_plots: bool = False,
    ):
        self._tempdir = None
        if root_path is None:
            self._tempdir = tempfile.TemporaryDirectory()
            root_path = Path(self._tempdir.name)
        self.root_path = root_path
        self.n_wesolowski = uint8(0)
        self.real_plots = real_plots

        if not real_plots:
            create_default_chia_config(root_path)
            initialize_ssl(root_path)
            # No real plots supplied, so we will use the small test plots
            self.use_any_pos = True
            # Can't go much lower than 18, since plots start having no solutions
            k: uint8 = uint8(18)
            # Uses many plots for testing, in order to guarantee proofs of space at every height
            num_plots = 35
            # Use the empty string as the seed for the private key

            self.keychain = Keychain("testing-1.8", True)
            self.keychain.delete_all_keys()
            self.farmer_pk = (
                self.keychain.add_private_key(b"block_tools farmer key", "")
                .public_child(0)
                .get_public_key()
            )
            self.pool_pk = (
                self.keychain.add_private_key(b"block_tools pool key", "")
                .public_child(0)
                .get_public_key()
            )

            plot_dir = get_plot_dir()
            mkdir(plot_dir)
            filenames: List[Path] = [
                Path(
                    plot_dir
                    / f"genesis-plots-1.8-{k}{std_hash(int.to_bytes(i, 4, 'big')).hex()}.plot"
                )
                for i in range(num_plots)
            ]
            done_filenames = set()
            temp_dir = plot_dir / "plot.tmp"
            mkdir(temp_dir)
            try:
                for pn, filename in enumerate(filenames):
                    sk: PrivateKey = PrivateKey.from_seed(pn.to_bytes(4, "big"))
                    plot_public_key = ProofOfSpace.generate_plot_public_key(
                        sk.get_public_key(), self.farmer_pk
                    )
                    plot_seed: bytes32 = ProofOfSpace.calculate_plot_seed(
                        self.pool_pk, plot_public_key
                    )
                    self.farmer_ph = create_puzzlehash_for_pk(
                        BLSPublicKey(bytes(self.farmer_pk))
                    )
                    self.pool_ph = create_puzzlehash_for_pk(
                        BLSPublicKey(bytes(self.pool_pk))
                    )
                    if not (plot_dir / filename).exists():
                        plotter = DiskPlotter()
                        plotter.create_plot_disk(
                            str(plot_dir),
                            str(plot_dir),
                            str(plot_dir),
                            str(filename),
                            k,
                            stream_plot_info(self.pool_pk, self.farmer_pk, sk),
                            plot_seed,
                            128,
                        )
                        done_filenames.add(filename)
                self.config = load_config(self.root_path, "config.yaml")
                self.config["harvester"]["plot_directories"].append(str(plot_dir))
                save_config(self.root_path, "config.yaml", self.config)

            except KeyboardInterrupt:
                for filename in filenames:
                    if (
                        filename not in done_filenames
                        and (plot_dir / filename).exists()
                    ):
                        (plot_dir / filename).unlink()
                sys.exit(1)
        else:
            initialize_ssl(root_path)
            self.keychain = Keychain()
            self.use_any_pos = False
            pk = self.keychain.get_all_public_keys()[0].public_child(0).get_public_key()
            self.farmer_ph = create_puzzlehash_for_pk(BLSPublicKey(bytes(pk)))
            self.pool_ph = create_puzzlehash_for_pk(BLSPublicKey(bytes(pk)))

        self.all_pubkeys: List[PublicKey] = [
            epk.public_child(0).get_public_key()
            for epk in self.keychain.get_all_public_keys()
        ]
        if len(self.all_pubkeys) == 0:
            raise RuntimeError("Keys not generated. Run `chia generate keys`")
        normal_config = load_config(self.root_path, "config.yaml", "harvester")
        _, self.plots, _, _ = load_plots(
            normal_config, {}, self.all_pubkeys, self.all_pubkeys, root_path
        )

    def get_plot_signature(
        self, header_data: HeaderData, plot_pk: PublicKey
    ) -> Optional[PrependSignature]:
        """
        Returns the plot signature of the header data.
        """
        esks = self.keychain.get_all_private_keys()
        farmer_sk = esks[0][0].private_child(0).get_private_key()
        for _, plot_info in self.plots.items():
            agg_pk = ProofOfSpace.generate_plot_public_key(
                plot_info.harvester_sk.get_public_key(), plot_info.farmer_public_key
            )
            if agg_pk == plot_pk:
                m = bytes(agg_pk) + Util.hash256(header_data.get_hash())
                harv_share = plot_info.harvester_sk.sign_insecure(m)
                farm_share = farmer_sk.sign_insecure(m)
                return PrependSignature.from_insecure_sig(
                    InsecureSignature.aggregate([harv_share, farm_share])
                )
        return None

    def get_pool_key_signature(
        self, pool_target: PoolTarget, pool_pk: PublicKey
    ) -> Optional[PrependSignature]:
        for esk, _ in self.keychain.get_all_private_keys():
            sk = esk.private_child(0).get_private_key()
            if sk.get_public_key() == pool_pk:
                return sk.sign_prepend(bytes(pool_target))
        return None

    def get_farmer_wallet_tool(self):
        esks = self.keychain.get_all_private_keys()
        return WalletTool(esks[0][0])

    def get_pool_wallet_tool(self):
        esks = self.keychain.get_all_private_keys()
        return WalletTool(esks[1][0])

    def get_consecutive_blocks(
        self,
        test_constants: ConsensusConstants,
        num_blocks: int,
        block_list: List[FullBlock] = [],
        seconds_per_block=None,
        seed: bytes = b"",
        reward_puzzlehash: bytes32 = None,
        transaction_data_at_height: Dict[int, Tuple[Program, BLSSignature]] = None,
        fees: uint64 = uint64(0),
    ) -> List[FullBlock]:
        if transaction_data_at_height is None:
            transaction_data_at_height = {}
        if seconds_per_block is None:
            seconds_per_block = test_constants["BLOCK_TIME_TARGET"]

        if len(block_list) == 0:
            block_list.append(FullBlock.from_bytes(test_constants["GENESIS_BLOCK"]))
            prev_difficulty = test_constants["DIFFICULTY_STARTING"]
            curr_difficulty = prev_difficulty
            curr_min_iters = test_constants["MIN_ITERS_STARTING"]
        elif len(block_list) < (
            test_constants["DIFFICULTY_EPOCH"] + test_constants["DIFFICULTY_DELAY"]
        ):
            # First epoch (+delay), so just get first difficulty
            prev_difficulty = block_list[0].weight
            curr_difficulty = block_list[0].weight
            assert test_constants["DIFFICULTY_STARTING"] == prev_difficulty
            curr_min_iters = test_constants["MIN_ITERS_STARTING"]
        else:
            curr_difficulty = block_list[-1].weight - block_list[-2].weight
            prev_difficulty = (
                block_list[-1 - test_constants["DIFFICULTY_EPOCH"]].weight
                - block_list[-2 - test_constants["DIFFICULTY_EPOCH"]].weight
            )
            assert block_list[-1].proof_of_time is not None
            curr_min_iters = calculate_min_iters_from_iterations(
                block_list[-1].proof_of_space,
                curr_difficulty,
                block_list[-1].proof_of_time.number_of_iterations,
                test_constants["NUMBER_ZERO_BITS_CHALLENGE_SIG"],
            )

        starting_height = block_list[-1].height + 1
        timestamp = block_list[-1].header.data.timestamp
        for next_height in range(starting_height, starting_height + num_blocks):
            if (
                next_height > test_constants["DIFFICULTY_EPOCH"]
                and next_height % test_constants["DIFFICULTY_EPOCH"]
                == test_constants["DIFFICULTY_DELAY"]
            ):
                # Calculates new difficulty
                height1 = uint64(
                    next_height
                    - (
                        test_constants["DIFFICULTY_EPOCH"]
                        + test_constants["DIFFICULTY_DELAY"]
                    )
                    - 1
                )
                height2 = uint64(next_height - (test_constants["DIFFICULTY_EPOCH"]) - 1)
                height3 = uint64(next_height - (test_constants["DIFFICULTY_DELAY"]) - 1)
                if height1 >= 0:
                    block1 = block_list[height1]
                    iters1 = block1.header.data.total_iters
                    timestamp1 = block1.header.data.timestamp
                else:
                    block1 = block_list[0]
                    timestamp1 = (
                        block1.header.data.timestamp
                        - test_constants["BLOCK_TIME_TARGET"]
                    )
                    iters1 = uint64(0)
                timestamp2 = block_list[height2].header.data.timestamp
                timestamp3 = block_list[height3].header.data.timestamp

                block3 = block_list[height3]
                iters3 = block3.header.data.total_iters
                term1 = (
                    test_constants["DIFFICULTY_DELAY"]
                    * prev_difficulty
                    * (timestamp3 - timestamp2)
                    * test_constants["BLOCK_TIME_TARGET"]
                )

                term2 = (
                    (test_constants["DIFFICULTY_WARP_FACTOR"] - 1)
                    * (
                        test_constants["DIFFICULTY_EPOCH"]
                        - test_constants["DIFFICULTY_DELAY"]
                    )
                    * curr_difficulty
                    * (timestamp2 - timestamp1)
                    * test_constants["BLOCK_TIME_TARGET"]
                )

                # Round down after the division
                new_difficulty_precise: uint64 = uint64(
                    (term1 + term2)
                    // (
                        test_constants["DIFFICULTY_WARP_FACTOR"]
                        * (timestamp3 - timestamp2)
                        * (timestamp2 - timestamp1)
                    )
                )
                new_difficulty = uint64(
                    truncate_to_significant_bits(
                        new_difficulty_precise, test_constants["SIGNIFICANT_BITS"]
                    )
                )
                max_diff = uint64(
                    truncate_to_significant_bits(
                        test_constants["DIFFICULTY_FACTOR"] * curr_difficulty,
                        test_constants["SIGNIFICANT_BITS"],
                    )
                )
                min_diff = uint64(
                    truncate_to_significant_bits(
                        curr_difficulty // test_constants["DIFFICULTY_FACTOR"],
                        test_constants["SIGNIFICANT_BITS"],
                    )
                )
                if new_difficulty >= curr_difficulty:
                    new_difficulty = min(new_difficulty, max_diff,)
                else:
                    new_difficulty = max([uint64(1), new_difficulty, min_diff])

                min_iters_precise = uint64(
                    (iters3 - iters1)
                    // (
                        test_constants["DIFFICULTY_EPOCH"]
                        * test_constants["MIN_ITERS_PROPORTION"]
                    )
                )
                curr_min_iters = uint64(
                    truncate_to_significant_bits(
                        min_iters_precise, test_constants["SIGNIFICANT_BITS"]
                    )
                )
                prev_difficulty = curr_difficulty
                curr_difficulty = new_difficulty
            time_taken = seconds_per_block
            timestamp += time_taken

            transactions: Optional[Program] = None
            aggsig: Optional[BLSSignature] = None
            if next_height in transaction_data_at_height:
                transactions, aggsig = transaction_data_at_height[next_height]

            update_difficulty = (
                next_height % test_constants["DIFFICULTY_EPOCH"]
                == test_constants["DIFFICULTY_DELAY"]
            )
            block_list.append(
                self.create_next_block(
                    test_constants,
                    block_list[-1],
                    timestamp,
                    update_difficulty,
                    curr_difficulty,
                    curr_min_iters,
                    seed,
                    reward_puzzlehash,
                    transactions,
                    aggsig,
                    fees,
                )
            )
        return block_list

    def create_genesis_block(
        self,
        test_constants: ConsensusConstants,
        challenge_hash=bytes([0] * 32),
        seed: bytes = b"",
        reward_puzzlehash: bytes32 = None,
    ) -> FullBlock:
        """
        Creates the genesis block with the specified details.
        """
        return self._create_block(
            test_constants,
            challenge_hash,
            uint32(0),
            bytes([0] * 32),
            uint64(0),
            uint128(0),
            uint64(int(time.time())),
            uint64(test_constants["DIFFICULTY_STARTING"]),
            uint64(test_constants["MIN_ITERS_STARTING"]),
            seed,
            True,
            reward_puzzlehash,
        )

    def create_next_block(
        self,
        test_constants: ConsensusConstants,
        prev_block: FullBlock,
        timestamp: uint64,
        update_difficulty: bool,
        difficulty: uint64,
        min_iters: uint64,
        seed: bytes = b"",
        reward_puzzlehash: bytes32 = None,
        transactions: Program = None,
        aggsig: BLSSignature = None,
        fees: uint64 = uint64(0),
    ) -> FullBlock:
        """
        Creates the next block with the specified details.
        """
        assert prev_block.proof_of_time is not None
        if update_difficulty:
            challenge = Challenge(
                prev_block.proof_of_space.challenge_hash,
                std_hash(
                    prev_block.proof_of_space.get_hash()
                    + prev_block.proof_of_time.output.get_hash()
                ),
                difficulty,
            )
        else:
            challenge = Challenge(
                prev_block.proof_of_space.challenge_hash,
                std_hash(
                    prev_block.proof_of_space.get_hash()
                    + prev_block.proof_of_time.output.get_hash()
                ),
                None,
            )

        return self._create_block(
            test_constants,
            challenge.get_hash(),
            uint32(prev_block.height + 1),
            prev_block.header_hash,
            prev_block.header.data.total_iters,
            prev_block.weight,
            timestamp,
            uint64(difficulty),
            min_iters,
            seed,
            False,
            reward_puzzlehash,
            transactions,
            aggsig,
            fees,
        )

    def _create_block(
        self,
        test_constants: ConsensusConstants,
        challenge_hash: bytes32,
        height: uint32,
        prev_header_hash: bytes32,
        prev_iters: uint64,
        prev_weight: uint128,
        timestamp: uint64,
        difficulty: uint64,
        min_iters: uint64,
        seed: bytes,
        genesis: bool = False,
        reward_puzzlehash: bytes32 = None,
        transactions: Program = None,
        aggsig: BLSSignature = None,
        fees: uint64 = uint64(0),
    ) -> FullBlock:
        """
        Creates a block with the specified details. Uses the stored plots to create a proof of space,
        and also evaluates the VDF for the proof of time.
        """
        selected_plot_info = None
        selected_proof_index = 0
        selected_quality: Optional[bytes] = None
        best_quality = 0
        plots = list(self.plots.values())
        if self.use_any_pos:
            for i in range(len(plots) * 3):
                # Allow passing in seed, to create reorgs and different chains
                random.seed(seed + i.to_bytes(4, "big"))
                seeded_pn = random.randint(0, len(plots) - 1)
                plot_info = plots[seeded_pn]
                plot_seed = plot_info.prover.get_id()
                ccp = ProofOfSpace.can_create_proof(
                    plot_seed,
                    challenge_hash,
                    test_constants["NUMBER_ZERO_BITS_CHALLENGE_SIG"],
                )
                if not ccp:
                    continue
                qualities = plot_info.prover.get_qualities_for_challenge(challenge_hash)
                if len(qualities) > 0:
                    selected_plot_info = plot_info
                    selected_quality = qualities[0]
                    break
        else:
            for i in range(len(plots)):
                plot_info = plots[i]
                j = 0
                plot_seed = plot_info.prover.get_id()
                ccp = ProofOfSpace.can_create_proof(
                    plot_seed,
                    challenge_hash,
                    test_constants["NUMBER_ZERO_BITS_CHALLENGE_SIG"],
                )
                if not ccp:
                    continue
                qualities = plot_info.prover.get_qualities_for_challenge(challenge_hash)
                for quality in qualities:
                    qual_int = int.from_bytes(quality, "big", signed=False)
                    if qual_int > best_quality:
                        best_quality = qual_int
                        selected_quality = quality
                        selected_plot_info = plot_info
                        selected_proof_index = j
                    j += 1

        assert selected_plot_info is not None
        if selected_quality is None:
            raise RuntimeError("No proofs for this challenge")

        proof_xs: bytes = selected_plot_info.prover.get_full_proof(
            challenge_hash, selected_proof_index
        )

        plot_pk = ProofOfSpace.generate_plot_public_key(
            selected_plot_info.harvester_sk.get_public_key(),
            selected_plot_info.farmer_public_key,
        )
        proof_of_space: ProofOfSpace = ProofOfSpace(
            challenge_hash,
            selected_plot_info.pool_public_key,
            plot_pk,
            selected_plot_info.prover.get_size(),
            proof_xs,
        )
        number_iters: uint64 = pot_iterations.calculate_iterations(
            proof_of_space,
            difficulty,
            min_iters,
            test_constants["NUMBER_ZERO_BITS_CHALLENGE_SIG"],
        )
        if self.real_plots:
            print(f"Performing {number_iters} VDF iterations")

        int_size = (test_constants["DISCRIMINANT_SIZE_BITS"] + 16) >> 4

        result = prove(
            challenge_hash, test_constants["DISCRIMINANT_SIZE_BITS"], number_iters
        )

        output = ClassgroupElement(
            int512(int.from_bytes(result[0:int_size], "big", signed=True,)),
            int512(
                int.from_bytes(result[int_size : 2 * int_size], "big", signed=True,)
            ),
        )
        proof_bytes = result[2 * int_size : 4 * int_size]

        proof_of_time = ProofOfTime(
            challenge_hash, number_iters, output, self.n_wesolowski, proof_bytes,
        )

        # Use the extension data to create different blocks based on header hash
        extension_data: bytes32 = bytes32([random.randint(0, 255) for _ in range(32)])
        cost = uint64(0)

        fee_reward = uint64(block_rewards.calculate_base_fee(height) + fees)

        parent_coin_name = std_hash(std_hash(height))

        # Create filter
        byte_array_tx: List[bytes32] = []
        tx_additions: List[Coin] = []
        tx_removals: List[bytes32] = []
        if transactions:
            error, npc_list, _ = get_name_puzzle_conditions(transactions)
            additions: List[Coin] = additions_for_npc(npc_list)
            for coin in additions:
                tx_additions.append(coin)
                byte_array_tx.append(bytearray(coin.puzzle_hash))
            for npc in npc_list:
                tx_removals.append(npc.coin_name)
                byte_array_tx.append(bytearray(npc.coin_name))
        farmer_ph = self.farmer_ph
        pool_ph = self.pool_ph
        if reward_puzzlehash is not None:
            farmer_ph = reward_puzzlehash
            pool_ph = reward_puzzlehash

        byte_array_tx.append(bytearray(farmer_ph))
        byte_array_tx.append(bytearray(pool_ph))
        bip158: PyBIP158 = PyBIP158(byte_array_tx)
        encoded = bytes(bip158.GetEncoded())

        removal_merkle_set = MerkleSet()
        addition_merkle_set = MerkleSet()

        # Create removal Merkle set
        for coin_name in tx_removals:
            removal_merkle_set.add_already_hashed(coin_name)

        # Create addition Merkle set
        puzzlehash_coin_map: Dict[bytes32, List[Coin]] = {}
        cb_reward = calculate_block_reward(height)
        cb_coin = create_coinbase_coin(height, pool_ph, cb_reward)
        fees_coin = create_fees_coin(height, farmer_ph, fee_reward)
        for coin in tx_additions + [cb_coin, fees_coin]:
            if coin.puzzle_hash in puzzlehash_coin_map:
                puzzlehash_coin_map[coin.puzzle_hash].append(coin)
            else:
                puzzlehash_coin_map[coin.puzzle_hash] = [coin]

        # Addition Merkle set contains puzzlehash and hash of all coins with that puzzlehash
        for puzzle, coins in puzzlehash_coin_map.items():
            addition_merkle_set.add_already_hashed(puzzle)
            addition_merkle_set.add_already_hashed(hash_coin_list(coins))

        additions_root = addition_merkle_set.get_root()
        removal_root = removal_merkle_set.get_root()

        generator_hash = (
            transactions.get_tree_hash()
            if transactions is not None
            else bytes32([0] * 32)
        )
        filter_hash = std_hash(encoded)

        pool_target = PoolTarget(pool_ph, uint32(height))
        pool_target_signature = self.get_pool_key_signature(
            pool_target, proof_of_space.pool_public_key
        )
        assert pool_target_signature is not None
        final_aggsig: BLSSignature = BLSSignature(bytes(pool_target_signature))
        if aggsig is not None:
            final_aggsig = BLSSignature.aggregate([final_aggsig, aggsig])

        header_data: HeaderData = HeaderData(
            height,
            prev_header_hash,
            timestamp,
            filter_hash,
            proof_of_space.get_hash(),
            uint128(prev_weight + difficulty),
            uint64(prev_iters + number_iters),
            additions_root,
            removal_root,
            farmer_ph,
            fee_reward,
            pool_target,
            final_aggsig,
            cost,
            extension_data,
            generator_hash,
        )

        header_hash_sig: PrependSignature = self.get_plot_signature(
            header_data, plot_pk
        )

        header: Header = Header(header_data, header_hash_sig)

        full_block: FullBlock = FullBlock(
            proof_of_space, proof_of_time, header, transactions, encoded
        )

        return full_block


# This code generates a genesis block, call as main to output genesis block to terminal
# This might take a while, using the python VDF implementation.
# Run by doing python -m tests.block_tools
if __name__ == "__main__":
    from src.util.default_root import DEFAULT_ROOT_PATH
    from src.consensus.constants import constants as consensus_constants

    initialize_logging("block_tools", {"log_stdout": True}, DEFAULT_ROOT_PATH)
    bt = BlockTools(root_path=DEFAULT_ROOT_PATH, real_plots=True)
    print(
        bytes(
            bt.create_genesis_block(
<<<<<<< HEAD
                {},
                bytes([0] * 32),
=======
                consensus_constants,
                bytes([2] * 32),
>>>>>>> e52e2c04
                b"0",
                bytes32(
                    bytes.fromhex(
                        "30944219616695e48f7a9b54b38877104a1f5fbe85c61da2fbe35275418a64bc"
                    )
                ),
            )
        )
    )<|MERGE_RESOLUTION|>--- conflicted
+++ resolved
@@ -694,13 +694,8 @@
     print(
         bytes(
             bt.create_genesis_block(
-<<<<<<< HEAD
-                {},
+                consensus_constants,
                 bytes([0] * 32),
-=======
-                consensus_constants,
-                bytes([2] * 32),
->>>>>>> e52e2c04
                 b"0",
                 bytes32(
                     bytes.fromhex(
