--- conflicted
+++ resolved
@@ -40,20 +40,15 @@
         "chia/wallet/puzzles/pool_member_innerpuz.clvm",
         "chia/wallet/puzzles/singleton_launcher.clvm",
         "chia/wallet/puzzles/p2_singleton_or_delayed_puzhash.clvm",
-<<<<<<< HEAD
-        "chia/wallet/puzzles/singleton_top_layer_v1_1.clvm",
-        "chia/wallet/puzzles/database_layer.clvm",
-        "chia/wallet/puzzles/database_offer.clvm",
-=======
         "chia/wallet/puzzles/genesis_by_puzzle_hash.clvm",
         "chia/wallet/puzzles/everything_with_signature.clvm",
         "chia/wallet/puzzles/delegated_tail.clvm",
         "chia/wallet/puzzles/settlement_payments.clvm",
         "chia/wallet/puzzles/genesis_by_coin_id.clvm",
-        "chia/wallet/puzzles/genesis-by-puzzle-hash-with-0.clvm",
         "chia/wallet/puzzles/delegated_genesis_checker.clvm",
-        "chia/wallet/puzzles/genesis-by-coin-id-with-0.clvm",
->>>>>>> 89f15f59
+        "chia/wallet/puzzles/singleton_top_layer_v1_1.clvm",
+        "chia/wallet/puzzles/database_layer.clvm",
+        "chia/wallet/puzzles/database_offer.clvm",
     ]
 )
 
