from __future__ import annotations

import logging
from typing import List

import pytest
from chia_rs import Coin

from chia.consensus.cost_calculator import NPCResult
from chia.full_node.bitcoin_fee_estimator import create_bitcoin_fee_estimator
from chia.full_node.fee_estimation import FeeBlockInfo
from chia.full_node.fee_estimator_constants import INFINITE_FEE_RATE, INITIAL_STEP
from chia.full_node.fee_estimator_interface import FeeEstimatorInterface
from chia.full_node.fee_tracker import get_bucket_index, init_buckets
from chia.simulator.block_tools import test_constants
from chia.simulator.wallet_tools import WalletTool
from chia.types.clvm_cost import CLVMCost
from chia.types.fee_rate import FeeRate
from chia.types.mempool_item import MempoolItem
from chia.types.mojos import Mojos
from chia.util.ints import uint32, uint64

log = logging.getLogger(__name__)


def test_interface() -> None:
    max_block_cost_clvm = uint64(1000 * 1000)
    estimator: FeeEstimatorInterface = create_bitcoin_fee_estimator(max_block_cost_clvm)
    target_times = [0, 120, 300]
    estimates = [estimator.estimate_fee_rate(time_offset_seconds=time) for time in target_times]
    current_fee_rate = estimator.estimate_fee_rate(
        time_offset_seconds=1,
    )
    zero = FeeRate(uint64(0))
    assert estimates == [zero, zero, zero]
    assert current_fee_rate.mojos_per_clvm_cost == 0


def test_estimator_create() -> None:
    max_block_cost_clvm = uint64(1000 * 1000)
    estimator = create_bitcoin_fee_estimator(max_block_cost_clvm)
    assert estimator is not None


def test_single_estimate() -> None:
    max_block_cost_clvm = uint64(1000 * 1000)
    estimator = create_bitcoin_fee_estimator(max_block_cost_clvm)
    height = uint32(1)
    estimator.new_block(FeeBlockInfo(height, []))
    fee_rate = estimator.estimate_fee_rate(time_offset_seconds=40 * height)
    assert fee_rate.mojos_per_clvm_cost == 0


def make_block(
    wallet_tool: WalletTool, height: uint32, num_tx: int, cost: uint64, fee: uint64, num_blocks_wait_in_mempool: int
) -> List[MempoolItem]:
    items = []
    ph = wallet_tool.get_new_puzzlehash()
    coin = Coin(ph, ph, uint64(10000))
    spend_bundle = wallet_tool.generate_signed_transaction(uint64(10000), ph, coin)

    for n in range(num_tx):
        block_included = uint32(height - num_blocks_wait_in_mempool)
        mempool_item = MempoolItem(
            spend_bundle, fee, NPCResult(None, None, cost), cost, spend_bundle.name(), [], block_included
        )
        items.append(mempool_item)
    return items


def test_steady_fee_pressure() -> None:
    """
    We submit successive blocks containing transactions with identical FeeRates.
    We expect the estimator to converge on this FeeRate value.
    """
    max_block_cost_clvm = uint64(1000 * 1000)
    estimator = create_bitcoin_fee_estimator(max_block_cost_clvm)
    wallet_tool = WalletTool(test_constants)
    cost = uint64(5000000)
    fee = uint64(10000000)
    num_blocks_wait_in_mempool = 5

    start = 100
    end = 300
    estimates_during = []
    for height in range(start, end):
        height = uint32(height)
        items = make_block(wallet_tool, height, 1, cost, fee, num_blocks_wait_in_mempool)
        estimator.new_block(FeeBlockInfo(uint32(height), items))
        estimates_during.append(estimator.estimate_fee_rate(time_offset_seconds=40 * height))

    est = estimator.estimate_fee_rate(time_offset_seconds=240)
    e = []

    for seconds in range(30, 5 * 60, 30):
        est2 = estimator.estimate_fee_rate(time_offset_seconds=seconds)
        e.append(est2)

    assert est == FeeRate.create(Mojos(fee), CLVMCost(cost))
    estimates_after = [estimator.estimate_fee_rate(time_offset_seconds=40 * height) for height in range(start, end)]
    block_estimates = [estimator.estimate_fee_rate_for_block(uint32(h)) for h in range(start, end)]

    assert estimates_during == estimates_after
<<<<<<< HEAD
    assert estimates_after == block_estimates
=======
    assert estimates_after == block_estimates


def test_fee_estimation_inception() -> None:
    """
    Confirm that estimates are given only for blocks farther out than the smallest
    transaction block wait time we have observed.
    """
    max_block_cost_clvm = uint64(1000 * 1000)
    estimator1 = create_bitcoin_fee_estimator(max_block_cost_clvm)
    wallet_tool = WalletTool(test_constants)
    cost = uint64(5000000)
    fee = uint64(10000000)

    start = 100
    end = 300

    for height in range(start, end):
        height = uint32(height)
        # Transactions will wait in the mempool for 1 block
        items = make_block(wallet_tool, height, 1, cost, fee, num_blocks_wait_in_mempool=1)
        estimator1.new_block(FeeBlockInfo(uint32(height), items))

    e = []
    for seconds in range(40, 5 * 60, 40):
        est = estimator1.estimate_fee_rate(time_offset_seconds=seconds)
        e.append(est.mojos_per_clvm_cost)

    # Confirm that estimates are available for near blocks
    assert e == [2, 2, 2, 2, 2, 2, 2]

    ##########################################################
    estimator5 = create_bitcoin_fee_estimator(max_block_cost_clvm)

    for height in range(start, end):
        height = uint32(height)
        # Transactions will wait in the mempool for 5 blocks
        items = make_block(wallet_tool, height, 1, cost, fee, num_blocks_wait_in_mempool=5)
        estimator5.new_block(FeeBlockInfo(uint32(height), items))

    e1 = []
    for seconds in range(40, 5 * 60, 40):
        est = estimator5.estimate_fee_rate(time_offset_seconds=seconds)
        e1.append(est.mojos_per_clvm_cost)

    # Confirm that estimates start after block 4
    assert e1 == [0, 0, 0, 2, 2, 2, 2]


def test_init_buckets() -> None:
    buckets = init_buckets()
    assert len(buckets) > 1
    assert buckets[0] == INITIAL_STEP
    assert buckets[-1] == INFINITE_FEE_RATE


def test_get_bucket_index_empty_buckets() -> None:
    buckets: List[float] = []
    for rate in [0.5, 1.0, 2.0]:
        with pytest.raises(RuntimeError):
            a = get_bucket_index(buckets, rate)
            log.warning(a)


def test_get_bucket_index_fee_rate_too_high() -> None:
    buckets = [0.5, 1.0, 2.0]
    index = get_bucket_index(buckets, 3.0)
    assert index == len(buckets) - 1


def test_get_bucket_index_single_entry() -> None:
    """Test single entry with low, equal and high keys"""
    from sys import float_info

    e = float_info.epsilon * 10
    buckets = [1.0]
    print()
    print(buckets)
    for rate, expected_index in ((0.5, 0), (1.0 - e, 0), (1.5, 0)):
        result_index = get_bucket_index(buckets, rate)
        print(rate, expected_index, result_index)
        assert expected_index == result_index


def test_get_bucket_index() -> None:
    from sys import float_info

    e = float_info.epsilon * 10
    buckets = [1.0, 2.0]

    for rate, expected_index in ((0.5, 0), (1.0 - e, 0), (1.5, 0), (2.0 - e, 0), (2.0 + e, 1), (2.1, 1)):
        result_index = get_bucket_index(buckets, rate)
        assert result_index == expected_index
>>>>>>> 06eb1821
<|MERGE_RESOLUTION|>--- conflicted
+++ resolved
@@ -101,56 +101,7 @@
     block_estimates = [estimator.estimate_fee_rate_for_block(uint32(h)) for h in range(start, end)]
 
     assert estimates_during == estimates_after
-<<<<<<< HEAD
     assert estimates_after == block_estimates
-=======
-    assert estimates_after == block_estimates
-
-
-def test_fee_estimation_inception() -> None:
-    """
-    Confirm that estimates are given only for blocks farther out than the smallest
-    transaction block wait time we have observed.
-    """
-    max_block_cost_clvm = uint64(1000 * 1000)
-    estimator1 = create_bitcoin_fee_estimator(max_block_cost_clvm)
-    wallet_tool = WalletTool(test_constants)
-    cost = uint64(5000000)
-    fee = uint64(10000000)
-
-    start = 100
-    end = 300
-
-    for height in range(start, end):
-        height = uint32(height)
-        # Transactions will wait in the mempool for 1 block
-        items = make_block(wallet_tool, height, 1, cost, fee, num_blocks_wait_in_mempool=1)
-        estimator1.new_block(FeeBlockInfo(uint32(height), items))
-
-    e = []
-    for seconds in range(40, 5 * 60, 40):
-        est = estimator1.estimate_fee_rate(time_offset_seconds=seconds)
-        e.append(est.mojos_per_clvm_cost)
-
-    # Confirm that estimates are available for near blocks
-    assert e == [2, 2, 2, 2, 2, 2, 2]
-
-    ##########################################################
-    estimator5 = create_bitcoin_fee_estimator(max_block_cost_clvm)
-
-    for height in range(start, end):
-        height = uint32(height)
-        # Transactions will wait in the mempool for 5 blocks
-        items = make_block(wallet_tool, height, 1, cost, fee, num_blocks_wait_in_mempool=5)
-        estimator5.new_block(FeeBlockInfo(uint32(height), items))
-
-    e1 = []
-    for seconds in range(40, 5 * 60, 40):
-        est = estimator5.estimate_fee_rate(time_offset_seconds=seconds)
-        e1.append(est.mojos_per_clvm_cost)
-
-    # Confirm that estimates start after block 4
-    assert e1 == [0, 0, 0, 2, 2, 2, 2]
 
 
 def test_init_buckets() -> None:
@@ -196,5 +147,4 @@
 
     for rate, expected_index in ((0.5, 0), (1.0 - e, 0), (1.5, 0), (2.0 - e, 0), (2.0 + e, 1), (2.1, 1)):
         result_index = get_bucket_index(buckets, rate)
-        assert result_index == expected_index
->>>>>>> 06eb1821
+        assert result_index == expected_index