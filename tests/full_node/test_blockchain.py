--- conflicted
+++ resolved
@@ -76,73 +76,68 @@
 
 class TestBlockHeaderValidation:
     @pytest.mark.asyncio
-<<<<<<< HEAD
-    async def test_long_chain(self, empty_blockchain):
-        blocks = bt.get_consecutive_blocks(2000)
-=======
     async def test_long_chain(self, empty_blockchain, blocks):
         # blocks = bt.get_consecutive_blocks(400)
->>>>>>> 7ac62bc0
         for block in blocks:
-            # if (
-            #     len(block.finished_sub_slots) > 0
-            #     and block.finished_sub_slots[0].challenge_chain.subepoch_summary_hash is not None
-            # ):
-            #     # Sub/Epoch. Try using a bad ssi and difficulty to test 2m and 2n
-            #     new_finished_ss = recursive_replace(
-            #         block.finished_sub_slots[0],
-            #         "challenge_chain.new_sub_slot_iters",
-            #         uint64(10000000),
-            #     )
-            #     block_bad = recursive_replace(
-            #         block, "finished_sub_slots", [new_finished_ss] + block.finished_sub_slots[1:]
-            #     )
-            #     result, err, _ = await empty_blockchain.receive_block(block_bad)
-            #     assert err == Err.INVALID_NEW_SUB_SLOT_ITERS
-            #     new_finished_ss_2 = recursive_replace(
-            #         block.finished_sub_slots[0],
-            #         "challenge_chain.new_difficulty",
-            #         uint64(10000000),
-            #     )
-            #     block_bad_2 = recursive_replace(
-            #         block, "finished_sub_slots", [new_finished_ss_2] + block.finished_sub_slots[1:]
-            #     )
-            #     result, err, _ = await empty_blockchain.receive_block(block_bad_2)
-            #     assert err == Err.INVALID_NEW_DIFFICULTY
-            #
-            #     # 3c
-            #     new_finished_ss_3: EndOfSubSlotBundle = recursive_replace(
-            #         block.finished_sub_slots[0],
-            #         "challenge_chain.subepoch_summary_hash",
-            #         bytes([0] * 32),
-            #     )
-            #     new_finished_ss_3 = recursive_replace(
-            #         new_finished_ss_3,
-            #         "reward_chain.challenge_chain_sub_slot_hash",
-            #         new_finished_ss_3.challenge_chain.get_hash(),
-            #     )
-            #     block_bad_3 = recursive_replace(
-            #         block, "finished_sub_slots", [new_finished_ss_3] + block.finished_sub_slots[1:]
-            #     )
-            #     result, err, _ = await empty_blockchain.receive_block(block_bad_3)
-            #     assert err == Err.INVALID_SUB_EPOCH_SUMMARY
-            #
-            #     # 3d
-            #     new_finished_ss_4 = recursive_replace(
-            #         block.finished_sub_slots[0],
-            #         "challenge_chain.subepoch_summary_hash",
-            #         None,
-            #     )
-            #     new_finished_ss_4 = recursive_replace(
-            #         new_finished_ss_4,
-            #         "reward_chain.challenge_chain_sub_slot_hash",
-            #         new_finished_ss_4.challenge_chain.get_hash(),
-            #     )
-            #     block_bad_4 = recursive_replace(
-            #         block, "finished_sub_slots", [new_finished_ss_4] + block.finished_sub_slots[1:]
-            #     )
-            #     result, err, _ = await empty_blockchain.receive_block(block_bad_4)
-            #     assert err == Err.INVALID_SUB_EPOCH_SUMMARY
+            if (
+                len(block.finished_sub_slots) > 0
+                and block.finished_sub_slots[0].challenge_chain.subepoch_summary_hash is not None
+            ):
+                # Sub/Epoch. Try using a bad ssi and difficulty to test 2m and 2n
+                new_finished_ss = recursive_replace(
+                    block.finished_sub_slots[0],
+                    "challenge_chain.new_sub_slot_iters",
+                    uint64(10000000),
+                )
+                block_bad = recursive_replace(
+                    block, "finished_sub_slots", [new_finished_ss] + block.finished_sub_slots[1:]
+                )
+                result, err, _ = await empty_blockchain.receive_block(block_bad)
+                assert err == Err.INVALID_NEW_SUB_SLOT_ITERS
+                new_finished_ss_2 = recursive_replace(
+                    block.finished_sub_slots[0],
+                    "challenge_chain.new_difficulty",
+                    uint64(10000000),
+                )
+                block_bad_2 = recursive_replace(
+                    block, "finished_sub_slots", [new_finished_ss_2] + block.finished_sub_slots[1:]
+                )
+                result, err, _ = await empty_blockchain.receive_block(block_bad_2)
+                assert err == Err.INVALID_NEW_DIFFICULTY
+
+                # 3c
+                new_finished_ss_3: EndOfSubSlotBundle = recursive_replace(
+                    block.finished_sub_slots[0],
+                    "challenge_chain.subepoch_summary_hash",
+                    bytes([0] * 32),
+                )
+                new_finished_ss_3 = recursive_replace(
+                    new_finished_ss_3,
+                    "reward_chain.challenge_chain_sub_slot_hash",
+                    new_finished_ss_3.challenge_chain.get_hash(),
+                )
+                block_bad_3 = recursive_replace(
+                    block, "finished_sub_slots", [new_finished_ss_3] + block.finished_sub_slots[1:]
+                )
+                result, err, _ = await empty_blockchain.receive_block(block_bad_3)
+                assert err == Err.INVALID_SUB_EPOCH_SUMMARY
+
+                # 3d
+                new_finished_ss_4 = recursive_replace(
+                    block.finished_sub_slots[0],
+                    "challenge_chain.subepoch_summary_hash",
+                    None,
+                )
+                new_finished_ss_4 = recursive_replace(
+                    new_finished_ss_4,
+                    "reward_chain.challenge_chain_sub_slot_hash",
+                    new_finished_ss_4.challenge_chain.get_hash(),
+                )
+                block_bad_4 = recursive_replace(
+                    block, "finished_sub_slots", [new_finished_ss_4] + block.finished_sub_slots[1:]
+                )
+                result, err, _ = await empty_blockchain.receive_block(block_bad_4)
+                assert err == Err.INVALID_SUB_EPOCH_SUMMARY
 
             result, err, _ = await empty_blockchain.receive_block(block)
             assert err is None
