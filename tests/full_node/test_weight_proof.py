--- conflicted
+++ resolved
@@ -202,15 +202,9 @@
         assert wpf.validate_sub_epoch_summaries(wp, None, ses_block.sub_epoch_summary_included)
 
     @pytest.mark.asyncio
-<<<<<<< HEAD
-    async def test_weight_proof_validate_segments(self, default_10000_blocks):
-        sub_epochs = 3
-        blocks = default_10000_blocks
-=======
     async def test_weight_proof_validate_segments(self, default_400_blocks):
         sub_epochs = 2
         blocks = default_400_blocks
->>>>>>> 2ed8d7a2
         header_cache, height_to_hash, sub_blocks = await load_blocks_dont_validate(blocks)
         sub_epoch_end, num_of_blocks = get_prev_ses_block(sub_blocks, blocks[-1].header_hash)
         print("num of blocks to first ses: ", num_of_blocks)
