# flake8: noqa E402 # See imports after multiprocessing.set_start_method
from __future__ import annotations

import datetime
import multiprocessing
import os
import sysconfig
import tempfile
from typing import Any, AsyncIterator, Dict, Iterator, List, Tuple, Union

import aiohttp
import pytest
import pytest_asyncio

# TODO: update after resolution in https://github.com/pytest-dev/pytest/issues/7469
from _pytest.fixtures import SubRequest

# Set spawn after stdlib imports, but before other imports
<<<<<<< HEAD
from chia.clvm.spend_sim import SimClient, SpendSim
from chia.full_node.full_node import FullNode
=======
>>>>>>> 97230ca3
from chia.full_node.full_node_api import FullNodeAPI
from chia.protocols import full_node_protocol
from chia.server.server import ChiaServer
from chia.server.start_service import Service
from chia.simulator.full_node_simulator import FullNodeSimulator
from chia.simulator.setup_nodes import (
    setup_full_system_connect_to_deamon,
    setup_n_nodes,
    setup_node_and_wallet,
    setup_simulators_and_wallets,
    setup_simulators_and_wallets_service,
    setup_two_nodes,
)
from chia.simulator.setup_services import setup_daemon, setup_introducer, setup_timelord
from chia.simulator.time_out_assert import time_out_assert
from chia.simulator.wallet_tools import WalletTool
from chia.types.peer_info import PeerInfo
from chia.util.config import create_default_chia_config, lock_and_load_config
from chia.util.ints import uint16, uint64
from chia.util.task_timing import main as task_instrumentation_main
from chia.util.task_timing import start_task_instrumentation, stop_task_instrumentation
from chia.wallet.wallet import Wallet
from chia.wallet.wallet_node import WalletNode
from tests.core.data_layer.util import ChiaRoot
from tests.core.node_height import node_height_at_least
from tests.simulation.test_simulation import test_constants_modified
from tests.util.wallet_is_synced import wallet_is_synced

multiprocessing.set_start_method("spawn")

from pathlib import Path

from chia.simulator.block_tools import BlockTools, create_block_tools, create_block_tools_async, test_constants
from chia.simulator.keyring import TempKeyring
from chia.simulator.setup_nodes import setup_farmer_multi_harvester
from chia.util.keyring_wrapper import KeyringWrapper


@pytest.fixture(name="node_name_for_file")
def node_name_for_file_fixture(request: SubRequest) -> str:
    # TODO: handle other characters banned on windows
    return request.node.name.replace(os.sep, "_")


@pytest.fixture(name="test_time_for_file")
def test_time_for_file_fixture(request: SubRequest) -> str:
    return datetime.datetime.now().isoformat().replace(":", "_")


@pytest.fixture(name="task_instrumentation")
def task_instrumentation_fixture(node_name_for_file: str, test_time_for_file: str) -> Iterator[None]:
    target_directory = f"task-profile-{node_name_for_file}-{test_time_for_file}"

    start_task_instrumentation()
    yield
    stop_task_instrumentation(target_dir=target_directory)
    task_instrumentation_main(args=[target_directory])


@pytest.fixture(scope="session")
def get_keychain():
    with TempKeyring() as keychain:
        yield keychain
        KeyringWrapper.cleanup_shared_instance()


@pytest.fixture(scope="session", name="bt")
def block_tools_fixture(get_keychain) -> BlockTools:
    # Note that this causes a lot of CPU and disk traffic - disk, DB, ports, process creation ...
    _shared_block_tools = create_block_tools(constants=test_constants, keychain=get_keychain)
    return _shared_block_tools


# if you have a system that has an unusual hostname for localhost and you want
# to run the tests, change the `self_hostname` fixture
@pytest_asyncio.fixture(scope="session")
def self_hostname():
    return "127.0.0.1"


# NOTE:
#       Instantiating the bt fixture results in an attempt to create the chia root directory
#       which the build scripts symlink to a sometimes-not-there directory.
#       When not there, Python complains since, well, the symlink is not a directory nor points to a directory.
#
#       Now that we have removed the global at tests.setup_nodes.bt, we can move the imports out of
#       the fixtures below. Just be aware of the filesystem modification during bt fixture creation


@pytest_asyncio.fixture(scope="function", params=[1, 2])
async def empty_blockchain(request):
    """
    Provides a list of 10 valid blocks, as well as a blockchain with 9 blocks added to it.
    """
    from chia.simulator.setup_nodes import test_constants
    from tests.util.blockchain import create_blockchain

    bc1, db_wrapper, db_path = await create_blockchain(test_constants, request.param)
    yield bc1

    await db_wrapper.close()
    bc1.shut_down()
    db_path.unlink()


@pytest.fixture(scope="function")
def latest_db_version():
    return 2


@pytest.fixture(scope="function", params=[1, 2])
def db_version(request):
    return request.param


@pytest.fixture(scope="function", params=[1000000, 3630000])
def softfork_height(request):
    return request.param


saved_blocks_version = "rc5"


@pytest.fixture(scope="session")
def default_400_blocks(bt):
    from tests.util.blockchain import persistent_blocks

    return persistent_blocks(400, f"test_blocks_400_{saved_blocks_version}.db", bt, seed=b"400")


@pytest.fixture(scope="session")
def default_1000_blocks(bt):
    from tests.util.blockchain import persistent_blocks

    return persistent_blocks(1000, f"test_blocks_1000_{saved_blocks_version}.db", bt, seed=b"1000")


@pytest.fixture(scope="session")
def pre_genesis_empty_slots_1000_blocks(bt):
    from tests.util.blockchain import persistent_blocks

    return persistent_blocks(
        1000,
        f"pre_genesis_empty_slots_1000_blocks{saved_blocks_version}.db",
        bt,
        seed=b"empty_slots",
        empty_sub_slots=1,
    )


@pytest.fixture(scope="session")
def default_1500_blocks(bt):
    from tests.util.blockchain import persistent_blocks

    return persistent_blocks(1500, f"test_blocks_1500_{saved_blocks_version}.db", bt, seed=b"1500")


@pytest.fixture(scope="session")
def default_10000_blocks(bt):
    from tests.util.blockchain import persistent_blocks

    return persistent_blocks(10000, f"test_blocks_10000_{saved_blocks_version}.db", bt, seed=b"10000")


@pytest.fixture(scope="session")
def default_20000_blocks(bt):
    from tests.util.blockchain import persistent_blocks

    return persistent_blocks(20000, f"test_blocks_20000_{saved_blocks_version}.db", bt, seed=b"20000")


@pytest.fixture(scope="session")
def test_long_reorg_blocks(bt, default_1500_blocks):
    from tests.util.blockchain import persistent_blocks

    return persistent_blocks(
        758,
        f"test_blocks_long_reorg_{saved_blocks_version}.db",
        bt,
        block_list_input=default_1500_blocks[:320],
        seed=b"reorg_blocks",
        time_per_block=8,
    )


@pytest.fixture(scope="session")
def default_2000_blocks_compact(bt):
    from tests.util.blockchain import persistent_blocks

    return persistent_blocks(
        2000,
        f"test_blocks_2000_compact_{saved_blocks_version}.db",
        bt,
        normalized_to_identity_cc_eos=True,
        normalized_to_identity_icc_eos=True,
        normalized_to_identity_cc_ip=True,
        normalized_to_identity_cc_sp=True,
        seed=b"2000_compact",
    )


@pytest.fixture(scope="session")
def default_10000_blocks_compact(bt):
    from tests.util.blockchain import persistent_blocks

    return persistent_blocks(
        10000,
        f"test_blocks_10000_compact_{saved_blocks_version}.db",
        bt,
        normalized_to_identity_cc_eos=True,
        normalized_to_identity_icc_eos=True,
        normalized_to_identity_cc_ip=True,
        normalized_to_identity_cc_sp=True,
        seed=b"1000_compact",
    )


@pytest.fixture(scope="function")
def tmp_dir():
    with tempfile.TemporaryDirectory() as folder:
        yield Path(folder)


# For the below see https://stackoverflow.com/a/62563106/15133773
if os.getenv("_PYTEST_RAISE", "0") != "0":

    @pytest.hookimpl(tryfirst=True)
    def pytest_exception_interact(call):
        raise call.excinfo.value

    @pytest.hookimpl(tryfirst=True)
    def pytest_internalerror(excinfo):
        raise excinfo.value


@pytest_asyncio.fixture(scope="function")
async def wallet_node(self_hostname, request):
    params = {}
    if request and request.param_index > 0:
        params = request.param
    async for _ in setup_node_and_wallet(test_constants, self_hostname, **params):
        yield _


@pytest_asyncio.fixture(scope="function")
async def node_with_params(request):
    params = {}
    if request:
        params = request.param
    async for (sims, wallets, bt) in setup_simulators_and_wallets(1, 0, {}, **params):
        yield sims[0]


@pytest_asyncio.fixture(scope="function")
async def two_nodes(db_version, self_hostname):
    async for _ in setup_two_nodes(test_constants, db_version=db_version, self_hostname=self_hostname):
        yield _


@pytest_asyncio.fixture(scope="function")
async def setup_two_nodes_fixture(db_version):
    async for _ in setup_simulators_and_wallets(2, 0, {}, db_version=db_version):
        yield _


@pytest_asyncio.fixture(scope="function")
async def three_nodes(db_version, self_hostname):
    async for _ in setup_n_nodes(test_constants, 3, db_version=db_version, self_hostname=self_hostname):
        yield _


@pytest_asyncio.fixture(scope="function")
async def four_nodes(db_version, self_hostname):
    async for _ in setup_n_nodes(test_constants, 4, db_version=db_version, self_hostname=self_hostname):
        yield _


@pytest_asyncio.fixture(scope="function")
async def five_nodes(db_version, self_hostname):
    async for _ in setup_n_nodes(test_constants, 5, db_version=db_version, self_hostname=self_hostname):
        yield _


@pytest_asyncio.fixture(scope="function")
async def wallet_nodes():
    async_gen = setup_simulators_and_wallets(2, 1, {"MEMPOOL_BLOCK_BUFFER": 1, "MAX_BLOCK_COST_CLVM": 400000000})
    nodes, wallets, bt = await async_gen.__anext__()
    full_node_1 = nodes[0]
    full_node_2 = nodes[1]
    server_1 = full_node_1.full_node.server
    server_2 = full_node_2.full_node.server
    wallet_a = bt.get_pool_wallet_tool()
    wallet_receiver = WalletTool(full_node_1.full_node.constants)
    yield full_node_1, full_node_2, server_1, server_2, wallet_a, wallet_receiver, bt

    async for _ in async_gen:
        yield _


@pytest_asyncio.fixture(scope="function")
async def setup_four_nodes(db_version):
    async for _ in setup_simulators_and_wallets(5, 0, {}, db_version=db_version):
        yield _


@pytest_asyncio.fixture(scope="function")
async def two_nodes_sim_and_wallets():
    async for _ in setup_simulators_and_wallets(2, 0, {}):
        yield _


@pytest_asyncio.fixture(scope="function")
async def two_nodes_sim_and_wallets_services():
    async for _ in setup_simulators_and_wallets_service(2, 0, {}):
        yield _


@pytest_asyncio.fixture(scope="function")
async def wallet_node_sim_and_wallet() -> AsyncIterator[
    Tuple[List[Union[FullNodeAPI, FullNodeSimulator]], List[Tuple[Wallet, ChiaServer]], BlockTools],
]:
    async for _ in setup_simulators_and_wallets(1, 1, {}):
        yield _


@pytest_asyncio.fixture(scope="function")
async def one_wallet_and_one_simulator_services():
    async for _ in setup_simulators_and_wallets_service(1, 1, {}):
        yield _


@pytest_asyncio.fixture(scope="function")
async def wallet_node_100_pk():
    async for _ in setup_simulators_and_wallets(1, 1, {}, initial_num_public_keys=100):
        yield _


@pytest_asyncio.fixture(scope="function")
async def simulator_and_wallet() -> AsyncIterator[
    Tuple[List[FullNodeSimulator], List[Tuple[WalletNode, ChiaServer]], BlockTools]
]:
    async for _ in setup_simulators_and_wallets(simulator_count=1, wallet_count=1, dic={}):
        yield _


@pytest_asyncio.fixture(scope="function")
async def two_wallet_nodes(request):
    params = {}
    if request and request.param_index > 0:
        params = request.param
    async for _ in setup_simulators_and_wallets(1, 2, {}, **params):
        yield _


@pytest_asyncio.fixture(scope="function")
async def two_wallet_nodes_services() -> AsyncIterator[
    Tuple[List[Service[FullNode]], List[Service[WalletNode]], BlockTools]
]:
    async for _ in setup_simulators_and_wallets_service(1, 2, {}):
        yield _


@pytest_asyncio.fixture(scope="function")
async def two_wallet_nodes_custom_spam_filtering(spam_filter_after_n_txs, xch_spam_amount):
    async for _ in setup_simulators_and_wallets(1, 2, {}, spam_filter_after_n_txs, xch_spam_amount):
        yield _


@pytest_asyncio.fixture(scope="function")
async def three_sim_two_wallets():
    async for _ in setup_simulators_and_wallets(3, 2, {}):
        yield _


@pytest_asyncio.fixture(scope="function")
async def setup_two_nodes_and_wallet():
    async for _ in setup_simulators_and_wallets(2, 1, {}, db_version=2):
        yield _


@pytest_asyncio.fixture(scope="function")
async def setup_two_nodes_and_wallet_fast_retry():
    async for _ in setup_simulators_and_wallets(
        1, 1, {}, config_overrides={"wallet.tx_resend_timeout_secs": 1}, db_version=2
    ):
        yield _


@pytest_asyncio.fixture(scope="function")
async def three_wallet_nodes():
    async for _ in setup_simulators_and_wallets(1, 3, {}):
        yield _


@pytest_asyncio.fixture(scope="function")
async def two_wallet_nodes_five_freeze():
    async for _ in setup_simulators_and_wallets(1, 2, {}):
        yield _


@pytest_asyncio.fixture(scope="function")
async def wallet_node_simulator():
    async for _ in setup_simulators_and_wallets(1, 1, {}):
        yield _


@pytest_asyncio.fixture(scope="function")
async def wallet_two_node_simulator():
    async for _ in setup_simulators_and_wallets(2, 1, {}):
        yield _


@pytest_asyncio.fixture(scope="function")
async def wallet_nodes_mempool_perf(bt):
    key_seed = bt.farmer_master_sk_entropy
    async for _ in setup_simulators_and_wallets(2, 1, {}, key_seed=key_seed):
        yield _


@pytest_asyncio.fixture(scope="module")
async def wallet_nodes_perf():
    async_gen = setup_simulators_and_wallets(1, 1, {"MEMPOOL_BLOCK_BUFFER": 1, "MAX_BLOCK_COST_CLVM": 11000000000})
    nodes, wallets, bt = await async_gen.__anext__()
    full_node_1 = nodes[0]
    server_1 = full_node_1.full_node.server
    wallet_a = bt.get_pool_wallet_tool()
    wallet_receiver = WalletTool(full_node_1.full_node.constants)
    yield full_node_1, server_1, wallet_a, wallet_receiver, bt

    async for _ in async_gen:
        yield _


@pytest_asyncio.fixture(scope="function")
async def wallet_nodes_mainnet(db_version):
    async_gen = setup_simulators_and_wallets(2, 1, {}, db_version=db_version)
    nodes, wallets, bt = await async_gen.__anext__()
    full_node_1 = nodes[0]
    full_node_2 = nodes[1]
    server_1 = full_node_1.full_node.server
    server_2 = full_node_2.full_node.server
    wallet_a = bt.get_pool_wallet_tool()
    wallet_receiver = WalletTool(full_node_1.full_node.constants)
    yield full_node_1, full_node_2, server_1, server_2, wallet_a, wallet_receiver, bt

    async for _ in async_gen:
        yield _


@pytest_asyncio.fixture(scope="function")
async def three_nodes_two_wallets():
    async for _ in setup_simulators_and_wallets(3, 2, {}):
        yield _


@pytest_asyncio.fixture(scope="function")
async def wallet_and_node():
    async for _ in setup_simulators_and_wallets(1, 1, {}):
        yield _


@pytest_asyncio.fixture(scope="function")
async def one_node() -> AsyncIterator[Tuple[List[Service], List[FullNodeSimulator], BlockTools]]:
    async for _ in setup_simulators_and_wallets_service(1, 0, {}):
        yield _


@pytest_asyncio.fixture(scope="function")
async def one_node_one_block() -> AsyncIterator[Tuple[Union[FullNodeAPI, FullNodeSimulator], ChiaServer, BlockTools]]:
    async_gen = setup_simulators_and_wallets(1, 0, {})
    nodes, _, bt = await async_gen.__anext__()
    full_node_1 = nodes[0]
    server_1 = full_node_1.full_node.server
    wallet_a = bt.get_pool_wallet_tool()

    reward_ph = wallet_a.get_new_puzzlehash()
    blocks = bt.get_consecutive_blocks(
        1,
        guarantee_transaction_block=True,
        farmer_reward_puzzle_hash=reward_ph,
        pool_reward_puzzle_hash=reward_ph,
        genesis_timestamp=uint64(10000),
        time_per_block=10,
    )
    assert blocks[0].height == 0

    for block in blocks:
        await full_node_1.full_node.respond_block(full_node_protocol.RespondBlock(block))

    await time_out_assert(60, node_height_at_least, True, full_node_1, blocks[-1].height)

    yield full_node_1, server_1, bt

    async for _ in async_gen:
        yield _


@pytest_asyncio.fixture(scope="function")
async def two_nodes_one_block():
    async_gen = setup_simulators_and_wallets(2, 0, {})
    nodes, _, bt = await async_gen.__anext__()
    full_node_1 = nodes[0]
    full_node_2 = nodes[1]
    server_1 = full_node_1.full_node.server
    server_2 = full_node_2.full_node.server
    wallet_a = bt.get_pool_wallet_tool()

    reward_ph = wallet_a.get_new_puzzlehash()
    blocks = bt.get_consecutive_blocks(
        1,
        guarantee_transaction_block=True,
        farmer_reward_puzzle_hash=reward_ph,
        pool_reward_puzzle_hash=reward_ph,
        genesis_timestamp=10000,
        time_per_block=10,
    )
    assert blocks[0].height == 0

    for block in blocks:
        await full_node_1.full_node.respond_block(full_node_protocol.RespondBlock(block))

    await time_out_assert(60, node_height_at_least, True, full_node_1, blocks[-1].height)

    yield full_node_1, full_node_2, server_1, server_2, bt

    async for _ in async_gen:
        yield _


@pytest_asyncio.fixture(scope="function")
async def farmer_one_harvester(tmp_path: Path, bt: BlockTools) -> AsyncIterator[Tuple[List[Service], Service]]:
    async for _ in setup_farmer_multi_harvester(bt, 1, tmp_path, test_constants, start_services=True):
        yield _


@pytest_asyncio.fixture(scope="function")
async def farmer_one_harvester_not_started(
    tmp_path: Path, bt: BlockTools
) -> AsyncIterator[Tuple[List[Service], Service]]:
    async for _ in setup_farmer_multi_harvester(bt, 1, tmp_path, test_constants, start_services=False):
        yield _


@pytest_asyncio.fixture(scope="function")
async def farmer_two_harvester_not_started(
    tmp_path: Path, bt: BlockTools
) -> AsyncIterator[Tuple[List[Service], Service]]:
    async for _ in setup_farmer_multi_harvester(bt, 2, tmp_path, test_constants, start_services=False):
        yield _


@pytest_asyncio.fixture(scope="function")
async def farmer_three_harvester_not_started(
    tmp_path: Path, bt: BlockTools
) -> AsyncIterator[Tuple[List[Service], Service]]:
    async for _ in setup_farmer_multi_harvester(bt, 3, tmp_path, test_constants, start_services=False):
        yield _


# TODO: Ideally, the db_version should be the (parameterized) db_version
# fixture, to test all versions of the database schema. This doesn't work
# because of a hack in shutting down the full node, which means you cannot run
# more than one simulations per process.
@pytest_asyncio.fixture(scope="function")
async def daemon_simulation(bt, get_b_tools, get_b_tools_1):
    async for _ in setup_full_system_connect_to_deamon(
        test_constants_modified,
        bt,
        b_tools=get_b_tools,
        b_tools_1=get_b_tools_1,
        db_version=1,
    ):
        yield _, get_b_tools, get_b_tools_1


@pytest_asyncio.fixture(scope="function")
async def get_daemon(bt):
    async for _ in setup_daemon(btools=bt):
        yield _


@pytest.fixture(scope="function")
def empty_keyring():
    with TempKeyring(user="user-chia-1.8", service="chia-user-chia-1.8") as keychain:
        yield keychain
        KeyringWrapper.cleanup_shared_instance()


@pytest_asyncio.fixture(scope="function")
async def get_temp_keyring():
    with TempKeyring() as keychain:
        yield keychain


@pytest_asyncio.fixture(scope="function")
async def get_b_tools_1(get_temp_keyring):
    return await create_block_tools_async(constants=test_constants_modified, keychain=get_temp_keyring)


@pytest_asyncio.fixture(scope="function")
async def get_b_tools(get_temp_keyring):
    local_b_tools = await create_block_tools_async(constants=test_constants_modified, keychain=get_temp_keyring)
    new_config = local_b_tools._config
    local_b_tools.change_config(new_config)
    return local_b_tools


@pytest_asyncio.fixture(scope="function")
async def daemon_connection_and_temp_keychain(get_b_tools):
    async for daemon in setup_daemon(btools=get_b_tools):
        keychain = daemon.keychain_server._default_keychain
        async with aiohttp.ClientSession() as session:
            async with session.ws_connect(
                f"wss://127.0.0.1:{get_b_tools._config['daemon_port']}",
                autoclose=True,
                autoping=True,
                ssl=get_b_tools.get_daemon_ssl_context(),
                max_msg_size=52428800,
            ) as ws:
                yield ws, keychain


@pytest_asyncio.fixture(scope="function")
async def wallets_prefarm(two_wallet_nodes, self_hostname, trusted):
    """
    Sets up the node with 10 blocks, and returns a payer and payee wallet.
    """
    farm_blocks = 3
    buffer = 1
    full_nodes, wallets, _ = two_wallet_nodes
    full_node_api = full_nodes[0]
    full_node_server = full_node_api.server
    wallet_node_0, wallet_server_0 = wallets[0]
    wallet_node_1, wallet_server_1 = wallets[1]
    wallet_0 = wallet_node_0.wallet_state_manager.main_wallet
    wallet_1 = wallet_node_1.wallet_state_manager.main_wallet

    if trusted:
        wallet_node_0.config["trusted_peers"] = {full_node_server.node_id.hex(): full_node_server.node_id.hex()}
        wallet_node_1.config["trusted_peers"] = {full_node_server.node_id.hex(): full_node_server.node_id.hex()}
    else:
        wallet_node_0.config["trusted_peers"] = {}
        wallet_node_1.config["trusted_peers"] = {}

    await wallet_server_0.start_client(PeerInfo(self_hostname, uint16(full_node_server._port)), None)
    await wallet_server_1.start_client(PeerInfo(self_hostname, uint16(full_node_server._port)), None)

    wallet_0_rewards = await full_node_api.farm_blocks_to_wallet(count=farm_blocks, wallet=wallet_0)
    wallet_1_rewards = await full_node_api.farm_blocks_to_wallet(count=farm_blocks, wallet=wallet_1)
    await full_node_api.farm_blocks_to_puzzlehash(count=buffer, guarantee_transaction_blocks=True)

    await time_out_assert(30, wallet_is_synced, True, wallet_node_0, full_node_api)
    await time_out_assert(30, wallet_is_synced, True, wallet_node_1, full_node_api)

    assert await wallet_0.get_confirmed_balance() == wallet_0_rewards
    assert await wallet_0.get_unconfirmed_balance() == wallet_0_rewards
    assert await wallet_1.get_confirmed_balance() == wallet_1_rewards
    assert await wallet_1.get_unconfirmed_balance() == wallet_1_rewards

    return (wallet_node_0, wallet_0_rewards), (wallet_node_1, wallet_1_rewards), full_node_api


@pytest_asyncio.fixture(scope="function")
async def introducer(bt):
    async for service in setup_introducer(bt, 0):
        yield service._api, service._node.server


@pytest_asyncio.fixture(scope="function")
async def introducer_service(bt):
    async for _ in setup_introducer(bt, 0):
        yield _


@pytest_asyncio.fixture(scope="function")
async def timelord(bt):
    async for service in setup_timelord(uint16(0), False, test_constants, bt):
        yield service._api, service._node.server


@pytest_asyncio.fixture(scope="function")
async def timelord_service(bt):
    async for _ in setup_timelord(uint16(0), False, test_constants, bt):
        yield _


@pytest.fixture(scope="function")
def tmp_chia_root(tmp_path):
    """
    Create a temp directory and populate it with an empty chia_root directory.
    """
    path: Path = tmp_path / "chia_root"
    path.mkdir(parents=True, exist_ok=True)
    return path


@pytest.fixture(scope="function")
def root_path_populated_with_config(tmp_chia_root) -> Path:
    """
    Create a temp chia_root directory and populate it with a default config.yaml.
    Returns the chia_root path.
    """
    root_path: Path = tmp_chia_root
    create_default_chia_config(root_path)
    return root_path


@pytest.fixture(scope="function")
def config_with_address_prefix(root_path_populated_with_config: Path, prefix: str) -> Dict[str, Any]:
    with lock_and_load_config(root_path_populated_with_config, "config.yaml") as config:
        if prefix is not None:
            config["network_overrides"]["config"][config["selected_network"]]["address_prefix"] = prefix
    return config


@pytest.fixture(name="scripts_path", scope="session")
def scripts_path_fixture() -> Path:
    scripts_string = sysconfig.get_path("scripts")
    if scripts_string is None:
        raise Exception("These tests depend on the scripts path existing")

    return Path(scripts_string)


@pytest.fixture(name="chia_root", scope="function")
def chia_root_fixture(tmp_path: Path, scripts_path: Path) -> ChiaRoot:
    root = ChiaRoot(path=tmp_path.joinpath("chia_root"), scripts_path=scripts_path)
    root.run(args=["init"])
    root.run(args=["configure", "--set-log-level", "INFO"])

    return root<|MERGE_RESOLUTION|>--- conflicted
+++ resolved
@@ -16,11 +16,7 @@
 from _pytest.fixtures import SubRequest
 
 # Set spawn after stdlib imports, but before other imports
-<<<<<<< HEAD
-from chia.clvm.spend_sim import SimClient, SpendSim
 from chia.full_node.full_node import FullNode
-=======
->>>>>>> 97230ca3
 from chia.full_node.full_node_api import FullNodeAPI
 from chia.protocols import full_node_protocol
 from chia.server.server import ChiaServer
