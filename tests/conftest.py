# flake8: noqa E402 # See imports after multiprocessing.set_start_method
from __future__ import annotations

import datetime
import multiprocessing
import os
import random
import sysconfig
import tempfile
from enum import Enum
from typing import Any, AsyncIterator, Dict, Iterator, List, Tuple, Union

import aiohttp
import pytest
import pytest_asyncio

# TODO: update after resolution in https://github.com/pytest-dev/pytest/issues/7469
from _pytest.fixtures import SubRequest

from chia.clvm.spend_sim import CostLogger

# Set spawn after stdlib imports, but before other imports
from chia.consensus.constants import ConsensusConstants
from chia.farmer.farmer import Farmer
from chia.farmer.farmer_api import FarmerAPI
from chia.full_node.full_node import FullNode
from chia.full_node.full_node_api import FullNodeAPI
from chia.harvester.harvester import Harvester
from chia.harvester.harvester_api import HarvesterAPI
from chia.protocols import full_node_protocol
from chia.rpc.farmer_rpc_client import FarmerRpcClient
from chia.rpc.harvester_rpc_client import HarvesterRpcClient
from chia.rpc.wallet_rpc_client import WalletRpcClient
from chia.seeder.crawler import Crawler
from chia.seeder.crawler_api import CrawlerAPI
from chia.seeder.dns_server import DNSServer
from chia.server.server import ChiaServer
from chia.server.start_service import Service
from chia.simulator.full_node_simulator import FullNodeSimulator
from chia.simulator.setup_nodes import (
    SimulatorsAndWallets,
    setup_full_system,
    setup_full_system_connect_to_deamon,
    setup_n_nodes,
    setup_simulators_and_wallets,
    setup_simulators_and_wallets_service,
    setup_two_nodes,
)
from chia.simulator.setup_services import setup_crawler, setup_daemon, setup_introducer, setup_seeder, setup_timelord
from chia.simulator.time_out_assert import time_out_assert
from chia.simulator.wallet_tools import WalletTool
from chia.types.peer_info import PeerInfo
from chia.util.config import create_default_chia_config, lock_and_load_config
from chia.util.ints import uint16, uint64
from chia.util.keychain import Keychain
from chia.util.task_timing import main as task_instrumentation_main
from chia.util.task_timing import start_task_instrumentation, stop_task_instrumentation
from chia.wallet.wallet_node import WalletNode
from chia.wallet.wallet_node_api import WalletNodeAPI
from tests.core.data_layer.util import ChiaRoot
from tests.core.node_height import node_height_at_least
from tests.simulation.test_simulation import test_constants_modified

multiprocessing.set_start_method("spawn")

from pathlib import Path

from chia.simulator.block_tools import BlockTools, create_block_tools, create_block_tools_async, test_constants
from chia.simulator.keyring import TempKeyring
from chia.simulator.setup_nodes import setup_farmer_multi_harvester
from chia.util.keyring_wrapper import KeyringWrapper


@pytest.fixture(name="node_name_for_file")
def node_name_for_file_fixture(request: SubRequest) -> str:
    # TODO: handle other characters banned on windows
    return request.node.name.replace(os.sep, "_")


@pytest.fixture(name="test_time_for_file")
def test_time_for_file_fixture(request: SubRequest) -> str:
    return datetime.datetime.now().isoformat().replace(":", "_")


@pytest.fixture(name="task_instrumentation")
def task_instrumentation_fixture(node_name_for_file: str, test_time_for_file: str) -> Iterator[None]:
    target_directory = f"task-profile-{node_name_for_file}-{test_time_for_file}"

    start_task_instrumentation()
    yield
    stop_task_instrumentation(target_dir=target_directory)
    task_instrumentation_main(args=[target_directory])


@pytest.fixture(scope="session")
def get_keychain():
    with TempKeyring() as keychain:
        yield keychain
        KeyringWrapper.cleanup_shared_instance()


class ConsensusMode(Enum):
    PLAIN = 0
    HARD_FORK_2_0 = 1
    SOFT_FORK3 = 2
    SOFT_FORK4 = 3


@pytest.fixture(
    scope="session",
    params=[ConsensusMode.PLAIN, ConsensusMode.HARD_FORK_2_0, ConsensusMode.SOFT_FORK3, ConsensusMode.SOFT_FORK4],
)
def consensus_mode(request):
    return request.param


@pytest.fixture(scope="session")
def blockchain_constants(consensus_mode) -> ConsensusConstants:
    if consensus_mode == ConsensusMode.PLAIN:
        return test_constants
    if consensus_mode == ConsensusMode.SOFT_FORK3:
        return test_constants.replace(SOFT_FORK3_HEIGHT=3)
    if consensus_mode == ConsensusMode.SOFT_FORK4:
        return test_constants.replace(SOFT_FORK3_HEIGHT=3, SOFT_FORK4_HEIGHT=3)
    if consensus_mode == ConsensusMode.HARD_FORK_2_0:
        return test_constants.replace(
            HARD_FORK_HEIGHT=2, PLOT_FILTER_128_HEIGHT=10, PLOT_FILTER_64_HEIGHT=15, PLOT_FILTER_32_HEIGHT=20
        )
    raise AssertionError("Invalid Blockchain mode in simulation")


@pytest.fixture(scope="session", name="bt")
def block_tools_fixture(get_keychain, blockchain_constants) -> BlockTools:
    # Note that this causes a lot of CPU and disk traffic - disk, DB, ports, process creation ...
    _shared_block_tools = create_block_tools(constants=blockchain_constants, keychain=get_keychain)
    return _shared_block_tools


# if you have a system that has an unusual hostname for localhost and you want
# to run the tests, change the `self_hostname` fixture
@pytest_asyncio.fixture(scope="session")
def self_hostname():
    return "127.0.0.1"


# NOTE:
#       Instantiating the bt fixture results in an attempt to create the chia root directory
#       which the build scripts symlink to a sometimes-not-there directory.
#       When not there, Python complains since, well, the symlink is not a directory nor points to a directory.
#
#       Now that we have removed the global at tests.setup_nodes.bt, we can move the imports out of
#       the fixtures below. Just be aware of the filesystem modification during bt fixture creation


@pytest_asyncio.fixture(scope="function")
async def empty_blockchain(latest_db_version, blockchain_constants):
    """
    Provides a list of 10 valid blocks, as well as a blockchain with 9 blocks added to it.
    """
    from tests.util.blockchain import create_blockchain

    bc1, db_wrapper, db_path = await create_blockchain(blockchain_constants, latest_db_version)
    yield bc1

    await db_wrapper.close()
    bc1.shut_down()
    db_path.unlink()


@pytest.fixture(scope="function")
def latest_db_version() -> int:
    return 2


@pytest.fixture(scope="function", params=[2])
def db_version(request) -> int:
    return request.param


SOFTFORK_HEIGHTS = [1000000, 4510000, 5496000]


@pytest.fixture(scope="function", params=SOFTFORK_HEIGHTS)
def softfork_height(request) -> int:
    return request.param


saved_blocks_version = "rc5"


@pytest.fixture(scope="session")
def default_400_blocks(bt, consensus_mode):
    version = ""
    if consensus_mode == ConsensusMode.SOFT_FORK4:
        version = "_softfork3"

    from tests.util.blockchain import persistent_blocks

    return persistent_blocks(400, f"test_blocks_400_{saved_blocks_version}{version}.db", bt, seed=b"400")


@pytest.fixture(scope="session")
def default_1000_blocks(bt, consensus_mode):
    version = ""
    if consensus_mode == ConsensusMode.SOFT_FORK4:
        version = "_softfork3"

    from tests.util.blockchain import persistent_blocks

    return persistent_blocks(1000, f"test_blocks_1000_{saved_blocks_version}{version}.db", bt, seed=b"1000")


@pytest.fixture(scope="session")
def pre_genesis_empty_slots_1000_blocks(bt, consensus_mode):
    version = ""
    if consensus_mode == ConsensusMode.SOFT_FORK4:
        version = "_softfork3"

    from tests.util.blockchain import persistent_blocks

    return persistent_blocks(
        1000,
        f"pre_genesis_empty_slots_1000_blocks{saved_blocks_version}{version}.db",
        bt,
        seed=b"empty_slots",
        empty_sub_slots=1,
    )


@pytest.fixture(scope="session")
def default_1500_blocks(bt, consensus_mode):
    version = ""
    if consensus_mode == ConsensusMode.SOFT_FORK4:
        version = "_softfork3"

    from tests.util.blockchain import persistent_blocks

    return persistent_blocks(1500, f"test_blocks_1500_{saved_blocks_version}{version}.db", bt, seed=b"1500")


@pytest.fixture(scope="session")
def default_10000_blocks(bt, consensus_mode):
    from tests.util.blockchain import persistent_blocks

    if consensus_mode == ConsensusMode.SOFT_FORK4:
        pytest.skip("Test cache not available yet")

    return persistent_blocks(10000, f"test_blocks_10000_{saved_blocks_version}.db", bt, seed=b"10000")


@pytest.fixture(scope="session")
def test_long_reorg_blocks(bt, consensus_mode, default_1500_blocks):
    version = ""
    if consensus_mode == ConsensusMode.SOFT_FORK4:
        version = "_softfork3"

    from tests.util.blockchain import persistent_blocks

    return persistent_blocks(
        758,
        f"test_blocks_long_reorg_{saved_blocks_version}{version}.db",
        bt,
        block_list_input=default_1500_blocks[:320],
        seed=b"reorg_blocks",
        time_per_block=8,
    )


@pytest.fixture(scope="session")
def default_2000_blocks_compact(bt, consensus_mode):
    version = ""
    if consensus_mode == ConsensusMode.SOFT_FORK4:
        version = "_softfork3"

    from tests.util.blockchain import persistent_blocks

    return persistent_blocks(
        2000,
        f"test_blocks_2000_compact_{saved_blocks_version}{version}.db",
        bt,
        normalized_to_identity_cc_eos=True,
        normalized_to_identity_icc_eos=True,
        normalized_to_identity_cc_ip=True,
        normalized_to_identity_cc_sp=True,
        seed=b"2000_compact",
    )


@pytest.fixture(scope="session")
def default_10000_blocks_compact(bt, consensus_mode):
    from tests.util.blockchain import persistent_blocks

    if consensus_mode == ConsensusMode.SOFT_FORK4:
        pytest.skip("Test cache not available yet")
    return persistent_blocks(
        10000,
        f"test_blocks_10000_compact_{saved_blocks_version}.db",
        bt,
        normalized_to_identity_cc_eos=True,
        normalized_to_identity_icc_eos=True,
        normalized_to_identity_cc_ip=True,
        normalized_to_identity_cc_sp=True,
        seed=b"1000_compact",
    )


@pytest.fixture(scope="function")
def tmp_dir():
    with tempfile.TemporaryDirectory() as folder:
        yield Path(folder)


# For the below see https://stackoverflow.com/a/62563106/15133773
if os.getenv("_PYTEST_RAISE", "0") != "0":

    @pytest.hookimpl(tryfirst=True)
    def pytest_exception_interact(call):
        raise call.excinfo.value

    @pytest.hookimpl(tryfirst=True)
    def pytest_internalerror(excinfo):
        raise excinfo.value


def pytest_collection_modifyitems(session, config: pytest.Config, items: List[pytest.Function]):
    # https://github.com/pytest-dev/pytest/issues/3730#issuecomment-567142496
    removed = []
    kept = []
    limit_consensus_modes_problems: List[str] = []
    for item in items:
        limit_consensus_modes_marker = item.get_closest_marker("limit_consensus_modes")
        if limit_consensus_modes_marker is not None:
            callspec = getattr(item, "callspec", None)
            if callspec is None:
                limit_consensus_modes_problems.append(item.name)
                continue

            mode = callspec.params.get("consensus_mode")
            if mode is None:
                limit_consensus_modes_problems.append(item.name)
                continue

            modes = limit_consensus_modes_marker.kwargs.get("allowed", [ConsensusMode.PLAIN])
            if mode not in modes:
                removed.append(item)
                continue

        kept.append(item)
    if removed:
        config.hook.pytest_deselected(items=removed)
        items[:] = kept

    if len(limit_consensus_modes_problems) > 0:
        name_lines = "\n".join(f"    {line}" for line in limit_consensus_modes_problems)
        raise Exception(f"@pytest.mark.limit_consensus_modes used without consensus_mode:\n{name_lines}")


@pytest_asyncio.fixture(scope="function")
async def node_with_params(request, blockchain_constants: ConsensusConstants):
    params = {}
    if request:
        params = request.param
<<<<<<< HEAD
    async with setup_simulators_and_wallets(1, 0, {}, **params) as (sims, wallets, bt):
=======
    async for (sims, wallets, bt) in setup_simulators_and_wallets(1, 0, blockchain_constants, **params):
>>>>>>> 952c2d33
        yield sims[0]


@pytest_asyncio.fixture(scope="function")
<<<<<<< HEAD
async def two_nodes(db_version: int, self_hostname, blockchain_constants):
    async with setup_two_nodes(blockchain_constants, db_version=db_version, self_hostname=self_hostname) as _:
=======
async def two_nodes(db_version: int, self_hostname, blockchain_constants: ConsensusConstants):
    async for _ in setup_two_nodes(blockchain_constants, db_version=db_version, self_hostname=self_hostname):
>>>>>>> 952c2d33
        yield _


@pytest_asyncio.fixture(scope="function")
<<<<<<< HEAD
async def setup_two_nodes_fixture(db_version: int):
    async with setup_simulators_and_wallets(2, 0, {}, db_version=db_version) as _:
=======
async def setup_two_nodes_fixture(db_version: int, blockchain_constants: ConsensusConstants):
    async for _ in setup_simulators_and_wallets(2, 0, blockchain_constants, db_version=db_version):
>>>>>>> 952c2d33
        yield _


@pytest_asyncio.fixture(scope="function")
async def three_nodes(db_version: int, self_hostname, blockchain_constants):
    async with setup_n_nodes(blockchain_constants, 3, db_version=db_version, self_hostname=self_hostname) as _:
        yield _


@pytest_asyncio.fixture(scope="function")
async def five_nodes(db_version: int, self_hostname, blockchain_constants):
    async with setup_n_nodes(blockchain_constants, 5, db_version=db_version, self_hostname=self_hostname) as _:
        yield _


@pytest_asyncio.fixture(
    scope="function",
    # Since the constants are identical for `ConsensusMode.PLAIN` and
    # `ConsensusMode.HARD_FORK_2_0`, we will only run in mode `PLAIN` and `SOFT_FORK4`.
    params=[
        pytest.param(
            None,
            marks=pytest.mark.limit_consensus_modes(
                allowed=[ConsensusMode.PLAIN, ConsensusMode.SOFT_FORK4],
                reason="the same setup is ran by ConsensusMode.PLAIN",
            ),
        )
    ],
)
async def wallet_nodes(blockchain_constants, consensus_mode):
    constants = blockchain_constants
    async with setup_simulators_and_wallets(
        2,
        1,
<<<<<<< HEAD
        {"MEMPOOL_BLOCK_BUFFER": 1, "MAX_BLOCK_COST_CLVM": 400000000, "SOFT_FORK4_HEIGHT": constants.SOFT_FORK4_HEIGHT},
    ) as (nodes, wallets, bt):
        full_node_1 = nodes[0]
        full_node_2 = nodes[1]
        server_1 = full_node_1.full_node.server
        server_2 = full_node_2.full_node.server
        wallet_a = bt.get_pool_wallet_tool()
        wallet_receiver = WalletTool(full_node_1.full_node.constants)
        yield full_node_1, full_node_2, server_1, server_2, wallet_a, wallet_receiver, bt


@pytest_asyncio.fixture(scope="function")
async def setup_four_nodes(db_version):
    async with setup_simulators_and_wallets(4, 0, {}, db_version=db_version) as _:
=======
        blockchain_constants.replace(MEMPOOL_BLOCK_BUFFER=1, MAX_BLOCK_COST_CLVM=400000000),
    )
    nodes, wallets, bt = await async_gen.__anext__()
    full_node_1 = nodes[0]
    full_node_2 = nodes[1]
    server_1 = full_node_1.full_node.server
    server_2 = full_node_2.full_node.server
    wallet_a = bt.get_pool_wallet_tool()
    wallet_receiver = WalletTool(full_node_1.full_node.constants)
    yield full_node_1, full_node_2, server_1, server_2, wallet_a, wallet_receiver, bt

    async for _ in async_gen:
        yield _


@pytest_asyncio.fixture(scope="function")
async def setup_four_nodes(db_version, blockchain_constants: ConsensusConstants):
    async for _ in setup_simulators_and_wallets(4, 0, blockchain_constants, db_version=db_version):
        yield _


@pytest_asyncio.fixture(scope="function")
async def two_nodes_sim_and_wallets(blockchain_constants: ConsensusConstants):
    async for _ in setup_simulators_and_wallets(2, 0, blockchain_constants):
>>>>>>> 952c2d33
        yield _


@pytest_asyncio.fixture(
    scope="function",
    # Since the constants are identical for `ConsensusMode.PLAIN` and
    # `ConsensusMode.HARD_FORK_2_0`, we will only run in mode `PLAIN` and `SOFT_FORK4`.
    params=[
        pytest.param(
            None,
            marks=pytest.mark.limit_consensus_modes(
                allowed=[ConsensusMode.PLAIN, ConsensusMode.SOFT_FORK4],
                reason="the same setup is ran by ConsensusMode.PLAIN",
            ),
        )
    ],
)
async def two_nodes_sim_and_wallets_services(blockchain_constants, consensus_mode):
<<<<<<< HEAD
    async with setup_simulators_and_wallets_service(
        2, 0, {"SOFT_FORK4_HEIGHT": blockchain_constants.SOFT_FORK4_HEIGHT}
    ) as _:
=======
    async for _ in setup_simulators_and_wallets_service(2, 0, blockchain_constants):
>>>>>>> 952c2d33
        yield _


@pytest_asyncio.fixture(scope="function")
<<<<<<< HEAD
async def one_wallet_and_one_simulator_services():
    async with setup_simulators_and_wallets_service(1, 1, {}) as _:
=======
async def one_wallet_and_one_simulator_services(blockchain_constants: ConsensusConstants):
    async for _ in setup_simulators_and_wallets_service(1, 1, blockchain_constants):
>>>>>>> 952c2d33
        yield _


@pytest_asyncio.fixture(scope="function")
<<<<<<< HEAD
async def wallet_node_100_pk():
    async with setup_simulators_and_wallets(1, 1, {}, initial_num_public_keys=100) as _:
=======
async def wallet_node_100_pk(blockchain_constants: ConsensusConstants):
    async for _ in setup_simulators_and_wallets(1, 1, blockchain_constants, initial_num_public_keys=100):
>>>>>>> 952c2d33
        yield _


@pytest_asyncio.fixture(scope="function")
<<<<<<< HEAD
async def simulator_and_wallet() -> AsyncIterator[
    Tuple[List[FullNodeSimulator], List[Tuple[WalletNode, ChiaServer]], BlockTools]
]:
    async with setup_simulators_and_wallets(simulator_count=1, wallet_count=1, dic={}) as _:
=======
async def simulator_and_wallet(
    blockchain_constants: ConsensusConstants,
) -> AsyncIterator[Tuple[List[FullNodeSimulator], List[Tuple[WalletNode, ChiaServer]], BlockTools]]:
    async for _ in setup_simulators_and_wallets(1, 1, blockchain_constants):
>>>>>>> 952c2d33
        yield _


@pytest_asyncio.fixture(scope="function")
async def two_wallet_nodes(request, blockchain_constants: ConsensusConstants):
    params = {}
    if request and request.param_index > 0:
        params = request.param
<<<<<<< HEAD
    async with setup_simulators_and_wallets(1, 2, {}, **params) as _:
=======
    async for _ in setup_simulators_and_wallets(1, 2, blockchain_constants, **params):
>>>>>>> 952c2d33
        yield _


@pytest_asyncio.fixture(scope="function")
async def two_wallet_nodes_services(
    blockchain_constants: ConsensusConstants,
) -> AsyncIterator[
    Tuple[List[Service[FullNode, FullNodeSimulator]], List[Service[WalletNode, WalletNodeAPI]], BlockTools]
]:
<<<<<<< HEAD
    async with setup_simulators_and_wallets_service(1, 2, {}) as _:
=======
    async for _ in setup_simulators_and_wallets_service(1, 2, blockchain_constants):
>>>>>>> 952c2d33
        yield _


@pytest_asyncio.fixture(scope="function")
<<<<<<< HEAD
async def two_wallet_nodes_custom_spam_filtering(spam_filter_after_n_txs, xch_spam_amount):
    async with setup_simulators_and_wallets(1, 2, {}, spam_filter_after_n_txs, xch_spam_amount) as _:
=======
async def two_wallet_nodes_custom_spam_filtering(
    spam_filter_after_n_txs, xch_spam_amount, blockchain_constants: ConsensusConstants
):
    async for _ in setup_simulators_and_wallets(1, 2, blockchain_constants, spam_filter_after_n_txs, xch_spam_amount):
>>>>>>> 952c2d33
        yield _


@pytest_asyncio.fixture(scope="function")
<<<<<<< HEAD
async def three_sim_two_wallets():
    async with setup_simulators_and_wallets(3, 2, {}) as _:
=======
async def three_sim_two_wallets(blockchain_constants: ConsensusConstants):
    async for _ in setup_simulators_and_wallets(3, 2, blockchain_constants):
>>>>>>> 952c2d33
        yield _


@pytest_asyncio.fixture(scope="function")
<<<<<<< HEAD
async def setup_two_nodes_and_wallet():
    async with setup_simulators_and_wallets(2, 1, {}, db_version=2) as _:
=======
async def setup_two_nodes_and_wallet(blockchain_constants: ConsensusConstants):
    async for _ in setup_simulators_and_wallets(2, 1, blockchain_constants, db_version=2):
>>>>>>> 952c2d33
        yield _


@pytest_asyncio.fixture(scope="function")
<<<<<<< HEAD
async def setup_two_nodes_and_wallet_fast_retry():
    async with setup_simulators_and_wallets(
        1, 1, {}, config_overrides={"wallet.tx_resend_timeout_secs": 1}, db_version=2
    ) as _:
=======
async def setup_two_nodes_and_wallet_fast_retry(blockchain_constants: ConsensusConstants):
    async for _ in setup_simulators_and_wallets(
        1, 1, blockchain_constants, config_overrides={"wallet.tx_resend_timeout_secs": 1}, db_version=2
    ):
>>>>>>> 952c2d33
        yield _


@pytest_asyncio.fixture(scope="function")
<<<<<<< HEAD
async def three_wallet_nodes():
    async with setup_simulators_and_wallets(1, 3, {}) as _:
=======
async def three_wallet_nodes(blockchain_constants: ConsensusConstants):
    async for _ in setup_simulators_and_wallets(1, 3, blockchain_constants):
>>>>>>> 952c2d33
        yield _


@pytest_asyncio.fixture(scope="function")
<<<<<<< HEAD
async def wallet_two_node_simulator():
    async with setup_simulators_and_wallets(2, 1, {}) as _:
=======
async def wallet_two_node_simulator(blockchain_constants: ConsensusConstants):
    async for _ in setup_simulators_and_wallets(2, 1, blockchain_constants):
>>>>>>> 952c2d33
        yield _


@pytest_asyncio.fixture(scope="function")
async def wallet_nodes_mempool_perf(bt):
    key_seed = bt.farmer_master_sk_entropy
<<<<<<< HEAD
    async with setup_simulators_and_wallets(2, 1, {}, key_seed=key_seed) as _:
=======
    async for _ in setup_simulators_and_wallets(2, 1, bt.constants, key_seed=key_seed):
>>>>>>> 952c2d33
        yield _


@pytest_asyncio.fixture(scope="function")
async def two_nodes_two_wallets_with_same_keys(bt) -> AsyncIterator[SimulatorsAndWallets]:
    key_seed = bt.farmer_master_sk_entropy
<<<<<<< HEAD
    async with setup_simulators_and_wallets(2, 2, {}, key_seed=key_seed) as _:
=======
    async for _ in setup_simulators_and_wallets(2, 2, bt.constants, key_seed=key_seed):
>>>>>>> 952c2d33
        yield _


@pytest_asyncio.fixture(scope="module")
<<<<<<< HEAD
async def wallet_nodes_perf():
    async with setup_simulators_and_wallets(1, 1, {"MEMPOOL_BLOCK_BUFFER": 1, "MAX_BLOCK_COST_CLVM": 11000000000}) as (
        nodes,
        wallets,
        bt,
    ):
        full_node_1 = nodes[0]
        server_1 = full_node_1.full_node.server
        wallet_a = bt.get_pool_wallet_tool()
        wallet_receiver = WalletTool(full_node_1.full_node.constants)
        yield full_node_1, server_1, wallet_a, wallet_receiver, bt


@pytest_asyncio.fixture(scope="function")
async def three_nodes_two_wallets():
    async with setup_simulators_and_wallets(3, 2, {}) as _:
=======
async def wallet_nodes_perf(blockchain_constants: ConsensusConstants):
    async_gen = setup_simulators_and_wallets(
        1, 1, blockchain_constants, config_overrides={"MEMPOOL_BLOCK_BUFFER": 1, "MAX_BLOCK_COST_CLVM": 11000000000}
    )
    nodes, wallets, bt = await async_gen.__anext__()
    full_node_1 = nodes[0]
    server_1 = full_node_1.full_node.server
    wallet_a = bt.get_pool_wallet_tool()
    wallet_receiver = WalletTool(full_node_1.full_node.constants)
    yield full_node_1, server_1, wallet_a, wallet_receiver, bt

    async for _ in async_gen:
        yield _


@pytest_asyncio.fixture(scope="function")
async def three_nodes_two_wallets(blockchain_constants: ConsensusConstants):
    async for _ in setup_simulators_and_wallets(3, 2, blockchain_constants):
>>>>>>> 952c2d33
        yield _


@pytest_asyncio.fixture(scope="function")
<<<<<<< HEAD
async def one_node() -> AsyncIterator[Tuple[List[Service], List[FullNodeSimulator], BlockTools]]:
    async with setup_simulators_and_wallets_service(1, 0, {}) as _:
=======
async def one_node(
    blockchain_constants: ConsensusConstants,
) -> AsyncIterator[Tuple[List[Service], List[FullNodeSimulator], BlockTools]]:
    async for _ in setup_simulators_and_wallets_service(1, 0, blockchain_constants):
>>>>>>> 952c2d33
        yield _


@pytest_asyncio.fixture(scope="function")
<<<<<<< HEAD
async def one_node_one_block() -> AsyncIterator[Tuple[Union[FullNodeAPI, FullNodeSimulator], ChiaServer, BlockTools]]:
    async with setup_simulators_and_wallets(1, 0, {}) as (nodes, _, bt):
        full_node_1 = nodes[0]
        server_1 = full_node_1.full_node.server
        wallet_a = bt.get_pool_wallet_tool()

        reward_ph = wallet_a.get_new_puzzlehash()
        blocks = bt.get_consecutive_blocks(
            1,
            guarantee_transaction_block=True,
            farmer_reward_puzzle_hash=reward_ph,
            pool_reward_puzzle_hash=reward_ph,
            genesis_timestamp=uint64(10000),
            time_per_block=10,
        )
        assert blocks[0].height == 0
=======
async def one_node_one_block(
    blockchain_constants: ConsensusConstants,
) -> AsyncIterator[Tuple[Union[FullNodeAPI, FullNodeSimulator], ChiaServer, BlockTools]]:
    async_gen = setup_simulators_and_wallets(1, 0, blockchain_constants)
    nodes, _, bt = await async_gen.__anext__()
    full_node_1 = nodes[0]
    server_1 = full_node_1.full_node.server
    wallet_a = bt.get_pool_wallet_tool()

    reward_ph = wallet_a.get_new_puzzlehash()
    blocks = bt.get_consecutive_blocks(
        1,
        guarantee_transaction_block=True,
        farmer_reward_puzzle_hash=reward_ph,
        pool_reward_puzzle_hash=reward_ph,
        genesis_timestamp=uint64(10000),
        time_per_block=10,
    )
    assert blocks[0].height == 0

    for block in blocks:
        await full_node_1.full_node.add_block(block)
>>>>>>> 952c2d33

        for block in blocks:
            await full_node_1.full_node.add_block(block)

        await time_out_assert(60, node_height_at_least, True, full_node_1, blocks[-1].height)

        yield full_node_1, server_1, bt


@pytest_asyncio.fixture(scope="function")
<<<<<<< HEAD
async def two_nodes_one_block():
    async with setup_simulators_and_wallets(2, 0, {}) as (nodes, _, bt):
        full_node_1 = nodes[0]
        full_node_2 = nodes[1]
        server_1 = full_node_1.full_node.server
        server_2 = full_node_2.full_node.server
        wallet_a = bt.get_pool_wallet_tool()

        reward_ph = wallet_a.get_new_puzzlehash()
        blocks = bt.get_consecutive_blocks(
            1,
            guarantee_transaction_block=True,
            farmer_reward_puzzle_hash=reward_ph,
            pool_reward_puzzle_hash=reward_ph,
            genesis_timestamp=10000,
            time_per_block=10,
        )
        assert blocks[0].height == 0
=======
async def two_nodes_one_block(blockchain_constants: ConsensusConstants):
    async_gen = setup_simulators_and_wallets(2, 0, blockchain_constants)
    nodes, _, bt = await async_gen.__anext__()
    full_node_1 = nodes[0]
    full_node_2 = nodes[1]
    server_1 = full_node_1.full_node.server
    server_2 = full_node_2.full_node.server
    wallet_a = bt.get_pool_wallet_tool()

    reward_ph = wallet_a.get_new_puzzlehash()
    blocks = bt.get_consecutive_blocks(
        1,
        guarantee_transaction_block=True,
        farmer_reward_puzzle_hash=reward_ph,
        pool_reward_puzzle_hash=reward_ph,
        genesis_timestamp=uint64(10000),
        time_per_block=10,
    )
    assert blocks[0].height == 0

    for block in blocks:
        await full_node_1.full_node.add_block(block)
>>>>>>> 952c2d33

        for block in blocks:
            await full_node_1.full_node.add_block(block)

        await time_out_assert(60, node_height_at_least, True, full_node_1, blocks[-1].height)

        yield full_node_1, full_node_2, server_1, server_2, bt


@pytest_asyncio.fixture(scope="function")
async def farmer_one_harvester_simulator_wallet(
    tmp_path: Path,
    blockchain_constants: ConsensusConstants,
) -> AsyncIterator[
    Tuple[
        Service[Harvester, HarvesterAPI],
        Service[Farmer, FarmerAPI],
        Service[FullNode, FullNodeSimulator],
        Service[WalletNode, WalletNodeAPI],
        BlockTools,
    ]
]:
<<<<<<< HEAD
    async with setup_simulators_and_wallets_service(1, 1, {}) as (nodes, wallets, bt):
        async with setup_farmer_multi_harvester(bt, 1, tmp_path, bt.constants, start_services=True) as (
            harvester_services,
            farmer_service,
            _,
        ):
=======
    async for sim_and_wallet in setup_simulators_and_wallets_service(1, 1, blockchain_constants):
        nodes, wallets, bt = sim_and_wallet
        async for farmer_harvester in setup_farmer_multi_harvester(bt, 1, tmp_path, bt.constants, start_services=True):
            harvester_services, farmer_service, _ = farmer_harvester
>>>>>>> 952c2d33
            yield harvester_services[0], farmer_service, nodes[0], wallets[0], bt


FarmerOneHarvester = Tuple[List[Service[Harvester, HarvesterAPI]], Service[Farmer, FarmerAPI], BlockTools]


@pytest_asyncio.fixture(scope="function")
async def farmer_one_harvester(tmp_path: Path, get_b_tools: BlockTools) -> AsyncIterator[FarmerOneHarvester]:
    async with setup_farmer_multi_harvester(get_b_tools, 1, tmp_path, get_b_tools.constants, start_services=True) as _:
        yield _


@pytest_asyncio.fixture(scope="function")
async def farmer_one_harvester_not_started(
    tmp_path: Path, get_b_tools: BlockTools
) -> AsyncIterator[Tuple[List[Service], Service]]:
    async with setup_farmer_multi_harvester(get_b_tools, 1, tmp_path, get_b_tools.constants, start_services=False) as _:
        yield _


@pytest_asyncio.fixture(scope="function")
async def farmer_two_harvester_not_started(
    tmp_path: Path, get_b_tools: BlockTools
) -> AsyncIterator[Tuple[List[Service], Service]]:
    async with setup_farmer_multi_harvester(get_b_tools, 2, tmp_path, get_b_tools.constants, start_services=False) as _:
        yield _


@pytest_asyncio.fixture(scope="function")
async def farmer_three_harvester_not_started(
    tmp_path: Path, get_b_tools: BlockTools
) -> AsyncIterator[Tuple[List[Service], Service]]:
    async with setup_farmer_multi_harvester(get_b_tools, 3, tmp_path, get_b_tools.constants, start_services=False) as _:
        yield _


# TODO: Ideally, the db_version should be the (parameterized) db_version
# fixture, to test all versions of the database schema. This doesn't work
# because of a hack in shutting down the full node, which means you cannot run
# more than one simulations per process.
@pytest_asyncio.fixture(
    scope="function",
    params=[
        pytest.param(
            None, marks=pytest.mark.limit_consensus_modes(reason="This test only supports one running at a time.")
        )
    ],
)
async def daemon_simulation(consensus_mode, bt, get_b_tools, get_b_tools_1):
    async with setup_full_system_connect_to_deamon(
        test_constants_modified,
        bt,
        b_tools=get_b_tools,
        b_tools_1=get_b_tools_1,
        db_version=1,
    ) as _:
        yield _, get_b_tools, get_b_tools_1


@pytest_asyncio.fixture(scope="function")
async def get_daemon(bt):
    async with setup_daemon(btools=bt) as _:
        yield _


@pytest.fixture(scope="function")
def empty_keyring():
    with TempKeyring(user="user-chia-1.8", service="chia-user-chia-1.8") as keychain:
        yield keychain
        KeyringWrapper.cleanup_shared_instance()


@pytest_asyncio.fixture(scope="function")
async def get_temp_keyring():
    with TempKeyring() as keychain:
        yield keychain


@pytest_asyncio.fixture(scope="function")
async def get_b_tools_1(get_temp_keyring):
    return await create_block_tools_async(constants=test_constants_modified, keychain=get_temp_keyring)


@pytest_asyncio.fixture(scope="function")
async def get_b_tools(get_temp_keyring):
    local_b_tools = await create_block_tools_async(constants=test_constants_modified, keychain=get_temp_keyring)
    new_config = local_b_tools._config
    local_b_tools.change_config(new_config)
    return local_b_tools


@pytest_asyncio.fixture(scope="function")
async def daemon_connection_and_temp_keychain(
    get_b_tools: BlockTools,
) -> AsyncIterator[Tuple[aiohttp.ClientWebSocketResponse, Keychain]]:
    async with setup_daemon(btools=get_b_tools) as daemon:
        keychain = daemon.keychain_server._default_keychain
        async with aiohttp.ClientSession() as session:
            async with session.ws_connect(
                f"wss://127.0.0.1:{get_b_tools._config['daemon_port']}",
                autoclose=True,
                autoping=True,
                ssl=get_b_tools.get_daemon_ssl_context(),
                max_msg_size=52428800,
            ) as ws:
                yield ws, keychain


@pytest_asyncio.fixture(scope="function")
async def wallets_prefarm_services(two_wallet_nodes_services, self_hostname, trusted, request):
    """
    Sets up the node with 10 blocks, and returns a payer and payee wallet.
    """
    try:
        farm_blocks = request.param
    except AttributeError:
        farm_blocks = 3
    buffer = 1
    full_nodes, wallets, bt = two_wallet_nodes_services
    full_node_api = full_nodes[0]._api
    full_node_server = full_node_api.server
    wallet_service_0 = wallets[0]
    wallet_service_1 = wallets[1]
    wallet_node_0 = wallet_service_0._node
    wallet_node_1 = wallet_service_1._node
    wallet_0 = wallet_node_0.wallet_state_manager.main_wallet
    wallet_1 = wallet_node_1.wallet_state_manager.main_wallet

    if trusted:
        wallet_node_0.config["trusted_peers"] = {full_node_server.node_id.hex(): full_node_server.node_id.hex()}
        wallet_node_1.config["trusted_peers"] = {full_node_server.node_id.hex(): full_node_server.node_id.hex()}
    else:
        wallet_node_0.config["trusted_peers"] = {}
        wallet_node_1.config["trusted_peers"] = {}

    wallet_0_rpc_client = await WalletRpcClient.create(
        bt.config["self_hostname"],
        wallet_service_0.rpc_server.listen_port,
        wallet_service_0.root_path,
        wallet_service_0.config,
    )
    wallet_1_rpc_client = await WalletRpcClient.create(
        bt.config["self_hostname"],
        wallet_service_1.rpc_server.listen_port,
        wallet_service_1.root_path,
        wallet_service_1.config,
    )

    await wallet_node_0.server.start_client(PeerInfo(self_hostname, uint16(full_node_server._port)), None)
    await wallet_node_1.server.start_client(PeerInfo(self_hostname, uint16(full_node_server._port)), None)

    wallet_0_rewards = await full_node_api.farm_blocks_to_wallet(count=farm_blocks, wallet=wallet_0)
    wallet_1_rewards = await full_node_api.farm_blocks_to_wallet(count=farm_blocks, wallet=wallet_1)
    await full_node_api.farm_blocks_to_puzzlehash(count=buffer, guarantee_transaction_blocks=True)

    await full_node_api.wait_for_wallets_synced(wallet_nodes=[wallet_node_0, wallet_node_1], timeout=30)

    assert await wallet_0.get_confirmed_balance() == wallet_0_rewards
    assert await wallet_0.get_unconfirmed_balance() == wallet_0_rewards
    assert await wallet_1.get_confirmed_balance() == wallet_1_rewards
    assert await wallet_1.get_unconfirmed_balance() == wallet_1_rewards

    return (
        (wallet_node_0, wallet_0_rewards),
        (wallet_node_1, wallet_1_rewards),
        (wallet_0_rpc_client, wallet_1_rpc_client),
        (wallet_service_0, wallet_service_1),
        full_node_api,
    )


@pytest_asyncio.fixture(scope="function")
async def wallets_prefarm(wallets_prefarm_services):
    return wallets_prefarm_services[0], wallets_prefarm_services[1], wallets_prefarm_services[4]


@pytest_asyncio.fixture(scope="function")
async def three_wallets_prefarm(three_wallet_nodes, self_hostname, trusted):
    """
    Sets up the node with 10 blocks, and returns a payer and payee wallet.
    """
    farm_blocks = 3
    buffer = 1
    full_nodes, wallets, _ = three_wallet_nodes
    full_node_api = full_nodes[0]
    full_node_server = full_node_api.server
    wallet_node_0, wallet_server_0 = wallets[0]
    wallet_node_1, wallet_server_1 = wallets[1]
    wallet_node_2, wallet_server_2 = wallets[2]
    wallet_0 = wallet_node_0.wallet_state_manager.main_wallet
    wallet_1 = wallet_node_1.wallet_state_manager.main_wallet
    wallet_2 = wallet_node_2.wallet_state_manager.main_wallet

    if trusted:
        wallet_node_0.config["trusted_peers"] = {full_node_server.node_id.hex(): full_node_server.node_id.hex()}
        wallet_node_1.config["trusted_peers"] = {full_node_server.node_id.hex(): full_node_server.node_id.hex()}
        wallet_node_2.config["trusted_peers"] = {full_node_server.node_id.hex(): full_node_server.node_id.hex()}
    else:
        wallet_node_0.config["trusted_peers"] = {}
        wallet_node_1.config["trusted_peers"] = {}
        wallet_node_2.config["trusted_peers"] = {}

    await wallet_server_0.start_client(PeerInfo(self_hostname, uint16(full_node_server._port)), None)
    await wallet_server_1.start_client(PeerInfo(self_hostname, uint16(full_node_server._port)), None)
    await wallet_server_2.start_client(PeerInfo(self_hostname, uint16(full_node_server._port)), None)

    wallet_0_rewards = await full_node_api.farm_blocks_to_wallet(count=farm_blocks, wallet=wallet_0)
    wallet_1_rewards = await full_node_api.farm_blocks_to_wallet(count=farm_blocks, wallet=wallet_1)
    wallet_2_rewards = await full_node_api.farm_blocks_to_wallet(count=farm_blocks, wallet=wallet_2)
    await full_node_api.farm_blocks_to_puzzlehash(count=buffer, guarantee_transaction_blocks=True)

    await full_node_api.wait_for_wallets_synced(wallet_nodes=[wallet_node_0, wallet_node_1], timeout=30)

    assert await wallet_0.get_confirmed_balance() == wallet_0_rewards
    assert await wallet_0.get_unconfirmed_balance() == wallet_0_rewards
    assert await wallet_1.get_confirmed_balance() == wallet_1_rewards
    assert await wallet_1.get_unconfirmed_balance() == wallet_1_rewards
    assert await wallet_2.get_confirmed_balance() == wallet_2_rewards
    assert await wallet_2.get_unconfirmed_balance() == wallet_2_rewards

    return (
        (wallet_node_0, wallet_0_rewards),
        (wallet_node_1, wallet_1_rewards),
        (wallet_node_2, wallet_2_rewards),
        full_node_api,
    )


@pytest_asyncio.fixture(scope="function")
async def introducer_service(bt):
    async with setup_introducer(bt, 0) as _:
        yield _


@pytest_asyncio.fixture(scope="function")
async def timelord(bt):
    async with setup_timelord(uint16(0), False, bt.constants, bt.config, bt.root_path) as service:
        yield service._api, service._node.server


@pytest_asyncio.fixture(scope="function")
async def timelord_service(bt):
    async with setup_timelord(uint16(0), False, bt.constants, bt.config, bt.root_path) as _:
        yield _


@pytest_asyncio.fixture(scope="function")
async def crawler_service(
    root_path_populated_with_config: Path, database_uri: str
) -> AsyncIterator[Service[Crawler, CrawlerAPI]]:
    async with setup_crawler(root_path_populated_with_config, database_uri) as service:
        yield service


@pytest_asyncio.fixture(scope="function")
async def seeder_service(root_path_populated_with_config: Path, database_uri: str) -> AsyncIterator[DNSServer]:
    async with setup_seeder(root_path_populated_with_config, database_uri) as seeder:
        yield seeder


@pytest.fixture(scope="function")
def tmp_chia_root(tmp_path):
    """
    Create a temp directory and populate it with an empty chia_root directory.
    """
    path: Path = tmp_path / "chia_root"
    path.mkdir(parents=True, exist_ok=True)
    return path


@pytest.fixture(scope="function")
def root_path_populated_with_config(tmp_chia_root) -> Path:
    """
    Create a temp chia_root directory and populate it with a default config.yaml.
    Returns the chia_root path.
    """
    root_path: Path = tmp_chia_root
    create_default_chia_config(root_path)
    return root_path


@pytest.fixture(scope="function")
def config(root_path_populated_with_config: Path) -> Dict[str, Any]:
    with lock_and_load_config(root_path_populated_with_config, "config.yaml") as config:
        return config


@pytest.fixture(scope="function")
def config_with_address_prefix(root_path_populated_with_config: Path, prefix: str) -> Dict[str, Any]:
    with lock_and_load_config(root_path_populated_with_config, "config.yaml") as config:
        if prefix is not None:
            config["network_overrides"]["config"][config["selected_network"]]["address_prefix"] = prefix
    return config


@pytest.fixture(name="scripts_path", scope="session")
def scripts_path_fixture() -> Path:
    scripts_string = sysconfig.get_path("scripts")
    if scripts_string is None:
        raise Exception("These tests depend on the scripts path existing")

    return Path(scripts_string)


@pytest.fixture(name="chia_root", scope="function")
def chia_root_fixture(tmp_path: Path, scripts_path: Path) -> ChiaRoot:
    root = ChiaRoot(path=tmp_path.joinpath("chia_root"), scripts_path=scripts_path)
    root.run(args=["init"])
    root.run(args=["configure", "--set-log-level", "INFO"])

    return root


@pytest.fixture(name="cost_logger", scope="session")
def cost_logger_fixture() -> Iterator[CostLogger]:
    cost_logger = CostLogger()
    yield cost_logger
    print()
    print()
    print(cost_logger.log_cost_statistics())


@pytest_asyncio.fixture(scope="function")
async def simulation(bt):
    async with setup_full_system(test_constants_modified, bt, db_version=1) as _:
        yield _


HarvesterFarmerEnvironment = Tuple[
    Service[Farmer, FarmerAPI], FarmerRpcClient, Service[Harvester, HarvesterAPI], HarvesterRpcClient, BlockTools
]


@pytest_asyncio.fixture(scope="function")
async def harvester_farmer_environment(
    farmer_one_harvester: Tuple[List[Service[Harvester, HarvesterAPI]], Service[Farmer, FarmerAPI], BlockTools],
    self_hostname: str,
) -> AsyncIterator[HarvesterFarmerEnvironment]:
    harvesters, farmer_service, bt = farmer_one_harvester
    harvester_service = harvesters[0]

    assert farmer_service.rpc_server is not None
    farmer_rpc_cl = await FarmerRpcClient.create(
        self_hostname, farmer_service.rpc_server.listen_port, farmer_service.root_path, farmer_service.config
    )
    assert harvester_service.rpc_server is not None
    harvester_rpc_cl = await HarvesterRpcClient.create(
        self_hostname, harvester_service.rpc_server.listen_port, harvester_service.root_path, harvester_service.config
    )

    async def have_connections() -> bool:
        return len(await farmer_rpc_cl.get_connections()) > 0

    await time_out_assert(15, have_connections, True)

    yield farmer_service, farmer_rpc_cl, harvester_service, harvester_rpc_cl, bt

    farmer_rpc_cl.close()
    harvester_rpc_cl.close()
    await farmer_rpc_cl.await_closed()
    await harvester_rpc_cl.await_closed()


@pytest.fixture(name="database_uri")
def database_uri_fixture() -> str:
    return f"file:db_{random.randint(0, 99999999)}?mode=memory&cache=shared"<|MERGE_RESOLUTION|>--- conflicted
+++ resolved
@@ -360,33 +360,19 @@
     params = {}
     if request:
         params = request.param
-<<<<<<< HEAD
-    async with setup_simulators_and_wallets(1, 0, {}, **params) as (sims, wallets, bt):
-=======
-    async for (sims, wallets, bt) in setup_simulators_and_wallets(1, 0, blockchain_constants, **params):
->>>>>>> 952c2d33
+    async with setup_simulators_and_wallets(1, 0, blockchain_constants, **params) as (sims, wallets, bt):
         yield sims[0]
 
 
 @pytest_asyncio.fixture(scope="function")
-<<<<<<< HEAD
-async def two_nodes(db_version: int, self_hostname, blockchain_constants):
+async def two_nodes(db_version: int, self_hostname, blockchain_constants: ConsensusConstants):
     async with setup_two_nodes(blockchain_constants, db_version=db_version, self_hostname=self_hostname) as _:
-=======
-async def two_nodes(db_version: int, self_hostname, blockchain_constants: ConsensusConstants):
-    async for _ in setup_two_nodes(blockchain_constants, db_version=db_version, self_hostname=self_hostname):
->>>>>>> 952c2d33
-        yield _
-
-
-@pytest_asyncio.fixture(scope="function")
-<<<<<<< HEAD
-async def setup_two_nodes_fixture(db_version: int):
-    async with setup_simulators_and_wallets(2, 0, {}, db_version=db_version) as _:
-=======
+        yield _
+
+
+@pytest_asyncio.fixture(scope="function")
 async def setup_two_nodes_fixture(db_version: int, blockchain_constants: ConsensusConstants):
-    async for _ in setup_simulators_and_wallets(2, 0, blockchain_constants, db_version=db_version):
->>>>>>> 952c2d33
+    async with setup_simulators_and_wallets(2, 0, blockchain_constants, db_version=db_version) as _:
         yield _
 
 
@@ -421,8 +407,7 @@
     async with setup_simulators_and_wallets(
         2,
         1,
-<<<<<<< HEAD
-        {"MEMPOOL_BLOCK_BUFFER": 1, "MAX_BLOCK_COST_CLVM": 400000000, "SOFT_FORK4_HEIGHT": constants.SOFT_FORK4_HEIGHT},
+        blockchain_constants.replace(MEMPOOL_BLOCK_BUFFER=1, MAX_BLOCK_COST_CLVM=400000000),
     ) as (nodes, wallets, bt):
         full_node_1 = nodes[0]
         full_node_2 = nodes[1]
@@ -434,34 +419,8 @@
 
 
 @pytest_asyncio.fixture(scope="function")
-async def setup_four_nodes(db_version):
-    async with setup_simulators_and_wallets(4, 0, {}, db_version=db_version) as _:
-=======
-        blockchain_constants.replace(MEMPOOL_BLOCK_BUFFER=1, MAX_BLOCK_COST_CLVM=400000000),
-    )
-    nodes, wallets, bt = await async_gen.__anext__()
-    full_node_1 = nodes[0]
-    full_node_2 = nodes[1]
-    server_1 = full_node_1.full_node.server
-    server_2 = full_node_2.full_node.server
-    wallet_a = bt.get_pool_wallet_tool()
-    wallet_receiver = WalletTool(full_node_1.full_node.constants)
-    yield full_node_1, full_node_2, server_1, server_2, wallet_a, wallet_receiver, bt
-
-    async for _ in async_gen:
-        yield _
-
-
-@pytest_asyncio.fixture(scope="function")
 async def setup_four_nodes(db_version, blockchain_constants: ConsensusConstants):
-    async for _ in setup_simulators_and_wallets(4, 0, blockchain_constants, db_version=db_version):
-        yield _
-
-
-@pytest_asyncio.fixture(scope="function")
-async def two_nodes_sim_and_wallets(blockchain_constants: ConsensusConstants):
-    async for _ in setup_simulators_and_wallets(2, 0, blockchain_constants):
->>>>>>> 952c2d33
+    async with setup_simulators_and_wallets(4, 0, blockchain_constants, db_version=db_version) as _:
         yield _
 
 
@@ -480,50 +439,27 @@
     ],
 )
 async def two_nodes_sim_and_wallets_services(blockchain_constants, consensus_mode):
-<<<<<<< HEAD
-    async with setup_simulators_and_wallets_service(
-        2, 0, {"SOFT_FORK4_HEIGHT": blockchain_constants.SOFT_FORK4_HEIGHT}
-    ) as _:
-=======
-    async for _ in setup_simulators_and_wallets_service(2, 0, blockchain_constants):
->>>>>>> 952c2d33
-        yield _
-
-
-@pytest_asyncio.fixture(scope="function")
-<<<<<<< HEAD
-async def one_wallet_and_one_simulator_services():
-    async with setup_simulators_and_wallets_service(1, 1, {}) as _:
-=======
+    async with setup_simulators_and_wallets_service(2, 0, blockchain_constants) as _:
+        yield _
+
+
+@pytest_asyncio.fixture(scope="function")
 async def one_wallet_and_one_simulator_services(blockchain_constants: ConsensusConstants):
-    async for _ in setup_simulators_and_wallets_service(1, 1, blockchain_constants):
->>>>>>> 952c2d33
-        yield _
-
-
-@pytest_asyncio.fixture(scope="function")
-<<<<<<< HEAD
-async def wallet_node_100_pk():
-    async with setup_simulators_and_wallets(1, 1, {}, initial_num_public_keys=100) as _:
-=======
+    async with setup_simulators_and_wallets_service(1, 1, blockchain_constants) as _:
+        yield _
+
+
+@pytest_asyncio.fixture(scope="function")
 async def wallet_node_100_pk(blockchain_constants: ConsensusConstants):
-    async for _ in setup_simulators_and_wallets(1, 1, blockchain_constants, initial_num_public_keys=100):
->>>>>>> 952c2d33
-        yield _
-
-
-@pytest_asyncio.fixture(scope="function")
-<<<<<<< HEAD
-async def simulator_and_wallet() -> AsyncIterator[
-    Tuple[List[FullNodeSimulator], List[Tuple[WalletNode, ChiaServer]], BlockTools]
-]:
-    async with setup_simulators_and_wallets(simulator_count=1, wallet_count=1, dic={}) as _:
-=======
+    async with setup_simulators_and_wallets(1, 1, blockchain_constants, initial_num_public_keys=100) as _:
+        yield _
+
+
+@pytest_asyncio.fixture(scope="function")
 async def simulator_and_wallet(
     blockchain_constants: ConsensusConstants,
 ) -> AsyncIterator[Tuple[List[FullNodeSimulator], List[Tuple[WalletNode, ChiaServer]], BlockTools]]:
-    async for _ in setup_simulators_and_wallets(1, 1, blockchain_constants):
->>>>>>> 952c2d33
+    async with setup_simulators_and_wallets(1, 1, blockchain_constants) as _:
         yield _
 
 
@@ -532,11 +468,7 @@
     params = {}
     if request and request.param_index > 0:
         params = request.param
-<<<<<<< HEAD
-    async with setup_simulators_and_wallets(1, 2, {}, **params) as _:
-=======
-    async for _ in setup_simulators_and_wallets(1, 2, blockchain_constants, **params):
->>>>>>> 952c2d33
+    async with setup_simulators_and_wallets(1, 2, blockchain_constants, **params) as _:
         yield _
 
 
@@ -546,112 +478,69 @@
 ) -> AsyncIterator[
     Tuple[List[Service[FullNode, FullNodeSimulator]], List[Service[WalletNode, WalletNodeAPI]], BlockTools]
 ]:
-<<<<<<< HEAD
-    async with setup_simulators_and_wallets_service(1, 2, {}) as _:
-=======
-    async for _ in setup_simulators_and_wallets_service(1, 2, blockchain_constants):
->>>>>>> 952c2d33
-        yield _
-
-
-@pytest_asyncio.fixture(scope="function")
-<<<<<<< HEAD
-async def two_wallet_nodes_custom_spam_filtering(spam_filter_after_n_txs, xch_spam_amount):
-    async with setup_simulators_and_wallets(1, 2, {}, spam_filter_after_n_txs, xch_spam_amount) as _:
-=======
+    async with setup_simulators_and_wallets_service(1, 2, blockchain_constants) as _:
+        yield _
+
+
+@pytest_asyncio.fixture(scope="function")
 async def two_wallet_nodes_custom_spam_filtering(
     spam_filter_after_n_txs, xch_spam_amount, blockchain_constants: ConsensusConstants
 ):
-    async for _ in setup_simulators_and_wallets(1, 2, blockchain_constants, spam_filter_after_n_txs, xch_spam_amount):
->>>>>>> 952c2d33
-        yield _
-
-
-@pytest_asyncio.fixture(scope="function")
-<<<<<<< HEAD
-async def three_sim_two_wallets():
-    async with setup_simulators_and_wallets(3, 2, {}) as _:
-=======
+    async with setup_simulators_and_wallets(1, 2, blockchain_constants, spam_filter_after_n_txs, xch_spam_amount) as _:
+        yield _
+
+
+@pytest_asyncio.fixture(scope="function")
 async def three_sim_two_wallets(blockchain_constants: ConsensusConstants):
-    async for _ in setup_simulators_and_wallets(3, 2, blockchain_constants):
->>>>>>> 952c2d33
-        yield _
-
-
-@pytest_asyncio.fixture(scope="function")
-<<<<<<< HEAD
-async def setup_two_nodes_and_wallet():
-    async with setup_simulators_and_wallets(2, 1, {}, db_version=2) as _:
-=======
+    async with setup_simulators_and_wallets(3, 2, blockchain_constants) as _:
+        yield _
+
+
+@pytest_asyncio.fixture(scope="function")
 async def setup_two_nodes_and_wallet(blockchain_constants: ConsensusConstants):
-    async for _ in setup_simulators_and_wallets(2, 1, blockchain_constants, db_version=2):
->>>>>>> 952c2d33
-        yield _
-
-
-@pytest_asyncio.fixture(scope="function")
-<<<<<<< HEAD
-async def setup_two_nodes_and_wallet_fast_retry():
+    async with setup_simulators_and_wallets(2, 1, blockchain_constants, db_version=2) as _:
+        yield _
+
+
+@pytest_asyncio.fixture(scope="function")
+async def setup_two_nodes_and_wallet_fast_retry(blockchain_constants: ConsensusConstants):
     async with setup_simulators_and_wallets(
-        1, 1, {}, config_overrides={"wallet.tx_resend_timeout_secs": 1}, db_version=2
+        1, 1, blockchain_constants, config_overrides={"wallet.tx_resend_timeout_secs": 1}, db_version=2
     ) as _:
-=======
-async def setup_two_nodes_and_wallet_fast_retry(blockchain_constants: ConsensusConstants):
-    async for _ in setup_simulators_and_wallets(
-        1, 1, blockchain_constants, config_overrides={"wallet.tx_resend_timeout_secs": 1}, db_version=2
-    ):
->>>>>>> 952c2d33
-        yield _
-
-
-@pytest_asyncio.fixture(scope="function")
-<<<<<<< HEAD
-async def three_wallet_nodes():
-    async with setup_simulators_and_wallets(1, 3, {}) as _:
-=======
+        yield _
+
+
+@pytest_asyncio.fixture(scope="function")
 async def three_wallet_nodes(blockchain_constants: ConsensusConstants):
-    async for _ in setup_simulators_and_wallets(1, 3, blockchain_constants):
->>>>>>> 952c2d33
-        yield _
-
-
-@pytest_asyncio.fixture(scope="function")
-<<<<<<< HEAD
-async def wallet_two_node_simulator():
-    async with setup_simulators_and_wallets(2, 1, {}) as _:
-=======
+    async with setup_simulators_and_wallets(1, 3, blockchain_constants) as _:
+        yield _
+
+
+@pytest_asyncio.fixture(scope="function")
 async def wallet_two_node_simulator(blockchain_constants: ConsensusConstants):
-    async for _ in setup_simulators_and_wallets(2, 1, blockchain_constants):
->>>>>>> 952c2d33
+    async with setup_simulators_and_wallets(2, 1, blockchain_constants) as _:
         yield _
 
 
 @pytest_asyncio.fixture(scope="function")
 async def wallet_nodes_mempool_perf(bt):
     key_seed = bt.farmer_master_sk_entropy
-<<<<<<< HEAD
-    async with setup_simulators_and_wallets(2, 1, {}, key_seed=key_seed) as _:
-=======
-    async for _ in setup_simulators_and_wallets(2, 1, bt.constants, key_seed=key_seed):
->>>>>>> 952c2d33
+    async with setup_simulators_and_wallets(2, 1, bt.constants, key_seed=key_seed) as _:
         yield _
 
 
 @pytest_asyncio.fixture(scope="function")
 async def two_nodes_two_wallets_with_same_keys(bt) -> AsyncIterator[SimulatorsAndWallets]:
     key_seed = bt.farmer_master_sk_entropy
-<<<<<<< HEAD
-    async with setup_simulators_and_wallets(2, 2, {}, key_seed=key_seed) as _:
-=======
-    async for _ in setup_simulators_and_wallets(2, 2, bt.constants, key_seed=key_seed):
->>>>>>> 952c2d33
+    async with setup_simulators_and_wallets(2, 2, bt.constants, key_seed=key_seed) as _:
         yield _
 
 
 @pytest_asyncio.fixture(scope="module")
-<<<<<<< HEAD
 async def wallet_nodes_perf():
-    async with setup_simulators_and_wallets(1, 1, {"MEMPOOL_BLOCK_BUFFER": 1, "MAX_BLOCK_COST_CLVM": 11000000000}) as (
+    async with setup_simulators_and_wallets(
+        1, 1, blockchain_constants, config_overrides={"MEMPOOL_BLOCK_BUFFER": 1, "MAX_BLOCK_COST_CLVM": 11000000000}
+    ) as (
         nodes,
         wallets,
         bt,
@@ -664,48 +553,16 @@
 
 
 @pytest_asyncio.fixture(scope="function")
-async def three_nodes_two_wallets():
-    async with setup_simulators_and_wallets(3, 2, {}) as _:
-=======
-async def wallet_nodes_perf(blockchain_constants: ConsensusConstants):
-    async_gen = setup_simulators_and_wallets(
-        1, 1, blockchain_constants, config_overrides={"MEMPOOL_BLOCK_BUFFER": 1, "MAX_BLOCK_COST_CLVM": 11000000000}
-    )
-    nodes, wallets, bt = await async_gen.__anext__()
-    full_node_1 = nodes[0]
-    server_1 = full_node_1.full_node.server
-    wallet_a = bt.get_pool_wallet_tool()
-    wallet_receiver = WalletTool(full_node_1.full_node.constants)
-    yield full_node_1, server_1, wallet_a, wallet_receiver, bt
-
-    async for _ in async_gen:
-        yield _
-
-
-@pytest_asyncio.fixture(scope="function")
 async def three_nodes_two_wallets(blockchain_constants: ConsensusConstants):
-    async for _ in setup_simulators_and_wallets(3, 2, blockchain_constants):
->>>>>>> 952c2d33
-        yield _
-
-
-@pytest_asyncio.fixture(scope="function")
-<<<<<<< HEAD
-async def one_node() -> AsyncIterator[Tuple[List[Service], List[FullNodeSimulator], BlockTools]]:
-    async with setup_simulators_and_wallets_service(1, 0, {}) as _:
-=======
-async def one_node(
+    async with setup_simulators_and_wallets(3, 2, blockchain_constants) as _:
+        yield _
+
+
+@pytest_asyncio.fixture(scope="function")
+async def one_node_one_block(
     blockchain_constants: ConsensusConstants,
-) -> AsyncIterator[Tuple[List[Service], List[FullNodeSimulator], BlockTools]]:
-    async for _ in setup_simulators_and_wallets_service(1, 0, blockchain_constants):
->>>>>>> 952c2d33
-        yield _
-
-
-@pytest_asyncio.fixture(scope="function")
-<<<<<<< HEAD
-async def one_node_one_block() -> AsyncIterator[Tuple[Union[FullNodeAPI, FullNodeSimulator], ChiaServer, BlockTools]]:
-    async with setup_simulators_and_wallets(1, 0, {}) as (nodes, _, bt):
+) -> AsyncIterator[Tuple[Union[FullNodeAPI, FullNodeSimulator], ChiaServer, BlockTools]]:
+    async with setup_simulators_and_wallets(1, 0, blockchain_constants) as (nodes, _, bt):
         full_node_1 = nodes[0]
         server_1 = full_node_1.full_node.server
         wallet_a = bt.get_pool_wallet_tool()
@@ -720,30 +577,6 @@
             time_per_block=10,
         )
         assert blocks[0].height == 0
-=======
-async def one_node_one_block(
-    blockchain_constants: ConsensusConstants,
-) -> AsyncIterator[Tuple[Union[FullNodeAPI, FullNodeSimulator], ChiaServer, BlockTools]]:
-    async_gen = setup_simulators_and_wallets(1, 0, blockchain_constants)
-    nodes, _, bt = await async_gen.__anext__()
-    full_node_1 = nodes[0]
-    server_1 = full_node_1.full_node.server
-    wallet_a = bt.get_pool_wallet_tool()
-
-    reward_ph = wallet_a.get_new_puzzlehash()
-    blocks = bt.get_consecutive_blocks(
-        1,
-        guarantee_transaction_block=True,
-        farmer_reward_puzzle_hash=reward_ph,
-        pool_reward_puzzle_hash=reward_ph,
-        genesis_timestamp=uint64(10000),
-        time_per_block=10,
-    )
-    assert blocks[0].height == 0
-
-    for block in blocks:
-        await full_node_1.full_node.add_block(block)
->>>>>>> 952c2d33
 
         for block in blocks:
             await full_node_1.full_node.add_block(block)
@@ -754,9 +587,8 @@
 
 
 @pytest_asyncio.fixture(scope="function")
-<<<<<<< HEAD
-async def two_nodes_one_block():
-    async with setup_simulators_and_wallets(2, 0, {}) as (nodes, _, bt):
+async def two_nodes_one_block(blockchain_constants: ConsensusConstants):
+    async with setup_simulators_and_wallets(2, 0, blockchain_constants) as (nodes, _, bt):
         full_node_1 = nodes[0]
         full_node_2 = nodes[1]
         server_1 = full_node_1.full_node.server
@@ -769,34 +601,10 @@
             guarantee_transaction_block=True,
             farmer_reward_puzzle_hash=reward_ph,
             pool_reward_puzzle_hash=reward_ph,
-            genesis_timestamp=10000,
+            genesis_timestamp=uint64(10000),
             time_per_block=10,
         )
         assert blocks[0].height == 0
-=======
-async def two_nodes_one_block(blockchain_constants: ConsensusConstants):
-    async_gen = setup_simulators_and_wallets(2, 0, blockchain_constants)
-    nodes, _, bt = await async_gen.__anext__()
-    full_node_1 = nodes[0]
-    full_node_2 = nodes[1]
-    server_1 = full_node_1.full_node.server
-    server_2 = full_node_2.full_node.server
-    wallet_a = bt.get_pool_wallet_tool()
-
-    reward_ph = wallet_a.get_new_puzzlehash()
-    blocks = bt.get_consecutive_blocks(
-        1,
-        guarantee_transaction_block=True,
-        farmer_reward_puzzle_hash=reward_ph,
-        pool_reward_puzzle_hash=reward_ph,
-        genesis_timestamp=uint64(10000),
-        time_per_block=10,
-    )
-    assert blocks[0].height == 0
-
-    for block in blocks:
-        await full_node_1.full_node.add_block(block)
->>>>>>> 952c2d33
 
         for block in blocks:
             await full_node_1.full_node.add_block(block)
@@ -819,19 +627,12 @@
         BlockTools,
     ]
 ]:
-<<<<<<< HEAD
-    async with setup_simulators_and_wallets_service(1, 1, {}) as (nodes, wallets, bt):
+    async with setup_simulators_and_wallets_service(1, 1, blockchain_constants) as (nodes, wallets, bt):
         async with setup_farmer_multi_harvester(bt, 1, tmp_path, bt.constants, start_services=True) as (
             harvester_services,
             farmer_service,
             _,
         ):
-=======
-    async for sim_and_wallet in setup_simulators_and_wallets_service(1, 1, blockchain_constants):
-        nodes, wallets, bt = sim_and_wallet
-        async for farmer_harvester in setup_farmer_multi_harvester(bt, 1, tmp_path, bt.constants, start_services=True):
-            harvester_services, farmer_service, _ = farmer_harvester
->>>>>>> 952c2d33
             yield harvester_services[0], farmer_service, nodes[0], wallets[0], bt
 
 
