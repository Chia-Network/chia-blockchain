--- conflicted
+++ resolved
@@ -26,12 +26,9 @@
 
 from chia.types.peer_info import PeerInfo
 from chia.util.config import create_default_chia_config, lock_and_load_config
-<<<<<<< HEAD
-from chia.util.ints import uint16, uint64
-=======
 from chia.util.ints import uint16
 from chia.simulator.setup_services import setup_daemon, setup_introducer, setup_timelord
->>>>>>> d8fdf3d5
+from chia.util.ints import uint16, uint64
 from chia.util.task_timing import (
     main as task_instrumentation_main,
     start_task_instrumentation,
