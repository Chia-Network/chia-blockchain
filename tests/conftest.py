--- conflicted
+++ resolved
@@ -4,10 +4,7 @@
 import multiprocessing
 import os
 import sysconfig
-<<<<<<< HEAD
-=======
 from typing import Any, AsyncIterator, Dict, Iterator, List, Tuple, Union
->>>>>>> 5c38a390
 
 # TODO: update after resolution in https://github.com/pytest-dev/pytest/issues/7469
 from _pytest.fixtures import SubRequest
