--- conflicted
+++ resolved
@@ -100,17 +100,11 @@
 
 class Mode(Enum):
     PLAIN = 0
-<<<<<<< HEAD
-    SOFT_FORK3 = 1
-
-
-@pytest.fixture(scope="session", params=[Mode.PLAIN, Mode.SOFT_FORK3])
-=======
     HARD_FORK_2_0 = 1
-
-
-@pytest.fixture(scope="session", params=[Mode.PLAIN, Mode.HARD_FORK_2_0])
->>>>>>> 7b67fe0a
+    SOFT_FORK3 = 2
+
+
+@pytest.fixture(scope="session", params=[Mode.PLAIN, Mode.HARD_FORK_2_0, Mode.SOFT_FORK3])
 def consensus_mode(request):
     return request.param
 
@@ -119,15 +113,12 @@
 def blockchain_constants(consensus_mode) -> ConsensusConstants:
     if consensus_mode == Mode.PLAIN:
         return test_constants
-<<<<<<< HEAD
     if consensus_mode == Mode.SOFT_FORK3:
         return test_constants.replace(SOFT_FORK3_HEIGHT=0)
-=======
     if consensus_mode == Mode.HARD_FORK_2_0:
         return test_constants.replace(
             HARD_FORK_HEIGHT=2, PLOT_FILTER_128_HEIGHT=10, PLOT_FILTER_64_HEIGHT=15, PLOT_FILTER_32_HEIGHT=20
         )
->>>>>>> 7b67fe0a
     raise AssertionError("Invalid Blockchain mode in simulation")
 
 
