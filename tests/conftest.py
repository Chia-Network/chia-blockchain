--- conflicted
+++ resolved
@@ -12,14 +12,8 @@
 import pytest
 import pytest_asyncio
 
-<<<<<<< HEAD
-from typing import Any, AsyncIterator, Dict, List, Tuple, Union
-from chia.server.start_service import Service
-from chia.simulator.full_node_simulator import FullNodeSimulator
-=======
 # TODO: update after resolution in https://github.com/pytest-dev/pytest/issues/7469
 from _pytest.fixtures import SubRequest
->>>>>>> f6a71e29
 
 # Set spawn after stdlib imports, but before other imports
 from chia.clvm.spend_sim import SimClient, SpendSim
