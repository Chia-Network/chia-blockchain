--- conflicted
+++ resolved
@@ -296,19 +296,15 @@
 
 
 @pytest_asyncio.fixture(scope="function")
-<<<<<<< HEAD
 async def two_nodes_sim_and_wallets_services():
     async for _ in setup_simulators_and_wallets(2, 0, {}, yield_services=True):
         yield _
 
 
 @pytest_asyncio.fixture(scope="function")
-async def wallet_node_sim_and_wallet():
-=======
 async def wallet_node_sim_and_wallet() -> AsyncGenerator[
     Tuple[List[Union[FullNodeAPI, FullNodeSimulator]], List[Tuple[Wallet, ChiaServer]], BlockTools], None
 ]:
->>>>>>> ccec0d27
     async for _ in setup_simulators_and_wallets(1, 1, {}):
         yield _
 
