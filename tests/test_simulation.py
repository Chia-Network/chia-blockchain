--- conflicted
+++ resolved
@@ -9,20 +9,10 @@
 from tests.make_test_constants import make_test_constants_with_genesis
 from tests.time_out_assert import time_out_assert, time_out_assert_custom_interval
 
-<<<<<<< HEAD
-test_constants: Dict[str, Any] = consensus_constants.copy()
-test_constants.update(
-    {
-        "DIFFICULTY_STARTING": 50,
-        "MIN_ITERS_STARTING": 500,
-        "NUMBER_ZERO_BITS_CHALLENGE_SIG": 1,
-    }
+
+test_constants = make_test_constants_with_genesis(
+    {"DIFFICULTY_STARTING": 500, "MIN_ITERS_STARTING": 500}
 )
-=======
-bt = BlockTools()
->>>>>>> e52e2c04
-
-test_constants = make_test_constants_with_genesis({"DIFFICULTY_STARTING": 500, "MIN_ITERS_STARTING": 500})
 
 
 def node_height_at_least(node, h):
