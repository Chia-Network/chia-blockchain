from __future__ import annotations

import asyncio
import contextlib
import functools
import logging
import random
import time
from dataclasses import dataclass, field
from enum import Enum
from pathlib import Path
from typing import Any, AsyncIterator, Dict, List, Optional, Set, Tuple

import pytest
from blspy import G1Element

from chia.farmer.farmer import Farmer
from chia.farmer.farmer_api import FarmerAPI
from chia.harvester.harvester import Harvester
from chia.harvester.harvester_api import HarvesterAPI
from chia.plot_sync.receiver import Receiver
from chia.plot_sync.sender import Sender
from chia.plot_sync.util import Constants
from chia.plotting.manager import PlotManager
from chia.plotting.util import PlotInfo
from chia.protocols.harvester_protocol import PlotSyncError, PlotSyncResponse
from chia.protocols.protocol_message_types import ProtocolMessageTypes
from chia.server.outbound_message import make_msg
from chia.server.start_service import Service
from chia.server.ws_connection import WSChiaConnection
from chia.simulator.block_tools import BlockTools
from chia.simulator.time_out_assert import time_out_assert
from chia.types.blockchain_format.sized_bytes import bytes32
from chia.util.ints import int16, uint8, uint64
from chia.util.misc import to_batches
from tests.plot_sync.util import start_harvester_service

log = logging.getLogger(__name__)


class ErrorSimulation(Enum):
    DropEveryFourthMessage = 1
    DropThreeMessages = 2
    RespondTooLateEveryFourthMessage = 3
    RespondTwice = 4
    NonRecoverableError = 5
    NotConnected = 6


@dataclass
class TestData:
    harvester: Harvester
    plot_sync_sender: Sender
    plot_sync_receiver: Receiver
    event_loop: asyncio.AbstractEventLoop
    plots: Dict[Path, PlotInfo] = field(default_factory=dict)
    invalid: List[PlotInfo] = field(default_factory=list)
    keys_missing: List[PlotInfo] = field(default_factory=list)
    duplicates: List[PlotInfo] = field(default_factory=list)

    async def run(
        self,
        *,
        loaded: List[PlotInfo],
        removed: List[PlotInfo],
        invalid: List[PlotInfo],
        keys_missing: List[PlotInfo],
        duplicates: List[PlotInfo],
        initial: bool,
    ) -> None:
        for plot_info in loaded:
            assert plot_info.prover.get_filename() not in self.plots
        for plot_info in removed:
            assert plot_info.prover.get_filename() in self.plots

        self.invalid = invalid
        self.keys_missing = keys_missing
        self.duplicates = duplicates

        removed_paths: List[Path] = [p.prover.get_filename() for p in removed] if removed is not None else []
        invalid_dict: Dict[Path, int] = {p.prover.get_filename(): 0 for p in self.invalid}
        keys_missing_set: Set[Path] = {p.prover.get_filename() for p in self.keys_missing}
        duplicates_set: Set[str] = {p.prover.get_filename() for p in self.duplicates}

        # Inject invalid plots into `PlotManager` of the harvester so that the callback calls below can use them
        # to sync them to the farmer.
        self.harvester.plot_manager.failed_to_open_filenames = invalid_dict
        # Inject key missing plots into `PlotManager` of the harvester so that the callback calls below can use them
        # to sync them to the farmer.
        self.harvester.plot_manager.no_key_filenames = keys_missing_set
        # Inject duplicated plots into `PlotManager` of the harvester so that the callback calls below can use them
        # to sync them to the farmer.
        for plot_info in loaded:
            plot_path = Path(plot_info.prover.get_filename())
            self.harvester.plot_manager.plot_filename_paths[plot_path.name] = (str(plot_path.parent), set())
        for duplicate in duplicates_set:
            plot_path = Path(duplicate)
            assert plot_path.name in self.harvester.plot_manager.plot_filename_paths
            self.harvester.plot_manager.plot_filename_paths[plot_path.name][1].add(str(plot_path.parent))

        batch_size = self.harvester.plot_manager.refresh_parameter.batch_size

        # Used to capture the sync id in `run_internal`
        sync_id: Optional[uint64] = None

        def run_internal() -> None:
            nonlocal sync_id
            # Simulate one plot manager refresh cycle by calling the methods directly.
            self.harvester.plot_sync_sender.sync_start(len(loaded), initial)
            sync_id = self.plot_sync_sender._sync_id
            if len(loaded) == 0:
                self.harvester.plot_sync_sender.process_batch([], 0)
            for batch in to_batches(loaded, batch_size):
                self.harvester.plot_sync_sender.process_batch(batch.entries, batch.remaining)
            self.harvester.plot_sync_sender.sync_done(removed_paths, 0)

        await self.event_loop.run_in_executor(None, run_internal)

        async def sync_done() -> bool:
            assert sync_id is not None
            return self.plot_sync_receiver.last_sync().sync_id == self.plot_sync_sender._last_sync_id == sync_id

        await time_out_assert(60, sync_done)

        for plot_info in loaded:
            self.plots[plot_info.prover.get_filename()] = plot_info
        for plot_info in removed:
            del self.plots[plot_info.prover.get_filename()]

    def validate_plot_sync(self) -> None:
        assert len(self.plots) == len(self.plot_sync_receiver.plots())
        assert len(self.invalid) == len(self.plot_sync_receiver.invalid())
        assert len(self.keys_missing) == len(self.plot_sync_receiver.keys_missing())
        for _, plot_info in self.plots.items():
            assert plot_info.prover.get_filename() not in self.plot_sync_receiver.invalid()
            assert plot_info.prover.get_filename() not in self.plot_sync_receiver.keys_missing()
            assert plot_info.prover.get_filename() in self.plot_sync_receiver.plots()
            synced_plot = self.plot_sync_receiver.plots()[plot_info.prover.get_filename()]
            assert plot_info.prover.get_filename() == synced_plot.filename
            assert plot_info.pool_public_key == synced_plot.pool_public_key
            assert plot_info.pool_contract_puzzle_hash == synced_plot.pool_contract_puzzle_hash
            assert plot_info.plot_public_key == synced_plot.plot_public_key
            assert plot_info.file_size == synced_plot.file_size
            assert uint64(int(plot_info.time_modified)) == synced_plot.time_modified
        for plot_info in self.invalid:
            assert plot_info.prover.get_filename() not in self.plot_sync_receiver.plots()
            assert plot_info.prover.get_filename() in self.plot_sync_receiver.invalid()
            assert plot_info.prover.get_filename() not in self.plot_sync_receiver.keys_missing()
            assert plot_info.prover.get_filename() not in self.plot_sync_receiver.duplicates()
        for plot_info in self.keys_missing:
            assert plot_info.prover.get_filename() not in self.plot_sync_receiver.plots()
            assert plot_info.prover.get_filename() not in self.plot_sync_receiver.invalid()
            assert plot_info.prover.get_filename() in self.plot_sync_receiver.keys_missing()
            assert plot_info.prover.get_filename() not in self.plot_sync_receiver.duplicates()
        for plot_info in self.duplicates:
            assert plot_info.prover.get_filename() not in self.plot_sync_receiver.invalid()
            assert plot_info.prover.get_filename() not in self.plot_sync_receiver.keys_missing()
            assert plot_info.prover.get_filename() in self.plot_sync_receiver.duplicates()


@dataclass
class TestRunner:
    test_data: List[TestData]

    def __init__(
        self, harvesters: List[Harvester], farmer: Farmer, event_loop: asyncio.events.AbstractEventLoop
    ) -> None:
        self.test_data = []
        for harvester in harvesters:
            assert harvester.server is not None
            self.test_data.append(
                TestData(
                    harvester,
                    harvester.plot_sync_sender,
                    farmer.plot_sync_receivers[harvester.server.node_id],
                    event_loop,
                )
            )

    async def run(
        self,
        index: int,
        *,
        loaded: List[PlotInfo],
        removed: List[PlotInfo],
        invalid: List[PlotInfo],
        keys_missing: List[PlotInfo],
        duplicates: List[PlotInfo],
        initial: bool,
    ) -> None:
        await self.test_data[index].run(
            loaded=loaded,
            removed=removed,
            invalid=invalid,
            keys_missing=keys_missing,
            duplicates=duplicates,
            initial=initial,
        )
        for data in self.test_data:
            data.validate_plot_sync()


async def skip_processing(self: Any, _: WSChiaConnection, message_type: ProtocolMessageTypes, message: Any) -> bool:
    self.message_counter += 1
    if self.simulate_error == ErrorSimulation.DropEveryFourthMessage:
        if self.message_counter % 4 == 0:
            return True
    if self.simulate_error == ErrorSimulation.DropThreeMessages:
        if 2 < self.message_counter < 6:
            return True
    if self.simulate_error == ErrorSimulation.RespondTooLateEveryFourthMessage:
        if self.message_counter % 4 == 0:
            await asyncio.sleep(Constants.message_timeout + 1)
            return False
    if self.simulate_error == ErrorSimulation.RespondTwice:
        await self.connection().send_message(
            make_msg(
                ProtocolMessageTypes.plot_sync_response,
                PlotSyncResponse(message.identifier, int16(message_type.value), None),
            )
        )
    if self.simulate_error == ErrorSimulation.NonRecoverableError and self.message_counter > 1:
        await self.connection().send_message(
            make_msg(
                ProtocolMessageTypes.plot_sync_response,
                PlotSyncResponse(
                    message.identifier, int16(message_type.value), PlotSyncError(int16(0), "non recoverable", None)
                ),
            )
        )
        self.simulate_error = 0
        return True
    return False


async def _testable_process(
    self: Any, peer: WSChiaConnection, message_type: ProtocolMessageTypes, message: Any
) -> None:
    if await skip_processing(self, peer, message_type, message):
        return
    await self.original_process(peer, message_type, message)


@contextlib.asynccontextmanager
async def create_test_runner(
    harvester_services: List[Service[Harvester, HarvesterAPI]],
    farmer_service: Service[Farmer, FarmerAPI],
    event_loop: asyncio.events.AbstractEventLoop,
) -> AsyncIterator[TestRunner]:
    async with farmer_service.manage():
        farmer: Farmer = farmer_service._node
        assert len(farmer.plot_sync_receivers) == 0
        async with contextlib.AsyncExitStack() as async_exit_stack:
            harvesters: List[Harvester] = [
                await async_exit_stack.enter_async_context(start_harvester_service(service, farmer_service))
                for service in harvester_services
            ]
            for receiver in farmer.plot_sync_receivers.values():
                receiver.simulate_error = 0  # type: ignore[attr-defined]
                receiver.message_counter = 0  # type: ignore[attr-defined]
                receiver.original_process = receiver._process  # type: ignore[attr-defined]
                receiver._process = functools.partial(_testable_process, receiver)  # type: ignore[method-assign]
            yield TestRunner(harvesters, farmer, event_loop)


def create_example_plots(count: int, seeded_random: random.Random) -> List[PlotInfo]:
    @dataclass
    class DiskProver:
        file_name: str
        plot_id: bytes32
        size: int

        def get_filename(self) -> str:
            return self.file_name

        def get_id(self) -> bytes32:
            return self.plot_id

        def get_size(self) -> int:
            return self.size

        def get_compression_level(self) -> uint8:
            return uint8(0)

    return [
        PlotInfo(
            prover=DiskProver(f"{x}", bytes32.random(seeded_random), 25 + x % 26),
            pool_public_key=None,
            pool_contract_puzzle_hash=None,
            plot_public_key=G1Element(),
            file_size=uint64(0),
            time_modified=time.time(),
        )
        for x in range(0, count)
    ]


@pytest.mark.asyncio
async def test_sync_simulated(
    farmer_three_harvester_not_started: Tuple[
        List[Service[Harvester, HarvesterAPI]], Service[Farmer, FarmerAPI], BlockTools
    ],
    event_loop: asyncio.events.AbstractEventLoop,
    seeded_random: random.Random,
) -> None:
    harvester_services, farmer_service, _ = farmer_three_harvester_not_started
    farmer: Farmer = farmer_service._node
    async with create_test_runner(harvester_services, farmer_service, event_loop) as test_runner:
        plots = create_example_plots(31000, seeded_random=seeded_random)

        await test_runner.run(
            0, loaded=plots[0:10000], removed=[], invalid=[], keys_missing=[], duplicates=plots[0:1000], initial=True
        )
        await test_runner.run(
            1,
            loaded=plots[10000:20000],
            removed=[],
            invalid=plots[30000:30100],
            keys_missing=[],
            duplicates=[],
            initial=True,
        )
        await test_runner.run(
            2,
            loaded=plots[20000:30000],
            removed=[],
            invalid=[],
            keys_missing=plots[30100:30200],
            duplicates=[],
            initial=True,
        )
        await test_runner.run(
            0,
            loaded=[],
            removed=[],
            invalid=plots[30300:30400],
            keys_missing=plots[30400:30453],
            duplicates=[],
            initial=False,
        )
        await test_runner.run(0, loaded=[], removed=[], invalid=[], keys_missing=[], duplicates=[], initial=False)
        await test_runner.run(
            0, loaded=[], removed=plots[5000:10000], invalid=[], keys_missing=[], duplicates=[], initial=False
        )
        await test_runner.run(
            1, loaded=[], removed=plots[10000:20000], invalid=[], keys_missing=[], duplicates=[], initial=False
        )
        await test_runner.run(
            2, loaded=[], removed=plots[20000:29000], invalid=[], keys_missing=[], duplicates=[], initial=False
        )
        await test_runner.run(
            0, loaded=[], removed=plots[0:5000], invalid=[], keys_missing=[], duplicates=[], initial=False
        )
        await test_runner.run(
            2,
            loaded=plots[5000:10000],
            removed=plots[29000:30000],
            invalid=plots[30000:30500],
            keys_missing=plots[30500:31000],
            duplicates=plots[5000:6000],
            initial=False,
        )
        await test_runner.run(
            2, loaded=[], removed=plots[5000:10000], invalid=[], keys_missing=[], duplicates=[], initial=False
        )
        assert len(farmer.plot_sync_receivers) == 3
        for plot_sync in farmer.plot_sync_receivers.values():
            assert len(plot_sync.plots()) == 0


@pytest.mark.parametrize(
    "simulate_error",
    [
        ErrorSimulation.DropEveryFourthMessage,
        ErrorSimulation.DropThreeMessages,
        ErrorSimulation.RespondTooLateEveryFourthMessage,
        ErrorSimulation.RespondTwice,
    ],
)
@pytest.mark.asyncio
async def test_farmer_error_simulation(
    farmer_one_harvester_not_started: Tuple[
        List[Service[Harvester, HarvesterAPI]], Service[Farmer, FarmerAPI], BlockTools
    ],
    event_loop: asyncio.events.AbstractEventLoop,
    simulate_error: ErrorSimulation,
    seeded_random: random.Random,
) -> None:
    Constants.message_timeout = 5
    harvester_services, farmer_service, _ = farmer_one_harvester_not_started
    async with create_test_runner(harvester_services, farmer_service, event_loop) as test_runner:
        batch_size = test_runner.test_data[0].harvester.plot_manager.refresh_parameter.batch_size
        plots = create_example_plots(batch_size + 3, seeded_random=seeded_random)
        receiver = test_runner.test_data[0].plot_sync_receiver
        receiver.simulate_error = simulate_error  # type: ignore[attr-defined]
        await test_runner.run(
            0,
            loaded=plots[0 : batch_size + 1],
            removed=[],
            invalid=[plots[batch_size + 1]],
            keys_missing=[plots[batch_size + 2]],
            duplicates=[],
            initial=True,
        )


@pytest.mark.parametrize("simulate_error", [ErrorSimulation.NonRecoverableError, ErrorSimulation.NotConnected])
@pytest.mark.asyncio
async def test_sync_reset_cases(
    farmer_one_harvester_not_started: Tuple[
        List[Service[Harvester, HarvesterAPI]], Service[Farmer, FarmerAPI], BlockTools
    ],
    event_loop: asyncio.events.AbstractEventLoop,
    simulate_error: ErrorSimulation,
    seeded_random: random.Random,
) -> None:
    harvester_services, farmer_service, _ = farmer_one_harvester_not_started
<<<<<<< HEAD
    async with create_test_runner(harvester_services, farmer_service, event_loop) as test_runner:
        test_data: TestData = test_runner.test_data[0]
        plot_manager: PlotManager = test_data.harvester.plot_manager
        plots = create_example_plots(30, seeded_random=seeded_random)
        # Inject some data into `PlotManager` of the harvester so that we can validate the reset worked and triggered a
        # fresh sync of all available data of the plot manager
        for plot_info in plots[0:10]:
            test_data.plots[plot_info.prover.get_filename()] = plot_info
            plot_manager.plots = test_data.plots
        test_data.invalid = plots[10:20]
        test_data.keys_missing = plots[20:30]
        test_data.plot_sync_receiver.simulate_error = simulate_error  # type: ignore[attr-defined]
        sender: Sender = test_runner.test_data[0].plot_sync_sender
        started_sync_id: uint64 = uint64(0)

        plot_manager.failed_to_open_filenames = {p.prover.get_filename(): 0 for p in test_data.invalid}
        plot_manager.no_key_filenames = set([p.prover.get_filename() for p in test_data.keys_missing])

        async def wait_for_reset() -> bool:
            assert started_sync_id != 0
            return sender._sync_id != started_sync_id != 0

        async def sync_done() -> bool:
            assert started_sync_id != 0
            return test_data.plot_sync_receiver.last_sync().sync_id == sender._last_sync_id == started_sync_id

        # Send start and capture the sync_id
        sender.sync_start(len(plots), True)
        started_sync_id = sender._sync_id
        # Sleep 2 seconds to make sure we have a different sync_id after the reset which gets triggered
        await asyncio.sleep(2)
        saved_connection = sender._connection
        if simulate_error == ErrorSimulation.NotConnected:
            sender._connection = None
        sender.process_batch(plots, 0)
        await time_out_assert(60, wait_for_reset)
        started_sync_id = sender._sync_id
        sender._connection = saved_connection
        await time_out_assert(60, sync_done)
        test_runner.test_data[0].validate_plot_sync()
=======
    test_runner: TestRunner = await create_test_runner(harvester_services, farmer_service, event_loop)
    test_data: TestData = test_runner.test_data[0]
    plot_manager: PlotManager = test_data.harvester.plot_manager
    plots = create_example_plots(30, seeded_random=seeded_random)
    # Inject some data into `PlotManager` of the harvester so that we can validate the reset worked and triggered a
    # fresh sync of all available data of the plot manager
    for plot_info in plots[0:10]:
        test_data.plots[plot_info.prover.get_filename()] = plot_info
        plot_manager.plots = test_data.plots
    test_data.invalid = plots[10:20]
    test_data.keys_missing = plots[20:30]
    test_data.plot_sync_receiver.simulate_error = simulate_error  # type: ignore[attr-defined]
    sender: Sender = test_runner.test_data[0].plot_sync_sender
    started_sync_id: uint64 = uint64(0)

    plot_manager.failed_to_open_filenames = {p.prover.get_filename(): 0 for p in test_data.invalid}
    plot_manager.no_key_filenames = {p.prover.get_filename() for p in test_data.keys_missing}

    async def wait_for_reset() -> bool:
        assert started_sync_id != 0
        return sender._sync_id != started_sync_id != 0

    async def sync_done() -> bool:
        assert started_sync_id != 0
        return test_data.plot_sync_receiver.last_sync().sync_id == sender._last_sync_id == started_sync_id

    # Send start and capture the sync_id
    sender.sync_start(len(plots), True)
    started_sync_id = sender._sync_id
    # Sleep 2 seconds to make sure we have a different sync_id after the reset which gets triggered
    await asyncio.sleep(2)
    saved_connection = sender._connection
    if simulate_error == ErrorSimulation.NotConnected:
        sender._connection = None
    sender.process_batch(plots, 0)
    await time_out_assert(60, wait_for_reset)
    started_sync_id = sender._sync_id
    sender._connection = saved_connection
    await time_out_assert(60, sync_done)
    test_runner.test_data[0].validate_plot_sync()
>>>>>>> c27cba07
<|MERGE_RESOLUTION|>--- conflicted
+++ resolved
@@ -415,7 +415,6 @@
     seeded_random: random.Random,
 ) -> None:
     harvester_services, farmer_service, _ = farmer_one_harvester_not_started
-<<<<<<< HEAD
     async with create_test_runner(harvester_services, farmer_service, event_loop) as test_runner:
         test_data: TestData = test_runner.test_data[0]
         plot_manager: PlotManager = test_data.harvester.plot_manager
@@ -432,7 +431,7 @@
         started_sync_id: uint64 = uint64(0)
 
         plot_manager.failed_to_open_filenames = {p.prover.get_filename(): 0 for p in test_data.invalid}
-        plot_manager.no_key_filenames = set([p.prover.get_filename() for p in test_data.keys_missing])
+        plot_manager.no_key_filenames = {p.prover.get_filename() for p in test_data.keys_missing}
 
         async def wait_for_reset() -> bool:
             assert started_sync_id != 0
@@ -455,46 +454,4 @@
         started_sync_id = sender._sync_id
         sender._connection = saved_connection
         await time_out_assert(60, sync_done)
-        test_runner.test_data[0].validate_plot_sync()
-=======
-    test_runner: TestRunner = await create_test_runner(harvester_services, farmer_service, event_loop)
-    test_data: TestData = test_runner.test_data[0]
-    plot_manager: PlotManager = test_data.harvester.plot_manager
-    plots = create_example_plots(30, seeded_random=seeded_random)
-    # Inject some data into `PlotManager` of the harvester so that we can validate the reset worked and triggered a
-    # fresh sync of all available data of the plot manager
-    for plot_info in plots[0:10]:
-        test_data.plots[plot_info.prover.get_filename()] = plot_info
-        plot_manager.plots = test_data.plots
-    test_data.invalid = plots[10:20]
-    test_data.keys_missing = plots[20:30]
-    test_data.plot_sync_receiver.simulate_error = simulate_error  # type: ignore[attr-defined]
-    sender: Sender = test_runner.test_data[0].plot_sync_sender
-    started_sync_id: uint64 = uint64(0)
-
-    plot_manager.failed_to_open_filenames = {p.prover.get_filename(): 0 for p in test_data.invalid}
-    plot_manager.no_key_filenames = {p.prover.get_filename() for p in test_data.keys_missing}
-
-    async def wait_for_reset() -> bool:
-        assert started_sync_id != 0
-        return sender._sync_id != started_sync_id != 0
-
-    async def sync_done() -> bool:
-        assert started_sync_id != 0
-        return test_data.plot_sync_receiver.last_sync().sync_id == sender._last_sync_id == started_sync_id
-
-    # Send start and capture the sync_id
-    sender.sync_start(len(plots), True)
-    started_sync_id = sender._sync_id
-    # Sleep 2 seconds to make sure we have a different sync_id after the reset which gets triggered
-    await asyncio.sleep(2)
-    saved_connection = sender._connection
-    if simulate_error == ErrorSimulation.NotConnected:
-        sender._connection = None
-    sender.process_batch(plots, 0)
-    await time_out_assert(60, wait_for_reset)
-    started_sync_id = sender._sync_id
-    sender._connection = saved_connection
-    await time_out_assert(60, sync_done)
-    test_runner.test_data[0].validate_plot_sync()
->>>>>>> c27cba07
+        test_runner.test_data[0].validate_plot_sync()