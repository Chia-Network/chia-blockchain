from __future__ import annotations

import asyncio
from math import floor
from pathlib import Path
from typing import Any, Dict, List, Optional, Tuple

import pytest
from blspy import G1Element

from chia.cmds.cmds_util import get_any_service_client
from chia.farmer.farmer import Farmer
from chia.farmer.farmer_api import FarmerAPI
from chia.harvester.harvester import Harvester
from chia.harvester.harvester_api import HarvesterAPI
from chia.plotting.util import PlotsRefreshParameter
from chia.protocols import farmer_protocol, harvester_protocol
from chia.protocols.protocol_message_types import ProtocolMessageTypes
from chia.rpc.harvester_rpc_client import HarvesterRpcClient
from chia.server.outbound_message import NodeType, make_msg
from chia.server.start_service import Service
from chia.simulator.block_tools import BlockTools
from chia.simulator.time_out_assert import time_out_assert
from chia.types.blockchain_format.sized_bytes import bytes32
from chia.types.peer_info import UnresolvedPeerInfo
from chia.util.config import load_config
from chia.util.hash import std_hash
from chia.util.ints import uint8, uint32, uint64
from chia.util.keychain import generate_mnemonic
from tests.conftest import HarvesterFarmerEnvironment


def farmer_is_started(farmer: Farmer) -> bool:
    return farmer.started


async def get_harvester_config(harvester_rpc_port: Optional[int], root_path: Path) -> Dict[str, Any]:
    async with get_any_service_client(HarvesterRpcClient, harvester_rpc_port, root_path) as (harvester_client, _):
        return await harvester_client.get_harvester_config()


async def update_harvester_config(harvester_rpc_port: Optional[int], root_path: Path, config: Dict[str, Any]) -> bool:
    async with get_any_service_client(HarvesterRpcClient, harvester_rpc_port, root_path) as (harvester_client, _):
        return await harvester_client.update_harvester_config(config)


@pytest.mark.asyncio
async def test_start_with_empty_keychain(
    farmer_one_harvester_not_started: Tuple[
        List[Service[Harvester, HarvesterAPI]], Service[Farmer, FarmerAPI], BlockTools
    ]
) -> None:
    _, farmer_service, bt = farmer_one_harvester_not_started
    farmer: Farmer = farmer_service._node
    farmer_service.reconnect_retry_seconds = 1
    # First remove all keys from the keychain
    assert bt.local_keychain is not None
    bt.local_keychain.delete_all_keys()
    # Make sure the farmer service is not initialized yet
    assert not farmer.started
    # Start it, wait 5 seconds and make sure it still isn't initialized (since the keychain is empty)
    await farmer_service.start()
    await asyncio.sleep(5)
    assert not farmer.started
    # Add a key to the keychain, this should lead to the start task passing `setup_keys` and set `Farmer.initialized`
    bt.local_keychain.add_private_key(generate_mnemonic())
    await time_out_assert(5, farmer_is_started, True, farmer)
    # Stop it and wait for `Farmer.initialized` to become reset
    farmer_service.stop()
    await farmer_service.wait_closed()
    assert not farmer.started


@pytest.mark.asyncio
async def test_harvester_handshake(
    farmer_one_harvester_not_started: Tuple[
        List[Service[Harvester, HarvesterAPI]], Service[Farmer, FarmerAPI], BlockTools
    ]
) -> None:
    harvesters, farmer_service, bt = farmer_one_harvester_not_started
    harvester_service = harvesters[0]
    harvester = harvester_service._node
    farmer = farmer_service._node

    farmer_service.reconnect_retry_seconds = 1
    harvester_service.reconnect_retry_seconds = 1

    def farmer_has_connections() -> bool:
        return len(farmer.server.get_connections()) > 0

    def handshake_task_active() -> bool:
        return farmer.harvester_handshake_task is not None

    async def handshake_done() -> bool:
        await asyncio.sleep(1)
        return harvester.plot_manager._refresh_thread is not None and len(harvester.plot_manager.farmer_public_keys) > 0

    # First remove all keys from the keychain
    assert bt.local_keychain is not None
    bt.local_keychain.delete_all_keys()
    # Handshake task and plot manager thread should not be running yet
    assert farmer.harvester_handshake_task is None
    assert harvester.plot_manager._refresh_thread is None
    # Start both services and wait a bit
    await farmer_service.start()
    await harvester_service.start()
    harvester_service.add_peer(UnresolvedPeerInfo(str(farmer_service.self_hostname), farmer_service._server.get_port()))
    # Handshake task should be started but the handshake should not be done
    await time_out_assert(5, handshake_task_active, True)
    assert not await handshake_done()
    # Stop the harvester service and wait for the farmer to lose the connection
    harvester_service.stop()
    await harvester_service.wait_closed()
    await time_out_assert(10, farmer_has_connections, False)
    assert not await handshake_done()
    # Handshake task should be stopped again
    await time_out_assert(5, handshake_task_active, False)
    await asyncio.sleep(1)
    assert harvester.plot_manager._refresh_thread is None
    assert len(harvester.plot_manager.farmer_public_keys) == 0
    # Re-start the harvester and make sure the handshake task gets started but the handshake still doesn't go through
    await harvester_service.start()
    harvester_service.add_peer(UnresolvedPeerInfo(str(farmer_service.self_hostname), farmer_service._server.get_port()))
    await time_out_assert(5, handshake_task_active, True)
    assert not await handshake_done()
    # Stop the farmer and make sure the handshake_task doesn't block the shutdown
    farmer_service.stop()
    await farmer_service.wait_closed()
    await time_out_assert(5, handshake_task_active, False)
    # Re-start the farmer and make sure the handshake task succeeds if a key get added to the keychain
    await farmer_service.start()
    await time_out_assert(5, handshake_task_active, True)
    assert not await handshake_done()
    bt.local_keychain.add_private_key(generate_mnemonic())
    await time_out_assert(5, farmer_is_started, True, farmer)
    await time_out_assert(5, handshake_task_active, False)
    await time_out_assert(5, handshake_done, True)


@pytest.mark.asyncio
async def test_farmer_respond_signatures(
    caplog: pytest.LogCaptureFixture, harvester_farmer_environment: HarvesterFarmerEnvironment
) -> None:
    # This test ensures that the farmer correctly rejects invalid RespondSignatures
    # messages from the harvester.
    # In this test we're leveraging the fact that the farmer can handle RespondSignatures
    # messages even though it didn't request them, to cover when the farmer doesn't know
    # about an sp_hash, so it fails at the sp record check.

    def log_is_ready() -> bool:
        return len(caplog.text) > 0

    _, _, harvester_service, _, _ = harvester_farmer_environment
    # We won't have an sp record for this one
    challenge_hash = bytes32(b"1" * 32)
    sp_hash = bytes32(b"2" * 32)
    response: harvester_protocol.RespondSignatures = harvester_protocol.RespondSignatures(
        plot_identifier="test",
        challenge_hash=challenge_hash,
        sp_hash=sp_hash,
        local_pk=G1Element(),
        farmer_pk=G1Element(),
        message_signatures=[],
    )
    msg = make_msg(ProtocolMessageTypes.respond_signatures, response)
    await harvester_service._node.server.send_to_all([msg], NodeType.FARMER)
    await time_out_assert(5, log_is_ready)
    # We fail the sps record check
    expected_error = f"Do not have challenge hash {challenge_hash}"
    assert expected_error in caplog.text


@pytest.mark.asyncio
<<<<<<< HEAD
async def test_harvester_has_no_server(
    farmer_one_harvester: Tuple[List[Service[Farmer, FarmerAPI]], Service[Harvester, HarvesterAPI], BlockTools],
) -> None:
    harvesters, _, bt = farmer_one_harvester
    harvester_server = harvesters[0]._server

    assert harvester_server.webserver is None
=======
async def test_harvester_config(
    farmer_one_harvester: Tuple[List[Service[Harvester, HarvesterAPI]], Service[Farmer, FarmerAPI], BlockTools]
) -> None:
    harvester_services, farmer_service, bt = farmer_one_harvester
    harvester_service = harvester_services[0]

    assert harvester_service.rpc_server and harvester_service.rpc_server.webserver

    harvester_rpc_port = harvester_service.rpc_server.webserver.listen_port
    harvester_config = await get_harvester_config(harvester_rpc_port, bt.root_path)
    assert harvester_config["success"] is True

    def check_config_match(config1: Dict[str, Any], config2: Dict[str, Any]) -> None:
        assert config1["harvester"]["use_gpu_harvesting"] == config2["use_gpu_harvesting"]
        assert config1["harvester"]["gpu_index"] == config2["gpu_index"]
        assert config1["harvester"]["enforce_gpu_index"] == config2["enforce_gpu_index"]
        assert config1["harvester"]["disable_cpu_affinity"] == config2["disable_cpu_affinity"]
        assert config1["harvester"]["parallel_decompressor_count"] == config2["parallel_decompressor_count"]
        assert config1["harvester"]["decompressor_thread_count"] == config2["decompressor_thread_count"]
        assert config1["harvester"]["recursive_plot_scan"] == config2["recursive_plot_scan"]
        assert (
            config2["refresh_parameter_interval_seconds"] == config1["harvester"]["refresh_parameter_interval_seconds"]
            if "refresh_parameter_interval_seconds" in config1["harvester"]
            else PlotsRefreshParameter().interval_seconds
        )

    check_config_match(bt.config, harvester_config)

    harvester_config["use_gpu_harvesting"] = not harvester_config["use_gpu_harvesting"]
    harvester_config["gpu_index"] += 1
    harvester_config["enforce_gpu_index"] = not harvester_config["enforce_gpu_index"]
    harvester_config["disable_cpu_affinity"] = not harvester_config["disable_cpu_affinity"]
    harvester_config["parallel_decompressor_count"] += 1
    harvester_config["decompressor_thread_count"] += 1
    harvester_config["recursive_plot_scan"] = not harvester_config["recursive_plot_scan"]
    harvester_config["refresh_parameter_interval_seconds"] = harvester_config["refresh_parameter_interval_seconds"] + 1

    res = await update_harvester_config(harvester_rpc_port, bt.root_path, harvester_config)
    assert res is True
    new_config = load_config(harvester_service.root_path, "config.yaml")
    check_config_match(new_config, harvester_config)


@pytest.mark.asyncio
async def test_missing_signage_point(
    farmer_one_harvester: Tuple[List[Service[Harvester, HarvesterAPI]], Service[Farmer, FarmerAPI], BlockTools]
) -> None:
    _, farmer_service, bt = farmer_one_harvester
    farmer_api = farmer_service._api
    farmer = farmer_api.farmer

    def create_sp(index: int, challenge_hash: bytes32) -> Tuple[uint64, farmer_protocol.NewSignagePoint]:
        time = uint64(index + 1)
        sp = farmer_protocol.NewSignagePoint(
            challenge_hash, std_hash(b"2"), std_hash(b"3"), uint64(1), uint64(1000000), uint8(index), uint32(1)
        )
        return time, sp

    # First sp. No missing sps
    time0, sp0 = create_sp(index=0, challenge_hash=std_hash(b"1"))
    assert farmer.prev_signage_point is None
    ret = farmer.check_missing_signage_points(time0, sp0)
    assert ret is None
    assert farmer.prev_signage_point == (time0, sp0)

    # 2nd sp. No missing sps
    time1, sp1 = create_sp(index=1, challenge_hash=std_hash(b"1"))
    ret = farmer.check_missing_signage_points(time1, sp1)
    assert ret is None

    # 3rd sp. 1 missing sp
    time3, sp3 = create_sp(index=3, challenge_hash=std_hash(b"1"))
    ret = farmer.check_missing_signage_points(time3, sp3)
    assert ret == (time3, uint32(1))

    # New challenge hash. Not counted as missing sp
    _, sp_new_cc1 = create_sp(index=0, challenge_hash=std_hash(b"2"))
    time_new_cc1 = time3
    ret = farmer.check_missing_signage_points(time_new_cc1, sp_new_cc1)
    assert ret is None

    # Another new challenge hash. Calculating missing sps by timestamp
    _, sp_new_cc2 = create_sp(index=0, challenge_hash=std_hash(b"3"))
    # New sp is not in 9s but 12s is allowed
    # since allowance multiplier is 1.6. (12 < 9 * 1.6)
    time_new_cc2 = uint64(time_new_cc1 + 12)
    ret = farmer.check_missing_signage_points(time_new_cc2, sp_new_cc2)
    assert ret is None

    # Another new challenge hash. Calculating missing sps by timestamp
    _, sp_new_cc3 = create_sp(index=0, challenge_hash=std_hash(b"4"))
    time_new_cc3 = uint64(time_new_cc2 + 601)  # roughly 10 minutes passed.
    ret = farmer.check_missing_signage_points(time_new_cc3, sp_new_cc3)
    assert ret is not None
    ret_time, ret_skipped_sps = ret
    assert ret_time == time_new_cc3
    assert ret_skipped_sps == uint32(
        floor(601 / (farmer.constants.SUB_SLOT_TIME_TARGET / farmer.constants.NUM_SPS_SUB_SLOT))
    )

    original_state_changed_callback = farmer.state_changed_callback
    assert original_state_changed_callback is not None
    number_of_missing_sps: uint32 = uint32(0)

    def state_changed(change: str, data: Dict[str, Any]) -> None:
        nonlocal number_of_missing_sps
        number_of_missing_sps = data["missing_signage_points"][1]
        original_state_changed_callback(change, data)

    farmer.state_changed_callback = state_changed  # type: ignore
    _, sp_for_farmer_api = create_sp(index=2, challenge_hash=std_hash(b"4"))
    await farmer_api.new_signage_point(sp_for_farmer_api)
    assert number_of_missing_sps == uint32(1)
>>>>>>> ac74db4b
<|MERGE_RESOLUTION|>--- conflicted
+++ resolved
@@ -171,15 +171,6 @@
 
 
 @pytest.mark.asyncio
-<<<<<<< HEAD
-async def test_harvester_has_no_server(
-    farmer_one_harvester: Tuple[List[Service[Farmer, FarmerAPI]], Service[Harvester, HarvesterAPI], BlockTools],
-) -> None:
-    harvesters, _, bt = farmer_one_harvester
-    harvester_server = harvesters[0]._server
-
-    assert harvester_server.webserver is None
-=======
 async def test_harvester_config(
     farmer_one_harvester: Tuple[List[Service[Harvester, HarvesterAPI]], Service[Farmer, FarmerAPI], BlockTools]
 ) -> None:
@@ -293,4 +284,13 @@
     _, sp_for_farmer_api = create_sp(index=2, challenge_hash=std_hash(b"4"))
     await farmer_api.new_signage_point(sp_for_farmer_api)
     assert number_of_missing_sps == uint32(1)
->>>>>>> ac74db4b
+
+
+@pytest.mark.asyncio
+async def test_harvester_has_no_server(
+    farmer_one_harvester: Tuple[List[Service[Farmer, FarmerAPI]], Service[Harvester, HarvesterAPI], BlockTools],
+) -> None:
+    harvesters, _, bt = farmer_one_harvester
+    harvester_server = harvesters[0]._server
+
+    assert harvester_server.webserver is None