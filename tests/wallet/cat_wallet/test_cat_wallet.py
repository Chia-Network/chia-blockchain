from __future__ import annotations

import asyncio
import tempfile
from pathlib import Path

import pytest
from chia_rs import G1Element

from chia.consensus.block_rewards import calculate_base_farmer_reward, calculate_pool_reward
from chia.protocols.wallet_protocol import CoinState
from chia.rpc.wallet_rpc_api import WalletRpcApi
from chia.rpc.wallet_rpc_client import WalletRpcClient
from chia.simulator.simulator_protocol import FarmNewBlockProtocol, ReorgProtocol
from chia.types.blockchain_format.coin import Coin, coin_as_list
from chia.types.blockchain_format.program import Program
from chia.types.blockchain_format.sized_bytes import bytes32
from chia.types.coin_spend import make_spend
from chia.types.peer_info import PeerInfo
from chia.util.bech32m import encode_puzzle_hash
from chia.util.db_wrapper import DBWrapper2
from chia.util.ints import uint16, uint32, uint64
from chia.wallet.cat_wallet.cat_constants import DEFAULT_CATS
from chia.wallet.cat_wallet.cat_info import LegacyCATInfo
from chia.wallet.cat_wallet.cat_utils import CAT_MOD, construct_cat_puzzle
from chia.wallet.cat_wallet.cat_wallet import CATWallet
from chia.wallet.derivation_record import DerivationRecord
from chia.wallet.derive_keys import master_pk_to_wallet_pk_unhardened
from chia.wallet.lineage_proof import LineageProof
from chia.wallet.puzzles.p2_delegated_puzzle_or_hidden_puzzle import puzzle_hash_for_pk
from chia.wallet.util.tx_config import DEFAULT_COIN_SELECTION_CONFIG, DEFAULT_TX_CONFIG
from chia.wallet.util.wallet_types import WalletType
from chia.wallet.wallet_info import WalletInfo
from chia.wallet.wallet_interested_store import WalletInterestedStore
from chia.wallet.wallet_node import WalletNode
from chia.wallet.wallet_state_manager import WalletStateManager
from tests.conftest import ConsensusMode
from tests.util.setup_nodes import OldSimulatorsAndWallets, SimulatorsAndWalletsServices
from tests.util.time_out_assert import time_out_assert, time_out_assert_not_none


def check_wallets(node: WalletNode) -> int:
    return len(node.wallet_state_manager.wallets.keys())


@pytest.mark.parametrize("trusted", [True, False])
@pytest.mark.anyio
async def test_cat_creation(self_hostname: str, two_wallet_nodes: OldSimulatorsAndWallets, trusted: bool) -> None:
    num_blocks = 3
    full_nodes, wallets, _ = two_wallet_nodes
    full_node_api = full_nodes[0]
    full_node_server = full_node_api.server
    wallet_node, server_2 = wallets[0]
    wallet = wallet_node.wallet_state_manager.main_wallet

    ph = await wallet.get_new_puzzlehash()
    if trusted:
        wallet_node.config["trusted_peers"] = {full_node_server.node_id.hex(): full_node_server.node_id.hex()}
    else:
        wallet_node.config["trusted_peers"] = {}

    await server_2.start_client(PeerInfo(self_hostname, full_node_server.get_port()), None)
    for _ in range(num_blocks):
        await full_node_api.farm_new_transaction_block(FarmNewBlockProtocol(ph))
    await full_node_api.farm_new_transaction_block(FarmNewBlockProtocol(bytes32(32 * b"0")))

    funds = sum(
        [calculate_pool_reward(uint32(i)) + calculate_base_farmer_reward(uint32(i)) for i in range(1, num_blocks + 1)]
    )

    await time_out_assert(20, wallet.get_confirmed_balance, funds)
    await full_node_api.wait_for_wallet_synced(wallet_node=wallet_node, timeout=20)

    async with wallet_node.wallet_state_manager.lock:
        cat_wallet, _ = await CATWallet.create_new_cat_wallet(
            wallet_node.wallet_state_manager,
            wallet,
            {"identifier": "genesis_by_id"},
            uint64(100),
            DEFAULT_TX_CONFIG,
            fee=uint64(10),
        )
        # The next 2 lines are basically a noop, it just adds test coverage
        cat_wallet = await CATWallet.create(wallet_node.wallet_state_manager, wallet, cat_wallet.wallet_info)
        await wallet_node.wallet_state_manager.add_new_wallet(cat_wallet)

    tx_queue = await wallet_node.wallet_state_manager.tx_store.get_not_sent()
    tx_record = tx_queue[0]
    await full_node_api.process_transaction_records(records=[tx_record])

    await time_out_assert(20, cat_wallet.get_confirmed_balance, 100)
    await time_out_assert(20, cat_wallet.get_spendable_balance, 100)
    await time_out_assert(20, cat_wallet.get_unconfirmed_balance, 100)
    await time_out_assert(20, wallet.get_confirmed_balance, funds - 110)
    await time_out_assert(20, wallet.get_spendable_balance, funds - 110)
    await time_out_assert(20, wallet.get_unconfirmed_balance, funds - 110)

    # Test migration
    all_lineage = await cat_wallet.lineage_store.get_all_lineage_proofs()
    current_info = cat_wallet.wallet_info
    data_str = bytes(
        LegacyCATInfo(
            cat_wallet.cat_info.limitations_program_hash, cat_wallet.cat_info.my_tail, list(all_lineage.items())
        )
    ).hex()
    wallet_info = WalletInfo(current_info.id, current_info.name, current_info.type, data_str)
    new_cat_wallet = await CATWallet.create(wallet_node.wallet_state_manager, wallet, wallet_info)
    assert new_cat_wallet.cat_info.limitations_program_hash == cat_wallet.cat_info.limitations_program_hash
    assert new_cat_wallet.cat_info.my_tail == cat_wallet.cat_info.my_tail
    assert await cat_wallet.lineage_store.get_all_lineage_proofs() == all_lineage

    height = full_node_api.full_node.blockchain.get_peak_height()
    assert height is not None
    await full_node_api.reorg_from_index_to_new_index(
        ReorgProtocol(uint32(height - num_blocks - 1), uint32(height + 1), bytes32(32 * b"1"), None)
    )
    await time_out_assert(20, cat_wallet.get_confirmed_balance, 0)


@pytest.mark.anyio
async def test_cat_creation_unique_lineage_store(self_hostname: str, two_wallet_nodes: OldSimulatorsAndWallets) -> None:
    num_blocks = 3
    full_nodes, wallets, _ = two_wallet_nodes
    full_node_api = full_nodes[0]
    full_node_server = full_node_api.server
    wallet_node, wallet_server = wallets[0]
    wallet = wallet_node.wallet_state_manager.main_wallet
    ph = await wallet.get_new_puzzlehash()
    wallet_node.config["trusted_peers"] = {full_node_server.node_id.hex(): full_node_server.node_id.hex()}

    await wallet_server.start_client(PeerInfo(self_hostname, full_node_server.get_port()), None)
    for _ in range(num_blocks):
        await full_node_api.farm_new_transaction_block(FarmNewBlockProtocol(ph))
    await full_node_api.farm_new_transaction_block(FarmNewBlockProtocol(bytes32(32 * b"0")))

    funds = sum(
        [calculate_pool_reward(uint32(i)) + calculate_base_farmer_reward(uint32(i)) for i in range(1, num_blocks + 1)]
    )

    await time_out_assert(20, wallet.get_confirmed_balance, funds)
    await full_node_api.wait_for_wallet_synced(wallet_node=wallet_node, timeout=20)

    async with wallet_node.wallet_state_manager.lock:
        cat_wallet_1, _ = await CATWallet.create_new_cat_wallet(
            wallet_node.wallet_state_manager,
            wallet,
            {"identifier": "genesis_by_id"},
            uint64(100),
            DEFAULT_TX_CONFIG,
        )
        cat_wallet_2, _ = await CATWallet.create_new_cat_wallet(
            wallet_node.wallet_state_manager,
            wallet,
            {"identifier": "genesis_by_id"},
            uint64(200),
            DEFAULT_TX_CONFIG,
        )

    proofs_1 = await cat_wallet_1.lineage_store.get_all_lineage_proofs()
    proofs_2 = await cat_wallet_2.lineage_store.get_all_lineage_proofs()
    assert len(proofs_1) == len(proofs_2)
    assert proofs_1 != proofs_2
    assert cat_wallet_1.lineage_store.table_name != cat_wallet_2.lineage_store.table_name


@pytest.mark.parametrize("trusted", [True, False])
@pytest.mark.anyio
async def test_cat_spend(self_hostname: str, two_wallet_nodes: OldSimulatorsAndWallets, trusted: bool) -> None:
    num_blocks = 3
    full_nodes, wallets, _ = two_wallet_nodes
    full_node_api = full_nodes[0]
    full_node_server = full_node_api.server
    wallet_node, server_2 = wallets[0]
    wallet_node_2, server_3 = wallets[1]
    wallet = wallet_node.wallet_state_manager.main_wallet
    wallet2 = wallet_node_2.wallet_state_manager.main_wallet
    api_0 = WalletRpcApi(wallet_node)
    api_1 = WalletRpcApi(wallet_node_2)
    ph = await wallet.get_new_puzzlehash()
    if trusted:
        wallet_node.config["trusted_peers"] = {full_node_server.node_id.hex(): full_node_server.node_id.hex()}
        wallet_node_2.config["trusted_peers"] = {full_node_server.node_id.hex(): full_node_server.node_id.hex()}
    else:
        wallet_node.config["trusted_peers"] = {}
        wallet_node_2.config["trusted_peers"] = {}
    await server_2.start_client(PeerInfo(self_hostname, full_node_server.get_port()), None)
    await server_3.start_client(PeerInfo(self_hostname, full_node_server.get_port()), None)

    for _ in range(num_blocks):
        await full_node_api.farm_new_transaction_block(FarmNewBlockProtocol(ph))
    await full_node_api.farm_new_transaction_block(FarmNewBlockProtocol(bytes32(32 * b"0")))

    funds = sum(
        [calculate_pool_reward(uint32(i)) + calculate_base_farmer_reward(uint32(i)) for i in range(1, num_blocks + 1)]
    )

    await time_out_assert(20, wallet.get_confirmed_balance, funds)

    async with wallet_node.wallet_state_manager.lock:
        cat_wallet, _ = await CATWallet.create_new_cat_wallet(
            wallet_node.wallet_state_manager,
            wallet,
            {"identifier": "genesis_by_id"},
            uint64(100),
            DEFAULT_TX_CONFIG,
        )
    tx_queue = await wallet_node.wallet_state_manager.tx_store.get_not_sent()
    tx_record = tx_queue[0]
    await full_node_api.process_transaction_records(records=[tx_record])

    await time_out_assert(20, cat_wallet.get_confirmed_balance, 100)
    await time_out_assert(20, cat_wallet.get_unconfirmed_balance, 100)

    assert cat_wallet.cat_info.limitations_program_hash is not None
    asset_id = cat_wallet.get_asset_id()

    cat_wallet_2 = await CATWallet.get_or_create_wallet_for_cat(wallet_node_2.wallet_state_manager, wallet2, asset_id)

    assert cat_wallet.cat_info.limitations_program_hash == cat_wallet_2.cat_info.limitations_program_hash

    cat_2_hash = await cat_wallet_2.get_new_inner_hash()
    tx_records = await cat_wallet.generate_signed_transaction(
        [uint64(60)], [cat_2_hash], DEFAULT_TX_CONFIG, fee=uint64(1)
    )
    tx_id = None
    tx_records = await wallet.wallet_state_manager.add_pending_transactions(tx_records)
    for tx_record in tx_records:
        if tx_record.wallet_id is cat_wallet.id():
            tx_id = tx_record.name.hex()
            assert tx_record.to_puzzle_hash == cat_2_hash

    await time_out_assert(15, full_node_api.txs_in_mempool, True, tx_records)

    await time_out_assert(20, cat_wallet.get_pending_change_balance, 40)
    assert tx_id is not None
    memos = await api_0.get_transaction_memo({"transaction_id": tx_id})
    assert len(memos[tx_id]) == 2  # One for tx, one for change
    assert list(memos[tx_id].values())[0][0] == cat_2_hash.hex()

    for _ in range(1, num_blocks):
        await full_node_api.farm_new_transaction_block(FarmNewBlockProtocol(bytes32(32 * b"\0")))

    await time_out_assert(30, wallet.get_confirmed_balance, funds - 101)

    await time_out_assert(20, cat_wallet.get_confirmed_balance, 40)
    await time_out_assert(20, cat_wallet.get_unconfirmed_balance, 40)

    await time_out_assert(30, cat_wallet_2.get_confirmed_balance, 60)
    await time_out_assert(30, cat_wallet_2.get_unconfirmed_balance, 60)
    coins = await cat_wallet_2.select_coins(uint64(60), DEFAULT_COIN_SELECTION_CONFIG)
    assert len(coins) == 1
    coin = coins.pop()
    tx_id = coin.name().hex()
    memos = await api_1.get_transaction_memo(dict(transaction_id=tx_id))
    assert len(memos[tx_id]) == 2
    assert list(memos[tx_id].values())[0][0] == cat_2_hash.hex()
    cat_hash = await cat_wallet.get_new_inner_hash()
    tx_records = await cat_wallet_2.generate_signed_transaction([uint64(15)], [cat_hash], DEFAULT_TX_CONFIG)
    tx_records = await wallet2.wallet_state_manager.add_pending_transactions(tx_records)

    await time_out_assert(15, full_node_api.txs_in_mempool, True, tx_records)

    await full_node_api.farm_new_transaction_block(FarmNewBlockProtocol(ph))

    await time_out_assert(20, cat_wallet.get_confirmed_balance, 55)
    await time_out_assert(20, cat_wallet.get_unconfirmed_balance, 55)

    height = full_node_api.full_node.blockchain.get_peak_height()
    assert height is not None
    await full_node_api.reorg_from_index_to_new_index(
        ReorgProtocol(uint32(height - 1), uint32(height + 1), bytes32(32 * b"1"), None)
    )
    await time_out_assert(20, cat_wallet.get_confirmed_balance, 40)


@pytest.mark.parametrize("trusted", [True, False])
@pytest.mark.anyio
async def test_cat_reuse_address(self_hostname: str, two_wallet_nodes: OldSimulatorsAndWallets, trusted: bool) -> None:
    num_blocks = 3
    full_nodes, wallets, _ = two_wallet_nodes
    full_node_api = full_nodes[0]
    full_node_server = full_node_api.server
    wallet_node, server_2 = wallets[0]
    wallet_node_2, server_3 = wallets[1]
    wallet = wallet_node.wallet_state_manager.main_wallet
    wallet2 = wallet_node_2.wallet_state_manager.main_wallet

    ph = await wallet.get_new_puzzlehash()
    if trusted:
        wallet_node.config["trusted_peers"] = {full_node_server.node_id.hex(): full_node_server.node_id.hex()}
        wallet_node_2.config["trusted_peers"] = {full_node_server.node_id.hex(): full_node_server.node_id.hex()}
    else:
        wallet_node.config["trusted_peers"] = {}
        wallet_node_2.config["trusted_peers"] = {}
    await server_2.start_client(PeerInfo(self_hostname, full_node_server.get_port()), None)
    await server_3.start_client(PeerInfo(self_hostname, full_node_server.get_port()), None)

    for _ in range(num_blocks):
        await full_node_api.farm_new_transaction_block(FarmNewBlockProtocol(ph))
    await full_node_api.farm_new_transaction_block(FarmNewBlockProtocol(bytes32(32 * b"0")))

    funds = sum(
        [calculate_pool_reward(uint32(i)) + calculate_base_farmer_reward(uint32(i)) for i in range(1, num_blocks + 1)]
    )

    await time_out_assert(20, wallet.get_confirmed_balance, funds)

    async with wallet_node.wallet_state_manager.lock:
        cat_wallet, _ = await CATWallet.create_new_cat_wallet(
            wallet_node.wallet_state_manager,
            wallet,
            {"identifier": "genesis_by_id"},
            uint64(100),
            DEFAULT_TX_CONFIG,
        )
    tx_queue = await wallet_node.wallet_state_manager.tx_store.get_not_sent()
    tx_record = tx_queue[0]
    await full_node_api.process_transaction_records(records=[tx_record])

    await time_out_assert(20, cat_wallet.get_confirmed_balance, 100)
    await time_out_assert(20, cat_wallet.get_unconfirmed_balance, 100)

    assert cat_wallet.cat_info.limitations_program_hash is not None
    asset_id = cat_wallet.get_asset_id()

    cat_wallet_2 = await CATWallet.get_or_create_wallet_for_cat(wallet_node_2.wallet_state_manager, wallet2, asset_id)

    assert cat_wallet.cat_info.limitations_program_hash == cat_wallet_2.cat_info.limitations_program_hash

    cat_2_hash = await cat_wallet_2.get_new_inner_hash()
    tx_records = await cat_wallet.generate_signed_transaction(
        [uint64(60)], [cat_2_hash], DEFAULT_TX_CONFIG.override(reuse_puzhash=True), fee=uint64(1)
    )
    tx_records = await wallet.wallet_state_manager.add_pending_transactions(tx_records)
    for tx_record in tx_records:
        if tx_record.wallet_id is cat_wallet.id():
            assert tx_record.to_puzzle_hash == cat_2_hash
            assert tx_record.spend_bundle is not None
            assert len(tx_record.spend_bundle.coin_spends) == 2
            for cs in tx_record.spend_bundle.coin_spends:
                if cs.coin.amount == 100:
                    old_puzhash = cs.coin.puzzle_hash.hex()
            new_puzhash = [c.puzzle_hash.hex() for c in tx_record.additions]
            assert old_puzhash in new_puzhash

    await time_out_assert(15, full_node_api.txs_in_mempool, True, tx_records)

    await time_out_assert(20, cat_wallet.get_pending_change_balance, 40)

    for _ in range(1, num_blocks):
        await full_node_api.farm_new_transaction_block(FarmNewBlockProtocol(bytes32(32 * b"\0")))

    await time_out_assert(30, wallet.get_confirmed_balance, funds - 101)

    await time_out_assert(20, cat_wallet.get_confirmed_balance, 40)
    await time_out_assert(20, cat_wallet.get_unconfirmed_balance, 40)

    await time_out_assert(30, cat_wallet_2.get_confirmed_balance, 60)
    await time_out_assert(30, cat_wallet_2.get_unconfirmed_balance, 60)

    cat_hash = await cat_wallet.get_new_inner_hash()
    tx_records = await cat_wallet_2.generate_signed_transaction([uint64(15)], [cat_hash], DEFAULT_TX_CONFIG)
    tx_records = await wallet2.wallet_state_manager.add_pending_transactions(tx_records)

    await time_out_assert(15, full_node_api.txs_in_mempool, True, tx_records)

    await full_node_api.farm_new_transaction_block(FarmNewBlockProtocol(ph))

    await time_out_assert(20, cat_wallet.get_confirmed_balance, 55)
    await time_out_assert(20, cat_wallet.get_unconfirmed_balance, 55)

    height = full_node_api.full_node.blockchain.get_peak_height()
    assert height is not None
    await full_node_api.reorg_from_index_to_new_index(
        ReorgProtocol(uint32(height - 1), uint32(height + 1), bytes32(32 * b"1"), None)
    )
    await time_out_assert(20, cat_wallet.get_confirmed_balance, 40)


@pytest.mark.parametrize("trusted", [True, False])
@pytest.mark.anyio
async def test_get_wallet_for_asset_id(
    self_hostname: str, two_wallet_nodes: OldSimulatorsAndWallets, trusted: bool
) -> None:
    num_blocks = 3
    full_nodes, wallets, _ = two_wallet_nodes
    full_node_api = full_nodes[0]
    full_node_server = full_node_api.server
    wallet_node, server_2 = wallets[0]
    wallet = wallet_node.wallet_state_manager.main_wallet

    ph = await wallet.get_new_puzzlehash()
    if trusted:
        wallet_node.config["trusted_peers"] = {full_node_server.node_id.hex(): full_node_server.node_id.hex()}
    else:
        wallet_node.config["trusted_peers"] = {}
    await server_2.start_client(PeerInfo(self_hostname, full_node_server.get_port()), None)

    for _ in range(num_blocks):
        await full_node_api.farm_new_transaction_block(FarmNewBlockProtocol(ph))
    await full_node_api.farm_new_transaction_block(FarmNewBlockProtocol(bytes32(32 * b"0")))

    funds = sum(
        [calculate_pool_reward(uint32(i)) + calculate_base_farmer_reward(uint32(i)) for i in range(1, num_blocks + 1)]
    )

    await time_out_assert(20, wallet.get_confirmed_balance, funds)

    async with wallet_node.wallet_state_manager.lock:
        cat_wallet, _ = await CATWallet.create_new_cat_wallet(
            wallet_node.wallet_state_manager,
            wallet,
            {"identifier": "genesis_by_id"},
            uint64(100),
            DEFAULT_TX_CONFIG,
        )

    for _ in range(1, num_blocks):
        await full_node_api.farm_new_transaction_block(FarmNewBlockProtocol(bytes32(32 * b"0")))

    asset_id = cat_wallet.get_asset_id()
    assert cat_wallet.cat_info.my_tail is not None
    await cat_wallet.set_tail_program(bytes(cat_wallet.cat_info.my_tail).hex())
    assert await wallet_node.wallet_state_manager.get_wallet_for_asset_id(asset_id) == cat_wallet

    # Test that the a default CAT will initialize correctly
    asset = DEFAULT_CATS[next(iter(DEFAULT_CATS))]
    asset_id = asset["asset_id"]
    cat_wallet_2 = await CATWallet.get_or_create_wallet_for_cat(wallet_node.wallet_state_manager, wallet, asset_id)
    assert cat_wallet_2.get_name() == asset["name"]
    await cat_wallet_2.set_name("Test Name")
    assert cat_wallet_2.get_name() == "Test Name"


@pytest.mark.parametrize("trusted", [True, False])
@pytest.mark.anyio
async def test_cat_doesnt_see_eve(self_hostname: str, two_wallet_nodes: OldSimulatorsAndWallets, trusted: bool) -> None:
    num_blocks = 3
    full_nodes, wallets, _ = two_wallet_nodes
    full_node_api = full_nodes[0]
    full_node_server = full_node_api.server
    wallet_node, server_2 = wallets[0]
    wallet_node_2, server_3 = wallets[1]
    wallet = wallet_node.wallet_state_manager.main_wallet
    wallet2 = wallet_node_2.wallet_state_manager.main_wallet

    ph = await wallet.get_new_puzzlehash()
    if trusted:
        wallet_node.config["trusted_peers"] = {full_node_server.node_id.hex(): full_node_server.node_id.hex()}
        wallet_node_2.config["trusted_peers"] = {full_node_server.node_id.hex(): full_node_server.node_id.hex()}
    else:
        wallet_node.config["trusted_peers"] = {}
        wallet_node_2.config["trusted_peers"] = {}
    await server_2.start_client(PeerInfo(self_hostname, full_node_server.get_port()), None)
    await server_3.start_client(PeerInfo(self_hostname, full_node_server.get_port()), None)

    for _ in range(num_blocks):
        await full_node_api.farm_new_transaction_block(FarmNewBlockProtocol(ph))
    await full_node_api.farm_new_transaction_block(FarmNewBlockProtocol(bytes32(32 * b"0")))

    funds = sum(
        [calculate_pool_reward(uint32(i)) + calculate_base_farmer_reward(uint32(i)) for i in range(1, num_blocks + 1)]
    )

    await time_out_assert(20, wallet.get_confirmed_balance, funds)

    async with wallet_node.wallet_state_manager.lock:
        cat_wallet, _ = await CATWallet.create_new_cat_wallet(
            wallet_node.wallet_state_manager,
            wallet,
            {"identifier": "genesis_by_id"},
            uint64(100),
            DEFAULT_TX_CONFIG,
        )
    tx_records = await wallet_node.wallet_state_manager.tx_store.get_not_sent()
    await full_node_api.process_transaction_records(records=tx_records)

    await time_out_assert(20, cat_wallet.get_confirmed_balance, 100)
    await time_out_assert(20, cat_wallet.get_unconfirmed_balance, 100)

    assert cat_wallet.cat_info.limitations_program_hash is not None
    asset_id = cat_wallet.get_asset_id()

    cat_wallet_2 = await CATWallet.get_or_create_wallet_for_cat(wallet_node_2.wallet_state_manager, wallet2, asset_id)

    assert cat_wallet.cat_info.limitations_program_hash == cat_wallet_2.cat_info.limitations_program_hash

    cat_2_hash = await cat_wallet_2.get_new_inner_hash()
    tx_records = await cat_wallet.generate_signed_transaction(
        [uint64(60)], [cat_2_hash], DEFAULT_TX_CONFIG, fee=uint64(1)
    )
    tx_records = await wallet.wallet_state_manager.add_pending_transactions(tx_records)
    await full_node_api.process_transaction_records(records=tx_records)

    await time_out_assert(30, wallet.get_confirmed_balance, funds - 101)
    await time_out_assert(30, wallet.get_unconfirmed_balance, funds - 101)

    await time_out_assert(20, cat_wallet.get_confirmed_balance, 40)
    await time_out_assert(20, cat_wallet.get_unconfirmed_balance, 40)

    await time_out_assert(20, cat_wallet_2.get_confirmed_balance, 60)
    await time_out_assert(20, cat_wallet_2.get_unconfirmed_balance, 60)

    cc2_ph = await cat_wallet_2.get_new_cat_puzzle_hash()
    [tx_record] = await wallet.wallet_state_manager.main_wallet.generate_signed_transaction(
        uint64(10), cc2_ph, DEFAULT_TX_CONFIG
    )
    [tx_record] = await wallet.wallet_state_manager.add_pending_transactions([tx_record])
    await full_node_api.process_transaction_records(records=[tx_record])

    id = cat_wallet_2.id()
    wsm = cat_wallet_2.wallet_state_manager

    async def query_and_assert_transactions(wsm: WalletStateManager, id: uint32) -> int:
        all_txs = await wsm.tx_store.get_all_transactions_for_wallet(id)
        return len(list(filter(lambda tx: tx.amount == 10, all_txs)))

    await time_out_assert(20, query_and_assert_transactions, 0, wsm, id)
    await time_out_assert(20, wsm.get_confirmed_balance_for_wallet, 60, id)
    await time_out_assert(20, cat_wallet_2.get_confirmed_balance, 60)
    await time_out_assert(20, cat_wallet_2.get_unconfirmed_balance, 60)


@pytest.mark.parametrize("trusted", [True, False])
@pytest.mark.anyio
async def test_cat_spend_multiple(
    self_hostname: str, three_wallet_nodes: OldSimulatorsAndWallets, trusted: bool
) -> None:
    num_blocks = 3
    full_nodes, wallets, _ = three_wallet_nodes
    full_node_api = full_nodes[0]
    full_node_server = full_node_api.server
    wallet_node_0, wallet_server_0 = wallets[0]
    wallet_node_1, wallet_server_1 = wallets[1]
    wallet_node_2, wallet_server_2 = wallets[2]
    wallet_0 = wallet_node_0.wallet_state_manager.main_wallet
    wallet_1 = wallet_node_1.wallet_state_manager.main_wallet
    wallet_2 = wallet_node_2.wallet_state_manager.main_wallet

    ph = await wallet_0.get_new_puzzlehash()
    if trusted:
        wallet_node_0.config["trusted_peers"] = {full_node_server.node_id.hex(): full_node_server.node_id.hex()}
        wallet_node_1.config["trusted_peers"] = {full_node_server.node_id.hex(): full_node_server.node_id.hex()}
        wallet_node_2.config["trusted_peers"] = {full_node_server.node_id.hex(): full_node_server.node_id.hex()}
    else:
        wallet_node_0.config["trusted_peers"] = {}
        wallet_node_1.config["trusted_peers"] = {}
        wallet_node_2.config["trusted_peers"] = {}
    await wallet_server_0.start_client(PeerInfo(self_hostname, full_node_server.get_port()), None)
    await wallet_server_1.start_client(PeerInfo(self_hostname, full_node_server.get_port()), None)
    await wallet_server_2.start_client(PeerInfo(self_hostname, full_node_server.get_port()), None)

    for _ in range(num_blocks):
        await full_node_api.farm_new_transaction_block(FarmNewBlockProtocol(ph))

    funds = sum(
        [calculate_pool_reward(uint32(i)) + calculate_base_farmer_reward(uint32(i)) for i in range(1, num_blocks)]
    )

    await time_out_assert(20, wallet_0.get_confirmed_balance, funds)

    async with wallet_node_0.wallet_state_manager.lock:
        cat_wallet_0, _ = await CATWallet.create_new_cat_wallet(
            wallet_node_0.wallet_state_manager,
            wallet_0,
            {"identifier": "genesis_by_id"},
            uint64(100),
            DEFAULT_TX_CONFIG,
        )
    tx_records = await wallet_node_0.wallet_state_manager.tx_store.get_not_sent()
    await full_node_api.process_transaction_records(records=tx_records)

    await time_out_assert(20, cat_wallet_0.get_confirmed_balance, 100)
    await time_out_assert(20, cat_wallet_0.get_unconfirmed_balance, 100)

    assert cat_wallet_0.cat_info.limitations_program_hash is not None
    asset_id = cat_wallet_0.get_asset_id()

    cat_wallet_1 = await CATWallet.get_or_create_wallet_for_cat(wallet_node_1.wallet_state_manager, wallet_1, asset_id)

    cat_wallet_2 = await CATWallet.get_or_create_wallet_for_cat(wallet_node_2.wallet_state_manager, wallet_2, asset_id)

    assert cat_wallet_0.cat_info.limitations_program_hash == cat_wallet_1.cat_info.limitations_program_hash
    assert cat_wallet_0.cat_info.limitations_program_hash == cat_wallet_2.cat_info.limitations_program_hash

    cat_1_hash = await cat_wallet_1.get_new_inner_hash()
    cat_2_hash = await cat_wallet_2.get_new_inner_hash()

    tx_records = await cat_wallet_0.generate_signed_transaction(
        [uint64(60), uint64(20)], [cat_1_hash, cat_2_hash], DEFAULT_TX_CONFIG
    )
    tx_records = await wallet_0.wallet_state_manager.add_pending_transactions(tx_records)
    await full_node_api.process_transaction_records(records=tx_records)

    await time_out_assert(20, cat_wallet_0.get_confirmed_balance, 20)
    await time_out_assert(20, cat_wallet_0.get_unconfirmed_balance, 20)

    await time_out_assert(30, cat_wallet_1.get_confirmed_balance, 60)
    await time_out_assert(30, cat_wallet_1.get_unconfirmed_balance, 60)

    await time_out_assert(30, cat_wallet_2.get_confirmed_balance, 20)
    await time_out_assert(30, cat_wallet_2.get_unconfirmed_balance, 20)

    cat_hash = await cat_wallet_0.get_new_inner_hash()

    tx_records = await cat_wallet_1.generate_signed_transaction([uint64(15)], [cat_hash], DEFAULT_TX_CONFIG)
    tx_records = await wallet_1.wallet_state_manager.add_pending_transactions(tx_records)

    tx_records_2 = await cat_wallet_2.generate_signed_transaction([uint64(20)], [cat_hash], DEFAULT_TX_CONFIG)
    tx_records_2 = await wallet_2.wallet_state_manager.add_pending_transactions(tx_records_2)

    await full_node_api.process_transaction_records(records=[*tx_records, *tx_records_2])

    await time_out_assert(20, cat_wallet_0.get_confirmed_balance, 55)
    await time_out_assert(20, cat_wallet_0.get_unconfirmed_balance, 55)

    await time_out_assert(30, cat_wallet_1.get_confirmed_balance, 45)
    await time_out_assert(30, cat_wallet_1.get_unconfirmed_balance, 45)

    await time_out_assert(30, cat_wallet_2.get_confirmed_balance, 0)
    await time_out_assert(30, cat_wallet_2.get_unconfirmed_balance, 0)

    txs = await wallet_1.wallet_state_manager.tx_store.get_transactions_between(cat_wallet_1.id(), 0, 100000)
    # Test with Memo
    tx_records_3 = await cat_wallet_1.generate_signed_transaction(
        [uint64(30)], [cat_hash], DEFAULT_TX_CONFIG, memos=[[b"Markus Walburg"]]
    )
    with pytest.raises(ValueError):
        await cat_wallet_1.generate_signed_transaction(
            [uint64(30)], [cat_hash], DEFAULT_TX_CONFIG, memos=[[b"too"], [b"many"], [b"memos"]]
        )

    tx_records_3 = await wallet_1.wallet_state_manager.add_pending_transactions(tx_records_3)
    await time_out_assert(15, full_node_api.txs_in_mempool, True, tx_records_3)
    txs = await wallet_1.wallet_state_manager.tx_store.get_transactions_between(cat_wallet_1.id(), 0, 100000)
    for tx in txs:
        if tx.amount == 30:
            memos = tx.get_memos()
            assert len(memos) == 2  # One for tx, one for change
            assert b"Markus Walburg" in [v for v_list in memos.values() for v in v_list]
            assert tx.spend_bundle is not None
            assert list(memos.keys())[0] in [a.name() for a in tx.spend_bundle.additions()]


@pytest.mark.limit_consensus_modes(allowed=[ConsensusMode.PLAIN, ConsensusMode.HARD_FORK_2_0], reason="save time")
@pytest.mark.parametrize("trusted", [True, False])
@pytest.mark.anyio
async def test_cat_max_amount_send(
    self_hostname: str, two_wallet_nodes: OldSimulatorsAndWallets, trusted: bool
) -> None:
    num_blocks = 3
    full_nodes, wallets, _ = two_wallet_nodes
    full_node_api = full_nodes[0]
    full_node_server = full_node_api.server
    wallet_node, server_2 = wallets[0]
    wallet_node_2, server_3 = wallets[1]
    wallet = wallet_node.wallet_state_manager.main_wallet

    ph = await wallet.get_new_puzzlehash()
    if trusted:
        wallet_node.config["trusted_peers"] = {full_node_server.node_id.hex(): full_node_server.node_id.hex()}
        wallet_node_2.config["trusted_peers"] = {full_node_server.node_id.hex(): full_node_server.node_id.hex()}
    else:
        wallet_node.config["trusted_peers"] = {}
        wallet_node_2.config["trusted_peers"] = {}
    await server_2.start_client(PeerInfo(self_hostname, full_node_server.get_port()), None)
    await server_3.start_client(PeerInfo(self_hostname, full_node_server.get_port()), None)

    for _ in range(num_blocks):
        await full_node_api.farm_new_transaction_block(FarmNewBlockProtocol(ph))
    await full_node_api.farm_new_transaction_block(FarmNewBlockProtocol(bytes32(32 * b"0")))

    funds = sum(
        [calculate_pool_reward(uint32(i)) + calculate_base_farmer_reward(uint32(i)) for i in range(1, num_blocks + 1)]
    )

    await time_out_assert(20, wallet.get_confirmed_balance, funds)

    async with wallet_node.wallet_state_manager.lock:
        cat_wallet, _ = await CATWallet.create_new_cat_wallet(
            wallet_node.wallet_state_manager,
            wallet,
            {"identifier": "genesis_by_id"},
            uint64(100000),
            DEFAULT_TX_CONFIG,
        )
    tx_records = await wallet_node.wallet_state_manager.tx_store.get_not_sent()
    await full_node_api.process_transaction_records(records=tx_records)

    await time_out_assert(20, cat_wallet.get_confirmed_balance, 100000)
    await time_out_assert(20, cat_wallet.get_unconfirmed_balance, 100000)

    assert cat_wallet.cat_info.limitations_program_hash is not None

    cat_2 = await cat_wallet.get_new_inner_puzzle()
    cat_2_hash = cat_2.get_tree_hash()
    amounts = []
    puzzle_hashes = []
    for i in range(1, 50):
        amounts.append(uint64(i))
        puzzle_hashes.append(cat_2_hash)
    spent_coint = (await cat_wallet.get_cat_spendable_coins())[0].coin
    tx_records = await cat_wallet.generate_signed_transaction(
        amounts, puzzle_hashes, DEFAULT_TX_CONFIG, coins={spent_coint}
    )
    tx_records = await wallet.wallet_state_manager.add_pending_transactions(tx_records)
    await full_node_api.process_transaction_records(records=tx_records)

    await asyncio.sleep(2)

    async def check_all_there() -> bool:
        spendable = await cat_wallet.get_cat_spendable_coins()
        spendable_name_set = set()
        for record in spendable:
            spendable_name_set.add(record.coin.name())
        puzzle_hash = construct_cat_puzzle(CAT_MOD, cat_wallet.cat_info.limitations_program_hash, cat_2).get_tree_hash()
        for i in range(1, 50):
            coin = Coin(spent_coint.name(), puzzle_hash, i)
            if coin.name() not in spendable_name_set:
                return False
        return True

    await time_out_assert(20, check_all_there, True)
    await asyncio.sleep(5)
    max_sent_amount = await cat_wallet.get_max_send_amount()

    # 1) Generate transaction that is under the limit
    [transaction_record] = await cat_wallet.generate_signed_transaction(
        [uint64(max_sent_amount - 1)], [ph], DEFAULT_TX_CONFIG
    )
    assert transaction_record.amount == uint64(max_sent_amount - 1)

    # 2) Generate transaction that is equal to limit
    [transaction_record] = await cat_wallet.generate_signed_transaction(
        [uint64(max_sent_amount)], [ph], DEFAULT_TX_CONFIG
    )
    assert transaction_record.amount == uint64(max_sent_amount)

    # 3) Generate transaction that is greater than limit
    with pytest.raises(ValueError):
        await cat_wallet.generate_signed_transaction([uint64(max_sent_amount + 1)], [ph], DEFAULT_TX_CONFIG)


@pytest.mark.limit_consensus_modes(allowed=[ConsensusMode.PLAIN, ConsensusMode.HARD_FORK_2_0], reason="save time")
@pytest.mark.parametrize("trusted", [True, False])
@pytest.mark.parametrize("autodiscovery", [True, False])
@pytest.mark.anyio
async def test_cat_hint(
    self_hostname: str, two_wallet_nodes: OldSimulatorsAndWallets, trusted: bool, autodiscovery: bool
) -> None:
    num_blocks = 3
    full_nodes, wallets, _ = two_wallet_nodes
    full_node_api = full_nodes[0]
    full_node_server = full_node_api.server
    wallet_node, server_2 = wallets[0]
    wallet_node_2, server_3 = wallets[1]
    wallet = wallet_node.wallet_state_manager.main_wallet
    wallet2 = wallet_node_2.wallet_state_manager.main_wallet

    ph = await wallet.get_new_puzzlehash()
    if trusted:
        wallet_node.config["trusted_peers"] = {full_node_server.node_id.hex(): full_node_server.node_id.hex()}
        wallet_node_2.config["trusted_peers"] = {full_node_server.node_id.hex(): full_node_server.node_id.hex()}
    else:
        wallet_node.config["trusted_peers"] = {}
        wallet_node_2.config["trusted_peers"] = {}
    wallet_node.config["automatically_add_unknown_cats"] = autodiscovery
    wallet_node_2.config["automatically_add_unknown_cats"] = autodiscovery
    await server_2.start_client(PeerInfo(self_hostname, full_node_server.get_port()), None)
    await server_3.start_client(PeerInfo(self_hostname, full_node_server.get_port()), None)

    for _ in range(num_blocks):
        await full_node_api.farm_new_transaction_block(FarmNewBlockProtocol(ph))
    await full_node_api.farm_new_transaction_block(FarmNewBlockProtocol(bytes32(32 * b"0")))

    funds = sum(
        [calculate_pool_reward(uint32(i)) + calculate_base_farmer_reward(uint32(i)) for i in range(1, num_blocks + 1)]
    )

    await time_out_assert(20, wallet.get_confirmed_balance, funds)

    async with wallet_node.wallet_state_manager.lock:
        cat_wallet, _ = await CATWallet.create_new_cat_wallet(
            wallet_node.wallet_state_manager,
            wallet,
            {"identifier": "genesis_by_id"},
            uint64(100),
            DEFAULT_TX_CONFIG,
        )
    tx_records = await wallet_node.wallet_state_manager.tx_store.get_not_sent()
    await full_node_api.process_transaction_records(records=tx_records)

    await time_out_assert(20, cat_wallet.get_confirmed_balance, 100)
    await time_out_assert(20, cat_wallet.get_unconfirmed_balance, 100)
    assert cat_wallet.cat_info.limitations_program_hash is not None

    cat_2_hash = await wallet2.get_new_puzzlehash()
    tx_records = await cat_wallet.generate_signed_transaction(
        [uint64(60)], [cat_2_hash], DEFAULT_TX_CONFIG, memos=[[cat_2_hash]]
    )

    tx_records = await wallet.wallet_state_manager.add_pending_transactions(tx_records)

    await full_node_api.process_transaction_records(records=tx_records)

    await time_out_assert(20, cat_wallet.get_confirmed_balance, 40)
    await time_out_assert(20, cat_wallet.get_unconfirmed_balance, 40)

    if autodiscovery:
        # Autodiscovery enabled: test that wallet was created at this point
        await time_out_assert(20, check_wallets, 2, wallet_node_2)
    else:
        # Autodiscovery disabled: test that no wallet was created
        await time_out_assert(20, check_wallets, 1, wallet_node_2)

    # Then we update the wallet's default CATs
    wallet_node_2.wallet_state_manager.default_cats = {
        cat_wallet.cat_info.limitations_program_hash.hex(): {
            "asset_id": cat_wallet.cat_info.limitations_program_hash.hex(),
            "name": "Test",
            "symbol": "TST",
        }
    }

    # Then we send another transaction
    tx_records = await cat_wallet.generate_signed_transaction(
        [uint64(10)], [cat_2_hash], DEFAULT_TX_CONFIG, memos=[[cat_2_hash]]
    )

    tx_records = await wallet.wallet_state_manager.add_pending_transactions(tx_records)

    await full_node_api.process_transaction_records(records=tx_records)

    await time_out_assert(20, cat_wallet.get_confirmed_balance, 30)
    await time_out_assert(20, cat_wallet.get_unconfirmed_balance, 30)

    # Now we check that another wallet WAS created, even if autodiscovery was disabled
    await time_out_assert(20, check_wallets, 2, wallet_node_2)
    cat_wallet_2 = wallet_node_2.wallet_state_manager.wallets[uint32(2)]
    assert isinstance(cat_wallet_2, CATWallet)

    # Previous balance + balance that triggered creation in case of disabled autodiscovery
    await time_out_assert(30, cat_wallet_2.get_confirmed_balance, 70)
    await time_out_assert(30, cat_wallet_2.get_unconfirmed_balance, 70)

    cat_hash = await cat_wallet.get_new_inner_hash()
    tx_records = await cat_wallet_2.generate_signed_transaction([uint64(5)], [cat_hash], DEFAULT_TX_CONFIG)
    tx_records = await wallet2.wallet_state_manager.add_pending_transactions(tx_records)

    await full_node_api.process_transaction_records(records=tx_records)

    await time_out_assert(20, cat_wallet.get_confirmed_balance, 35)
    await time_out_assert(20, cat_wallet.get_unconfirmed_balance, 35)


@pytest.mark.parametrize("trusted", [True, False])
@pytest.mark.anyio
async def test_cat_change_detection(
    self_hostname: str, one_wallet_and_one_simulator_services: SimulatorsAndWalletsServices, trusted: bool
) -> None:
    num_blocks = 1
    full_nodes, wallets, bt = one_wallet_and_one_simulator_services
    full_node_api = full_nodes[0]._api
    full_node_server = full_node_api.full_node.server
    wallet_service_0 = wallets[0]
    wallet_node_0 = wallet_service_0._node
    wallet_0 = wallet_node_0.wallet_state_manager.main_wallet

    assert wallet_service_0.rpc_server is not None

    client_0 = await WalletRpcClient.create(
        bt.config["self_hostname"],
        wallet_service_0.rpc_server.listen_port,
        wallet_service_0.root_path,
        wallet_service_0.config,
    )
<<<<<<< HEAD
    @pytest.mark.anyio
    async def test_cat_change_detection(
        self, self_hostname: str, one_wallet_and_one_simulator_services: SimulatorsAndWalletsServices, trusted: bool
    ) -> None:
        num_blocks = 1
        full_nodes, wallets, bt = one_wallet_and_one_simulator_services
        full_node_api: FullNodeSimulator = full_nodes[0]._api
        full_node_server = full_node_api.full_node.server
        wallet_service_0 = wallets[0]
        wallet_node_0 = wallet_service_0._node
        wallet_0 = wallet_node_0.wallet_state_manager.main_wallet

        assert wallet_service_0.rpc_server is not None

        client_0 = await WalletRpcClient.create(
            bt.config["self_hostname"],
            wallet_service_0.rpc_server.listen_port,
            wallet_service_0.root_path,
            wallet_service_0.config,
        )
        wallet_node_0.config["automatically_add_unknown_cats"] = True

        if trusted:
            wallet_node_0.config["trusted_peers"] = {
                full_node_api.full_node.server.node_id.hex(): full_node_api.full_node.server.node_id.hex()
            }
        else:
            wallet_node_0.config["trusted_peers"] = {}

        await wallet_node_0.server.start_client(PeerInfo(self_hostname, uint16(full_node_server.get_port())), None)
        await full_node_api.farm_blocks_to_wallet(count=num_blocks, wallet=wallet_0)
        await full_node_api.wait_for_wallet_synced(wallet_node=wallet_node_0, timeout=20)

        # Mint CAT to ourselves, immediately spend it to an unhinted puzzle hash that we have manually added to the DB
        # We should pick up this coin as balance even though it is unhinted because it is "change"
        assert isinstance(wallet_node_0.wallet_state_manager.observation_root, G1Element)
        pubkey_unhardened = master_pk_to_wallet_pk_unhardened(
            wallet_node_0.wallet_state_manager.observation_root, uint32(100000000)
        )
        inner_puzhash = puzzle_hash_for_pk(pubkey_unhardened)
        puzzlehash_unhardened = construct_cat_puzzle(
            CAT_MOD, Program.to(None).get_tree_hash(), inner_puzhash
        ).get_tree_hash_precalc(inner_puzhash)
        change_derivation = DerivationRecord(
            uint32(0),
            puzzlehash_unhardened,
            pubkey_unhardened,
            WalletType.CAT,
            uint32(2),
            False,
        )
        # Insert the derivation record before the wallet exists so that it is not subscribed to
        await wallet_node_0.wallet_state_manager.puzzle_store.add_derivation_paths([change_derivation])
        our_puzzle: Program = await wallet_0.get_new_puzzle()
        cat_puzzle: Program = construct_cat_puzzle(
            CAT_MOD,
            Program.to(None).get_tree_hash(),
            Program.to(1),
        )
        addr = encode_puzzle_hash(cat_puzzle.get_tree_hash(), "txch")
        cat_amount_0 = uint64(100)
        cat_amount_1 = uint64(5)

        tx = await client_0.send_transaction(1, cat_amount_0, addr, DEFAULT_TX_CONFIG)
        spend_bundle = tx.spend_bundle
        assert spend_bundle is not None

        await time_out_assert_not_none(5, full_node_api.full_node.mempool_manager.get_spendbundle, spend_bundle.name())
        await full_node_api.farm_blocks_to_wallet(count=num_blocks, wallet=wallet_0)
        await full_node_api.wait_for_wallet_synced(wallet_node=wallet_node_0, timeout=20)

        # Do the eve spend back to our wallet and add the CR layer
        cat_coin = next(c for c in spend_bundle.additions() if c.amount == cat_amount_0)
        next_coin = Coin(
            cat_coin.name(),
            construct_cat_puzzle(
                CAT_MOD,
                Program.to(None).get_tree_hash(),
                our_puzzle,
            ).get_tree_hash(),
            cat_amount_0,
        )
        eve_spend, _ = await wallet_node_0.wallet_state_manager.sign_bundle(
            [
                make_spend(
                    cat_coin,
                    cat_puzzle,
                    Program.to(
=======
    wallet_node_0.config["automatically_add_unknown_cats"] = True

    if trusted:
        wallet_node_0.config["trusted_peers"] = {
            full_node_api.full_node.server.node_id.hex(): full_node_api.full_node.server.node_id.hex()
        }
    else:
        wallet_node_0.config["trusted_peers"] = {}

    await wallet_node_0.server.start_client(PeerInfo(self_hostname, uint16(full_node_server.get_port())), None)
    await full_node_api.farm_blocks_to_wallet(count=num_blocks, wallet=wallet_0)
    await full_node_api.wait_for_wallet_synced(wallet_node=wallet_node_0, timeout=20)

    # Mint CAT to ourselves, immediately spend it to an unhinted puzzle hash that we have manually added to the DB
    # We should pick up this coin as balance even though it is unhinted because it is "change"
    pubkey_unhardened = master_pk_to_wallet_pk_unhardened(
        wallet_node_0.wallet_state_manager.root_pubkey, uint32(100000000)
    )
    inner_puzhash = puzzle_hash_for_pk(pubkey_unhardened)
    puzzlehash_unhardened = construct_cat_puzzle(
        CAT_MOD, Program.to(None).get_tree_hash(), inner_puzhash
    ).get_tree_hash_precalc(inner_puzhash)
    change_derivation = DerivationRecord(
        uint32(0), puzzlehash_unhardened, pubkey_unhardened, WalletType.CAT, uint32(2), False
    )
    # Insert the derivation record before the wallet exists so that it is not subscribed to
    await wallet_node_0.wallet_state_manager.puzzle_store.add_derivation_paths([change_derivation])
    our_puzzle = await wallet_0.get_new_puzzle()
    cat_puzzle = construct_cat_puzzle(
        CAT_MOD,
        Program.to(None).get_tree_hash(),
        Program.to(1),
    )
    addr = encode_puzzle_hash(cat_puzzle.get_tree_hash(), "txch")
    cat_amount_0 = uint64(100)
    cat_amount_1 = uint64(5)

    tx = await client_0.send_transaction(1, cat_amount_0, addr, DEFAULT_TX_CONFIG)
    spend_bundle = tx.spend_bundle
    assert spend_bundle is not None

    await time_out_assert_not_none(5, full_node_api.full_node.mempool_manager.get_spendbundle, spend_bundle.name())
    await full_node_api.farm_blocks_to_wallet(count=num_blocks, wallet=wallet_0)
    await full_node_api.wait_for_wallet_synced(wallet_node=wallet_node_0, timeout=20)

    # Do the eve spend back to our wallet and add the CR layer
    cat_coin = next(c for c in spend_bundle.additions() if c.amount == cat_amount_0)
    next_coin = Coin(
        cat_coin.name(),
        construct_cat_puzzle(CAT_MOD, Program.to(None).get_tree_hash(), our_puzzle).get_tree_hash(),
        cat_amount_0,
    )
    eve_spend, _ = await wallet_node_0.wallet_state_manager.sign_bundle(
        [
            make_spend(
                cat_coin,
                cat_puzzle,
                Program.to(
                    [
                        Program.to(
                            [
                                [51, our_puzzle.get_tree_hash(), cat_amount_0, [our_puzzle.get_tree_hash()]],
                                [51, None, -113, None, None],
                            ]
                        ),
                        None,
                        cat_coin.name(),
                        coin_as_list(cat_coin),
                        [cat_coin.parent_coin_info, Program.to(1).get_tree_hash(), cat_coin.amount],
                        0,
                        0,
                    ]
                ),
            ),
            make_spend(
                next_coin,
                construct_cat_puzzle(CAT_MOD, Program.to(None).get_tree_hash(), our_puzzle),
                Program.to(
                    [
>>>>>>> 957b4609
                        [
                            None,
                            (
                                1,
                                [
                                    [51, inner_puzhash, cat_amount_1],
                                    [51, bytes32([0] * 32), cat_amount_0 - cat_amount_1],
                                ],
                            ),
                            None,
                        ],
                        LineageProof(
                            cat_coin.parent_coin_info, Program.to(1).get_tree_hash(), cat_amount_0
                        ).to_program(),
                        next_coin.name(),
                        coin_as_list(next_coin),
                        [next_coin.parent_coin_info, our_puzzle.get_tree_hash(), next_coin.amount],
                        0,
                        0,
                    ]
                ),
            ),
        ],
    )
    await client_0.push_tx(eve_spend)
    await time_out_assert_not_none(5, full_node_api.full_node.mempool_manager.get_spendbundle, eve_spend.name())
    await full_node_api.farm_blocks_to_wallet(count=num_blocks, wallet=wallet_0)
    await full_node_api.wait_for_wallet_synced(wallet_node=wallet_node_0, timeout=20)

    await time_out_assert(20, check_wallets, 2, wallet_node_0)
    cat_wallet = wallet_node_0.wallet_state_manager.wallets[uint32(2)]
    await time_out_assert(20, cat_wallet.get_confirmed_balance, cat_amount_1)
    assert not full_node_api.full_node.subscriptions.has_puzzle_subscription(puzzlehash_unhardened)


@pytest.mark.anyio
async def test_unacknowledged_cat_table() -> None:
    db_name = Path(tempfile.TemporaryDirectory().name).joinpath("test.sqlite")
    db_name.parent.mkdir(parents=True, exist_ok=True)
    async with DBWrapper2.managed(database=db_name) as db_wrapper:
        interested_store = await WalletInterestedStore.create(db_wrapper)

        def asset_id(i: int) -> bytes32:
            return bytes32([i] * 32)

        def coin_state(i: int) -> CoinState:
            return CoinState(Coin(bytes32([0] * 32), bytes32([0] * 32), uint64(i)), None, None)

        await interested_store.add_unacknowledged_coin_state(asset_id(0), coin_state(0), None)
        await interested_store.add_unacknowledged_coin_state(asset_id(1), coin_state(1), 100)
        assert await interested_store.get_unacknowledged_states_for_asset_id(asset_id(0)) == [(coin_state(0), 0)]
        await interested_store.add_unacknowledged_coin_state(asset_id(0), coin_state(0), None)
        assert await interested_store.get_unacknowledged_states_for_asset_id(asset_id(0)) == [(coin_state(0), 0)]
        assert await interested_store.get_unacknowledged_states_for_asset_id(asset_id(1)) == [(coin_state(1), 100)]
        assert await interested_store.get_unacknowledged_states_for_asset_id(asset_id(2)) == []
        await interested_store.rollback_to_block(50)
        assert await interested_store.get_unacknowledged_states_for_asset_id(asset_id(1)) == []
        await interested_store.delete_unacknowledged_states_for_asset_id(asset_id(1))
        assert await interested_store.get_unacknowledged_states_for_asset_id(asset_id(0)) == [(coin_state(0), 0)]
        await interested_store.delete_unacknowledged_states_for_asset_id(asset_id(0))
        assert await interested_store.get_unacknowledged_states_for_asset_id(asset_id(0)) == []<|MERGE_RESOLUTION|>--- conflicted
+++ resolved
@@ -874,96 +874,6 @@
         wallet_service_0.root_path,
         wallet_service_0.config,
     )
-<<<<<<< HEAD
-    @pytest.mark.anyio
-    async def test_cat_change_detection(
-        self, self_hostname: str, one_wallet_and_one_simulator_services: SimulatorsAndWalletsServices, trusted: bool
-    ) -> None:
-        num_blocks = 1
-        full_nodes, wallets, bt = one_wallet_and_one_simulator_services
-        full_node_api: FullNodeSimulator = full_nodes[0]._api
-        full_node_server = full_node_api.full_node.server
-        wallet_service_0 = wallets[0]
-        wallet_node_0 = wallet_service_0._node
-        wallet_0 = wallet_node_0.wallet_state_manager.main_wallet
-
-        assert wallet_service_0.rpc_server is not None
-
-        client_0 = await WalletRpcClient.create(
-            bt.config["self_hostname"],
-            wallet_service_0.rpc_server.listen_port,
-            wallet_service_0.root_path,
-            wallet_service_0.config,
-        )
-        wallet_node_0.config["automatically_add_unknown_cats"] = True
-
-        if trusted:
-            wallet_node_0.config["trusted_peers"] = {
-                full_node_api.full_node.server.node_id.hex(): full_node_api.full_node.server.node_id.hex()
-            }
-        else:
-            wallet_node_0.config["trusted_peers"] = {}
-
-        await wallet_node_0.server.start_client(PeerInfo(self_hostname, uint16(full_node_server.get_port())), None)
-        await full_node_api.farm_blocks_to_wallet(count=num_blocks, wallet=wallet_0)
-        await full_node_api.wait_for_wallet_synced(wallet_node=wallet_node_0, timeout=20)
-
-        # Mint CAT to ourselves, immediately spend it to an unhinted puzzle hash that we have manually added to the DB
-        # We should pick up this coin as balance even though it is unhinted because it is "change"
-        assert isinstance(wallet_node_0.wallet_state_manager.observation_root, G1Element)
-        pubkey_unhardened = master_pk_to_wallet_pk_unhardened(
-            wallet_node_0.wallet_state_manager.observation_root, uint32(100000000)
-        )
-        inner_puzhash = puzzle_hash_for_pk(pubkey_unhardened)
-        puzzlehash_unhardened = construct_cat_puzzle(
-            CAT_MOD, Program.to(None).get_tree_hash(), inner_puzhash
-        ).get_tree_hash_precalc(inner_puzhash)
-        change_derivation = DerivationRecord(
-            uint32(0),
-            puzzlehash_unhardened,
-            pubkey_unhardened,
-            WalletType.CAT,
-            uint32(2),
-            False,
-        )
-        # Insert the derivation record before the wallet exists so that it is not subscribed to
-        await wallet_node_0.wallet_state_manager.puzzle_store.add_derivation_paths([change_derivation])
-        our_puzzle: Program = await wallet_0.get_new_puzzle()
-        cat_puzzle: Program = construct_cat_puzzle(
-            CAT_MOD,
-            Program.to(None).get_tree_hash(),
-            Program.to(1),
-        )
-        addr = encode_puzzle_hash(cat_puzzle.get_tree_hash(), "txch")
-        cat_amount_0 = uint64(100)
-        cat_amount_1 = uint64(5)
-
-        tx = await client_0.send_transaction(1, cat_amount_0, addr, DEFAULT_TX_CONFIG)
-        spend_bundle = tx.spend_bundle
-        assert spend_bundle is not None
-
-        await time_out_assert_not_none(5, full_node_api.full_node.mempool_manager.get_spendbundle, spend_bundle.name())
-        await full_node_api.farm_blocks_to_wallet(count=num_blocks, wallet=wallet_0)
-        await full_node_api.wait_for_wallet_synced(wallet_node=wallet_node_0, timeout=20)
-
-        # Do the eve spend back to our wallet and add the CR layer
-        cat_coin = next(c for c in spend_bundle.additions() if c.amount == cat_amount_0)
-        next_coin = Coin(
-            cat_coin.name(),
-            construct_cat_puzzle(
-                CAT_MOD,
-                Program.to(None).get_tree_hash(),
-                our_puzzle,
-            ).get_tree_hash(),
-            cat_amount_0,
-        )
-        eve_spend, _ = await wallet_node_0.wallet_state_manager.sign_bundle(
-            [
-                make_spend(
-                    cat_coin,
-                    cat_puzzle,
-                    Program.to(
-=======
     wallet_node_0.config["automatically_add_unknown_cats"] = True
 
     if trusted:
@@ -979,8 +889,9 @@
 
     # Mint CAT to ourselves, immediately spend it to an unhinted puzzle hash that we have manually added to the DB
     # We should pick up this coin as balance even though it is unhinted because it is "change"
+    assert isinstance(wallet_node_0.wallet_state_manager.observation_root, G1Element)
     pubkey_unhardened = master_pk_to_wallet_pk_unhardened(
-        wallet_node_0.wallet_state_manager.root_pubkey, uint32(100000000)
+        wallet_node_0.wallet_state_manager.observation_root, uint32(100000000)
     )
     inner_puzhash = puzzle_hash_for_pk(pubkey_unhardened)
     puzzlehash_unhardened = construct_cat_puzzle(
@@ -1043,7 +954,6 @@
                 construct_cat_puzzle(CAT_MOD, Program.to(None).get_tree_hash(), our_puzzle),
                 Program.to(
                     [
->>>>>>> 957b4609
                         [
                             None,
                             (
