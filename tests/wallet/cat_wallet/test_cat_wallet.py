--- conflicted
+++ resolved
@@ -276,13 +276,8 @@
         # Test that the a default CAT will initialize correctly
         asset = DEFAULT_CATS[next(iter(DEFAULT_CATS))]
         asset_id = asset["asset_id"]
-<<<<<<< HEAD
-        cat_wallet_2 = await CATWallet.create_wallet_for_cat(wallet_node.wallet_state_manager, wallet, asset_id)
+        cat_wallet_2 = await CATWallet.get_or_create_wallet_for_cat(wallet_node.wallet_state_manager, wallet, asset_id)
         assert cat_wallet_2.get_name() == asset["name"]
-=======
-        cat_wallet_2 = await CATWallet.get_or_create_wallet_for_cat(wallet_node.wallet_state_manager, wallet, asset_id)
-        assert await cat_wallet_2.get_name() == asset["name"]
->>>>>>> 55f5e371
         await cat_wallet_2.set_name("Test Name")
         assert cat_wallet_2.get_name() == "Test Name"
 
