--- conflicted
+++ resolved
@@ -465,12 +465,7 @@
         wallet_environments.tx_config,
         fee=uint64(1),
     )
-<<<<<<< HEAD
-    for tx in tx_records:
-        await wallet_taker.wallet_state_manager.add_pending_transaction(tx)
-=======
     await wallet_taker.wallet_state_manager.add_pending_transactions(tx_records)
->>>>>>> 3b1fcf2e
     assert trade_take is not None
     assert tx_records is not None
 
@@ -673,12 +668,7 @@
         wallet_environments.tx_config,
         fee=uint64(1),
     )
-<<<<<<< HEAD
-    for tx in tx_records:
-        await wallet_taker.wallet_state_manager.add_pending_transaction(tx)
-=======
     await wallet_taker.wallet_state_manager.add_pending_transactions(tx_records)
->>>>>>> 3b1fcf2e
     assert trade_take is not None
     assert tx_records is not None
 
@@ -800,12 +790,7 @@
         peer,
         wallet_environments.tx_config,
     )
-<<<<<<< HEAD
-    for tx in tx_records:
-        await wallet_taker.wallet_state_manager.add_pending_transaction(tx)
-=======
     await wallet_taker.wallet_state_manager.add_pending_transactions(tx_records)
->>>>>>> 3b1fcf2e
     await time_out_assert(15, full_node.txs_in_mempool, True, tx_records)
     assert trade_take is not None
     assert tx_records is not None
@@ -994,12 +979,7 @@
         peer,
         wallet_environments.tx_config,
     )
-<<<<<<< HEAD
-    for tx in tx_records:
-        await wallet_taker.wallet_state_manager.add_pending_transaction(tx)
-=======
     await wallet_taker.wallet_state_manager.add_pending_transactions(tx_records)
->>>>>>> 3b1fcf2e
     await time_out_assert(15, full_node.txs_in_mempool, True, tx_records)
     assert trade_take is not None
     assert tx_records is not None
@@ -1239,12 +1219,7 @@
         peer,
         wallet_environments.tx_config,
     )
-<<<<<<< HEAD
-    for tx in tx_records:
-        await wallet_taker.wallet_state_manager.add_pending_transaction(tx)
-=======
     await wallet_taker.wallet_state_manager.add_pending_transactions(tx_records)
->>>>>>> 3b1fcf2e
     await time_out_assert(15, full_node.txs_in_mempool, True, tx_records)
     assert trade_take is not None
     assert tx_records is not None
@@ -1370,12 +1345,7 @@
         peer,
         wallet_environments.tx_config,
     )
-<<<<<<< HEAD
-    for tx in tx_records:
-        await wallet_taker.wallet_state_manager.add_pending_transaction(tx)
-=======
     await wallet_taker.wallet_state_manager.add_pending_transactions(tx_records)
->>>>>>> 3b1fcf2e
     await time_out_assert(15, full_node.txs_in_mempool, True, tx_records)
     assert trade_take is not None
     assert tx_records is not None
@@ -1613,8 +1583,7 @@
     # trade_take, tx_records = await trade_manager_taker.respond_to_offer(
     #     Offer.from_bytes(trade_make.offer),
     # )
-    # for tx in tx_records:
-    #     await wallet_taker.wallet_state_manager.add_pending_transaction(tx)
+    # await wallet_taker.wallet_state_manager.add_pending_transactions(tx_records)
     # await time_out_assert(15, full_node.txs_in_mempool, True, tx_records)
     # assert trade_take is not None
     # assert tx_records is not None
@@ -1631,8 +1600,7 @@
     txs = await trade_manager_maker.cancel_pending_offers(
         [trade_make.trade_id], DEFAULT_TX_CONFIG, fee=fee, secure=True
     )
-    for tx in txs:
-        await trade_manager_maker.wallet_state_manager.add_pending_transaction(tx)
+    await trade_manager_maker.wallet_state_manager.add_pending_transactions(txs)
     await time_out_assert(15, get_trade_and_status, TradeStatus.PENDING_CANCEL, trade_manager_maker, trade_make)
     await full_node.process_transaction_records(records=txs)
 
@@ -1657,87 +1625,11 @@
     with pytest.raises(ValueError, match="This offer is no longer valid"):
         await trade_manager_taker.respond_to_offer(Offer.from_bytes(trade_make.offer), peer, DEFAULT_TX_CONFIG)
 
-<<<<<<< HEAD
     # Now we're going to create the other way around for test coverage sake
     success, trade_make, error = await trade_manager_maker.create_offer_for_ids(chia_for_cat, DEFAULT_TX_CONFIG)
     assert error is None
     assert success is True
     assert trade_make is not None
-=======
-        # Cancelling the trade and trying an ID that doesn't exist just in case
-        await trade_manager_maker.cancel_pending_offers(
-            [trade_make.trade_id, bytes32([0] * 32)], DEFAULT_TX_CONFIG, secure=False
-        )
-        await time_out_assert(15, get_trade_and_status, TradeStatus.CANCELLED, trade_manager_maker, trade_make)
-
-        # Due to current mempool rules, trying to force a take out of the mempool with a cancel will not work.
-        # Uncomment this when/if it does
-
-        # trade_take, tx_records = await trade_manager_taker.respond_to_offer(
-        #     Offer.from_bytes(trade_make.offer),
-        # )
-        # await wallet_taker.wallet_state_manager.add_pending_transactions(tx_records)
-        # await time_out_assert(15, full_node.txs_in_mempool, True, tx_records)
-        # assert trade_take is not None
-        # assert tx_records is not None
-        # await time_out_assert(15, get_trade_and_status, TradeStatus.PENDING_CONFIRM, trade_manager_taker, trade_take)
-        # await time_out_assert(
-        #     15,
-        #     full_node.tx_id_in_mempool,
-        #     True,
-        #     Offer.from_bytes(trade_take.offer).to_valid_spend().name(),
-        # )
-
-        fee = uint64(2_000_000_000_000)
-
-        txs = await trade_manager_maker.cancel_pending_offers(
-            [trade_make.trade_id], DEFAULT_TX_CONFIG, fee=fee, secure=True
-        )
-        await wallet_taker.wallet_state_manager.add_pending_transactions(txs)
-        await time_out_assert(15, get_trade_and_status, TradeStatus.PENDING_CANCEL, trade_manager_maker, trade_make)
-        await full_node.process_transaction_records(records=txs)
-
-        sum_of_outgoing = uint64(0)
-        sum_of_incoming = uint64(0)
-        for tx in txs:
-            if tx.type == TransactionType.OUTGOING_TX.value:
-                sum_of_outgoing = uint64(sum_of_outgoing + tx.amount)
-            elif tx.type == TransactionType.INCOMING_TX.value:
-                sum_of_incoming = uint64(sum_of_incoming + tx.amount)
-        assert (sum_of_outgoing - sum_of_incoming) == 0
-
-        await time_out_assert(15, get_trade_and_status, TradeStatus.CANCELLED, trade_manager_maker, trade_make)
-        # await time_out_assert(15, get_trade_and_status, TradeStatus.FAILED, trade_manager_taker, trade_take)
-
-        await time_out_assert(15, wallet_maker.get_pending_change_balance, 0)
-        await time_out_assert(15, wallet_maker.get_confirmed_balance, maker_funds - fee)
-        await time_out_assert(15, cat_wallet_maker.get_confirmed_balance, xch_to_cat_amount)
-        await time_out_assert(15, wallet_taker.get_confirmed_balance, taker_funds)
-
-        peer = wallet_node_taker.get_full_node_peer()
-        with pytest.raises(ValueError, match="This offer is no longer valid"):
-            await trade_manager_taker.respond_to_offer(Offer.from_bytes(trade_make.offer), peer, DEFAULT_TX_CONFIG)
-
-        # Now we're going to create the other way around for test coverage sake
-        success, trade_make, error = await trade_manager_maker.create_offer_for_ids(chia_for_cat, DEFAULT_TX_CONFIG)
-        assert error is None
-        assert success is True
-        assert trade_make is not None
-
-        # This take should fail since we have no CATs to fulfill it with
-        with pytest.raises(
-            ValueError,
-            match=f"Do not have a wallet for asset ID: {cat_wallet_maker.get_asset_id()} to fulfill offer",
-        ):
-            await trade_manager_taker.respond_to_offer(Offer.from_bytes(trade_make.offer), peer, DEFAULT_TX_CONFIG)
-
-        txs = await trade_manager_maker.cancel_pending_offers(
-            [trade_make.trade_id], DEFAULT_TX_CONFIG, fee=uint64(0), secure=True
-        )
-        await wallet_taker.wallet_state_manager.add_pending_transactions(txs)
-        await time_out_assert(15, get_trade_and_status, TradeStatus.PENDING_CANCEL, trade_manager_maker, trade_make)
-        await full_node.process_transaction_records(records=txs)
->>>>>>> 3b1fcf2e
 
     # This take should fail since we have no CATs to fulfill it with
     with pytest.raises(
@@ -1749,8 +1641,7 @@
     txs = await trade_manager_maker.cancel_pending_offers(
         [trade_make.trade_id], DEFAULT_TX_CONFIG, fee=uint64(0), secure=True
     )
-    for tx in txs:
-        await trade_manager_maker.wallet_state_manager.add_pending_transaction(tx)
+    await trade_manager_maker.wallet_state_manager.add_pending_transaction(txs)
     await time_out_assert(15, get_trade_and_status, TradeStatus.PENDING_CANCEL, trade_manager_maker, trade_make)
     await full_node.process_transaction_records(records=txs)
 
@@ -1802,8 +1693,7 @@
     txs = await trade_manager_maker.cancel_pending_offers(
         [trade_make.trade_id], DEFAULT_TX_CONFIG, fee=uint64(0), secure=True
     )
-    for tx in txs:
-        await trade_manager_maker.wallet_state_manager.add_pending_transaction(tx)
+    await trade_manager_maker.wallet_state_manager.add_pending_transactions(txs)
     await time_out_assert(15, get_trade_and_status, TradeStatus.PENDING_CANCEL, trade_manager_maker, trade_make)
     await full_node.process_transaction_records(records=txs)
 
@@ -1831,12 +1721,6 @@
             xch_to_cat_amount,
             DEFAULT_TX_CONFIG,
         )
-<<<<<<< HEAD
-=======
-        await trade_manager_maker.wallet_state_manager.add_pending_transactions(txs)
-        await time_out_assert(15, get_trade_and_status, TradeStatus.PENDING_CANCEL, trade_manager_maker, trade_make)
-        await full_node.process_transaction_records(records=txs)
->>>>>>> 3b1fcf2e
 
         tx_records: List[TransactionRecord] = await wallet_node_maker.wallet_state_manager.tx_store.get_not_sent()
 
@@ -1864,16 +1748,14 @@
     peer = wallet_node_taker.get_full_node_peer()
     offer = Offer.from_bytes(trade_make.offer)
     tr1, txs1 = await trade_manager_taker.respond_to_offer(offer, peer, DEFAULT_TX_CONFIG, fee=uint64(10))
-    for tx in txs1:
-        await trade_manager_taker.wallet_state_manager.add_pending_transaction(tx)
+    await trade_manager_taker.wallet_state_manager.add_pending_transactions(txs1)
     # we shouldn't be able to respond to a duplicate offer
     with pytest.raises(ValueError):
         await trade_manager_taker.respond_to_offer(offer, peer, DEFAULT_TX_CONFIG, fee=uint64(10))
     await time_out_assert(15, get_trade_and_status, TradeStatus.PENDING_CONFIRM, trade_manager_taker, tr1)
     # pushing into mempool while already in it should fail
     tr2, txs2 = await trade_manager_trader.respond_to_offer(offer, peer, DEFAULT_TX_CONFIG, fee=uint64(10))
-    for tx in txs2:
-        await trade_manager_taker.wallet_state_manager.add_pending_transaction(tx)
+    await trade_manager_taker.wallet_state_manager.add_pending_transaction(txs2)
     assert await trade_manager_trader.get_coins_of_interest()
     offer_tx_records: List[TransactionRecord] = await wallet_node_maker.wallet_state_manager.tx_store.get_not_sent()
     await full_node.process_transaction_records(records=offer_tx_records)
@@ -1900,50 +1782,7 @@
             DEFAULT_TX_CONFIG,
         )
 
-<<<<<<< HEAD
         tx_records: List[TransactionRecord] = await wallet_node_maker.wallet_state_manager.tx_store.get_not_sent()
-=======
-        trade_manager_maker = wallet_node_maker.wallet_state_manager.trade_manager
-        trade_manager_taker = wallet_node_taker.wallet_state_manager.trade_manager
-        trade_manager_trader = wallet_node_trader.wallet_state_manager.trade_manager
-
-        async def get_trade_and_status(trade_manager, trade) -> TradeStatus:
-            trade_rec = await trade_manager.get_trade_by_id(trade.trade_id)
-            if trade_rec:
-                return TradeStatus(trade_rec.status)
-            raise ValueError("Couldn't find the trade record")
-
-        success, trade_make, error = await trade_manager_maker.create_offer_for_ids(chia_for_cat, DEFAULT_TX_CONFIG)
-        await time_out_assert(10, get_trade_and_status, TradeStatus.PENDING_ACCEPT, trade_manager_maker, trade_make)
-        assert error is None
-        assert success is True
-        assert trade_make is not None
-        peer = wallet_node_taker.get_full_node_peer()
-        offer = Offer.from_bytes(trade_make.offer)
-        tr1, txs1 = await trade_manager_taker.respond_to_offer(offer, peer, DEFAULT_TX_CONFIG, fee=uint64(10))
-        await trade_manager_taker.wallet_state_manager.add_pending_transactions(txs1)
-        # we shouldn't be able to respond to a duplicate offer
-        with pytest.raises(ValueError):
-            await trade_manager_taker.respond_to_offer(offer, peer, DEFAULT_TX_CONFIG, fee=uint64(10))
-        await time_out_assert(15, get_trade_and_status, TradeStatus.PENDING_CONFIRM, trade_manager_taker, tr1)
-        # pushing into mempool while already in it should fail
-        tr2, txs2 = await trade_manager_trader.respond_to_offer(offer, peer, DEFAULT_TX_CONFIG, fee=uint64(10))
-        await trade_manager_taker.wallet_state_manager.add_pending_transactions(txs2)
-        assert await trade_manager_trader.get_coins_of_interest()
-        offer_tx_records: List[TransactionRecord] = await wallet_node_maker.wallet_state_manager.tx_store.get_not_sent()
-        await full_node.process_transaction_records(records=offer_tx_records)
-        await time_out_assert(15, get_trade_and_status, TradeStatus.FAILED, trade_manager_trader, tr2)
-
-    @pytest.mark.asyncio
-    async def test_trade_bad_spend(self, wallets_prefarm):
-        (
-            [wallet_node_maker, maker_funds],
-            [wallet_node_taker, taker_funds],
-            full_node,
-        ) = wallets_prefarm
-        wallet_maker = wallet_node_maker.wallet_state_manager.main_wallet
-        xch_to_cat_amount = uint64(100)
->>>>>>> 3b1fcf2e
 
     await full_node.process_transaction_records(records=tx_records)
 
@@ -1970,8 +1809,7 @@
     bundle = dataclasses.replace(offer._bundle, aggregated_signature=G2Element())
     offer = dataclasses.replace(offer, _bundle=bundle)
     tr1, txs1 = await trade_manager_taker.respond_to_offer(offer, peer, DEFAULT_TX_CONFIG, fee=uint64(10))
-    for tx in txs1:
-        await trade_manager_taker.wallet_state_manager.add_pending_transaction(tx)
+    await trade_manager_taker.wallet_state_manager.add_pending_transactions(txs1)
     wallet_node_taker.wallet_tx_resend_timeout_secs = 0  # don't wait for resend
 
     def check_wallet_cache_empty() -> bool:
@@ -1996,7 +1834,6 @@
     wallet_maker = wallet_node_maker.wallet_state_manager.main_wallet
     xch_to_cat_amount = uint64(100)
 
-<<<<<<< HEAD
     async with wallet_node_maker.wallet_state_manager.lock:
         cat_wallet_maker: CATWallet = await CATWallet.create_new_cat_wallet(
             wallet_node_maker.wallet_state_manager,
@@ -2005,44 +1842,6 @@
             xch_to_cat_amount,
             DEFAULT_TX_CONFIG,
         )
-=======
-        trade_manager_maker = wallet_node_maker.wallet_state_manager.trade_manager
-        trade_manager_taker = wallet_node_taker.wallet_state_manager.trade_manager
-
-        async def get_trade_and_status(trade_manager, trade) -> TradeStatus:
-            trade_rec = await trade_manager.get_trade_by_id(trade.trade_id)
-            if trade_rec:
-                return TradeStatus(trade_rec.status)
-            raise ValueError("Couldn't find the trade record")
-
-        success, trade_make, error = await trade_manager_maker.create_offer_for_ids(chia_for_cat, DEFAULT_TX_CONFIG)
-        await time_out_assert(30, get_trade_and_status, TradeStatus.PENDING_ACCEPT, trade_manager_maker, trade_make)
-        assert error is None
-        assert success is True
-        assert trade_make is not None
-        peer = wallet_node_taker.get_full_node_peer()
-        offer = Offer.from_bytes(trade_make.offer)
-        bundle = dataclasses.replace(offer._bundle, aggregated_signature=G2Element())
-        offer = dataclasses.replace(offer, _bundle=bundle)
-        tr1, txs1 = await trade_manager_taker.respond_to_offer(offer, peer, DEFAULT_TX_CONFIG, fee=uint64(10))
-        await trade_manager_taker.wallet_state_manager.add_pending_transactions(txs1)
-        wallet_node_taker.wallet_tx_resend_timeout_secs = 0  # don't wait for resend
-        for _ in range(10):
-            print(await wallet_node_taker._resend_queue())
-        offer_tx_records: List[TransactionRecord] = await wallet_node_maker.wallet_state_manager.tx_store.get_not_sent()
-        await full_node.process_transaction_records(records=offer_tx_records)
-        await time_out_assert(30, get_trade_and_status, TradeStatus.FAILED, trade_manager_taker, tr1)
-
-    @pytest.mark.asyncio
-    async def test_trade_high_fee(self, wallets_prefarm):
-        (
-            [wallet_node_maker, maker_funds],
-            [wallet_node_taker, taker_funds],
-            full_node,
-        ) = wallets_prefarm
-        wallet_maker = wallet_node_maker.wallet_state_manager.main_wallet
-        xch_to_cat_amount = uint64(100)
->>>>>>> 3b1fcf2e
 
         tx_records: List[TransactionRecord] = await wallet_node_maker.wallet_state_manager.tx_store.get_not_sent()
 
@@ -2069,8 +1868,7 @@
     peer = wallet_node_taker.get_full_node_peer()
     offer = Offer.from_bytes(trade_make.offer)
     tr1, txs1 = await trade_manager_taker.respond_to_offer(offer, peer, DEFAULT_TX_CONFIG, fee=uint64(1000000000000))
-    for tx in txs1:
-        await trade_manager_taker.wallet_state_manager.add_pending_transaction(tx)
+    await trade_manager_taker.wallet_state_manager.add_pending_transaction(txs1)
     await full_node.process_transaction_records(records=txs1)
     await time_out_assert(15, get_trade_and_status, TradeStatus.CONFIRMED, trade_manager_taker, tr1)
 
@@ -2094,7 +1892,6 @@
             xch_to_cat_amount,
             DEFAULT_TX_CONFIG,
         )
-<<<<<<< HEAD
 
         tx_records: List[TransactionRecord] = await wallet_node_maker.wallet_state_manager.tx_store.get_not_sent()
 
@@ -2147,9 +1944,4 @@
     await time_out_assert(15, wallet_maker.get_confirmed_balance, maker_funds + 1)
     await time_out_assert(15, wallet_maker.get_unconfirmed_balance, maker_funds + 1)
     await time_out_assert(15, cat_wallet_maker.get_confirmed_balance, xch_to_cat_amount - 1)
-    await time_out_assert(15, cat_wallet_maker.get_unconfirmed_balance, xch_to_cat_amount - 1)
-=======
-        await trade_manager_taker.wallet_state_manager.add_pending_transactions(txs1)
-        await full_node.process_transaction_records(records=txs1)
-        await time_out_assert(15, get_trade_and_status, TradeStatus.CONFIRMED, trade_manager_taker, tr1)
->>>>>>> 3b1fcf2e
+    await time_out_assert(15, cat_wallet_maker.get_unconfirmed_balance, xch_to_cat_amount - 1)