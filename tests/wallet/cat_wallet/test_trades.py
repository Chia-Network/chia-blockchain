from __future__ import annotations

import dataclasses
from typing import Any, Dict, List, Union

import pytest
from chia_rs import G2Element

from chia.consensus.cost_calculator import NPCResult
from chia.consensus.default_constants import DEFAULT_CONSTANTS
from chia.full_node.bundle_tools import simple_solution_generator
from chia.full_node.mempool_check_conditions import get_name_puzzle_conditions
from chia.types.blockchain_format.program import INFINITE_COST, Program
from chia.types.blockchain_format.sized_bytes import bytes32
from chia.util.ints import uint32, uint64
from chia.wallet.cat_wallet.cat_wallet import CATWallet
from chia.wallet.did_wallet.did_wallet import DIDWallet
from chia.wallet.outer_puzzles import AssetType
from chia.wallet.puzzle_drivers import PuzzleInfo
from chia.wallet.trade_manager import TradeManager
from chia.wallet.trade_record import TradeRecord
from chia.wallet.trading.offer import Offer
from chia.wallet.trading.trade_status import TradeStatus
from chia.wallet.transaction_record import TransactionRecord
from chia.wallet.util.transaction_type import TransactionType
from chia.wallet.util.tx_config import DEFAULT_TX_CONFIG
from chia.wallet.vc_wallet.cr_cat_drivers import ProofsChecker
from chia.wallet.vc_wallet.cr_cat_wallet import CRCATWallet
from chia.wallet.vc_wallet.vc_store import VCProofs
from tests.conftest import SOFTFORK_HEIGHTS, ConsensusMode
from tests.environments.wallet import WalletEnvironment, WalletStateTransition, WalletTestFramework
from tests.util.time_out_assert import time_out_assert
from tests.wallet.vc_wallet.test_vc_wallet import mint_cr_cat


async def get_trade_and_status(trade_manager: TradeManager, trade: TradeRecord) -> TradeStatus:
    trade_rec = await trade_manager.get_trade_by_id(trade.trade_id)
    if trade_rec is not None:
        return TradeStatus(trade_rec.status)
    raise ValueError("Couldn't find the trade record")


# This deliberate parameterization may at first look like we're neglecting quite a few cases.
# However, active_softfork_height is only used is the case where we test aggregation.
# We do not test aggregation in a number of cases because it's not correlated with a lot of these parameters.
# So to avoid the overhead of start up for identical tests, we only change the softfork param for the tests that use it.
# To pin down the behavior that we intend to eventually deprecate, it only gets one test case.
@pytest.mark.limit_consensus_modes(allowed=[ConsensusMode.PLAIN, ConsensusMode.HARD_FORK_2_0], reason="save time")
@pytest.mark.anyio
@pytest.mark.parametrize(
    "wallet_environments,credential_restricted,active_softfork_height",
    [
        (
            {"num_environments": 2, "trusted": True, "blocks_needed": [1, 1], "reuse_puzhash": True},
            True,
            SOFTFORK_HEIGHTS[0],
        ),
        (
            {"num_environments": 2, "trusted": True, "blocks_needed": [1, 1], "reuse_puzhash": True},
            False,
            SOFTFORK_HEIGHTS[0],
        ),
        (
            {"num_environments": 2, "trusted": True, "blocks_needed": [1, 1], "reuse_puzhash": False},
            True,
            SOFTFORK_HEIGHTS[0],
        ),
        (
            {"num_environments": 2, "trusted": False, "blocks_needed": [1, 1], "reuse_puzhash": True},
            True,
            SOFTFORK_HEIGHTS[0],
        ),
        (
            {"num_environments": 2, "trusted": False, "blocks_needed": [1, 1], "reuse_puzhash": False},
            False,
            SOFTFORK_HEIGHTS[0],
        ),
        (
            {"num_environments": 2, "trusted": False, "blocks_needed": [1, 1], "reuse_puzhash": True},
            False,
            SOFTFORK_HEIGHTS[0],
        ),
        (
            {"num_environments": 2, "trusted": False, "blocks_needed": [1, 1], "reuse_puzhash": False},
            True,
            SOFTFORK_HEIGHTS[0],
        ),
        *(
            ({"num_environments": 2, "trusted": True, "blocks_needed": [1, 1], "reuse_puzhash": False}, False, height)
            for height in SOFTFORK_HEIGHTS
        ),
    ],
    indirect=["wallet_environments"],
)
async def test_cat_trades(
    wallet_environments: WalletTestFramework,
    credential_restricted: bool,
    active_softfork_height: uint32,
):
    # Setup
    env_maker: WalletEnvironment = wallet_environments.environments[0]
    env_taker: WalletEnvironment = wallet_environments.environments[1]
    wallet_node_maker = env_maker.node
    wallet_node_taker = env_taker.node
    client_maker = env_maker.rpc_client
    client_taker = env_taker.rpc_client
    wallet_maker = env_maker.xch_wallet
    wallet_taker = env_taker.xch_wallet
    full_node = wallet_environments.full_node

    trusted = len(wallet_node_maker.config["trusted_peers"]) > 0

    # Because making/taking CR-CATs is asymetrical, approving the hacked together aggregation test will fail
    # The taker is "making" offers that it is approving with a VC which multiple actual makers would never do
    # This is really a test of CATOuterPuzzle anyways and is not correlated with any of our params
    test_aggregation = not credential_restricted and not wallet_environments.tx_config.reuse_puzhash and trusted

    # Create two new CATs, one in each wallet
    if credential_restricted:
        # Aliasing
        env_maker.wallet_aliases = {
            "xch": 1,
            "did": 2,
            "cat": 3,
            "vc": 4,
            "new cat": 5,
        }
        env_taker.wallet_aliases = {
            "xch": 1,
            "did": 2,
            "new cat": 3,
            "vc": 4,
            "cat": 5,
        }

        # Mint some DIDs
        did_wallet_maker: DIDWallet = await DIDWallet.create_new_did_wallet(
            wallet_node_maker.wallet_state_manager, wallet_maker, uint64(1)
        )
        did_wallet_taker: DIDWallet = await DIDWallet.create_new_did_wallet(
            wallet_node_taker.wallet_state_manager, wallet_taker, uint64(1)
        )
        did_id_maker = bytes32.from_hexstr(did_wallet_maker.get_my_DID())
        did_id_taker = bytes32.from_hexstr(did_wallet_taker.get_my_DID())

        # Mint some CR-CATs
        tail_maker: Program = Program.to([3, (1, "maker"), None, None])
        tail_taker: Program = Program.to([3, (1, "taker"), None, None])
        proofs_checker_maker: ProofsChecker = ProofsChecker(["foo", "bar"])
        proofs_checker_taker: ProofsChecker = ProofsChecker(["bar", "zap"])
        authorized_providers: List[bytes32] = [did_id_maker, did_id_taker]
        cat_wallet_maker: CATWallet = await CRCATWallet.get_or_create_wallet_for_cat(
            wallet_node_maker.wallet_state_manager,
            wallet_maker,
            tail_maker.get_tree_hash().hex(),
            None,
            authorized_providers,
            proofs_checker_maker,
        )
        new_cat_wallet_taker: CATWallet = await CRCATWallet.get_or_create_wallet_for_cat(
            wallet_node_taker.wallet_state_manager,
            wallet_taker,
            tail_taker.get_tree_hash().hex(),
            None,
            authorized_providers,
            proofs_checker_taker,
        )
        await mint_cr_cat(
            1,
            wallet_maker,
            wallet_node_maker,
            client_maker,
            full_node,
            authorized_providers,
            tail_maker,
            proofs_checker_maker,
        )
        await mint_cr_cat(
            1,
            wallet_taker,
            wallet_node_taker,
            client_taker,
            full_node,
            authorized_providers,
            tail_taker,
            proofs_checker_taker,
        )

        await wallet_environments.process_pending_states(
            [
                # Balance checking for this scenario is covered in tests/wallet/vc_wallet/test_vc_lifecycle
                WalletStateTransition(
                    pre_block_balance_updates={
                        "xch": {"set_remainder": True},
                        "did": {"init": True, "set_remainder": True},
                        "cat": {"init": True, "set_remainder": True},
                    },
                    post_block_balance_updates={
                        "xch": {"set_remainder": True},
                        "did": {"set_remainder": True},
                        "cat": {"set_remainder": True},
                    },
                ),
                WalletStateTransition(
                    pre_block_balance_updates={
                        "xch": {"set_remainder": True},
                        "did": {"init": True, "set_remainder": True},
                        "new cat": {"init": True, "set_remainder": True},
                    },
                    post_block_balance_updates={
                        "xch": {"set_remainder": True},
                        "did": {"set_remainder": True},
                        "new cat": {"set_remainder": True},
                    },
                ),
            ]
        )

        # Mint some VCs that can spend the CR-CATs
        vc_record_maker, _ = await client_maker.vc_mint(
            did_id_maker, wallet_environments.tx_config, target_address=await wallet_maker.get_new_puzzlehash()
        )
        vc_record_taker, _ = await client_taker.vc_mint(
            did_id_taker, wallet_environments.tx_config, target_address=await wallet_taker.get_new_puzzlehash()
        )
        await wallet_environments.process_pending_states(
            [
                # Balance checking for this scenario is covered in tests/wallet/vc_wallet/test_vc_lifecycle
                WalletStateTransition(
                    pre_block_balance_updates={
                        "xch": {"set_remainder": True},
                        "vc": {"init": True, "set_remainder": True},
                    },
                    post_block_balance_updates={
                        "xch": {"set_remainder": True},
                        "vc": {"set_remainder": True},
                    },
                ),
                WalletStateTransition(
                    pre_block_balance_updates={
                        "xch": {"set_remainder": True},
                        "vc": {"init": True, "set_remainder": True},
                    },
                    post_block_balance_updates={
                        "xch": {"set_remainder": True},
                        "vc": {"set_remainder": True},
                    },
                ),
            ]
        )

        proofs_maker: VCProofs = VCProofs({"foo": "1", "bar": "1", "zap": "1"})
        proof_root_maker: bytes32 = proofs_maker.root()
        await client_maker.vc_spend(
            vc_record_maker.vc.launcher_id,
            wallet_environments.tx_config,
            new_proof_hash=proof_root_maker,
        )

        proofs_taker: VCProofs = VCProofs({"foo": "1", "bar": "1", "zap": "1"})
        proof_root_taker: bytes32 = proofs_taker.root()
        await client_taker.vc_spend(
            vc_record_taker.vc.launcher_id,
            wallet_environments.tx_config,
            new_proof_hash=proof_root_taker,
        )
        await wallet_environments.process_pending_states(
            [
                # Balance checking for this scenario is covered in tests/wallet/vc_wallet/test_vc_lifecycle
                WalletStateTransition(
                    pre_block_balance_updates={
                        "did": {"set_remainder": True},
                        "vc": {"set_remainder": True},
                    },
                    post_block_balance_updates={
                        "did": {"set_remainder": True},
                        "vc": {"set_remainder": True},
                    },
                ),
                WalletStateTransition(
                    pre_block_balance_updates={
                        "did": {"set_remainder": True},
                        "vc": {"set_remainder": True},
                    },
                    post_block_balance_updates={
                        "did": {"set_remainder": True},
                        "vc": {"set_remainder": True},
                    },
                ),
            ]
        )
    else:
        # Aliasing
        env_maker.wallet_aliases = {
            "xch": 1,
            "cat": 2,
            "new cat": 3,
        }
        env_taker.wallet_aliases = {
            "xch": 1,
            "new cat": 2,
            "cat": 3,
        }

        # Mint some standard CATs
        async with wallet_node_maker.wallet_state_manager.lock:
            cat_wallet_maker, _ = await CATWallet.create_new_cat_wallet(
                wallet_node_maker.wallet_state_manager,
                wallet_maker,
                {"identifier": "genesis_by_id"},
                uint64(100),
                wallet_environments.tx_config,
            )

        async with wallet_node_taker.wallet_state_manager.lock:
            new_cat_wallet_taker, _ = await CATWallet.create_new_cat_wallet(
                wallet_node_taker.wallet_state_manager,
                wallet_taker,
                {"identifier": "genesis_by_id"},
                uint64(100),
                wallet_environments.tx_config,
            )

        await wallet_environments.process_pending_states(
            [
                # Balance checking for this scenario is covered in test_cat_wallet
                WalletStateTransition(
                    pre_block_balance_updates={
                        "xch": {"set_remainder": True},
                        "cat": {"init": True, "set_remainder": True},
                    },
                    post_block_balance_updates={
                        "xch": {"set_remainder": True},
                        "cat": {"set_remainder": True},
                    },
                ),
                WalletStateTransition(
                    pre_block_balance_updates={
                        "xch": {"set_remainder": True},
                        "new cat": {"init": True, "set_remainder": True},
                    },
                    post_block_balance_updates={
                        "xch": {"set_remainder": True},
                        "new cat": {"set_remainder": True},
                    },
                ),
            ]
        )

    if credential_restricted:
        await client_maker.vc_add_proofs(proofs_maker.key_value_pairs)
        assert await client_maker.vc_get_proofs_for_root(proof_root_maker) == proofs_maker.key_value_pairs
        vc_records, fetched_proofs = await client_maker.vc_get_list()
        assert len(vc_records) == 1
        assert fetched_proofs[proof_root_maker.hex()] == proofs_maker.key_value_pairs

        await client_taker.vc_add_proofs(proofs_taker.key_value_pairs)
        assert await client_taker.vc_get_proofs_for_root(proof_root_taker) == proofs_taker.key_value_pairs
        vc_records, fetched_proofs = await client_taker.vc_get_list()
        assert len(vc_records) == 1
        assert fetched_proofs[proof_root_taker.hex()] == proofs_taker.key_value_pairs

    # Add the taker's CAT to the maker's wallet
    if credential_restricted:
        new_cat_wallet_maker: CATWallet = await CRCATWallet.get_or_create_wallet_for_cat(
            wallet_node_maker.wallet_state_manager,
            wallet_maker,
            new_cat_wallet_taker.get_asset_id(),
            None,
            authorized_providers,
            proofs_checker_taker,
        )
    else:
        new_cat_wallet_maker = await CATWallet.get_or_create_wallet_for_cat(
            wallet_node_maker.wallet_state_manager, wallet_maker, new_cat_wallet_taker.get_asset_id()
        )

    await env_maker.change_balances(
        {
            "new cat": {
                "init": True,
                "confirmed_wallet_balance": 0,
                "unconfirmed_wallet_balance": 0,
                "spendable_balance": 0,
                "pending_coin_removal_count": 0,
                "pending_change": 0,
                "max_send_amount": 0,
            }
        }
    )
    await env_maker.check_balances()

    # Create the trade parameters
    OfferSummary = Dict[Union[int, bytes32], int]
    chia_for_cat: OfferSummary = {
        wallet_maker.id(): -1,
        bytes32.from_hexstr(new_cat_wallet_maker.get_asset_id()): 2,  # This is the CAT that the taker made
    }
    cat_for_chia: OfferSummary = {
        wallet_maker.id(): 3,
        cat_wallet_maker.id(): -4,  # The taker has no knowledge of this CAT yet
    }
    cat_for_cat: OfferSummary = {
        bytes32.from_hexstr(cat_wallet_maker.get_asset_id()): -5,
        new_cat_wallet_maker.id(): 6,
    }
    chia_for_multiple_cat: OfferSummary = {
        wallet_maker.id(): -7,
        cat_wallet_maker.id(): 8,
        new_cat_wallet_maker.id(): 9,
    }
    multiple_cat_for_chia: OfferSummary = {
        wallet_maker.id(): 10,
        cat_wallet_maker.id(): -11,
        new_cat_wallet_maker.id(): -12,
    }
    chia_and_cat_for_cat: OfferSummary = {
        wallet_maker.id(): -13,
        cat_wallet_maker.id(): -14,
        new_cat_wallet_maker.id(): 15,
    }

    driver_dict: Dict[bytes32, PuzzleInfo] = {}
    for wallet in (cat_wallet_maker, new_cat_wallet_maker):
        asset_id: str = wallet.get_asset_id()
        driver_item: Dict[str, Any] = {
            "type": AssetType.CAT.value,
            "tail": "0x" + asset_id,
        }
        if credential_restricted:
            driver_item["also"] = {
                "type": AssetType.CR.value,
                "authorized_providers": ["0x" + provider.hex() for provider in authorized_providers],
                "proofs_checker": proofs_checker_maker.as_program()
                if wallet == cat_wallet_maker
                else proofs_checker_taker.as_program(),
            }
        driver_dict[bytes32.from_hexstr(asset_id)] = PuzzleInfo(driver_item)

    trade_manager_maker = env_maker.wallet_state_manager.trade_manager
    trade_manager_taker = env_taker.wallet_state_manager.trade_manager
    maker_unused_dr = await wallet_maker.wallet_state_manager.puzzle_store.get_current_derivation_record_for_wallet(
        uint32(1)
    )
    assert maker_unused_dr is not None
    maker_unused_index = maker_unused_dr.index
    taker_unused_dr = await wallet_taker.wallet_state_manager.puzzle_store.get_current_derivation_record_for_wallet(
        uint32(1)
    )
    assert taker_unused_dr is not None
    taker_unused_index = taker_unused_dr.index
    # Execute all of the trades
    # chia_for_cat
    success, trade_make, _, error = await trade_manager_maker.create_offer_for_ids(
        chia_for_cat, wallet_environments.tx_config, fee=uint64(1)
    )
    assert error is None
    assert success is True
    assert trade_make is not None

    peer = wallet_node_taker.get_full_node_peer()
    trade_take, tx_records = await trade_manager_taker.respond_to_offer(
        Offer.from_bytes(trade_make.offer),
        peer,
        wallet_environments.tx_config,
        fee=uint64(1),
    )
    await wallet_taker.wallet_state_manager.add_pending_transactions(tx_records)
    assert trade_take is not None
    assert tx_records is not None

    if test_aggregation:
        first_offer = Offer.from_bytes(trade_take.offer)

    await wallet_environments.process_pending_states(
        [
            WalletStateTransition(
                pre_block_balance_updates={
                    "xch": {
                        "pending_coin_removal_count": 1,
                        "<=#spendable_balance": -2,
                        "<=#max_send_amount": -2,
                        # Unconfirmed balance doesn't change because offer may not complete
                        "unconfirmed_wallet_balance": 0,
                    },
                },
                post_block_balance_updates={
                    "xch": {
                        "pending_coin_removal_count": -1,
                        "confirmed_wallet_balance": -2,  # One for offered XCH, one for fee
                        "unconfirmed_wallet_balance": -2,  # One for offered XCH, one for fee
                        ">#spendable_balance": 0,
                        ">#max_send_amount": 0,
                    },
                    "new cat": {
                        # No change if credential_restricted because pending approval balance needs to be claimed
                        "confirmed_wallet_balance": 0,
                        "unconfirmed_wallet_balance": 0,
                        "spendable_balance": 0,
                        "max_send_amount": 0,
                        "unspent_coin_count": 0,
                    }
                    if credential_restricted
                    else {
                        "confirmed_wallet_balance": 2,
                        "unconfirmed_wallet_balance": 2,
                        "spendable_balance": 2,
                        "max_send_amount": 2,
                        "unspent_coin_count": 1,
                    },
                },
                post_block_additional_balance_info={
                    "new cat": {
                        "pending_approval_balance": 2,
                    }
                }
                if credential_restricted
                else {},
            ),
            WalletStateTransition(
                pre_block_balance_updates={
                    "xch": {
                        "pending_coin_removal_count": 1,
                        "<=#spendable_balance": -2,
                        "<=#max_send_amount": -2,
                        # Unconfirmed balance doesn't change because receiveing 1 XCH and spending 1 in fee
                        "unconfirmed_wallet_balance": 0,
                    },
                    "new cat": {
                        "unconfirmed_wallet_balance": -2,
                        "pending_coin_removal_count": 1,
                        "<=#spendable_balance": -2,
                        "<=#max_send_amount": -2,
                    },
                    **(
                        {
                            "vc": {
                                "pending_coin_removal_count": 1,
                            }
                        }
                        if credential_restricted
                        else {}
                    ),
                },
                post_block_balance_updates={
                    "xch": {
                        "pending_coin_removal_count": -1,
                        "unspent_coin_count": 1,
                        ">#spendable_balance": 0,
                        ">#max_send_amount": 0,
                        # Confirmed balance doesn't change because receiveing 1 XCH and spending 1 in fee
                        "confirmed_wallet_balance": 0,
                    },
                    "new cat": {
                        "confirmed_wallet_balance": -2,
                        "pending_coin_removal_count": -1,
                        ">#spendable_balance": 0,
                        ">#max_send_amount": 0,
                    },
                    **(
                        {
                            "vc": {
                                "pending_coin_removal_count": -1,
                            }
                        }
                        if credential_restricted
                        else {}
                    ),
                },
            ),
        ]
    )

    if credential_restricted:
        await client_maker.crcat_approve_pending(
            new_cat_wallet_maker.id(),
            uint64(2),
            DEFAULT_TX_CONFIG,
        )

        await wallet_environments.process_pending_states(
            [
                WalletStateTransition(
                    pre_block_balance_updates={
                        "new cat": {
                            "unconfirmed_wallet_balance": 2,
                            "pending_coin_removal_count": 1,
                        },
                        "vc": {
                            "pending_coin_removal_count": 1,
                        },
                    },
                    pre_block_additional_balance_info={
                        "new cat": {
                            "pending_approval_balance": 2,
                        }
                    },
                    post_block_balance_updates={
                        "new cat": {
                            "confirmed_wallet_balance": 2,
                            "spendable_balance": 2,
                            "max_send_amount": 2,
                            "unspent_coin_count": 1,
                            "pending_coin_removal_count": -1,
                        },
                        "vc": {
                            "pending_coin_removal_count": -1,
                        },
                    },
                    post_block_additional_balance_info={
                        "new cat": {
                            "pending_approval_balance": 0,
                        }
                    },
                ),
                WalletStateTransition(),
            ]
        )

    if wallet_environments.tx_config.reuse_puzhash:
        # Check if unused index changed
        maker_unused_dr = await wallet_maker.wallet_state_manager.puzzle_store.get_current_derivation_record_for_wallet(
            uint32(1)
        )
        assert maker_unused_dr is not None
        assert maker_unused_index == maker_unused_dr.index
        taker_unused_dr = await wallet_taker.wallet_state_manager.puzzle_store.get_current_derivation_record_for_wallet(
            uint32(1)
        )
        assert taker_unused_dr is not None
        assert taker_unused_index == taker_unused_dr.index
    else:
        maker_unused_dr = await wallet_maker.wallet_state_manager.puzzle_store.get_current_derivation_record_for_wallet(
            uint32(1)
        )
        assert maker_unused_dr is not None
        assert maker_unused_index < maker_unused_dr.index
        taker_unused_dr = await wallet_taker.wallet_state_manager.puzzle_store.get_current_derivation_record_for_wallet(
            uint32(1)
        )
        assert taker_unused_dr is not None
        assert taker_unused_index < taker_unused_dr.index

    await time_out_assert(15, get_trade_and_status, TradeStatus.CONFIRMED, trade_manager_maker, trade_make)
    await time_out_assert(15, get_trade_and_status, TradeStatus.CONFIRMED, trade_manager_taker, trade_take)

    async def assert_trade_tx_number(wallet_node, trade_id, number):
        txs = await wallet_node.wallet_state_manager.tx_store.get_transactions_by_trade_id(trade_id)
        return len(txs) == number

    await time_out_assert(15, assert_trade_tx_number, True, wallet_node_maker, trade_make.trade_id, 1)
    # CR-CATs will also have a TX record for the VC
    await time_out_assert(
        15, assert_trade_tx_number, True, wallet_node_taker, trade_take.trade_id, 4 if credential_restricted else 3
    )

    # cat_for_chia
    success, trade_make, _, error = await trade_manager_maker.create_offer_for_ids(
        cat_for_chia, wallet_environments.tx_config
    )
    assert error is None
    assert success is True
    assert trade_make is not None

    trade_take, tx_records = await trade_manager_taker.respond_to_offer(
        Offer.from_bytes(trade_make.offer),
        peer,
        wallet_environments.tx_config,
        fee=uint64(1),
    )
    await wallet_taker.wallet_state_manager.add_pending_transactions(tx_records)
    assert trade_take is not None
    assert tx_records is not None

    # Testing a precious display bug real quick
    xch_tx: TransactionRecord = next(tx for tx in tx_records if tx.wallet_id == 1)
    assert xch_tx.amount == 3
    assert xch_tx.fee_amount == 1

    await wallet_environments.process_pending_states(
        [
            WalletStateTransition(
                pre_block_balance_updates={
                    "cat": {
                        "pending_coin_removal_count": 1,
                        "<=#spendable_balance": -4,
                        "<=#max_send_amount": -4,
                        # Unconfirmed balance doesn't change because offer may not complete
                        "unconfirmed_wallet_balance": 0,
                    },
                },
                post_block_balance_updates={
                    "xch": {
                        "confirmed_wallet_balance": 3,
                        "unconfirmed_wallet_balance": 3,
                        "spendable_balance": 3,
                        "max_send_amount": 3,
                        "unspent_coin_count": 1,
                    },
                    "cat": {
                        "confirmed_wallet_balance": -4,
                        "unconfirmed_wallet_balance": -4,
                        ">#spendable_balance": 0,
                        ">#max_send_amount": 0,
                        "pending_coin_removal_count": -1,
                    },
                },
            ),
            WalletStateTransition(
                pre_block_balance_updates={
                    "xch": {
                        "unconfirmed_wallet_balance": -4,  # -3 for offer, -1 for fee
                        "<=#spendable_balance": -4,
                        "<=#max_send_amount": -4,
                        "pending_coin_removal_count": 1,
                    },
                    "cat": {
                        "init": True,
                        "confirmed_wallet_balance": 0,
                        "unconfirmed_wallet_balance": 4,
                        "spendable_balance": 0,
                        "pending_change": 0,
                        "max_send_amount": 0,
                        "unspent_coin_count": 0,
                        "pending_coin_removal_count": 0,
                    },
                    **(
                        {
                            "vc": {
                                "pending_coin_removal_count": 1,
                            }
                        }
                        if credential_restricted
                        else {}
                    ),
                },
                post_block_balance_updates={
                    "xch": {
                        "confirmed_wallet_balance": -4,
                        ">#spendable_balance": 0,
                        ">#max_send_amount": 0,
                        "pending_coin_removal_count": -1,
                    },
                    "cat": {
                        "unspent_coin_count": 1,
                        "spendable_balance": 4,
                        "max_send_amount": 4,
                        "confirmed_wallet_balance": 4,
                    },
                    **(
                        {
                            "vc": {
                                "pending_coin_removal_count": -1,
                            }
                        }
                        if credential_restricted
                        else {}
                    ),
                },
            ),
        ]
    )

    await time_out_assert(15, get_trade_and_status, TradeStatus.CONFIRMED, trade_manager_maker, trade_make)
    await time_out_assert(15, get_trade_and_status, TradeStatus.CONFIRMED, trade_manager_taker, trade_take)
    await time_out_assert(15, assert_trade_tx_number, True, wallet_node_maker, trade_make.trade_id, 1)
    await time_out_assert(
        15, assert_trade_tx_number, True, wallet_node_taker, trade_take.trade_id, 3 if credential_restricted else 2
    )

    # cat_for_cat
    maker_unused_dr = await wallet_maker.wallet_state_manager.puzzle_store.get_current_derivation_record_for_wallet(
        uint32(1)
    )
    assert maker_unused_dr is not None
    maker_unused_index = maker_unused_dr.index
    taker_unused_dr = await wallet_taker.wallet_state_manager.puzzle_store.get_current_derivation_record_for_wallet(
        uint32(1)
    )
    assert taker_unused_dr is not None
    taker_unused_index = taker_unused_dr.index
    success, trade_make, _, error = await trade_manager_maker.create_offer_for_ids(
        cat_for_cat, wallet_environments.tx_config
    )
    assert error is None
    assert success is True
    assert trade_make is not None
    trade_take, tx_records = await trade_manager_taker.respond_to_offer(
        Offer.from_bytes(trade_make.offer),
        peer,
        wallet_environments.tx_config,
    )
    await wallet_taker.wallet_state_manager.add_pending_transactions(tx_records)
    await time_out_assert(15, full_node.txs_in_mempool, True, tx_records)
    assert trade_take is not None
    assert tx_records is not None

    if test_aggregation:
        second_offer = Offer.from_bytes(trade_take.offer)

    await wallet_environments.process_pending_states(
        [
            WalletStateTransition(
                pre_block_balance_updates={
                    "cat": {
                        "pending_coin_removal_count": 1,
                        "<=#spendable_balance": -5,
                        "<=#max_send_amount": -5,
                        # Unconfirmed balance doesn't change because offer may not complete
                        "unconfirmed_wallet_balance": 0,
                    },
                },
                post_block_balance_updates={
                    "new cat": {
                        # No change if credential_restricted because pending approval balance needs to be claimed
                        "confirmed_wallet_balance": 0,
                        "unconfirmed_wallet_balance": 0,
                        "spendable_balance": 0,
                        "max_send_amount": 0,
                        "unspent_coin_count": 0,
                    }
                    if credential_restricted
                    else {
                        "confirmed_wallet_balance": 6,
                        "unconfirmed_wallet_balance": 6,
                        "spendable_balance": 6,
                        "max_send_amount": 6,
                        "unspent_coin_count": 1,
                    },
                    "cat": {
                        "confirmed_wallet_balance": -5,
                        "unconfirmed_wallet_balance": -5,
                        ">#spendable_balance": 0,
                        ">#max_send_amount": 0,
                        "pending_coin_removal_count": -1,
                    },
                },
                post_block_additional_balance_info={
                    "new cat": {
                        "pending_approval_balance": 6,
                    }
                }
                if credential_restricted
                else {},
            ),
            WalletStateTransition(
                pre_block_balance_updates={
                    "cat": {
                        "unconfirmed_wallet_balance": 5,
                    },
                    "new cat": {
                        "unconfirmed_wallet_balance": -6,
                        "<=#spendable_balance": -6,
                        "<=#max_send_amount": -6,
                        "pending_coin_removal_count": 1,
                    },
                    **(
                        {
                            "vc": {
                                "pending_coin_removal_count": 1,
                            }
                        }
                        if credential_restricted
                        else {}
                    ),
                },
                post_block_balance_updates={
                    "cat": {
                        "unspent_coin_count": 1,
                        "spendable_balance": 5,
                        "max_send_amount": 5,
                        "confirmed_wallet_balance": 5,
                    },
                    "new cat": {
                        "confirmed_wallet_balance": -6,
                        ">#spendable_balance": 0,
                        ">#max_send_amount": 0,
                        "pending_coin_removal_count": -1,
                    },
                    **(
                        {
                            "vc": {
                                "pending_coin_removal_count": -1,
                            }
                        }
                        if credential_restricted
                        else {}
                    ),
                },
            ),
        ]
    )

    await time_out_assert(15, get_trade_and_status, TradeStatus.CONFIRMED, trade_manager_maker, trade_make)
    await time_out_assert(15, get_trade_and_status, TradeStatus.CONFIRMED, trade_manager_taker, trade_take)

    if credential_restricted:
        await client_maker.crcat_approve_pending(
            new_cat_wallet_maker.id(),
            uint64(6),
            DEFAULT_TX_CONFIG,
        )

        await wallet_environments.process_pending_states(
            [
                WalletStateTransition(
                    pre_block_balance_updates={
                        "new cat": {
                            "unconfirmed_wallet_balance": 6,
                            "pending_coin_removal_count": 1,
                        },
                        "vc": {
                            "pending_coin_removal_count": 1,
                        },
                    },
                    pre_block_additional_balance_info={
                        "new cat": {
                            "pending_approval_balance": 6,
                        }
                    },
                    post_block_balance_updates={
                        "new cat": {
                            "confirmed_wallet_balance": 6,
                            "spendable_balance": 6,
                            "max_send_amount": 6,
                            "unspent_coin_count": 1,
                            "pending_coin_removal_count": -1,
                        },
                        "vc": {
                            "pending_coin_removal_count": -1,
                        },
                    },
                    post_block_additional_balance_info={
                        "new cat": {
                            "pending_approval_balance": 0,
                        }
                    },
                ),
                WalletStateTransition(),
            ]
        )

    if wallet_environments.tx_config.reuse_puzhash:
        # Check if unused index changed
        maker_unused_dr = await wallet_maker.wallet_state_manager.puzzle_store.get_current_derivation_record_for_wallet(
            uint32(1)
        )
        assert maker_unused_dr is not None
        assert maker_unused_index == maker_unused_dr.index
        taker_unused_dr = await wallet_taker.wallet_state_manager.puzzle_store.get_current_derivation_record_for_wallet(
            uint32(1)
        )
        assert taker_unused_dr is not None
        assert taker_unused_index == taker_unused_dr.index
    else:
        maker_unused_dr = await wallet_maker.wallet_state_manager.puzzle_store.get_current_derivation_record_for_wallet(
            uint32(1)
        )
        assert maker_unused_dr is not None
        assert maker_unused_index < maker_unused_dr.index
        taker_unused_dr = await wallet_taker.wallet_state_manager.puzzle_store.get_current_derivation_record_for_wallet(
            uint32(1)
        )
        assert taker_unused_dr is not None
        assert taker_unused_index < taker_unused_dr.index

    # chia_for_multiple_cat
    success, trade_make, _, error = await trade_manager_maker.create_offer_for_ids(
        chia_for_multiple_cat,
        wallet_environments.tx_config,
        driver_dict=driver_dict,
    )
    assert error is None
    assert success is True
    assert trade_make is not None

    trade_take, tx_records = await trade_manager_taker.respond_to_offer(
        Offer.from_bytes(trade_make.offer),
        peer,
        wallet_environments.tx_config,
    )
    await wallet_taker.wallet_state_manager.add_pending_transactions(tx_records)
    await time_out_assert(15, full_node.txs_in_mempool, True, tx_records)
    assert trade_take is not None
    assert tx_records is not None

    if test_aggregation:
        third_offer = Offer.from_bytes(trade_take.offer)

    await wallet_environments.process_pending_states(
        [
            WalletStateTransition(
                pre_block_balance_updates={
                    "xch": {
                        "pending_coin_removal_count": 1,
                        "<=#spendable_balance": -7,
                        "<=#max_send_amount": -7,
                        # Unconfirmed balance doesn't change because offer may not complete
                        "unconfirmed_wallet_balance": 0,
                    },
                },
                post_block_balance_updates={
                    "xch": {
                        "pending_coin_removal_count": -1,
                        ">#spendable_balance": 0,
                        ">#max_send_amount": 0,
                        "unconfirmed_wallet_balance": -7,
                        "confirmed_wallet_balance": -7,
                    },
                    "cat": {
                        # No change if credential_restricted because pending approval balance needs to be claimed
                        "confirmed_wallet_balance": 0,
                        "unconfirmed_wallet_balance": 0,
                        "spendable_balance": 0,
                        "max_send_amount": 0,
                        "unspent_coin_count": 0,
                    }
                    if credential_restricted
                    else {
                        "confirmed_wallet_balance": 8,
                        "unconfirmed_wallet_balance": 8,
                        "spendable_balance": 8,
                        "max_send_amount": 8,
                        "unspent_coin_count": 1,
                    },
                    "new cat": {
                        # No change if credential_restricted because pending approval balance needs to be claimed
                        "confirmed_wallet_balance": 0,
                        "unconfirmed_wallet_balance": 0,
                        "spendable_balance": 0,
                        "max_send_amount": 0,
                        "unspent_coin_count": 0,
                    }
                    if credential_restricted
                    else {
                        "confirmed_wallet_balance": 9,
                        "unconfirmed_wallet_balance": 9,
                        "spendable_balance": 9,
                        "max_send_amount": 9,
                        "unspent_coin_count": 1,
                    },
                },
                post_block_additional_balance_info={
                    "cat": {
                        "pending_approval_balance": 8,
                    },
                    "new cat": {
                        "pending_approval_balance": 9,
                    },
                }
                if credential_restricted
                else {},
            ),
            WalletStateTransition(
                pre_block_balance_updates={
                    "xch": {
                        "unconfirmed_wallet_balance": 7,
                    },
                    "cat": {
                        "unconfirmed_wallet_balance": -8,
                        "<=#spendable_balance": -8,
                        "<=#max_send_amount": -8,
                        "pending_coin_removal_count": 2,  # For the first time, we're using two coins in an offer
                    },
                    "new cat": {
                        "unconfirmed_wallet_balance": -9,
                        "<=#spendable_balance": -9,
                        "<=#max_send_amount": -9,
                        "pending_coin_removal_count": 1,
                    },
                    **(
                        {
                            "vc": {
                                "pending_coin_removal_count": 1,
                            }
                        }
                        if credential_restricted
                        else {}
                    ),
                },
                post_block_balance_updates={
                    "xch": {
                        "confirmed_wallet_balance": 7,
                        "spendable_balance": 7,
                        "max_send_amount": 7,
                        "unspent_coin_count": 1,
                    },
                    "cat": {
                        "confirmed_wallet_balance": -8,
                        ">#spendable_balance": 0,
                        ">#max_send_amount": 0,
                        "pending_coin_removal_count": -2,
                        "unspent_coin_count": -1,
                    },
                    "new cat": {
                        "confirmed_wallet_balance": -9,
                        ">#spendable_balance": 0,
                        ">#max_send_amount": 0,
                        "pending_coin_removal_count": -1,
                    },
                    **(
                        {
                            "vc": {
                                "pending_coin_removal_count": -1,
                            }
                        }
                        if credential_restricted
                        else {}
                    ),
                },
            ),
        ]
    )

    await time_out_assert(15, get_trade_and_status, TradeStatus.CONFIRMED, trade_manager_maker, trade_make)
    await time_out_assert(15, get_trade_and_status, TradeStatus.CONFIRMED, trade_manager_taker, trade_take)

    if credential_restricted:
        await client_maker.crcat_approve_pending(
            cat_wallet_maker.id(),
            uint64(8),
            DEFAULT_TX_CONFIG,
        )

        await wallet_environments.process_pending_states(
            [
                WalletStateTransition(
                    pre_block_balance_updates={
                        "cat": {
                            "unconfirmed_wallet_balance": 8,
                            "pending_coin_removal_count": 1,
                        },
                        "vc": {
                            "pending_coin_removal_count": 1,
                        },
                    },
                    pre_block_additional_balance_info={
                        "cat": {
                            "pending_approval_balance": 8,
                        },
                    },
                    post_block_balance_updates={
                        "cat": {
                            "confirmed_wallet_balance": 8,
                            "spendable_balance": 8,
                            "max_send_amount": 8,
                            "unspent_coin_count": 1,
                            "pending_coin_removal_count": -1,
                        },
                        "vc": {
                            "pending_coin_removal_count": -1,
                        },
                    },
                    post_block_additional_balance_info={
                        "cat": {
                            "pending_approval_balance": 0,
                        },
                    },
                ),
                WalletStateTransition(),
            ]
        )

        await client_maker.crcat_approve_pending(
            new_cat_wallet_maker.id(),
            uint64(9),
            DEFAULT_TX_CONFIG,
        )

        await wallet_environments.process_pending_states(
            [
                WalletStateTransition(
                    pre_block_balance_updates={
                        "new cat": {
                            "unconfirmed_wallet_balance": 9,
                            "pending_coin_removal_count": 1,
                        },
                        "vc": {
                            "pending_coin_removal_count": 1,
                        },
                    },
                    pre_block_additional_balance_info={
                        "new cat": {
                            "pending_approval_balance": 9,
                        }
                    },
                    post_block_balance_updates={
                        "new cat": {
                            "confirmed_wallet_balance": 9,
                            "spendable_balance": 9,
                            "max_send_amount": 9,
                            "unspent_coin_count": 1,
                            "pending_coin_removal_count": -1,
                        },
                        "vc": {
                            "pending_coin_removal_count": -1,
                        },
                    },
                    post_block_additional_balance_info={
                        "new cat": {
                            "pending_approval_balance": 0,
                        }
                    },
                ),
                WalletStateTransition(),
            ]
        )

    # multiple_cat_for_chia
    success, trade_make, _, error = await trade_manager_maker.create_offer_for_ids(
        multiple_cat_for_chia,
        wallet_environments.tx_config,
    )
    assert error is None
    assert success is True
    assert trade_make is not None
    trade_take, tx_records = await trade_manager_taker.respond_to_offer(
        Offer.from_bytes(trade_make.offer),
        peer,
        wallet_environments.tx_config,
    )
    await wallet_taker.wallet_state_manager.add_pending_transactions(tx_records)
    await time_out_assert(15, full_node.txs_in_mempool, True, tx_records)
    assert trade_take is not None
    assert tx_records is not None

    if test_aggregation:
        fourth_offer = Offer.from_bytes(trade_take.offer)

    await wallet_environments.process_pending_states(
        [
            WalletStateTransition(
                pre_block_balance_updates={
                    "cat": {
                        "pending_coin_removal_count": 1,
                        "<=#spendable_balance": -11,
                        "<=#max_send_amount": -11,
                        # Unconfirmed balance doesn't change because offer may not complete
                        "unconfirmed_wallet_balance": 0,
                    },
                    "new cat": {
                        "pending_coin_removal_count": 2,
                        "<=#spendable_balance": -12,
                        "<=#max_send_amount": -12,
                        # Unconfirmed balance doesn't change because offer may not complete
                        "unconfirmed_wallet_balance": 0,
                    },
                },
                post_block_balance_updates={
                    "xch": {
                        "confirmed_wallet_balance": 10,
                        "unconfirmed_wallet_balance": 10,
                        "spendable_balance": 10,
                        "max_send_amount": 10,
                        "unspent_coin_count": 1,
                    },
                    "cat": {
                        "pending_coin_removal_count": -1,
                        ">#spendable_balance": 0,
                        ">#max_send_amount": 0,
                        "unconfirmed_wallet_balance": -11,
                        "confirmed_wallet_balance": -11,
                    },
                    "new cat": {
                        "pending_coin_removal_count": -2,
                        ">#spendable_balance": 0,
                        ">#max_send_amount": 0,
                        "unconfirmed_wallet_balance": -12,
                        "confirmed_wallet_balance": -12,
                        "unspent_coin_count": -1,
                    },
                },
            ),
            WalletStateTransition(
                pre_block_balance_updates={
                    "xch": {
                        "unconfirmed_wallet_balance": -10,
                        "<=#spendable_balance": -10,
                        "<=#max_send_amount": -10,
                        "pending_coin_removal_count": 1,
                    },
                    "cat": {
                        "unconfirmed_wallet_balance": 11,
                    },
                    "new cat": {
                        "unconfirmed_wallet_balance": 12,
                    },
                    **(
                        {
                            "vc": {
                                "pending_coin_removal_count": 1,
                            }
                        }
                        if credential_restricted
                        else {}
                    ),
                },
                post_block_balance_updates={
                    "xch": {
                        "confirmed_wallet_balance": -10,
                        ">#spendable_balance": 0,
                        ">#max_send_amount": 0,
                        "pending_coin_removal_count": -1,
                    },
                    "cat": {
                        "confirmed_wallet_balance": 11,
                        "spendable_balance": 11,
                        "max_send_amount": 11,
                        "unspent_coin_count": 1,
                    },
                    "new cat": {
                        "confirmed_wallet_balance": 12,
                        "spendable_balance": 12,
                        "max_send_amount": 12,
                        "unspent_coin_count": 1,
                    },
                    **(
                        {
                            "vc": {
                                "pending_coin_removal_count": -1,
                            }
                        }
                        if credential_restricted
                        else {}
                    ),
                },
            ),
        ]
    )

    await time_out_assert(15, get_trade_and_status, TradeStatus.CONFIRMED, trade_manager_maker, trade_make)
    await time_out_assert(15, get_trade_and_status, TradeStatus.CONFIRMED, trade_manager_taker, trade_take)

    # chia_and_cat_for_cat
    success, trade_make, _, error = await trade_manager_maker.create_offer_for_ids(
        chia_and_cat_for_cat,
        wallet_environments.tx_config,
    )
    assert error is None
    assert success is True
    assert trade_make is not None

    trade_take, tx_records = await trade_manager_taker.respond_to_offer(
        Offer.from_bytes(trade_make.offer),
        peer,
        wallet_environments.tx_config,
    )
    await wallet_taker.wallet_state_manager.add_pending_transactions(tx_records)
    await time_out_assert(15, full_node.txs_in_mempool, True, tx_records)
    assert trade_take is not None
    assert tx_records is not None

    if test_aggregation:
        fifth_offer = Offer.from_bytes(trade_take.offer)

    await wallet_environments.process_pending_states(
        [
            WalletStateTransition(
                pre_block_balance_updates={
                    "xch": {
                        "pending_coin_removal_count": 2,
                        "<=#spendable_balance": -13,
                        "<=#max_send_amount": -13,
                        # Unconfirmed balance doesn't change because offer may not complete
                        "unconfirmed_wallet_balance": 0,
                    },
                    "cat": {
                        "pending_coin_removal_count": 1,
                        "<=#spendable_balance": -14,
                        "<=#max_send_amount": -14,
                        # Unconfirmed balance doesn't change because offer may not complete
                        "unconfirmed_wallet_balance": 0,
                    },
                },
                post_block_balance_updates={
                    "xch": {
                        "confirmed_wallet_balance": -13,
                        "unconfirmed_wallet_balance": -13,
                        ">=#spendable_balance": 0,
                        ">=#max_send_amount": 0,
                        "unspent_coin_count": -2,
                        "pending_coin_removal_count": -2,
                    },
                    "cat": {
                        "pending_coin_removal_count": -1,
                        ">=#spendable_balance": 0,
                        ">=#max_send_amount": 0,
                        "unconfirmed_wallet_balance": -14,
                        "confirmed_wallet_balance": -14,
                    },
                    "new cat": {
                        "spendable_balance": 0,
                        "max_send_amount": 0,
                        "unconfirmed_wallet_balance": 0,
                        "confirmed_wallet_balance": 0,
                        "unspent_coin_count": 0,
                    }
                    if credential_restricted
                    else {
                        "spendable_balance": 15,
                        "max_send_amount": 15,
                        "unconfirmed_wallet_balance": 15,
                        "confirmed_wallet_balance": 15,
                        "unspent_coin_count": 1,
                    },
                },
            ),
            WalletStateTransition(
                pre_block_balance_updates={
                    "xch": {
                        "unconfirmed_wallet_balance": 13,
                    },
                    "cat": {
                        "unconfirmed_wallet_balance": 14,
                    },
                    "new cat": {
                        "unconfirmed_wallet_balance": -15,
                        "<=#spendable_balance": -15,
                        "<=#max_send_amount": -15,
                        "pending_coin_removal_count": 1,
                    },
                    **(
                        {
                            "vc": {
                                "pending_coin_removal_count": 1,
                            }
                        }
                        if credential_restricted
                        else {}
                    ),
                },
                post_block_balance_updates={
                    "xch": {
                        "confirmed_wallet_balance": 13,
                        "spendable_balance": 13,
                        "max_send_amount": 13,
                        "unspent_coin_count": 1,
                    },
                    "cat": {
                        "confirmed_wallet_balance": 14,
                        "spendable_balance": 14,
                        "max_send_amount": 14,
                        "unspent_coin_count": 1,
                    },
                    "new cat": {
                        "confirmed_wallet_balance": -15,
                        ">#spendable_balance": 0,
                        ">#max_send_amount": 0,
                        "pending_coin_removal_count": -1,
                    },
                    **(
                        {
                            "vc": {
                                "pending_coin_removal_count": -1,
                            }
                        }
                        if credential_restricted
                        else {}
                    ),
                },
            ),
        ]
    )

    await time_out_assert(15, get_trade_and_status, TradeStatus.CONFIRMED, trade_manager_maker, trade_make)
    await time_out_assert(15, get_trade_and_status, TradeStatus.CONFIRMED, trade_manager_taker, trade_take)

    if credential_restricted:
        await client_maker.crcat_approve_pending(
            new_cat_wallet_maker.id(),
            uint64(15),
            DEFAULT_TX_CONFIG,
        )

        await wallet_environments.process_pending_states(
            [
                WalletStateTransition(
                    pre_block_balance_updates={
                        "new cat": {
                            "unconfirmed_wallet_balance": 15,
                            "pending_coin_removal_count": 1,
                        },
                        "vc": {
                            "pending_coin_removal_count": 1,
                        },
                    },
                    pre_block_additional_balance_info={
                        "new cat": {
                            "pending_approval_balance": 15,
                        }
                    },
                    post_block_balance_updates={
                        "new cat": {
                            "confirmed_wallet_balance": 15,
                            "spendable_balance": 15,
                            "max_send_amount": 15,
                            "unspent_coin_count": 1,
                            "pending_coin_removal_count": -1,
                        },
                        "vc": {
                            "pending_coin_removal_count": -1,
                        },
                    },
                    post_block_additional_balance_info={
                        "new cat": {
                            "pending_approval_balance": 0,
                        }
                    },
                ),
                WalletStateTransition(),
            ]
        )

    if test_aggregation:
        # This tests an edge case where aggregated offers the include > 2 of the same kind of CAT
        # (and therefore are solved as a complete ring)
        bundle = Offer.aggregate([first_offer, second_offer, third_offer, fourth_offer, fifth_offer]).to_valid_spend()
        program = simple_solution_generator(bundle)
        result: NPCResult = get_name_puzzle_conditions(
            program, INFINITE_COST, mempool_mode=True, height=active_softfork_height, constants=DEFAULT_CONSTANTS
        )
        assert result.error is None


@pytest.mark.parametrize(
    "trusted",
    [True, False],
)
class TestCATTrades:
    @pytest.mark.anyio
    async def test_trade_cancellation(self, wallets_prefarm):
        (
            [wallet_node_maker, maker_funds],
            [wallet_node_taker, taker_funds],
            full_node,
        ) = wallets_prefarm
        wallet_maker = wallet_node_maker.wallet_state_manager.main_wallet
        wallet_taker = wallet_node_taker.wallet_state_manager.main_wallet

        xch_to_cat_amount = uint64(100)

        async with wallet_node_maker.wallet_state_manager.lock:
            cat_wallet_maker, _ = await CATWallet.create_new_cat_wallet(
                wallet_node_maker.wallet_state_manager,
                wallet_maker,
                {"identifier": "genesis_by_id"},
                xch_to_cat_amount,
                DEFAULT_TX_CONFIG,
            )

            tx_records: List[TransactionRecord] = await wallet_node_maker.wallet_state_manager.tx_store.get_not_sent()

        await full_node.process_transaction_records(records=tx_records)

        await time_out_assert(15, cat_wallet_maker.get_confirmed_balance, xch_to_cat_amount)
        await time_out_assert(15, cat_wallet_maker.get_unconfirmed_balance, xch_to_cat_amount)
        maker_funds -= xch_to_cat_amount
        await time_out_assert(15, wallet_maker.get_confirmed_balance, maker_funds)

        cat_for_chia = {
            wallet_maker.id(): 1,
            cat_wallet_maker.id(): -2,
        }

        chia_for_cat = {
            wallet_maker.id(): -3,
            cat_wallet_maker.id(): 4,
        }

        trade_manager_maker = wallet_node_maker.wallet_state_manager.trade_manager
        trade_manager_taker = wallet_node_taker.wallet_state_manager.trade_manager

<<<<<<< HEAD
        async def get_trade_and_status(trade_manager, trade) -> TradeStatus:
            trade_rec = await trade_manager.get_trade_by_id(trade.trade_id)
            return TradeStatus(trade_rec.status)

        success, trade_make, _, error = await trade_manager_maker.create_offer_for_ids(cat_for_chia, DEFAULT_TX_CONFIG)
=======
        success, trade_make, error = await trade_manager_maker.create_offer_for_ids(cat_for_chia, DEFAULT_TX_CONFIG)
>>>>>>> e80ab1c2
        assert error is None
        assert success is True
        assert trade_make is not None

        # Cancelling the trade and trying an ID that doesn't exist just in case
        await trade_manager_maker.cancel_pending_offers(
            [trade_make.trade_id, bytes32([0] * 32)], DEFAULT_TX_CONFIG, secure=False
        )
        await time_out_assert(15, get_trade_and_status, TradeStatus.CANCELLED, trade_manager_maker, trade_make)

        # Due to current mempool rules, trying to force a take out of the mempool with a cancel will not work.
        # Uncomment this when/if it does

        # trade_take, tx_records = await trade_manager_taker.respond_to_offer(
        #     Offer.from_bytes(trade_make.offer),
        # )
        # await wallet_taker.wallet_state_manager.add_pending_transactions(tx_records)
        # await time_out_assert(15, full_node.txs_in_mempool, True, tx_records)
        # assert trade_take is not None
        # assert tx_records is not None
        # await time_out_assert(15, get_trade_and_status, TradeStatus.PENDING_CONFIRM, trade_manager_taker, trade_take)
        # await time_out_assert(
        #     15,
        #     full_node.tx_id_in_mempool,
        #     True,
        #     Offer.from_bytes(trade_take.offer).to_valid_spend().name(),
        # )

        fee = uint64(2_000_000_000_000)

        txs = await trade_manager_maker.cancel_pending_offers(
            [trade_make.trade_id], DEFAULT_TX_CONFIG, fee=fee, secure=True
        )
        await wallet_taker.wallet_state_manager.add_pending_transactions(txs)
        await time_out_assert(15, get_trade_and_status, TradeStatus.PENDING_CANCEL, trade_manager_maker, trade_make)
        await full_node.process_transaction_records(records=txs)

        sum_of_outgoing = uint64(0)
        sum_of_incoming = uint64(0)
        for tx in txs:
            if tx.type == TransactionType.OUTGOING_TX.value:
                sum_of_outgoing = uint64(sum_of_outgoing + tx.amount)
            elif tx.type == TransactionType.INCOMING_TX.value:
                sum_of_incoming = uint64(sum_of_incoming + tx.amount)
        assert (sum_of_outgoing - sum_of_incoming) == 0

        await time_out_assert(15, get_trade_and_status, TradeStatus.CANCELLED, trade_manager_maker, trade_make)
        # await time_out_assert(15, get_trade_and_status, TradeStatus.FAILED, trade_manager_taker, trade_take)

        await time_out_assert(15, wallet_maker.get_pending_change_balance, 0)
        await time_out_assert(15, wallet_maker.get_confirmed_balance, maker_funds - fee)
        await time_out_assert(15, cat_wallet_maker.get_confirmed_balance, xch_to_cat_amount)
        await time_out_assert(15, wallet_taker.get_confirmed_balance, taker_funds)

        peer = wallet_node_taker.get_full_node_peer()
        with pytest.raises(ValueError, match="This offer is no longer valid"):
            await trade_manager_taker.respond_to_offer(Offer.from_bytes(trade_make.offer), peer, DEFAULT_TX_CONFIG)

        # Now we're going to create the other way around for test coverage sake
        success, trade_make, _, error = await trade_manager_maker.create_offer_for_ids(chia_for_cat, DEFAULT_TX_CONFIG)
        assert error is None
        assert success is True
        assert trade_make is not None

        # This take should fail since we have no CATs to fulfill it with
        with pytest.raises(
            ValueError,
            match=f"Do not have a wallet for asset ID: {cat_wallet_maker.get_asset_id()} to fulfill offer",
        ):
            await trade_manager_taker.respond_to_offer(Offer.from_bytes(trade_make.offer), peer, DEFAULT_TX_CONFIG)

        txs = await trade_manager_maker.cancel_pending_offers(
            [trade_make.trade_id], DEFAULT_TX_CONFIG, fee=uint64(0), secure=True
        )
        await wallet_taker.wallet_state_manager.add_pending_transactions(txs)
        await time_out_assert(15, get_trade_and_status, TradeStatus.PENDING_CANCEL, trade_manager_maker, trade_make)
        await full_node.process_transaction_records(records=txs)

        await time_out_assert(15, get_trade_and_status, TradeStatus.CANCELLED, trade_manager_maker, trade_make)

    @pytest.mark.anyio
    async def test_trade_cancellation_balance_check(self, wallets_prefarm):
        (
            [wallet_node_maker, maker_funds],
            [wallet_node_taker, taker_funds],
            full_node,
        ) = wallets_prefarm
        wallet_maker = wallet_node_maker.wallet_state_manager.main_wallet

        xch_to_cat_amount = uint64(100)

        async with wallet_node_maker.wallet_state_manager.lock:
            cat_wallet_maker, _ = await CATWallet.create_new_cat_wallet(
                wallet_node_maker.wallet_state_manager,
                wallet_maker,
                {"identifier": "genesis_by_id"},
                xch_to_cat_amount,
                DEFAULT_TX_CONFIG,
            )

            tx_records: List[TransactionRecord] = await wallet_node_maker.wallet_state_manager.tx_store.get_not_sent()

        await full_node.process_transaction_records(records=tx_records)

        await time_out_assert(15, cat_wallet_maker.get_confirmed_balance, xch_to_cat_amount)
        await time_out_assert(15, cat_wallet_maker.get_unconfirmed_balance, xch_to_cat_amount)
        maker_funds -= xch_to_cat_amount
        await time_out_assert(15, wallet_maker.get_confirmed_balance, maker_funds)

        chia_for_cat = {
            wallet_maker.id(): -(await wallet_maker.get_spendable_balance()),
            cat_wallet_maker.id(): 4,
        }

        trade_manager_maker = wallet_node_maker.wallet_state_manager.trade_manager

<<<<<<< HEAD
        async def get_trade_and_status(trade_manager, trade) -> TradeStatus:
            trade_rec = await trade_manager.get_trade_by_id(trade.trade_id)
            return TradeStatus(trade_rec.status)

        success, trade_make, _, error = await trade_manager_maker.create_offer_for_ids(chia_for_cat, DEFAULT_TX_CONFIG)
=======
        success, trade_make, error = await trade_manager_maker.create_offer_for_ids(chia_for_cat, DEFAULT_TX_CONFIG)
>>>>>>> e80ab1c2
        await time_out_assert(10, get_trade_and_status, TradeStatus.PENDING_ACCEPT, trade_manager_maker, trade_make)
        assert error is None
        assert success is True
        assert trade_make is not None
        txs = await trade_manager_maker.cancel_pending_offers(
            [trade_make.trade_id], DEFAULT_TX_CONFIG, fee=uint64(0), secure=True
        )
        await trade_manager_maker.wallet_state_manager.add_pending_transactions(txs)
        await time_out_assert(15, get_trade_and_status, TradeStatus.PENDING_CANCEL, trade_manager_maker, trade_make)
        await full_node.process_transaction_records(records=txs)

        await time_out_assert(15, get_trade_and_status, TradeStatus.CANCELLED, trade_manager_maker, trade_make)

    @pytest.mark.limit_consensus_modes(allowed=[ConsensusMode.PLAIN, ConsensusMode.HARD_FORK_2_0], reason="save time")
    @pytest.mark.anyio
    async def test_trade_conflict(self, three_wallets_prefarm):
        (
            [wallet_node_maker, maker_funds],
            [wallet_node_taker, taker_funds],
            [wallet_node_trader, trader_funds],
            full_node,
        ) = three_wallets_prefarm
        wallet_maker = wallet_node_maker.wallet_state_manager.main_wallet
        xch_to_cat_amount = uint64(100)

        async with wallet_node_maker.wallet_state_manager.lock:
            cat_wallet_maker, _ = await CATWallet.create_new_cat_wallet(
                wallet_node_maker.wallet_state_manager,
                wallet_maker,
                {"identifier": "genesis_by_id"},
                xch_to_cat_amount,
                DEFAULT_TX_CONFIG,
            )

            tx_records: List[TransactionRecord] = await wallet_node_maker.wallet_state_manager.tx_store.get_not_sent()

        await full_node.process_transaction_records(records=tx_records)

        await time_out_assert(15, cat_wallet_maker.get_confirmed_balance, xch_to_cat_amount)
        await time_out_assert(15, cat_wallet_maker.get_unconfirmed_balance, xch_to_cat_amount)
        maker_funds -= xch_to_cat_amount
        await time_out_assert(15, wallet_maker.get_confirmed_balance, maker_funds)

        chia_for_cat = {
            wallet_maker.id(): 1000,
            cat_wallet_maker.id(): -4,
        }

        trade_manager_maker = wallet_node_maker.wallet_state_manager.trade_manager
        trade_manager_taker = wallet_node_taker.wallet_state_manager.trade_manager
        trade_manager_trader = wallet_node_trader.wallet_state_manager.trade_manager

<<<<<<< HEAD
        async def get_trade_and_status(trade_manager, trade) -> TradeStatus:
            trade_rec = await trade_manager.get_trade_by_id(trade.trade_id)
            if trade_rec:
                return TradeStatus(trade_rec.status)
            raise ValueError("Couldn't find the trade record")

        success, trade_make, _, error = await trade_manager_maker.create_offer_for_ids(chia_for_cat, DEFAULT_TX_CONFIG)
=======
        success, trade_make, error = await trade_manager_maker.create_offer_for_ids(chia_for_cat, DEFAULT_TX_CONFIG)
>>>>>>> e80ab1c2
        await time_out_assert(10, get_trade_and_status, TradeStatus.PENDING_ACCEPT, trade_manager_maker, trade_make)
        assert error is None
        assert success is True
        assert trade_make is not None
        peer = wallet_node_taker.get_full_node_peer()
        offer = Offer.from_bytes(trade_make.offer)
        tr1, txs1 = await trade_manager_taker.respond_to_offer(offer, peer, DEFAULT_TX_CONFIG, fee=uint64(10))
        await trade_manager_taker.wallet_state_manager.add_pending_transactions(txs1)
        # we shouldn't be able to respond to a duplicate offer
        with pytest.raises(ValueError):
            await trade_manager_taker.respond_to_offer(offer, peer, DEFAULT_TX_CONFIG, fee=uint64(10))
        await time_out_assert(15, get_trade_and_status, TradeStatus.PENDING_CONFIRM, trade_manager_taker, tr1)
        # pushing into mempool while already in it should fail
        tr2, txs2 = await trade_manager_trader.respond_to_offer(offer, peer, DEFAULT_TX_CONFIG, fee=uint64(10))
        await trade_manager_taker.wallet_state_manager.add_pending_transactions(txs2)
        assert await trade_manager_trader.get_coins_of_interest()
        offer_tx_records: List[TransactionRecord] = await wallet_node_maker.wallet_state_manager.tx_store.get_not_sent()
        await full_node.process_transaction_records(records=offer_tx_records)
        await time_out_assert(15, get_trade_and_status, TradeStatus.FAILED, trade_manager_trader, tr2)

    @pytest.mark.anyio
    async def test_trade_bad_spend(self, wallets_prefarm):
        (
            [wallet_node_maker, maker_funds],
            [wallet_node_taker, taker_funds],
            full_node,
        ) = wallets_prefarm
        wallet_maker = wallet_node_maker.wallet_state_manager.main_wallet
        xch_to_cat_amount = uint64(100)

        async with wallet_node_maker.wallet_state_manager.lock:
            cat_wallet_maker, _ = await CATWallet.create_new_cat_wallet(
                wallet_node_maker.wallet_state_manager,
                wallet_maker,
                {"identifier": "genesis_by_id"},
                xch_to_cat_amount,
                DEFAULT_TX_CONFIG,
            )

            tx_records: List[TransactionRecord] = await wallet_node_maker.wallet_state_manager.tx_store.get_not_sent()

        await full_node.process_transaction_records(records=tx_records)

        await time_out_assert(15, cat_wallet_maker.get_confirmed_balance, xch_to_cat_amount)
        await time_out_assert(15, cat_wallet_maker.get_unconfirmed_balance, xch_to_cat_amount)
        maker_funds -= xch_to_cat_amount
        await time_out_assert(15, wallet_maker.get_confirmed_balance, maker_funds)

        chia_for_cat = {
            wallet_maker.id(): 1000,
            cat_wallet_maker.id(): -4,
        }

        trade_manager_maker = wallet_node_maker.wallet_state_manager.trade_manager
        trade_manager_taker = wallet_node_taker.wallet_state_manager.trade_manager

<<<<<<< HEAD
        async def get_trade_and_status(trade_manager, trade) -> TradeStatus:
            trade_rec = await trade_manager.get_trade_by_id(trade.trade_id)
            if trade_rec:
                return TradeStatus(trade_rec.status)
            raise ValueError("Couldn't find the trade record")

        success, trade_make, _, error = await trade_manager_maker.create_offer_for_ids(chia_for_cat, DEFAULT_TX_CONFIG)
=======
        success, trade_make, error = await trade_manager_maker.create_offer_for_ids(chia_for_cat, DEFAULT_TX_CONFIG)
>>>>>>> e80ab1c2
        await time_out_assert(30, get_trade_and_status, TradeStatus.PENDING_ACCEPT, trade_manager_maker, trade_make)
        assert error is None
        assert success is True
        assert trade_make is not None
        peer = wallet_node_taker.get_full_node_peer()
        offer = Offer.from_bytes(trade_make.offer)
        bundle = dataclasses.replace(offer._bundle, aggregated_signature=G2Element())
        offer = dataclasses.replace(offer, _bundle=bundle)
        tr1, txs1 = await trade_manager_taker.respond_to_offer(offer, peer, DEFAULT_TX_CONFIG, fee=uint64(10))
        await trade_manager_taker.wallet_state_manager.add_pending_transactions(txs1)
        wallet_node_taker.wallet_tx_resend_timeout_secs = 0  # don't wait for resend

        def check_wallet_cache_empty() -> bool:
            return wallet_node_taker._tx_messages_in_progress == {}

        for _ in range(10):
            print(await wallet_node_taker._resend_queue())
            await time_out_assert(5, check_wallet_cache_empty, True)
        offer_tx_records: List[TransactionRecord] = await wallet_node_maker.wallet_state_manager.tx_store.get_not_sent()
        await full_node.process_transaction_records(records=offer_tx_records)
        await time_out_assert(30, get_trade_and_status, TradeStatus.FAILED, trade_manager_taker, tr1)

    @pytest.mark.anyio
    async def test_trade_high_fee(self, wallets_prefarm):
        (
            [wallet_node_maker, maker_funds],
            [wallet_node_taker, taker_funds],
            full_node,
        ) = wallets_prefarm
        wallet_maker = wallet_node_maker.wallet_state_manager.main_wallet
        xch_to_cat_amount = uint64(100)

        async with wallet_node_maker.wallet_state_manager.lock:
            cat_wallet_maker, _ = await CATWallet.create_new_cat_wallet(
                wallet_node_maker.wallet_state_manager,
                wallet_maker,
                {"identifier": "genesis_by_id"},
                xch_to_cat_amount,
                DEFAULT_TX_CONFIG,
            )

            tx_records: List[TransactionRecord] = await wallet_node_maker.wallet_state_manager.tx_store.get_not_sent()

        await full_node.process_transaction_records(records=tx_records)

        await time_out_assert(15, cat_wallet_maker.get_confirmed_balance, xch_to_cat_amount)
        await time_out_assert(15, cat_wallet_maker.get_unconfirmed_balance, xch_to_cat_amount)
        maker_funds -= xch_to_cat_amount
        await time_out_assert(15, wallet_maker.get_confirmed_balance, maker_funds)

        chia_for_cat = {
            wallet_maker.id(): 1000,
            cat_wallet_maker.id(): -4,
        }

        trade_manager_maker = wallet_node_maker.wallet_state_manager.trade_manager
        trade_manager_taker = wallet_node_taker.wallet_state_manager.trade_manager

<<<<<<< HEAD
        async def get_trade_and_status(trade_manager, trade) -> TradeStatus:
            trade_rec = await trade_manager.get_trade_by_id(trade.trade_id)
            if trade_rec:
                return TradeStatus(trade_rec.status)
            raise ValueError("Couldn't find the trade record")

        success, trade_make, _, error = await trade_manager_maker.create_offer_for_ids(chia_for_cat, DEFAULT_TX_CONFIG)
=======
        success, trade_make, error = await trade_manager_maker.create_offer_for_ids(chia_for_cat, DEFAULT_TX_CONFIG)
>>>>>>> e80ab1c2
        await time_out_assert(10, get_trade_and_status, TradeStatus.PENDING_ACCEPT, trade_manager_maker, trade_make)
        assert error is None
        assert success is True
        assert trade_make is not None
        peer = wallet_node_taker.get_full_node_peer()
        offer = Offer.from_bytes(trade_make.offer)
        tr1, txs1 = await trade_manager_taker.respond_to_offer(
            offer, peer, DEFAULT_TX_CONFIG, fee=uint64(1000000000000)
        )
        await trade_manager_taker.wallet_state_manager.add_pending_transactions(txs1)
        await full_node.process_transaction_records(records=txs1)
        await time_out_assert(15, get_trade_and_status, TradeStatus.CONFIRMED, trade_manager_taker, tr1)

    @pytest.mark.anyio
    async def test_aggregated_trade_state(self, wallets_prefarm):
        (
            [wallet_node_maker, maker_funds],
            [wallet_node_taker, taker_funds],
            full_node,
        ) = wallets_prefarm
        wallet_maker = wallet_node_maker.wallet_state_manager.main_wallet
        xch_to_cat_amount = uint64(100)

        async with wallet_node_maker.wallet_state_manager.lock:
            cat_wallet_maker, _ = await CATWallet.create_new_cat_wallet(
                wallet_node_maker.wallet_state_manager,
                wallet_maker,
                {"identifier": "genesis_by_id"},
                xch_to_cat_amount,
                DEFAULT_TX_CONFIG,
            )

            tx_records: List[TransactionRecord] = await wallet_node_maker.wallet_state_manager.tx_store.get_not_sent()

        await full_node.process_transaction_records(records=tx_records)

        await time_out_assert(15, cat_wallet_maker.get_confirmed_balance, xch_to_cat_amount)
        await time_out_assert(15, cat_wallet_maker.get_unconfirmed_balance, xch_to_cat_amount)
        maker_funds -= xch_to_cat_amount
        await time_out_assert(15, wallet_maker.get_confirmed_balance, maker_funds)

        chia_for_cat = {
            wallet_maker.id(): 2,
            cat_wallet_maker.id(): -2,
        }
        cat_for_chia = {
            wallet_maker.id(): -1,
            cat_wallet_maker.id(): 1,
        }

        trade_manager_maker = wallet_node_maker.wallet_state_manager.trade_manager
        trade_manager_taker = wallet_node_taker.wallet_state_manager.trade_manager

<<<<<<< HEAD
        async def get_trade_and_status(trade_manager, trade) -> TradeStatus:
            trade_rec = await trade_manager.get_trade_by_id(trade.trade_id)
            if trade_rec:
                return TradeStatus(trade_rec.status)
            raise ValueError("Couldn't find the trade record")  # pragma: no cover

        success, trade_make_1, _, error = await trade_manager_maker.create_offer_for_ids(
            chia_for_cat, DEFAULT_TX_CONFIG
        )
=======
        success, trade_make_1, error = await trade_manager_maker.create_offer_for_ids(chia_for_cat, DEFAULT_TX_CONFIG)
>>>>>>> e80ab1c2
        await time_out_assert(10, get_trade_and_status, TradeStatus.PENDING_ACCEPT, trade_manager_maker, trade_make_1)
        assert error is None
        assert success is True
        assert trade_make_1 is not None
        success, trade_make_2, _, error = await trade_manager_maker.create_offer_for_ids(
            cat_for_chia, DEFAULT_TX_CONFIG
        )
        await time_out_assert(10, get_trade_and_status, TradeStatus.PENDING_ACCEPT, trade_manager_maker, trade_make_2)
        assert error is None
        assert success is True
        assert trade_make_2 is not None

        agg_offer = Offer.aggregate([Offer.from_bytes(trade_make_1.offer), Offer.from_bytes(trade_make_2.offer)])

        peer = wallet_node_taker.get_full_node_peer()
        trade_take, tx_records = await trade_manager_taker.respond_to_offer(
            agg_offer,
            peer,
            DEFAULT_TX_CONFIG,
        )
        assert trade_take is not None
        assert tx_records is not None

        await trade_manager_taker.wallet_state_manager.add_pending_transactions(tx_records)
        await full_node.process_transaction_records(records=tx_records)
        await full_node.wait_for_wallets_synced(wallet_nodes=[wallet_node_maker, wallet_node_taker], timeout=60)

        await time_out_assert(15, wallet_maker.get_confirmed_balance, maker_funds + 1)
        await time_out_assert(15, wallet_maker.get_unconfirmed_balance, maker_funds + 1)
        await time_out_assert(15, cat_wallet_maker.get_confirmed_balance, xch_to_cat_amount - 1)
        await time_out_assert(15, cat_wallet_maker.get_unconfirmed_balance, xch_to_cat_amount - 1)<|MERGE_RESOLUTION|>--- conflicted
+++ resolved
@@ -1570,15 +1570,7 @@
         trade_manager_maker = wallet_node_maker.wallet_state_manager.trade_manager
         trade_manager_taker = wallet_node_taker.wallet_state_manager.trade_manager
 
-<<<<<<< HEAD
-        async def get_trade_and_status(trade_manager, trade) -> TradeStatus:
-            trade_rec = await trade_manager.get_trade_by_id(trade.trade_id)
-            return TradeStatus(trade_rec.status)
-
         success, trade_make, _, error = await trade_manager_maker.create_offer_for_ids(cat_for_chia, DEFAULT_TX_CONFIG)
-=======
-        success, trade_make, error = await trade_manager_maker.create_offer_for_ids(cat_for_chia, DEFAULT_TX_CONFIG)
->>>>>>> e80ab1c2
         assert error is None
         assert success is True
         assert trade_make is not None
@@ -1695,15 +1687,7 @@
 
         trade_manager_maker = wallet_node_maker.wallet_state_manager.trade_manager
 
-<<<<<<< HEAD
-        async def get_trade_and_status(trade_manager, trade) -> TradeStatus:
-            trade_rec = await trade_manager.get_trade_by_id(trade.trade_id)
-            return TradeStatus(trade_rec.status)
-
         success, trade_make, _, error = await trade_manager_maker.create_offer_for_ids(chia_for_cat, DEFAULT_TX_CONFIG)
-=======
-        success, trade_make, error = await trade_manager_maker.create_offer_for_ids(chia_for_cat, DEFAULT_TX_CONFIG)
->>>>>>> e80ab1c2
         await time_out_assert(10, get_trade_and_status, TradeStatus.PENDING_ACCEPT, trade_manager_maker, trade_make)
         assert error is None
         assert success is True
@@ -1756,17 +1740,7 @@
         trade_manager_taker = wallet_node_taker.wallet_state_manager.trade_manager
         trade_manager_trader = wallet_node_trader.wallet_state_manager.trade_manager
 
-<<<<<<< HEAD
-        async def get_trade_and_status(trade_manager, trade) -> TradeStatus:
-            trade_rec = await trade_manager.get_trade_by_id(trade.trade_id)
-            if trade_rec:
-                return TradeStatus(trade_rec.status)
-            raise ValueError("Couldn't find the trade record")
-
         success, trade_make, _, error = await trade_manager_maker.create_offer_for_ids(chia_for_cat, DEFAULT_TX_CONFIG)
-=======
-        success, trade_make, error = await trade_manager_maker.create_offer_for_ids(chia_for_cat, DEFAULT_TX_CONFIG)
->>>>>>> e80ab1c2
         await time_out_assert(10, get_trade_and_status, TradeStatus.PENDING_ACCEPT, trade_manager_maker, trade_make)
         assert error is None
         assert success is True
@@ -1823,17 +1797,7 @@
         trade_manager_maker = wallet_node_maker.wallet_state_manager.trade_manager
         trade_manager_taker = wallet_node_taker.wallet_state_manager.trade_manager
 
-<<<<<<< HEAD
-        async def get_trade_and_status(trade_manager, trade) -> TradeStatus:
-            trade_rec = await trade_manager.get_trade_by_id(trade.trade_id)
-            if trade_rec:
-                return TradeStatus(trade_rec.status)
-            raise ValueError("Couldn't find the trade record")
-
         success, trade_make, _, error = await trade_manager_maker.create_offer_for_ids(chia_for_cat, DEFAULT_TX_CONFIG)
-=======
-        success, trade_make, error = await trade_manager_maker.create_offer_for_ids(chia_for_cat, DEFAULT_TX_CONFIG)
->>>>>>> e80ab1c2
         await time_out_assert(30, get_trade_and_status, TradeStatus.PENDING_ACCEPT, trade_manager_maker, trade_make)
         assert error is None
         assert success is True
@@ -1892,17 +1856,7 @@
         trade_manager_maker = wallet_node_maker.wallet_state_manager.trade_manager
         trade_manager_taker = wallet_node_taker.wallet_state_manager.trade_manager
 
-<<<<<<< HEAD
-        async def get_trade_and_status(trade_manager, trade) -> TradeStatus:
-            trade_rec = await trade_manager.get_trade_by_id(trade.trade_id)
-            if trade_rec:
-                return TradeStatus(trade_rec.status)
-            raise ValueError("Couldn't find the trade record")
-
         success, trade_make, _, error = await trade_manager_maker.create_offer_for_ids(chia_for_cat, DEFAULT_TX_CONFIG)
-=======
-        success, trade_make, error = await trade_manager_maker.create_offer_for_ids(chia_for_cat, DEFAULT_TX_CONFIG)
->>>>>>> e80ab1c2
         await time_out_assert(10, get_trade_and_status, TradeStatus.PENDING_ACCEPT, trade_manager_maker, trade_make)
         assert error is None
         assert success is True
@@ -1956,19 +1910,9 @@
         trade_manager_maker = wallet_node_maker.wallet_state_manager.trade_manager
         trade_manager_taker = wallet_node_taker.wallet_state_manager.trade_manager
 
-<<<<<<< HEAD
-        async def get_trade_and_status(trade_manager, trade) -> TradeStatus:
-            trade_rec = await trade_manager.get_trade_by_id(trade.trade_id)
-            if trade_rec:
-                return TradeStatus(trade_rec.status)
-            raise ValueError("Couldn't find the trade record")  # pragma: no cover
-
         success, trade_make_1, _, error = await trade_manager_maker.create_offer_for_ids(
             chia_for_cat, DEFAULT_TX_CONFIG
         )
-=======
-        success, trade_make_1, error = await trade_manager_maker.create_offer_for_ids(chia_for_cat, DEFAULT_TX_CONFIG)
->>>>>>> e80ab1c2
         await time_out_assert(10, get_trade_and_status, TradeStatus.PENDING_ACCEPT, trade_manager_maker, trade_make_1)
         assert error is None
         assert success is True
