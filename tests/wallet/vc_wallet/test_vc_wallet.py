--- conflicted
+++ resolved
@@ -20,12 +20,9 @@
 from chia.wallet.cat_wallet.cat_utils import CAT_MOD, construct_cat_puzzle
 from chia.wallet.cat_wallet.cat_wallet import CATWallet
 from chia.wallet.did_wallet.did_wallet import DIDWallet
-<<<<<<< HEAD
-from chia.wallet.util.tx_config import DEFAULT_TX_CONFIG
-=======
 from chia.wallet.util.query_filter import TransactionTypeFilter
 from chia.wallet.util.transaction_type import TransactionType
->>>>>>> 0a09ee5d
+from chia.wallet.util.tx_config import DEFAULT_TX_CONFIG
 from chia.wallet.util.wallet_types import WalletType
 from chia.wallet.vc_wallet.cr_cat_drivers import ProofsChecker, construct_cr_layer
 from chia.wallet.vc_wallet.cr_cat_wallet import CRCATWallet
@@ -60,6 +57,7 @@
                 "amount": CAT_AMOUNT_0,
             }
         ],
+        DEFAULT_TX_CONFIG,
         wallet_id=1,
     )
     spend_bundle = tx.spend_bundle
@@ -258,6 +256,7 @@
     wallet_1_addr = encode_puzzle_hash(await wallet_1.get_new_puzzlehash(), "txch")
     tx = await client_0.cat_spend(
         cr_cat_wallet_0.id(),
+        DEFAULT_TX_CONFIG,
         uint64(90),
         wallet_1_addr,
         uint64(2000000000),
@@ -315,7 +314,9 @@
     assert len(pending_tx) == 1
 
     # Send the VC to wallet_1 to use for the CR-CATs
-    txs = await client_0.vc_spend(vc_record.vc.launcher_id, new_puzhash=await wallet_1.get_new_puzzlehash())
+    txs = await client_0.vc_spend(
+        vc_record.vc.launcher_id, DEFAULT_TX_CONFIG, new_puzhash=await wallet_1.get_new_puzzlehash()
+    )
     spend_bundle = next(tx.spend_bundle for tx in txs if tx.spend_bundle is not None)
     await time_out_assert_not_none(5, full_node_api.full_node.mempool_manager.get_spendbundle, spend_bundle.name())
     await full_node_api.farm_blocks_to_wallet(count=num_blocks, wallet=wallet_1)
@@ -328,6 +329,7 @@
     txs = await client_1.crcat_approve_pending(
         uint32(cr_cat_wallet_id_1),
         uint64(90),
+        DEFAULT_TX_CONFIG,
         fee=uint64(90),
     )
     spend_bundle = next(tx.spend_bundle for tx in txs if tx.spend_bundle is not None)
@@ -350,6 +352,7 @@
     with pytest.raises(ValueError):
         tx = await client_0.cat_spend(
             cr_cat_wallet_0.id(),
+            DEFAULT_TX_CONFIG,
             uint64(10),
             wallet_1_addr,
         )
@@ -357,11 +360,11 @@
     # Test melting a CRCAT
     tx = await client_1.cat_spend(
         cr_cat_wallet_id_1,
+        DEFAULT_TX_CONFIG.override(reuse_puzhash=True),
         uint64(20),
         wallet_1_addr,
         uint64(0),
         cat_discrepancy=(-50, Program.to(None), Program.to(None)),
-        reuse_puzhash=True,
     )
     await wallet_node_1.wallet_state_manager.add_pending_transaction(tx)
     assert tx.spend_bundle is not None
@@ -375,16 +378,12 @@
     await time_out_assert(15, cr_cat_wallet_1.get_unconfirmed_balance, 40)
 
     # Revoke VC
-<<<<<<< HEAD
-    txs = await client_0.vc_revoke(vc_record_updated.vc.coin.parent_coin_info, DEFAULT_TX_CONFIG, uint64(1))
-=======
     await time_out_assert_not_none(
         10, check_vc_record_has_parent_id, vc_record_updated.vc.coin.name(), client_1, vc_record.vc.launcher_id
     )
     vc_record_updated = await client_1.vc_get(vc_record_updated.vc.launcher_id)
     assert vc_record_updated is not None
-    txs = await client_0.vc_revoke(vc_record_updated.vc.coin.parent_coin_info, uint64(1))
->>>>>>> 0a09ee5d
+    txs = await client_0.vc_revoke(vc_record_updated.vc.coin.parent_coin_info, DEFAULT_TX_CONFIG, uint64(1))
     confirmed_balance -= 1
     spend_bundle = next(tx.spend_bundle for tx in txs if tx.spend_bundle is not None)
     await time_out_assert_not_none(5, full_node_api.full_node.mempool_manager.get_spendbundle, spend_bundle.name())
