from __future__ import annotations

import dataclasses
from typing import Any, Awaitable, Callable, List, Optional

import pytest
from chia_rs import G2Element
from typing_extensions import Literal

from chia.rpc.wallet_rpc_client import WalletRpcClient
from chia.simulator.full_node_simulator import FullNodeSimulator
from chia.types.blockchain_format.coin import coin_as_list
from chia.types.blockchain_format.program import Program
from chia.types.blockchain_format.sized_bytes import bytes32
from chia.types.coin_spend import make_spend
from chia.types.peer_info import PeerInfo
from chia.types.spend_bundle import SpendBundle
from chia.util.bech32m import encode_puzzle_hash
from chia.util.ints import uint64
from chia.wallet.cat_wallet.cat_utils import CAT_MOD, construct_cat_puzzle
from chia.wallet.cat_wallet.cat_wallet import CATWallet
from chia.wallet.did_wallet.did_wallet import DIDWallet
from chia.wallet.util.query_filter import TransactionTypeFilter
from chia.wallet.util.transaction_type import TransactionType
from chia.wallet.util.tx_config import DEFAULT_TX_CONFIG
from chia.wallet.util.wallet_types import WalletType
from chia.wallet.vc_wallet.cr_cat_drivers import ProofsChecker, construct_cr_layer
from chia.wallet.vc_wallet.cr_cat_wallet import CRCATWallet
from chia.wallet.vc_wallet.vc_store import VCProofs, VCRecord
from chia.wallet.wallet import Wallet
from chia.wallet.wallet_node import WalletNode
from tests.environments.wallet import WalletEnvironment, WalletStateTransition, WalletTestFramework
from tests.util.time_out_assert import time_out_assert_not_none


async def mint_cr_cat(
    num_blocks: int,
    wallet_0: Wallet,
    wallet_node_0: WalletNode,
    client_0: WalletRpcClient,
    full_node_api: FullNodeSimulator,
    authorized_providers: List[bytes32] = [],
    tail: Program = Program.to(None),
    proofs_checker: ProofsChecker = ProofsChecker(["foo", "bar"]),
) -> None:
    our_puzzle: Program = await wallet_0.get_new_puzzle()
    cat_puzzle: Program = construct_cat_puzzle(
        CAT_MOD,
        tail.get_tree_hash(),
        Program.to(1),
    )
    CAT_AMOUNT_0 = uint64(100)

    await full_node_api.wait_for_wallet_synced(wallet_node=wallet_node_0, timeout=20)
    tx = await client_0.create_signed_transaction(
        [
            {
                "puzzle_hash": cat_puzzle.get_tree_hash(),
                "amount": CAT_AMOUNT_0,
            }
        ],
        DEFAULT_TX_CONFIG,
        wallet_id=1,
    )
    spend_bundle = tx.spend_bundle
    assert spend_bundle is not None

    # Do the eve spend back to our wallet and add the CR layer
    cat_coin = next(c for c in spend_bundle.additions() if c.amount == CAT_AMOUNT_0)
    eve_spend = SpendBundle(
        [
            make_spend(
                cat_coin,
                cat_puzzle,
                Program.to(
                    [
                        Program.to(
                            [
                                [
                                    51,
                                    construct_cr_layer(
                                        authorized_providers,
                                        proofs_checker.as_program(),
                                        our_puzzle,
                                    ).get_tree_hash(),
                                    CAT_AMOUNT_0,
                                    [our_puzzle.get_tree_hash()],
                                ],
                                [51, None, -113, tail, None],
                                [1, our_puzzle.get_tree_hash(), authorized_providers, proofs_checker.as_program()],
                            ]
                        ),
                        None,
                        cat_coin.name(),
                        coin_as_list(cat_coin),
                        [cat_coin.parent_coin_info, Program.to(1).get_tree_hash(), cat_coin.amount],
                        0,
                        0,
                    ]
                ),
            )
        ],
        G2Element(),
    )
    spend_bundle = SpendBundle.aggregate([spend_bundle, eve_spend])
    await wallet_node_0.wallet_state_manager.add_pending_transaction(
        dataclasses.replace(tx, spend_bundle=spend_bundle, name=spend_bundle.name())
    )
    await time_out_assert_not_none(5, full_node_api.full_node.mempool_manager.get_spendbundle, spend_bundle.name())


@pytest.mark.parametrize(
    "wallet_environments",
    [
        {
            "num_environments": 2,
            "config_overrides": {"automatically_add_unknown_cats": True},
            "blocks_needed": [1, 1],
        }
    ],
    indirect=True,
)
@pytest.mark.anyio
async def test_vc_lifecycle(wallet_environments: WalletTestFramework) -> None:
    # Setup
    full_node_api: FullNodeSimulator = wallet_environments.full_node
    env_0 = wallet_environments.environments[0]
    env_1 = wallet_environments.environments[1]
    wallet_node_0 = wallet_environments.environments[0].node
    wallet_node_1 = wallet_environments.environments[1].node
    wallet_0 = wallet_environments.environments[0].xch_wallet
    wallet_1 = wallet_environments.environments[1].xch_wallet
    client_0 = wallet_environments.environments[0].rpc_client
    client_1 = wallet_environments.environments[1].rpc_client

    # Define wallet aliases
    env_0.wallet_aliases = {
        "xch": 1,
        "did": 2,
        "vc": 3,
        "crcat": 4,
    }
    env_1.wallet_aliases = {
        "xch": 1,
        "crcat": 2,
        "vc": 3,
    }

    # Generate DID as an "authorized provider"
    did_id: bytes32 = bytes32.from_hexstr(
        (await DIDWallet.create_new_did_wallet(wallet_node_0.wallet_state_manager, wallet_0, uint64(1))).get_my_DID()
    )

    # Mint a VC
    vc_record, _ = await client_0.vc_mint(
        did_id, wallet_environments.tx_config, target_address=await wallet_0.get_new_puzzlehash(), fee=uint64(200)
    )

    await wallet_environments.process_pending_states(
        [
            WalletStateTransition(
                pre_block_balance_updates={
                    "xch": {
                        "unconfirmed_wallet_balance": -202,  # 200 for VC mint fee, 1 for VC singleton, 1 for DID mint
                        # I'm not sure incrementing pending_coin_removal_count here by 3 is the spirit of this number
                        # One existing coin has been removed and two ephemeral coins have been removed
                        # Does pending_coin_removal_count attempt to show the number of current pending removals
                        # Or does it intend to just mean all pending removals that we should eventually get states for?
                        "pending_coin_removal_count": 4,  # 3 for VC mint, 1 for DID mint
                        "<=#spendable_balance": -202,
                        "<=#max_send_amount": -202,
                        "set_remainder": True,
                    },
                    "did": {"init": True, "set_remainder": True},
                    "vc": {
                        "init": True,
                        "confirmed_wallet_balance": 0,
                        "unconfirmed_wallet_balance": 0,
                        "spendable_balance": 0,
                        "pending_change": 0,
                        "max_send_amount": 0,
                        "unspent_coin_count": 0,
                        "pending_coin_removal_count": 0,
                    },
                },
                post_block_balance_updates={
                    "xch": {
                        "confirmed_wallet_balance": -202,  # 200 for VC mint fee, 1 for VC singleton, 1 for DID mint
                        "pending_coin_removal_count": -4,  # 3 for VC mint, 1 for DID mint
                        "set_remainder": True,
                    },
                    "did": {
                        "set_remainder": True,
                    },
                    "vc": {
                        "unspent_coin_count": 1,
                    },
                },
            ),
            WalletStateTransition(),
        ]
    )
    new_vc_record: Optional[VCRecord] = await client_0.vc_get(vc_record.vc.launcher_id)
    assert new_vc_record is not None

    # Spend VC
    proofs: VCProofs = VCProofs({"foo": "1", "bar": "1", "baz": "1", "qux": "1", "grault": "1"})
    proof_root: bytes32 = proofs.root()
    await client_0.vc_spend(
        vc_record.vc.launcher_id,
        wallet_environments.tx_config,
        new_proof_hash=proof_root,
        fee=uint64(100),
    )
    await wallet_environments.process_pending_states(
        [
            WalletStateTransition(
                pre_block_balance_updates={
                    "xch": {
                        "unconfirmed_wallet_balance": -100,
                        "pending_coin_removal_count": 1,
                        "<=#spendable_balance": -100,
                        "<=#max_send_amount": -100,
                        "set_remainder": True,
                    },
                    "did": {
                        "spendable_balance": -1,
                        "pending_change": 1,
                        "pending_coin_removal_count": 1,
                    },
                    "vc": {
                        "pending_coin_removal_count": 1,
                    },
                },
                post_block_balance_updates={
                    "xch": {
                        "confirmed_wallet_balance": -100,
                        "pending_coin_removal_count": -1,
                        "set_remainder": True,
                    },
                    "did": {
                        "spendable_balance": 1,
                        "pending_change": -1,
                        "pending_coin_removal_count": -1,
                    },
                    "vc": {
                        "pending_coin_removal_count": -1,
                    },
                },
            ),
            WalletStateTransition(),
        ]
    )
    vc_record_updated: Optional[VCRecord] = await client_0.vc_get(vc_record.vc.launcher_id)
    assert vc_record_updated is not None
    assert vc_record_updated.vc.proof_hash == proof_root

    # Do a mundane spend
    await client_0.vc_spend(vc_record.vc.launcher_id, wallet_environments.tx_config)
    await wallet_environments.process_pending_states(
        [
            WalletStateTransition(
                pre_block_balance_updates={
                    "vc": {
                        "pending_coin_removal_count": 1,
                    },
                },
                post_block_balance_updates={
                    "vc": {
                        "pending_coin_removal_count": -1,
                    },
                },
            ),
            WalletStateTransition(),
        ]
    )

    # Add proofs to DB
    await client_0.vc_add_proofs(proofs.key_value_pairs)
    await client_0.vc_add_proofs(proofs.key_value_pairs)  # Doing it again just to make sure it doesn't care
    assert await client_0.vc_get_proofs_for_root(proof_root) == proofs.key_value_pairs
    vc_records, fetched_proofs = await client_0.vc_get_list()
    assert len(vc_records) == 1
    assert fetched_proofs[proof_root.hex()] == proofs.key_value_pairs

    # Mint CR-CAT
    await mint_cr_cat(1, wallet_0, wallet_node_0, client_0, full_node_api, [did_id])
    await wallet_environments.process_pending_states(
        [
            WalletStateTransition(
                pre_block_balance_updates={
                    "xch": {
                        "unconfirmed_wallet_balance": -100,
                        "<=#spendable_balance": -100,
                        "<=#max_send_amount": -100,
                        "set_remainder": True,
                    },
                },
                post_block_balance_updates={
                    "xch": {
                        "confirmed_wallet_balance": -100,
                        "set_remainder": True,
                    },
                    "crcat": {
                        "init": True,
                        "confirmed_wallet_balance": 100,
                        "unconfirmed_wallet_balance": 100,
                        "spendable_balance": 100,
                        "pending_change": 0,
                        "max_send_amount": 100,
                        "unspent_coin_count": 1,
                        "pending_coin_removal_count": 0,
                    },
                },
            ),
            WalletStateTransition(),
        ]
    )

    cr_cat_wallet_0 = wallet_node_0.wallet_state_manager.wallets[env_0.dealias_wallet_id("crcat")]
    assert isinstance(cr_cat_wallet_0, CRCATWallet)
    assert await CRCATWallet.create(  # just testing the create method doesn't throw
        wallet_node_0.wallet_state_manager,
        wallet_node_0.wallet_state_manager.main_wallet,
        (await wallet_node_0.wallet_state_manager.get_all_wallet_info_entries(wallet_type=WalletType.CRCAT))[0],
    )
    assert {
        "data": bytes(cr_cat_wallet_0.info).hex(),
        "id": env_0.dealias_wallet_id("crcat"),
        "name": cr_cat_wallet_0.get_name(),
        "type": cr_cat_wallet_0.type(),
        "authorized_providers": [p.hex() for p in cr_cat_wallet_0.info.authorized_providers],
        "flags_needed": cr_cat_wallet_0.info.proofs_checker.flags,
    } == (await client_0.get_wallets(wallet_type=cr_cat_wallet_0.type()))[0]
    assert await wallet_node_0.wallet_state_manager.get_wallet_for_asset_id(cr_cat_wallet_0.get_asset_id()) is not None
    wallet_1_ph = await wallet_1.get_new_puzzlehash()
    wallet_1_addr = encode_puzzle_hash(wallet_1_ph, "txch")
    tx = await client_0.cat_spend(
        cr_cat_wallet_0.id(),
        wallet_environments.tx_config,
        uint64(90),
        wallet_1_addr,
        uint64(2000000000),
        memos=["hey"],
    )
    await wallet_node_0.wallet_state_manager.add_pending_transaction(tx)
    await wallet_environments.process_pending_states(
        [
            WalletStateTransition(
                pre_block_balance_updates={
                    "xch": {
                        "unconfirmed_wallet_balance": -2000000000,
                        "pending_coin_removal_count": 1,
                        "<=#spendable_balance": -2000000000,
                        "<=#max_send_amount": -2000000000,
                        "set_remainder": True,
                    },
                    "vc": {
                        "pending_coin_removal_count": 1,
                    },
                    "crcat": {
                        "unconfirmed_wallet_balance": -90,
                        "spendable_balance": -100,
                        "max_send_amount": -100,
                        "pending_coin_removal_count": 1,
                    },
                },
                post_block_balance_updates={
                    "xch": {
                        "confirmed_wallet_balance": -2000000000,
                        "pending_coin_removal_count": -1,
                        "set_remainder": True,
                    },
                    "vc": {
                        "pending_coin_removal_count": -1,
                    },
                    "crcat": {
                        "confirmed_wallet_balance": -90,
                        "spendable_balance": 10,
                        "max_send_amount": 10,
                        "pending_coin_removal_count": -1,
                    },
                },
            ),
            WalletStateTransition(
                post_block_balance_updates={
                    "crcat": {
                        "init": True,
                        "confirmed_wallet_balance": 0,
                        "unconfirmed_wallet_balance": 0,
                        "spendable_balance": 0,
                        "pending_change": 0,
                        "max_send_amount": 0,
                        "unspent_coin_count": 0,
                        "pending_coin_removal_count": 0,
                    }
                },
                post_block_additional_balance_info={
                    "crcat": {
                        "pending_approval_balance": 90,
                    },
                },
            ),
        ]
    )
    assert await wallet_node_1.wallet_state_manager.wallets[env_1.dealias_wallet_id("crcat")].match_hinted_coin(
        next(c for c in tx.additions if c.amount == 90), wallet_1_ph
    )
    pending_tx = await client_1.get_transactions(
        env_1.dealias_wallet_id("crcat"),
        0,
        1,
        reverse=True,
        type_filter=TransactionTypeFilter.include([TransactionType.INCOMING_CRCAT_PENDING]),
    )
    assert len(pending_tx) == 1

    # Send the VC to wallet_1 to use for the CR-CATs
    await client_0.vc_spend(
        vc_record.vc.launcher_id, wallet_environments.tx_config, new_puzhash=await wallet_1.get_new_puzzlehash()
    )
    await wallet_environments.process_pending_states(
        [
            WalletStateTransition(
                pre_block_balance_updates={
                    "vc": {
                        "pending_coin_removal_count": 1,
                    }
                },
                post_block_balance_updates={
                    "vc": {
                        "pending_coin_removal_count": -1,
                        "unspent_coin_count": -1,
                    }
                },
            ),
            WalletStateTransition(
                post_block_balance_updates={
                    "vc": {"init": True, "set_remainder": True},
                }
            ),
        ]
    )
    await client_1.vc_add_proofs(proofs.key_value_pairs)

    # Claim the pending approval to our wallet
    await client_1.crcat_approve_pending(
        env_1.dealias_wallet_id("crcat"),
        uint64(90),
        wallet_environments.tx_config,
        fee=uint64(90),
    )
    await wallet_environments.process_pending_states(
        [
            WalletStateTransition(),
            WalletStateTransition(
                pre_block_balance_updates={
                    "xch": {
                        "unconfirmed_wallet_balance": -90,
                        "pending_coin_removal_count": 1,
                        "<=#spendable_balance": -90,
                        "<=#max_send_amount": -90,
                        "set_remainder": True,
                    },
                    "vc": {
                        "pending_coin_removal_count": 1,
                    },
                    "crcat": {
                        "unconfirmed_wallet_balance": 90,
                        "pending_coin_removal_count": 1,
                    },
                },
                post_block_balance_updates={
                    "xch": {
                        "confirmed_wallet_balance": -90,
                        "pending_coin_removal_count": -1,
                        "set_remainder": True,
                    },
                    "vc": {
                        "pending_coin_removal_count": -1,
                    },
                    "crcat": {
                        "confirmed_wallet_balance": 90,
                        "spendable_balance": 90,
                        "max_send_amount": 90,
                        "unspent_coin_count": 1,
                        "pending_coin_removal_count": -1,
                    },
                },
                post_block_additional_balance_info={
                    "crcat": {
                        "pending_approval_balance": 0,
                    },
                },
            ),
        ]
    )

    # (Negative test) Try to spend a CR-CAT that we don't have a valid VC for
    with pytest.raises(ValueError):
        await client_0.cat_spend(
            cr_cat_wallet_0.id(),
            wallet_environments.tx_config,
            uint64(10),
            wallet_1_addr,
        )

    # Test melting a CRCAT
    tx = await client_1.cat_spend(
        env_1.dealias_wallet_id("crcat"),
        wallet_environments.tx_config,
        uint64(20),
        wallet_1_addr,
        uint64(0),
        cat_discrepancy=(-50, Program.to(None), Program.to(None)),
    )
    await wallet_node_1.wallet_state_manager.add_pending_transaction(tx)
    await wallet_environments.process_pending_states(
        [
            WalletStateTransition(),
            WalletStateTransition(
                pre_block_balance_updates={
                    "xch": {
                        "unconfirmed_wallet_balance": 20,
                        "pending_coin_removal_count": 1,
                        "<=#spendable_balance": 20,
                        "<=#max_send_amount": 20,
                        "set_remainder": True,
                    },
                    "vc": {
                        "pending_coin_removal_count": 1,
                    },
                    "crcat": {
                        "unconfirmed_wallet_balance": -50,
                        "spendable_balance": -90,
                        "max_send_amount": -90,
                        "pending_coin_removal_count": 1,
                    },
                },
                post_block_balance_updates={
                    "xch": {
                        "confirmed_wallet_balance": 20,
                        "pending_coin_removal_count": -1,
                        "set_remainder": True,
                    },
                    "vc": {
                        "pending_coin_removal_count": -1,
                    },
                    "crcat": {
                        "confirmed_wallet_balance": -50,  # should go straight to confirmed because we sent to ourselves
                        "spendable_balance": 40,
                        "max_send_amount": 40,
                        "pending_coin_removal_count": -1,
                        "unspent_coin_count": 1,
                    },
                },
            ),
        ]
    )
    vc_record_updated = await client_1.vc_get(vc_record_updated.vc.launcher_id)
    assert vc_record_updated is not None

    # Revoke VC
    await client_0.vc_revoke(vc_record_updated.vc.coin.parent_coin_info, wallet_environments.tx_config, uint64(1))
    await wallet_environments.process_pending_states(
        [
            WalletStateTransition(
                pre_block_balance_updates={
                    "xch": {
                        "unconfirmed_wallet_balance": -1,
                        "pending_coin_removal_count": 1,
                        "<=#spendable_balance": -1,
                        "<=#max_send_amount": -1,
                        "set_remainder": True,
                    },
                    "did": {
                        "spendable_balance": -1,
                        "pending_change": 1,
                        "pending_coin_removal_count": 1,
                    },
                },
                post_block_balance_updates={
                    "xch": {
                        "confirmed_wallet_balance": -1,
                        "pending_coin_removal_count": -1,
                        "set_remainder": True,
                    },
                    "did": {
                        "spendable_balance": 1,
                        "pending_change": -1,
                        "pending_coin_removal_count": -1,
                    },
                },
            ),
            WalletStateTransition(
                post_block_balance_updates={
                    "vc": {
                        "unspent_coin_count": -1,
                    },
                },
            ),
        ]
    )
    assert (
        len(await (await wallet_node_0.wallet_state_manager.get_or_create_vc_wallet()).store.get_unconfirmed_vcs()) == 0
    )


@pytest.mark.parametrize(
    "wallet_environments",
    [
        {
            "num_environments": 1,
            "blocks_needed": [1],
        }
    ],
    indirect=True,
)
@pytest.mark.anyio
async def test_self_revoke(wallet_environments: WalletTestFramework) -> None:
    # Setup
    env_0: WalletEnvironment = wallet_environments.environments[0]
    wallet_node_0 = env_0.node
    wallet_0 = env_0.xch_wallet
    client_0 = env_0.rpc_client

    # Aliases
    env_0.wallet_aliases = {
        "xch": 1,
        "did": 2,
        "vc": 3,
    }

    # Generate DID as an "authorized provider"
    did_wallet: DIDWallet = await DIDWallet.create_new_did_wallet(
        wallet_node_0.wallet_state_manager, wallet_0, uint64(1)
    )
    did_id: bytes32 = bytes32.from_hexstr(did_wallet.get_my_DID())

    vc_record, _ = await client_0.vc_mint(
        did_id, wallet_environments.tx_config, target_address=await wallet_0.get_new_puzzlehash(), fee=uint64(200)
    )
    await wallet_environments.process_pending_states(
        [
            WalletStateTransition(
                # Balance checking for this spend covered in test_vc_lifecycle
                pre_block_balance_updates={
                    "xch": {"set_remainder": True},
                    "did": {"init": True, "set_remainder": True},
                    "vc": {"init": True, "set_remainder": True},
                },
                post_block_balance_updates={
                    "xch": {"set_remainder": True},
                    "did": {"set_remainder": True},
                    "vc": {"set_remainder": True},
                },
            )
        ]
    )
    new_vc_record: Optional[VCRecord] = await client_0.vc_get(vc_record.vc.launcher_id)
    assert new_vc_record is not None

    # Test a negative case real quick (mostly unrelated)
    with pytest.raises(ValueError, match="at the same time"):
        await (await wallet_node_0.wallet_state_manager.get_or_create_vc_wallet()).generate_signed_transaction(
            new_vc_record.vc.launcher_id,
            wallet_environments.tx_config,
            new_proof_hash=bytes32([0] * 32),
            self_revoke=True,
        )

<<<<<<< HEAD
    # Send the DID to oblivion
    await did_wallet.transfer_did(bytes32([0] * 32), uint64(0), False, wallet_environments.tx_config)
    await wallet_environments.process_pending_states(
        [
            WalletStateTransition(
                pre_block_balance_updates={
                    "did": {"set_remainder": True},
                },
                post_block_balance_updates={},
            )
        ]
    )
=======
    txs = await did_wallet.transfer_did(bytes32([0] * 32), uint64(0), False, DEFAULT_TX_CONFIG)
    for tx in txs:
        await did_wallet.wallet_state_manager.add_pending_transaction(tx)
    spend_bundle_list = await wallet_node_0.wallet_state_manager.tx_store.get_unconfirmed_for_wallet(did_wallet.id())
    spend_bundle = spend_bundle_list[0].spend_bundle
    await time_out_assert_not_none(5, full_node_api.full_node.mempool_manager.get_spendbundle, spend_bundle.name())
    await full_node_api.farm_blocks_to_wallet(count=num_blocks, wallet=wallet_0)
>>>>>>> 33a053e5

    # Make sure revoking still works
    await client_0.vc_revoke(new_vc_record.vc.coin.parent_coin_info, wallet_environments.tx_config, uint64(0))
    await wallet_environments.process_pending_states(
        [
            WalletStateTransition(
                # Balance checking for this spend covered in test_vc_lifecycle
                pre_block_balance_updates={
                    "vc": {
                        "pending_coin_removal_count": 1,
                    },
                },
                post_block_balance_updates={
                    "vc": {
                        "pending_coin_removal_count": -1,
                        "unspent_coin_count": -1,
                    },
                },
            )
        ]
    )
    vc_record_revoked: Optional[VCRecord] = await client_0.vc_get(vc_record.vc.launcher_id)
    assert vc_record_revoked is None
    assert (
        len(await (await wallet_node_0.wallet_state_manager.get_or_create_vc_wallet()).store.get_unconfirmed_vcs()) == 0
    )


@pytest.mark.parametrize(
    "trusted",
    [True, False],
)
@pytest.mark.anyio
async def test_cat_wallet_conversion(
    self_hostname: str,
    one_wallet_and_one_simulator_services: Any,
    trusted: Any,
) -> None:
    num_blocks = 1
    full_nodes, wallets, bt = one_wallet_and_one_simulator_services
    full_node_api: FullNodeSimulator = full_nodes[0]._api
    full_node_server = full_node_api.full_node.server
    wallet_service_0 = wallets[0]
    wallet_node_0 = wallet_service_0._node
    wallet_0 = wallet_node_0.wallet_state_manager.main_wallet

    client_0 = await WalletRpcClient.create(
        bt.config["self_hostname"],
        wallet_service_0.rpc_server.listen_port,
        wallet_service_0.root_path,
        wallet_service_0.config,
    )

    if trusted:
        wallet_node_0.config["trusted_peers"] = {
            full_node_api.full_node.server.node_id.hex(): full_node_api.full_node.server.node_id.hex()
        }
    else:
        wallet_node_0.config["trusted_peers"] = {}

    await wallet_node_0.server.start_client(PeerInfo(self_hostname, full_node_server.get_port()), None)
    await full_node_api.farm_blocks_to_wallet(count=num_blocks, wallet=wallet_0)
    await full_node_api.wait_for_wallet_synced(wallet_node=wallet_node_0, timeout=20)

    # Key point of test: create a normal CAT wallet first, and see if it gets converted to CR-CAT wallet
    await CATWallet.get_or_create_wallet_for_cat(
        wallet_node_0.wallet_state_manager, wallet_0, Program.to(None).get_tree_hash().hex()
    )

    did_id = bytes32([0] * 32)
    await mint_cr_cat(num_blocks, wallet_0, wallet_node_0, client_0, full_node_api, [did_id])
    await full_node_api.farm_blocks_to_wallet(count=num_blocks, wallet=wallet_0)
    await full_node_api.wait_for_wallet_synced(wallet_node=wallet_node_0, timeout=20)

    async def check_length(length: int, func: Callable[..., Awaitable[Any]], *args: Any) -> Optional[Literal[True]]:
        if len(await func(*args)) == length:
            return True
        return None  # pragma: no cover

    await time_out_assert_not_none(
        15, check_length, 1, wallet_node_0.wallet_state_manager.get_all_wallet_info_entries, WalletType.CRCAT
    )
    await time_out_assert_not_none(
        15, check_length, 0, wallet_node_0.wallet_state_manager.get_all_wallet_info_entries, WalletType.CAT
    )<|MERGE_RESOLUTION|>--- conflicted
+++ resolved
@@ -669,9 +669,10 @@
             self_revoke=True,
         )
 
-<<<<<<< HEAD
     # Send the DID to oblivion
-    await did_wallet.transfer_did(bytes32([0] * 32), uint64(0), False, wallet_environments.tx_config)
+    txs = await did_wallet.transfer_did(bytes32([0] * 32), uint64(0), False, wallet_environments.tx_config)
+    for tx in txs:
+        await did_wallet.wallet_state_manager.add_pending_transaction(tx)
     await wallet_environments.process_pending_states(
         [
             WalletStateTransition(
@@ -682,15 +683,6 @@
             )
         ]
     )
-=======
-    txs = await did_wallet.transfer_did(bytes32([0] * 32), uint64(0), False, DEFAULT_TX_CONFIG)
-    for tx in txs:
-        await did_wallet.wallet_state_manager.add_pending_transaction(tx)
-    spend_bundle_list = await wallet_node_0.wallet_state_manager.tx_store.get_unconfirmed_for_wallet(did_wallet.id())
-    spend_bundle = spend_bundle_list[0].spend_bundle
-    await time_out_assert_not_none(5, full_node_api.full_node.mempool_manager.get_spendbundle, spend_bundle.name())
-    await full_node_api.farm_blocks_to_wallet(count=num_blocks, wallet=wallet_0)
->>>>>>> 33a053e5
 
     # Make sure revoking still works
     await client_0.vc_revoke(new_vc_record.vc.coin.parent_coin_info, wallet_environments.tx_config, uint64(0))
