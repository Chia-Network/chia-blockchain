import pytest
import pytest_asyncio

from chia.simulator.simulator_protocol import FarmNewBlockProtocol
from chia.types.peer_info import PeerInfo
from chia.util.ints import uint16, uint64
from chia.wallet.rl_wallet.rl_wallet import RLWallet
from tests.setup_nodes import setup_simulators_and_wallets
from tests.time_out_assert import time_out_assert


<<<<<<< HEAD
class TestCATWallet:
    @pytest_asyncio.fixture(scope="function")
    async def two_wallet_nodes(self):
        async for _ in setup_simulators_and_wallets(1, 2, {}):
            yield _
=======
@pytest.fixture(scope="module")
def event_loop():
    loop = asyncio.get_event_loop()
    yield loop


@pytest_asyncio.fixture(scope="function")
async def two_wallet_nodes():
    async for _ in setup_simulators_and_wallets(1, 2, {}):
        yield _

>>>>>>> 773d692f

class TestCATWallet:
    @pytest.mark.asyncio
    @pytest.mark.skip
    async def test_create_rl_coin(self, two_wallet_nodes, self_hostname):
        num_blocks = 4
        full_nodes, wallets = two_wallet_nodes
        full_node_api = full_nodes[0]
        full_node_server = full_node_api.server
        wallet_node, server_2 = wallets[0]
        wallet_node_1, wallet_server_1 = wallets[1]

        wallet = wallet_node.wallet_state_manager.main_wallet

        ph = await wallet.get_new_puzzlehash()

        await server_2.start_client(PeerInfo(self_hostname, uint16(full_node_server._port)), None)
        await wallet_server_1.start_client(PeerInfo(self_hostname, uint16(full_node_server._port)), None)

        for i in range(0, num_blocks):
            await full_node_api.farm_new_transaction_block(FarmNewBlockProtocol(ph))

        rl_admin: RLWallet = await RLWallet.create_rl_admin(wallet_node.wallet_state_manager)

        rl_user: RLWallet = await RLWallet.create_rl_user(wallet_node_1.wallet_state_manager)
        interval = uint64(2)
        limit = uint64(1)
        amount = uint64(100)
        await rl_admin.admin_create_coin(interval, limit, rl_user.rl_info.user_pubkey.hex(), amount, 0)
        origin = rl_admin.rl_info.rl_origin
        admin_pubkey = rl_admin.rl_info.admin_pubkey

        await rl_user.set_user_info(
            interval,
            limit,
            origin.parent_coin_info.hex(),
            origin.puzzle_hash.hex(),
            origin.amount,
            admin_pubkey.hex(),
        )

        for i in range(0, num_blocks):
            await full_node_api.farm_new_transaction_block(FarmNewBlockProtocol(32 * b"\0"))

        for i in range(0, num_blocks):
            await full_node_api.farm_new_transaction_block(FarmNewBlockProtocol(32 * b"\0"))

        await time_out_assert(15, rl_user.get_confirmed_balance, 100)
        balance = await rl_user.rl_available_balance()

        tx_record = await rl_user.generate_signed_transaction(1, 32 * b"\0")

        await wallet_node_1.wallet_state_manager.main_wallet.push_transaction(tx_record)

        for i in range(0, num_blocks):
            await full_node_api.farm_new_transaction_block(FarmNewBlockProtocol(32 * b"\0"))

        balance = await rl_user.get_confirmed_balance()
        print(balance)

        await time_out_assert(15, rl_user.get_confirmed_balance, 99)

        rl_user.rl_get_aggregation_puzzlehash(rl_user.get_new_puzzle())
        # rl_admin.rl_generate_signed_aggregation_transaction()<|MERGE_RESOLUTION|>--- conflicted
+++ resolved
@@ -9,25 +9,11 @@
 from tests.time_out_assert import time_out_assert
 
 
-<<<<<<< HEAD
-class TestCATWallet:
-    @pytest_asyncio.fixture(scope="function")
-    async def two_wallet_nodes(self):
-        async for _ in setup_simulators_and_wallets(1, 2, {}):
-            yield _
-=======
-@pytest.fixture(scope="module")
-def event_loop():
-    loop = asyncio.get_event_loop()
-    yield loop
-
-
 @pytest_asyncio.fixture(scope="function")
 async def two_wallet_nodes():
     async for _ in setup_simulators_and_wallets(1, 2, {}):
         yield _
 
->>>>>>> 773d692f
 
 class TestCATWallet:
     @pytest.mark.asyncio
