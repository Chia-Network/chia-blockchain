--- conflicted
+++ resolved
@@ -323,7 +323,6 @@
         ),
         extra_conditions=extra_conditions,
         push=False,
-<<<<<<< HEAD
     )
     response = await client.fetch(
         "send_transaction",
@@ -342,26 +341,6 @@
             "push": True,
         },
     )
-=======
-    )
-    response = await client.fetch(
-        "send_transaction",
-        {
-            "wallet_id": 1,
-            "amount": tx_amount,
-            "address": addr,
-            "fee": 0,
-            "memos": ["this is a basic tx"],
-            "puzzle_decorator": None,
-            "extra_conditions": conditions_to_json_dicts(extra_conditions),
-            "exclude_coin_amounts": [250000000000],
-            "exclude_coins": [non_existent_coin.to_json_dict()],
-            "reuse_puzhash": True,
-            "jsonify_unsigned_txs": True,
-            "push": True,
-        },
-    )
->>>>>>> 785d6a45
     assert response["success"]
     tx = TransactionRecord.from_json_dict_convenience(response["transactions"][0])
     [UnsignedTransaction.from_json_dict(utx) for utx in response["unsigned_transactions"]]
