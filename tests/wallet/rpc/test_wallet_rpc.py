--- conflicted
+++ resolved
@@ -834,7 +834,6 @@
     all_transactions = await client.get_transactions(1, confirmed=False)
     assert len(all_transactions) == 2
     assert all(not transaction.confirmed for transaction in all_transactions)
-<<<<<<< HEAD
 
     # Test bypass broken txs
     await wallet.wallet_state_manager.tx_store.add_transaction_record(
@@ -844,8 +843,6 @@
         1, type_filter=TransactionTypeFilter.include([TransactionType.INCOMING_CLAWBACK_SEND]), confirmed=False
     )
     assert len(all_transactions) == 1
-=======
->>>>>>> ef68bf76
 
 
 @pytest.mark.asyncio
