--- conflicted
+++ resolved
@@ -1145,7 +1145,6 @@
     for coin in excluded_test:
         assert coin != coin_300[0]
 
-<<<<<<< HEAD
     # test get coins
     all_coins, _, _ = await client_2.get_spendable_coins(
         wallet_id=1, excluded_coin_ids=[excluded_amt_coins[0].name().hex()]
@@ -1155,7 +1154,6 @@
     assert all_coins_2[0].coin == coin_300[0]
     with pytest.raises(ValueError):  # validate fail on invalid coin id.
         await client_2.get_spendable_coins(wallet_id=1, excluded_coin_ids=["a"])
-=======
 
 @pytest.mark.asyncio
 async def test_notification_rpcs(wallet_rpc_environment: WalletRpcTestEnvironment):
@@ -1216,5 +1214,4 @@
 
     notification = (await client_2.get_notifications())[0]
     assert await client_2.delete_notifications([notification.coin_id])
-    assert [] == (await client_2.get_notifications([notification.coin_id]))
->>>>>>> 88cf6297
+    assert [] == (await client_2.get_notifications([notification.coin_id]))