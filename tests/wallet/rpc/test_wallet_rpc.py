--- conflicted
+++ resolved
@@ -1729,16 +1729,8 @@
     sk_dict = await client.get_private_key(pks[1])
     assert sk_dict["fingerprint"] == pks[1]
 
-<<<<<<< HEAD
     assert not (await client.log_in(1234567890))["success"]
 
-    # Add in reward addresses into farmer and pool for testing delete key checks
-    # set farmer to first private key
-    sk = await wallet_node.get_key_for_fingerprint(pks[0], private=True)
-    assert sk is not None
-    assert isinstance(sk, PrivateKey)
-    test_ph = create_puzzlehash_for_pk(master_sk_to_wallet_sk(sk, uint32(0)).get_g1())
-=======
     # test hardened keys
     await _check_delete_key(client=client, wallet_node=wallet_node, farmer_fp=pks[0], pool_fp=pks[1], observer=False)
 
@@ -1746,7 +1738,6 @@
     await _check_delete_key(client=client, wallet_node=wallet_node, farmer_fp=pks[0], pool_fp=pks[1], observer=True)
 
     # set farmer to empty string
->>>>>>> 54dc54a7
     with lock_and_load_config(wallet_node.root_path, "config.yaml") as test_config:
         test_config["farmer"]["xch_target_address"] = ""
         save_config(wallet_node.root_path, "config.yaml", test_config)
