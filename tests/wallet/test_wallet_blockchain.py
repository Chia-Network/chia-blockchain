--- conflicted
+++ resolved
@@ -16,25 +16,11 @@
 from tests.setup_nodes import test_constants, setup_node_and_wallet
 
 
-<<<<<<< HEAD
-class TestWalletBlockchain:
-    @pytest_asyncio.fixture(scope="function")
-    async def wallet_node(self, self_hostname):
-        async for _ in setup_node_and_wallet(test_constants, self_hostname):
-            yield _
-=======
-@pytest.fixture(scope="session")
-def event_loop():
-    loop = asyncio.get_event_loop()
-    yield loop
-
-
 @pytest_asyncio.fixture(scope="function")
 async def wallet_node(self_hostname):
     async for _ in setup_node_and_wallet(test_constants, self_hostname):
         yield _
 
->>>>>>> 773d692f
 
 class TestWalletBlockchain:
     @pytest.mark.asyncio
