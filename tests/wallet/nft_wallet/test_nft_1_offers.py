--- conflicted
+++ resolved
@@ -722,22 +722,13 @@
     await time_out_assert(20, cat_wallet_taker.get_confirmed_balance, expected_taker_cat_balance)
 
 
-<<<<<<< HEAD
 @pytest.mark.parametrize(
     "trusted",
     [True, False],
 )
-@pytest.mark.asyncio
-# @pytest.mark.skip
-async def test_nft_offer_request_nft_for_cat(two_wallet_nodes: Any, trusted: Any) -> None:
-=======
-@pytest.mark.parametrize("trusted", [True])
 @pytest.mark.parametrize("test_change", [True, False])
 @pytest.mark.asyncio
-# @pytest.mark.skip
 async def test_nft_offer_request_nft_for_cat(two_wallet_nodes: Any, trusted: bool, test_change: bool) -> None:
-    num_blocks = 5
->>>>>>> 339fd05d
     full_nodes, wallets, _ = two_wallet_nodes
     full_node_api: FullNodeSimulator = full_nodes[0]
     full_node_server = full_node_api.server
@@ -879,25 +870,16 @@
         await time_out_assert(
             15, tx_in_pool, True, full_node_api.full_node.mempool_manager, tx_record.spend_bundle.name()  # type: ignore
         )
-<<<<<<< HEAD
-    await full_node_api.farm_new_transaction_block(FarmNewBlockProtocol(ph_token))
-    await time_out_assert(20, wallets_are_synced, True, [wallet_node_maker, wallet_node_taker], full_node_api)
-    maker_cat_balance = cats_to_mint - (2 * cats_to_trade)
-    taker_cat_balance = 2 * cats_to_trade
-    await time_out_assert(20, cat_wallet_maker.get_confirmed_balance, maker_cat_balance)
-    await time_out_assert(20, cat_wallet_taker.get_confirmed_balance, taker_cat_balance)
-=======
-    for i in range(1, num_blocks):
-        await full_node_api.farm_new_transaction_block(FarmNewBlockProtocol(ph_token))
+    await full_node_api.farm_new_transaction_block(FarmNewBlockProtocol(ph_token))
+    await time_out_assert(20, wallets_are_synced, True, [wallet_node_maker, wallet_node_taker], full_node_api)
     if test_change:
         taker_cat_balance = cats_to_mint - (2 * cats_to_trade)
         maker_cat_balance = 2 * cats_to_trade
     else:
         maker_cat_balance = cats_to_mint - (2 * cats_to_trade)
         taker_cat_balance = 2 * cats_to_trade
-    await time_out_assert(15, cat_wallet_maker.get_confirmed_balance, maker_cat_balance)
-    await time_out_assert(15, cat_wallet_taker.get_confirmed_balance, taker_cat_balance)
->>>>>>> 339fd05d
+    await time_out_assert(20, cat_wallet_maker.get_confirmed_balance, maker_cat_balance)
+    await time_out_assert(20, cat_wallet_taker.get_confirmed_balance, taker_cat_balance)
 
     nft_to_request = coins_taker[0]
     nft_to_request_info: Optional[PuzzleInfo] = match_puzzle(nft_to_request.full_puzzle)
