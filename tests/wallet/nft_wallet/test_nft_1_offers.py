import asyncio
import logging
from secrets import token_bytes
from typing import Any, Callable, Coroutine, Optional

import pytest

from chia.consensus.block_rewards import calculate_base_farmer_reward, calculate_pool_reward
from chia.full_node.mempool_manager import MempoolManager
from chia.simulator.full_node_simulator import FullNodeSimulator
from chia.simulator.simulator_protocol import FarmNewBlockProtocol
from chia.simulator.time_out_assert import time_out_assert, time_out_assert_not_none
from chia.types.blockchain_format.program import Program
from chia.types.blockchain_format.sized_bytes import bytes32
from chia.types.peer_info import PeerInfo
from chia.util.ints import uint16, uint32, uint64, uint128
from chia.wallet.cat_wallet.cat_wallet import CATWallet
from chia.wallet.did_wallet.did_wallet import DIDWallet
from chia.wallet.nft_wallet.nft_wallet import NFTWallet
from chia.wallet.outer_puzzles import create_asset_id, match_puzzle
from chia.wallet.puzzle_drivers import PuzzleInfo
from chia.wallet.trading.offer import Offer
from chia.wallet.trading.trade_status import TradeStatus
from chia.wallet.uncurried_puzzle import uncurry_puzzle
from chia.wallet.util.compute_memos import compute_memos

# from clvm_tools.binutils import disassemble
from tests.util.wallet_is_synced import wallets_are_synced

logging.getLogger("aiosqlite").setLevel(logging.INFO)  # Too much logging on debug level


async def tx_in_pool(mempool: MempoolManager, tx_id: bytes32) -> bool:
    tx = mempool.get_spendbundle(tx_id)
    if tx is None:
        return False
    return True


def mempool_not_empty(fnapi: FullNodeSimulator) -> bool:
    return len(fnapi.full_node.mempool_manager.mempool.spends) > 0


async def farm_blocks_until(
    predicate_f: Callable[[], Coroutine[Any, Any, bool]], fnapi: FullNodeSimulator, ph: bytes32
) -> None:
    for i in range(50):
        await fnapi.farm_new_transaction_block(FarmNewBlockProtocol(ph))
        if await predicate_f():
            return None
        await asyncio.sleep(0.3)
    raise TimeoutError()


async def get_nft_count(wallet: NFTWallet) -> int:
    return len(await wallet.get_current_nfts())


@pytest.mark.parametrize(
    "trusted",
    [True, False],
)
@pytest.mark.asyncio
# @pytest.mark.skip
async def test_nft_offer_sell_nft(two_wallet_nodes: Any, trusted: Any) -> None:
    full_nodes, wallets, _ = two_wallet_nodes
    full_node_api: FullNodeSimulator = full_nodes[0]
    full_node_server = full_node_api.server
    wallet_node_maker, server_0 = wallets[0]
    wallet_node_taker, server_1 = wallets[1]
    wallet_maker = wallet_node_maker.wallet_state_manager.main_wallet
    wallet_taker = wallet_node_taker.wallet_state_manager.main_wallet

    ph_maker = await wallet_maker.get_new_puzzlehash()
    ph_taker = await wallet_taker.get_new_puzzlehash()
    ph_token = bytes32(token_bytes())

    if trusted:
        wallet_node_maker.config["trusted_peers"] = {
            full_node_api.full_node.server.node_id.hex(): full_node_api.full_node.server.node_id.hex()
        }
        wallet_node_taker.config["trusted_peers"] = {
            full_node_api.full_node.server.node_id.hex(): full_node_api.full_node.server.node_id.hex()
        }
    else:
        wallet_node_maker.config["trusted_peers"] = {}
        wallet_node_taker.config["trusted_peers"] = {}

    await server_0.start_client(PeerInfo("localhost", uint16(full_node_server._port)), None)
    await server_1.start_client(PeerInfo("localhost", uint16(full_node_server._port)), None)

    await full_node_api.farm_new_transaction_block(FarmNewBlockProtocol(ph_maker))
    await full_node_api.farm_new_transaction_block(FarmNewBlockProtocol(ph_taker))
    await full_node_api.farm_new_transaction_block(FarmNewBlockProtocol(ph_token))
    await time_out_assert(20, wallets_are_synced, True, [wallet_node_maker, wallet_node_taker], full_node_api)

    funds = sum([calculate_pool_reward(uint32(i)) + calculate_base_farmer_reward(uint32(i)) for i in range(1, 2)])

    await time_out_assert(20, wallet_maker.get_unconfirmed_balance, funds)
    await time_out_assert(20, wallet_maker.get_confirmed_balance, funds)
    await time_out_assert(20, wallet_taker.get_unconfirmed_balance, funds)
    await time_out_assert(20, wallet_taker.get_confirmed_balance, funds)

    did_wallet_maker: DIDWallet = await DIDWallet.create_new_did_wallet(
        wallet_node_maker.wallet_state_manager, wallet_maker, uint64(1)
    )
    spend_bundle_list = await wallet_node_maker.wallet_state_manager.tx_store.get_unconfirmed_for_wallet(
        did_wallet_maker.id()
    )

    spend_bundle = spend_bundle_list[0].spend_bundle
    await time_out_assert_not_none(20, full_node_api.full_node.mempool_manager.get_spendbundle, spend_bundle.name())

    await full_node_api.farm_new_transaction_block(FarmNewBlockProtocol(ph_token))
    await time_out_assert(20, wallets_are_synced, True, [wallet_node_maker, wallet_node_taker], full_node_api)

    await time_out_assert(20, wallet_maker.get_pending_change_balance, 0)
    await time_out_assert(20, wallet_maker.get_unconfirmed_balance, funds - 1)
    await time_out_assert(20, wallet_maker.get_confirmed_balance, funds - 1)

    hex_did_id = did_wallet_maker.get_my_DID()
    did_id = bytes32.fromhex(hex_did_id)
    target_puzhash = ph_maker
    royalty_puzhash = ph_maker
    royalty_basis_pts = uint16(200)

    nft_wallet_maker = await NFTWallet.create_new_nft_wallet(
        wallet_node_maker.wallet_state_manager, wallet_maker, name="NFT WALLET DID 1", did_id=did_id
    )
    metadata = Program.to(
        [
            ("u", ["https://www.chia.net/img/branding/chia-logo.svg"]),
            ("h", "0xD4584AD463139FA8C0D9F68F4B59F185"),
        ]
    )

    sb = await nft_wallet_maker.generate_new_nft(
        metadata,
        target_puzhash,
        royalty_puzhash,
        royalty_basis_pts,
        did_id,
    )
    assert sb
    # ensure hints are generated
    assert compute_memos(sb)
    await time_out_assert_not_none(20, full_node_api.full_node.mempool_manager.get_spendbundle, sb.name())

    await full_node_api.farm_new_transaction_block(FarmNewBlockProtocol(ph_token))
    await time_out_assert(20, wallets_are_synced, True, [wallet_node_maker, wallet_node_taker], full_node_api)

    await time_out_assert(20, get_nft_count, 1, nft_wallet_maker)

    # TAKER SETUP -  NO DID
    nft_wallet_taker = await NFTWallet.create_new_nft_wallet(
        wallet_node_taker.wallet_state_manager, wallet_taker, name="NFT WALLET TAKER"
    )

    # maker create offer: NFT for xch
    trade_manager_maker = wallet_maker.wallet_state_manager.trade_manager
    trade_manager_taker = wallet_taker.wallet_state_manager.trade_manager

    coins_maker = await nft_wallet_maker.get_current_nfts()
    assert len(coins_maker) == 1
    coins_taker = await nft_wallet_taker.get_current_nfts()
    assert len(coins_taker) == 0

    nft_to_offer = coins_maker[0]
    nft_to_offer_info: Optional[PuzzleInfo] = match_puzzle(uncurry_puzzle(nft_to_offer.full_puzzle))
    nft_to_offer_asset_id: bytes32 = create_asset_id(nft_to_offer_info)  # type: ignore
    xch_requested = 1000
    maker_fee = uint64(433)

    offer_did_nft_for_xch = {nft_to_offer_asset_id: -1, wallet_maker.id(): xch_requested}

    success, trade_make, error = await trade_manager_maker.create_offer_for_ids(
        offer_did_nft_for_xch, {}, fee=maker_fee
    )

    assert success is True
    assert error is None
    assert trade_make is not None

    taker_fee = 1
    assert not mempool_not_empty(full_node_api)
    peer = wallet_node_taker.get_full_node_peer()
    assert peer is not None

    success, trade_take, error = await trade_manager_taker.respond_to_offer(
        Offer.from_bytes(trade_make.offer), peer, fee=uint64(taker_fee)
    )

    await time_out_assert(20, mempool_not_empty, True, full_node_api)

    assert error is None
    assert success is True
    assert trade_take is not None

    async def maker_0_taker_1() -> bool:
        return (
            len(await nft_wallet_maker.get_current_nfts()) == 0 and len(await nft_wallet_taker.get_current_nfts()) == 1
        )

    await farm_blocks_until(maker_0_taker_1, full_node_api, ph_token)
    await time_out_assert(20, wallets_are_synced, True, [wallet_node_maker, wallet_node_taker], full_node_api)

    await time_out_assert(20, get_nft_count, 0, nft_wallet_maker)
    await time_out_assert(20, get_nft_count, 1, nft_wallet_taker)

    # assert payments and royalties
    expected_royalty = uint64(xch_requested * royalty_basis_pts / 10000)
    expected_maker_balance = funds - 2 - maker_fee + xch_requested + expected_royalty
    expected_taker_balance = funds - taker_fee - xch_requested - expected_royalty
    await time_out_assert(20, wallet_maker.get_confirmed_balance, expected_maker_balance)
    await time_out_assert(20, wallet_taker.get_confirmed_balance, expected_taker_balance)


@pytest.mark.parametrize(
    "trusted",
    [True, False],
)
@pytest.mark.asyncio
# @pytest.mark.skip
async def test_nft_offer_request_nft(two_wallet_nodes: Any, trusted: Any) -> None:
    full_nodes, wallets, _ = two_wallet_nodes
    full_node_api: FullNodeSimulator = full_nodes[0]
    full_node_server = full_node_api.server
    wallet_node_maker, server_0 = wallets[0]
    wallet_node_taker, server_1 = wallets[1]
    wallet_maker = wallet_node_maker.wallet_state_manager.main_wallet
    wallet_taker = wallet_node_taker.wallet_state_manager.main_wallet

    ph_maker = await wallet_maker.get_new_puzzlehash()
    ph_taker = await wallet_taker.get_new_puzzlehash()
    ph_token = bytes32(token_bytes())

    if trusted:
        wallet_node_maker.config["trusted_peers"] = {
            full_node_api.full_node.server.node_id.hex(): full_node_api.full_node.server.node_id.hex()
        }
        wallet_node_taker.config["trusted_peers"] = {
            full_node_api.full_node.server.node_id.hex(): full_node_api.full_node.server.node_id.hex()
        }
    else:
        wallet_node_maker.config["trusted_peers"] = {}
        wallet_node_taker.config["trusted_peers"] = {}

    await server_0.start_client(PeerInfo("localhost", uint16(full_node_server._port)), None)
    await server_1.start_client(PeerInfo("localhost", uint16(full_node_server._port)), None)

    await full_node_api.farm_new_transaction_block(FarmNewBlockProtocol(ph_maker))
    await full_node_api.farm_new_transaction_block(FarmNewBlockProtocol(ph_taker))
    await full_node_api.farm_new_transaction_block(FarmNewBlockProtocol(ph_token))
    await time_out_assert(20, wallets_are_synced, True, [wallet_node_maker, wallet_node_taker], full_node_api)

    funds = sum([calculate_pool_reward(uint32(i)) + calculate_base_farmer_reward(uint32(i)) for i in range(1, 2)])

    await time_out_assert(20, wallet_maker.get_unconfirmed_balance, funds)
    await time_out_assert(20, wallet_maker.get_confirmed_balance, funds)
    await time_out_assert(20, wallet_taker.get_unconfirmed_balance, funds)
    await time_out_assert(20, wallet_taker.get_confirmed_balance, funds)

    did_wallet_taker: DIDWallet = await DIDWallet.create_new_did_wallet(
        wallet_node_taker.wallet_state_manager, wallet_taker, uint64(1)
    )
    spend_bundle_list = await wallet_node_taker.wallet_state_manager.tx_store.get_unconfirmed_for_wallet(
        did_wallet_taker.id()
    )

    spend_bundle = spend_bundle_list[0].spend_bundle
    await time_out_assert_not_none(20, full_node_api.full_node.mempool_manager.get_spendbundle, spend_bundle.name())

    await full_node_api.farm_new_transaction_block(FarmNewBlockProtocol(ph_token))
    await time_out_assert(20, wallets_are_synced, True, [wallet_node_maker, wallet_node_taker], full_node_api)

    await time_out_assert(20, wallet_taker.get_pending_change_balance, 0)

    hex_did_id = did_wallet_taker.get_my_DID()
    did_id = bytes32.fromhex(hex_did_id)
    target_puzhash = ph_taker
    royalty_puzhash = ph_taker
    royalty_basis_pts = uint16(200)

    nft_wallet_taker = await NFTWallet.create_new_nft_wallet(
        wallet_node_taker.wallet_state_manager, wallet_taker, name="NFT WALLET DID TAKER", did_id=did_id
    )
    metadata = Program.to(
        [
            ("u", ["https://www.chia.net/img/branding/chia-logo.svg"]),
            ("h", "0xD4584AD463139FA8C0D9F68F4B59F185"),
        ]
    )
    await time_out_assert(20, wallet_taker.get_unconfirmed_balance, funds - 1)
    await time_out_assert(20, wallet_taker.get_confirmed_balance, funds - 1)

    sb = await nft_wallet_taker.generate_new_nft(
        metadata,
        target_puzhash,
        royalty_puzhash,
        royalty_basis_pts,
        did_id,
    )
    assert sb
    # ensure hints are generated
    assert compute_memos(sb)
    await time_out_assert_not_none(20, full_node_api.full_node.mempool_manager.get_spendbundle, sb.name())

    await full_node_api.farm_new_transaction_block(FarmNewBlockProtocol(ph_token))
    await time_out_assert(20, wallets_are_synced, True, [wallet_node_maker, wallet_node_taker], full_node_api)

    await time_out_assert(20, get_nft_count, 1, nft_wallet_taker)

    # MAKER SETUP -  NO DID
    nft_wallet_maker = await NFTWallet.create_new_nft_wallet(
        wallet_node_maker.wallet_state_manager, wallet_maker, name="NFT WALLET MAKER"
    )

    # maker create offer: NFT for xch
    trade_manager_maker = wallet_maker.wallet_state_manager.trade_manager
    trade_manager_taker = wallet_taker.wallet_state_manager.trade_manager

    coins_maker = await nft_wallet_maker.get_current_nfts()
    assert len(coins_maker) == 0
    coins_taker = await nft_wallet_taker.get_current_nfts()
    assert len(coins_taker) == 1

    nft_to_request = coins_taker[0]
    nft_to_request_info: Optional[PuzzleInfo] = match_puzzle(uncurry_puzzle(nft_to_request.full_puzzle))

    assert isinstance(nft_to_request_info, PuzzleInfo)
    nft_to_request_asset_id = create_asset_id(nft_to_request_info)
    xch_offered = 1000
    maker_fee = 10
    driver_dict = {nft_to_request_asset_id: nft_to_request_info}

    offer_dict = {nft_to_request_asset_id: 1, wallet_maker.id(): -xch_offered}

    success, trade_make, error = await trade_manager_maker.create_offer_for_ids(offer_dict, driver_dict, fee=maker_fee)

    assert success is True
    assert error is None
    assert trade_make is not None

    taker_fee = 1

    peer = wallet_node_taker.get_full_node_peer()
    assert peer is not None
    success, trade_take, error = await trade_manager_taker.respond_to_offer(
        Offer.from_bytes(trade_make.offer), peer, fee=uint64(taker_fee)
    )
    await time_out_assert(20, mempool_not_empty, True, full_node_api)
    assert error is None
    assert success is True
    assert trade_take is not None

    await full_node_api.farm_new_transaction_block(FarmNewBlockProtocol(ph_token))
    await time_out_assert(20, wallets_are_synced, True, [wallet_node_maker, wallet_node_taker], full_node_api)

    async def maker_1_taker_0() -> bool:
        return (
            len(await nft_wallet_maker.get_current_nfts()) == 1 and len(await nft_wallet_taker.get_current_nfts()) == 0
        )

    await farm_blocks_until(maker_1_taker_0, full_node_api, ph_token)

    # assert payments and royalties
    expected_royalty = uint64(xch_offered * royalty_basis_pts / 10000)
    expected_maker_balance = funds - maker_fee - xch_offered - expected_royalty
    expected_taker_balance = funds - 2 - taker_fee + xch_offered + expected_royalty
    await time_out_assert(20, wallet_maker.get_confirmed_balance, expected_maker_balance)
    await time_out_assert(20, wallet_taker.get_confirmed_balance, expected_taker_balance)


@pytest.mark.parametrize(
    "trusted",
    [True, False],
)
@pytest.mark.asyncio
# @pytest.mark.skip
async def test_nft_offer_sell_did_to_did(two_wallet_nodes: Any, trusted: Any) -> None:
    full_nodes, wallets, _ = two_wallet_nodes
    full_node_api: FullNodeSimulator = full_nodes[0]
    full_node_server = full_node_api.server
    wallet_node_maker, server_0 = wallets[0]
    wallet_node_taker, server_1 = wallets[1]
    wallet_maker = wallet_node_maker.wallet_state_manager.main_wallet
    wallet_taker = wallet_node_taker.wallet_state_manager.main_wallet

    ph_maker = await wallet_maker.get_new_puzzlehash()
    ph_taker = await wallet_taker.get_new_puzzlehash()
    ph_token = bytes32(token_bytes())

    if trusted:
        wallet_node_maker.config["trusted_peers"] = {
            full_node_api.full_node.server.node_id.hex(): full_node_api.full_node.server.node_id.hex()
        }
        wallet_node_taker.config["trusted_peers"] = {
            full_node_api.full_node.server.node_id.hex(): full_node_api.full_node.server.node_id.hex()
        }
    else:
        wallet_node_maker.config["trusted_peers"] = {}
        wallet_node_taker.config["trusted_peers"] = {}

    await server_0.start_client(PeerInfo("localhost", uint16(full_node_server._port)), None)
    await server_1.start_client(PeerInfo("localhost", uint16(full_node_server._port)), None)

    await full_node_api.farm_new_transaction_block(FarmNewBlockProtocol(ph_maker))
    await full_node_api.farm_new_transaction_block(FarmNewBlockProtocol(ph_taker))
    await full_node_api.farm_new_transaction_block(FarmNewBlockProtocol(ph_token))
    await time_out_assert(20, wallets_are_synced, True, [wallet_node_maker, wallet_node_taker], full_node_api)

    funds = sum([calculate_pool_reward(uint32(i)) + calculate_base_farmer_reward(uint32(i)) for i in range(1, 2)])

    await time_out_assert(20, wallet_maker.get_unconfirmed_balance, funds)
    await time_out_assert(20, wallet_maker.get_confirmed_balance, funds)
    await time_out_assert(20, wallet_taker.get_unconfirmed_balance, funds)
    await time_out_assert(20, wallet_taker.get_confirmed_balance, funds)

    did_wallet_maker: DIDWallet = await DIDWallet.create_new_did_wallet(
        wallet_node_maker.wallet_state_manager, wallet_maker, uint64(1)
    )
    spend_bundle_list = await wallet_node_maker.wallet_state_manager.tx_store.get_unconfirmed_for_wallet(
        did_wallet_maker.id()
    )

    spend_bundle = spend_bundle_list[0].spend_bundle
    await time_out_assert_not_none(20, full_node_api.full_node.mempool_manager.get_spendbundle, spend_bundle.name())

    await full_node_api.farm_new_transaction_block(FarmNewBlockProtocol(ph_token))
    await time_out_assert(20, wallets_are_synced, True, [wallet_node_maker, wallet_node_taker], full_node_api)

    await time_out_assert(20, wallet_maker.get_pending_change_balance, 0)

    hex_did_id = did_wallet_maker.get_my_DID()
    did_id = bytes32.fromhex(hex_did_id)
    target_puzhash = ph_maker
    royalty_puzhash = ph_maker
    royalty_basis_pts = uint16(200)

    nft_wallet_maker = await NFTWallet.create_new_nft_wallet(
        wallet_node_maker.wallet_state_manager, wallet_maker, name="NFT WALLET DID 1", did_id=did_id
    )
    metadata = Program.to(
        [
            ("u", ["https://www.chia.net/img/branding/chia-logo.svg"]),
            ("h", "0xD4584AD463139FA8C0D9F68F4B59F185"),
        ]
    )

    await time_out_assert(20, wallet_maker.get_unconfirmed_balance, funds - 1)
    await time_out_assert(20, wallet_maker.get_confirmed_balance, funds - 1)

    sb = await nft_wallet_maker.generate_new_nft(
        metadata,
        target_puzhash,
        royalty_puzhash,
        royalty_basis_pts,
        did_id,
    )
    assert sb
    # ensure hints are generated
    assert compute_memos(sb)
    await time_out_assert_not_none(20, full_node_api.full_node.mempool_manager.get_spendbundle, sb.name())

    await full_node_api.farm_new_transaction_block(FarmNewBlockProtocol(bytes32([0] * 32)))
    await time_out_assert(20, wallets_are_synced, True, [wallet_node_maker, wallet_node_taker], full_node_api)

    await time_out_assert(20, get_nft_count, 1, nft_wallet_maker)

    # TAKER SETUP -  WITH DID
    did_wallet_taker: DIDWallet = await DIDWallet.create_new_did_wallet(
        wallet_node_taker.wallet_state_manager, wallet_taker, uint64(1)
    )
    spend_bundle_list_taker = await wallet_node_taker.wallet_state_manager.tx_store.get_unconfirmed_for_wallet(
        did_wallet_taker.id()
    )

    spend_bundle_taker = spend_bundle_list_taker[0].spend_bundle
    await time_out_assert_not_none(
        5, full_node_api.full_node.mempool_manager.get_spendbundle, spend_bundle_taker.name()
    )

    await full_node_api.farm_new_transaction_block(FarmNewBlockProtocol(ph_token))
    await time_out_assert(20, wallets_are_synced, True, [wallet_node_maker, wallet_node_taker], full_node_api)

    await time_out_assert(20, wallet_taker.get_pending_change_balance, 0)

    hex_did_id_taker = did_wallet_taker.get_my_DID()
    did_id_taker = bytes32.fromhex(hex_did_id_taker)

    nft_wallet_taker = await NFTWallet.create_new_nft_wallet(
        wallet_node_taker.wallet_state_manager, wallet_taker, name="NFT WALLET TAKER", did_id=did_id_taker
    )

    # maker create offer: NFT for xch
    trade_manager_maker = wallet_maker.wallet_state_manager.trade_manager
    trade_manager_taker = wallet_taker.wallet_state_manager.trade_manager

    coins_maker = await nft_wallet_maker.get_current_nfts()
    assert len(coins_maker) == 1
    coins_taker = await nft_wallet_taker.get_current_nfts()
    assert len(coins_taker) == 0

    nft_to_offer = coins_maker[0]
    nft_to_offer_info: Optional[PuzzleInfo] = match_puzzle(uncurry_puzzle(nft_to_offer.full_puzzle))
    nft_to_offer_asset_id: bytes32 = create_asset_id(nft_to_offer_info)  # type: ignore
    xch_requested = 1000
    maker_fee = uint64(433)

    offer_did_nft_for_xch = {nft_to_offer_asset_id: -1, wallet_maker.id(): xch_requested}

    success, trade_make, error = await trade_manager_maker.create_offer_for_ids(
        offer_did_nft_for_xch, {}, fee=maker_fee
    )

    assert success is True
    assert error is None
    assert trade_make is not None

    taker_fee = 1

    peer = wallet_node_taker.get_full_node_peer()
    assert peer is not None
    success, trade_take, error = await trade_manager_taker.respond_to_offer(
        Offer.from_bytes(trade_make.offer), peer, fee=uint64(taker_fee)
    )
    await time_out_assert(20, mempool_not_empty, True, full_node_api)
    assert error is None
    assert success is True
    assert trade_take is not None

    async def maker_0_taker_1() -> bool:
        return (
            len(await nft_wallet_maker.get_current_nfts()) == 0
            and len(wallet_taker.wallet_state_manager.wallets) == 4
            and len(await wallet_taker.wallet_state_manager.wallets[4].get_current_nfts()) == 1
        )

    await farm_blocks_until(maker_0_taker_1, full_node_api, ph_token)

    await time_out_assert(20, get_nft_count, 0, nft_wallet_maker)
    # assert nnew nft wallet is created for taker
    await time_out_assert(20, len, 4, wallet_taker.wallet_state_manager.wallets)
    await time_out_assert(20, get_nft_count, 1, wallet_taker.wallet_state_manager.wallets[4])
    assert (await wallet_taker.wallet_state_manager.wallets[4].get_current_nfts())[0].nft_id == nft_to_offer_asset_id
    # assert payments and royalties
    expected_royalty = uint64(xch_requested * royalty_basis_pts / 10000)
    expected_maker_balance = funds - 2 - maker_fee + xch_requested + expected_royalty
    expected_taker_balance = funds - 1 - taker_fee - xch_requested - expected_royalty
    await time_out_assert(20, wallet_maker.get_confirmed_balance, expected_maker_balance)
    await time_out_assert(20, wallet_taker.get_confirmed_balance, expected_taker_balance)


@pytest.mark.parametrize(
    "trusted",
    [True, False],
)
@pytest.mark.asyncio
# @pytest.mark.skip
async def test_nft_offer_sell_nft_for_cat(two_wallet_nodes: Any, trusted: Any) -> None:
    full_nodes, wallets, _ = two_wallet_nodes
    full_node_api: FullNodeSimulator = full_nodes[0]
    full_node_server = full_node_api.server
    wallet_node_maker, server_0 = wallets[0]
    wallet_node_taker, server_1 = wallets[1]
    wallet_maker = wallet_node_maker.wallet_state_manager.main_wallet
    wallet_taker = wallet_node_taker.wallet_state_manager.main_wallet

    ph_maker = await wallet_maker.get_new_puzzlehash()
    ph_taker = await wallet_taker.get_new_puzzlehash()
    ph_token = bytes32(token_bytes())

    if trusted:
        wallet_node_maker.config["trusted_peers"] = {
            full_node_api.full_node.server.node_id.hex(): full_node_api.full_node.server.node_id.hex()
        }
        wallet_node_taker.config["trusted_peers"] = {
            full_node_api.full_node.server.node_id.hex(): full_node_api.full_node.server.node_id.hex()
        }
    else:
        wallet_node_maker.config["trusted_peers"] = {}
        wallet_node_taker.config["trusted_peers"] = {}

    await server_0.start_client(PeerInfo("localhost", uint16(full_node_server._port)), None)
    await server_1.start_client(PeerInfo("localhost", uint16(full_node_server._port)), None)

    await full_node_api.farm_new_transaction_block(FarmNewBlockProtocol(ph_maker))
    await full_node_api.farm_new_transaction_block(FarmNewBlockProtocol(ph_taker))
    await full_node_api.farm_new_transaction_block(FarmNewBlockProtocol(ph_token))
    await time_out_assert(20, wallets_are_synced, True, [wallet_node_maker, wallet_node_taker], full_node_api)

    funds = sum([calculate_pool_reward(uint32(i)) + calculate_base_farmer_reward(uint32(i)) for i in range(1, 2)])

    await time_out_assert(20, wallet_maker.get_unconfirmed_balance, funds)
    await time_out_assert(20, wallet_maker.get_confirmed_balance, funds)
    await time_out_assert(20, wallet_taker.get_unconfirmed_balance, funds)
    await time_out_assert(20, wallet_taker.get_confirmed_balance, funds)

    did_wallet_maker: DIDWallet = await DIDWallet.create_new_did_wallet(
        wallet_node_maker.wallet_state_manager, wallet_maker, uint64(1)
    )
    spend_bundle_list = await wallet_node_maker.wallet_state_manager.tx_store.get_unconfirmed_for_wallet(
        did_wallet_maker.id()
    )

    spend_bundle = spend_bundle_list[0].spend_bundle
    await time_out_assert_not_none(20, full_node_api.full_node.mempool_manager.get_spendbundle, spend_bundle.name())

    await full_node_api.farm_new_transaction_block(FarmNewBlockProtocol(ph_token))
    await time_out_assert(20, wallets_are_synced, True, [wallet_node_maker, wallet_node_taker], full_node_api)

    await time_out_assert(20, wallet_maker.get_pending_change_balance, 0)
    await time_out_assert(20, wallet_maker.get_unconfirmed_balance, funds - 1)
    await time_out_assert(20, wallet_maker.get_confirmed_balance, funds - 1)

    hex_did_id = did_wallet_maker.get_my_DID()
    did_id = bytes32.fromhex(hex_did_id)
    target_puzhash = ph_maker
    royalty_puzhash = ph_maker
    royalty_basis_pts = uint16(200)

    nft_wallet_maker = await NFTWallet.create_new_nft_wallet(
        wallet_node_maker.wallet_state_manager, wallet_maker, name="NFT WALLET DID 1", did_id=did_id
    )
    metadata = Program.to(
        [
            ("u", ["https://www.chia.net/img/branding/chia-logo.svg"]),
            ("h", "0xD4584AD463139FA8C0D9F68F4B59F185"),
        ]
    )

    sb = await nft_wallet_maker.generate_new_nft(
        metadata,
        target_puzhash,
        royalty_puzhash,
        royalty_basis_pts,
        did_id,
    )
    assert sb
    # ensure hints are generated
    assert compute_memos(sb)
    await time_out_assert_not_none(20, full_node_api.full_node.mempool_manager.get_spendbundle, sb.name())

    await full_node_api.farm_new_transaction_block(FarmNewBlockProtocol(ph_token))
    await time_out_assert(20, wallets_are_synced, True, [wallet_node_maker, wallet_node_taker], full_node_api)

    await time_out_assert(20, get_nft_count, 1, nft_wallet_maker)

    # TAKER SETUP -  NO DID
    nft_wallet_taker = await NFTWallet.create_new_nft_wallet(
        wallet_node_taker.wallet_state_manager, wallet_taker, name="NFT WALLET TAKER"
    )

    # maker create offer: NFT for xch
    trade_manager_maker = wallet_maker.wallet_state_manager.trade_manager
    trade_manager_taker = wallet_taker.wallet_state_manager.trade_manager

    coins_maker = await nft_wallet_maker.get_current_nfts()
    assert len(coins_maker) == 1
    coins_taker = await nft_wallet_taker.get_current_nfts()
    assert len(coins_taker) == 0

    # Create new CAT and wallets for maker and taker
    # Trade them between maker and taker to ensure multiple coins for each cat
    cats_to_mint = 100000
    cats_to_trade = uint64(10000)
    async with wallet_node_maker.wallet_state_manager.lock:
        full_node_api.full_node.log.warning(
            f"Mempool size: {len(full_node_api.full_node.mempool_manager.mempool.spends)}"
        )
        cat_wallet_maker: CATWallet = await CATWallet.create_new_cat_wallet(
            wallet_node_maker.wallet_state_manager, wallet_maker, {"identifier": "genesis_by_id"}, uint64(cats_to_mint)
        )
        await time_out_assert(20, mempool_not_empty, True, full_node_api)

    await full_node_api.farm_new_transaction_block(FarmNewBlockProtocol(ph_token))
    await time_out_assert(20, wallets_are_synced, True, [wallet_node_maker, wallet_node_taker], full_node_api)

    await time_out_assert(20, cat_wallet_maker.get_confirmed_balance, cats_to_mint)
    await time_out_assert(20, cat_wallet_maker.get_unconfirmed_balance, cats_to_mint)

    cat_wallet_taker: CATWallet = await CATWallet.create_wallet_for_cat(
        wallet_node_taker.wallet_state_manager, wallet_taker, cat_wallet_maker.get_asset_id()
    )

    ph_taker_cat_1 = await wallet_taker.get_new_puzzlehash()
    ph_taker_cat_2 = await wallet_taker.get_new_puzzlehash()
    cat_tx_records = await cat_wallet_maker.generate_signed_transaction(
        [cats_to_trade, cats_to_trade], [ph_taker_cat_1, ph_taker_cat_2], memos=[[ph_taker_cat_1], [ph_taker_cat_2]]
    )
    for tx_record in cat_tx_records:
        await wallet_maker.wallet_state_manager.add_pending_transaction(tx_record)

        await time_out_assert(
            15, tx_in_pool, True, full_node_api.full_node.mempool_manager, tx_record.spend_bundle.name()  # type: ignore
        )
    await full_node_api.farm_new_transaction_block(FarmNewBlockProtocol(ph_token))
    await time_out_assert(20, wallets_are_synced, True, [wallet_node_maker, wallet_node_taker], full_node_api)
    maker_cat_balance = cats_to_mint - (2 * cats_to_trade)
    taker_cat_balance = 2 * cats_to_trade
    await time_out_assert(20, cat_wallet_maker.get_confirmed_balance, maker_cat_balance)
    await time_out_assert(20, cat_wallet_taker.get_confirmed_balance, taker_cat_balance)
    nft_to_offer = coins_maker[0]
    nft_to_offer_info: Optional[PuzzleInfo] = match_puzzle(uncurry_puzzle(nft_to_offer.full_puzzle))
    nft_to_offer_asset_id: bytes32 = create_asset_id(nft_to_offer_info)  # type: ignore
    cats_requested = 1000
    maker_fee = uint64(433)

    offer_did_nft_for_xch = {nft_to_offer_asset_id: -1, cat_wallet_maker.id(): cats_requested}

    success, trade_make, error = await trade_manager_maker.create_offer_for_ids(
        offer_did_nft_for_xch, {}, fee=maker_fee
    )

    assert success is True
    assert error is None
    assert trade_make is not None

    taker_fee = 1

    peer = wallet_node_taker.get_full_node_peer()
    assert peer is not None
    success, trade_take, error = await trade_manager_taker.respond_to_offer(
        Offer.from_bytes(trade_make.offer), peer, fee=uint64(taker_fee)
    )
    await time_out_assert(20, mempool_not_empty, True, full_node_api)
    assert error is None
    assert success is True
    assert trade_take is not None

    async def maker_0_taker_1() -> bool:
        return (
            len(await nft_wallet_maker.get_current_nfts()) == 0 and len(await nft_wallet_taker.get_current_nfts()) == 1
        )

    await farm_blocks_until(maker_0_taker_1, full_node_api, ph_token)

    # assert payments and royalties
    expected_royalty = uint64(cats_requested * royalty_basis_pts / 10000)
    expected_maker_balance = funds - 2 - cats_to_mint - maker_fee
    expected_taker_balance = funds - taker_fee
    expected_maker_cat_balance = maker_cat_balance + cats_requested + expected_royalty
    expected_taker_cat_balance = taker_cat_balance - cats_requested - expected_royalty
    await time_out_assert(20, wallet_maker.get_confirmed_balance, expected_maker_balance)
    await time_out_assert(20, wallet_taker.get_confirmed_balance, expected_taker_balance)
    await time_out_assert(20, cat_wallet_maker.get_confirmed_balance, expected_maker_cat_balance)
    await time_out_assert(20, cat_wallet_taker.get_confirmed_balance, expected_taker_cat_balance)


@pytest.mark.parametrize("trusted", [True, False])
@pytest.mark.parametrize("test_change", [True, False])
@pytest.mark.asyncio
# @pytest.mark.skip
async def test_nft_offer_request_nft_for_cat(two_wallet_nodes: Any, trusted: bool, test_change: bool) -> None:
    full_nodes, wallets, _ = two_wallet_nodes
    full_node_api: FullNodeSimulator = full_nodes[0]
    full_node_server = full_node_api.server
    wallet_node_maker, server_0 = wallets[0]
    wallet_node_taker, server_1 = wallets[1]
    wallet_maker = wallet_node_maker.wallet_state_manager.main_wallet
    wallet_taker = wallet_node_taker.wallet_state_manager.main_wallet

    ph_maker = await wallet_maker.get_new_puzzlehash()
    ph_taker = await wallet_taker.get_new_puzzlehash()
    ph_token = bytes32(token_bytes())

    if trusted:
        wallet_node_maker.config["trusted_peers"] = {
            full_node_api.full_node.server.node_id.hex(): full_node_api.full_node.server.node_id.hex()
        }
        wallet_node_taker.config["trusted_peers"] = {
            full_node_api.full_node.server.node_id.hex(): full_node_api.full_node.server.node_id.hex()
        }
    else:
        wallet_node_maker.config["trusted_peers"] = {}
        wallet_node_taker.config["trusted_peers"] = {}

    await server_0.start_client(PeerInfo("localhost", uint16(full_node_server._port)), None)
    await server_1.start_client(PeerInfo("localhost", uint16(full_node_server._port)), None)

    await full_node_api.farm_new_transaction_block(FarmNewBlockProtocol(ph_maker))
    await full_node_api.farm_new_transaction_block(FarmNewBlockProtocol(ph_taker))
    await full_node_api.farm_new_transaction_block(FarmNewBlockProtocol(ph_token))
    await time_out_assert(20, wallets_are_synced, True, [wallet_node_maker, wallet_node_taker], full_node_api)

    funds = sum([calculate_pool_reward(uint32(i)) + calculate_base_farmer_reward(uint32(i)) for i in range(1, 2)])

    await time_out_assert(20, wallet_maker.get_unconfirmed_balance, funds)
    await time_out_assert(20, wallet_maker.get_confirmed_balance, funds)
    await time_out_assert(20, wallet_taker.get_unconfirmed_balance, funds)
    await time_out_assert(20, wallet_taker.get_confirmed_balance, funds)

    did_wallet_taker: DIDWallet = await DIDWallet.create_new_did_wallet(
        wallet_node_taker.wallet_state_manager, wallet_taker, uint64(1)
    )
    spend_bundle_list = await wallet_node_taker.wallet_state_manager.tx_store.get_unconfirmed_for_wallet(
        did_wallet_taker.id()
    )

    spend_bundle = spend_bundle_list[0].spend_bundle
    await time_out_assert_not_none(20, full_node_api.full_node.mempool_manager.get_spendbundle, spend_bundle.name())

    await full_node_api.farm_new_transaction_block(FarmNewBlockProtocol(ph_token))
    await time_out_assert(20, wallets_are_synced, True, [wallet_node_maker, wallet_node_taker], full_node_api)

    await time_out_assert(20, wallet_taker.get_pending_change_balance, 0)
    await time_out_assert(20, wallet_taker.get_unconfirmed_balance, funds - 1)
    await time_out_assert(20, wallet_taker.get_confirmed_balance, funds - 1)

    hex_did_id = did_wallet_taker.get_my_DID()
    did_id = bytes32.fromhex(hex_did_id)
    target_puzhash = ph_taker
    royalty_puzhash = ph_taker
    royalty_basis_pts = uint16(5000)  # 50%

    nft_wallet_taker = await NFTWallet.create_new_nft_wallet(
        wallet_node_taker.wallet_state_manager, wallet_taker, name="NFT WALLET DID TAKER", did_id=did_id
    )
    metadata = Program.to(
        [
            ("u", ["https://www.chia.net/img/branding/chia-logo.svg"]),
            ("h", "0xD4584AD463139FA8C0D9F68F4B59F185"),
        ]
    )

    sb = await nft_wallet_taker.generate_new_nft(
        metadata,
        target_puzhash,
        royalty_puzhash,
        royalty_basis_pts,
        did_id,
    )
    assert sb
    # ensure hints are generated
    assert compute_memos(sb)
    await time_out_assert_not_none(20, full_node_api.full_node.mempool_manager.get_spendbundle, sb.name())

    await full_node_api.farm_new_transaction_block(FarmNewBlockProtocol(ph_token))
    await time_out_assert(20, wallets_are_synced, True, [wallet_node_maker, wallet_node_taker], full_node_api)

    await time_out_assert(20, get_nft_count, 1, nft_wallet_taker)

    # MAKER SETUP -  NO DID
    nft_wallet_maker = await NFTWallet.create_new_nft_wallet(
        wallet_node_maker.wallet_state_manager, wallet_maker, name="NFT WALLET MAKER"
    )

    # maker create offer: NFT for CAT
    trade_manager_maker = wallet_maker.wallet_state_manager.trade_manager
    trade_manager_taker = wallet_taker.wallet_state_manager.trade_manager

    coins_maker = await nft_wallet_maker.get_current_nfts()
    assert len(coins_maker) == 0
    coins_taker = await nft_wallet_taker.get_current_nfts()
    assert len(coins_taker) == 1

    # Create new CAT and wallets for maker and taker
    # Trade them between maker and taker to ensure multiple coins for each cat
    cats_to_mint = 100000
    cats_to_trade = uint64(20000)
    async with wallet_node_maker.wallet_state_manager.lock:
        cat_wallet_maker: CATWallet = await CATWallet.create_new_cat_wallet(
            wallet_node_maker.wallet_state_manager, wallet_maker, {"identifier": "genesis_by_id"}, uint64(cats_to_mint)
        )
        await time_out_assert(20, mempool_not_empty, True, full_node_api)

    await full_node_api.farm_new_transaction_block(FarmNewBlockProtocol(ph_token))
    await time_out_assert(20, wallets_are_synced, True, [wallet_node_maker, wallet_node_taker], full_node_api)

    await time_out_assert(20, cat_wallet_maker.get_confirmed_balance, cats_to_mint)
    await time_out_assert(20, cat_wallet_maker.get_unconfirmed_balance, cats_to_mint)

    cat_wallet_taker: CATWallet = await CATWallet.create_wallet_for_cat(
        wallet_node_taker.wallet_state_manager, wallet_taker, cat_wallet_maker.get_asset_id()
    )
    if test_change:
        cat_1 = await wallet_maker.get_new_puzzlehash()
        cat_2 = await wallet_maker.get_new_puzzlehash()
    else:
        cat_1 = await wallet_taker.get_new_puzzlehash()
        cat_2 = await wallet_taker.get_new_puzzlehash()
    puzzle_hashes = [cat_1, cat_2]
    amounts = [cats_to_trade, cats_to_trade]
    if test_change:
        ph_taker_cat_1 = await wallet_taker.get_new_puzzlehash()
        extra_change = cats_to_mint - (2 * cats_to_trade)
        amounts.append(uint64(extra_change))
        puzzle_hashes.append(ph_taker_cat_1)
    cat_tx_records = await cat_wallet_maker.generate_signed_transaction(amounts, puzzle_hashes)
    for tx_record in cat_tx_records:
        await wallet_maker.wallet_state_manager.add_pending_transaction(tx_record)

        await time_out_assert(
            15, tx_in_pool, True, full_node_api.full_node.mempool_manager, tx_record.spend_bundle.name()  # type: ignore
        )
    await full_node_api.farm_new_transaction_block(FarmNewBlockProtocol(ph_token))
    await time_out_assert(20, wallets_are_synced, True, [wallet_node_maker, wallet_node_taker], full_node_api)
    if test_change:
        taker_cat_balance = cats_to_mint - (2 * cats_to_trade)
        maker_cat_balance = 2 * cats_to_trade
    else:
        maker_cat_balance = cats_to_mint - (2 * cats_to_trade)
        taker_cat_balance = 2 * cats_to_trade
    await time_out_assert(15, cat_wallet_maker.get_confirmed_balance, maker_cat_balance)
    await time_out_assert(15, cat_wallet_taker.get_confirmed_balance, taker_cat_balance)

    nft_to_request = coins_taker[0]
    nft_to_request_info: Optional[PuzzleInfo] = match_puzzle(uncurry_puzzle(nft_to_request.full_puzzle))
    nft_to_request_asset_id: bytes32 = create_asset_id(nft_to_request_info)  # type: ignore
    cats_requested = 10000
    maker_fee = uint64(433)
    driver_dict = {nft_to_request_asset_id: nft_to_request_info}

    offer_dict = {nft_to_request_asset_id: 1, cat_wallet_maker.id(): -cats_requested}

    success, trade_make, error = await trade_manager_maker.create_offer_for_ids(offer_dict, driver_dict, fee=maker_fee)

    assert success is True
    assert error is None
    assert trade_make is not None

    taker_fee = 1

    peer = wallet_node_taker.get_full_node_peer()
    assert peer is not None
    success, trade_take, error = await trade_manager_taker.respond_to_offer(
        Offer.from_bytes(trade_make.offer), peer, fee=uint64(taker_fee)
    )
    await time_out_assert(20, mempool_not_empty, True, full_node_api)
    assert error is None
    assert success is True
    assert trade_take is not None

    async def maker_1_taker_0() -> bool:
        return (
            len(await nft_wallet_maker.get_current_nfts()) == 1 and len(await nft_wallet_taker.get_current_nfts()) == 0
        )

    await farm_blocks_until(maker_1_taker_0, full_node_api, ph_token)

    # assert payments and royalties
    expected_royalty = uint64(cats_requested * royalty_basis_pts / 10000)
    expected_maker_balance = funds - cats_to_mint - maker_fee
    expected_taker_balance = funds - 2 - taker_fee
    expected_maker_cat_balance = maker_cat_balance - cats_requested - expected_royalty
    expected_taker_cat_balance = taker_cat_balance + cats_requested + expected_royalty
    await time_out_assert(20, wallet_maker.get_confirmed_balance, expected_maker_balance)
    await time_out_assert(20, wallet_taker.get_confirmed_balance, expected_taker_balance)
    await time_out_assert(20, cat_wallet_maker.get_confirmed_balance, expected_maker_cat_balance)
    await time_out_assert(20, cat_wallet_taker.get_confirmed_balance, expected_taker_cat_balance)


@pytest.mark.parametrize(
    "trusted",
    [True, False],
)
@pytest.mark.asyncio
# @pytest.mark.skip
async def test_nft_offer_sell_cancel(two_wallet_nodes: Any, trusted: Any) -> None:
    full_nodes, wallets, _ = two_wallet_nodes
    full_node_api: FullNodeSimulator = full_nodes[0]
    full_node_server = full_node_api.server
    wallet_node_maker, server_0 = wallets[0]
    wallet_maker = wallet_node_maker.wallet_state_manager.main_wallet

    ph_maker = await wallet_maker.get_new_puzzlehash()
    ph_token = bytes32(token_bytes())

    if trusted:
        wallet_node_maker.config["trusted_peers"] = {
            full_node_api.full_node.server.node_id.hex(): full_node_api.full_node.server.node_id.hex()
        }
    else:
        wallet_node_maker.config["trusted_peers"] = {}

    await server_0.start_client(PeerInfo("localhost", uint16(full_node_server._port)), None)

    for _ in range(2):
        await full_node_api.farm_new_transaction_block(FarmNewBlockProtocol(ph_maker))
        await full_node_api.farm_new_transaction_block(FarmNewBlockProtocol(ph_token))
    await time_out_assert(20, wallets_are_synced, True, [wallet_node_maker], full_node_api)

    funds = sum([calculate_pool_reward(uint32(i)) + calculate_base_farmer_reward(uint32(i)) for i in range(1, 3)])

    await time_out_assert(20, wallet_maker.get_unconfirmed_balance, funds)
    await time_out_assert(20, wallet_maker.get_confirmed_balance, funds)

    did_wallet_maker: DIDWallet = await DIDWallet.create_new_did_wallet(
        wallet_node_maker.wallet_state_manager, wallet_maker, uint64(1)
    )
    spend_bundle_list = await wallet_node_maker.wallet_state_manager.tx_store.get_unconfirmed_for_wallet(
        did_wallet_maker.id()
    )

    spend_bundle = spend_bundle_list[0].spend_bundle
    await time_out_assert_not_none(20, full_node_api.full_node.mempool_manager.get_spendbundle, spend_bundle.name())

    await full_node_api.farm_new_transaction_block(FarmNewBlockProtocol(ph_token))
    await time_out_assert(20, wallets_are_synced, True, [wallet_node_maker], full_node_api)

    await time_out_assert(20, wallet_maker.get_pending_change_balance, 0)
    await time_out_assert(20, wallet_maker.get_unconfirmed_balance, funds - 1)
    await time_out_assert(20, wallet_maker.get_confirmed_balance, funds - 1)

    hex_did_id = did_wallet_maker.get_my_DID()
    did_id = bytes32.fromhex(hex_did_id)
    target_puzhash = ph_maker
    royalty_puzhash = ph_maker
    royalty_basis_pts = uint16(200)

    nft_wallet_maker = await NFTWallet.create_new_nft_wallet(
        wallet_node_maker.wallet_state_manager, wallet_maker, name="NFT WALLET DID 1", did_id=did_id
    )
    metadata = Program.to(
        [
            ("u", ["https://www.chia.net/img/branding/chia-logo.svg"]),
            ("h", "0xD4584AD463139FA8C0D9F68F4B59F185"),
        ]
    )

    sb = await nft_wallet_maker.generate_new_nft(
        metadata,
        target_puzhash,
        royalty_puzhash,
        royalty_basis_pts,
        did_id,
    )
    assert sb
    # ensure hints are generated
    assert compute_memos(sb)
    await time_out_assert_not_none(20, full_node_api.full_node.mempool_manager.get_spendbundle, sb.name())
    await full_node_api.farm_new_transaction_block(FarmNewBlockProtocol(ph_token))
    await time_out_assert(20, wallets_are_synced, True, [wallet_node_maker], full_node_api)

    await time_out_assert(20, get_nft_count, 1, nft_wallet_maker)

    # maker create offer: NFT for xch
    trade_manager_maker = wallet_maker.wallet_state_manager.trade_manager

    coins_maker = await nft_wallet_maker.get_current_nfts()
    assert len(coins_maker) == 1

    nft_to_offer = coins_maker[0]
    nft_to_offer_info: Optional[PuzzleInfo] = match_puzzle(uncurry_puzzle(nft_to_offer.full_puzzle))
    nft_to_offer_asset_id: bytes32 = create_asset_id(nft_to_offer_info)  # type: ignore
    xch_requested = 1000
    maker_fee = uint64(433)

    offer_did_nft_for_xch = {nft_to_offer_asset_id: -1, wallet_maker.id(): xch_requested}

    success, trade_make, error = await trade_manager_maker.create_offer_for_ids(
        offer_did_nft_for_xch, {}, fee=maker_fee
    )

    FEE = uint64(2000000000000)
    txs = await trade_manager_maker.cancel_pending_offer_safely(trade_make.trade_id, fee=FEE)

    async def get_trade_and_status(trade_manager: Any, trade: Any) -> TradeStatus:
        trade_rec = await trade_manager.get_trade_by_id(trade.trade_id)
        return TradeStatus(trade_rec.status)

    await time_out_assert(20, get_trade_and_status, TradeStatus.PENDING_CANCEL, trade_manager_maker, trade_make)
    for tx in txs:
        if tx.spend_bundle is not None:
            await time_out_assert(20, tx_in_pool, True, full_node_api.full_node.mempool_manager, tx.spend_bundle.name())

    await full_node_api.farm_new_transaction_block(FarmNewBlockProtocol(bytes32([0] * 32)))
    await time_out_assert(20, wallets_are_synced, True, [wallet_node_maker], full_node_api)
    await time_out_assert(15, get_trade_and_status, TradeStatus.CANCELLED, trade_manager_maker, trade_make)


@pytest.mark.parametrize(
    "trusted",
    [True],
)
@pytest.mark.asyncio
async def test_nft_offer_sell_cancel_in_batch(two_wallet_nodes: Any, trusted: Any) -> None:
    num_blocks = 3
    full_nodes, wallets, _ = two_wallet_nodes
    full_node_api: FullNodeSimulator = full_nodes[0]
    full_node_server = full_node_api.server
    wallet_node_maker, server_0 = wallets[0]
    wallet_maker = wallet_node_maker.wallet_state_manager.main_wallet

    ph_maker = await wallet_maker.get_new_puzzlehash()
    ph_token = bytes32(token_bytes())

    if trusted:
        wallet_node_maker.config["trusted_peers"] = {
            full_node_api.full_node.server.node_id.hex(): full_node_api.full_node.server.node_id.hex()
        }
    else:
        wallet_node_maker.config["trusted_peers"] = {}

    await server_0.start_client(PeerInfo("localhost", uint16(full_node_server._port)), None)

    for _ in range(1, num_blocks):
        await full_node_api.farm_new_transaction_block(FarmNewBlockProtocol(ph_maker))
    await full_node_api.farm_new_transaction_block(FarmNewBlockProtocol(ph_token))

    funds = sum(
        [calculate_pool_reward(uint32(i)) + calculate_base_farmer_reward(uint32(i)) for i in range(1, num_blocks)]
    )

    await time_out_assert(10, wallet_maker.get_unconfirmed_balance, funds)
    await time_out_assert(10, wallet_maker.get_confirmed_balance, funds)

    did_wallet_maker: DIDWallet = await DIDWallet.create_new_did_wallet(
        wallet_node_maker.wallet_state_manager, wallet_maker, uint64(1)
    )
    spend_bundle_list = await wallet_node_maker.wallet_state_manager.tx_store.get_unconfirmed_for_wallet(
        did_wallet_maker.id()
    )

    spend_bundle = spend_bundle_list[0].spend_bundle
    await time_out_assert_not_none(5, full_node_api.full_node.mempool_manager.get_spendbundle, spend_bundle.name())

    for _ in range(1, num_blocks):
        await full_node_api.farm_new_transaction_block(FarmNewBlockProtocol(ph_token))

    await time_out_assert(15, wallet_maker.get_pending_change_balance, 0)
    await time_out_assert(10, wallet_maker.get_unconfirmed_balance, funds - 1)
    await time_out_assert(10, wallet_maker.get_confirmed_balance, funds - 1)

    hex_did_id = did_wallet_maker.get_my_DID()
    did_id = bytes32.fromhex(hex_did_id)
    target_puzhash = ph_maker
    royalty_puzhash = ph_maker
    royalty_basis_pts = uint16(200)

    nft_wallet_maker = await NFTWallet.create_new_nft_wallet(
        wallet_node_maker.wallet_state_manager, wallet_maker, name="NFT WALLET DID 1", did_id=did_id
    )
    metadata = Program.to(
        [
            ("u", ["https://www.chia.net/img/branding/chia-logo.svg"]),
            ("h", "0xD4584AD463139FA8C0D9F68F4B59F185"),
        ]
    )

    sb = await nft_wallet_maker.generate_new_nft(
        metadata,
        target_puzhash,
        royalty_puzhash,
        royalty_basis_pts,
        did_id,
    )
    assert sb
    # ensure hints are generated
    assert compute_memos(sb)
    await time_out_assert_not_none(5, full_node_api.full_node.mempool_manager.get_spendbundle, sb.name())

    for i in range(1, num_blocks):
        await full_node_api.farm_new_transaction_block(FarmNewBlockProtocol(ph_token))

    await time_out_assert(10, get_nft_count, 1, nft_wallet_maker)

    # maker create offer: NFT for xch
    trade_manager_maker = wallet_maker.wallet_state_manager.trade_manager

    coins_maker = await nft_wallet_maker.get_current_nfts()
    assert len(coins_maker) == 1

    nft_to_offer = coins_maker[0]
    nft_to_offer_info: Optional[PuzzleInfo] = match_puzzle(uncurry_puzzle(nft_to_offer.full_puzzle))
    nft_to_offer_asset_id: bytes32 = create_asset_id(nft_to_offer_info)  # type: ignore
    xch_requested = 1000
    maker_fee = uint64(433)

    offer_did_nft_for_xch = {nft_to_offer_asset_id: -1, wallet_maker.id(): xch_requested}

    success, trade_make, error = await trade_manager_maker.create_offer_for_ids(
        offer_did_nft_for_xch, {}, fee=maker_fee
    )

    FEE = uint64(2000000000000)
    txs = await trade_manager_maker.cancel_pending_offers([trade_make], fee=FEE, secure=True)

    async def get_trade_and_status(trade_manager: Any, trade: Any) -> TradeStatus:
        trade_rec = await trade_manager.get_trade_by_id(trade.trade_id)
        return TradeStatus(trade_rec.status)

    await time_out_assert(15, get_trade_and_status, TradeStatus.PENDING_CANCEL, trade_manager_maker, trade_make)
    for tx in txs:
        if tx.spend_bundle is not None:
            await time_out_assert(15, tx_in_pool, True, full_node_api.full_node.mempool_manager, tx.spend_bundle.name())

    for i in range(1, num_blocks):
        await full_node_api.farm_new_transaction_block(FarmNewBlockProtocol(bytes32([0] * 32)))

    await time_out_assert(15, get_trade_and_status, TradeStatus.CANCELLED, trade_manager_maker, trade_make)


@pytest.mark.parametrize(
    "trusted",
    [True, False],
)
@pytest.mark.asyncio
# @pytest.mark.skip
async def test_complex_nft_offer(two_wallet_nodes: Any, trusted: Any) -> None:
    """
    This test is going to create an offer where the maker offers 1 NFT and 1 CAT for 2 NFTs, an XCH and a CAT
    """
    full_nodes, wallets, _ = two_wallet_nodes
    full_node_api: FullNodeSimulator = full_nodes[0]
    full_node_server = full_node_api.server
    wallet_node_maker, server_0 = wallets[0]
    wallet_node_taker, server_1 = wallets[1]
    wsm_maker = wallet_node_maker.wallet_state_manager
    wsm_taker = wallet_node_taker.wallet_state_manager
    wallet_maker = wsm_maker.main_wallet
    wallet_taker = wsm_taker.main_wallet

    ph_maker = await wallet_maker.get_new_puzzlehash()
    ph_taker = await wallet_taker.get_new_puzzlehash()
    ph_token = bytes32(token_bytes())

    if trusted:
        wallet_node_maker.config["trusted_peers"] = {
            full_node_api.full_node.server.node_id.hex(): full_node_api.full_node.server.node_id.hex()
        }
        wallet_node_taker.config["trusted_peers"] = {
            full_node_api.full_node.server.node_id.hex(): full_node_api.full_node.server.node_id.hex()
        }
    else:
        wallet_node_maker.config["trusted_peers"] = {}
        wallet_node_taker.config["trusted_peers"] = {}
    wallet_node_maker.config["automatically_add_unknown_cats"] = True
    wallet_node_taker.config["automatically_add_unknown_cats"] = True

    await server_0.start_client(PeerInfo("localhost", uint16(full_node_server._port)), None)
    await server_1.start_client(PeerInfo("localhost", uint16(full_node_server._port)), None)

    # Need money for fees and offering
    for i in range(0, 2):
        await full_node_api.farm_new_transaction_block(FarmNewBlockProtocol(ph_maker))
        await full_node_api.farm_new_transaction_block(FarmNewBlockProtocol(ph_taker))
    await full_node_api.farm_new_transaction_block(FarmNewBlockProtocol(ph_taker))
    await full_node_api.farm_new_transaction_block(FarmNewBlockProtocol(ph_token))
    await time_out_assert(30, wallets_are_synced, True, [wallet_node_maker, wallet_node_taker], full_node_api)

    funds_maker = sum([calculate_pool_reward(uint32(i)) + calculate_base_farmer_reward(uint32(i)) for i in range(1, 3)])
    funds_taker = sum([calculate_pool_reward(uint32(i)) + calculate_base_farmer_reward(uint32(i)) for i in range(1, 4)])

    await time_out_assert(30, wallet_maker.get_unconfirmed_balance, funds_maker)
    await time_out_assert(30, wallet_maker.get_confirmed_balance, funds_maker)
    await time_out_assert(30, wallet_taker.get_unconfirmed_balance, funds_taker)
    await time_out_assert(30, wallet_taker.get_confirmed_balance, funds_taker)

    CAT_AMOUNT = uint64(100000000)
    async with wsm_maker.lock:
        cat_wallet_maker: CATWallet = await CATWallet.create_new_cat_wallet(
            wsm_maker, wallet_maker, {"identifier": "genesis_by_id"}, CAT_AMOUNT
        )
    async with wsm_maker.lock:
        cat_wallet_taker: CATWallet = await CATWallet.create_new_cat_wallet(
            wsm_taker, wallet_taker, {"identifier": "genesis_by_id"}, CAT_AMOUNT
        )

    # We'll need these later
    basic_nft_wallet_maker = await NFTWallet.create_new_nft_wallet(wsm_maker, wallet_maker, name="NFT WALLET MAKER")
    basic_nft_wallet_taker = await NFTWallet.create_new_nft_wallet(wsm_taker, wallet_taker, name="NFT WALLET TAKER")

    did_wallet_maker: DIDWallet = await DIDWallet.create_new_did_wallet(wsm_maker, wallet_maker, uint64(1))
    did_wallet_taker: DIDWallet = await DIDWallet.create_new_did_wallet(wsm_taker, wallet_taker, uint64(1))
    did_spend_bundle_maker = (
        await wallet_node_maker.wallet_state_manager.tx_store.get_unconfirmed_for_wallet(did_wallet_maker.id())
    )[0].spend_bundle
    did_spend_bundle_taker = (
        await wallet_node_taker.wallet_state_manager.tx_store.get_unconfirmed_for_wallet(did_wallet_taker.id())
    )[0].spend_bundle

    await time_out_assert_not_none(
        5, full_node_api.full_node.mempool_manager.get_spendbundle, did_spend_bundle_maker.name()
    )
    await time_out_assert_not_none(
        5, full_node_api.full_node.mempool_manager.get_spendbundle, did_spend_bundle_taker.name()
    )

    await full_node_api.farm_new_transaction_block(FarmNewBlockProtocol(ph_token))

    funds_maker = funds_maker - 1 - CAT_AMOUNT
    funds_taker = funds_taker - 1 - CAT_AMOUNT

    await time_out_assert(30, wallet_maker.get_unconfirmed_balance, funds_maker)
    await time_out_assert(30, wallet_maker.get_confirmed_balance, funds_maker)
    await time_out_assert(30, wallet_taker.get_unconfirmed_balance, funds_taker)
    await time_out_assert(30, wallet_taker.get_confirmed_balance, funds_taker)
    await time_out_assert(30, cat_wallet_maker.get_confirmed_balance, CAT_AMOUNT)
    await time_out_assert(30, cat_wallet_maker.get_unconfirmed_balance, CAT_AMOUNT)
    await time_out_assert(30, cat_wallet_taker.get_confirmed_balance, CAT_AMOUNT)
    await time_out_assert(30, cat_wallet_taker.get_unconfirmed_balance, CAT_AMOUNT)

    did_id_maker = bytes32.fromhex(did_wallet_maker.get_my_DID())
    did_id_taker = bytes32.fromhex(did_wallet_taker.get_my_DID())
    target_puzhash_maker = ph_maker
    target_puzhash_taker = ph_taker
    royalty_puzhash_maker = ph_maker
    royalty_puzhash_taker = ph_taker
    royalty_basis_pts_maker = uint16(200)
    royalty_basis_pts_taker_1 = uint16(500)
    royalty_basis_pts_taker_2 = uint16(100)

    nft_wallet_maker = await NFTWallet.create_new_nft_wallet(
        wallet_node_maker.wallet_state_manager, wallet_maker, name="NFT WALLET DID 1", did_id=did_id_maker
    )
    nft_wallet_taker = await NFTWallet.create_new_nft_wallet(
        wallet_node_taker.wallet_state_manager, wallet_taker, name="NFT WALLET DID 1", did_id=did_id_taker
    )
    metadata = Program.to(
        [
            ("u", ["https://www.chia.net/img/branding/chia-logo.svg"]),
            ("h", "0xD4584AD463139FA8C0D9F68F4B59F185"),
        ]
    )

    sb_maker = await nft_wallet_maker.generate_new_nft(
        metadata,
        target_puzhash_maker,
        royalty_puzhash_maker,
        royalty_basis_pts_maker,
        did_id_maker,
    )
    sb_taker_1 = await nft_wallet_taker.generate_new_nft(
        metadata,
        target_puzhash_taker,
        royalty_puzhash_taker,
        royalty_basis_pts_taker_1,
        did_id_taker,
    )
    assert sb_maker is not None
    assert sb_taker_1 is not None
    await time_out_assert_not_none(10, full_node_api.full_node.mempool_manager.get_spendbundle, sb_maker.name())
    await time_out_assert_not_none(10, full_node_api.full_node.mempool_manager.get_spendbundle, sb_taker_1.name())
    await full_node_api.farm_new_transaction_block(FarmNewBlockProtocol(ph_token))

    funds_maker -= 1
    funds_taker -= 1

    await time_out_assert(30, wallet_maker.get_unconfirmed_balance, funds_maker)
    await time_out_assert(30, wallet_maker.get_confirmed_balance, funds_maker)
    await time_out_assert(30, wallet_taker.get_unconfirmed_balance, funds_taker)
    await time_out_assert(30, wallet_taker.get_confirmed_balance, funds_taker)
    await time_out_assert(30, get_nft_count, 1, nft_wallet_maker)
    await time_out_assert(30, get_nft_count, 1, nft_wallet_taker)

    # MAke one more NFT for the taker
    sb_taker_2 = await nft_wallet_taker.generate_new_nft(
        metadata,
        target_puzhash_taker,
        royalty_puzhash_taker,
        royalty_basis_pts_taker_2,
        did_id_taker,
    )
    assert sb_taker_2 is not None
    await time_out_assert_not_none(10, full_node_api.full_node.mempool_manager.get_spendbundle, sb_taker_2.name())
    await full_node_api.farm_new_transaction_block(FarmNewBlockProtocol(ph_token))

    funds_taker -= 1

    await time_out_assert(30, wallet_taker.get_unconfirmed_balance, funds_taker)
    await time_out_assert(30, wallet_taker.get_confirmed_balance, funds_taker)
    await time_out_assert(30, get_nft_count, 2, nft_wallet_taker)

    trade_manager_maker = wsm_maker.trade_manager
    trade_manager_taker = wsm_taker.trade_manager
    maker_nfts = await nft_wallet_maker.get_current_nfts()
    taker_nfts = await nft_wallet_taker.get_current_nfts()
    nft_to_offer_asset_id_maker: bytes32 = maker_nfts[0].nft_id
    nft_to_offer_asset_id_taker_1: bytes32 = taker_nfts[0].nft_id
    nft_to_offer_asset_id_taker_2: bytes32 = taker_nfts[1].nft_id
    XCH_REQUESTED = 2000000000000
    CAT_REQUESTED = 100000
    FEE = uint64(2000000000000)

    complex_nft_offer = {
        nft_to_offer_asset_id_maker: -1,
        cat_wallet_maker.id(): CAT_REQUESTED * -1,
        1: XCH_REQUESTED,
        nft_to_offer_asset_id_taker_1: 1,
        nft_to_offer_asset_id_taker_2: 1,
        bytes32.from_hexstr(cat_wallet_taker.get_asset_id()): CAT_REQUESTED,
    }

    driver_dict = {
<<<<<<< HEAD
        nft_to_offer_asset_id_taker_1: match_puzzle(taker_nfts[0].full_puzzle),
        nft_to_offer_asset_id_taker_2: match_puzzle(taker_nfts[1].full_puzzle),
=======
        nft_to_offer_asset_id_taker_1: match_puzzle(uncurry_puzzle(nft_wallet_taker.my_nft_coins[0].full_puzzle)),
        nft_to_offer_asset_id_taker_2: match_puzzle(uncurry_puzzle(nft_wallet_taker.my_nft_coins[1].full_puzzle)),
>>>>>>> 0d78058d
        bytes32.from_hexstr(cat_wallet_taker.get_asset_id()): PuzzleInfo(
            {
                "type": "CAT",
                "tail": "0x" + cat_wallet_taker.get_asset_id(),
            }
        ),
    }

    success, trade_make, error = await trade_manager_maker.create_offer_for_ids(
        complex_nft_offer, driver_dict=driver_dict, fee=FEE
    )
    assert error is None
    assert success
    assert trade_make is not None

    success, trade_take, error = await trade_manager_taker.respond_to_offer(
        Offer.from_bytes(trade_make.offer),
        wallet_node_taker.get_full_node_peer(),
        fee=FEE,
    )
    assert error is None
    assert success
    assert trade_take is not None
    await time_out_assert(20, mempool_not_empty, True, full_node_api)

    await full_node_api.farm_new_transaction_block(FarmNewBlockProtocol(ph_token))

    # Now let's make sure the final wallet state is correct
    maker_royalty_summary = NFTWallet.royalty_calculation(
        {
            nft_to_offer_asset_id_maker: (royalty_puzhash_maker, royalty_basis_pts_maker),
        },
        {
            None: uint64(XCH_REQUESTED),
            bytes32.from_hexstr(cat_wallet_taker.get_asset_id()): uint64(CAT_REQUESTED),
        },
    )
    taker_royalty_summary = NFTWallet.royalty_calculation(
        {
            nft_to_offer_asset_id_taker_1: (royalty_puzhash_taker, royalty_basis_pts_taker_1),
            nft_to_offer_asset_id_taker_2: (royalty_puzhash_taker, royalty_basis_pts_taker_2),
        },
        {
            bytes32.from_hexstr(cat_wallet_maker.get_asset_id()): uint64(CAT_REQUESTED),
        },
    )
    maker_xch_royalties_expected = maker_royalty_summary[nft_to_offer_asset_id_maker][0]["amount"]
    maker_cat_royalties_expected = maker_royalty_summary[nft_to_offer_asset_id_maker][1]["amount"]
    taker_cat_royalties_expected = (
        taker_royalty_summary[nft_to_offer_asset_id_taker_1][0]["amount"]
        + taker_royalty_summary[nft_to_offer_asset_id_taker_2][0]["amount"]
    )
    funds_maker = int(funds_maker - FEE + XCH_REQUESTED + maker_xch_royalties_expected)
    funds_taker = int(funds_taker - FEE - XCH_REQUESTED - maker_xch_royalties_expected)

    await time_out_assert(30, wallet_maker.get_unconfirmed_balance, funds_maker)
    await time_out_assert(30, wallet_maker.get_confirmed_balance, funds_maker)
    await time_out_assert(30, wallet_taker.get_unconfirmed_balance, funds_taker)
    await time_out_assert(30, wallet_taker.get_confirmed_balance, funds_taker)

    async def get_cat_wallet_and_check_balance(asset_id: str, wsm: Any) -> uint128:
        cat_wallet = await wsm.get_wallet_for_asset_id(asset_id)
        if cat_wallet is None:
            return uint128(0)
        else:
            return uint128(await cat_wallet.get_confirmed_balance())

    await time_out_assert(
        30,
        get_cat_wallet_and_check_balance,
        CAT_REQUESTED + maker_cat_royalties_expected,
        cat_wallet_taker.get_asset_id(),
        wsm_maker,
    )
    await time_out_assert(
        30,
        get_cat_wallet_and_check_balance,
        CAT_REQUESTED + taker_cat_royalties_expected,
        cat_wallet_maker.get_asset_id(),
        wsm_taker,
    )
    maker_nfts = await basic_nft_wallet_maker.get_current_nfts()
    taker_nfts = await basic_nft_wallet_taker.get_current_nfts()
    await time_out_assert(30, len, 2, maker_nfts)
    await time_out_assert(30, len, 1, taker_nfts)

    assert nft_to_offer_asset_id_maker == taker_nfts[0].nft_id
    assert nft_to_offer_asset_id_taker_1 in [nft.nft_id for nft in maker_nfts]
    assert nft_to_offer_asset_id_taker_2 in [nft.nft_id for nft in maker_nfts]<|MERGE_RESOLUTION|>--- conflicted
+++ resolved
@@ -1383,13 +1383,8 @@
     }
 
     driver_dict = {
-<<<<<<< HEAD
-        nft_to_offer_asset_id_taker_1: match_puzzle(taker_nfts[0].full_puzzle),
-        nft_to_offer_asset_id_taker_2: match_puzzle(taker_nfts[1].full_puzzle),
-=======
-        nft_to_offer_asset_id_taker_1: match_puzzle(uncurry_puzzle(nft_wallet_taker.my_nft_coins[0].full_puzzle)),
-        nft_to_offer_asset_id_taker_2: match_puzzle(uncurry_puzzle(nft_wallet_taker.my_nft_coins[1].full_puzzle)),
->>>>>>> 0d78058d
+        nft_to_offer_asset_id_taker_1: match_puzzle(uncurry_puzzle(taker_nfts[0].full_puzzle)),
+        nft_to_offer_asset_id_taker_2: match_puzzle(uncurry_puzzle(taker_nfts[1].full_puzzle)),
         bytes32.from_hexstr(cat_wallet_taker.get_asset_id()): PuzzleInfo(
             {
                 "type": "CAT",
