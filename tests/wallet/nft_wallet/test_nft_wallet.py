--- conflicted
+++ resolved
@@ -611,27 +611,18 @@
     )
     assert resp.get("success")
     sb = resp["spend_bundle"]
-<<<<<<< HEAD
-=======
     # ensure hints are generated correctly
->>>>>>> 61717035
     memos = compute_memos(sb)
     assert memos
     puzhashes = []
     for x in memos.values():
         puzhashes.extend(list(x))
     assert len(puzhashes) > 0
-<<<<<<< HEAD
-    for puzhash in puzhashes:
-        assert wallet_0.wallet_state_manager.puzzle_store.get_derivation_record_for_puzzle_hash(puzhash)
-    # ensure hints are generated
-=======
     matched = 0
     for puzhash in puzhashes:
         if puzhash.hex() == nft_ph.hex():
             matched += 1
     assert matched > 0
->>>>>>> 61717035
 
     await time_out_assert_not_none(5, full_node_api.full_node.mempool_manager.get_spendbundle, sb.name())
 
