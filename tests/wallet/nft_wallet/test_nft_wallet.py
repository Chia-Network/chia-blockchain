--- conflicted
+++ resolved
@@ -141,19 +141,13 @@
         ]
     )
 
-<<<<<<< HEAD
     txs = await nft_wallet_0.generate_new_nft(metadata, DEFAULT_TX_CONFIG)
     await nft_wallet_0.wallet_state_manager.add_pending_transactions(txs)
     for tx in txs:
         if tx.spend_bundle is not None:
             await time_out_assert_not_none(
-                20, full_node_api.full_node.mempool_manager.get_spendbundle, tx.spend_bundle.name()
+                30, full_node_api.full_node.mempool_manager.get_spendbundle, tx.spend_bundle.name()
             )
-=======
-    sb = await nft_wallet_0.generate_new_nft(metadata, DEFAULT_TX_CONFIG)
-    assert sb is not None
-    await time_out_assert_not_none(30, full_node_api.full_node.mempool_manager.get_spendbundle, sb.name())
->>>>>>> e80ab1c2
 
     for i in range(1, num_blocks):
         await full_node_api.farm_new_transaction_block(FarmNewBlockProtocol(ph1))
@@ -246,22 +240,14 @@
 
     await time_out_assert(30, wallet_0.get_unconfirmed_balance, 2000000000000)
     await time_out_assert(30, wallet_0.get_confirmed_balance, 2000000000000)
-<<<<<<< HEAD
     txs = await nft_wallet_0.generate_new_nft(metadata, DEFAULT_TX_CONFIG)
     await nft_wallet_0.wallet_state_manager.add_pending_transactions(txs)
     for tx in txs:
         if tx.spend_bundle is not None:
-            assert compute_memos(tx.spend_bundle)
+            assert len(compute_memos(tx.spend_bundle)) > 0
             await time_out_assert_not_none(
-                20, full_node_api.full_node.mempool_manager.get_spendbundle, tx.spend_bundle.name()
+                30, full_node_api.full_node.mempool_manager.get_spendbundle, tx.spend_bundle.name()
             )
-=======
-    sb = await nft_wallet_0.generate_new_nft(metadata, DEFAULT_TX_CONFIG)
-    assert sb is not None
-    # ensure hints are generated
-    assert len(compute_memos(sb)) > 0
-    await time_out_assert_not_none(30, full_node_api.full_node.mempool_manager.get_spendbundle, sb.name())
->>>>>>> e80ab1c2
 
     for i in range(1, num_blocks):
         await full_node_api.farm_new_transaction_block(FarmNewBlockProtocol(ph))
@@ -290,22 +276,14 @@
     await time_out_assert(10, wallet_0.get_unconfirmed_balance, 4000000000000 - 1)
     await time_out_assert(10, wallet_0.get_confirmed_balance, 4000000000000)
 
-<<<<<<< HEAD
     txs = await nft_wallet_0.generate_new_nft(metadata, DEFAULT_TX_CONFIG)
     await nft_wallet_0.wallet_state_manager.add_pending_transactions(txs)
     for tx in txs:
         if tx.spend_bundle is not None:
-            assert compute_memos(tx.spend_bundle)
+            assert len(compute_memos(tx.spend_bundle)) > 0
             await time_out_assert_not_none(
-                20, full_node_api.full_node.mempool_manager.get_spendbundle, tx.spend_bundle.name()
+                30, full_node_api.full_node.mempool_manager.get_spendbundle, tx.spend_bundle.name()
             )
-=======
-    sb = await nft_wallet_0.generate_new_nft(metadata, DEFAULT_TX_CONFIG)
-    assert sb is not None
-    # ensure hints are generated
-    assert len(compute_memos(sb)) > 0
-    await time_out_assert_not_none(10, full_node_api.full_node.mempool_manager.get_spendbundle, sb.name())
->>>>>>> e80ab1c2
 
     await time_out_assert(30, wallet_node_0.wallet_state_manager.lock.locked, False)
     for i in range(1, num_blocks * 2):
