import asyncio
import logging

# pytestmark = pytest.mark.skip("TODO: Fix tests")
from typing import Any

import pytest
from clvm_tools.binutils import disassemble

from chia.consensus.block_rewards import calculate_base_farmer_reward, calculate_pool_reward
from chia.full_node.mempool_manager import MempoolManager
from chia.rpc.wallet_rpc_api import WalletRpcApi
from chia.simulator.full_node_simulator import FullNodeSimulator
from chia.simulator.simulator_protocol import FarmNewBlockProtocol
from chia.types.blockchain_format.program import Program
from chia.types.blockchain_format.sized_bytes import bytes32
from chia.types.peer_info import PeerInfo
from chia.util.byte_types import hexstr_to_bytes
from chia.util.ints import uint16, uint32, uint64
from chia.wallet.did_wallet.did_wallet import DIDWallet
<<<<<<< HEAD
=======
from chia.wallet.nft_wallet import uncurry_nft
>>>>>>> 22533ad9
from chia.wallet.nft_wallet.nft_wallet import NFTWallet
from chia.wallet.util.compute_memos import compute_memos
from chia.wallet.util.wallet_types import WalletType
from tests.time_out_assert import time_out_assert, time_out_assert_not_none

logging.getLogger("aiosqlite").setLevel(logging.INFO)  # Too much logging on debug level
logging.getLogger("fsevents").setLevel(logging.INFO)  # Too much logging on debug level
logging.getLogger("chia.plotting").setLevel(logging.INFO)  # Too much logging on debug level


async def tx_in_pool(mempool: MempoolManager, tx_id: bytes32) -> bool:
    tx = mempool.get_spendbundle(tx_id)
    if tx is None:
        return False
    return True


@pytest.mark.parametrize(
    "trusted",
    [True, False],
)
@pytest.mark.asyncio
async def test_nft_wallet_creation_automatically(two_wallet_nodes: Any, trusted: Any) -> None:
    num_blocks = 5
    full_nodes, wallets = two_wallet_nodes
    full_node_api = full_nodes[0]
    full_node_server = full_node_api.server
    wallet_node_0, server_0 = wallets[0]
    wallet_node_1, server_1 = wallets[1]
    wallet_0 = wallet_node_0.wallet_state_manager.main_wallet
    wallet_1 = wallet_node_1.wallet_state_manager.main_wallet

    ph = await wallet_0.get_new_puzzlehash()
    ph1 = await wallet_1.get_new_puzzlehash()

    if trusted:
        wallet_node_0.config["trusted_peers"] = {
            full_node_api.full_node.server.node_id.hex(): full_node_api.full_node.server.node_id.hex()
        }
        wallet_node_1.config["trusted_peers"] = {
            full_node_api.full_node.server.node_id.hex(): full_node_api.full_node.server.node_id.hex()
        }
    else:
        wallet_node_0.config["trusted_peers"] = {}
        wallet_node_1.config["trusted_peers"] = {}

    await server_0.start_client(PeerInfo("localhost", uint16(full_node_server._port)), None)
    await server_1.start_client(PeerInfo("localhost", uint16(full_node_server._port)), None)

    for i in range(1, num_blocks):
        await full_node_api.farm_new_transaction_block(FarmNewBlockProtocol(ph))

    funds = sum(
        [calculate_pool_reward(uint32(i)) + calculate_base_farmer_reward(uint32(i)) for i in range(1, num_blocks - 1)]
    )

    await time_out_assert(10, wallet_0.get_unconfirmed_balance, funds)
    await time_out_assert(10, wallet_0.get_confirmed_balance, funds)
    for i in range(1, num_blocks):
        await full_node_api.farm_new_transaction_block(FarmNewBlockProtocol(ph1))

    for i in range(1, num_blocks):
        await full_node_api.farm_new_transaction_block(FarmNewBlockProtocol(ph))

    await time_out_assert(15, wallet_0.get_pending_change_balance, 0)
    nft_wallet_0 = await NFTWallet.create_new_nft_wallet(
        wallet_node_0.wallet_state_manager, wallet_0, name="NFT WALLET 1"
    )
    metadata = Program.to(
        [
            ("u", ["https://www.chia.net/img/branding/chia-logo.svg"]),
            ("h", "0xD4584AD463139FA8C0D9F68F4B59F185"),
        ]
    )

    sb = await nft_wallet_0.generate_new_nft(metadata)
    assert sb
    await time_out_assert_not_none(15, full_node_api.full_node.mempool_manager.get_spendbundle, sb.name())

    for i in range(1, num_blocks):
        await full_node_api.farm_new_transaction_block(FarmNewBlockProtocol(ph1))

    await time_out_assert(15, len, 1, nft_wallet_0.nft_wallet_info.my_nft_coins)
    coins = nft_wallet_0.nft_wallet_info.my_nft_coins
    assert len(coins) == 1, "nft not generated"

    sb = await nft_wallet_0.transfer_nft(coins[0], ph1)
    assert sb is not None
    await time_out_assert_not_none(15, full_node_api.full_node.mempool_manager.get_spendbundle, sb.name())
    for i in range(1, num_blocks):
        await full_node_api.farm_new_transaction_block(FarmNewBlockProtocol(ph1))
    await time_out_assert(15, len, 2, wallet_node_1.wallet_state_manager.wallets)
    # Get the new NFT wallet
    nft_wallets = await wallet_node_1.wallet_state_manager.get_all_wallet_info_entries(WalletType.NFT)
    assert len(nft_wallets) == 1
    nft_wallet_1: NFTWallet = wallet_node_1.wallet_state_manager.wallets[nft_wallets[0].id]
    await time_out_assert(15, len, 1, nft_wallet_1.nft_wallet_info.my_nft_coins)
    coins = nft_wallet_0.nft_wallet_info.my_nft_coins
    assert len(coins) == 0
    coins = nft_wallet_1.nft_wallet_info.my_nft_coins
    assert len(coins) == 1


@pytest.mark.parametrize(
    "trusted",
    [True, False],
)
@pytest.mark.asyncio
async def test_nft_wallet_creation_and_transfer(two_wallet_nodes: Any, trusted: Any) -> None:
    num_blocks = 2
    full_nodes, wallets = two_wallet_nodes
    full_node_api: FullNodeSimulator = full_nodes[0]
    full_node_server = full_node_api.server
    wallet_node_0, server_0 = wallets[0]
    wallet_node_1, server_1 = wallets[1]
    wallet_0 = wallet_node_0.wallet_state_manager.main_wallet
    wallet_1 = wallet_node_1.wallet_state_manager.main_wallet

    ph = await wallet_0.get_new_puzzlehash()
    ph1 = await wallet_1.get_new_puzzlehash()

    if trusted:
        wallet_node_0.config["trusted_peers"] = {
            full_node_api.full_node.server.node_id.hex(): full_node_api.full_node.server.node_id.hex()
        }
        wallet_node_1.config["trusted_peers"] = {
            full_node_api.full_node.server.node_id.hex(): full_node_api.full_node.server.node_id.hex()
        }
    else:
        wallet_node_0.config["trusted_peers"] = {}
        wallet_node_1.config["trusted_peers"] = {}

    await server_0.start_client(PeerInfo("localhost", uint16(full_node_server._port)), None)
    await server_1.start_client(PeerInfo("localhost", uint16(full_node_server._port)), None)

    for i in range(1, num_blocks):
        await full_node_api.farm_new_transaction_block(FarmNewBlockProtocol(ph))

    funds = sum(
        [calculate_pool_reward(uint32(i)) + calculate_base_farmer_reward(uint32(i)) for i in range(1, num_blocks - 1)]
    )

    await time_out_assert(10, wallet_0.get_unconfirmed_balance, funds)
    await time_out_assert(10, wallet_0.get_confirmed_balance, funds)
    for i in range(1, num_blocks):
        await full_node_api.farm_new_transaction_block(FarmNewBlockProtocol(ph1))

    for i in range(1, num_blocks):
        await full_node_api.farm_new_transaction_block(FarmNewBlockProtocol(ph))

    await time_out_assert(15, wallet_0.get_pending_change_balance, 0)
    nft_wallet_0 = await NFTWallet.create_new_nft_wallet(
        wallet_node_0.wallet_state_manager, wallet_0, name="NFT WALLET 1"
    )
    metadata = Program.to(
        [
            ("u", ["https://www.chia.net/img/branding/chia-logo.svg"]),
            ("h", "0xD4584AD463139FA8C0D9F68F4B59F185"),
        ]
    )

    await time_out_assert(10, wallet_0.get_unconfirmed_balance, 2000000000000)
    await time_out_assert(10, wallet_0.get_confirmed_balance, 2000000000000)
    sb = await nft_wallet_0.generate_new_nft(metadata)
    assert sb
    # ensure hints are generated
    assert compute_memos(sb)
    await time_out_assert_not_none(15, full_node_api.full_node.mempool_manager.get_spendbundle, sb.name())

    for i in range(1, num_blocks):
        await full_node_api.farm_new_transaction_block(FarmNewBlockProtocol(ph))

    await time_out_assert(10, len, 1, nft_wallet_0.nft_wallet_info.my_nft_coins)
    metadata = Program.to(
        [
            ("u", ["https://www.test.net/logo.svg"]),
            ("h", "0xD4584AD463139FA8C0D9F68F4B59F181"),
        ]
    )

    await time_out_assert(10, wallet_0.get_unconfirmed_balance, 4000000000000 - 1)
    await time_out_assert(10, wallet_0.get_confirmed_balance, 4000000000000 - 1)
    sb = await nft_wallet_0.generate_new_nft(metadata)
    assert sb
    # ensure hints are generated
    assert compute_memos(sb)
    await time_out_assert_not_none(10, full_node_api.full_node.mempool_manager.get_spendbundle, sb.name())

    await time_out_assert(30, wallet_node_0.wallet_state_manager.lock.locked, False)
    for i in range(1, num_blocks):
        await full_node_api.farm_new_transaction_block(FarmNewBlockProtocol(ph1))
    await time_out_assert(15, len, 2, nft_wallet_0.nft_wallet_info.my_nft_coins)
    coins = nft_wallet_0.nft_wallet_info.my_nft_coins
    assert len(coins) == 2, "nft not generated"

    await time_out_assert(15, wallet_0.get_pending_change_balance, 0)
    nft_wallet_1 = await NFTWallet.create_new_nft_wallet(
        wallet_node_1.wallet_state_manager, wallet_1, name="NFT WALLET 2"
    )
    sb = await nft_wallet_0.transfer_nft(coins[1], ph1)

    assert sb is not None
    # ensure hints are generated
    assert compute_memos(sb)

    await time_out_assert_not_none(15, full_node_api.full_node.mempool_manager.get_spendbundle, sb.name())

    for i in range(1, num_blocks):
        await full_node_api.farm_new_transaction_block(FarmNewBlockProtocol(ph1))
    await time_out_assert(15, len, 1, nft_wallet_0.nft_wallet_info.my_nft_coins)
    await time_out_assert(15, len, 1, nft_wallet_1.nft_wallet_info.my_nft_coins)
    coins = nft_wallet_1.nft_wallet_info.my_nft_coins
    assert len(coins) == 1

    await time_out_assert(15, wallet_1.get_pending_change_balance, 0)
    # Send it back to original owner
    nsb = await nft_wallet_1.transfer_nft(coins[0], ph)
    assert nsb is not None

    await time_out_assert_not_none(15, full_node_api.full_node.mempool_manager.get_spendbundle, nsb.name())
    # ensure hints are generated
    assert compute_memos(nsb)

    for i in range(1, num_blocks):
        await full_node_api.farm_new_transaction_block(FarmNewBlockProtocol(ph1))
    for i in range(1, num_blocks):
        await full_node_api.farm_new_transaction_block(FarmNewBlockProtocol(ph))

    await time_out_assert(30, wallet_node_0.wallet_state_manager.lock.locked, False)
    await time_out_assert(15, len, 2, nft_wallet_0.nft_wallet_info.my_nft_coins)
    await time_out_assert(15, len, 0, nft_wallet_1.nft_wallet_info.my_nft_coins)


@pytest.mark.parametrize(
    "trusted",
    [True, False],
)
@pytest.mark.asyncio
async def test_nft_wallet_rpc_creation_and_list(two_wallet_nodes: Any, trusted: Any) -> None:
    num_blocks = 5
    full_nodes, wallets = two_wallet_nodes
    full_node_api = full_nodes[0]
    full_node_server = full_node_api.server
    wallet_node_0, server_0 = wallets[0]
    wallet_node_1, server_1 = wallets[1]
    wallet_0 = wallet_node_0.wallet_state_manager.main_wallet
    wallet_1 = wallet_node_1.wallet_state_manager.main_wallet

    ph = await wallet_0.get_new_puzzlehash()
    _ = await wallet_1.get_new_puzzlehash()

    if trusted:
        wallet_node_0.config["trusted_peers"] = {
            full_node_api.full_node.server.node_id.hex(): full_node_api.full_node.server.node_id.hex()
        }
        wallet_node_1.config["trusted_peers"] = {
            full_node_api.full_node.server.node_id.hex(): full_node_api.full_node.server.node_id.hex()
        }
    else:
        wallet_node_0.config["trusted_peers"] = {}
        wallet_node_1.config["trusted_peers"] = {}

    await server_0.start_client(PeerInfo("localhost", uint16(full_node_server._port)), None)
    await server_1.start_client(PeerInfo("localhost", uint16(full_node_server._port)), None)

    for i in range(1, num_blocks):
        await full_node_api.farm_new_transaction_block(FarmNewBlockProtocol(ph))
    funds = sum(
        [calculate_pool_reward(uint32(i)) + calculate_base_farmer_reward(uint32(i)) for i in range(1, num_blocks - 1)]
    )

    await time_out_assert(10, wallet_0.get_unconfirmed_balance, funds)
    await time_out_assert(10, wallet_0.get_confirmed_balance, funds)
    api_0 = WalletRpcApi(wallet_node_0)
    nft_wallet_0 = await api_0.create_new_wallet(dict(wallet_type="nft_wallet", name="NFT WALLET 1"))
    assert isinstance(nft_wallet_0, dict)
    assert nft_wallet_0.get("success")
    nft_wallet_0_id = nft_wallet_0["wallet_id"]

    tr1 = await api_0.nft_mint_nft(
        {
            "wallet_id": nft_wallet_0_id,
            "artist_address": ph,
            "hash": "0xD4584AD463139FA8C0D9F68F4B59F185",
            "uris": ["https://www.chia.net/img/branding/chia-logo.svg"],
        }
    )

    assert isinstance(tr1, dict)
    assert tr1.get("success")
    sb = tr1["spend_bundle"]

    await time_out_assert_not_none(15, full_node_api.full_node.mempool_manager.get_spendbundle, sb.name())
    for i in range(1, num_blocks):
        await full_node_api.farm_new_transaction_block(FarmNewBlockProtocol(ph))

    time_left = 5.0
    while time_left > 0:
        coins_response = await api_0.nft_get_nfts(dict(wallet_id=nft_wallet_0_id))
        if len(coins_response.get("nft_list", [])) > 0:
            break
        await asyncio.sleep(0.5)
        time_left -= 0.5
    else:
        raise AssertionError("NFT not minted")
    await time_out_assert(15, wallet_1.get_pending_change_balance, 0)
    tr2 = await api_0.nft_mint_nft(
        {
            "wallet_id": nft_wallet_0_id,
            "artist_address": ph,
            "hash": "0xD4584AD463139FA8C0D9F68F4B59F184",
            "uris": ["https://chialisp.com/img/logo.svg"],
        }
    )
    assert isinstance(tr2, dict)
    assert tr2.get("success")
    sb = tr2["spend_bundle"]
    await time_out_assert_not_none(15, full_node_api.full_node.mempool_manager.get_spendbundle, sb.name())
    for i in range(1, num_blocks):
        await full_node_api.farm_new_transaction_block(FarmNewBlockProtocol(ph))
    time_left = 5.0
    while time_left > 0:
        coins_response = await api_0.nft_get_nfts(dict(wallet_id=nft_wallet_0_id))
        try:
            assert isinstance(coins_response, dict)
            assert coins_response.get("success")
            coins = coins_response["nft_list"]
            assert len(coins) == 2
            uris = []
            for coin in coins:
                uris.append(coin.to_json_dict()["data_uris"][0])
            assert len(uris) == 2
            assert "https://chialisp.com/img/logo.svg" in uris
            assert bytes32.fromhex(coins[1].to_json_dict()["nft_coin_id"][2:]) in [x.name() for x in sb.additions()]
        except AssertionError:
            if time_left < 0:
                raise
        await asyncio.sleep(0.5)
        time_left -= 0.5


@pytest.mark.parametrize(
    "trusted",
    [True, False],
)
@pytest.mark.asyncio
async def test_nft_wallet_rpc_update_metadata(two_wallet_nodes: Any, trusted: Any) -> None:
    num_blocks = 3
    full_nodes, wallets = two_wallet_nodes
    full_node_api = full_nodes[0]
    full_node_server = full_node_api.server
    wallet_node_0, server_0 = wallets[0]
    wallet_node_1, server_1 = wallets[1]
    wallet_0 = wallet_node_0.wallet_state_manager.main_wallet
    wallet_1 = wallet_node_1.wallet_state_manager.main_wallet

    ph = await wallet_0.get_new_puzzlehash()
    _ = await wallet_1.get_new_puzzlehash()

    if trusted:
        wallet_node_0.config["trusted_peers"] = {
            full_node_api.full_node.server.node_id.hex(): full_node_api.full_node.server.node_id.hex()
        }
        wallet_node_1.config["trusted_peers"] = {
            full_node_api.full_node.server.node_id.hex(): full_node_api.full_node.server.node_id.hex()
        }
    else:
        wallet_node_0.config["trusted_peers"] = {}
        wallet_node_1.config["trusted_peers"] = {}

    for i in range(1, num_blocks):
        await full_node_api.farm_new_transaction_block(FarmNewBlockProtocol(ph))

    await server_0.start_client(PeerInfo("localhost", uint16(full_node_server._port)), None)
    await server_1.start_client(PeerInfo("localhost", uint16(full_node_server._port)), None)

    funds = sum(
        [calculate_pool_reward(uint32(i)) + calculate_base_farmer_reward(uint32(i)) for i in range(1, num_blocks - 1)]
    )

    await time_out_assert(10, wallet_0.get_unconfirmed_balance, funds)
    await time_out_assert(10, wallet_0.get_confirmed_balance, funds)

    api_0 = WalletRpcApi(wallet_node_0)
    await time_out_assert(10, wallet_node_0.wallet_state_manager.synced, True)
    await time_out_assert(10, wallet_node_1.wallet_state_manager.synced, True)
    nft_wallet_0 = await api_0.create_new_wallet(dict(wallet_type="nft_wallet", name="NFT WALLET 1"))
    assert isinstance(nft_wallet_0, dict)
    assert nft_wallet_0.get("success")
    nft_wallet_0_id = nft_wallet_0["wallet_id"]

    # mint NFT
    resp = await api_0.nft_mint_nft(
        {
            "wallet_id": nft_wallet_0_id,
            "artist_address": ph,
            "hash": "0xD4584AD463139FA8C0D9F68F4B59F185",
            "uris": ["https://www.chia.net/img/branding/chia-logo.svg"],
        }
    )

    assert resp.get("success")
    sb = resp["spend_bundle"]

    await time_out_assert_not_none(15, full_node_api.full_node.mempool_manager.get_spendbundle, sb.name())
    for i in range(1, num_blocks):
        await full_node_api.farm_new_transaction_block(FarmNewBlockProtocol(ph))
    time_left = 5.0
    coins_response = {}
    while time_left > 0:
        coins_response = await api_0.nft_get_nfts(dict(wallet_id=nft_wallet_0_id))
        if coins_response.get("nft_list"):
            break
        await asyncio.sleep(0.5)
        time_left -= 0.5
    assert coins_response["nft_list"], isinstance(coins_response, dict)
    assert coins_response.get("success")
    coins = coins_response["nft_list"]
    coin = coins[0].to_json_dict()
    assert coin["data_hash"] == "0xd4584ad463139fa8c0d9f68f4b59f185"
    assert coin["chain_info"] == disassemble(
        Program.to(
            [
                ("u", ["https://www.chia.net/img/branding/chia-logo.svg"]),
                ("h", hexstr_to_bytes("0xD4584AD463139FA8C0D9F68F4B59F185")),
                ("mu", []),
                ("mh", hexstr_to_bytes("00")),
                ("lu", []),
                ("lh", hexstr_to_bytes("00")),
                ("sn", uint64(1)),
                ("st", uint64(1)),
            ]
        )
    )
    nft_coin_id = coin["nft_coin_id"]
    await time_out_assert(15, wallet_0.get_pending_change_balance, 0)
    # add another URI
    tr1 = await api_0.nft_add_uri(
        {"wallet_id": nft_wallet_0_id, "nft_coin_id": nft_coin_id, "uri": "http://metadata", "key": "mu"}
    )

    assert isinstance(tr1, dict)
    assert tr1.get("success")
    coins_response = await api_0.nft_get_nfts(dict(wallet_id=nft_wallet_0_id))
    assert coins_response["nft_list"][0].pending_transaction
    sb = tr1["spend_bundle"]
    await time_out_assert_not_none(15, full_node_api.full_node.mempool_manager.get_spendbundle, sb.name())
    for i in range(1, num_blocks):
        await full_node_api.farm_new_transaction_block(FarmNewBlockProtocol(ph))
    # check that new URI was added
    time_left = 5.0
    while time_left > 0:
        coins_response = await api_0.nft_get_nfts(dict(wallet_id=nft_wallet_0_id))
        try:
            assert isinstance(coins_response, dict)
            assert coins_response.get("success")
            coins = coins_response["nft_list"]
            assert len(coins) == 1
            coin = coins[0].to_json_dict()
            uris = coin["data_uris"]
            assert len(uris) == 1
            assert "https://www.chia.net/img/branding/chia-logo.svg" in uris
            assert len(coin["metadata_uris"]) == 1
            assert "http://metadata" == coin["metadata_uris"][0]
            assert len(coin["license_uris"]) == 0
        except AssertionError:
            if time_left < 0:
                raise
        await asyncio.sleep(0.5)
        time_left -= 0.5

    # add yet another URI
    await time_out_assert(15, wallet_0.get_pending_change_balance, 0)
    nft_coin_id = coin["nft_coin_id"]
    tr1 = await api_0.nft_add_uri(
        {
            "wallet_id": nft_wallet_0_id,
            "nft_coin_id": nft_coin_id,
            "uri": "http://data",
            "key": "u",
        }
    )

    assert isinstance(tr1, dict)
    assert tr1.get("success")
    sb = tr1["spend_bundle"]
    await time_out_assert_not_none(15, full_node_api.full_node.mempool_manager.get_spendbundle, sb.name())
    for i in range(1, num_blocks):
        await full_node_api.farm_new_transaction_block(FarmNewBlockProtocol(ph))
    time_left = 5.0
    while time_left > 0:
        coins_response = await api_0.nft_get_nfts(dict(wallet_id=nft_wallet_0_id))
        try:
            assert isinstance(coins_response, dict)
            assert coins_response.get("success")
            coins = coins_response["nft_list"]
            assert len(coins) == 1
            coin = coins[0].to_json_dict()
            uris = coin["data_uris"]
            assert len(uris) == 2
            assert len(coin["metadata_uris"]) == 1
            assert "http://data" == coin["data_uris"][0]
        except AssertionError:
            if time_left < 0:
                raise
        await asyncio.sleep(0.5)
        time_left -= 0.5


@pytest.mark.parametrize(
    "trusted",
    [True],
)
@pytest.mark.asyncio
async def test_nft_with_did_wallet_creation(two_wallet_nodes: Any, trusted: Any) -> None:
    num_blocks = 2
    full_nodes, wallets = two_wallet_nodes
    full_node_api: FullNodeSimulator = full_nodes[0]
    full_node_server = full_node_api.server
    wallet_node_0, server_0 = wallets[0]
    wallet_node_1, server_1 = wallets[1]
    wallet_0 = wallet_node_0.wallet_state_manager.main_wallet

    ph = await wallet_0.get_new_puzzlehash()

    if trusted:
        wallet_node_0.config["trusted_peers"] = {
            full_node_api.full_node.server.node_id.hex(): full_node_api.full_node.server.node_id.hex()
        }
        wallet_node_1.config["trusted_peers"] = {
            full_node_api.full_node.server.node_id.hex(): full_node_api.full_node.server.node_id.hex()
        }
    else:
        wallet_node_0.config["trusted_peers"] = {}
        wallet_node_1.config["trusted_peers"] = {}

    await server_0.start_client(PeerInfo("localhost", uint16(full_node_server._port)), None)
    await server_1.start_client(PeerInfo("localhost", uint16(full_node_server._port)), None)

    for _ in range(1, num_blocks):
        await full_node_api.farm_new_transaction_block(FarmNewBlockProtocol(ph))

    funds = sum(
        [calculate_pool_reward(uint32(i)) + calculate_base_farmer_reward(uint32(i)) for i in range(1, num_blocks - 1)]
    )

    await time_out_assert(10, wallet_0.get_unconfirmed_balance, funds)
    await time_out_assert(10, wallet_0.get_confirmed_balance, funds)
    for _ in range(1, num_blocks):
        await full_node_api.farm_new_transaction_block(FarmNewBlockProtocol(ph))

    for _ in range(1, num_blocks):
        await full_node_api.farm_new_transaction_block(FarmNewBlockProtocol(ph))

    did_wallet: DIDWallet = await DIDWallet.create_new_did_wallet(
        wallet_node_0.wallet_state_manager, wallet_0, uint64(1)
    )
    spend_bundle_list = await wallet_node_0.wallet_state_manager.tx_store.get_unconfirmed_for_wallet(wallet_0.id())

    spend_bundle = spend_bundle_list[0].spend_bundle
    await time_out_assert_not_none(5, full_node_api.full_node.mempool_manager.get_spendbundle, spend_bundle.name())

    for _ in range(1, num_blocks):
        await full_node_api.farm_new_transaction_block(FarmNewBlockProtocol(ph))
    await time_out_assert(15, wallet_0.get_pending_change_balance, 0)
    hex_did_id = did_wallet.get_my_DID()
    did_id = bytes32.fromhex(hex_did_id)
    nft_wallet_0 = await NFTWallet.create_new_nft_wallet(
        wallet_node_0.wallet_state_manager, wallet_0, name="NFT WALLET DID 1", did_id=did_id
    )
    metadata = Program.to(
        [
            ("u", ["https://www.chia.net/img/branding/chia-logo.svg"]),
<<<<<<< HEAD
            ("h", "0xD4584AD463139FA8C0D9F68F4B59F185"),
=======
            ("h", bytes.fromhex("D4584AD463139FA8C0D9F68F4B59F185")),
>>>>>>> 22533ad9
        ]
    )
    await time_out_assert(10, wallet_0.get_unconfirmed_balance, 5999999999999)
    await time_out_assert(10, wallet_0.get_confirmed_balance, 5999999999999)
    sb = await nft_wallet_0.generate_new_nft(metadata)
    assert sb
    # ensure hints are generated
    assert compute_memos(sb)
    await time_out_assert_not_none(5, full_node_api.full_node.mempool_manager.get_spendbundle, sb.name())

    for i in range(1, num_blocks):
        await full_node_api.farm_new_transaction_block(FarmNewBlockProtocol(ph))

    await time_out_assert(10, len, 1, nft_wallet_0.nft_wallet_info.my_nft_coins)

    metadata = Program.to(
        [
<<<<<<< HEAD
            ("u", ["https://www.test.net/logo.svg"]),
=======
            ("u", ["https://url1"]),
>>>>>>> 22533ad9
            ("h", "0xD4584AD463139FA8C0D9F68F4B59F181"),
        ]
    )
    await time_out_assert(10, wallet_0.get_unconfirmed_balance, 7999999999999 - 1)
    await time_out_assert(10, wallet_0.get_confirmed_balance, 7999999999999 - 1)
    sb = await nft_wallet_0.generate_new_nft(metadata)
    assert sb
    # ensure hints are generated
    assert compute_memos(sb)
    await time_out_assert_not_none(5, full_node_api.full_node.mempool_manager.get_spendbundle, sb.name())

    for i in range(1, num_blocks):
        await full_node_api.farm_new_transaction_block(FarmNewBlockProtocol(ph))

<<<<<<< HEAD
    await time_out_assert(10, len, 2, nft_wallet_0.nft_wallet_info.my_nft_coins)
=======
    await time_out_assert(10, len, 2, nft_wallet_0.nft_wallet_info.my_nft_coins)
    # check if we uncurry well
    last_nft_coin = nft_wallet_0.nft_wallet_info.my_nft_coins[-1]
    unft = uncurry_nft.UncurriedNFT.uncurry(last_nft_coin.full_puzzle)
    assert unft.data_uris == ["https://url1"]
    assert unft.data_hash.atom == b"0xD4584AD463139FA8C0D9F68F4B59F181"
    assert unft.owner_did == nft_wallet_0.nft_wallet_info.did_id
    assert unft.owner_pubkey is not None

    first_nft_coin = nft_wallet_0.nft_wallet_info.my_nft_coins[0]
    unft = uncurry_nft.UncurriedNFT.uncurry(first_nft_coin.full_puzzle)
    assert unft.data_uris == ["https://www.chia.net/img/branding/chia-logo.svg"]
    assert unft.data_hash.atom == bytes.fromhex("D4584AD463139FA8C0D9F68F4B59F185")
>>>>>>> 22533ad9
<|MERGE_RESOLUTION|>--- conflicted
+++ resolved
@@ -1,7 +1,4 @@
 import asyncio
-import logging
-
-# pytestmark = pytest.mark.skip("TODO: Fix tests")
 from typing import Any
 
 import pytest
@@ -18,18 +15,11 @@
 from chia.util.byte_types import hexstr_to_bytes
 from chia.util.ints import uint16, uint32, uint64
 from chia.wallet.did_wallet.did_wallet import DIDWallet
-<<<<<<< HEAD
-=======
 from chia.wallet.nft_wallet import uncurry_nft
->>>>>>> 22533ad9
 from chia.wallet.nft_wallet.nft_wallet import NFTWallet
 from chia.wallet.util.compute_memos import compute_memos
 from chia.wallet.util.wallet_types import WalletType
 from tests.time_out_assert import time_out_assert, time_out_assert_not_none
-
-logging.getLogger("aiosqlite").setLevel(logging.INFO)  # Too much logging on debug level
-logging.getLogger("fsevents").setLevel(logging.INFO)  # Too much logging on debug level
-logging.getLogger("chia.plotting").setLevel(logging.INFO)  # Too much logging on debug level
 
 
 async def tx_in_pool(mempool: MempoolManager, tx_id: bytes32) -> bool:
@@ -595,11 +585,7 @@
     metadata = Program.to(
         [
             ("u", ["https://www.chia.net/img/branding/chia-logo.svg"]),
-<<<<<<< HEAD
-            ("h", "0xD4584AD463139FA8C0D9F68F4B59F185"),
-=======
             ("h", bytes.fromhex("D4584AD463139FA8C0D9F68F4B59F185")),
->>>>>>> 22533ad9
         ]
     )
     await time_out_assert(10, wallet_0.get_unconfirmed_balance, 5999999999999)
@@ -617,11 +603,7 @@
 
     metadata = Program.to(
         [
-<<<<<<< HEAD
-            ("u", ["https://www.test.net/logo.svg"]),
-=======
             ("u", ["https://url1"]),
->>>>>>> 22533ad9
             ("h", "0xD4584AD463139FA8C0D9F68F4B59F181"),
         ]
     )
@@ -636,9 +618,6 @@
     for i in range(1, num_blocks):
         await full_node_api.farm_new_transaction_block(FarmNewBlockProtocol(ph))
 
-<<<<<<< HEAD
-    await time_out_assert(10, len, 2, nft_wallet_0.nft_wallet_info.my_nft_coins)
-=======
     await time_out_assert(10, len, 2, nft_wallet_0.nft_wallet_info.my_nft_coins)
     # check if we uncurry well
     last_nft_coin = nft_wallet_0.nft_wallet_info.my_nft_coins[-1]
@@ -651,5 +630,4 @@
     first_nft_coin = nft_wallet_0.nft_wallet_info.my_nft_coins[0]
     unft = uncurry_nft.UncurriedNFT.uncurry(first_nft_coin.full_puzzle)
     assert unft.data_uris == ["https://www.chia.net/img/branding/chia-logo.svg"]
-    assert unft.data_hash.atom == bytes.fromhex("D4584AD463139FA8C0D9F68F4B59F185")
->>>>>>> 22533ad9
+    assert unft.data_hash.atom == bytes.fromhex("D4584AD463139FA8C0D9F68F4B59F185")