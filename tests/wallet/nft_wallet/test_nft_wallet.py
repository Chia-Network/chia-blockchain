from __future__ import annotations

import asyncio
import sys
import time
from typing import Any, Awaitable, Callable, Dict, List, Optional

import pytest
from chia_rs import AugSchemeMPL, G1Element, G2Element
from clvm_tools.binutils import disassemble

from chia.consensus.block_rewards import calculate_base_farmer_reward, calculate_pool_reward
from chia.rpc.wallet_rpc_api import WalletRpcApi
from chia.simulator.full_node_simulator import FullNodeSimulator
from chia.simulator.simulator_protocol import FarmNewBlockProtocol, ReorgProtocol
from chia.types.blockchain_format.program import Program
from chia.types.blockchain_format.sized_bytes import bytes32
from chia.types.peer_info import PeerInfo
from chia.types.signing_mode import CHIP_0002_SIGN_MESSAGE_PREFIX
from chia.types.spend_bundle import SpendBundle
from chia.util.bech32m import decode_puzzle_hash, encode_puzzle_hash
from chia.util.byte_types import hexstr_to_bytes
from chia.util.ints import uint32, uint64
from chia.util.timing import adjusted_timeout
from chia.wallet.did_wallet.did_wallet import DIDWallet
from chia.wallet.nft_wallet.nft_info import NFTInfo
from chia.wallet.nft_wallet.nft_wallet import NFTWallet
from chia.wallet.transaction_record import TransactionRecord
from chia.wallet.util.address_type import AddressType
from chia.wallet.util.compute_memos import compute_memos
from chia.wallet.util.tx_config import DEFAULT_TX_CONFIG
from chia.wallet.util.wallet_types import WalletType
from chia.wallet.wallet_node import WalletNode
from chia.wallet.wallet_state_manager import WalletStateManager
from tests.conftest import ConsensusMode
from tests.util.setup_nodes import OldSimulatorsAndWallets
from tests.util.time_out_assert import time_out_assert, time_out_assert_not_none


async def get_nft_count(wallet: NFTWallet) -> int:
    return await wallet.get_nft_count()


async def get_wallet_number(manager: WalletStateManager) -> int:
    return len(manager.wallets)


async def wait_rpc_state_condition(
    timeout: float,
    async_function: Callable[[Dict[str, Any]], Awaitable[Dict[str, Any]]],
    params: List[Dict[str, Any]],
    condition_func: Callable[[Dict[str, Any]], bool],
) -> Dict[str, Any]:
    __tracebackhide__ = True

    timeout = adjusted_timeout(timeout=timeout)

    start = time.monotonic()

    while True:
        resp = await async_function(*params)
        assert isinstance(resp, dict)
        if condition_func(resp):
            return resp

        now = time.monotonic()
        elapsed = now - start
        if elapsed >= timeout:
            raise asyncio.TimeoutError(
                f"timed out while waiting for {async_function.__name__}(): {elapsed} >= {timeout}",
            )

        await asyncio.sleep(0.3)


async def make_new_block_with(
    resp: Dict[str, Any], full_node_api: FullNodeSimulator, ph: bytes32, node_to_sync: Optional[WalletNode] = None
) -> SpendBundle:
    assert resp.get("success")
    sb = resp["spend_bundle"]
    assert isinstance(sb, SpendBundle)
    await time_out_assert_not_none(30, full_node_api.full_node.mempool_manager.get_spendbundle, sb.name())
    await full_node_api.farm_new_transaction_block(FarmNewBlockProtocol(ph))
    if node_to_sync is not None:
        await full_node_api.wait_for_wallet_synced(wallet_node=node_to_sync, timeout=30)
    return sb


@pytest.mark.parametrize("trusted", [True, False])
@pytest.mark.anyio
async def test_nft_wallet_creation_automatically(
    self_hostname: str, two_wallet_nodes: OldSimulatorsAndWallets, trusted: bool
) -> None:
    num_blocks = 3
    full_nodes, wallets, _ = two_wallet_nodes
    full_node_api = full_nodes[0]
    full_node_server = full_node_api.server
    wallet_node_0, server_0 = wallets[0]
    wallet_node_1, server_1 = wallets[1]
    wallet_0 = wallet_node_0.wallet_state_manager.main_wallet
    wallet_1 = wallet_node_1.wallet_state_manager.main_wallet

    ph = await wallet_0.get_new_puzzlehash()
    ph1 = await wallet_1.get_new_puzzlehash()

    if trusted:
        wallet_node_0.config["trusted_peers"] = {
            full_node_api.full_node.server.node_id.hex(): full_node_api.full_node.server.node_id.hex()
        }
        wallet_node_1.config["trusted_peers"] = {
            full_node_api.full_node.server.node_id.hex(): full_node_api.full_node.server.node_id.hex()
        }
    else:
        wallet_node_0.config["trusted_peers"] = {}
        wallet_node_1.config["trusted_peers"] = {}

    await server_0.start_client(PeerInfo(self_hostname, full_node_server.get_port()), None)
    await server_1.start_client(PeerInfo(self_hostname, full_node_server.get_port()), None)

    for _ in range(1, num_blocks):
        await full_node_api.farm_new_transaction_block(FarmNewBlockProtocol(ph))

    funds = sum(
        [calculate_pool_reward(uint32(i)) + calculate_base_farmer_reward(uint32(i)) for i in range(1, num_blocks - 1)]
    )

    await time_out_assert(30, wallet_0.get_unconfirmed_balance, funds)
    await time_out_assert(30, wallet_0.get_confirmed_balance, funds)
    for _ in range(1, num_blocks):
        await full_node_api.farm_new_transaction_block(FarmNewBlockProtocol(ph1))

    for _ in range(1, num_blocks):
        await full_node_api.farm_new_transaction_block(FarmNewBlockProtocol(ph))

    await time_out_assert(30, wallet_0.get_pending_change_balance, 0)
    nft_wallet_0 = await NFTWallet.create_new_nft_wallet(
        wallet_node_0.wallet_state_manager, wallet_0, name="NFT WALLET 1"
    )
    metadata = Program.to(
        [("u", ["https://www.chia.net/img/branding/chia-logo.svg"]), ("h", "0xD4584AD463139FA8C0D9F68F4B59F185")]
    )

    txs = await nft_wallet_0.generate_new_nft(metadata, DEFAULT_TX_CONFIG)
<<<<<<< HEAD
    for tx in txs:
        await nft_wallet_0.wallet_state_manager.add_pending_transaction(tx)
        if tx.spend_bundle is not None:
            await time_out_assert_not_none(
                30, full_node_api.full_node.mempool_manager.get_spendbundle, tx.spend_bundle.name()
=======
    await nft_wallet_0.wallet_state_manager.add_pending_transactions(txs)
    for tx in txs:
        if tx.spend_bundle is not None:
            await time_out_assert_not_none(
                20, full_node_api.full_node.mempool_manager.get_spendbundle, tx.spend_bundle.name()
>>>>>>> 3b1fcf2e
            )

    for _ in range(1, num_blocks):
        await full_node_api.farm_new_transaction_block(FarmNewBlockProtocol(ph1))

    await time_out_assert(30, get_nft_count, 1, nft_wallet_0)
    coins = await nft_wallet_0.get_current_nfts()
    assert len(coins) == 1, "nft not generated"

    txs = await nft_wallet_0.generate_signed_transaction(
        [uint64(coins[0].coin.amount)], [ph1], DEFAULT_TX_CONFIG, coins={coins[0].coin}
    )
    assert len(txs) == 1
    assert txs[0].spend_bundle is not None
    await wallet_node_0.wallet_state_manager.add_pending_transactions(txs)
    await time_out_assert_not_none(
        30, full_node_api.full_node.mempool_manager.get_spendbundle, txs[0].spend_bundle.name()
    )
    for _ in range(1, num_blocks):
        await full_node_api.farm_new_transaction_block(FarmNewBlockProtocol(ph1))

    async def num_wallets() -> int:
        return len(await wallet_node_1.wallet_state_manager.get_all_wallet_info_entries())

    await time_out_assert(30, num_wallets, 2)
    # Get the new NFT wallet
    nft_wallets = await wallet_node_1.wallet_state_manager.get_all_wallet_info_entries(WalletType.NFT)
    assert len(nft_wallets) == 1
    nft_wallet_1 = wallet_node_1.wallet_state_manager.wallets[nft_wallets[0].id]
    assert isinstance(nft_wallet_1, NFTWallet)
    await time_out_assert(30, get_nft_count, 0, nft_wallet_0)
    await time_out_assert(30, get_nft_count, 1, nft_wallet_1)

    assert await nft_wallet_0.get_nft_count() == 0
    assert await nft_wallet_1.get_nft_count() == 1


@pytest.mark.skipif(sys.platform == "win32" and sys.version_info < (3, 9), reason="Flaky on Windows+3.8")
@pytest.mark.limit_consensus_modes(allowed=[ConsensusMode.PLAIN, ConsensusMode.HARD_FORK_2_0], reason="save time")
@pytest.mark.parametrize("trusted", [True, False])
@pytest.mark.anyio
async def test_nft_wallet_creation_and_transfer(
    self_hostname: str, two_wallet_nodes: OldSimulatorsAndWallets, trusted: bool
) -> None:
    num_blocks = 2
    full_nodes, wallets, _ = two_wallet_nodes
    full_node_api = full_nodes[0]
    full_node_server = full_node_api.server
    wallet_node_0, server_0 = wallets[0]
    wallet_node_1, server_1 = wallets[1]
    wallet_0 = wallet_node_0.wallet_state_manager.main_wallet
    wallet_1 = wallet_node_1.wallet_state_manager.main_wallet
    ph = await wallet_0.get_new_puzzlehash()
    ph1 = await wallet_1.get_new_puzzlehash()

    async def ensure_wallet_sync() -> None:
        await full_node_api.wait_for_wallet_synced(wallet_node=wallet_node_0, timeout=20)
        await full_node_api.wait_for_wallet_synced(wallet_node=wallet_node_1, timeout=20)

    if trusted:
        wallet_node_0.config["trusted_peers"] = {
            full_node_api.full_node.server.node_id.hex(): full_node_api.full_node.server.node_id.hex()
        }
        wallet_node_1.config["trusted_peers"] = {
            full_node_api.full_node.server.node_id.hex(): full_node_api.full_node.server.node_id.hex()
        }
    else:
        wallet_node_0.config["trusted_peers"] = {}
        wallet_node_1.config["trusted_peers"] = {}

    await server_0.start_client(PeerInfo(self_hostname, full_node_server.get_port()), None)
    await server_1.start_client(PeerInfo(self_hostname, full_node_server.get_port()), None)

    for _ in range(1, num_blocks):
        await full_node_api.farm_new_transaction_block(FarmNewBlockProtocol(ph))

    funds = sum(
        [calculate_pool_reward(uint32(i)) + calculate_base_farmer_reward(uint32(i)) for i in range(1, num_blocks - 1)]
    )

    await time_out_assert(30, wallet_0.get_unconfirmed_balance, funds)
    await time_out_assert(30, wallet_0.get_confirmed_balance, funds)
    for _ in range(1, num_blocks):
        await full_node_api.farm_new_transaction_block(FarmNewBlockProtocol(ph1))

    for _ in range(1, num_blocks):
        await full_node_api.farm_new_transaction_block(FarmNewBlockProtocol(ph))

    await time_out_assert(30, wallet_0.get_pending_change_balance, 0)
    nft_wallet_0 = await NFTWallet.create_new_nft_wallet(
        wallet_node_0.wallet_state_manager, wallet_0, name="NFT WALLET 1"
    )
    metadata = Program.to(
        [("u", ["https://www.chia.net/img/branding/chia-logo.svg"]), ("h", "0xD4584AD463139FA8C0D9F68F4B59F185")]
    )

    await time_out_assert(30, wallet_0.get_unconfirmed_balance, 2000000000000)
    await time_out_assert(30, wallet_0.get_confirmed_balance, 2000000000000)
    txs = await nft_wallet_0.generate_new_nft(metadata, DEFAULT_TX_CONFIG)
<<<<<<< HEAD
    for tx in txs:
        await nft_wallet_0.wallet_state_manager.add_pending_transaction(tx)
        if tx.spend_bundle is not None:
            # ensure hints are generated
            assert len(compute_memos(tx.spend_bundle)) > 0
            await time_out_assert_not_none(
                30, full_node_api.full_node.mempool_manager.get_spendbundle, tx.spend_bundle.name()
=======
    await nft_wallet_0.wallet_state_manager.add_pending_transactions(txs)
    for tx in txs:
        if tx.spend_bundle is not None:
            assert compute_memos(tx.spend_bundle)
            await time_out_assert_not_none(
                20, full_node_api.full_node.mempool_manager.get_spendbundle, tx.spend_bundle.name()
>>>>>>> 3b1fcf2e
            )

    for _ in range(1, num_blocks):
        await full_node_api.farm_new_transaction_block(FarmNewBlockProtocol(ph))

    await time_out_assert(10, get_nft_count, 1, nft_wallet_0)
    await time_out_assert(10, wallet_0.get_unconfirmed_balance, 4000000000000 - 1)
    await time_out_assert(10, wallet_0.get_confirmed_balance, 4000000000000 - 1)
    # Test Reorg mint
    height = full_node_api.full_node.blockchain.get_peak_height()
    assert height is not None

    await full_node_api.reorg_from_index_to_new_index(ReorgProtocol(uint32(height - 1), uint32(height + 1), ph1, None))

    await time_out_assert(60, full_node_api.full_node.blockchain.get_peak_height, height + 1)

    await time_out_assert(30, get_nft_count, 0, nft_wallet_0)
    await time_out_assert(30, get_wallet_number, 2, wallet_node_0.wallet_state_manager)

    nft_wallet_0 = await NFTWallet.create_new_nft_wallet(
        wallet_node_0.wallet_state_manager, wallet_0, name="NFT WALLET 1"
    )

    metadata = Program.to([("u", ["https://www.test.net/logo.svg"]), ("h", "0xD4584AD463139FA8C0D9F68F4B59F181")])

    await time_out_assert(10, wallet_0.get_unconfirmed_balance, 4000000000000 - 1)
    await time_out_assert(10, wallet_0.get_confirmed_balance, 4000000000000)

    txs = await nft_wallet_0.generate_new_nft(metadata, DEFAULT_TX_CONFIG)
<<<<<<< HEAD
    for tx in txs:
        await nft_wallet_0.wallet_state_manager.add_pending_transaction(tx)
        if tx.spend_bundle is not None:
            # ensure hints are generated
            assert len(compute_memos(tx.spend_bundle)) > 0
=======
    await nft_wallet_0.wallet_state_manager.add_pending_transactions(txs)
    for tx in txs:
        if tx.spend_bundle is not None:
            assert compute_memos(tx.spend_bundle)
>>>>>>> 3b1fcf2e
            await time_out_assert_not_none(
                20, full_node_api.full_node.mempool_manager.get_spendbundle, tx.spend_bundle.name()
            )

    await time_out_assert(30, wallet_node_0.wallet_state_manager.lock.locked, False)
    for _ in range(1, num_blocks * 2):
        await full_node_api.farm_new_transaction_block(FarmNewBlockProtocol(ph1))

    await time_out_assert(30, get_nft_count, 2, nft_wallet_0)
    coins = await nft_wallet_0.get_current_nfts()
    assert len(coins) == 2, "nft not generated"

    await time_out_assert(30, wallet_0.get_pending_change_balance, 0)
    nft_wallet_1 = await NFTWallet.create_new_nft_wallet(
        wallet_node_1.wallet_state_manager, wallet_1, name="NFT WALLET 2"
    )
    txs = await nft_wallet_0.generate_signed_transaction(
        [uint64(coins[1].coin.amount)], [ph1], DEFAULT_TX_CONFIG, coins={coins[1].coin}
    )
    assert len(txs) == 1
    assert txs[0].spend_bundle is not None
    await wallet_node_0.wallet_state_manager.add_pending_transactions(txs)
    await time_out_assert_not_none(
        30, full_node_api.full_node.mempool_manager.get_spendbundle, txs[0].spend_bundle.name()
    )
    assert len(compute_memos(txs[0].spend_bundle)) > 0

    for _ in range(1, num_blocks * 2):
        await full_node_api.farm_new_transaction_block(FarmNewBlockProtocol(ph1))

    await ensure_wallet_sync()

    await time_out_assert(30, get_nft_count, 1, nft_wallet_0)
    await time_out_assert(30, get_nft_count, 1, nft_wallet_1)

    coins = await nft_wallet_1.get_current_nfts()
    assert len(coins) == 1

    await time_out_assert(30, wallet_1.get_pending_change_balance, 0)

    # Send it back to original owner
    txs = await nft_wallet_1.generate_signed_transaction(
        [uint64(coins[0].coin.amount)], [ph], DEFAULT_TX_CONFIG, coins={coins[0].coin}
    )
    assert len(txs) == 1
    assert txs[0].spend_bundle is not None
    await wallet_node_1.wallet_state_manager.add_pending_transactions(txs)
    await time_out_assert_not_none(
        30, full_node_api.full_node.mempool_manager.get_spendbundle, txs[0].spend_bundle.name()
    )
    assert len(compute_memos(txs[0].spend_bundle)) > 0

    await ensure_wallet_sync()

    # We wish for the wallet to be in a specific state at this point after having
    # become synced above.
    for _ in range(1, num_blocks):
        await full_node_api.farm_new_transaction_block(FarmNewBlockProtocol(ph1))

    await ensure_wallet_sync()

    # The wallets are locked so we still observe the conditions above.
    await time_out_assert(30, get_nft_count, 2, nft_wallet_0)
    await time_out_assert(30, get_nft_count, 0, nft_wallet_1)

    # Test Reorg
    height = full_node_api.full_node.blockchain.get_peak_height()

    assert height is not None
    await full_node_api.reorg_from_index_to_new_index(ReorgProtocol(uint32(height - 1), uint32(height + 2), ph1, None))

    # Wait for wallet sync on all wallets.
    await ensure_wallet_sync()

    await time_out_assert(30, get_nft_count, 1, nft_wallet_0)
    await time_out_assert(30, get_nft_count, 1, nft_wallet_1)


@pytest.mark.parametrize("trusted", [True, False])
@pytest.mark.anyio
async def test_nft_wallet_rpc_creation_and_list(
    self_hostname: str, two_wallet_nodes: OldSimulatorsAndWallets, trusted: bool
) -> None:
    num_blocks = 3
    full_nodes, wallets, _ = two_wallet_nodes
    full_node_api = full_nodes[0]
    full_node_server = full_node_api.server
    wallet_node_0, server_0 = wallets[0]
    wallet_node_1, server_1 = wallets[1]
    wallet_0 = wallet_node_0.wallet_state_manager.main_wallet
    wallet_1 = wallet_node_1.wallet_state_manager.main_wallet

    ph = await wallet_0.get_new_puzzlehash()
    _ = await wallet_1.get_new_puzzlehash()

    if trusted:
        wallet_node_0.config["trusted_peers"] = {
            full_node_api.full_node.server.node_id.hex(): full_node_api.full_node.server.node_id.hex()
        }
        wallet_node_1.config["trusted_peers"] = {
            full_node_api.full_node.server.node_id.hex(): full_node_api.full_node.server.node_id.hex()
        }
    else:
        wallet_node_0.config["trusted_peers"] = {}
        wallet_node_1.config["trusted_peers"] = {}

    await server_0.start_client(PeerInfo(self_hostname, full_node_server.get_port()), None)
    await server_1.start_client(PeerInfo(self_hostname, full_node_server.get_port()), None)

    for _ in range(1, num_blocks):
        await full_node_api.farm_new_transaction_block(FarmNewBlockProtocol(ph))
    funds = sum(
        [calculate_pool_reward(uint32(i)) + calculate_base_farmer_reward(uint32(i)) for i in range(1, num_blocks - 1)]
    )

    await time_out_assert(30, wallet_0.get_unconfirmed_balance, funds)
    await time_out_assert(30, wallet_0.get_confirmed_balance, funds)
    await time_out_assert(30, wallet_node_0.wallet_state_manager.synced, True)
    api_0 = WalletRpcApi(wallet_node_0)
    await full_node_api.wait_for_wallet_synced(wallet_node=wallet_node_0, timeout=30)

    nft_wallet_0 = await api_0.create_new_wallet(dict(wallet_type="nft_wallet", name="NFT WALLET 1"))
    assert isinstance(nft_wallet_0, dict)
    assert nft_wallet_0.get("success")
    nft_wallet_0_id = nft_wallet_0["wallet_id"]

    tr1 = await api_0.nft_mint_nft(
        {
            "wallet_id": nft_wallet_0_id,
            "artist_address": ph,
            "hash": "0xD4584AD463139FA8C0D9F68F4B59F185",
            "uris": ["https://www.chia.net/img/branding/chia-logo.svg"],
        }
    )

    assert isinstance(tr1, dict)
    assert tr1.get("success")
    sb = tr1["spend_bundle"]

    await time_out_assert_not_none(30, full_node_api.full_node.mempool_manager.get_spendbundle, sb.name())
    for _ in range(1, num_blocks):
        await full_node_api.farm_new_transaction_block(FarmNewBlockProtocol(ph))

    await wait_rpc_state_condition(30, api_0.nft_get_nfts, [dict(wallet_id=nft_wallet_0_id)], lambda x: x["nft_list"])
    tr2 = await api_0.nft_mint_nft(
        {
            "wallet_id": nft_wallet_0_id,
            "artist_address": ph,
            "hash": "0xD4584AD463139FA8C0D9F68F4B59F184",
            "uris": ["https://chialisp.com/img/logo.svg"],
            "meta_uris": [
                "https://bafybeigzcazxeu7epmm4vtkuadrvysv74lbzzbl2evphtae6k57yhgynp4.ipfs.nftstorage.link/6590.json"
            ],
            "meta_hash": "0x6a9cb99b7b9a987309e8dd4fd14a7ca2423858585da68cc9ec689669dd6dd6ab",
        }
    )
    assert isinstance(tr2, dict)
    assert tr2.get("success")
    sb = tr2["spend_bundle"]
    await time_out_assert_not_none(30, full_node_api.full_node.mempool_manager.get_spendbundle, sb.name())
    for _ in range(1, num_blocks):
        await full_node_api.farm_new_transaction_block(FarmNewBlockProtocol(ph))
    coins_response = await wait_rpc_state_condition(
        5, api_0.nft_get_nfts, [{"wallet_id": nft_wallet_0_id}], lambda x: x["success"] and len(x["nft_list"]) == 2
    )
    coins: List[NFTInfo] = coins_response["nft_list"]
    uris = []
    for coin in coins:
        assert not coin.supports_did
        uris.append(coin.data_uris[0])
        assert coin.mint_height > 0
    assert len(uris) == 2
    assert "https://chialisp.com/img/logo.svg" in uris
    assert bytes32.fromhex(coins[1].to_json_dict()["nft_coin_id"][2:]) in [x.name() for x in sb.additions()]

    coins_response = await wait_rpc_state_condition(
        5,
        api_0.nft_get_nfts,
        [{"wallet_id": nft_wallet_0_id, "start_index": 1, "num": 1}],
        lambda x: x["success"] and len(x["nft_list"]) == 1,
    )
    coins = coins_response["nft_list"]
    assert len(coins) == 1
    assert coins[0].data_hash.hex() == "0xD4584AD463139FA8C0D9F68F4B59F184"[2:].lower()

    # test counts

    resp = await wait_rpc_state_condition(
        10, api_0.nft_count_nfts, [{"wallet_id": nft_wallet_0_id}], lambda x: x["success"]
    )
    assert resp["count"] == 2
    resp = await wait_rpc_state_condition(10, api_0.nft_count_nfts, [{}], lambda x: x["success"])
    assert resp["count"] == 2
    resp = await wait_rpc_state_condition(
        10, api_0.nft_count_nfts, [{"wallet_id": 50}], lambda x: x["success"] is False
    )
    assert resp.get("count") is None


@pytest.mark.parametrize("trusted", [True, False])
@pytest.mark.anyio
async def test_nft_wallet_rpc_update_metadata(
    self_hostname: str, two_wallet_nodes: OldSimulatorsAndWallets, trusted: bool
) -> None:
    num_blocks = 3
    full_nodes, wallets, _ = two_wallet_nodes
    full_node_api = full_nodes[0]
    full_node_server = full_node_api.server
    wallet_node_0, server_0 = wallets[0]
    wallet_node_1, server_1 = wallets[1]
    wallet_0 = wallet_node_0.wallet_state_manager.main_wallet
    wallet_1 = wallet_node_1.wallet_state_manager.main_wallet

    ph = await wallet_0.get_new_puzzlehash()
    _ = await wallet_1.get_new_puzzlehash()

    if trusted:
        wallet_node_0.config["trusted_peers"] = {
            full_node_api.full_node.server.node_id.hex(): full_node_api.full_node.server.node_id.hex()
        }
        wallet_node_1.config["trusted_peers"] = {
            full_node_api.full_node.server.node_id.hex(): full_node_api.full_node.server.node_id.hex()
        }
    else:
        wallet_node_0.config["trusted_peers"] = {}
        wallet_node_1.config["trusted_peers"] = {}

    for _ in range(1, num_blocks):
        await full_node_api.farm_new_transaction_block(FarmNewBlockProtocol(ph))

    await server_0.start_client(PeerInfo(self_hostname, full_node_server.get_port()), None)
    await server_1.start_client(PeerInfo(self_hostname, full_node_server.get_port()), None)

    funds = sum(
        [calculate_pool_reward(uint32(i)) + calculate_base_farmer_reward(uint32(i)) for i in range(1, num_blocks - 1)]
    )

    await time_out_assert(30, wallet_0.get_unconfirmed_balance, funds)
    await time_out_assert(30, wallet_0.get_confirmed_balance, funds)

    api_0 = WalletRpcApi(wallet_node_0)
    await time_out_assert(30, wallet_node_0.wallet_state_manager.synced, True)
    await time_out_assert(30, wallet_node_1.wallet_state_manager.synced, True)
    await full_node_api.wait_for_wallet_synced(wallet_node=wallet_node_0, timeout=30)

    nft_wallet_0 = await api_0.create_new_wallet(dict(wallet_type="nft_wallet", name="NFT WALLET 1"))
    assert isinstance(nft_wallet_0, dict)
    assert nft_wallet_0.get("success")
    nft_wallet_0_id = nft_wallet_0["wallet_id"]

    # mint NFT
    resp = await api_0.nft_mint_nft(
        {
            "wallet_id": nft_wallet_0_id,
            "artist_address": ph,
            "hash": "0xD4584AD463139FA8C0D9F68F4B59F185",
            "uris": ["https://www.chia.net/img/branding/chia-logo.svg"],
        }
    )

    assert resp.get("success")
    sb = resp["spend_bundle"]

    await time_out_assert_not_none(30, full_node_api.full_node.mempool_manager.get_spendbundle, sb.name())
    for _ in range(1, num_blocks):
        await full_node_api.farm_new_transaction_block(FarmNewBlockProtocol(ph))
    coins_response = await wait_rpc_state_condition(
        5, api_0.nft_get_nfts, [dict(wallet_id=nft_wallet_0_id)], lambda x: x["nft_list"]
    )
    assert coins_response["nft_list"], isinstance(coins_response, dict)
    assert coins_response.get("success")
    coins: List[NFTInfo] = coins_response["nft_list"]
    coin = coins[0].to_json_dict()
    assert coin["mint_height"] > 0
    assert coin["data_hash"] == "0xd4584ad463139fa8c0d9f68f4b59f185"
    assert coin["chain_info"] == disassemble(
        Program.to(
            [
                ("u", ["https://www.chia.net/img/branding/chia-logo.svg"]),
                ("h", hexstr_to_bytes("0xD4584AD463139FA8C0D9F68F4B59F185")),
                ("mu", []),
                ("lu", []),
                ("sn", uint64(1)),
                ("st", uint64(1)),
            ]
        )
    )
    # add another URI using a bech32m nft_coin_id
    await time_out_assert(30, wallet_0.get_pending_change_balance, 0)
    nft_coin_id = encode_puzzle_hash(
        bytes32.from_hexstr(coin["nft_coin_id"]), AddressType.NFT.hrp(api_0.service.config)
    )
    tr1 = await api_0.nft_add_uri(
        {"wallet_id": nft_wallet_0_id, "nft_coin_id": nft_coin_id, "uri": "http://metadata", "key": "mu"}
    )

    assert tr1.get("success")
    coins_response = await api_0.nft_get_nfts(dict(wallet_id=nft_wallet_0_id))
    coins = coins_response["nft_list"]
    assert coins[0].pending_transaction
    sb = tr1["spend_bundle"]
    assert isinstance(sb, SpendBundle)
    await time_out_assert_not_none(30, full_node_api.full_node.mempool_manager.get_spendbundle, sb.name())
    for _ in range(1, num_blocks):
        await full_node_api.farm_new_transaction_block(FarmNewBlockProtocol(ph))
    # check that new URI was added
    coins_response = await wait_rpc_state_condition(
        5,
        api_0.nft_get_nfts,
        [dict(wallet_id=nft_wallet_0_id)],
        lambda x: x["nft_list"] and len(x["nft_list"][0].metadata_uris) == 1,
    )
    coins = coins_response["nft_list"]
    assert len(coins) == 1
    coin = coins[0].to_json_dict()
    assert coin["mint_height"] > 0
    uris = coin["data_uris"]
    assert len(uris) == 1
    assert "https://www.chia.net/img/branding/chia-logo.svg" in uris
    assert len(coin["metadata_uris"]) == 1
    assert "http://metadata" == coin["metadata_uris"][0]
    assert len(coin["license_uris"]) == 0

    # add yet another URI, this time using a hex nft_coin_id
    await time_out_assert(30, wallet_0.get_pending_change_balance, 0)
    nft_coin_id = coin["nft_coin_id"]
    tr1 = await api_0.nft_add_uri(
        {"wallet_id": nft_wallet_0_id, "nft_coin_id": nft_coin_id, "uri": "http://data", "key": "u"}
    )

    assert isinstance(tr1, dict)
    assert tr1.get("success")
    sb = tr1["spend_bundle"]
    await time_out_assert_not_none(30, full_node_api.full_node.mempool_manager.get_spendbundle, sb.name())
    for _ in range(1, num_blocks):
        await full_node_api.farm_new_transaction_block(FarmNewBlockProtocol(ph))
    coins_response = await wait_rpc_state_condition(
        5,
        api_0.nft_get_nfts,
        [dict(wallet_id=nft_wallet_0_id)],
        lambda x: x["nft_list"] and len(x["nft_list"][0].data_uris) == 2,
    )
    coins = coins_response["nft_list"]
    assert len(coins) == 1
    coin = coins[0].to_json_dict()
    assert coin["mint_height"] > 0
    uris = coin["data_uris"]
    assert len(uris) == 2
    assert len(coin["metadata_uris"]) == 1
    assert "http://data" == coin["data_uris"][0]


@pytest.mark.parametrize("trusted", [True, False])
@pytest.mark.anyio
async def test_nft_with_did_wallet_creation(
    self_hostname: str, two_wallet_nodes: OldSimulatorsAndWallets, trusted: bool
) -> None:
    num_blocks = 3
    full_nodes, wallets, _ = two_wallet_nodes
    full_node_api = full_nodes[0]
    full_node_server = full_node_api.server
    wallet_node_0, server_0 = wallets[0]
    wallet_node_1, server_1 = wallets[1]
    wallet_0 = wallet_node_0.wallet_state_manager.main_wallet
    api_0 = WalletRpcApi(wallet_node_0)
    ph = await wallet_0.get_new_puzzlehash()

    if trusted:
        wallet_node_0.config["trusted_peers"] = {
            full_node_api.full_node.server.node_id.hex(): full_node_api.full_node.server.node_id.hex()
        }
        wallet_node_1.config["trusted_peers"] = {
            full_node_api.full_node.server.node_id.hex(): full_node_api.full_node.server.node_id.hex()
        }
    else:
        wallet_node_0.config["trusted_peers"] = {}
        wallet_node_1.config["trusted_peers"] = {}

    await server_0.start_client(PeerInfo(self_hostname, full_node_server.get_port()), None)
    await server_1.start_client(PeerInfo(self_hostname, full_node_server.get_port()), None)

    for _ in range(1, num_blocks):
        await full_node_api.farm_new_transaction_block(FarmNewBlockProtocol(ph))

    funds = sum(
        [calculate_pool_reward(uint32(i)) + calculate_base_farmer_reward(uint32(i)) for i in range(1, num_blocks - 1)]
    )

    await time_out_assert(30, wallet_0.get_unconfirmed_balance, funds)
    await time_out_assert(30, wallet_0.get_confirmed_balance, funds)
    did_wallet = await DIDWallet.create_new_did_wallet(wallet_node_0.wallet_state_manager, wallet_0, uint64(1))
    spend_bundle_list = await wallet_node_0.wallet_state_manager.tx_store.get_unconfirmed_for_wallet(did_wallet.id())
    spend_bundle = spend_bundle_list[0].spend_bundle
    assert spend_bundle is not None
    await time_out_assert_not_none(30, full_node_api.full_node.mempool_manager.get_spendbundle, spend_bundle.name())

    await full_node_api.farm_new_transaction_block(FarmNewBlockProtocol(ph))
    await time_out_assert(30, wallet_0.get_pending_change_balance, 0)
    hex_did_id = did_wallet.get_my_DID()
    hmr_did_id = encode_puzzle_hash(bytes32.from_hexstr(hex_did_id), AddressType.DID.hrp(wallet_node_0.config))

    await full_node_api.wait_for_wallet_synced(wallet_node=wallet_node_0, timeout=30)

    res = await api_0.create_new_wallet(dict(wallet_type="nft_wallet", name="NFT WALLET 1", did_id=hmr_did_id))
    assert isinstance(res, dict)
    assert res.get("success")
    nft_wallet_0_id = res["wallet_id"]

    # this shouldn't work
    await full_node_api.wait_for_wallet_synced(wallet_node=wallet_node_0, timeout=30)

    res = await api_0.create_new_wallet(dict(wallet_type="nft_wallet", name="NFT WALLET 1", did_id=hmr_did_id))
    assert res["wallet_id"] == nft_wallet_0_id

    # now create NFT wallet with P2 standard puzzle for inner puzzle
    await full_node_api.wait_for_wallet_synced(wallet_node=wallet_node_0, timeout=30)

    res = await api_0.create_new_wallet(dict(wallet_type="nft_wallet", name="NFT WALLET 0"))
    assert res["wallet_id"] != nft_wallet_0_id
    nft_wallet_p2_puzzle = res["wallet_id"]

    res = await api_0.nft_get_by_did({"did_id": hmr_did_id})
    assert nft_wallet_0_id == res["wallet_id"]
    await time_out_assert(30, wallet_0.get_unconfirmed_balance, 3999999999999)
    await time_out_assert(30, wallet_0.get_confirmed_balance, 3999999999999)

    res = await api_0.nft_get_wallets_with_dids({})
    assert res.get("success")
    assert res.get("nft_wallets") == [
        {"wallet_id": nft_wallet_0_id, "did_id": hmr_did_id, "did_wallet_id": did_wallet.id()}
    ]

    res = await api_0.nft_get_wallet_did({"wallet_id": nft_wallet_0_id})
    assert res.get("success")
    assert res.get("did_id") == hmr_did_id

    # Create a NFT with DID
    nft_ph = await wallet_0.get_new_puzzlehash()
    resp = await api_0.nft_mint_nft(
        {
            "wallet_id": nft_wallet_0_id,
            "hash": "0xD4584AD463139FA8C0D9F68F4B59F185",
            "uris": ["https://www.chia.net/img/branding/chia-logo.svg"],
            "target_address": encode_puzzle_hash(nft_ph, "txch"),
        }
    )
    assert resp.get("success")
    sb = resp["spend_bundle"]
    # ensure hints are generated correctly
    memos = compute_memos(sb)
    assert len(memos) > 0
    puzhashes = []
    for x in memos.values():
        puzhashes.extend(list(x))
    assert len(puzhashes) > 0
    matched = 0
    for puzhash in puzhashes:
        if puzhash.hex() == nft_ph.hex():
            matched += 1
    assert matched > 0

    await time_out_assert_not_none(30, full_node_api.full_node.mempool_manager.get_spendbundle, sb.name())

    await full_node_api.farm_new_transaction_block(FarmNewBlockProtocol(ph))

    await time_out_assert(30, wallet_0.get_unconfirmed_balance, 5999999999999 - 1)
    await time_out_assert(30, wallet_0.get_confirmed_balance, 5999999999999 - 1)
    # Create a NFT without DID, this will go the unassigned NFT wallet
    resp = await api_0.nft_mint_nft(
        {
            "wallet_id": nft_wallet_0_id,
            "did_id": "",
            "hash": "0xD4584AD463139FA8C0D9F68F4B59F181",
            "uris": ["https://url1"],
        }
    )
    assert resp.get("success")
    sb = resp["spend_bundle"]

    # ensure hints are generated
    assert len(compute_memos(sb)) > 0
    await time_out_assert_not_none(30, full_node_api.full_node.mempool_manager.get_spendbundle, sb.name())

    await full_node_api.farm_new_transaction_block(FarmNewBlockProtocol(ph))
    await time_out_assert(30, wallet_0.get_unconfirmed_balance, 7999999999998 - 1)
    await time_out_assert(30, wallet_0.get_confirmed_balance, 7999999999998 - 1)
    # Check DID NFT
    coins_response = await wait_rpc_state_condition(
        5, api_0.nft_get_nfts, [dict(wallet_id=nft_wallet_0_id)], lambda x: x["nft_list"]
    )
    coins: List[NFTInfo] = coins_response["nft_list"]
    assert len(coins) == 1
    did_nft = coins[0].to_json_dict()
    assert did_nft["mint_height"] > 0
    assert did_nft["supports_did"]
    assert did_nft["data_uris"][0] == "https://www.chia.net/img/branding/chia-logo.svg"
    assert did_nft["data_hash"] == "0xD4584AD463139FA8C0D9F68F4B59F185".lower()
    assert did_nft["owner_did"][2:] == hex_did_id
    # Check unassigned NFT
    nft_wallets = await wallet_node_0.wallet_state_manager.get_all_wallet_info_entries(WalletType.NFT)
    assert len(nft_wallets) == 2
    coins_response = await wait_rpc_state_condition(
        5, api_0.nft_get_nfts, [{"wallet_id": nft_wallet_p2_puzzle}], lambda x: x["nft_list"]
    )
    assert coins_response["nft_list"]
    assert coins_response.get("success")
    coins = coins_response["nft_list"]
    assert len(coins) == 1
    non_did_nft = coins[0].to_json_dict()
    assert non_did_nft["mint_height"] > 0
    assert non_did_nft["supports_did"]
    assert non_did_nft["data_uris"][0] == "https://url1"
    assert non_did_nft["data_hash"] == "0xD4584AD463139FA8C0D9F68F4B59F181".lower()
    assert non_did_nft["owner_did"] is None


@pytest.mark.parametrize("trusted", [True, False])
@pytest.mark.anyio
async def test_nft_rpc_mint(self_hostname: str, two_wallet_nodes: OldSimulatorsAndWallets, trusted: bool) -> None:
    num_blocks = 3
    full_nodes, wallets, _ = two_wallet_nodes
    full_node_api = full_nodes[0]
    full_node_server = full_node_api.server
    wallet_node_0, server_0 = wallets[0]
    wallet_node_1, server_1 = wallets[1]
    wallet_0 = wallet_node_0.wallet_state_manager.main_wallet
    wallet_1 = wallet_node_1.wallet_state_manager.main_wallet
    api_0 = WalletRpcApi(wallet_node_0)
    ph = await wallet_0.get_new_puzzlehash()
    ph1 = await wallet_1.get_new_puzzlehash()

    if trusted:
        wallet_node_0.config["trusted_peers"] = {
            full_node_api.full_node.server.node_id.hex(): full_node_api.full_node.server.node_id.hex()
        }
        wallet_node_1.config["trusted_peers"] = {
            full_node_api.full_node.server.node_id.hex(): full_node_api.full_node.server.node_id.hex()
        }
    else:
        wallet_node_0.config["trusted_peers"] = {}
        wallet_node_1.config["trusted_peers"] = {}

    await server_0.start_client(PeerInfo(self_hostname, full_node_server.get_port()), None)
    await server_1.start_client(PeerInfo(self_hostname, full_node_server.get_port()), None)

    for _ in range(1, num_blocks):
        await full_node_api.farm_new_transaction_block(FarmNewBlockProtocol(ph))

    funds = sum(
        [calculate_pool_reward(uint32(i)) + calculate_base_farmer_reward(uint32(i)) for i in range(1, num_blocks - 1)]
    )

    await time_out_assert(30, wallet_0.get_unconfirmed_balance, funds)
    await time_out_assert(30, wallet_0.get_confirmed_balance, funds)
    did_wallet = await DIDWallet.create_new_did_wallet(wallet_node_0.wallet_state_manager, wallet_0, uint64(1))
    spend_bundle_list = await wallet_node_0.wallet_state_manager.tx_store.get_unconfirmed_for_wallet(did_wallet.id())
    spend_bundle = spend_bundle_list[0].spend_bundle
    assert spend_bundle is not None
    await time_out_assert_not_none(30, full_node_api.full_node.mempool_manager.get_spendbundle, spend_bundle.name())

    for _ in range(1, num_blocks):
        await full_node_api.farm_new_transaction_block(FarmNewBlockProtocol(ph))
    await time_out_assert(30, wallet_0.get_pending_change_balance, 0)
    did_id = encode_puzzle_hash(bytes32.from_hexstr(did_wallet.get_my_DID()), AddressType.DID.hrp(wallet_node_0.config))

    await full_node_api.wait_for_wallet_synced(wallet_node=wallet_node_0, timeout=30)

    res = await api_0.create_new_wallet(dict(wallet_type="nft_wallet", name="NFT WALLET 1", did_id=did_id))
    assert isinstance(res, dict)
    assert res.get("success")
    nft_wallet_0_id = res["wallet_id"]

    await time_out_assert(30, wallet_0.get_unconfirmed_balance, 5999999999999)
    await time_out_assert(30, wallet_0.get_confirmed_balance, 5999999999999)
    # Create a NFT with DID
    royalty_address = ph1
    data_hash_param = "0xD4584AD463139FA8C0D9F68F4B59F185"
    license_uris = ["http://mylicenseuri"]
    license_hash = "0xcafef00d"
    meta_uris = ["http://metauri"]
    meta_hash = "0xdeadbeef"
    royalty_percentage = 200
    sn = 10
    st = 100
    resp = await api_0.nft_mint_nft(
        {
            "wallet_id": nft_wallet_0_id,
            "hash": data_hash_param,
            "uris": ["https://www.chia.net/img/branding/chia-logo.svg"],
            "license_uris": license_uris,
            "license_hash": license_hash,
            "meta_hash": meta_hash,
            "edition_number": sn,
            "edition_total": st,
            "meta_uris": meta_uris,
            "royalty_address": royalty_address,
            "target_address": ph,
            "royalty_percentage": royalty_percentage,
        }
    )
    assert resp.get("success")
    nft_id = str(resp.get("nft_id"))
    sb = resp["spend_bundle"]

    # ensure hints are generated
    assert len(compute_memos(sb)) > 0
    await time_out_assert_not_none(30, full_node_api.full_node.mempool_manager.get_spendbundle, sb.name())

    for _ in range(1, num_blocks):
        await full_node_api.farm_new_transaction_block(FarmNewBlockProtocol(ph))
    await time_out_assert(30, wallet_0.get_unconfirmed_balance, 9999999999998)
    await time_out_assert(30, wallet_0.get_confirmed_balance, 9999999999998)
    coins_response = await wait_rpc_state_condition(
        5, api_0.nft_get_nfts, [dict(wallet_id=nft_wallet_0_id)], lambda x: x["nft_list"]
    )
    coins: List[NFTInfo] = coins_response["nft_list"]
    assert len(coins) == 1
    did_nft = coins[0]
    assert did_nft.royalty_puzzle_hash == royalty_address
    assert did_nft.data_hash == bytes.fromhex(data_hash_param[2:])
    assert did_nft.metadata_hash == bytes.fromhex(meta_hash[2:])
    assert did_nft.metadata_uris == meta_uris
    assert did_nft.license_uris == license_uris
    assert did_nft.license_hash == bytes.fromhex(license_hash[2:])
    assert did_nft.edition_total == st
    assert did_nft.edition_number == sn
    assert did_nft.royalty_percentage == royalty_percentage
    assert decode_puzzle_hash(nft_id) == did_nft.launcher_id


@pytest.mark.parametrize("trusted", [True, False])
@pytest.mark.anyio
async def test_nft_transfer_nft_with_did(
    self_hostname: str, two_wallet_nodes: OldSimulatorsAndWallets, trusted: bool
) -> None:
    num_blocks = 3
    fee = 100
    full_nodes, wallets, _ = two_wallet_nodes
    full_node_api = full_nodes[0]
    full_node_server = full_node_api.server
    wallet_node_0, server_0 = wallets[0]
    wallet_node_1, server_1 = wallets[1]
    wallet_0 = wallet_node_0.wallet_state_manager.main_wallet
    wallet_1 = wallet_node_1.wallet_state_manager.main_wallet
    api_0 = WalletRpcApi(wallet_node_0)
    api_1 = WalletRpcApi(wallet_node_1)
    ph = await wallet_0.get_new_puzzlehash()
    ph1 = await wallet_1.get_new_puzzlehash()

    if trusted:
        wallet_node_0.config["trusted_peers"] = {
            full_node_api.full_node.server.node_id.hex(): full_node_api.full_node.server.node_id.hex()
        }
        wallet_node_1.config["trusted_peers"] = {
            full_node_api.full_node.server.node_id.hex(): full_node_api.full_node.server.node_id.hex()
        }
    else:
        wallet_node_0.config["trusted_peers"] = {}
        wallet_node_1.config["trusted_peers"] = {}

    await server_0.start_client(PeerInfo(self_hostname, full_node_server.get_port()), None)
    await server_1.start_client(PeerInfo(self_hostname, full_node_server.get_port()), None)

    for _ in range(1, num_blocks):
        await full_node_api.farm_new_transaction_block(FarmNewBlockProtocol(ph))

    for _ in range(1, num_blocks):
        await full_node_api.farm_new_transaction_block(FarmNewBlockProtocol(ph1))
    funds = sum(
        [calculate_pool_reward(uint32(i)) + calculate_base_farmer_reward(uint32(i)) for i in range(1, num_blocks)]
    )
    await time_out_assert(30, wallet_0.get_unconfirmed_balance, funds)
    await time_out_assert(30, wallet_0.get_confirmed_balance, funds)
    # Create DID
    did_wallet = await DIDWallet.create_new_did_wallet(wallet_node_0.wallet_state_manager, wallet_0, uint64(1))
    spend_bundle_list = await wallet_node_0.wallet_state_manager.tx_store.get_unconfirmed_for_wallet(did_wallet.id())
    spend_bundle = spend_bundle_list[0].spend_bundle
    assert spend_bundle is not None
    await time_out_assert_not_none(30, full_node_api.full_node.mempool_manager.get_spendbundle, spend_bundle.name())

    await full_node_api.farm_new_transaction_block(FarmNewBlockProtocol(ph))
    await time_out_assert(30, wallet_0.get_pending_change_balance, 0)
    hex_did_id = did_wallet.get_my_DID()
    hmr_did_id = encode_puzzle_hash(bytes32.from_hexstr(hex_did_id), AddressType.DID.hrp(wallet_node_0.config))

    await full_node_api.wait_for_wallet_synced(wallet_node=wallet_node_0, timeout=30)

    # Create NFT wallet
    res = await api_0.create_new_wallet(dict(wallet_type="nft_wallet", name="NFT WALLET 1", did_id=hmr_did_id))
    assert isinstance(res, dict)
    assert res.get("success")
    nft_wallet_0_id = res["wallet_id"]

    await time_out_assert(30, did_wallet.get_confirmed_balance, 1)
    await time_out_assert(30, did_wallet.get_unconfirmed_balance, 1)

    # Create a NFT with DID
    resp = await api_0.nft_mint_nft(
        {
            "wallet_id": nft_wallet_0_id,
            "hash": "0xD4584AD463139FA8C0D9F68F4B59F185",
            "uris": ["https://www.chia.net/img/branding/chia-logo.svg"],
            "fee": fee,
            "did_id": hmr_did_id,
        }
    )
    await make_new_block_with(resp, full_node_api, ph1)

    # Check DID NFT
    coins_response = await wait_rpc_state_condition(
        5, api_0.nft_get_nfts, [dict(wallet_id=nft_wallet_0_id)], lambda x: x["nft_list"]
    )
    await time_out_assert(30, wallet_0.get_unconfirmed_balance, 5999999999898)
    await time_out_assert(30, wallet_0.get_confirmed_balance, 5999999999898)
    coins: List[NFTInfo] = coins_response["nft_list"]
    assert len(coins) == 1
    assert coins[0].owner_did is not None
    assert coins[0].owner_did.hex() == hex_did_id

    assert len(wallet_1.wallet_state_manager.wallets) == 1, "NFT wallet shouldn't exist yet"
    assert len(wallet_0.wallet_state_manager.wallets) == 3
    await full_node_api.wait_for_wallet_synced(wallet_node_0, 20)
    await full_node_api.wait_for_wallet_synced(wallet_node_1, 20)
    # transfer DID to the other wallet
    txs = await did_wallet.transfer_did(ph1, uint64(0), True, DEFAULT_TX_CONFIG)
    for tx in txs:
<<<<<<< HEAD
        await did_wallet.wallet_state_manager.add_pending_transaction(tx)
=======
        await did_wallet.wallet_state_manager.add_pending_transactions(txs)
>>>>>>> 3b1fcf2e
        if tx.spend_bundle is not None:
            await time_out_assert_not_none(
                30, full_node_api.full_node.mempool_manager.get_spendbundle, tx.spend_bundle.name()
            )
<<<<<<< HEAD
    for _ in range(1, num_blocks):
=======
    for i in range(1, num_blocks):
>>>>>>> 3b1fcf2e
        await full_node_api.farm_new_transaction_block(FarmNewBlockProtocol(ph1))
    await full_node_api.wait_for_wallet_synced(wallet_node_0, 20)
    await full_node_api.wait_for_wallet_synced(wallet_node_1, 20)
    await time_out_assert(15, len, 2, wallet_0.wallet_state_manager.wallets)
    # Transfer NFT, wallet will be deleted
    resp = await api_0.nft_transfer_nft(
        dict(
            wallet_id=nft_wallet_0_id,
            target_address=encode_puzzle_hash(ph1, "xch"),
            nft_coin_id=coins[0].nft_coin_id.hex(),
            fee=fee,
        )
    )
    assert resp.get("success")
    sb = resp["spend_bundle"]
    assert len(compute_memos(sb)) > 0
    await time_out_assert_not_none(30, full_node_api.full_node.mempool_manager.get_spendbundle, sb.name())
    await make_new_block_with(resp, full_node_api, ph1)
    await time_out_assert(30, wallet_0.get_unconfirmed_balance, 5999999999798)
    await time_out_assert(30, wallet_0.get_confirmed_balance, 5999999999798)
    await time_out_assert(30, len, 1, wallet_0.wallet_state_manager.wallets)

    # wait for all wallets to be created
    await time_out_assert(30, len, 3, wallet_1.wallet_state_manager.wallets)
    did_wallet_1 = wallet_1.wallet_state_manager.wallets[uint32(2)]
    assert nft_wallet_0_id not in wallet_node_0.wallet_state_manager.wallets.keys()
    # Check if the NFT owner DID is reset
    resp = await api_1.nft_get_by_did({})
    assert resp.get("success")
    nft_wallet_id_1 = resp.get("wallet_id")
    coins_response = await wait_rpc_state_condition(
        10, api_1.nft_get_nfts, [dict(wallet_id=nft_wallet_id_1)], lambda x: x["nft_list"]
    )
    assert len(coins_response["nft_list"]) == 1
    assert coins_response["nft_list"][0].owner_did is None
    assert coins_response["nft_list"][0].minter_did.hex() == hex_did_id
    nft_coin_id = coins_response["nft_list"][0].nft_coin_id

    await time_out_assert(30, did_wallet_1.get_spendable_balance, 1)

    # Set DID
    resp = await api_1.nft_set_nft_did(
        dict(wallet_id=nft_wallet_id_1, did_id=hmr_did_id, nft_coin_id=nft_coin_id.hex(), fee=fee)
    )
    txs = [TransactionRecord.from_json_dict_convenience(tx) for tx in resp["transactions"]]
<<<<<<< HEAD
    for tx in txs:
        await did_wallet.wallet_state_manager.add_pending_transaction(tx)
=======
    await did_wallet.wallet_state_manager.add_pending_transactions(txs)
>>>>>>> 3b1fcf2e
    await make_new_block_with(resp, full_node_api, ph)

    coins_response = await wait_rpc_state_condition(
        5, api_1.nft_get_by_did, [dict(did_id=hmr_did_id)], lambda x: x.get("wallet_id", 0) > 0
    )
    await time_out_assert(30, wallet_1.get_unconfirmed_balance, 12000000000100)
    await time_out_assert(30, wallet_1.get_confirmed_balance, 12000000000100)
    nft_wallet_1_id = coins_response.get("wallet_id")
    assert nft_wallet_1_id
    # Check NFT DID is set now
    resp = await wait_rpc_state_condition(
        10,
        api_1.nft_get_nfts,
        [dict(wallet_id=nft_wallet_1_id)],
        lambda x: x["nft_list"] and x["nft_list"][0].owner_did,
    )
    coins = resp["nft_list"]
    assert len(coins) == 1
    assert coins[0].owner_did is not None
    assert coins[0].owner_did.hex() == hex_did_id


@pytest.mark.parametrize("trusted", [True, False])
@pytest.mark.anyio
async def test_update_metadata_for_nft_did(
    self_hostname: str, two_wallet_nodes: OldSimulatorsAndWallets, trusted: bool
) -> None:
    num_blocks = 3
    full_nodes, wallets, _ = two_wallet_nodes
    full_node_api = full_nodes[0]
    full_node_server = full_node_api.server
    wallet_node_0, server_0 = wallets[0]
    wallet_node_1, server_1 = wallets[1]
    wallet_0 = wallet_node_0.wallet_state_manager.main_wallet
    wallet_1 = wallet_node_1.wallet_state_manager.main_wallet
    api_0 = WalletRpcApi(wallet_node_0)
    ph = await wallet_0.get_new_puzzlehash()
    ph1 = await wallet_1.get_new_puzzlehash()

    if trusted:
        wallet_node_0.config["trusted_peers"] = {
            full_node_api.full_node.server.node_id.hex(): full_node_api.full_node.server.node_id.hex()
        }
        wallet_node_1.config["trusted_peers"] = {
            full_node_api.full_node.server.node_id.hex(): full_node_api.full_node.server.node_id.hex()
        }
    else:
        wallet_node_0.config["trusted_peers"] = {}
        wallet_node_1.config["trusted_peers"] = {}

    await server_0.start_client(PeerInfo(self_hostname, full_node_server.get_port()), None)
    await server_1.start_client(PeerInfo(self_hostname, full_node_server.get_port()), None)

    for _ in range(1, num_blocks):
        await full_node_api.farm_new_transaction_block(FarmNewBlockProtocol(ph))

    funds = sum(
        [calculate_pool_reward(uint32(i)) + calculate_base_farmer_reward(uint32(i)) for i in range(1, num_blocks - 1)]
    )

    await time_out_assert(30, wallet_0.get_unconfirmed_balance, funds)
    await time_out_assert(30, wallet_0.get_confirmed_balance, funds)
    did_wallet = await DIDWallet.create_new_did_wallet(wallet_node_0.wallet_state_manager, wallet_0, uint64(1))
    spend_bundle_list = await wallet_node_0.wallet_state_manager.tx_store.get_unconfirmed_for_wallet(did_wallet.id())

    spend_bundle = spend_bundle_list[0].spend_bundle
    assert spend_bundle is not None
    await time_out_assert_not_none(30, full_node_api.full_node.mempool_manager.get_spendbundle, spend_bundle.name())

    for _ in range(1, num_blocks):
        await full_node_api.farm_new_transaction_block(FarmNewBlockProtocol(ph))
    await time_out_assert(30, wallet_0.get_pending_change_balance, 0)
    hex_did_id = did_wallet.get_my_DID()
    hmr_did_id = encode_puzzle_hash(bytes32.from_hexstr(hex_did_id), AddressType.DID.hrp(wallet_node_0.config))

    await full_node_api.wait_for_wallet_synced(wallet_node=wallet_node_0, timeout=30)

    res = await api_0.create_new_wallet(dict(wallet_type="nft_wallet", name="NFT WALLET 1", did_id=hmr_did_id))
    assert isinstance(res, dict)
    assert res.get("success")
    nft_wallet_0_id = res["wallet_id"]

    await time_out_assert(30, did_wallet.get_confirmed_balance, 1)

    # Create a NFT with DID
    resp = await api_0.nft_mint_nft(
        {
            "wallet_id": nft_wallet_0_id,
            "hash": "0xD4584AD463139FA8C0D9F68F4B59F185",
            "uris": ["https://www.chia.net/img/branding/chia-logo.svg"],
            "mu": ["https://www.chia.net/img/branding/chia-logo.svg"],
            "did": hex_did_id,
        }
    )
    assert resp.get("success")
    sb = resp["spend_bundle"]

    # ensure hints are generated
    assert len(compute_memos(sb)) > 0
    await time_out_assert_not_none(30, full_node_api.full_node.mempool_manager.get_spendbundle, sb.name())

    for _ in range(1, num_blocks):
        await full_node_api.farm_new_transaction_block(FarmNewBlockProtocol(ph))

    # Check DID NFT

    coins_response = await wait_rpc_state_condition(
        30, api_0.nft_get_nfts, [dict(wallet_id=nft_wallet_0_id)], lambda x: x["nft_list"]
    )
    coins: List[NFTInfo] = coins_response["nft_list"]
    assert len(coins) == 1
    assert coins[0].minter_did is not None
    assert coins[0].minter_did.hex() == hex_did_id
    nft_coin_id = coins[0].nft_coin_id

    # add another URI
    tr1 = await api_0.nft_add_uri(
        {
            "wallet_id": nft_wallet_0_id,
            "nft_coin_id": nft_coin_id.hex(),
            "uri": "http://metadata",
            "key": "mu",
            "fee": 100,
        }
    )
    assert isinstance(tr1, dict)
    assert tr1.get("success")
    coins_response = await api_0.nft_get_nfts(dict(wallet_id=nft_wallet_0_id))
    assert coins_response["nft_list"][0].pending_transaction

    sb = tr1["spend_bundle"]
    await time_out_assert_not_none(30, full_node_api.full_node.mempool_manager.get_spendbundle, sb.name())
    for _ in range(1, num_blocks):
        await full_node_api.farm_new_transaction_block(FarmNewBlockProtocol(ph1))
    # check that new URI was added
    await time_out_assert(30, wallet_0.get_unconfirmed_balance, 11999999999898)
    await time_out_assert(30, wallet_0.get_confirmed_balance, 11999999999898)
    coins_response = await wait_rpc_state_condition(
        5,
        api_0.nft_get_info,
        [dict(wallet_id=nft_wallet_0_id, coin_id=nft_coin_id.hex(), latest=True)],
        lambda x: x["nft_info"],
    )

    coin = coins_response["nft_info"].to_json_dict()
    assert coin["minter_did"][2:] == hex_did_id
    assert coin["mint_height"] > 0
    uris = coin["data_uris"]
    assert len(uris) == 1
    assert "https://www.chia.net/img/branding/chia-logo.svg" in uris
    assert len(coin["metadata_uris"]) == 1
    assert "http://metadata" == coin["metadata_uris"][0]
    assert len(coin["license_uris"]) == 0


@pytest.mark.parametrize("trusted", [True, False])
@pytest.mark.anyio
async def test_nft_bulk_set_did(self_hostname: str, two_wallet_nodes: OldSimulatorsAndWallets, trusted: bool) -> None:
    num_blocks = 2
    full_nodes, wallets, _ = two_wallet_nodes
    full_node_api = full_nodes[0]
    full_node_server = full_node_api.server
    wallet_node_0, server_0 = wallets[0]
    wallet_node_1, server_1 = wallets[1]
    wallet_0 = wallet_node_0.wallet_state_manager.main_wallet
    api_0 = WalletRpcApi(wallet_node_0)
    ph = await wallet_0.get_new_puzzlehash()

    if trusted:
        wallet_node_0.config["trusted_peers"] = {
            full_node_api.full_node.server.node_id.hex(): full_node_api.full_node.server.node_id.hex()
        }
        wallet_node_1.config["trusted_peers"] = {
            full_node_api.full_node.server.node_id.hex(): full_node_api.full_node.server.node_id.hex()
        }
    else:
        wallet_node_0.config["trusted_peers"] = {}
        wallet_node_1.config["trusted_peers"] = {}

    await server_0.start_client(PeerInfo(self_hostname, full_node_server.get_port()), None)
    await server_1.start_client(PeerInfo(self_hostname, full_node_server.get_port()), None)

    for _ in range(1, num_blocks + 1):
        await full_node_api.farm_new_transaction_block(FarmNewBlockProtocol(ph))

    funds = sum(
        [calculate_pool_reward(uint32(i)) + calculate_base_farmer_reward(uint32(i)) for i in range(1, num_blocks)]
    )

    await time_out_assert(30, wallet_0.get_unconfirmed_balance, funds)
    await time_out_assert(30, wallet_0.get_confirmed_balance, funds)
    did_wallet = await DIDWallet.create_new_did_wallet(wallet_node_0.wallet_state_manager, wallet_0, uint64(1))
    spend_bundle_list = await wallet_node_0.wallet_state_manager.tx_store.get_unconfirmed_for_wallet(did_wallet.id())
    spend_bundle = spend_bundle_list[0].spend_bundle
    assert spend_bundle is not None
    await time_out_assert_not_none(30, full_node_api.full_node.mempool_manager.get_spendbundle, spend_bundle.name())

    for _ in range(1, num_blocks):
        await full_node_api.farm_new_transaction_block(FarmNewBlockProtocol(ph))
    await time_out_assert(30, wallet_0.get_pending_change_balance, 0)
    await time_out_assert(30, wallet_0.get_confirmed_balance, 3999999999999)
    hex_did_id = did_wallet.get_my_DID()
    hmr_did_id = encode_puzzle_hash(bytes32.from_hexstr(hex_did_id), AddressType.DID.hrp(wallet_node_0.config))

    await full_node_api.wait_for_wallet_synced(wallet_node=wallet_node_0, timeout=30)

    res = await api_0.create_new_wallet(dict(wallet_type="nft_wallet", name="NFT WALLET 1", did_id=hmr_did_id))
    assert res.get("success")
    nft_wallet_0_id = res["wallet_id"]
    assert isinstance(nft_wallet_0_id, uint32)
    res = await api_0.create_new_wallet(dict(wallet_type="nft_wallet", name="NFT WALLET 2"))
    assert res.get("success")
    nft_wallet_1_id = res["wallet_id"]
    assert isinstance(nft_wallet_1_id, uint32)
    await time_out_assert(30, did_wallet.get_confirmed_balance, 1)

    # Create a NFT with DID
    resp = await api_0.nft_mint_nft(
        {
            "wallet_id": nft_wallet_0_id,
            "hash": "0xD4584AD463139FA8C0D9F68F4B59F185",
            "uris": ["https://www.chia.net/img/branding/chia-logo.svg"],
            "mu": ["https://www.chia.net/img/branding/chia-logo.svg"],
            "did_id": hmr_did_id,
        }
    )
    sb = await make_new_block_with(resp, full_node_api, ph, wallet_node_0)
    # ensure hints are generated
    assert len(compute_memos(sb)) > 0
    await wait_rpc_state_condition(
        30, api_0.nft_get_nfts, [{"wallet_id": nft_wallet_0_id}], lambda x: len(x["nft_list"]) > 0
    )
    # Make a second one to test "bulk" updating in same wallet
    resp = await api_0.nft_mint_nft(
        {
            "wallet_id": nft_wallet_0_id,
            "hash": "0xD4584AD463139FA8C0D9F68F4B59F185",
            "uris": ["https://www.chia.net/img/branding/chia-logo.svg"],
            "mu": ["https://www.chia.net/img/branding/chia-logo.svg"],
            "did_id": hmr_did_id,
        }
    )
    sb = await make_new_block_with(resp, full_node_api, ph, wallet_node_0)
    await wait_rpc_state_condition(
        30, api_0.nft_get_nfts, [{"wallet_id": nft_wallet_0_id}], lambda x: len(x["nft_list"]) > 0
    )
    # ensure hints are generated
    assert len(compute_memos(sb)) > 0
    resp = await api_0.nft_mint_nft(
        {
            "wallet_id": nft_wallet_1_id,
            "hash": "0xD4584AD463139FA8C0D9F68F4B59F186",
            "uris": ["https://www.chia.net/img/branding/chia-logo.svg"],
            "mu": ["https://www.chia.net/img/branding/chia-logo.svg"],
            "did_id": "",
        }
    )
    sb = await make_new_block_with(resp, full_node_api, ph, wallet_node_0)
    # ensure hints are generated
    assert len(compute_memos(sb)) > 0

    # Check DID NFT
    coins_response = await wait_rpc_state_condition(
        30, api_0.nft_get_nfts, [{"wallet_id": nft_wallet_0_id}], lambda x: len(x["nft_list"]) == 2
    )
    coins: List[NFTInfo] = coins_response["nft_list"]
    nft1 = coins[0]
    nft12 = coins[1]
    assert len(coins) == 2
    assert coins[0].owner_did is not None
    assert coins[1].owner_did is not None
    coins_response = await wait_rpc_state_condition(
        30, api_0.nft_get_nfts, [{"wallet_id": nft_wallet_1_id}], lambda x: len(x["nft_list"]) == 1
    )
    coins = coins_response["nft_list"]
    nft2 = coins[0]
    assert len(coins) == 1
    assert coins[0].owner_did is None
    nft_coin_list = [
        {"wallet_id": nft_wallet_0_id, "nft_coin_id": nft1.nft_coin_id.hex()},
        {"wallet_id": nft_wallet_0_id, "nft_coin_id": nft12.nft_coin_id.hex()},
        {"wallet_id": nft_wallet_1_id, "nft_coin_id": nft2.nft_coin_id.hex()},
        {"wallet_id": nft_wallet_1_id},
        {"nft_coin_id": nft2.nft_coin_id.hex()},
    ]
    resp = await api_0.nft_set_did_bulk(dict(did_id=hmr_did_id, nft_coin_list=nft_coin_list, fee=1000))
    sb = resp["spend_bundle"]
    assert isinstance(sb, SpendBundle)
    assert len(sb.coin_spends) == 5
    tx_num = resp["tx_num"]
    assert isinstance(tx_num, int)
    assert tx_num == 4
    coins_response = await wait_rpc_state_condition(
        30, api_0.nft_get_nfts, [{"wallet_id": nft_wallet_0_id}], lambda x: len(x["nft_list"]) == 2
    )
    coins = coins_response["nft_list"]
    assert coins[0].pending_transaction
    assert coins[1].pending_transaction
    await make_new_block_with(resp, full_node_api, ph, wallet_node_0)
    coins_response = await wait_rpc_state_condition(
        30, api_0.nft_get_by_did, [dict(did_id=hmr_did_id)], lambda x: x.get("wallet_id", 0) > 0
    )
    nft_wallet_1_id = coins_response.get("wallet_id")
    assert nft_wallet_1_id
    resp = await wait_rpc_state_condition(
        30,
        api_0.nft_get_nfts,
        [dict(wallet_id=nft_wallet_1_id)],
        lambda x: len(x["nft_list"]) > 2 and x["nft_list"][0].owner_did,
    )
    nft_wallet_to_check = wallet_node_0.wallet_state_manager.wallets[nft_wallet_0_id]
    assert isinstance(nft_wallet_to_check, NFTWallet)
    assert await nft_wallet_to_check.get_nft_count() == 3
    coins = resp["nft_list"]
    assert len(coins) == 3
    assert coins[0].owner_did is not None
    assert coins[0].owner_did.hex() == hex_did_id
    assert coins[1].owner_did is not None
    assert coins[1].owner_did.hex() == hex_did_id
    assert coins[2].owner_did is not None
    assert coins[2].owner_did.hex() == hex_did_id


@pytest.mark.parametrize("trusted", [True, False])
@pytest.mark.anyio
async def test_nft_bulk_transfer(self_hostname: str, two_wallet_nodes: OldSimulatorsAndWallets, trusted: bool) -> None:
    num_blocks = 2
    full_nodes, wallets, _ = two_wallet_nodes
    full_node_api = full_nodes[0]
    full_node_server = full_node_api.server
    wallet_node_0, server_0 = wallets[0]
    wallet_node_1, server_1 = wallets[1]
    wallet_0 = wallet_node_0.wallet_state_manager.main_wallet
    wallet_1 = wallet_node_1.wallet_state_manager.main_wallet
    api_0 = WalletRpcApi(wallet_node_0)
    api_1 = WalletRpcApi(wallet_node_1)
    ph = await wallet_0.get_new_puzzlehash()
    ph1 = await wallet_1.get_new_puzzlehash()
    address = encode_puzzle_hash(ph1, AddressType.XCH.hrp(wallet_node_1.config))
    if trusted:
        wallet_node_0.config["trusted_peers"] = {
            full_node_api.full_node.server.node_id.hex(): full_node_api.full_node.server.node_id.hex()
        }
        wallet_node_1.config["trusted_peers"] = {
            full_node_api.full_node.server.node_id.hex(): full_node_api.full_node.server.node_id.hex()
        }
    else:
        wallet_node_0.config["trusted_peers"] = {}
        wallet_node_1.config["trusted_peers"] = {}

    await server_0.start_client(PeerInfo(self_hostname, full_node_server.get_port()), None)
    await server_1.start_client(PeerInfo(self_hostname, full_node_server.get_port()), None)

    for _ in range(1, num_blocks + 1):
        await full_node_api.farm_new_transaction_block(FarmNewBlockProtocol(ph))

    funds = sum(
        [calculate_pool_reward(uint32(i)) + calculate_base_farmer_reward(uint32(i)) for i in range(1, num_blocks)]
    )

    await time_out_assert(30, wallet_0.get_unconfirmed_balance, funds)
    await time_out_assert(30, wallet_0.get_confirmed_balance, funds)
    did_wallet = await DIDWallet.create_new_did_wallet(wallet_node_0.wallet_state_manager, wallet_0, uint64(1))
    spend_bundle_list = await wallet_node_0.wallet_state_manager.tx_store.get_unconfirmed_for_wallet(did_wallet.id())
    spend_bundle = spend_bundle_list[0].spend_bundle
    assert spend_bundle is not None
    await time_out_assert_not_none(30, full_node_api.full_node.mempool_manager.get_spendbundle, spend_bundle.name())

    for _ in range(1, num_blocks):
        await full_node_api.farm_new_transaction_block(FarmNewBlockProtocol(ph))
    await time_out_assert(30, wallet_0.get_pending_change_balance, 0)
    await time_out_assert(30, wallet_0.get_confirmed_balance, 3999999999999)
    hex_did_id = did_wallet.get_my_DID()
    hmr_did_id = encode_puzzle_hash(bytes32.from_hexstr(hex_did_id), AddressType.DID.hrp(wallet_node_0.config))

    await full_node_api.wait_for_wallet_synced(wallet_node=wallet_node_0, timeout=30)

    res = await api_0.create_new_wallet(dict(wallet_type="nft_wallet", name="NFT WALLET 1", did_id=hmr_did_id))
    assert isinstance(res, dict)
    assert res.get("success")
    nft_wallet_0_id = res["wallet_id"]
    res = await api_0.create_new_wallet(dict(wallet_type="nft_wallet", name="NFT WALLET 2"))
    assert isinstance(res, dict)
    assert res.get("success")
    nft_wallet_1_id = res["wallet_id"]
    await time_out_assert(30, did_wallet.get_confirmed_balance, 1)

    # Create a NFT with DID
    resp = await api_0.nft_mint_nft(
        {
            "wallet_id": nft_wallet_0_id,
            "hash": "0xD4584AD463139FA8C0D9F68F4B59F185",
            "uris": ["https://www.chia.net/img/branding/chia-logo.svg"],
            "mu": ["https://www.chia.net/img/branding/chia-logo.svg"],
            "did_id": hmr_did_id,
        }
    )
    sb = await make_new_block_with(resp, full_node_api, ph)
    # ensure hints are generated
    assert len(compute_memos(sb)) > 0
    await wait_rpc_state_condition(
        30, api_0.nft_get_nfts, [{"wallet_id": nft_wallet_0_id}], lambda x: len(x["nft_list"]) > 0
    )
    # Make a second one to test "bulk" updating in same wallet
    resp = await api_0.nft_mint_nft(
        {
            "wallet_id": nft_wallet_0_id,
            "hash": "0xD4584AD463139FA8C0D9F68F4B59F185",
            "uris": ["https://www.chia.net/img/branding/chia-logo.svg"],
            "mu": ["https://www.chia.net/img/branding/chia-logo.svg"],
            "did_id": hmr_did_id,
        }
    )
    sb = await make_new_block_with(resp, full_node_api, ph)
    await wait_rpc_state_condition(
        30, api_0.nft_get_nfts, [{"wallet_id": nft_wallet_0_id}], lambda x: len(x["nft_list"]) == 2
    )
    resp = await api_0.nft_mint_nft(
        {
            "wallet_id": nft_wallet_1_id,
            "hash": "0xD4584AD463139FA8C0D9F68F4B59F186",
            "uris": ["https://www.chia.net/img/branding/chia-logo.svg"],
            "mu": ["https://www.chia.net/img/branding/chia-logo.svg"],
            "did_id": "",
        }
    )
    sb = await make_new_block_with(resp, full_node_api, ph)
    # ensure hints are generated
    assert len(compute_memos(sb)) > 0

    # Check DID NFT
    coins_response = await wait_rpc_state_condition(
        30, api_0.nft_get_nfts, [{"wallet_id": nft_wallet_0_id}], lambda x: len(x["nft_list"]) == 2
    )
    coins: List[NFTInfo] = coins_response["nft_list"]
    nft1 = coins[0]
    nft12 = coins[1]
    assert len(coins) == 2
    assert coins[0].owner_did is not None
    assert coins[1].owner_did is not None
    coins_response = await wait_rpc_state_condition(
        30, api_0.nft_get_nfts, [{"wallet_id": nft_wallet_1_id}], lambda x: len(x["nft_list"]) == 1
    )
    coins = coins_response["nft_list"]
    nft2 = coins[0]
    assert len(coins) == 1
    assert coins[0].owner_did is None
    nft_coin_list = [
        {"wallet_id": nft_wallet_0_id, "nft_coin_id": nft1.nft_coin_id.hex()},
        {"wallet_id": nft_wallet_0_id, "nft_coin_id": nft12.nft_coin_id.hex()},
        {"wallet_id": nft_wallet_1_id, "nft_coin_id": nft2.nft_coin_id.hex()},
        {"wallet_id": nft_wallet_1_id},
        {"nft_coin_id": nft2.nft_coin_id.hex()},
    ]
    resp = await api_0.nft_transfer_bulk(dict(target_address=address, nft_coin_list=nft_coin_list, fee=1000))
    assert len(resp["spend_bundle"].coin_spends) == 4
    assert resp["tx_num"] == 4
    sb = await make_new_block_with(resp, full_node_api, ph)
    # ensure hints are generated
    assert len(compute_memos(sb)) > 0
    await time_out_assert(30, get_wallet_number, 2, wallet_node_1.wallet_state_manager)
    coins_response = await wait_rpc_state_condition(
        30, api_1.nft_get_nfts, [{"wallet_id": 2}], lambda x: len(x["nft_list"]) == 3
    )
    coins = coins_response["nft_list"]
    nft_set = {nft1.launcher_id, nft12.launcher_id, nft2.launcher_id}
    assert coins[2].launcher_id in nft_set
    assert coins[1].launcher_id in nft_set
    assert coins[0].launcher_id in nft_set
    assert coins[0].owner_did is None
    assert coins[1].owner_did is None
    assert coins[2].owner_did is None


@pytest.mark.limit_consensus_modes(allowed=[ConsensusMode.PLAIN, ConsensusMode.HARD_FORK_2_0], reason="save time")
@pytest.mark.parametrize("trusted", [True, False])
@pytest.mark.anyio
async def test_nft_set_did(self_hostname: str, two_wallet_nodes: OldSimulatorsAndWallets, trusted: bool) -> None:
    num_blocks = 3
    full_nodes, wallets, _ = two_wallet_nodes
    full_node_api = full_nodes[0]
    full_node_server = full_node_api.server
    wallet_node_0, server_0 = wallets[0]
    wallet_node_1, server_1 = wallets[1]
    wallet_0 = wallet_node_0.wallet_state_manager.main_wallet
    api_0 = WalletRpcApi(wallet_node_0)
    ph = await wallet_0.get_new_puzzlehash()

    if trusted:
        wallet_node_0.config["trusted_peers"] = {
            full_node_api.full_node.server.node_id.hex(): full_node_api.full_node.server.node_id.hex()
        }
        wallet_node_1.config["trusted_peers"] = {
            full_node_api.full_node.server.node_id.hex(): full_node_api.full_node.server.node_id.hex()
        }
    else:
        wallet_node_0.config["trusted_peers"] = {}
        wallet_node_1.config["trusted_peers"] = {}

    await server_0.start_client(PeerInfo(self_hostname, full_node_server.get_port()), None)
    await server_1.start_client(PeerInfo(self_hostname, full_node_server.get_port()), None)

    for _ in range(1, num_blocks):
        await full_node_api.farm_new_transaction_block(FarmNewBlockProtocol(ph))

    funds = sum(
        [calculate_pool_reward(uint32(i)) + calculate_base_farmer_reward(uint32(i)) for i in range(1, num_blocks - 1)]
    )

    await time_out_assert(30, wallet_0.get_unconfirmed_balance, funds)
    await time_out_assert(30, wallet_0.get_confirmed_balance, funds)
    did_wallet = await DIDWallet.create_new_did_wallet(wallet_node_0.wallet_state_manager, wallet_0, uint64(1))
    spend_bundle_list = await wallet_node_0.wallet_state_manager.tx_store.get_unconfirmed_for_wallet(did_wallet.id())
    spend_bundle = spend_bundle_list[0].spend_bundle
    assert spend_bundle is not None
    await time_out_assert_not_none(30, full_node_api.full_node.mempool_manager.get_spendbundle, spend_bundle.name())

    for _ in range(1, num_blocks):
        await full_node_api.farm_new_transaction_block(FarmNewBlockProtocol(ph))
    await time_out_assert(30, wallet_0.get_pending_change_balance, 0)
    hex_did_id = did_wallet.get_my_DID()
    hmr_did_id = encode_puzzle_hash(bytes32.from_hexstr(hex_did_id), AddressType.DID.hrp(wallet_node_0.config))

    await full_node_api.wait_for_wallet_synced(wallet_node=wallet_node_0, timeout=30)

    res = await api_0.create_new_wallet(dict(wallet_type="nft_wallet", name="NFT WALLET 1"))
    assert isinstance(res, dict)
    assert res.get("success")
    nft_wallet_0_id = res["wallet_id"]

    await time_out_assert(30, did_wallet.get_confirmed_balance, 1)

    # Create a NFT without DID
    resp = await api_0.nft_mint_nft(
        {
            "wallet_id": nft_wallet_0_id,
            "hash": "0xD4584AD463139FA8C0D9F68F4B59F185",
            "uris": ["https://www.chia.net/img/branding/chia-logo.svg"],
            "mu": ["https://www.chia.net/img/branding/chia-logo.svg"],
            "did_id": "",
        }
    )
    sb = await make_new_block_with(resp, full_node_api, ph)
    # ensure hints are generated
    assert len(compute_memos(sb)) > 0

    # Check DID NFT
    coins_response = await wait_rpc_state_condition(
        30, api_0.nft_get_nfts, [{"wallet_id": nft_wallet_0_id}], lambda x: len(x["nft_list"]) > 0
    )
    coins: List[NFTInfo] = coins_response["nft_list"]
    assert len(coins) == 1
    assert coins[0].owner_did is None
    nft_coin_id = coins[0].nft_coin_id

    # Test set None -> DID1
    did_wallet1 = await DIDWallet.create_new_did_wallet(wallet_node_0.wallet_state_manager, wallet_0, uint64(1))
    spend_bundle_list = await wallet_node_0.wallet_state_manager.tx_store.get_unconfirmed_for_wallet(did_wallet1.id())

    spend_bundle = spend_bundle_list[0].spend_bundle
    assert spend_bundle is not None
    await time_out_assert_not_none(30, full_node_api.full_node.mempool_manager.get_spendbundle, spend_bundle.name())

    await full_node_api.farm_new_transaction_block(FarmNewBlockProtocol(ph))
    await time_out_assert(30, did_wallet1.get_spendable_balance, 1)
    resp = await api_0.nft_set_nft_did(
        dict(wallet_id=nft_wallet_0_id, did_id=hmr_did_id, nft_coin_id=nft_coin_id.hex())
    )
    txs = [TransactionRecord.from_json_dict_convenience(tx) for tx in resp["transactions"]]
<<<<<<< HEAD
    for tx in txs:
        await did_wallet1.wallet_state_manager.add_pending_transaction(tx)
=======
    await did_wallet1.wallet_state_manager.add_pending_transactions(txs)
>>>>>>> 3b1fcf2e
    await make_new_block_with(resp, full_node_api, ph)
    coins_response = await wait_rpc_state_condition(
        30, api_0.nft_get_by_did, [dict(did_id=hmr_did_id)], lambda x: x.get("wallet_id", 0) > 0
    )

    nft_wallet_1_id = coins_response.get("wallet_id")
    assert nft_wallet_1_id
    resp = await wait_rpc_state_condition(
        30,
        api_0.nft_get_nfts,
        [dict(wallet_id=nft_wallet_1_id)],
        lambda x: len(x["nft_list"]) > 0 and x["nft_list"][0].owner_did,
    )
    nft_wallet_to_check = wallet_node_0.wallet_state_manager.wallets[nft_wallet_0_id]
    assert isinstance(nft_wallet_to_check, NFTWallet)
    assert len(await nft_wallet_to_check.get_current_nfts()) == 0

    coins = resp["nft_list"]
    assert len(coins) == 1
    assert coins[0].owner_did is not None
    assert coins[0].owner_did.hex() == hex_did_id
    nft_coin_id = coins[0].nft_coin_id

    resp = await api_0.nft_get_info(dict(coin_id=nft_coin_id.hex(), latest=True))
    assert resp["success"]
    assert coins[0] == resp["nft_info"]

    # Test set DID1 -> DID2
    hex_did_id = did_wallet1.get_my_DID()
    hmr_did_id = encode_puzzle_hash(bytes32.from_hexstr(hex_did_id), AddressType.DID.hrp(wallet_node_0.config))
    resp = await api_0.nft_set_nft_did(
        dict(wallet_id=nft_wallet_1_id, did_id=hmr_did_id, nft_coin_id=nft_coin_id.hex())
    )
    txs = [TransactionRecord.from_json_dict_convenience(tx) for tx in resp["transactions"]]
<<<<<<< HEAD
    for tx in txs:
        await did_wallet1.wallet_state_manager.add_pending_transaction(tx)
=======
    await did_wallet1.wallet_state_manager.add_pending_transactions(txs)
>>>>>>> 3b1fcf2e
    await make_new_block_with(resp, full_node_api, ph)
    coins_response = await wait_rpc_state_condition(
        30, api_0.nft_get_by_did, [dict(did_id=hmr_did_id)], lambda x: x.get("wallet_id") is not None
    )

    nft_wallet_2_id = coins_response.get("wallet_id")
    assert nft_wallet_2_id
    await time_out_assert(30, len, 6, wallet_node_0.wallet_state_manager.wallets)

    # Check NFT DID
    resp = await wait_rpc_state_condition(
        30, api_0.nft_get_nfts, [dict(wallet_id=nft_wallet_2_id)], lambda x: len(x["nft_list"]) > 0
    )
    assert resp.get("success")
    coins = resp["nft_list"]
    assert len(coins) == 1
    assert coins[0].owner_did is not None
    assert coins[0].owner_did.hex() == hex_did_id
    nft_coin_id = coins[0].nft_coin_id
    resp = await api_0.nft_get_info(dict(coin_id=nft_coin_id.hex(), latest=True))
    assert resp["success"]
    assert coins[0] == resp["nft_info"]
    # Test set DID2 -> None
    resp = await api_0.nft_set_nft_did(dict(wallet_id=nft_wallet_2_id, nft_coin_id=nft_coin_id.hex()))
    txs = [TransactionRecord.from_json_dict_convenience(tx) for tx in resp["transactions"]]
<<<<<<< HEAD
    for tx in txs:
        await did_wallet1.wallet_state_manager.add_pending_transaction(tx)
=======
    await did_wallet1.wallet_state_manager.add_pending_transactions(txs)
>>>>>>> 3b1fcf2e
    await make_new_block_with(resp, full_node_api, ph)

    # Check NFT DID
    resp = await wait_rpc_state_condition(
        30, api_0.nft_get_nfts, [dict(wallet_id=nft_wallet_0_id)], lambda x: x["nft_list"]
    )
    coins = resp["nft_list"]
    assert len(coins) == 1
    assert coins[0].owner_did is None
    assert nft_wallet_2_id in wallet_node_0.wallet_state_manager.wallets.keys()
    nft_coin_id = coins[0].nft_coin_id
    resp = await api_0.nft_get_info(dict(coin_id=nft_coin_id.hex(), latest=True))
    assert resp["success"]
    assert coins[0] == resp["nft_info"]


@pytest.mark.parametrize("trusted", [True, False])
@pytest.mark.anyio
async def test_set_nft_status(self_hostname: str, two_wallet_nodes: OldSimulatorsAndWallets, trusted: bool) -> None:
    num_blocks = 5
    full_nodes, wallets, _ = two_wallet_nodes
    full_node_api = full_nodes[0]
    full_node_server = full_node_api.server
    wallet_node_0, server_0 = wallets[0]
    wallet_node_1, server_1 = wallets[1]
    wallet_0 = wallet_node_0.wallet_state_manager.main_wallet
    api_0 = WalletRpcApi(wallet_node_0)
    ph = await wallet_0.get_new_puzzlehash()

    if trusted:
        wallet_node_0.config["trusted_peers"] = {
            full_node_api.full_node.server.node_id.hex(): full_node_api.full_node.server.node_id.hex()
        }
        wallet_node_1.config["trusted_peers"] = {
            full_node_api.full_node.server.node_id.hex(): full_node_api.full_node.server.node_id.hex()
        }
    else:
        wallet_node_0.config["trusted_peers"] = {}
        wallet_node_1.config["trusted_peers"] = {}

    await server_0.start_client(PeerInfo(self_hostname, full_node_server.get_port()), None)
    await server_1.start_client(PeerInfo(self_hostname, full_node_server.get_port()), None)

    for _ in range(1, num_blocks):
        await full_node_api.farm_new_transaction_block(FarmNewBlockProtocol(ph))

    funds = sum(
        [calculate_pool_reward(uint32(i)) + calculate_base_farmer_reward(uint32(i)) for i in range(1, num_blocks - 1)]
    )

    await time_out_assert(30, wallet_0.get_unconfirmed_balance, funds)
    await time_out_assert(30, wallet_0.get_confirmed_balance, funds)
    await full_node_api.wait_for_wallet_synced(wallet_node=wallet_node_0, timeout=30)

    res = await api_0.create_new_wallet(dict(wallet_type="nft_wallet", name="NFT WALLET 1"))
    assert isinstance(res, dict)
    assert res.get("success")
    nft_wallet_0_id = res["wallet_id"]

    # Create a NFT without DID
    resp = await api_0.nft_mint_nft(
        {
            "wallet_id": nft_wallet_0_id,
            "hash": "0xD4584AD463139FA8C0D9F68F4B59F185",
            "uris": ["https://www.chia.net/img/branding/chia-logo.svg"],
            "mu": ["https://www.chia.net/img/branding/chia-logo.svg"],
        }
    )
    assert resp.get("success")
    sb = resp["spend_bundle"]

    # ensure hints are generated
    assert len(compute_memos(sb)) > 0
    await time_out_assert_not_none(30, full_node_api.full_node.mempool_manager.get_spendbundle, sb.name())
    await make_new_block_with(resp, full_node_api, ph)

    # Check DID NFT
    coins_response = await wait_rpc_state_condition(
        30, api_0.nft_get_nfts, [dict(wallet_id=nft_wallet_0_id)], lambda x: len(x["nft_list"]) > 0
    )
    assert coins_response["nft_list"], isinstance(coins_response, dict)
    assert coins_response.get("success")
    coins: List[NFTInfo] = coins_response["nft_list"]
    assert len(coins) == 1
    assert coins[0].owner_did is None
    assert not coins[0].pending_transaction
    nft_coin_id = coins[0].nft_coin_id
    # Set status
    resp = await api_0.nft_set_nft_status(
        dict(wallet_id=nft_wallet_0_id, coin_id=nft_coin_id.hex(), in_transaction=True)
    )
    assert resp.get("success")
    coins_response = await api_0.nft_get_nfts(dict(wallet_id=nft_wallet_0_id))
    assert coins_response["nft_list"], isinstance(coins_response, dict)
    assert coins_response.get("success")
    coins = coins_response["nft_list"]
    assert coins[0].pending_transaction


@pytest.mark.parametrize("trusted", [True, False])
@pytest.mark.anyio
async def test_nft_sign_message(self_hostname: str, two_wallet_nodes: OldSimulatorsAndWallets, trusted: bool) -> None:
    num_blocks = 5
    full_nodes, wallets, _ = two_wallet_nodes
    full_node_api = full_nodes[0]
    full_node_server = full_node_api.server
    wallet_node_0, server_0 = wallets[0]
    wallet_node_1, server_1 = wallets[1]
    wallet_0 = wallet_node_0.wallet_state_manager.main_wallet
    api_0 = WalletRpcApi(wallet_node_0)
    ph = await wallet_0.get_new_puzzlehash()

    if trusted:
        wallet_node_0.config["trusted_peers"] = {
            full_node_api.full_node.server.node_id.hex(): full_node_api.full_node.server.node_id.hex()
        }
        wallet_node_1.config["trusted_peers"] = {
            full_node_api.full_node.server.node_id.hex(): full_node_api.full_node.server.node_id.hex()
        }
    else:
        wallet_node_0.config["trusted_peers"] = {}
        wallet_node_1.config["trusted_peers"] = {}

    await server_0.start_client(PeerInfo(self_hostname, full_node_server.get_port()), None)
    await server_1.start_client(PeerInfo(self_hostname, full_node_server.get_port()), None)

    for _ in range(1, num_blocks):
        await full_node_api.farm_new_transaction_block(FarmNewBlockProtocol(ph))

    funds = sum(
        [calculate_pool_reward(uint32(i)) + calculate_base_farmer_reward(uint32(i)) for i in range(1, num_blocks - 1)]
    )

    await time_out_assert(30, wallet_0.get_unconfirmed_balance, funds)
    await time_out_assert(30, wallet_0.get_confirmed_balance, funds)
    await full_node_api.wait_for_wallet_synced(wallet_node=wallet_node_0, timeout=30)

    res = await api_0.create_new_wallet(dict(wallet_type="nft_wallet", name="NFT WALLET 1"))
    assert isinstance(res, dict)
    assert res.get("success")
    nft_wallet_0_id = res["wallet_id"]

    # Create a NFT without DID
    resp = await api_0.nft_mint_nft(
        {
            "wallet_id": nft_wallet_0_id,
            "hash": "0xD4584AD463139FA8C0D9F68F4B59F185",
            "uris": ["https://www.chia.net/img/branding/chia-logo.svg"],
            "mu": ["https://www.chia.net/img/branding/chia-logo.svg"],
        }
    )
    assert resp.get("success")
    sb = resp["spend_bundle"]

    # ensure hints are generated
    assert len(compute_memos(sb)) > 0
    await time_out_assert_not_none(30, full_node_api.full_node.mempool_manager.get_spendbundle, sb.name())
    await make_new_block_with(resp, full_node_api, ph)

    # Check DID NFT
    coins_response = await wait_rpc_state_condition(
        30, api_0.nft_get_nfts, [dict(wallet_id=nft_wallet_0_id)], lambda x: len(x["nft_list"]) > 0
    )
    assert coins_response["nft_list"], isinstance(coins_response, dict)
    assert coins_response.get("success")
    coins: List[NFTInfo] = coins_response["nft_list"]
    assert len(coins) == 1
    assert coins[0].owner_did is None
    assert not coins[0].pending_transaction
    # Test general string
    message = "Hello World"
    response = await api_0.sign_message_by_id(
        {"id": encode_puzzle_hash(coins[0].launcher_id, AddressType.NFT.value), "message": message}
    )
    puzzle = Program.to((CHIP_0002_SIGN_MESSAGE_PREFIX, message))
    assert AugSchemeMPL.verify(
        G1Element.from_bytes(bytes.fromhex(response["pubkey"])),
        puzzle.get_tree_hash(),
        G2Element.from_bytes(bytes.fromhex(response["signature"])),
    )
    # Test hex string
    message = "0123456789ABCDEF"
    response = await api_0.sign_message_by_id(
        {"id": encode_puzzle_hash(coins[0].launcher_id, AddressType.NFT.value), "message": message, "is_hex": True}
    )
    puzzle = Program.to((CHIP_0002_SIGN_MESSAGE_PREFIX, bytes.fromhex(message)))
    assert AugSchemeMPL.verify(
        G1Element.from_bytes(bytes.fromhex(response["pubkey"])),
        puzzle.get_tree_hash(),
        G2Element.from_bytes(bytes.fromhex(response["signature"])),
    )
    # Test BLS sign string
    message = "Hello World"
    response = await api_0.sign_message_by_id(
        {
            "id": encode_puzzle_hash(coins[0].launcher_id, AddressType.NFT.value),
            "message": message,
            "is_hex": "False",
            "safe_mode": "False",
        }
    )

    assert AugSchemeMPL.verify(
        G1Element.from_bytes(bytes.fromhex(response["pubkey"])),
        bytes(message, "utf-8"),
        G2Element.from_bytes(bytes.fromhex(response["signature"])),
    )
    # Test BLS sign hex
    message = "0123456789ABCDEF"
    response = await api_0.sign_message_by_id(
        {
            "id": encode_puzzle_hash(coins[0].launcher_id, AddressType.NFT.value),
            "message": message,
            "is_hex": True,
            "safe_mode": False,
        }
    )

    assert AugSchemeMPL.verify(
        G1Element.from_bytes(bytes.fromhex(response["pubkey"])),
        bytes.fromhex(message),
        G2Element.from_bytes(bytes.fromhex(response["signature"])),
    )<|MERGE_RESOLUTION|>--- conflicted
+++ resolved
@@ -141,19 +141,11 @@
     )
 
     txs = await nft_wallet_0.generate_new_nft(metadata, DEFAULT_TX_CONFIG)
-<<<<<<< HEAD
-    for tx in txs:
-        await nft_wallet_0.wallet_state_manager.add_pending_transaction(tx)
-        if tx.spend_bundle is not None:
-            await time_out_assert_not_none(
-                30, full_node_api.full_node.mempool_manager.get_spendbundle, tx.spend_bundle.name()
-=======
     await nft_wallet_0.wallet_state_manager.add_pending_transactions(txs)
     for tx in txs:
         if tx.spend_bundle is not None:
             await time_out_assert_not_none(
-                20, full_node_api.full_node.mempool_manager.get_spendbundle, tx.spend_bundle.name()
->>>>>>> 3b1fcf2e
+                30, full_node_api.full_node.mempool_manager.get_spendbundle, tx.spend_bundle.name()
             )
 
     for _ in range(1, num_blocks):
@@ -253,22 +245,13 @@
     await time_out_assert(30, wallet_0.get_unconfirmed_balance, 2000000000000)
     await time_out_assert(30, wallet_0.get_confirmed_balance, 2000000000000)
     txs = await nft_wallet_0.generate_new_nft(metadata, DEFAULT_TX_CONFIG)
-<<<<<<< HEAD
+    await nft_wallet_0.wallet_state_manager.add_pending_transactions(txs)
     for tx in txs:
-        await nft_wallet_0.wallet_state_manager.add_pending_transaction(tx)
         if tx.spend_bundle is not None:
             # ensure hints are generated
             assert len(compute_memos(tx.spend_bundle)) > 0
             await time_out_assert_not_none(
                 30, full_node_api.full_node.mempool_manager.get_spendbundle, tx.spend_bundle.name()
-=======
-    await nft_wallet_0.wallet_state_manager.add_pending_transactions(txs)
-    for tx in txs:
-        if tx.spend_bundle is not None:
-            assert compute_memos(tx.spend_bundle)
-            await time_out_assert_not_none(
-                20, full_node_api.full_node.mempool_manager.get_spendbundle, tx.spend_bundle.name()
->>>>>>> 3b1fcf2e
             )
 
     for _ in range(1, num_blocks):
@@ -298,18 +281,12 @@
     await time_out_assert(10, wallet_0.get_confirmed_balance, 4000000000000)
 
     txs = await nft_wallet_0.generate_new_nft(metadata, DEFAULT_TX_CONFIG)
-<<<<<<< HEAD
+    await nft_wallet_0.wallet_state_manager.add_pending_transaction(tx)
     for tx in txs:
         await nft_wallet_0.wallet_state_manager.add_pending_transaction(tx)
         if tx.spend_bundle is not None:
             # ensure hints are generated
             assert len(compute_memos(tx.spend_bundle)) > 0
-=======
-    await nft_wallet_0.wallet_state_manager.add_pending_transactions(txs)
-    for tx in txs:
-        if tx.spend_bundle is not None:
-            assert compute_memos(tx.spend_bundle)
->>>>>>> 3b1fcf2e
             await time_out_assert_not_none(
                 20, full_node_api.full_node.mempool_manager.get_spendbundle, tx.spend_bundle.name()
             )
@@ -1035,21 +1012,13 @@
     await full_node_api.wait_for_wallet_synced(wallet_node_1, 20)
     # transfer DID to the other wallet
     txs = await did_wallet.transfer_did(ph1, uint64(0), True, DEFAULT_TX_CONFIG)
+    await did_wallet.wallet_state_manager.add_pending_transactions(txs)
     for tx in txs:
-<<<<<<< HEAD
-        await did_wallet.wallet_state_manager.add_pending_transaction(tx)
-=======
-        await did_wallet.wallet_state_manager.add_pending_transactions(txs)
->>>>>>> 3b1fcf2e
         if tx.spend_bundle is not None:
             await time_out_assert_not_none(
                 30, full_node_api.full_node.mempool_manager.get_spendbundle, tx.spend_bundle.name()
             )
-<<<<<<< HEAD
-    for _ in range(1, num_blocks):
-=======
-    for i in range(1, num_blocks):
->>>>>>> 3b1fcf2e
+    for _ in range(1, num_blocks):
         await full_node_api.farm_new_transaction_block(FarmNewBlockProtocol(ph1))
     await full_node_api.wait_for_wallet_synced(wallet_node_0, 20)
     await full_node_api.wait_for_wallet_synced(wallet_node_1, 20)
@@ -1095,12 +1064,7 @@
         dict(wallet_id=nft_wallet_id_1, did_id=hmr_did_id, nft_coin_id=nft_coin_id.hex(), fee=fee)
     )
     txs = [TransactionRecord.from_json_dict_convenience(tx) for tx in resp["transactions"]]
-<<<<<<< HEAD
-    for tx in txs:
-        await did_wallet.wallet_state_manager.add_pending_transaction(tx)
-=======
     await did_wallet.wallet_state_manager.add_pending_transactions(txs)
->>>>>>> 3b1fcf2e
     await make_new_block_with(resp, full_node_api, ph)
 
     coins_response = await wait_rpc_state_condition(
@@ -1670,12 +1634,7 @@
         dict(wallet_id=nft_wallet_0_id, did_id=hmr_did_id, nft_coin_id=nft_coin_id.hex())
     )
     txs = [TransactionRecord.from_json_dict_convenience(tx) for tx in resp["transactions"]]
-<<<<<<< HEAD
-    for tx in txs:
-        await did_wallet1.wallet_state_manager.add_pending_transaction(tx)
-=======
     await did_wallet1.wallet_state_manager.add_pending_transactions(txs)
->>>>>>> 3b1fcf2e
     await make_new_block_with(resp, full_node_api, ph)
     coins_response = await wait_rpc_state_condition(
         30, api_0.nft_get_by_did, [dict(did_id=hmr_did_id)], lambda x: x.get("wallet_id", 0) > 0
@@ -1710,12 +1669,7 @@
         dict(wallet_id=nft_wallet_1_id, did_id=hmr_did_id, nft_coin_id=nft_coin_id.hex())
     )
     txs = [TransactionRecord.from_json_dict_convenience(tx) for tx in resp["transactions"]]
-<<<<<<< HEAD
-    for tx in txs:
-        await did_wallet1.wallet_state_manager.add_pending_transaction(tx)
-=======
     await did_wallet1.wallet_state_manager.add_pending_transactions(txs)
->>>>>>> 3b1fcf2e
     await make_new_block_with(resp, full_node_api, ph)
     coins_response = await wait_rpc_state_condition(
         30, api_0.nft_get_by_did, [dict(did_id=hmr_did_id)], lambda x: x.get("wallet_id") is not None
@@ -1741,12 +1695,7 @@
     # Test set DID2 -> None
     resp = await api_0.nft_set_nft_did(dict(wallet_id=nft_wallet_2_id, nft_coin_id=nft_coin_id.hex()))
     txs = [TransactionRecord.from_json_dict_convenience(tx) for tx in resp["transactions"]]
-<<<<<<< HEAD
-    for tx in txs:
-        await did_wallet1.wallet_state_manager.add_pending_transaction(tx)
-=======
     await did_wallet1.wallet_state_manager.add_pending_transactions(txs)
->>>>>>> 3b1fcf2e
     await make_new_block_with(resp, full_node_api, ph)
 
     # Check NFT DID
