--- conflicted
+++ resolved
@@ -450,11 +450,7 @@
         spends = []
 
         for i in range(0, n, chunk):
-<<<<<<< HEAD
-            await time_out_assert(30, client.get_synced)
-=======
             await full_node_api.wait_for_wallet_synced(wallet_node=wallet_node_maker, timeout=20)
->>>>>>> ea2da6ce
             resp: Dict[str, Any] = await client.nft_mint_bulk(
                 wallet_id=nft_wallet_maker["wallet_id"],
                 metadata_list=metadata_list[i : i + chunk],
