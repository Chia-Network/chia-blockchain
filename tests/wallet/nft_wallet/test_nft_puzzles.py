from __future__ import annotations

import random
from typing import List, Tuple

from clvm.SExp import CastableType

from chia.types.blockchain_format.program import Program
from chia.types.blockchain_format.sized_bytes import bytes32
from chia.wallet.nft_wallet import uncurry_nft
from chia.wallet.nft_wallet.nft_puzzles import (
    construct_ownership_layer,
    create_full_puzzle,
    create_nft_layer_puzzle_with_curry_params,
    recurry_nft_puzzle,
)
from chia.wallet.outer_puzzles import match_puzzle
from chia.wallet.puzzles.load_clvm import load_clvm
from chia.wallet.puzzles.p2_delegated_puzzle_or_hidden_puzzle import puzzle_for_pk, solution_for_conditions
from chia.wallet.uncurried_puzzle import uncurry_puzzle
from tests.core.make_block_generator import int_to_public_key

SINGLETON_MOD = load_clvm("singleton_top_layer_v1_1.clsp")
LAUNCHER_PUZZLE = load_clvm("singleton_launcher.clsp")
DID_MOD = load_clvm("did_innerpuz.clsp", package_or_requirement="chia.wallet.did_wallet.puzzles")
NFT_STATE_LAYER_MOD = load_clvm("nft_state_layer.clsp", package_or_requirement="chia.wallet.nft_wallet.puzzles")
NFT_OWNERSHIP_LAYER = load_clvm("nft_ownership_layer.clsp", package_or_requirement="chia.wallet.nft_wallet.puzzles")
NFT_TRANSFER_PROGRAM_DEFAULT = load_clvm(
    "nft_ownership_transfer_program_one_way_claim_with_royalties.clsp",
    package_or_requirement="chia.wallet.nft_wallet.puzzles",
)
LAUNCHER_PUZZLE_HASH = LAUNCHER_PUZZLE.get_tree_hash()
NFT_STATE_LAYER_MOD_HASH = NFT_STATE_LAYER_MOD.get_tree_hash()
SINGLETON_MOD_HASH = SINGLETON_MOD.get_tree_hash()
OFFER_MOD = load_clvm("settlement_payments.clsp")

LAUNCHER_ID = Program.to(b"launcher-id").get_tree_hash()
NFT_METADATA_UPDATER_DEFAULT = load_clvm(
    "nft_metadata_updater_default.clsp", package_or_requirement="chia.wallet.nft_wallet.puzzles"
)


def test_nft_transfer_puzzle_hashes(seeded_random: random.Random) -> None:
    maker_pk = int_to_public_key(111)
    maker_p2_puz = puzzle_for_pk(maker_pk)
    maker_p2_ph = maker_p2_puz.get_tree_hash()
    maker_did = Program.to("maker did").get_tree_hash()
    # maker_did_inner_hash = Program.to("maker did inner hash").get_tree_hash()
    metadata = [("u", ["https://www.chia.net/img/branding/chia-logo.svg"]), ("h", 0xD4584AD463139FA8C0D9F68F4B59F185)]
    metadata_updater_hash = NFT_METADATA_UPDATER_DEFAULT.get_tree_hash()
    # royalty_addr = maker_p2_ph
    royalty_pc = 2000  # basis pts
    nft_id = Program.to("nft id").get_tree_hash()
    SINGLETON_STRUCT = Program.to((SINGLETON_MOD_HASH, (nft_id, LAUNCHER_PUZZLE_HASH)))
    transfer_puz = NFT_TRANSFER_PROGRAM_DEFAULT.curry(SINGLETON_STRUCT, maker_p2_ph, royalty_pc)
    ownership_puz = NFT_OWNERSHIP_LAYER.curry(
        NFT_OWNERSHIP_LAYER.get_tree_hash(), maker_did, transfer_puz, maker_p2_puz
    )
    metadata_puz = NFT_STATE_LAYER_MOD.curry(
        NFT_STATE_LAYER_MOD.get_tree_hash(), metadata, metadata_updater_hash, ownership_puz
    )
    nft_puz = SINGLETON_MOD.curry(SINGLETON_STRUCT, metadata_puz)
    nft_info = match_puzzle(uncurry_puzzle(nft_puz))
    assert nft_info is not None
    also = nft_info.also()
    assert also is not None
    also_also = also.also()
    assert also_also is not None

    unft = uncurry_nft.UncurriedNFT.uncurry(*nft_puz.uncurry())
    assert unft is not None
    assert unft.supports_did

    # setup transfer
    taker_pk = int_to_public_key(222)
    taker_p2_puz = puzzle_for_pk(taker_pk)
    taker_p2_ph = taker_p2_puz.get_tree_hash()

    # make nft solution
    fake_lineage_proof = Program.to([bytes32.random(seeded_random), maker_p2_ph, 1])
    transfer_conditions = Program.to([[51, taker_p2_ph, 1, [taker_p2_ph]], [-10, [], [], []]])

    ownership_sol = Program.to([solution_for_conditions(transfer_conditions)])

    metadata_sol = Program.to([ownership_sol])
    nft_sol = Program.to([fake_lineage_proof, 1, metadata_sol])

    conds = nft_puz.run(nft_sol)

    # get the new NFT puzhash
    for cond in conds.as_iter():
        if cond.first().as_int() == 51:
            expected_ph = bytes32(cond.at("rf").as_atom())

    # recreate the puzzle for new_puzhash
    new_ownership_puz = NFT_OWNERSHIP_LAYER.curry(NFT_OWNERSHIP_LAYER.get_tree_hash(), None, transfer_puz, taker_p2_puz)
    new_metadata_puz = NFT_STATE_LAYER_MOD.curry(
        NFT_STATE_LAYER_MOD.get_tree_hash(), metadata, metadata_updater_hash, new_ownership_puz
    )
    new_nft_puz = SINGLETON_MOD.curry(SINGLETON_STRUCT, new_metadata_puz)
    calculated_ph = new_nft_puz.get_tree_hash()

    assert expected_ph == calculated_ph


def make_a_new_solution() -> Tuple[Program, Program]:
    destination = int_to_public_key(2)
    p2_puzzle = puzzle_for_pk(destination)
    puzhash = p2_puzzle.get_tree_hash()
    new_did = Program.to("test").get_tree_hash()
    new_did_inner_hash = Program.to("fake").get_tree_hash()
    trade_prices_list = [[200, OFFER_MOD.get_tree_hash()]]
    condition_list = [[51, puzhash, 1, [puzhash]], [-10, new_did, trade_prices_list, new_did_inner_hash]]
    solution = Program.to([[], [], [[solution_for_conditions(condition_list)]]])
    return p2_puzzle, solution


def make_a_new_ownership_layer_puzzle() -> Tuple[Program, Program]:
    pubkey = int_to_public_key(1)
    innerpuz = puzzle_for_pk(pubkey)
    old_did = Program.to("test_2").get_tree_hash()
    nft_id = Program.to("nft_id")
    SINGLETON_STRUCT = Program.to((SINGLETON_MOD_HASH, (nft_id, LAUNCHER_PUZZLE_HASH)))
    curried_tp = NFT_TRANSFER_PROGRAM_DEFAULT.curry(SINGLETON_STRUCT, innerpuz.get_tree_hash(), 2000)
    curried_inner = innerpuz
    curried_ownership_layer = construct_ownership_layer(old_did, curried_tp, curried_inner)
    return innerpuz, curried_ownership_layer


def make_a_new_nft_puzzle(curried_ownership_layer: Program, metadata: Program) -> Program:
    curried_state_layer = NFT_STATE_LAYER_MOD.curry(
        NFT_STATE_LAYER_MOD_HASH, metadata, NFT_METADATA_UPDATER_DEFAULT.get_tree_hash(), curried_ownership_layer
    )
    return curried_state_layer


def get_updated_nft_puzzle(puzzle: Program, solution: Program) -> bytes32:
    result = puzzle.run(solution)
    for condition in result.as_iter():
        code = condition.first().as_int()
        if code == 51:
            if condition.at("rrf").as_int() == 1:
                # this is our new puzzle hash
                return bytes32(condition.at("rf").as_atom())
    raise ValueError("No create coin condition found")


def test_transfer_puzzle_builder() -> None:
<<<<<<< HEAD
    metadata: List[Tuple[str, CastableType]] = [
        ("u", ["https://www.chia.net/img/branding/chia-logo.svg"]),
        ("h", 0xD4584AD463139FA8C0D9F68F4B59F185),
    ]
=======
    metadata = [("u", ["https://www.chia.net/img/branding/chia-logo.svg"]), ("h", 0xD4584AD463139FA8C0D9F68F4B59F185)]
>>>>>>> 11cbe27c
    sp2_puzzle, solution = make_a_new_solution()
    p2_puzzle, ownership_puzzle = make_a_new_ownership_layer_puzzle()
    clvm_nft_puzzle = create_nft_layer_puzzle_with_curry_params(
        Program.to(metadata), NFT_METADATA_UPDATER_DEFAULT.get_tree_hash(), ownership_puzzle
    )
    puzzle = create_full_puzzle(
        Program.to(["singleton_id"]).get_tree_hash(),
        Program.to(metadata),
        NFT_METADATA_UPDATER_DEFAULT.get_tree_hash(),
        ownership_puzzle,
    )
    clvm_puzzle_hash = get_updated_nft_puzzle(clvm_nft_puzzle, solution.at("rrf"))
    unft = uncurry_nft.UncurriedNFT.uncurry(*puzzle.uncurry())
    assert unft is not None
    assert unft.nft_state_layer == clvm_nft_puzzle
    assert unft.inner_puzzle == ownership_puzzle
    assert unft.p2_puzzle == p2_puzzle
    ol_puzzle = recurry_nft_puzzle(unft, solution, sp2_puzzle)
    nft_puzzle = create_nft_layer_puzzle_with_curry_params(
        Program.to(metadata), NFT_METADATA_UPDATER_DEFAULT.get_tree_hash(), ol_puzzle
    )
    assert clvm_puzzle_hash == nft_puzzle.get_tree_hash()<|MERGE_RESOLUTION|>--- conflicted
+++ resolved
@@ -146,14 +146,10 @@
 
 
 def test_transfer_puzzle_builder() -> None:
-<<<<<<< HEAD
     metadata: List[Tuple[str, CastableType]] = [
         ("u", ["https://www.chia.net/img/branding/chia-logo.svg"]),
         ("h", 0xD4584AD463139FA8C0D9F68F4B59F185),
     ]
-=======
-    metadata = [("u", ["https://www.chia.net/img/branding/chia-logo.svg"]), ("h", 0xD4584AD463139FA8C0D9F68F4B59F185)]
->>>>>>> 11cbe27c
     sp2_puzzle, solution = make_a_new_solution()
     p2_puzzle, ownership_puzzle = make_a_new_ownership_layer_puzzle()
     clvm_nft_puzzle = create_nft_layer_puzzle_with_curry_params(
