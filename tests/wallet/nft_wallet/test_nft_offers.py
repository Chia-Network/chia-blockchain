from __future__ import annotations

import random
from typing import Any, Dict, Optional

import pytest

from chia.consensus.block_rewards import calculate_base_farmer_reward, calculate_pool_reward
from chia.simulator.full_node_simulator import FullNodeSimulator
from chia.simulator.simulator_protocol import FarmNewBlockProtocol
from chia.simulator.time_out_assert import time_out_assert, time_out_assert_not_none
from chia.types.blockchain_format.program import Program
from chia.types.blockchain_format.sized_bytes import bytes32
from chia.types.peer_info import PeerInfo
from chia.util.ints import uint16, uint32, uint64
from chia.wallet.cat_wallet.cat_wallet import CATWallet
from chia.wallet.nft_wallet.nft_wallet import NFTWallet
from chia.wallet.outer_puzzles import create_asset_id, match_puzzle
from chia.wallet.puzzle_drivers import PuzzleInfo
from chia.wallet.trading.offer import Offer
from chia.wallet.trading.trade_status import TradeStatus
from chia.wallet.uncurried_puzzle import uncurry_puzzle
from chia.wallet.util.debug_spend_bundle import disassemble
from chia.wallet.util.tx_config import DEFAULT_TX_CONFIG
from tests.conftest import ConsensusMode
from tests.wallet.nft_wallet.test_nft_1_offers import mempool_not_empty


async def get_trade_and_status(trade_manager, trade) -> TradeStatus:  # type: ignore
    trade_rec = await trade_manager.get_trade_by_id(trade.trade_id)
    return TradeStatus(trade_rec.status)


@pytest.mark.parametrize(
    "trusted",
    [False],
)
@pytest.mark.parametrize(
    "reuse_puzhash",
    [True, False],
)
@pytest.mark.asyncio
async def test_nft_offer_with_fee(
    self_hostname: str, two_wallet_nodes: Any, trusted: Any, reuse_puzhash: bool, seeded_random: random.Random
) -> None:
    full_nodes, wallets, _ = two_wallet_nodes
    full_node_api: FullNodeSimulator = full_nodes[0]
    full_node_server = full_node_api.server
    wallet_node_0, server_0 = wallets[0]
    wallet_node_1, server_1 = wallets[1]
    wallet_maker = wallet_node_0.wallet_state_manager.main_wallet
    wallet_taker = wallet_node_1.wallet_state_manager.main_wallet

    tx_config = DEFAULT_TX_CONFIG.override(reuse_puzhash=reuse_puzhash)

    maker_ph = await wallet_maker.get_new_puzzlehash()
    taker_ph = await wallet_taker.get_new_puzzlehash()
    token_ph = bytes32.random(seeded_random)

    if trusted:
        wallet_node_0.config["trusted_peers"] = {
            full_node_api.full_node.server.node_id.hex(): full_node_api.full_node.server.node_id.hex()
        }
        wallet_node_1.config["trusted_peers"] = {
            full_node_api.full_node.server.node_id.hex(): full_node_api.full_node.server.node_id.hex()
        }
    else:
        wallet_node_0.config["trusted_peers"] = {}
        wallet_node_1.config["trusted_peers"] = {}

    await server_0.start_client(PeerInfo(self_hostname, uint16(full_node_server._port)), None)
    await server_1.start_client(PeerInfo(self_hostname, uint16(full_node_server._port)), None)

    await full_node_api.farm_new_transaction_block(FarmNewBlockProtocol(maker_ph))
    await full_node_api.farm_new_transaction_block(FarmNewBlockProtocol(taker_ph))

    await full_node_api.wait_for_wallets_synced(wallet_nodes=[wallet_node_0, wallet_node_1], timeout=20)

    funds = sum([calculate_pool_reward(uint32(i)) + calculate_base_farmer_reward(uint32(i)) for i in range(1, 2)])

    await time_out_assert(20, wallet_maker.get_unconfirmed_balance, funds)
    await time_out_assert(20, wallet_maker.get_confirmed_balance, funds)

    await full_node_api.farm_new_transaction_block(FarmNewBlockProtocol(token_ph))
    await full_node_api.wait_for_wallets_synced(wallet_nodes=[wallet_node_0, wallet_node_1], timeout=20)

    nft_wallet_maker = await NFTWallet.create_new_nft_wallet(
        wallet_node_0.wallet_state_manager, wallet_maker, name="NFT WALLET 1"
    )

    nft_wallet_taker = await NFTWallet.create_new_nft_wallet(
        wallet_node_1.wallet_state_manager, wallet_taker, name="NFT WALLET 2"
    )

    trade_manager_maker = wallet_maker.wallet_state_manager.trade_manager
    trade_manager_taker = wallet_taker.wallet_state_manager.trade_manager

    metadata = Program.to(
        [
            ("u", ["https://www.chia.net/img/branding/chia-logo.svg"]),
            ("h", "0xD4584AD463139FA8C0D9F68F4B59F185"),
        ]
    )

    sb = await nft_wallet_maker.generate_new_nft(metadata, tx_config)
    assert sb
    await time_out_assert_not_none(20, full_node_api.full_node.mempool_manager.get_spendbundle, sb.name())

    await full_node_api.farm_new_transaction_block(FarmNewBlockProtocol(token_ph))
    await full_node_api.wait_for_wallets_synced(wallet_nodes=[wallet_node_0, wallet_node_1], timeout=20)
    coins_maker = await nft_wallet_maker.get_current_nfts()
    assert len(coins_maker) == 1

    assert await nft_wallet_taker.get_nft_count() == 0
    # MAKE FIRST TRADE: 1 NFT for 100 xch
    maker_balance_pre = await wallet_maker.get_confirmed_balance()
    taker_balance_pre = await wallet_taker.get_confirmed_balance()

    nft_to_offer = coins_maker[0]
    nft_info: Optional[PuzzleInfo] = match_puzzle(uncurry_puzzle(nft_to_offer.full_puzzle))
    nft_asset_id: bytes32 = create_asset_id(nft_info)  # type: ignore
    driver_dict: Dict[bytes32, Optional[PuzzleInfo]] = {nft_asset_id: nft_info}

    xch_request = 100
    maker_fee = uint64(10)
    offer_nft_for_xch = {wallet_maker.id(): xch_request, nft_asset_id: -1}
    maker_unused_index = (
        await wallet_maker.wallet_state_manager.puzzle_store.get_current_derivation_record_for_wallet(uint32(1))
    ).index
    taker_unused_index = (
        await wallet_taker.wallet_state_manager.puzzle_store.get_current_derivation_record_for_wallet(uint32(1))
    ).index

    success, trade_make, error = await trade_manager_maker.create_offer_for_ids(
        offer_nft_for_xch, tx_config, driver_dict, fee=maker_fee
    )
    assert success is True
    assert error is None
    assert trade_make is not None

    taker_fee = uint64(1)

    peer = wallet_node_1.get_full_node_peer()
    trade_take, tx_records = await trade_manager_taker.respond_to_offer(
        Offer.from_bytes(trade_make.offer),
        peer,
        tx_config,
        fee=taker_fee,
    )
    assert trade_take is not None
    assert tx_records is not None

    await full_node_api.process_transaction_records(records=tx_records)
    await full_node_api.wait_for_wallets_synced(wallet_nodes=[wallet_node_0, wallet_node_1], timeout=20)

    await time_out_assert(20, get_trade_and_status, TradeStatus.CONFIRMED, trade_manager_maker, trade_make)
    await time_out_assert(20, get_trade_and_status, TradeStatus.CONFIRMED, trade_manager_taker, trade_take)
    await time_out_assert(20, wallet_maker.get_confirmed_balance, maker_balance_pre + xch_request - maker_fee)
    await time_out_assert(20, wallet_taker.get_confirmed_balance, taker_balance_pre - xch_request - taker_fee)
    coins_taker = await nft_wallet_taker.get_current_nfts()
    assert len(coins_taker) == 1

    assert await nft_wallet_maker.get_nft_count() == 0
    if reuse_puzhash:
        # Check if unused index changed
        assert (
            maker_unused_index
            == (
                await wallet_maker.wallet_state_manager.puzzle_store.get_current_derivation_record_for_wallet(uint32(1))
            ).index
        )
        assert (
            taker_unused_index
            == (
                await wallet_taker.wallet_state_manager.puzzle_store.get_current_derivation_record_for_wallet(uint32(1))
            ).index
        )
    else:
        assert (
            maker_unused_index
            < (
                await wallet_maker.wallet_state_manager.puzzle_store.get_current_derivation_record_for_wallet(uint32(1))
            ).index
        )
        assert (
            taker_unused_index
            < (
                await wallet_taker.wallet_state_manager.puzzle_store.get_current_derivation_record_for_wallet(uint32(1))
            ).index
        )
    # MAKE SECOND TRADE: 100 xch for 1 NFT

    maker_balance_pre = await wallet_maker.get_confirmed_balance()
    taker_balance_pre = await wallet_taker.get_confirmed_balance()

    nft_to_buy = coins_taker[0]
    nft_to_buy_info: Optional[PuzzleInfo] = match_puzzle(uncurry_puzzle(nft_to_buy.full_puzzle))
    nft_to_buy_asset_id: bytes32 = create_asset_id(nft_to_buy_info)  # type: ignore
    driver_dict_to_buy: Dict[bytes32, Optional[PuzzleInfo]] = {nft_to_buy_asset_id: nft_to_buy_info}

    xch_offered = 1000
    maker_fee = uint64(10)
    offer_xch_for_nft = {wallet_maker.id(): -xch_offered, nft_to_buy_asset_id: 1}

    success, trade_make, error = await trade_manager_maker.create_offer_for_ids(
        offer_xch_for_nft, tx_config, driver_dict_to_buy, fee=maker_fee
    )
    assert success is True
    assert error is None
    assert trade_make is not None

    taker_fee = uint64(1)

    trade_take, tx_records = await trade_manager_taker.respond_to_offer(
        Offer.from_bytes(trade_make.offer), peer, tx_config, fee=taker_fee
    )

    assert trade_take is not None
    assert tx_records is not None

    await full_node_api.process_transaction_records(records=tx_records)
    await full_node_api.wait_for_wallets_synced(wallet_nodes=[wallet_node_0, wallet_node_1], timeout=20)

    await time_out_assert(20, get_trade_and_status, TradeStatus.CONFIRMED, trade_manager_maker, trade_make)
    await time_out_assert(20, get_trade_and_status, TradeStatus.CONFIRMED, trade_manager_taker, trade_take)
    await time_out_assert(20, wallet_maker.get_confirmed_balance, maker_balance_pre - xch_offered - maker_fee)
    await time_out_assert(20, wallet_taker.get_confirmed_balance, taker_balance_pre + xch_offered - taker_fee)

    assert await nft_wallet_maker.get_nft_count() == 1
    assert await nft_wallet_taker.get_nft_count() == 0


@pytest.mark.parametrize(
    "trusted",
    [False],
)
@pytest.mark.asyncio
async def test_nft_offer_cancellations(
    self_hostname: str, two_wallet_nodes: Any, trusted: Any, seeded_random: random.Random
) -> None:
    full_nodes, wallets, _ = two_wallet_nodes
    full_node_api: FullNodeSimulator = full_nodes[0]
    full_node_server = full_node_api.server
    wallet_node_0, server_0 = wallets[0]
    wallet_node_1, server_1 = wallets[1]
    wallet_maker = wallet_node_0.wallet_state_manager.main_wallet
    wallet_taker = wallet_node_1.wallet_state_manager.main_wallet

    maker_ph = await wallet_maker.get_new_puzzlehash()
    taker_ph = await wallet_taker.get_new_puzzlehash()
    token_ph = bytes32.random(seeded_random)

    if trusted:
        wallet_node_0.config["trusted_peers"] = {
            full_node_api.full_node.server.node_id.hex(): full_node_api.full_node.server.node_id.hex()
        }
        wallet_node_1.config["trusted_peers"] = {
            full_node_api.full_node.server.node_id.hex(): full_node_api.full_node.server.node_id.hex()
        }
    else:
        wallet_node_0.config["trusted_peers"] = {}
        wallet_node_1.config["trusted_peers"] = {}

    await server_0.start_client(PeerInfo(self_hostname, uint16(full_node_server._port)), None)
    await server_1.start_client(PeerInfo(self_hostname, uint16(full_node_server._port)), None)

    await full_node_api.farm_new_transaction_block(FarmNewBlockProtocol(maker_ph))
    await full_node_api.farm_new_transaction_block(FarmNewBlockProtocol(taker_ph))
    await full_node_api.wait_for_wallets_synced(wallet_nodes=[wallet_node_0, wallet_node_1], timeout=20)

    funds = sum([calculate_pool_reward(uint32(i)) + calculate_base_farmer_reward(uint32(i)) for i in range(1, 2)])

    await time_out_assert(20, wallet_maker.get_unconfirmed_balance, funds)
    await time_out_assert(20, wallet_maker.get_confirmed_balance, funds)

    await full_node_api.farm_new_transaction_block(FarmNewBlockProtocol(token_ph))
    await full_node_api.wait_for_wallets_synced(wallet_nodes=[wallet_node_0, wallet_node_1], timeout=20)

    nft_wallet_maker = await NFTWallet.create_new_nft_wallet(
        wallet_node_0.wallet_state_manager, wallet_maker, name="NFT WALLET 1"
    )

    nft_wallet_taker = await NFTWallet.create_new_nft_wallet(
        wallet_node_1.wallet_state_manager, wallet_taker, name="NFT WALLET 2"
    )

    trade_manager_maker = wallet_maker.wallet_state_manager.trade_manager
    # trade_manager_taker = wallet_taker.wallet_state_manager.trade_manager

    metadata = Program.to(
        [
            ("u", ["https://www.chia.net/img/branding/chia-logo.svg"]),
            ("h", "0xD4584AD463139FA8C0D9F68F4B59F185"),
        ]
    )

    sb = await nft_wallet_maker.generate_new_nft(metadata, DEFAULT_TX_CONFIG)
    assert sb
    await time_out_assert_not_none(20, full_node_api.full_node.mempool_manager.get_spendbundle, sb.name())

    await full_node_api.farm_new_transaction_block(FarmNewBlockProtocol(token_ph))
    await full_node_api.wait_for_wallets_synced(wallet_nodes=[wallet_node_0, wallet_node_1], timeout=20)
    coins_maker = await nft_wallet_maker.get_current_nfts()
    assert len(coins_maker) == 1
    assert await nft_wallet_taker.get_nft_count() == 0
    # maker creates offer and cancels
    maker_balance_pre = await wallet_maker.get_confirmed_balance()
    # taker_balance_pre = await wallet_taker.get_confirmed_balance()

    nft_to_offer = coins_maker[0]
    nft_info: Optional[PuzzleInfo] = match_puzzle(uncurry_puzzle(nft_to_offer.full_puzzle))
    nft_asset_id: bytes32 = create_asset_id(nft_info)  # type: ignore
    driver_dict: Dict[bytes32, Optional[PuzzleInfo]] = {nft_asset_id: nft_info}

    xch_request = 100
    maker_fee = uint64(10)
    offer_nft_for_xch = {wallet_maker.id(): xch_request, nft_asset_id: -1}

    success, trade_make, error = await trade_manager_maker.create_offer_for_ids(
        offer_nft_for_xch, DEFAULT_TX_CONFIG, driver_dict, fee=maker_fee
    )
    assert success is True
    assert error is None
    assert trade_make is not None

    # await trade_manager_maker.cancel_pending_offers([trade_make.trade_id], secure=False)
    # await time_out_assert(20, get_trade_and_status, TradeStatus.CANCELLED, trade_manager_maker, trade_make)

    cancel_fee = uint64(10)

    txs = await trade_manager_maker.cancel_pending_offers(
        [trade_make.trade_id], DEFAULT_TX_CONFIG, fee=cancel_fee, secure=True
    )

    await time_out_assert(20, get_trade_and_status, TradeStatus.PENDING_CANCEL, trade_manager_maker, trade_make)
    await full_node_api.process_transaction_records(records=txs)
    await full_node_api.wait_for_wallets_synced(wallet_nodes=[wallet_node_0, wallet_node_1], timeout=20)

    await time_out_assert(20, get_trade_and_status, TradeStatus.CANCELLED, trade_manager_maker, trade_make)

    maker_balance = await wallet_maker.get_confirmed_balance()
    assert maker_balance == maker_balance_pre - cancel_fee
    assert await nft_wallet_maker.get_nft_count() == 1


@pytest.mark.parametrize(
    "trusted",
    [False],
)
@pytest.mark.asyncio
async def test_nft_offer_with_metadata_update(
    self_hostname: str, two_wallet_nodes: Any, trusted: Any, seeded_random: random.Random
) -> None:
    full_nodes, wallets, _ = two_wallet_nodes
    full_node_api: FullNodeSimulator = full_nodes[0]
    full_node_server = full_node_api.server
    wallet_node_0, server_0 = wallets[0]
    wallet_node_1, server_1 = wallets[1]
    wallet_maker = wallet_node_0.wallet_state_manager.main_wallet
    wallet_taker = wallet_node_1.wallet_state_manager.main_wallet

    maker_ph = await wallet_maker.get_new_puzzlehash()
    taker_ph = await wallet_taker.get_new_puzzlehash()
    token_ph = bytes32.random(seeded_random)

    if trusted:
        wallet_node_0.config["trusted_peers"] = {
            full_node_api.full_node.server.node_id.hex(): full_node_api.full_node.server.node_id.hex()
        }
        wallet_node_1.config["trusted_peers"] = {
            full_node_api.full_node.server.node_id.hex(): full_node_api.full_node.server.node_id.hex()
        }
    else:
        wallet_node_0.config["trusted_peers"] = {}
        wallet_node_1.config["trusted_peers"] = {}

    await server_0.start_client(PeerInfo(self_hostname, uint16(full_node_server._port)), None)
    await server_1.start_client(PeerInfo(self_hostname, uint16(full_node_server._port)), None)

    await full_node_api.farm_new_transaction_block(FarmNewBlockProtocol(maker_ph))
    await full_node_api.farm_new_transaction_block(FarmNewBlockProtocol(taker_ph))
    await full_node_api.wait_for_wallets_synced(wallet_nodes=[wallet_node_0, wallet_node_1], timeout=20)

    funds = sum([calculate_pool_reward(uint32(i)) + calculate_base_farmer_reward(uint32(i)) for i in range(1, 2)])

    await time_out_assert(20, wallet_maker.get_unconfirmed_balance, funds)
    await time_out_assert(20, wallet_maker.get_confirmed_balance, funds)

    await full_node_api.farm_new_transaction_block(FarmNewBlockProtocol(token_ph))
    await full_node_api.wait_for_wallets_synced(wallet_nodes=[wallet_node_0, wallet_node_1], timeout=20)

    nft_wallet_maker = await NFTWallet.create_new_nft_wallet(
        wallet_node_0.wallet_state_manager, wallet_maker, name="NFT WALLET 1"
    )

    nft_wallet_taker = await NFTWallet.create_new_nft_wallet(
        wallet_node_1.wallet_state_manager, wallet_taker, name="NFT WALLET 2"
    )

    trade_manager_maker = wallet_maker.wallet_state_manager.trade_manager
    trade_manager_taker = wallet_taker.wallet_state_manager.trade_manager

    metadata = Program.to(
        [
            ("u", ["https://www.chia.net/img/branding/chia-logo.svg"]),
            ("h", "0xD4584AD463139FA8C0D9F68F4B59F185"),
            ("mu", []),
            ("lu", []),
            ("sn", uint64(1)),
            ("st", uint64(1)),
        ]
    )

    sb = await nft_wallet_maker.generate_new_nft(metadata, DEFAULT_TX_CONFIG)
    assert sb
    await time_out_assert_not_none(20, full_node_api.full_node.mempool_manager.get_spendbundle, sb.name())

    await full_node_api.farm_new_transaction_block(FarmNewBlockProtocol(token_ph))
    await full_node_api.wait_for_wallets_synced(wallet_nodes=[wallet_node_0, wallet_node_1], timeout=20)
    coins_maker = await nft_wallet_maker.get_current_nfts()
    assert len(coins_maker) == 1
    assert await nft_wallet_taker.get_nft_count() == 0

    # Maker updates metadata:
    nft_to_update = coins_maker[0]
    url_to_add = "https://new_url.com"
    key = "mu"
    fee_for_update = uint64(10)
    update_sb = await nft_wallet_maker.update_metadata(
        nft_to_update, key, url_to_add, DEFAULT_TX_CONFIG, fee=fee_for_update
    )
    mempool_mgr = full_node_api.full_node.mempool_manager
    await time_out_assert_not_none(20, mempool_mgr.get_spendbundle, update_sb.name())  # type: ignore

    await full_node_api.farm_new_transaction_block(FarmNewBlockProtocol(token_ph))
    await full_node_api.wait_for_wallets_synced(wallet_nodes=[wallet_node_0, wallet_node_1], timeout=20)

    coins_maker = await nft_wallet_maker.get_current_nfts()
    updated_nft = coins_maker[0]
    updated_nft_info = match_puzzle(uncurry_puzzle(updated_nft.full_puzzle))

    assert url_to_add in disassemble(updated_nft_info.also().info["metadata"])  # type: ignore

    # MAKE FIRST TRADE: 1 NFT for 100 xch
    maker_balance_pre = await wallet_maker.get_confirmed_balance()
    taker_balance_pre = await wallet_taker.get_confirmed_balance()

    nft_to_offer = coins_maker[0]
    nft_info: Optional[PuzzleInfo] = match_puzzle(uncurry_puzzle(nft_to_offer.full_puzzle))
    nft_asset_id: bytes32 = create_asset_id(nft_info)  # type: ignore
    driver_dict: Dict[bytes32, Optional[PuzzleInfo]] = {nft_asset_id: nft_info}

    xch_request = 100
    maker_fee = uint64(10)
    offer_nft_for_xch = {wallet_maker.id(): xch_request, nft_asset_id: -1}

    success, trade_make, error = await trade_manager_maker.create_offer_for_ids(
        offer_nft_for_xch, DEFAULT_TX_CONFIG, driver_dict, fee=maker_fee
    )
    assert success is True
    assert error is None
    assert trade_make is not None

    taker_fee = uint64(1)

    peer = wallet_node_1.get_full_node_peer()
    trade_take, tx_records = await trade_manager_taker.respond_to_offer(
        Offer.from_bytes(trade_make.offer), peer, DEFAULT_TX_CONFIG, fee=taker_fee
    )

    assert trade_take is not None
    assert tx_records is not None

    await full_node_api.process_transaction_records(records=tx_records)
    await full_node_api.wait_for_wallets_synced(wallet_nodes=[wallet_node_0, wallet_node_1], timeout=20)

    await time_out_assert(20, get_trade_and_status, TradeStatus.CONFIRMED, trade_manager_maker, trade_make)
    await time_out_assert(20, get_trade_and_status, TradeStatus.CONFIRMED, trade_manager_taker, trade_take)
    await time_out_assert(20, wallet_maker.get_confirmed_balance, maker_balance_pre + xch_request - maker_fee)
    await time_out_assert(20, wallet_taker.get_confirmed_balance, taker_balance_pre - xch_request - taker_fee)

    assert await nft_wallet_maker.get_nft_count() == 0
    assert await nft_wallet_taker.get_nft_count() == 1


@pytest.mark.limit_consensus_modes(allowed=[ConsensusMode.PLAIN, ConsensusMode.HARD_FORK_2_0], reason="save time")
@pytest.mark.parametrize("trusted", [False])
@pytest.mark.parametrize("reuse_puzhash", [True, False])
@pytest.mark.asyncio
async def test_nft_offer_nft_for_cat(
<<<<<<< HEAD
    self_hostname: str,
    two_wallet_nodes: Any,
    trusted: Any,
    reuse_puzhash: bool,
    seeded_random: random.Random,
=======
    self_hostname: str, two_wallet_nodes: Any, trusted: Any, reuse_puzhash: bool
>>>>>>> 952c2d33
) -> None:
    full_nodes, wallets, _ = two_wallet_nodes
    full_node_api: FullNodeSimulator = full_nodes[0]
    full_node_server = full_node_api.server
    wallet_node_0, server_0 = wallets[0]
    wallet_node_1, server_1 = wallets[1]
    wallet_maker = wallet_node_0.wallet_state_manager.main_wallet
    wallet_taker = wallet_node_1.wallet_state_manager.main_wallet

    maker_ph = await wallet_maker.get_new_puzzlehash()
    taker_ph = await wallet_taker.get_new_puzzlehash()
    token_ph = bytes32.random(seeded_random)

    if trusted:
        wallet_node_0.config["trusted_peers"] = {
            full_node_api.full_node.server.node_id.hex(): full_node_api.full_node.server.node_id.hex()
        }
        wallet_node_1.config["trusted_peers"] = {
            full_node_api.full_node.server.node_id.hex(): full_node_api.full_node.server.node_id.hex()
        }
    else:
        wallet_node_0.config["trusted_peers"] = {}
        wallet_node_1.config["trusted_peers"] = {}

    await server_0.start_client(PeerInfo(self_hostname, uint16(full_node_server._port)), None)
    await server_1.start_client(PeerInfo(self_hostname, uint16(full_node_server._port)), None)

    await full_node_api.farm_new_transaction_block(FarmNewBlockProtocol(maker_ph))
    await full_node_api.farm_new_transaction_block(FarmNewBlockProtocol(taker_ph))
    await full_node_api.wait_for_wallets_synced(wallet_nodes=[wallet_node_0, wallet_node_1], timeout=20)

    funds = sum([calculate_pool_reward(uint32(i)) + calculate_base_farmer_reward(uint32(i)) for i in range(1, 2)])

    await time_out_assert(20, wallet_maker.get_unconfirmed_balance, funds)
    await time_out_assert(20, wallet_maker.get_confirmed_balance, funds)

    await full_node_api.farm_new_transaction_block(FarmNewBlockProtocol(token_ph))
    await full_node_api.wait_for_wallets_synced(wallet_nodes=[wallet_node_0, wallet_node_1], timeout=20)

    tx_config = DEFAULT_TX_CONFIG.override(reuse_puzhash=reuse_puzhash)

    # Create NFT wallets and nfts for maker and taker
    nft_wallet_maker = await NFTWallet.create_new_nft_wallet(
        wallet_node_0.wallet_state_manager, wallet_maker, name="NFT WALLET 1"
    )

    nft_wallet_taker = await NFTWallet.create_new_nft_wallet(
        wallet_node_1.wallet_state_manager, wallet_taker, name="NFT WALLET 2"
    )

    trade_manager_maker = wallet_maker.wallet_state_manager.trade_manager
    trade_manager_taker = wallet_taker.wallet_state_manager.trade_manager

    metadata = Program.to(
        [
            ("u", ["https://www.chia.net/img/branding/chia-logo.svg"]),
            ("h", "0xD4584AD463139FA8C0D9F68F4B59F185"),
        ]
    )

    sb = await nft_wallet_maker.generate_new_nft(metadata, tx_config)
    assert sb
    await time_out_assert_not_none(20, full_node_api.full_node.mempool_manager.get_spendbundle, sb.name())

    await full_node_api.farm_new_transaction_block(FarmNewBlockProtocol(token_ph))
    await full_node_api.wait_for_wallets_synced(wallet_nodes=[wallet_node_0, wallet_node_1], timeout=20)

    coins_maker = await nft_wallet_maker.get_current_nfts()
    assert len(coins_maker) == 1
    assert await nft_wallet_taker.get_nft_count() == 0
    # Create two new CATs and wallets for maker and taker
    cats_to_mint = 10000
    async with wallet_node_0.wallet_state_manager.lock:
        cat_wallet_maker: CATWallet = await CATWallet.create_new_cat_wallet(
            wallet_node_0.wallet_state_manager,
            wallet_maker,
            {"identifier": "genesis_by_id"},
            uint64(cats_to_mint),
            tx_config,
        )
        await time_out_assert(20, mempool_not_empty, True, full_node_api)
    await full_node_api.farm_new_transaction_block(FarmNewBlockProtocol(token_ph))
    await full_node_api.wait_for_wallets_synced(wallet_nodes=[wallet_node_0, wallet_node_1], timeout=20)

    async with wallet_node_1.wallet_state_manager.lock:
        cat_wallet_taker: CATWallet = await CATWallet.create_new_cat_wallet(
            wallet_node_1.wallet_state_manager,
            wallet_taker,
            {"identifier": "genesis_by_id"},
            uint64(cats_to_mint),
            tx_config,
        )
        await time_out_assert(20, mempool_not_empty, True, full_node_api)

    await full_node_api.farm_new_transaction_block(FarmNewBlockProtocol(token_ph))
    await full_node_api.wait_for_wallets_synced(wallet_nodes=[wallet_node_0, wallet_node_1], timeout=20)

    await time_out_assert(20, cat_wallet_maker.get_confirmed_balance, cats_to_mint)
    await time_out_assert(20, cat_wallet_maker.get_unconfirmed_balance, cats_to_mint)
    await time_out_assert(20, cat_wallet_taker.get_confirmed_balance, cats_to_mint)
    await time_out_assert(20, cat_wallet_taker.get_unconfirmed_balance, cats_to_mint)

    wallet_maker_for_taker_cat: CATWallet = await CATWallet.get_or_create_wallet_for_cat(
        wallet_node_0.wallet_state_manager, wallet_maker, cat_wallet_taker.get_asset_id()
    )

    wallet_taker_for_maker_cat: CATWallet = await CATWallet.get_or_create_wallet_for_cat(
        wallet_node_1.wallet_state_manager, wallet_taker, cat_wallet_maker.get_asset_id()
    )

    assert wallet_taker_for_maker_cat
    # MAKE FIRST TRADE: 1 NFT for 10 taker cats
    maker_balance_pre = await wallet_maker.get_confirmed_balance()
    taker_balance_pre = await wallet_taker.get_confirmed_balance()
    taker_cat_maker_balance_pre = await wallet_maker_for_taker_cat.get_confirmed_balance()
    taker_cat_taker_balance_pre = await cat_wallet_taker.get_confirmed_balance()

    nft_to_offer = coins_maker[0]
    nft_info: Optional[PuzzleInfo] = match_puzzle(uncurry_puzzle(nft_to_offer.full_puzzle))
    nft_asset_id: bytes32 = create_asset_id(nft_info)  # type: ignore
    driver_dict: Dict[bytes32, Optional[PuzzleInfo]] = {nft_asset_id: nft_info}

    maker_fee = uint64(10)
    taker_cat_offered = 2500
    offer_nft_for_cat = {nft_asset_id: -1, wallet_maker_for_taker_cat.id(): taker_cat_offered}
    maker_unused_index = (
        await wallet_maker.wallet_state_manager.puzzle_store.get_current_derivation_record_for_wallet(uint32(1))
    ).index
    taker_unused_index = (
        await wallet_taker.wallet_state_manager.puzzle_store.get_current_derivation_record_for_wallet(uint32(1))
    ).index

    success, trade_make, error = await trade_manager_maker.create_offer_for_ids(
        offer_nft_for_cat, tx_config, driver_dict, fee=maker_fee
    )
    assert success is True
    assert error is None
    assert trade_make is not None

    taker_fee = uint64(1)

    peer = wallet_node_1.get_full_node_peer()
    trade_take, tx_records = await trade_manager_taker.respond_to_offer(
        Offer.from_bytes(trade_make.offer),
        peer,
        tx_config,
        fee=taker_fee,
    )

    assert trade_take is not None
    assert tx_records is not None

    await full_node_api.process_transaction_records(records=tx_records)
    await full_node_api.wait_for_wallets_synced(wallet_nodes=[wallet_node_0, wallet_node_1], timeout=20)

    await time_out_assert(20, get_trade_and_status, TradeStatus.CONFIRMED, trade_manager_maker, trade_make)
    await time_out_assert(20, get_trade_and_status, TradeStatus.CONFIRMED, trade_manager_taker, trade_take)

    taker_cat_maker_balance_post = await wallet_maker_for_taker_cat.get_confirmed_balance()
    taker_cat_taker_balance_post = await cat_wallet_taker.get_confirmed_balance()
    assert taker_cat_maker_balance_post == taker_cat_maker_balance_pre + taker_cat_offered
    assert taker_cat_taker_balance_post == taker_cat_taker_balance_pre - taker_cat_offered
    maker_balance_post = await wallet_maker.get_confirmed_balance()
    taker_balance_post = await wallet_taker.get_confirmed_balance()
    assert maker_balance_post == maker_balance_pre - maker_fee
    assert taker_balance_post == taker_balance_pre - taker_fee
    coins_taker = await nft_wallet_taker.get_current_nfts()
    assert len(coins_taker) == 1

    assert await nft_wallet_maker.get_nft_count() == 0
    if reuse_puzhash:
        # Check if unused index changed
        assert (
            maker_unused_index
            == (
                await wallet_maker.wallet_state_manager.puzzle_store.get_current_derivation_record_for_wallet(uint32(1))
            ).index
        )
        assert (
            taker_unused_index
            == (
                await wallet_taker.wallet_state_manager.puzzle_store.get_current_derivation_record_for_wallet(uint32(1))
            ).index
        )
    else:
        assert (
            maker_unused_index
            < (
                await wallet_maker.wallet_state_manager.puzzle_store.get_current_derivation_record_for_wallet(uint32(1))
            ).index
        )
        assert (
            taker_unused_index
            < (
                await wallet_taker.wallet_state_manager.puzzle_store.get_current_derivation_record_for_wallet(uint32(1))
            ).index
        )
    # Make an offer for taker NFT for multiple cats
    maker_cat_amount = 400
    taker_cat_amount = 500

    nft_to_buy = coins_taker[0]
    nft_to_buy_info: Optional[PuzzleInfo] = match_puzzle(uncurry_puzzle(nft_to_buy.full_puzzle))
    nft_to_buy_asset_id: bytes32 = create_asset_id(nft_to_buy_info)  # type: ignore

    driver_dict_to_buy: Dict[bytes32, Optional[PuzzleInfo]] = {
        nft_to_buy_asset_id: nft_to_buy_info,
    }

    maker_fee = uint64(10)
    offer_multi_cats_for_nft = {
        nft_to_buy_asset_id: 1,
        wallet_maker_for_taker_cat.id(): -taker_cat_amount,
        cat_wallet_maker.id(): -maker_cat_amount,
    }

    success, trade_make, error = await trade_manager_maker.create_offer_for_ids(
        offer_multi_cats_for_nft, tx_config, driver_dict_to_buy, fee=maker_fee
    )
    assert success is True
    assert error is None
    assert trade_make is not None

    taker_fee = uint64(1)

    trade_take, tx_records = await trade_manager_taker.respond_to_offer(
        Offer.from_bytes(trade_make.offer), peer, tx_config, fee=taker_fee
    )

    assert trade_take is not None
    assert tx_records is not None

    await full_node_api.process_transaction_records(records=tx_records)
    # check balances: taker wallet down an NFT, up cats
    await full_node_api.wait_for_wallets_synced(wallet_nodes=[wallet_node_0, wallet_node_1], timeout=20)

    await time_out_assert(20, get_trade_and_status, TradeStatus.CONFIRMED, trade_manager_maker, trade_make)
    await time_out_assert(20, get_trade_and_status, TradeStatus.CONFIRMED, trade_manager_taker, trade_take)

    taker_cat_maker_balance_post_2 = await wallet_maker_for_taker_cat.get_confirmed_balance()
    taker_cat_taker_balance_post_2 = await cat_wallet_taker.get_confirmed_balance()
    assert taker_cat_maker_balance_post_2 == taker_cat_maker_balance_post - taker_cat_amount
    assert taker_cat_taker_balance_post_2 == taker_cat_taker_balance_post + taker_cat_amount
    maker_balance_post_2 = await wallet_maker.get_confirmed_balance()
    taker_balance_post_2 = await wallet_taker.get_confirmed_balance()
    assert maker_balance_post_2 == maker_balance_post - maker_fee
    assert taker_balance_post_2 == taker_balance_post - taker_fee
    assert await nft_wallet_maker.get_nft_count() == 1
    assert await nft_wallet_taker.get_nft_count() == 0


@pytest.mark.parametrize(
    "trusted",
    [False],
)
@pytest.mark.asyncio
async def test_nft_offer_nft_for_nft(
    self_hostname: str, two_wallet_nodes: Any, trusted: Any, seeded_random: random.Random
) -> None:
    full_nodes, wallets, _ = two_wallet_nodes
    full_node_api: FullNodeSimulator = full_nodes[0]
    full_node_server = full_node_api.server
    wallet_node_0, server_0 = wallets[0]
    wallet_node_1, server_1 = wallets[1]
    wallet_maker = wallet_node_0.wallet_state_manager.main_wallet
    wallet_taker = wallet_node_1.wallet_state_manager.main_wallet

    maker_ph = await wallet_maker.get_new_puzzlehash()
    taker_ph = await wallet_taker.get_new_puzzlehash()
    token_ph = bytes32.random(seeded_random)

    if trusted:
        wallet_node_0.config["trusted_peers"] = {
            full_node_api.full_node.server.node_id.hex(): full_node_api.full_node.server.node_id.hex()
        }
        wallet_node_1.config["trusted_peers"] = {
            full_node_api.full_node.server.node_id.hex(): full_node_api.full_node.server.node_id.hex()
        }
    else:
        wallet_node_0.config["trusted_peers"] = {}
        wallet_node_1.config["trusted_peers"] = {}

    await server_0.start_client(PeerInfo(self_hostname, uint16(full_node_server._port)), None)
    await server_1.start_client(PeerInfo(self_hostname, uint16(full_node_server._port)), None)

    await full_node_api.farm_new_transaction_block(FarmNewBlockProtocol(maker_ph))
    await full_node_api.farm_new_transaction_block(FarmNewBlockProtocol(taker_ph))
    await full_node_api.wait_for_wallets_synced(wallet_nodes=[wallet_node_0, wallet_node_1], timeout=20)

    funds = sum([calculate_pool_reward(uint32(i)) + calculate_base_farmer_reward(uint32(i)) for i in range(1, 2)])

    await time_out_assert(20, wallet_maker.get_unconfirmed_balance, funds)
    await time_out_assert(20, wallet_maker.get_confirmed_balance, funds)

    await full_node_api.farm_new_transaction_block(FarmNewBlockProtocol(token_ph))
    await full_node_api.wait_for_wallets_synced(wallet_nodes=[wallet_node_0, wallet_node_1], timeout=20)

    # Create NFT wallets and nfts for maker and taker
    nft_wallet_maker = await NFTWallet.create_new_nft_wallet(
        wallet_node_0.wallet_state_manager, wallet_maker, name="NFT WALLET 1"
    )

    nft_wallet_taker = await NFTWallet.create_new_nft_wallet(
        wallet_node_1.wallet_state_manager, wallet_taker, name="NFT WALLET 2"
    )

    trade_manager_maker = wallet_maker.wallet_state_manager.trade_manager
    trade_manager_taker = wallet_taker.wallet_state_manager.trade_manager

    metadata = Program.to(
        [
            ("u", ["https://www.chia.net/img/branding/chia-logo.svg"]),
            ("h", "0xD4584AD463139FA8C0D9F68F4B59F185"),
        ]
    )

    sb = await nft_wallet_maker.generate_new_nft(metadata, DEFAULT_TX_CONFIG)
    assert sb
    await time_out_assert_not_none(20, full_node_api.full_node.mempool_manager.get_spendbundle, sb.name())

    metadata_2 = Program.to(
        [
            ("u", ["https://www.chia.net/image2.html"]),
            ("h", "0xD4584AD463139FA8C0D9F68F4B59F183"),
        ]
    )
    sb_2 = await nft_wallet_taker.generate_new_nft(metadata_2, DEFAULT_TX_CONFIG)
    assert sb_2
    await time_out_assert_not_none(20, full_node_api.full_node.mempool_manager.get_spendbundle, sb_2.name())

    await full_node_api.farm_new_transaction_block(FarmNewBlockProtocol(token_ph))
    await full_node_api.wait_for_wallets_synced(wallet_nodes=[wallet_node_0, wallet_node_1], timeout=20)

    coins_maker = await nft_wallet_maker.get_current_nfts()
    assert len(coins_maker) == 1
    coins_taker = await nft_wallet_taker.get_current_nfts()
    assert len(coins_taker) == 1

    maker_balance_pre = await wallet_maker.get_confirmed_balance()
    taker_balance_pre = await wallet_taker.get_confirmed_balance()

    nft_to_offer = coins_maker[0]
    nft_to_offer_info: Optional[PuzzleInfo] = match_puzzle(uncurry_puzzle(nft_to_offer.full_puzzle))
    nft_to_offer_asset_id: bytes32 = create_asset_id(nft_to_offer_info)  # type: ignore

    nft_to_take = coins_taker[0]
    nft_to_take_info: Optional[PuzzleInfo] = match_puzzle(uncurry_puzzle(nft_to_take.full_puzzle))
    nft_to_take_asset_id: bytes32 = create_asset_id(nft_to_take_info)  # type: ignore

    driver_dict: Dict[bytes32, Optional[PuzzleInfo]] = {
        nft_to_offer_asset_id: nft_to_offer_info,
        nft_to_take_asset_id: nft_to_take_info,
    }

    maker_fee = uint64(10)
    offer_nft_for_nft = {nft_to_take_asset_id: 1, nft_to_offer_asset_id: -1}

    success, trade_make, error = await trade_manager_maker.create_offer_for_ids(
        offer_nft_for_nft, DEFAULT_TX_CONFIG, driver_dict, fee=maker_fee
    )
    assert success is True
    assert error is None
    assert trade_make is not None

    taker_fee = uint64(1)

    peer = wallet_node_1.get_full_node_peer()
    trade_take, tx_records = await trade_manager_taker.respond_to_offer(
        Offer.from_bytes(trade_make.offer), peer, DEFAULT_TX_CONFIG, fee=taker_fee
    )

    assert trade_take is not None
    assert tx_records is not None

    await full_node_api.process_transaction_records(records=tx_records)
    await full_node_api.wait_for_wallets_synced(wallet_nodes=[wallet_node_0, wallet_node_1], timeout=20)

    await time_out_assert(20, get_trade_and_status, TradeStatus.CONFIRMED, trade_manager_maker, trade_make)
    await time_out_assert(20, get_trade_and_status, TradeStatus.CONFIRMED, trade_manager_taker, trade_take)
    await time_out_assert(20, wallet_maker.get_confirmed_balance, maker_balance_pre - maker_fee)
    await time_out_assert(20, wallet_taker.get_confirmed_balance, taker_balance_pre - taker_fee)

    assert await nft_wallet_maker.get_nft_count() == 1
    assert await nft_wallet_taker.get_nft_count() == 1<|MERGE_RESOLUTION|>--- conflicted
+++ resolved
@@ -488,15 +488,11 @@
 @pytest.mark.parametrize("reuse_puzhash", [True, False])
 @pytest.mark.asyncio
 async def test_nft_offer_nft_for_cat(
-<<<<<<< HEAD
     self_hostname: str,
     two_wallet_nodes: Any,
     trusted: Any,
     reuse_puzhash: bool,
     seeded_random: random.Random,
-=======
-    self_hostname: str, two_wallet_nodes: Any, trusted: Any, reuse_puzhash: bool
->>>>>>> 952c2d33
 ) -> None:
     full_nodes, wallets, _ = two_wallet_nodes
     full_node_api: FullNodeSimulator = full_nodes[0]
