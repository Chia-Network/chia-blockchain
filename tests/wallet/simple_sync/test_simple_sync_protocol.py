# flake8: noqa: F811, F401
import asyncio
from typing import List, Optional

import pytest
import pytest_asyncio
from clvm.casts import int_to_bytes
from colorlog import getLogger

from chia.consensus.block_rewards import calculate_pool_reward, calculate_base_farmer_reward
from chia.protocols import wallet_protocol, full_node_protocol
from chia.protocols.full_node_protocol import RespondTransaction
from chia.protocols.protocol_message_types import ProtocolMessageTypes
from chia.protocols.wallet_protocol import RespondToCoinUpdates, CoinStateUpdate, RespondToPhUpdates, CoinState
from chia.server.outbound_message import NodeType
from chia.simulator.simulator_protocol import FarmNewBlockProtocol, ReorgProtocol
from chia.types.blockchain_format.coin import Coin
from chia.types.coin_record import CoinRecord
from chia.types.condition_opcodes import ConditionOpcode
from chia.types.condition_with_args import ConditionWithArgs
from chia.types.peer_info import PeerInfo
from chia.types.spend_bundle import SpendBundle
from chia.util.ints import uint16, uint32, uint64
from chia.wallet.wallet import Wallet
from chia.wallet.wallet_state_manager import WalletStateManager
from tests.connection_utils import add_dummy_connection
from tests.pools.test_pool_rpc import wallet_is_synced
from tests.setup_nodes import setup_simulators_and_wallets
from tests.time_out_assert import time_out_assert
from tests.wallet.cat_wallet.test_cat_wallet import tx_in_pool
from tests.wallet_tools import WalletTool


def wallet_height_at_least(wallet_node, h):
    height = wallet_node.wallet_state_manager.blockchain._peak_height
    if height == h:
        return True
    return False


log = getLogger(__name__)


<<<<<<< HEAD
class TestSimpleSyncProtocol:
    @pytest_asyncio.fixture(scope="function")
    async def wallet_node_simulator(self):
        async for _ in setup_simulators_and_wallets(1, 1, {}):
            yield _

    @pytest_asyncio.fixture(scope="function")
    async def wallet_two_node_simulator(self):
        async for _ in setup_simulators_and_wallets(2, 1, {}):
            yield _

    async def get_all_messages_in_queue(self, queue):
        all_messages = []
        await asyncio.sleep(2)
        while not queue.empty():
            message, peer = await queue.get()
            all_messages.append(message)
        return all_messages
=======
@pytest.fixture(scope="session")
def event_loop():
    loop = asyncio.get_event_loop()
    yield loop


@pytest_asyncio.fixture(scope="function")
async def wallet_node_simulator():
    async for _ in setup_simulators_and_wallets(1, 1, {}):
        yield _


@pytest_asyncio.fixture(scope="function")
async def wallet_two_node_simulator():
    async for _ in setup_simulators_and_wallets(2, 1, {}):
        yield _

>>>>>>> 773d692f

async def get_all_messages_in_queue(queue):
    all_messages = []
    await asyncio.sleep(2)
    while not queue.empty():
        message, peer = await queue.get()
        all_messages.append(message)
    return all_messages


class TestSimpleSyncProtocol:
    @pytest.mark.asyncio
    async def test_subscribe_for_ph(self, wallet_node_simulator, self_hostname):
        num_blocks = 4
        full_nodes, wallets = wallet_node_simulator
        full_node_api = full_nodes[0]
        wallet_node, server_2 = wallets[0]
        fn_server = full_node_api.full_node.server
        wsm: WalletStateManager = wallet_node.wallet_state_manager

        await server_2.start_client(PeerInfo(self_hostname, uint16(fn_server._port)), None)
        incoming_queue, peer_id = await add_dummy_connection(fn_server, self_hostname, 12312, NodeType.WALLET)

        zero_ph = 32 * b"\0"
        junk_ph = 32 * b"\a"
        fake_wallet_peer = fn_server.all_connections[peer_id]
        msg = wallet_protocol.RegisterForPhUpdates([zero_ph], 0)
        msg_response = await full_node_api.register_interest_in_puzzle_hash(msg, fake_wallet_peer)

        assert msg_response.type == ProtocolMessageTypes.respond_to_ph_update.value
        data_response: RespondToPhUpdates = RespondToCoinUpdates.from_bytes(msg_response.data)
        assert data_response.coin_states == []

        # Farm few more with reward
        for i in range(0, num_blocks):
            if i == num_blocks - 1:
                await full_node_api.farm_new_transaction_block(FarmNewBlockProtocol(zero_ph))
                await full_node_api.farm_new_transaction_block(FarmNewBlockProtocol(junk_ph))
            else:
                await full_node_api.farm_new_transaction_block(FarmNewBlockProtocol(zero_ph))

        msg = wallet_protocol.RegisterForPhUpdates([zero_ph], 0)
        msg_response = await full_node_api.register_interest_in_puzzle_hash(msg, fake_wallet_peer)
        assert msg_response.type == ProtocolMessageTypes.respond_to_ph_update.value
        data_response: RespondToPhUpdates = RespondToCoinUpdates.from_bytes(msg_response.data)
        assert len(data_response.coin_states) == 2 * num_blocks  # 2 per height farmer / pool reward

        # Farm more rewards to check the incoming queue for the updates
        for i in range(0, num_blocks):
            if i == num_blocks - 1:
                await full_node_api.farm_new_transaction_block(FarmNewBlockProtocol(zero_ph))
                await full_node_api.farm_new_transaction_block(FarmNewBlockProtocol(junk_ph))
            else:
                await full_node_api.farm_new_transaction_block(FarmNewBlockProtocol(zero_ph))

        all_messages = await get_all_messages_in_queue(incoming_queue)

        zero_coin = await full_node_api.full_node.coin_store.get_coin_states_by_puzzle_hashes(True, [zero_ph])
        all_zero_coin = set(zero_coin)
        notified_zero_coins = set()

        for message in all_messages:
            if message.type == ProtocolMessageTypes.coin_state_update.value:
                data_response: CoinStateUpdate = CoinStateUpdate.from_bytes(message.data)
                for coin_state in data_response.items:
                    notified_zero_coins.add(coin_state)
                assert len(data_response.items) == 2  # 2 per height farmer / pool reward

        assert all_zero_coin == notified_zero_coins

        # Test subscribing to more coins
        one_ph = 32 * b"\1"
        msg = wallet_protocol.RegisterForPhUpdates([one_ph], 0)
        msg_response = await full_node_api.register_interest_in_puzzle_hash(msg, fake_wallet_peer)
        peak = full_node_api.full_node.blockchain.get_peak()

        for i in range(0, num_blocks):
            if i == num_blocks - 1:
                await full_node_api.farm_new_transaction_block(FarmNewBlockProtocol(zero_ph))
                await full_node_api.farm_new_transaction_block(FarmNewBlockProtocol(junk_ph))
            else:
                await full_node_api.farm_new_transaction_block(FarmNewBlockProtocol(zero_ph))

        for i in range(0, num_blocks):
            if i == num_blocks - 1:
                await full_node_api.farm_new_transaction_block(FarmNewBlockProtocol(one_ph))
                await full_node_api.farm_new_transaction_block(FarmNewBlockProtocol(junk_ph))
            else:
                await full_node_api.farm_new_transaction_block(FarmNewBlockProtocol(one_ph))

        zero_coins = await full_node_api.full_node.coin_store.get_coin_states_by_puzzle_hashes(
            True, [zero_ph], peak.height + 1
        )
        one_coins = await full_node_api.full_node.coin_store.get_coin_states_by_puzzle_hashes(True, [one_ph])

        all_coins = set(zero_coins)
        all_coins.update(one_coins)

        all_messages = await get_all_messages_in_queue(incoming_queue)

        notified_all_coins = set()

        for message in all_messages:
            if message.type == ProtocolMessageTypes.coin_state_update.value:
                data_response: CoinStateUpdate = CoinStateUpdate.from_bytes(message.data)
                for coin_state in data_response.items:
                    notified_all_coins.add(coin_state)
                assert len(data_response.items) == 2  # 2 per height farmer / pool reward

        assert all_coins == notified_all_coins

        wsm: WalletStateManager = wallet_node.wallet_state_manager
        wallet: Wallet = wsm.wallets[1]
        puzzle_hash = await wallet.get_new_puzzlehash()

        for i in range(0, num_blocks):
            if i == num_blocks - 1:
                await full_node_api.farm_new_transaction_block(FarmNewBlockProtocol(puzzle_hash))
                await full_node_api.farm_new_transaction_block(FarmNewBlockProtocol(junk_ph))
            else:
                await full_node_api.farm_new_transaction_block(FarmNewBlockProtocol(puzzle_hash))

        funds = sum(
            [
                calculate_pool_reward(uint32(i)) + calculate_base_farmer_reward(uint32(i))
                for i in range(1, num_blocks + 1)
            ]
        )
        fn_amount = sum(
            cr.coin.amount
            for cr in await full_node_api.full_node.coin_store.get_coin_records_by_puzzle_hash(False, puzzle_hash)
        )

        await time_out_assert(15, wallet.get_confirmed_balance, funds)
        assert funds == fn_amount

        msg_1 = wallet_protocol.RegisterForPhUpdates([puzzle_hash], 0)
        msg_response_1 = await full_node_api.register_interest_in_puzzle_hash(msg_1, fake_wallet_peer)
        assert msg_response_1.type == ProtocolMessageTypes.respond_to_ph_update.value
        data_response_1: RespondToPhUpdates = RespondToCoinUpdates.from_bytes(msg_response_1.data)
        assert len(data_response_1.coin_states) == 2 * num_blocks  # 2 per height farmer / pool reward

        await time_out_assert(10, wallet_is_synced, True, wallet_node, full_node_api)
        tx_record = await wallet.generate_signed_transaction(uint64(10), puzzle_hash, uint64(0))
        assert len(tx_record.spend_bundle.removals()) == 1
        spent_coin = tx_record.spend_bundle.removals()[0]
        assert spent_coin.puzzle_hash == puzzle_hash

        await wallet.push_transaction(tx_record)

        await time_out_assert(
            15, tx_in_pool, True, full_node_api.full_node.mempool_manager, tx_record.spend_bundle.name()
        )

        for i in range(0, num_blocks):
            await full_node_api.farm_new_transaction_block(FarmNewBlockProtocol(puzzle_hash))

        # Let's make sure the wallet can handle a non ephemeral launcher
        from chia.wallet.puzzles.singleton_top_layer import SINGLETON_LAUNCHER_HASH

        await time_out_assert(10, wallet_is_synced, True, wallet_node, full_node_api)
        tx_record = await wallet.generate_signed_transaction(uint64(10), SINGLETON_LAUNCHER_HASH, uint64(0))
        await wallet.push_transaction(tx_record)

        await time_out_assert(
            15, tx_in_pool, True, full_node_api.full_node.mempool_manager, tx_record.spend_bundle.name()
        )

        for i in range(0, num_blocks):
            await full_node_api.farm_new_transaction_block(FarmNewBlockProtocol(SINGLETON_LAUNCHER_HASH))

        await time_out_assert(10, wallet_is_synced, True, wallet_node, full_node_api)

        # Send a transaction to make sure the wallet is still running
        tx_record = await wallet.generate_signed_transaction(uint64(10), junk_ph, uint64(0))
        await wallet.push_transaction(tx_record)

        await time_out_assert(
            15, tx_in_pool, True, full_node_api.full_node.mempool_manager, tx_record.spend_bundle.name()
        )

        for i in range(0, num_blocks):
            await full_node_api.farm_new_transaction_block(FarmNewBlockProtocol(puzzle_hash))

        all_messages = await get_all_messages_in_queue(incoming_queue)

        notified_state = None

        for message in all_messages:
            if message.type == ProtocolMessageTypes.coin_state_update.value:
                data_response: CoinStateUpdate = CoinStateUpdate.from_bytes(message.data)
                for coin_state in data_response.items:
                    if coin_state.coin.name() == spent_coin.name():
                        notified_state = coin_state

        assert notified_state is not None
        assert notified_state.coin == spent_coin
        assert notified_state.spent_height is not None

    @pytest.mark.asyncio
    async def test_subscribe_for_coin_id(self, wallet_node_simulator, self_hostname):
        num_blocks = 4
        full_nodes, wallets = wallet_node_simulator
        full_node_api = full_nodes[0]
        wallet_node, server_2 = wallets[0]
        fn_server = full_node_api.full_node.server
        wsm: WalletStateManager = wallet_node.wallet_state_manager
        standard_wallet: Wallet = wsm.wallets[1]
        puzzle_hash = await standard_wallet.get_new_puzzlehash()

        await server_2.start_client(PeerInfo(self_hostname, uint16(fn_server._port)), None)
        incoming_queue, peer_id = await add_dummy_connection(fn_server, self_hostname, 12312, NodeType.WALLET)

        fake_wallet_peer = fn_server.all_connections[peer_id]

        # Farm to create a coin that we'll track
        for i in range(0, num_blocks):
            await full_node_api.farm_new_transaction_block(FarmNewBlockProtocol(puzzle_hash))

        funds = sum(
            [calculate_pool_reward(uint32(i)) + calculate_base_farmer_reward(uint32(i)) for i in range(1, num_blocks)]
        )

        await time_out_assert(15, standard_wallet.get_confirmed_balance, funds)

        my_coins: List[CoinRecord] = await full_node_api.full_node.coin_store.get_coin_records_by_puzzle_hash(
            True, puzzle_hash
        )
        coin_to_spend = my_coins[0].coin

        msg = wallet_protocol.RegisterForCoinUpdates([coin_to_spend.name()], 0)
        msg_response = await full_node_api.register_interest_in_coin(msg, fake_wallet_peer)
        assert msg_response is not None
        assert msg_response.type == ProtocolMessageTypes.respond_to_coin_update.value
        data_response: RespondToCoinUpdates = RespondToCoinUpdates.from_bytes(msg_response.data)
        assert data_response.coin_states[0].coin == coin_to_spend

        coins = set()
        coins.add(coin_to_spend)
        tx_record = await standard_wallet.generate_signed_transaction(uint64(10), puzzle_hash, uint64(0), coins=coins)
        await standard_wallet.push_transaction(tx_record)

        await time_out_assert(
            15, tx_in_pool, True, full_node_api.full_node.mempool_manager, tx_record.spend_bundle.name()
        )

        # Farm transaction
        for i in range(0, num_blocks):
            await full_node_api.farm_new_transaction_block(FarmNewBlockProtocol(puzzle_hash))

        all_messages = await get_all_messages_in_queue(incoming_queue)

        notified_coins = set()
        for message in all_messages:
            if message.type == ProtocolMessageTypes.coin_state_update.value:
                data_response: CoinStateUpdate = CoinStateUpdate.from_bytes(message.data)
                for coin_state in data_response.items:
                    notified_coins.add(coin_state.coin)
                    assert coin_state.spent_height is not None

        assert notified_coins == coins

        # Test getting notification for coin that is about to be created
        await time_out_assert(10, wallet_is_synced, True, wallet_node, full_node_api)
        tx_record = await standard_wallet.generate_signed_transaction(uint64(10), puzzle_hash, uint64(0))

        tx_record.spend_bundle.additions()

        added_target: Optional[Coin] = None
        for coin in tx_record.spend_bundle.additions():
            if coin.puzzle_hash == puzzle_hash:
                added_target = coin

        assert added_target is not None

        msg = wallet_protocol.RegisterForCoinUpdates([added_target.name()], 0)
        msg_response = await full_node_api.register_interest_in_coin(msg, fake_wallet_peer)
        assert msg_response is not None
        assert msg_response.type == ProtocolMessageTypes.respond_to_coin_update.value
        data_response: RespondToCoinUpdates = RespondToCoinUpdates.from_bytes(msg_response.data)
        assert len(data_response.coin_states) == 0

        await standard_wallet.push_transaction(tx_record)

        await time_out_assert(
            15, tx_in_pool, True, full_node_api.full_node.mempool_manager, tx_record.spend_bundle.name()
        )

        for i in range(0, num_blocks):
            await full_node_api.farm_new_transaction_block(FarmNewBlockProtocol(puzzle_hash))

        all_messages = await get_all_messages_in_queue(incoming_queue)

        notified_state = None

        for message in all_messages:
            if message.type == ProtocolMessageTypes.coin_state_update.value:
                data_response: CoinStateUpdate = CoinStateUpdate.from_bytes(message.data)
                for coin_state in data_response.items:
                    if coin_state.coin.name() == added_target.name():
                        notified_state = coin_state

        assert notified_state is not None
        assert notified_state.coin == added_target
        assert notified_state.spent_height is None

    @pytest.mark.asyncio
    async def test_subscribe_for_ph_reorg(self, wallet_node_simulator, self_hostname):
        num_blocks = 4
        long_blocks = 20
        full_nodes, wallets = wallet_node_simulator
        full_node_api = full_nodes[0]
        wallet_node, server_2 = wallets[0]
        fn_server = full_node_api.full_node.server
        wsm: WalletStateManager = wallet_node.wallet_state_manager
        standard_wallet: Wallet = wsm.wallets[1]
        puzzle_hash = await standard_wallet.get_new_puzzlehash()

        await server_2.start_client(PeerInfo(self_hostname, uint16(fn_server._port)), None)
        incoming_queue, peer_id = await add_dummy_connection(fn_server, self_hostname, 12312, NodeType.WALLET)

        fake_wallet_peer = fn_server.all_connections[peer_id]
        zero_ph = 32 * b"\0"

        # Farm to create a coin that we'll track
        for i in range(0, num_blocks):
            await full_node_api.farm_new_transaction_block(FarmNewBlockProtocol(zero_ph))

        for i in range(0, long_blocks):
            await full_node_api.farm_new_transaction_block(FarmNewBlockProtocol(zero_ph))

        msg = wallet_protocol.RegisterForPhUpdates([puzzle_hash], 0)
        msg_response = await full_node_api.register_interest_in_puzzle_hash(msg, fake_wallet_peer)
        assert msg_response is not None
        await full_node_api.farm_new_transaction_block(FarmNewBlockProtocol(puzzle_hash))

        for i in range(0, num_blocks):
            await full_node_api.farm_new_transaction_block(FarmNewBlockProtocol(zero_ph))

        expected_height = uint32(long_blocks + 2 * num_blocks + 1)
        await time_out_assert(15, full_node_api.full_node.blockchain.get_peak_height, expected_height)

        coin_records = await full_node_api.full_node.coin_store.get_coin_records_by_puzzle_hash(True, puzzle_hash)
        assert len(coin_records) > 0
        fork_height = expected_height - num_blocks - 5
        req = ReorgProtocol(fork_height, expected_height + 5, zero_ph)
        await full_node_api.reorg_from_index_to_new_index(req)

        coin_records = await full_node_api.full_node.coin_store.get_coin_records_by_puzzle_hash(True, puzzle_hash)
        assert coin_records == []

        all_messages = await get_all_messages_in_queue(incoming_queue)

        coin_update_messages = []
        for message in all_messages:
            if message.type == ProtocolMessageTypes.coin_state_update.value:
                data_response: CoinStateUpdate = CoinStateUpdate.from_bytes(message.data)
                coin_update_messages.append(data_response)

        # First state is creation, second one is a reorg
        assert len(coin_update_messages) == 2
        first = coin_update_messages[0]

        assert len(first.items) == 2
        first_state_coin_1 = first.items[0]
        assert first_state_coin_1.spent_height is None
        assert first_state_coin_1.created_height is not None
        first_state_coin_2 = first.items[1]
        assert first_state_coin_2.spent_height is None
        assert first_state_coin_2.created_height is not None

        second = coin_update_messages[1]
        assert second.fork_height == fork_height
        assert len(second.items) == 2
        second_state_coin_1 = second.items[0]
        assert second_state_coin_1.spent_height is None
        assert second_state_coin_1.created_height is None
        second_state_coin_2 = second.items[1]
        assert second_state_coin_2.spent_height is None
        assert second_state_coin_2.created_height is None

    @pytest.mark.asyncio
    async def test_subscribe_for_coin_id_reorg(self, wallet_node_simulator, self_hostname):
        num_blocks = 4
        long_blocks = 20
        full_nodes, wallets = wallet_node_simulator
        full_node_api = full_nodes[0]
        wallet_node, server_2 = wallets[0]
        fn_server = full_node_api.full_node.server
        wsm: WalletStateManager = wallet_node.wallet_state_manager
        standard_wallet: Wallet = wsm.wallets[1]
        puzzle_hash = await standard_wallet.get_new_puzzlehash()

        await server_2.start_client(PeerInfo(self_hostname, uint16(fn_server._port)), None)
        incoming_queue, peer_id = await add_dummy_connection(fn_server, self_hostname, 12312, NodeType.WALLET)

        fake_wallet_peer = fn_server.all_connections[peer_id]
        zero_ph = 32 * b"\0"

        # Farm to create a coin that we'll track
        for i in range(0, num_blocks):
            await full_node_api.farm_new_transaction_block(FarmNewBlockProtocol(zero_ph))

        for i in range(0, long_blocks):
            await full_node_api.farm_new_transaction_block(FarmNewBlockProtocol(zero_ph))

        await full_node_api.farm_new_transaction_block(FarmNewBlockProtocol(puzzle_hash))

        for i in range(0, num_blocks):
            await full_node_api.farm_new_transaction_block(FarmNewBlockProtocol(zero_ph))

        expected_height = uint32(long_blocks + 2 * num_blocks + 1)
        await time_out_assert(15, full_node_api.full_node.blockchain.get_peak_height, expected_height)

        coin_records = await full_node_api.full_node.coin_store.get_coin_records_by_puzzle_hash(True, puzzle_hash)
        assert len(coin_records) > 0

        for coin_rec in coin_records:
            msg = wallet_protocol.RegisterForCoinUpdates([coin_rec.name], 0)
            msg_response = await full_node_api.register_interest_in_coin(msg, fake_wallet_peer)
            assert msg_response is not None

        fork_height = expected_height - num_blocks - 5
        req = ReorgProtocol(fork_height, expected_height + 5, zero_ph)
        await full_node_api.reorg_from_index_to_new_index(req)

        coin_records = await full_node_api.full_node.coin_store.get_coin_records_by_puzzle_hash(True, puzzle_hash)
        assert coin_records == []

        all_messages = await get_all_messages_in_queue(incoming_queue)

        coin_update_messages = []
        for message in all_messages:
            if message.type == ProtocolMessageTypes.coin_state_update.value:
                data_response: CoinStateUpdate = CoinStateUpdate.from_bytes(message.data)
                coin_update_messages.append(data_response)

        assert len(coin_update_messages) == 1
        update = coin_update_messages[0]
        coin_states = update.items
        assert len(coin_states) == 2
        first_coin = coin_states[0]
        assert first_coin.spent_height is None
        assert first_coin.created_height is None
        second_coin = coin_states[1]
        assert second_coin.spent_height is None
        assert second_coin.created_height is None

    @pytest.mark.asyncio
    async def test_subscribe_for_hint(self, bt, wallet_node_simulator, self_hostname):
        num_blocks = 4
        full_nodes, wallets = wallet_node_simulator
        full_node_api = full_nodes[0]
        wallet_node, server_2 = wallets[0]
        fn_server = full_node_api.full_node.server
        wsm: WalletStateManager = wallet_node.wallet_state_manager

        await server_2.start_client(PeerInfo(self_hostname, uint16(fn_server._port)), None)
        incoming_queue, peer_id = await add_dummy_connection(fn_server, self_hostname, 12312, NodeType.WALLET)

        wt: WalletTool = bt.get_pool_wallet_tool()
        ph = wt.get_new_puzzlehash()
        for i in range(0, num_blocks):
            await full_node_api.farm_new_transaction_block(FarmNewBlockProtocol(ph))

        await asyncio.sleep(6)
        coins = await full_node_api.full_node.coin_store.get_coin_records_by_puzzle_hashes(False, [ph])
        coin_spent = coins[0].coin
        hint_puzzle_hash = 32 * b"\2"
        amount = 1
        amount_bin = int_to_bytes(1)
        hint = 32 * b"\5"

        fake_wallet_peer = fn_server.all_connections[peer_id]
        msg = wallet_protocol.RegisterForPhUpdates([hint], 0)
        msg_response = await full_node_api.register_interest_in_puzzle_hash(msg, fake_wallet_peer)
        assert msg_response.type == ProtocolMessageTypes.respond_to_ph_update.value
        data_response: RespondToPhUpdates = RespondToCoinUpdates.from_bytes(msg_response.data)
        assert len(data_response.coin_states) == 0

        condition_dict = {
            ConditionOpcode.CREATE_COIN: [
                ConditionWithArgs(ConditionOpcode.CREATE_COIN, [hint_puzzle_hash, amount_bin, hint])
            ]
        }
        await time_out_assert(10, wallet_is_synced, True, wallet_node, full_node_api)
        tx: SpendBundle = wt.generate_signed_transaction(
            10,
            wt.get_new_puzzlehash(),
            coin_spent,
            condition_dic=condition_dict,
        )
        await full_node_api.respond_transaction(RespondTransaction(tx), fake_wallet_peer)

        await time_out_assert(15, tx_in_pool, True, full_node_api.full_node.mempool_manager, tx.name())

        for i in range(0, num_blocks):
            await full_node_api.farm_new_transaction_block(FarmNewBlockProtocol(ph))

        all_messages = await get_all_messages_in_queue(incoming_queue)

        notified_state = None

        for message in all_messages:
            if message.type == ProtocolMessageTypes.coin_state_update.value:
                data_response: CoinStateUpdate = CoinStateUpdate.from_bytes(message.data)
                notified_state = data_response
                break

        assert notified_state is not None
        assert notified_state.items[0].coin == Coin(coin_spent.name(), hint_puzzle_hash, amount)

        msg = wallet_protocol.RegisterForPhUpdates([hint], 0)
        msg_response = await full_node_api.register_interest_in_puzzle_hash(msg, fake_wallet_peer)
        assert msg_response.type == ProtocolMessageTypes.respond_to_ph_update.value
        data_response: RespondToPhUpdates = RespondToCoinUpdates.from_bytes(msg_response.data)
        assert len(data_response.coin_states) == 1
        coin_records: List[CoinRecord] = await full_node_api.full_node.coin_store.get_coin_records_by_puzzle_hash(
            True, hint_puzzle_hash
        )
        assert len(coin_records) == 1
        assert data_response.coin_states[0] == coin_records[0].coin_state

    @pytest.mark.asyncio
    async def test_subscribe_for_hint_long_sync(self, wallet_two_node_simulator, bt, self_hostname):
        num_blocks = 4
        full_nodes, wallets = wallet_two_node_simulator
        full_node_api = full_nodes[0]
        full_node_api_1 = full_nodes[1]

        wallet_node, server_2 = wallets[0]
        fn_server = full_node_api.full_node.server
        fn_server_1 = full_node_api_1.full_node.server

        wsm: WalletStateManager = wallet_node.wallet_state_manager

        await server_2.start_client(PeerInfo(self_hostname, uint16(fn_server._port)), None)
        incoming_queue, peer_id = await add_dummy_connection(fn_server, self_hostname, 12312, NodeType.WALLET)
        incoming_queue_1, peer_id_1 = await add_dummy_connection(fn_server_1, self_hostname, 12313, NodeType.WALLET)

        wt: WalletTool = bt.get_pool_wallet_tool()
        ph = wt.get_new_puzzlehash()
        for i in range(0, num_blocks):
            await full_node_api.farm_new_transaction_block(FarmNewBlockProtocol(ph))

        await asyncio.sleep(6)
        coins = await full_node_api.full_node.coin_store.get_coin_records_by_puzzle_hashes(False, [ph])
        coin_spent = coins[0].coin
        hint_puzzle_hash = 32 * b"\2"
        amount = 1
        amount_bin = int_to_bytes(1)
        hint = 32 * b"\5"

        fake_wallet_peer = fn_server.all_connections[peer_id]
        fake_wallet_peer_1 = fn_server_1.all_connections[peer_id_1]
        msg = wallet_protocol.RegisterForPhUpdates([hint], 0)
        msg_response = await full_node_api.register_interest_in_puzzle_hash(msg, fake_wallet_peer)
        msg_response_1 = await full_node_api_1.register_interest_in_puzzle_hash(msg, fake_wallet_peer_1)

        assert msg_response.type == ProtocolMessageTypes.respond_to_ph_update.value
        data_response: RespondToPhUpdates = RespondToCoinUpdates.from_bytes(msg_response.data)
        assert len(data_response.coin_states) == 0

        condition_dict = {
            ConditionOpcode.CREATE_COIN: [
                ConditionWithArgs(ConditionOpcode.CREATE_COIN, [hint_puzzle_hash, amount_bin, hint])
            ]
        }
        await time_out_assert(10, wallet_is_synced, True, wallet_node, full_node_api)
        tx: SpendBundle = wt.generate_signed_transaction(
            10,
            wt.get_new_puzzlehash(),
            coin_spent,
            condition_dic=condition_dict,
        )
        await full_node_api.respond_transaction(RespondTransaction(tx), fake_wallet_peer)

        await time_out_assert(15, tx_in_pool, True, full_node_api.full_node.mempool_manager, tx.name())

        # Create more blocks than recent "short_sync_blocks_behind_threshold" so that node enters batch
        for i in range(0, 100):
            await full_node_api.farm_new_transaction_block(FarmNewBlockProtocol(ph))

        node1_height = full_node_api_1.full_node.blockchain.get_peak_height()
        assert node1_height is None

        await fn_server_1.start_client(PeerInfo(self_hostname, uint16(fn_server._port)), None)
        node0_height = full_node_api.full_node.blockchain.get_peak_height()
        await time_out_assert(15, full_node_api_1.full_node.blockchain.get_peak_height, node0_height)

        all_messages = await get_all_messages_in_queue(incoming_queue)
        all_messages_1 = await get_all_messages_in_queue(incoming_queue_1)

        def check_messages_for_hint(messages):
            notified_state = None

            for message in messages:
                if message.type == ProtocolMessageTypes.coin_state_update.value:
                    data_response: CoinStateUpdate = CoinStateUpdate.from_bytes(message.data)
                    notified_state = data_response
                    break

            assert notified_state is not None
            assert notified_state.items[0].coin == Coin(coin_spent.name(), hint_puzzle_hash, amount)

        check_messages_for_hint(all_messages)
        check_messages_for_hint(all_messages_1)<|MERGE_RESOLUTION|>--- conflicted
+++ resolved
@@ -41,32 +41,6 @@
 log = getLogger(__name__)
 
 
-<<<<<<< HEAD
-class TestSimpleSyncProtocol:
-    @pytest_asyncio.fixture(scope="function")
-    async def wallet_node_simulator(self):
-        async for _ in setup_simulators_and_wallets(1, 1, {}):
-            yield _
-
-    @pytest_asyncio.fixture(scope="function")
-    async def wallet_two_node_simulator(self):
-        async for _ in setup_simulators_and_wallets(2, 1, {}):
-            yield _
-
-    async def get_all_messages_in_queue(self, queue):
-        all_messages = []
-        await asyncio.sleep(2)
-        while not queue.empty():
-            message, peer = await queue.get()
-            all_messages.append(message)
-        return all_messages
-=======
-@pytest.fixture(scope="session")
-def event_loop():
-    loop = asyncio.get_event_loop()
-    yield loop
-
-
 @pytest_asyncio.fixture(scope="function")
 async def wallet_node_simulator():
     async for _ in setup_simulators_and_wallets(1, 1, {}):
@@ -78,7 +52,6 @@
     async for _ in setup_simulators_and_wallets(2, 1, {}):
         yield _
 
->>>>>>> 773d692f
 
 async def get_all_messages_in_queue(queue):
     all_messages = []
