# flake8: noqa: F811, F401
from __future__ import annotations

import asyncio
from typing import List, Optional

import pytest
from clvm.casts import int_to_bytes
from colorlog import getLogger

from chia.consensus.block_rewards import calculate_base_farmer_reward, calculate_pool_reward
from chia.protocols import wallet_protocol
from chia.protocols.full_node_protocol import RespondTransaction
from chia.protocols.protocol_message_types import ProtocolMessageTypes
from chia.protocols.wallet_protocol import CoinStateUpdate, RespondToCoinUpdates, RespondToPhUpdates
from chia.server.outbound_message import NodeType
from chia.simulator.simulator_protocol import FarmNewBlockProtocol, ReorgProtocol
from chia.simulator.wallet_tools import WalletTool
from chia.types.blockchain_format.coin import Coin
from chia.types.blockchain_format.sized_bytes import bytes32
from chia.types.coin_record import CoinRecord
from chia.types.condition_opcodes import ConditionOpcode
from chia.types.condition_with_args import ConditionWithArgs
from chia.types.peer_info import PeerInfo
from chia.types.spend_bundle import SpendBundle
from chia.util.ints import uint32, uint64
from chia.wallet.util.tx_config import DEFAULT_TX_CONFIG
from chia.wallet.wallet import Wallet
from chia.wallet.wallet_state_manager import WalletStateManager
from tests.connection_utils import add_dummy_connection
from tests.util.setup_nodes import OldSimulatorsAndWallets
from tests.util.time_out_assert import time_out_assert

log = getLogger(__name__)

zero_ph = bytes32(32 * b"\0")


async def get_all_messages_in_queue(queue):
    all_messages = []
    await asyncio.sleep(2)
    while not queue.empty():
        message = await queue.get()
        all_messages.append(message)
    return all_messages


@pytest.mark.anyio
async def test_subscribe_for_ph(simulator_and_wallet, self_hostname):
    num_blocks = 4
    full_nodes, wallets, _ = simulator_and_wallet
    full_node_api = full_nodes[0]
    wallet_node, server_2 = wallets[0]
    fn_server = full_node_api.full_node.server
    wsm: WalletStateManager = wallet_node.wallet_state_manager

    await server_2.start_client(PeerInfo(self_hostname, fn_server.get_port()), None)
    incoming_queue, peer_id = await add_dummy_connection(fn_server, self_hostname, 12312, NodeType.WALLET)

    junk_ph = 32 * b"\a"
    fake_wallet_peer = fn_server.all_connections[peer_id]
    msg = wallet_protocol.RegisterForPhUpdates([zero_ph], 0)
    msg_response = await full_node_api.register_interest_in_puzzle_hash(msg, fake_wallet_peer)

    assert msg_response.type == ProtocolMessageTypes.respond_to_ph_update.value
    data_response: RespondToPhUpdates = RespondToCoinUpdates.from_bytes(msg_response.data)
    assert data_response.coin_states == []

    # Farm few more with reward
    for i in range(0, num_blocks):
        if i == num_blocks - 1:
            await full_node_api.farm_new_transaction_block(FarmNewBlockProtocol(zero_ph))
            await full_node_api.farm_new_transaction_block(FarmNewBlockProtocol(junk_ph))
        else:
            await full_node_api.farm_new_transaction_block(FarmNewBlockProtocol(zero_ph))

    msg = wallet_protocol.RegisterForPhUpdates([zero_ph], 0)
    msg_response = await full_node_api.register_interest_in_puzzle_hash(msg, fake_wallet_peer)
    assert msg_response.type == ProtocolMessageTypes.respond_to_ph_update.value
    data_response: RespondToPhUpdates = RespondToCoinUpdates.from_bytes(msg_response.data)
    # we have already subscribed to this puzzle hash, it will be ignored
    # we still receive the updates (see below)
    assert data_response.coin_states == []

    # Farm more rewards to check the incoming queue for the updates
    for i in range(0, num_blocks):
        if i == num_blocks - 1:
            await full_node_api.farm_new_transaction_block(FarmNewBlockProtocol(zero_ph))
            await full_node_api.farm_new_transaction_block(FarmNewBlockProtocol(junk_ph))
        else:
            await full_node_api.farm_new_transaction_block(FarmNewBlockProtocol(zero_ph))

    all_messages = await get_all_messages_in_queue(incoming_queue)

    zero_coin = await full_node_api.full_node.coin_store.get_coin_states_by_puzzle_hashes(True, {zero_ph})
    all_zero_coin = set(zero_coin)
    notified_zero_coins = set()

<<<<<<< HEAD
        await wallet_node.wallet_state_manager.add_pending_transactions([tx_record])
=======
    for message in all_messages:
        if message.type == ProtocolMessageTypes.coin_state_update.value:
            data_response: CoinStateUpdate = CoinStateUpdate.from_bytes(message.data)
            for coin_state in data_response.items:
                notified_zero_coins.add(coin_state)
            assert len(data_response.items) == 2  # 2 per height farmer / pool reward
>>>>>>> 84f3e3d9

    assert all_zero_coin == notified_zero_coins

    # Test subscribing to more coins
    one_ph = 32 * b"\1"
    msg = wallet_protocol.RegisterForPhUpdates([one_ph], 0)
    msg_response = await full_node_api.register_interest_in_puzzle_hash(msg, fake_wallet_peer)
    peak = full_node_api.full_node.blockchain.get_peak()

    for i in range(0, num_blocks):
        if i == num_blocks - 1:
            await full_node_api.farm_new_transaction_block(FarmNewBlockProtocol(zero_ph))
            await full_node_api.farm_new_transaction_block(FarmNewBlockProtocol(junk_ph))
        else:
            await full_node_api.farm_new_transaction_block(FarmNewBlockProtocol(zero_ph))

<<<<<<< HEAD
        [tx_record] = await wallet.generate_signed_transaction(
            uint64(10), SINGLETON_LAUNCHER_HASH, DEFAULT_TX_CONFIG, uint64(0)
        )
        await wallet_node.wallet_state_manager.add_pending_transactions([tx_record])
=======
    for i in range(0, num_blocks):
        if i == num_blocks - 1:
            await full_node_api.farm_new_transaction_block(FarmNewBlockProtocol(one_ph))
            await full_node_api.farm_new_transaction_block(FarmNewBlockProtocol(junk_ph))
        else:
            await full_node_api.farm_new_transaction_block(FarmNewBlockProtocol(one_ph))
>>>>>>> 84f3e3d9

    zero_coins = await full_node_api.full_node.coin_store.get_coin_states_by_puzzle_hashes(
        True, {zero_ph}, peak.height + 1
    )
    one_coins = await full_node_api.full_node.coin_store.get_coin_states_by_puzzle_hashes(True, {one_ph})

    all_coins = set(zero_coins)
    all_coins.update(one_coins)

<<<<<<< HEAD
        # Send a transaction to make sure the wallet is still running
        [tx_record] = await wallet.generate_signed_transaction(uint64(10), junk_ph, DEFAULT_TX_CONFIG, uint64(0))
        await wallet_node.wallet_state_manager.add_pending_transactions([tx_record])
=======
    all_messages = await get_all_messages_in_queue(incoming_queue)
>>>>>>> 84f3e3d9

    notified_all_coins = set()

    for message in all_messages:
        if message.type == ProtocolMessageTypes.coin_state_update.value:
            data_response: CoinStateUpdate = CoinStateUpdate.from_bytes(message.data)
            for coin_state in data_response.items:
                notified_all_coins.add(coin_state)
            assert len(data_response.items) == 2  # 2 per height farmer / pool reward

    assert all_coins == notified_all_coins

    wsm: WalletStateManager = wallet_node.wallet_state_manager
    wallet: Wallet = wsm.wallets[1]
    puzzle_hash = await wallet.get_new_puzzlehash()

    for i in range(0, num_blocks):
        if i == num_blocks - 1:
            await full_node_api.farm_new_transaction_block(FarmNewBlockProtocol(puzzle_hash))
            await full_node_api.farm_new_transaction_block(FarmNewBlockProtocol(junk_ph))
        else:
            await full_node_api.farm_new_transaction_block(FarmNewBlockProtocol(puzzle_hash))

    funds = sum(
        [calculate_pool_reward(uint32(i)) + calculate_base_farmer_reward(uint32(i)) for i in range(1, num_blocks + 1)]
    )
    fn_amount = sum(
        cr.coin.amount
        for cr in await full_node_api.full_node.coin_store.get_coin_records_by_puzzle_hash(False, puzzle_hash)
    )

    await time_out_assert(20, wallet.get_confirmed_balance, funds)
    assert funds == fn_amount

    msg_1 = wallet_protocol.RegisterForPhUpdates([puzzle_hash], 0)
    msg_response_1 = await full_node_api.register_interest_in_puzzle_hash(msg_1, fake_wallet_peer)
    assert msg_response_1.type == ProtocolMessageTypes.respond_to_ph_update.value
    data_response_1: RespondToPhUpdates = RespondToCoinUpdates.from_bytes(msg_response_1.data)
    assert len(data_response_1.coin_states) == 2 * num_blocks  # 2 per height farmer / pool reward

    await full_node_api.wait_for_wallet_synced(wallet_node=wallet_node, timeout=20)

<<<<<<< HEAD
        coins = set()
        coins.add(coin_to_spend)
        [tx_record] = await standard_wallet.generate_signed_transaction(
            uint64(10), puzzle_hash, DEFAULT_TX_CONFIG, uint64(0), coins=coins
        )
        await standard_wallet.wallet_state_manager.add_pending_transactions([tx_record])
=======
    [tx_record] = await wallet.generate_signed_transaction(uint64(10), puzzle_hash, DEFAULT_TX_CONFIG, uint64(0))
    assert len(tx_record.spend_bundle.removals()) == 1
    spent_coin = tx_record.spend_bundle.removals()[0]
    assert spent_coin.puzzle_hash == puzzle_hash
>>>>>>> 84f3e3d9

    await wallet.push_transaction(tx_record)

    await full_node_api.process_transaction_records(records=[tx_record])

    # Let's make sure the wallet can handle a non ephemeral launcher
    from chia.wallet.puzzles.singleton_top_layer import SINGLETON_LAUNCHER_HASH

    await full_node_api.wait_for_wallet_synced(wallet_node=wallet_node, timeout=20)

    [tx_record] = await wallet.generate_signed_transaction(
        uint64(10), SINGLETON_LAUNCHER_HASH, DEFAULT_TX_CONFIG, uint64(0)
    )
    await wallet.push_transaction(tx_record)

    await full_node_api.process_transaction_records(records=[tx_record])

    await full_node_api.wait_for_wallet_synced(wallet_node=wallet_node, timeout=20)

    # Send a transaction to make sure the wallet is still running
    [tx_record] = await wallet.generate_signed_transaction(uint64(10), junk_ph, DEFAULT_TX_CONFIG, uint64(0))
    await wallet.push_transaction(tx_record)

    await full_node_api.process_transaction_records(records=[tx_record])

    all_messages = await get_all_messages_in_queue(incoming_queue)

<<<<<<< HEAD
        await standard_wallet.wallet_state_manager.add_pending_transactions([tx_record])
=======
    notified_state = None
>>>>>>> 84f3e3d9

    for message in all_messages:
        if message.type == ProtocolMessageTypes.coin_state_update.value:
            data_response: CoinStateUpdate = CoinStateUpdate.from_bytes(message.data)
            for coin_state in data_response.items:
                if coin_state.coin.name() == spent_coin.name():
                    notified_state = coin_state

    assert notified_state is not None
    assert notified_state.coin == spent_coin
    assert notified_state.spent_height is not None


@pytest.mark.anyio
async def test_subscribe_for_coin_id(simulator_and_wallet, self_hostname):
    num_blocks = 4
    full_nodes, wallets, _ = simulator_and_wallet
    full_node_api = full_nodes[0]
    wallet_node, server_2 = wallets[0]
    fn_server = full_node_api.full_node.server
    wsm: WalletStateManager = wallet_node.wallet_state_manager
    standard_wallet: Wallet = wsm.wallets[1]
    puzzle_hash = await standard_wallet.get_new_puzzlehash()

    await server_2.start_client(PeerInfo(self_hostname, fn_server.get_port()), None)
    incoming_queue, peer_id = await add_dummy_connection(fn_server, self_hostname, 12312, NodeType.WALLET)

    fake_wallet_peer = fn_server.all_connections[peer_id]

    # Farm to create a coin that we'll track
    for i in range(0, num_blocks):
        await full_node_api.farm_new_transaction_block(FarmNewBlockProtocol(puzzle_hash))

    funds = sum(
        [calculate_pool_reward(uint32(i)) + calculate_base_farmer_reward(uint32(i)) for i in range(1, num_blocks)]
    )

    await time_out_assert(20, standard_wallet.get_confirmed_balance, funds)

    my_coins: List[CoinRecord] = await full_node_api.full_node.coin_store.get_coin_records_by_puzzle_hash(
        True, puzzle_hash
    )
    coin_to_spend = my_coins[0].coin

    msg = wallet_protocol.RegisterForCoinUpdates([coin_to_spend.name()], 0)
    msg_response = await full_node_api.register_interest_in_coin(msg, fake_wallet_peer)
    assert msg_response is not None
    assert msg_response.type == ProtocolMessageTypes.respond_to_coin_update.value
    data_response: RespondToCoinUpdates = RespondToCoinUpdates.from_bytes(msg_response.data)
    assert data_response.coin_states[0].coin == coin_to_spend

    coins = set()
    coins.add(coin_to_spend)
    [tx_record] = await standard_wallet.generate_signed_transaction(
        uint64(10), puzzle_hash, DEFAULT_TX_CONFIG, uint64(0), coins=coins
    )
    await standard_wallet.push_transaction(tx_record)

    await full_node_api.process_transaction_records(records=[tx_record])

    all_messages = await get_all_messages_in_queue(incoming_queue)

    notified_coins = set()
    for message in all_messages:
        if message.type == ProtocolMessageTypes.coin_state_update.value:
            data_response: CoinStateUpdate = CoinStateUpdate.from_bytes(message.data)
            for coin_state in data_response.items:
                notified_coins.add(coin_state.coin)
                assert coin_state.spent_height is not None

    assert notified_coins == coins

    # Test getting notification for coin that is about to be created
    await full_node_api.wait_for_wallet_synced(wallet_node=wallet_node, timeout=20)

    [tx_record] = await standard_wallet.generate_signed_transaction(
        uint64(10), puzzle_hash, DEFAULT_TX_CONFIG, uint64(0)
    )

    added_target: Optional[Coin] = None
    for coin in tx_record.spend_bundle.additions():
        if coin.puzzle_hash == puzzle_hash:
            added_target = coin

    assert added_target is not None

    msg = wallet_protocol.RegisterForCoinUpdates([added_target.name()], 0)
    msg_response = await full_node_api.register_interest_in_coin(msg, fake_wallet_peer)
    assert msg_response is not None
    assert msg_response.type == ProtocolMessageTypes.respond_to_coin_update.value
    data_response: RespondToCoinUpdates = RespondToCoinUpdates.from_bytes(msg_response.data)
    assert len(data_response.coin_states) == 0

    await standard_wallet.push_transaction(tx_record)

    await full_node_api.process_transaction_records(records=[tx_record])

    all_messages = await get_all_messages_in_queue(incoming_queue)

    notified_state = None

    for message in all_messages:
        if message.type == ProtocolMessageTypes.coin_state_update.value:
            data_response: CoinStateUpdate = CoinStateUpdate.from_bytes(message.data)
            for coin_state in data_response.items:
                if coin_state.coin.name() == added_target.name():
                    notified_state = coin_state

    assert notified_state is not None
    assert notified_state.coin == added_target
    assert notified_state.spent_height is None


@pytest.mark.anyio
async def test_subscribe_for_ph_reorg(simulator_and_wallet, self_hostname):
    num_blocks = 4
    long_blocks = 20
    full_nodes, wallets, _ = simulator_and_wallet
    full_node_api = full_nodes[0]
    wallet_node, server_2 = wallets[0]
    fn_server = full_node_api.full_node.server
    wsm: WalletStateManager = wallet_node.wallet_state_manager
    standard_wallet: Wallet = wsm.wallets[1]
    puzzle_hash = await standard_wallet.get_new_puzzlehash()

    await server_2.start_client(PeerInfo(self_hostname, fn_server.get_port()), None)
    incoming_queue, peer_id = await add_dummy_connection(fn_server, self_hostname, 12312, NodeType.WALLET)

    fake_wallet_peer = fn_server.all_connections[peer_id]

    # Farm to create a coin that we'll track
    for i in range(0, num_blocks):
        await full_node_api.farm_new_transaction_block(FarmNewBlockProtocol(zero_ph))

    for i in range(0, long_blocks):
        await full_node_api.farm_new_transaction_block(FarmNewBlockProtocol(zero_ph))

    msg = wallet_protocol.RegisterForPhUpdates([puzzle_hash], 0)
    msg_response = await full_node_api.register_interest_in_puzzle_hash(msg, fake_wallet_peer)
    assert msg_response is not None
    await full_node_api.farm_new_transaction_block(FarmNewBlockProtocol(puzzle_hash))

    for i in range(0, num_blocks):
        await full_node_api.farm_new_transaction_block(FarmNewBlockProtocol(zero_ph))

    expected_height = uint32(long_blocks + 2 * num_blocks + 1)
    await time_out_assert(20, full_node_api.full_node.blockchain.get_peak_height, expected_height)

    coin_records = await full_node_api.full_node.coin_store.get_coin_records_by_puzzle_hash(True, puzzle_hash)
    assert len(coin_records) > 0
    fork_height = expected_height - num_blocks - 5
    req = ReorgProtocol(fork_height, expected_height + 5, zero_ph, None)
    await full_node_api.reorg_from_index_to_new_index(req)

    coin_records = await full_node_api.full_node.coin_store.get_coin_records_by_puzzle_hash(True, puzzle_hash)
    assert coin_records == []

    all_messages = await get_all_messages_in_queue(incoming_queue)

    coin_update_messages = []
    for message in all_messages:
        if message.type == ProtocolMessageTypes.coin_state_update.value:
            data_response: CoinStateUpdate = CoinStateUpdate.from_bytes(message.data)
            coin_update_messages.append(data_response)

    # First state is creation, second one is a reorg
    assert len(coin_update_messages) == 2
    first = coin_update_messages[0]

    assert len(first.items) == 2
    first_state_coin_1 = first.items[0]
    assert first_state_coin_1.spent_height is None
    assert first_state_coin_1.created_height is not None
    first_state_coin_2 = first.items[1]
    assert first_state_coin_2.spent_height is None
    assert first_state_coin_2.created_height is not None

    second = coin_update_messages[1]
    assert second.fork_height == fork_height
    assert len(second.items) == 2
    second_state_coin_1 = second.items[0]
    assert second_state_coin_1.spent_height is None
    assert second_state_coin_1.created_height is None
    second_state_coin_2 = second.items[1]
    assert second_state_coin_2.spent_height is None
    assert second_state_coin_2.created_height is None


@pytest.mark.anyio
async def test_subscribe_for_coin_id_reorg(simulator_and_wallet, self_hostname):
    num_blocks = 4
    long_blocks = 20
    full_nodes, wallets, _ = simulator_and_wallet
    full_node_api = full_nodes[0]
    wallet_node, server_2 = wallets[0]
    fn_server = full_node_api.full_node.server
    wsm: WalletStateManager = wallet_node.wallet_state_manager
    standard_wallet: Wallet = wsm.wallets[1]
    puzzle_hash = await standard_wallet.get_new_puzzlehash()

    await server_2.start_client(PeerInfo(self_hostname, fn_server.get_port()), None)
    incoming_queue, peer_id = await add_dummy_connection(fn_server, self_hostname, 12312, NodeType.WALLET)

    fake_wallet_peer = fn_server.all_connections[peer_id]

    # Farm to create a coin that we'll track
    for i in range(0, num_blocks):
        await full_node_api.farm_new_transaction_block(FarmNewBlockProtocol(zero_ph))

    for i in range(0, long_blocks):
        await full_node_api.farm_new_transaction_block(FarmNewBlockProtocol(zero_ph))

    await full_node_api.farm_new_transaction_block(FarmNewBlockProtocol(puzzle_hash))

    for i in range(0, num_blocks):
        await full_node_api.farm_new_transaction_block(FarmNewBlockProtocol(zero_ph))

    expected_height = uint32(long_blocks + 2 * num_blocks + 1)
    await time_out_assert(20, full_node_api.full_node.blockchain.get_peak_height, expected_height)

    coin_records = await full_node_api.full_node.coin_store.get_coin_records_by_puzzle_hash(True, puzzle_hash)
    assert len(coin_records) > 0

    for coin_rec in coin_records:
        msg = wallet_protocol.RegisterForCoinUpdates([coin_rec.name], 0)
        msg_response = await full_node_api.register_interest_in_coin(msg, fake_wallet_peer)
        assert msg_response is not None

    fork_height = expected_height - num_blocks - 5
    req = ReorgProtocol(fork_height, expected_height + 5, zero_ph, None)
    await full_node_api.reorg_from_index_to_new_index(req)

    coin_records = await full_node_api.full_node.coin_store.get_coin_records_by_puzzle_hash(True, puzzle_hash)
    assert coin_records == []

    all_messages = await get_all_messages_in_queue(incoming_queue)

    coin_update_messages = []
    for message in all_messages:
        if message.type == ProtocolMessageTypes.coin_state_update.value:
            data_response: CoinStateUpdate = CoinStateUpdate.from_bytes(message.data)
            coin_update_messages.append(data_response)

    assert len(coin_update_messages) == 1
    update = coin_update_messages[0]
    coin_states = update.items
    assert len(coin_states) == 2
    first_coin = coin_states[0]
    assert first_coin.spent_height is None
    assert first_coin.created_height is None
    second_coin = coin_states[1]
    assert second_coin.spent_height is None
    assert second_coin.created_height is None


@pytest.mark.anyio
async def test_subscribe_for_hint(simulator_and_wallet, self_hostname):
    num_blocks = 4
    full_nodes, wallets, bt = simulator_and_wallet
    full_node_api = full_nodes[0]
    wallet_node, server_2 = wallets[0]
    fn_server = full_node_api.full_node.server
    wsm: WalletStateManager = wallet_node.wallet_state_manager

    await server_2.start_client(PeerInfo(self_hostname, fn_server.get_port()), None)
    incoming_queue, peer_id = await add_dummy_connection(fn_server, self_hostname, 12312, NodeType.WALLET)

    wt: WalletTool = bt.get_pool_wallet_tool()
    ph = wt.get_new_puzzlehash()
    for i in range(0, num_blocks):
        await full_node_api.farm_new_transaction_block(FarmNewBlockProtocol(ph))

    await asyncio.sleep(6)
    coins = await full_node_api.full_node.coin_store.get_coin_records_by_puzzle_hashes(False, [ph])
    coin_spent = coins[0].coin
    hint_puzzle_hash = 32 * b"\2"
    amount = 1
    amount_bin = int_to_bytes(1)
    hint = 32 * b"\5"

    fake_wallet_peer = fn_server.all_connections[peer_id]
    msg = wallet_protocol.RegisterForPhUpdates([hint], 0)
    msg_response = await full_node_api.register_interest_in_puzzle_hash(msg, fake_wallet_peer)
    assert msg_response.type == ProtocolMessageTypes.respond_to_ph_update.value
    data_response: RespondToPhUpdates = RespondToCoinUpdates.from_bytes(msg_response.data)
    assert len(data_response.coin_states) == 0

    condition_dict = {
        ConditionOpcode.CREATE_COIN: [
            ConditionWithArgs(ConditionOpcode.CREATE_COIN, [hint_puzzle_hash, amount_bin, hint])
        ]
    }
    await full_node_api.wait_for_wallet_synced(wallet_node=wallet_node, timeout=20)

    tx: SpendBundle = wt.generate_signed_transaction(
        10,
        wt.get_new_puzzlehash(),
        coin_spent,
        condition_dic=condition_dict,
    )
    await full_node_api.respond_transaction(RespondTransaction(tx), fake_wallet_peer)

    await full_node_api.process_spend_bundles(bundles=[tx])

    all_messages = await get_all_messages_in_queue(incoming_queue)

    notified_state = None

    for message in all_messages:
        if message.type == ProtocolMessageTypes.coin_state_update.value:
            data_response: CoinStateUpdate = CoinStateUpdate.from_bytes(message.data)
            notified_state = data_response
            break

    assert notified_state is not None
    assert notified_state.items[0].coin == Coin(coin_spent.name(), hint_puzzle_hash, amount)

    msg = wallet_protocol.RegisterForPhUpdates([hint], 0)
    msg_response = await full_node_api.register_interest_in_puzzle_hash(msg, fake_wallet_peer)
    assert msg_response.type == ProtocolMessageTypes.respond_to_ph_update.value
    data_response: RespondToPhUpdates = RespondToCoinUpdates.from_bytes(msg_response.data)
    # we have already subscribed to this puzzle hash. The full node will
    # ignore the duplicate
    assert data_response.coin_states == []


@pytest.mark.anyio
async def test_subscribe_for_puzzle_hash_coin_hint_duplicates(
    simulator_and_wallet: OldSimulatorsAndWallets, self_hostname: str
) -> None:
    [full_node_api], [[_, wallet_server]], bt = simulator_and_wallet
    full_node_server = full_node_api.full_node.server

    await wallet_server.start_client(PeerInfo(self_hostname, full_node_server.get_port()), None)

    wt: WalletTool = bt.get_pool_wallet_tool()
    ph = wt.get_new_puzzlehash()
    await full_node_api.farm_blocks_to_puzzlehash(4, ph)
    coins = await full_node_api.full_node.coin_store.get_coin_records_by_puzzle_hashes(False, [ph])
    wallet_connection = full_node_server.all_connections[wallet_server.node_id]

    # Create a coin which is hinted with its own destination puzzle hash
    tx: SpendBundle = wt.generate_signed_transaction(
        uint64(10),
        wt.get_new_puzzlehash(),
        coins[0].coin,
        condition_dic={
            ConditionOpcode.CREATE_COIN: [ConditionWithArgs(ConditionOpcode.CREATE_COIN, [ph, int_to_bytes(1), ph])]
        },
    )
    await full_node_api.respond_transaction(RespondTransaction(tx), wallet_connection)
    await full_node_api.process_spend_bundles(bundles=[tx])
    # Query the coin states and make sure it doesn't contain duplicated entries
    msg = wallet_protocol.RegisterForPhUpdates([ph], uint32(0))
    msg_response = await full_node_api.register_interest_in_puzzle_hash(msg, wallet_connection)
    assert msg_response.type == ProtocolMessageTypes.respond_to_ph_update.value
    response = RespondToCoinUpdates.from_bytes(msg_response.data)
    assert len(response.coin_states) > 0
    assert len(set(response.coin_states)) == len(response.coin_states)


@pytest.mark.anyio
async def test_subscribe_for_hint_long_sync(wallet_two_node_simulator, self_hostname):
    num_blocks = 4
    full_nodes, wallets, bt = wallet_two_node_simulator
    full_node_api = full_nodes[0]
    full_node_api_1 = full_nodes[1]

    wallet_node, server_2 = wallets[0]
    fn_server = full_node_api.full_node.server
    fn_server_1 = full_node_api_1.full_node.server

    wsm: WalletStateManager = wallet_node.wallet_state_manager

    await server_2.start_client(PeerInfo(self_hostname, fn_server.get_port()), None)
    incoming_queue, peer_id = await add_dummy_connection(fn_server, self_hostname, 12312, NodeType.WALLET)
    incoming_queue_1, peer_id_1 = await add_dummy_connection(fn_server_1, self_hostname, 12313, NodeType.WALLET)

    wt: WalletTool = bt.get_pool_wallet_tool()
    ph = wt.get_new_puzzlehash()
    for i in range(0, num_blocks):
        await full_node_api.farm_new_transaction_block(FarmNewBlockProtocol(ph))

    await asyncio.sleep(6)
    coins = await full_node_api.full_node.coin_store.get_coin_records_by_puzzle_hashes(False, [ph])
    coin_spent = coins[0].coin
    hint_puzzle_hash = 32 * b"\2"
    amount = 1
    amount_bin = int_to_bytes(1)
    hint = 32 * b"\5"

    fake_wallet_peer = fn_server.all_connections[peer_id]
    fake_wallet_peer_1 = fn_server_1.all_connections[peer_id_1]
    msg = wallet_protocol.RegisterForPhUpdates([hint], 0)
    msg_response = await full_node_api.register_interest_in_puzzle_hash(msg, fake_wallet_peer)
    msg_response_1 = await full_node_api_1.register_interest_in_puzzle_hash(msg, fake_wallet_peer_1)

    assert msg_response.type == ProtocolMessageTypes.respond_to_ph_update.value
    data_response: RespondToPhUpdates = RespondToCoinUpdates.from_bytes(msg_response.data)
    assert len(data_response.coin_states) == 0

    condition_dict = {
        ConditionOpcode.CREATE_COIN: [
            ConditionWithArgs(ConditionOpcode.CREATE_COIN, [hint_puzzle_hash, amount_bin, hint])
        ]
    }
    await full_node_api.wait_for_wallet_synced(wallet_node=wallet_node, timeout=20)

    tx: SpendBundle = wt.generate_signed_transaction(
        10,
        wt.get_new_puzzlehash(),
        coin_spent,
        condition_dic=condition_dict,
    )
    await full_node_api.respond_transaction(RespondTransaction(tx), fake_wallet_peer)

    await full_node_api.process_spend_bundles(bundles=[tx])

    # Create more blocks than recent "short_sync_blocks_behind_threshold" so that node enters batch
    for i in range(0, 100):
        await full_node_api.farm_new_transaction_block(FarmNewBlockProtocol(ph))

    node1_height = full_node_api_1.full_node.blockchain.get_peak_height()
    assert node1_height is None

    await fn_server_1.start_client(PeerInfo(self_hostname, fn_server.get_port()), None)
    node0_height = full_node_api.full_node.blockchain.get_peak_height()
    await time_out_assert(60, full_node_api_1.full_node.blockchain.get_peak_height, node0_height)

    all_messages = await get_all_messages_in_queue(incoming_queue)
    all_messages_1 = await get_all_messages_in_queue(incoming_queue_1)

    def check_messages_for_hint(messages):
        notified_state = None

        for message in messages:
            if message.type == ProtocolMessageTypes.coin_state_update.value:
                data_response: CoinStateUpdate = CoinStateUpdate.from_bytes(message.data)
                notified_state = data_response
                break

        assert notified_state is not None
        assert notified_state.items[0].coin == Coin(coin_spent.name(), hint_puzzle_hash, amount)

    check_messages_for_hint(all_messages)
    check_messages_for_hint(all_messages_1)


@pytest.mark.anyio
async def test_ph_subscribe_limits(simulator_and_wallet, self_hostname):
    full_nodes, wallets, _ = simulator_and_wallet
    full_node_api = full_nodes[0]
    wallet_node, server_2 = wallets[0]
    fn_server = full_node_api.full_node.server
    await server_2.start_client(PeerInfo(self_hostname, fn_server.get_port()), None)
    con = list(fn_server.all_connections.values())[0]
    phs = []
    phs.append(32 * b"\0")
    phs.append(32 * b"\1")
    phs.append(32 * b"\2")
    phs.append(32 * b"\3")
    phs.append(32 * b"\4")
    phs.append(32 * b"\5")
    phs.append(32 * b"\6")
    full_node_api.full_node.config["max_subscribe_items"] = 2
    assert full_node_api.is_trusted(con) is False
    msg = wallet_protocol.RegisterForPhUpdates(phs, 0)
    msg_response = await full_node_api.register_interest_in_puzzle_hash(msg, con)
    assert msg_response.type == ProtocolMessageTypes.respond_to_ph_update.value
    s = full_node_api.full_node.subscriptions
    assert s.puzzle_subscription_count() == 2
    assert s.has_puzzle_subscription(phs[0])
    assert s.has_puzzle_subscription(phs[1])
    assert not s.has_puzzle_subscription(phs[2])
    assert not s.has_puzzle_subscription(phs[3])
    full_node_api.full_node.config["trusted_max_subscribe_items"] = 4
    full_node_api.full_node.config["trusted_peers"] = {server_2.node_id.hex(): server_2.node_id.hex()}
    assert full_node_api.is_trusted(con) is True
    msg_response = await full_node_api.register_interest_in_puzzle_hash(msg, con)
    assert msg_response.type == ProtocolMessageTypes.respond_to_ph_update.value
    assert s.puzzle_subscription_count() == 4
    assert s.has_puzzle_subscription(phs[0])
    assert s.has_puzzle_subscription(phs[1])
    assert s.has_puzzle_subscription(phs[2])
    assert s.has_puzzle_subscription(phs[3])
    assert not s.has_puzzle_subscription(phs[4])
    assert not s.has_puzzle_subscription(phs[5])


@pytest.mark.anyio
async def test_coin_subscribe_limits(simulator_and_wallet, self_hostname):
    full_nodes, wallets, _ = simulator_and_wallet
    full_node_api = full_nodes[0]
    wallet_node, server_2 = wallets[0]
    fn_server = full_node_api.full_node.server
    await server_2.start_client(PeerInfo(self_hostname, fn_server.get_port()), None)
    con = list(fn_server.all_connections.values())[0]
    coins = []
    coins.append(32 * b"\0")
    coins.append(32 * b"\1")
    coins.append(32 * b"\2")
    coins.append(32 * b"\3")
    coins.append(32 * b"\4")
    coins.append(32 * b"\5")
    coins.append(32 * b"\6")
    full_node_api.full_node.config["max_subscribe_items"] = 2
    assert full_node_api.is_trusted(con) is False
    msg = wallet_protocol.RegisterForCoinUpdates(coins, 0)
    msg_response = await full_node_api.register_interest_in_coin(msg, con)
    assert msg_response.type == ProtocolMessageTypes.respond_to_coin_update.value
    s = full_node_api.full_node.subscriptions
    assert s.coin_subscription_count() == 2
    assert s.has_coin_subscription(coins[0])
    assert s.has_coin_subscription(coins[1])
    assert not s.has_coin_subscription(coins[2])
    assert not s.has_coin_subscription(coins[3])
    full_node_api.full_node.config["trusted_max_subscribe_items"] = 4
    full_node_api.full_node.config["trusted_peers"] = {server_2.node_id.hex(): server_2.node_id.hex()}
    assert full_node_api.is_trusted(con) is True
    msg_response = await full_node_api.register_interest_in_coin(msg, con)
    assert msg_response.type == ProtocolMessageTypes.respond_to_coin_update.value
    assert s.coin_subscription_count() == 4
    assert s.has_coin_subscription(coins[0])
    assert s.has_coin_subscription(coins[1])
    assert s.has_coin_subscription(coins[2])
    assert s.has_coin_subscription(coins[3])
    assert not s.has_coin_subscription(coins[4])
    assert not s.has_coin_subscription(coins[5])<|MERGE_RESOLUTION|>--- conflicted
+++ resolved
@@ -96,16 +96,12 @@
     all_zero_coin = set(zero_coin)
     notified_zero_coins = set()
 
-<<<<<<< HEAD
-        await wallet_node.wallet_state_manager.add_pending_transactions([tx_record])
-=======
     for message in all_messages:
         if message.type == ProtocolMessageTypes.coin_state_update.value:
             data_response: CoinStateUpdate = CoinStateUpdate.from_bytes(message.data)
             for coin_state in data_response.items:
                 notified_zero_coins.add(coin_state)
             assert len(data_response.items) == 2  # 2 per height farmer / pool reward
->>>>>>> 84f3e3d9
 
     assert all_zero_coin == notified_zero_coins
 
@@ -122,19 +118,12 @@
         else:
             await full_node_api.farm_new_transaction_block(FarmNewBlockProtocol(zero_ph))
 
-<<<<<<< HEAD
-        [tx_record] = await wallet.generate_signed_transaction(
-            uint64(10), SINGLETON_LAUNCHER_HASH, DEFAULT_TX_CONFIG, uint64(0)
-        )
-        await wallet_node.wallet_state_manager.add_pending_transactions([tx_record])
-=======
     for i in range(0, num_blocks):
         if i == num_blocks - 1:
             await full_node_api.farm_new_transaction_block(FarmNewBlockProtocol(one_ph))
             await full_node_api.farm_new_transaction_block(FarmNewBlockProtocol(junk_ph))
         else:
             await full_node_api.farm_new_transaction_block(FarmNewBlockProtocol(one_ph))
->>>>>>> 84f3e3d9
 
     zero_coins = await full_node_api.full_node.coin_store.get_coin_states_by_puzzle_hashes(
         True, {zero_ph}, peak.height + 1
@@ -144,13 +133,7 @@
     all_coins = set(zero_coins)
     all_coins.update(one_coins)
 
-<<<<<<< HEAD
-        # Send a transaction to make sure the wallet is still running
-        [tx_record] = await wallet.generate_signed_transaction(uint64(10), junk_ph, DEFAULT_TX_CONFIG, uint64(0))
-        await wallet_node.wallet_state_manager.add_pending_transactions([tx_record])
-=======
-    all_messages = await get_all_messages_in_queue(incoming_queue)
->>>>>>> 84f3e3d9
+    all_messages = await get_all_messages_in_queue(incoming_queue)
 
     notified_all_coins = set()
 
@@ -193,21 +176,12 @@
 
     await full_node_api.wait_for_wallet_synced(wallet_node=wallet_node, timeout=20)
 
-<<<<<<< HEAD
-        coins = set()
-        coins.add(coin_to_spend)
-        [tx_record] = await standard_wallet.generate_signed_transaction(
-            uint64(10), puzzle_hash, DEFAULT_TX_CONFIG, uint64(0), coins=coins
-        )
-        await standard_wallet.wallet_state_manager.add_pending_transactions([tx_record])
-=======
     [tx_record] = await wallet.generate_signed_transaction(uint64(10), puzzle_hash, DEFAULT_TX_CONFIG, uint64(0))
     assert len(tx_record.spend_bundle.removals()) == 1
     spent_coin = tx_record.spend_bundle.removals()[0]
     assert spent_coin.puzzle_hash == puzzle_hash
->>>>>>> 84f3e3d9
-
-    await wallet.push_transaction(tx_record)
+
+    await wallet_node.wallet_state_manager.add_pending_transactions([tx_record])
 
     await full_node_api.process_transaction_records(records=[tx_record])
 
@@ -219,7 +193,7 @@
     [tx_record] = await wallet.generate_signed_transaction(
         uint64(10), SINGLETON_LAUNCHER_HASH, DEFAULT_TX_CONFIG, uint64(0)
     )
-    await wallet.push_transaction(tx_record)
+    await wallet_node.wallet_state_manager.add_pending_transactions([tx_record])
 
     await full_node_api.process_transaction_records(records=[tx_record])
 
@@ -227,17 +201,13 @@
 
     # Send a transaction to make sure the wallet is still running
     [tx_record] = await wallet.generate_signed_transaction(uint64(10), junk_ph, DEFAULT_TX_CONFIG, uint64(0))
-    await wallet.push_transaction(tx_record)
+    await wallet_node.wallet_state_manager.add_pending_transactions([tx_record])
 
     await full_node_api.process_transaction_records(records=[tx_record])
 
     all_messages = await get_all_messages_in_queue(incoming_queue)
 
-<<<<<<< HEAD
-        await standard_wallet.wallet_state_manager.add_pending_transactions([tx_record])
-=======
     notified_state = None
->>>>>>> 84f3e3d9
 
     for message in all_messages:
         if message.type == ProtocolMessageTypes.coin_state_update.value:
@@ -294,7 +264,7 @@
     [tx_record] = await standard_wallet.generate_signed_transaction(
         uint64(10), puzzle_hash, DEFAULT_TX_CONFIG, uint64(0), coins=coins
     )
-    await standard_wallet.push_transaction(tx_record)
+    await standard_wallet.wallet_state_manager.add_pending_transactions([tx_record])
 
     await full_node_api.process_transaction_records(records=[tx_record])
 
@@ -331,7 +301,7 @@
     data_response: RespondToCoinUpdates = RespondToCoinUpdates.from_bytes(msg_response.data)
     assert len(data_response.coin_states) == 0
 
-    await standard_wallet.push_transaction(tx_record)
+    await standard_wallet.wallet_state_manager.add_pending_transactions([tx_record])
 
     await full_node_api.process_transaction_records(records=[tx_record])
 
