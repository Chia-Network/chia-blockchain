from typing import List, Optional

import pytest
from colorlog import getLogger

from chia.consensus.block_record import BlockRecord
from chia.consensus.block_rewards import calculate_base_farmer_reward, calculate_pool_reward
from chia.full_node.weight_proof import WeightProofHandler
from chia.protocols import full_node_protocol
from chia.protocols.wallet_protocol import RequestAdditions, RespondAdditions, SendTransaction
from chia.server.outbound_message import Message
from chia.simulator.simulator_protocol import FarmNewBlockProtocol
from chia.types.peer_info import PeerInfo
<<<<<<< HEAD
from chia.util.block_cache import BlockCache
from chia.util.ints import uint16, uint32
from chia.wallet.wallet_weight_proof_handler import get_wp_fork_point
=======
from chia.util.hash import std_hash
from chia.util.ints import uint16, uint32, uint64
from chia.wallet.transaction_record import TransactionRecord
from chia.wallet.util.wallet_types import AmountWithPuzzlehash
>>>>>>> 890da940
from tests.connection_utils import disconnect_all_and_reconnect
from tests.pools.test_pool_rpc import wallet_is_synced
from tests.setup_nodes import test_constants
from tests.time_out_assert import time_out_assert
from tests.weight_proof.test_weight_proof import load_blocks_dont_validate


def wallet_height_at_least(wallet_node, h):
    height = wallet_node.wallet_state_manager.blockchain.get_peak_height()
    if height == h:
        return True
    return False


log = getLogger(__name__)


class TestWalletSync:
    @pytest.mark.asyncio
    async def test_basic_sync_wallet(self, bt, two_wallet_nodes, default_400_blocks, self_hostname):
        full_nodes, wallets = two_wallet_nodes
        full_node_api = full_nodes[0]
        full_node_server = full_node_api.full_node.server

        # Trusted node sync
        wallets[0][0].config["trusted_peers"] = {full_node_server.node_id.hex(): full_node_server.node_id.hex()}

        # Untrusted node sync
        wallets[1][0].config["trusted_peers"] = {}

        for block in default_400_blocks:
            await full_node_api.full_node.respond_block(full_node_protocol.RespondBlock(block))

        for wallet_node, wallet_server in wallets:
            await wallet_server.start_client(PeerInfo(self_hostname, uint16(full_node_server._port)), None)

        for wallet_node, wallet_server in wallets:
            await time_out_assert(100, wallet_height_at_least, True, wallet_node, len(default_400_blocks) - 1)

        # Tests a reorg with the wallet
        num_blocks = 30
        blocks_reorg = bt.get_consecutive_blocks(num_blocks, block_list_input=default_400_blocks[:-5])
        for i in range(1, len(blocks_reorg)):
            await full_node_api.full_node.respond_block(full_node_protocol.RespondBlock(blocks_reorg[i]))

        for wallet_node, wallet_server in wallets:
            await disconnect_all_and_reconnect(wallet_server, full_node_server, self_hostname)

        for wallet_node, wallet_server in wallets:
            await time_out_assert(
                100, wallet_height_at_least, True, wallet_node, len(default_400_blocks) + num_blocks - 5 - 1
            )

    @pytest.mark.asyncio
    async def test_almost_recent(self, bt, two_wallet_nodes, default_400_blocks, self_hostname):
        # Tests the edge case of receiving funds right before the recent blocks  in weight proof
        full_nodes, wallets = two_wallet_nodes
        full_node_api = full_nodes[0]
        full_node_server = full_node_api.full_node.server

        # Trusted node sync
        wallets[0][0].config["trusted_peers"] = {full_node_server.node_id.hex(): full_node_server.node_id.hex()}

        # Untrusted node sync
        wallets[1][0].config["trusted_peers"] = {}

        base_num_blocks = 400
        for block in default_400_blocks:
            await full_node_api.full_node.respond_block(full_node_protocol.RespondBlock(block))

        all_blocks = default_400_blocks
        both_phs = []
        for wallet_node, wallet_server in wallets:
            wallet = wallet_node.wallet_state_manager.main_wallet
            both_phs.append(await wallet.get_new_puzzlehash())

        for i in range(20):
            # Tests a reorg with the wallet
            ph = both_phs[i % 2]
            all_blocks = bt.get_consecutive_blocks(1, block_list_input=all_blocks, pool_reward_puzzle_hash=ph)
            await full_node_api.full_node.respond_block(full_node_protocol.RespondBlock(all_blocks[-1]))

        new_blocks = bt.get_consecutive_blocks(
            test_constants.WEIGHT_PROOF_RECENT_BLOCKS + 10, block_list_input=all_blocks
        )
        for i in range(base_num_blocks + 20, len(new_blocks)):
            await full_node_api.full_node.respond_block(full_node_protocol.RespondBlock(new_blocks[i]))

        for wallet_node, wallet_server in wallets:
            wallet = wallet_node.wallet_state_manager.main_wallet
            await wallet_server.start_client(PeerInfo(self_hostname, uint16(full_node_server._port)), None)
            await time_out_assert(30, wallet.get_confirmed_balance, 10 * calculate_pool_reward(uint32(1000)))

    @pytest.mark.asyncio
    async def test_backtrack_sync_wallet(self, two_wallet_nodes, default_400_blocks, self_hostname):
        full_nodes, wallets = two_wallet_nodes
        full_node_api = full_nodes[0]
        full_node_server = full_node_api.full_node.server

        # Trusted node sync
        wallets[0][0].config["trusted_peers"] = {full_node_server.node_id.hex(): full_node_server.node_id.hex()}

        # Untrusted node sync
        wallets[1][0].config["trusted_peers"] = {}

        for block in default_400_blocks[:20]:
            await full_node_api.full_node.respond_block(full_node_protocol.RespondBlock(block))

        for wallet_node, wallet_server in wallets:
            await wallet_server.start_client(PeerInfo(self_hostname, uint16(full_node_server._port)), None)

        for wallet_node, wallet_server in wallets:
            await time_out_assert(100, wallet_height_at_least, True, wallet_node, 19)

    # Tests a reorg with the wallet
    @pytest.mark.asyncio
    async def test_short_batch_sync_wallet(self, two_wallet_nodes, default_400_blocks, self_hostname):
        full_nodes, wallets = two_wallet_nodes
        full_node_api = full_nodes[0]
        full_node_server = full_node_api.full_node.server

        # Trusted node sync
        wallets[0][0].config["trusted_peers"] = {full_node_server.node_id.hex(): full_node_server.node_id.hex()}

        # Untrusted node sync
        wallets[1][0].config["trusted_peers"] = {}

        for block in default_400_blocks[:200]:
            await full_node_api.full_node.respond_block(full_node_protocol.RespondBlock(block))

        for wallet_node, wallet_server in wallets:
            await wallet_server.start_client(PeerInfo(self_hostname, uint16(full_node_server._port)), None)

        for wallet_node, wallet_server in wallets:
            await time_out_assert(100, wallet_height_at_least, True, wallet_node, 199)

    @pytest.mark.asyncio
    async def test_long_sync_wallet(self, bt, two_wallet_nodes, default_1000_blocks, default_400_blocks, self_hostname):
        full_nodes, wallets = two_wallet_nodes
        full_node_api = full_nodes[0]
        full_node_server = full_node_api.full_node.server

        # Trusted node sync
        wallets[0][0].config["trusted_peers"] = {full_node_server.node_id.hex(): full_node_server.node_id.hex()}

        # Untrusted node sync
        wallets[1][0].config["trusted_peers"] = {}

        for block in default_400_blocks:
            await full_node_api.full_node.respond_block(full_node_protocol.RespondBlock(block))

        for wallet_node, wallet_server in wallets:
            await wallet_server.start_client(PeerInfo(self_hostname, uint16(full_node_server._port)), None)

        for wallet_node, wallet_server in wallets:
            await time_out_assert(600, wallet_height_at_least, True, wallet_node, len(default_400_blocks) - 1)

        # Tests a long reorg
        for block in default_1000_blocks:
            await full_node_api.full_node.respond_block(full_node_protocol.RespondBlock(block))

        for wallet_node, wallet_server in wallets:
            await disconnect_all_and_reconnect(wallet_server, full_node_server, self_hostname)

            log.info(f"wallet node height is {wallet_node.wallet_state_manager.blockchain.get_peak_height()}")
            await time_out_assert(600, wallet_height_at_least, True, wallet_node, len(default_1000_blocks) - 1)

            await disconnect_all_and_reconnect(wallet_server, full_node_server, self_hostname)

        # Tests a short reorg
        num_blocks = 30
        blocks_reorg = bt.get_consecutive_blocks(num_blocks, block_list_input=default_1000_blocks[:-5])

        for i in range(len(blocks_reorg) - num_blocks - 10, len(blocks_reorg)):
            await full_node_api.full_node.respond_block(full_node_protocol.RespondBlock(blocks_reorg[i]))

        for wallet_node, wallet_server in wallets:
            await time_out_assert(
                600, wallet_height_at_least, True, wallet_node, len(default_1000_blocks) + num_blocks - 5 - 1
            )

    @pytest.mark.asyncio
    async def test_wallet_reorg_sync(self, bt, two_wallet_nodes, default_400_blocks, self_hostname):
        num_blocks = 5
        full_nodes, wallets = two_wallet_nodes
        full_node_api = full_nodes[0]
        full_node_server = full_node_api.full_node.server

        # Trusted node sync
        wallets[0][0].config["trusted_peers"] = {full_node_server.node_id.hex(): full_node_server.node_id.hex()}

        # Untrusted node sync
        wallets[1][0].config["trusted_peers"] = {}

        phs = []
        for wallet_node, wallet_server in wallets:
            wallet = wallet_node.wallet_state_manager.main_wallet
            phs.append(await wallet.get_new_puzzlehash())
            await wallet_server.start_client(PeerInfo(self_hostname, uint16(full_node_server._port)), None)

        # Insert 400 blocks
        for block in default_400_blocks:
            await full_node_api.full_node.respond_block(full_node_protocol.RespondBlock(block))

        # Farm few more with reward
        for i in range(0, num_blocks - 1):
            await full_node_api.farm_new_transaction_block(FarmNewBlockProtocol(phs[0]))

        for i in range(0, num_blocks):
            await full_node_api.farm_new_transaction_block(FarmNewBlockProtocol(phs[1]))

        # Confirm we have the funds
        funds = sum(
            [calculate_pool_reward(uint32(i)) + calculate_base_farmer_reward(uint32(i)) for i in range(1, num_blocks)]
        )

        async def get_tx_count(wsm, wallet_id):
            txs = await wsm.get_all_transactions(wallet_id)
            return len(txs)

        for wallet_node, wallet_server in wallets:
            wallet = wallet_node.wallet_state_manager.main_wallet
            await time_out_assert(5, wallet.get_confirmed_balance, funds)
            await time_out_assert(5, get_tx_count, 2 * (num_blocks - 1), wallet_node.wallet_state_manager, 1)

        # Reorg blocks that carry reward
        num_blocks = 30
        blocks_reorg = bt.get_consecutive_blocks(num_blocks, block_list_input=default_400_blocks[:-5])

        for block in blocks_reorg[-30:]:
            await full_node_api.full_node.respond_block(full_node_protocol.RespondBlock(block))

        for wallet_node, wallet_server in wallets:
            wallet = wallet_node.wallet_state_manager.main_wallet
            await time_out_assert(5, get_tx_count, 0, wallet_node.wallet_state_manager, 1)
            await time_out_assert(5, wallet.get_confirmed_balance, 0)

    @pytest.mark.asyncio
    async def test_wallet_reorg_get_coinbase(self, bt, two_wallet_nodes, default_400_blocks, self_hostname):
        full_nodes, wallets = two_wallet_nodes
        full_node_api = full_nodes[0]
        full_node_server = full_node_api.full_node.server

        # Trusted node sync
        wallets[0][0].config["trusted_peers"] = {full_node_server.node_id.hex(): full_node_server.node_id.hex()}

        # Untrusted node sync
        wallets[1][0].config["trusted_peers"] = {}

        for wallet_node, wallet_server in wallets:
            await wallet_server.start_client(PeerInfo(self_hostname, uint16(full_node_server._port)), None)

        # Insert 400 blocks
        for block in default_400_blocks:
            await full_node_api.full_node.respond_block(full_node_protocol.RespondBlock(block))

        # Reorg blocks that carry reward
        num_blocks_reorg = 30
        blocks_reorg = bt.get_consecutive_blocks(num_blocks_reorg, block_list_input=default_400_blocks[:-5])

        for block in blocks_reorg[:-5]:
            await full_node_api.full_node.respond_block(full_node_protocol.RespondBlock(block))

        async def get_tx_count(wsm, wallet_id):
            txs = await wsm.get_all_transactions(wallet_id)
            return len(txs)

        for wallet_node, wallet_server in wallets:
            await time_out_assert(10, get_tx_count, 0, wallet_node.wallet_state_manager, 1)
            await time_out_assert(30, wallet_is_synced, True, wallet_node, full_node_api)

        num_blocks_reorg_1 = 40
        all_blocks_reorg_2 = blocks_reorg[:-30]
        for wallet_node, wallet_server in wallets:
            wallet = wallet_node.wallet_state_manager.main_wallet
            ph = await wallet.get_new_puzzlehash()
            all_blocks_reorg_2 = bt.get_consecutive_blocks(
                1, pool_reward_puzzle_hash=ph, farmer_reward_puzzle_hash=ph, block_list_input=all_blocks_reorg_2
            )
        blocks_reorg_2 = bt.get_consecutive_blocks(num_blocks_reorg_1, block_list_input=all_blocks_reorg_2)

        for block in blocks_reorg_2[-44:]:
            await full_node_api.full_node.respond_block(full_node_protocol.RespondBlock(block))

        for wallet_node, wallet_server in wallets:
            await disconnect_all_and_reconnect(wallet_server, full_node_server, self_hostname)

        # Confirm we have the funds
        funds = calculate_pool_reward(uint32(len(all_blocks_reorg_2))) + calculate_base_farmer_reward(
            uint32(len(all_blocks_reorg_2))
        )

        for wallet_node, wallet_server in wallets:
            wallet = wallet_node.wallet_state_manager.main_wallet
            await time_out_assert(60, wallet_is_synced, True, wallet_node, full_node_api)
            await time_out_assert(20, get_tx_count, 2, wallet_node.wallet_state_manager, 1)
            await time_out_assert(20, wallet.get_confirmed_balance, funds)

    @pytest.mark.asyncio
<<<<<<< HEAD
    async def test_get_wp_fork_point(self, default_10000_blocks):
        blocks = default_10000_blocks
        header_cache, height_to_hash, sub_blocks, summaries = await load_blocks_dont_validate(blocks)
        wpf = WeightProofHandler(test_constants, BlockCache(sub_blocks, header_cache, height_to_hash, summaries))
        wp1 = await wpf.get_proof_of_weight(header_cache[height_to_hash[uint32(9000)]].header_hash)
        wp2 = await wpf.get_proof_of_weight(header_cache[height_to_hash[uint32(9030)]].header_hash)
        wp3 = await wpf.get_proof_of_weight(header_cache[height_to_hash[uint32(7500)]].header_hash)
        wp4 = await wpf.get_proof_of_weight(header_cache[height_to_hash[uint32(8700)]].header_hash)
        wp5 = await wpf.get_proof_of_weight(header_cache[height_to_hash[uint32(9700)]].header_hash)
        fork12 = get_wp_fork_point(test_constants, wp1, wp2)
        fork13 = get_wp_fork_point(test_constants, wp3, wp1)
        fork14 = get_wp_fork_point(test_constants, wp4, wp1)
        fork23 = get_wp_fork_point(test_constants, wp3, wp2)
        fork24 = get_wp_fork_point(test_constants, wp4, wp2)
        fork34 = get_wp_fork_point(test_constants, wp3, wp4)
        fork45 = get_wp_fork_point(test_constants, wp4, wp5)
        assert fork14 == 8700
        assert fork24 == 8700
        assert fork12 == 9000
        assert fork13 in summaries.keys()
        assert fork23 in summaries.keys()
        assert fork34 in summaries.keys()
        assert fork45 in summaries.keys()
=======
    async def test_request_additions_errors(self, wallet_node_sim_and_wallet, self_hostname):
        full_nodes, wallets = wallet_node_sim_and_wallet
        wallet_node, wallet_server = wallets[0]
        wallet = wallet_node.wallet_state_manager.main_wallet
        ph = await wallet.get_new_puzzlehash()

        full_node_api = full_nodes[0]
        await wallet_server.start_client(PeerInfo(self_hostname, uint16(full_node_api.full_node.server._port)), None)

        for i in range(2):
            await full_node_api.farm_new_transaction_block(FarmNewBlockProtocol(ph))

        await time_out_assert(20, wallet_is_synced, True, wallet_node, full_node_api)

        last_block: Optional[BlockRecord] = full_node_api.full_node.blockchain.get_peak()
        assert last_block is not None

        # Invalid height
        with pytest.raises(ValueError):
            await full_node_api.request_additions(RequestAdditions(uint64(100), last_block.header_hash, [ph]))

        # Invalid header hash
        with pytest.raises(ValueError):
            await full_node_api.request_additions(RequestAdditions(last_block.height, std_hash(b""), [ph]))

        # No results
        res1: Optional[Message] = await full_node_api.request_additions(
            RequestAdditions(last_block.height, last_block.header_hash, [std_hash(b"")])
        )
        assert res1 is not None
        response = RespondAdditions.from_bytes(res1.data)
        assert response.height == last_block.height
        assert response.header_hash == last_block.header_hash
        assert len(response.proofs) == 1
        assert len(response.coins) == 1

        assert response.proofs[0][0] == std_hash(b"")
        assert response.proofs[0][1] is not None
        assert response.proofs[0][2] is None

    @pytest.mark.asyncio
    async def test_request_additions_success(self, wallet_node_sim_and_wallet, self_hostname):
        full_nodes, wallets = wallet_node_sim_and_wallet
        wallet_node, wallet_server = wallets[0]
        wallet = wallet_node.wallet_state_manager.main_wallet
        ph = await wallet.get_new_puzzlehash()

        full_node_api = full_nodes[0]
        await wallet_server.start_client(PeerInfo(self_hostname, uint16(full_node_api.full_node.server._port)), None)

        for i in range(2):
            await full_node_api.farm_new_transaction_block(FarmNewBlockProtocol(ph))

        await time_out_assert(20, wallet_is_synced, True, wallet_node, full_node_api)

        payees: List[AmountWithPuzzlehash] = []
        for i in range(10):
            payee_ph = await wallet.get_new_puzzlehash()
            payees.append({"amount": uint64(i + 100), "puzzlehash": payee_ph, "memos": []})
            payees.append({"amount": uint64(i + 200), "puzzlehash": payee_ph, "memos": []})

        tx: TransactionRecord = await wallet.generate_signed_transaction(uint64(0), ph, primaries=payees)
        await full_node_api.send_transaction(SendTransaction(tx.spend_bundle))

        await full_node_api.farm_new_transaction_block(FarmNewBlockProtocol(ph))

        last_block: Optional[BlockRecord] = full_node_api.full_node.blockchain.get_peak()
        assert last_block is not None
        await time_out_assert(20, wallet_is_synced, True, wallet_node, full_node_api)
        res2: Optional[Message] = await full_node_api.request_additions(
            RequestAdditions(
                last_block.height,
                None,
                [payees[0]["puzzlehash"], payees[2]["puzzlehash"], std_hash(b"1")],
            )
        )

        assert res2 is not None
        response = RespondAdditions.from_bytes(res2.data)
        assert response.height == last_block.height
        assert response.header_hash == last_block.header_hash
        assert len(response.proofs) == 3

        # First two PHs are included
        for i in range(2):
            assert response.proofs[i][0] in {payees[j]["puzzlehash"] for j in (0, 2)}
            assert response.proofs[i][1] is not None
            assert response.proofs[i][2] is not None

        # Third PH is not included
        assert response.proofs[2][2] is None

        coin_list_dict = {p: coin_list for p, coin_list in response.coins}

        assert len(coin_list_dict) == 3
        for p, coin_list in coin_list_dict.items():
            if p == std_hash(b"1"):
                # this is the one that is not included
                assert len(coin_list) == 0
            else:
                for coin in coin_list:
                    assert coin.puzzle_hash == p
                # The other ones are included
                assert len(coin_list) == 2

        # None for puzzle hashes returns all coins and no proofs
        res3: Optional[Message] = await full_node_api.request_additions(
            RequestAdditions(last_block.height, last_block.header_hash, None)
        )

        assert res3 is not None
        response = RespondAdditions.from_bytes(res3.data)
        assert response.height == last_block.height
        assert response.header_hash == last_block.header_hash
        assert response.proofs is None
        assert len(response.coins) == 12
        assert sum([len(c_list) for _, c_list in response.coins]) == 24

        # [] for puzzle hashes returns nothing
        res4: Optional[Message] = await full_node_api.request_additions(
            RequestAdditions(last_block.height, last_block.header_hash, [])
        )
        assert res4 is not None
        response = RespondAdditions.from_bytes(res4.data)
        assert response.proofs == []
        assert len(response.coins) == 0
>>>>>>> 890da940
<|MERGE_RESOLUTION|>--- conflicted
+++ resolved
@@ -11,16 +11,12 @@
 from chia.server.outbound_message import Message
 from chia.simulator.simulator_protocol import FarmNewBlockProtocol
 from chia.types.peer_info import PeerInfo
-<<<<<<< HEAD
 from chia.util.block_cache import BlockCache
-from chia.util.ints import uint16, uint32
 from chia.wallet.wallet_weight_proof_handler import get_wp_fork_point
-=======
 from chia.util.hash import std_hash
 from chia.util.ints import uint16, uint32, uint64
 from chia.wallet.transaction_record import TransactionRecord
 from chia.wallet.util.wallet_types import AmountWithPuzzlehash
->>>>>>> 890da940
 from tests.connection_utils import disconnect_all_and_reconnect
 from tests.pools.test_pool_rpc import wallet_is_synced
 from tests.setup_nodes import test_constants
@@ -320,7 +316,134 @@
             await time_out_assert(20, wallet.get_confirmed_balance, funds)
 
     @pytest.mark.asyncio
-<<<<<<< HEAD
+    async def test_request_additions_errors(self, wallet_node_sim_and_wallet, self_hostname):
+        full_nodes, wallets = wallet_node_sim_and_wallet
+        wallet_node, wallet_server = wallets[0]
+        wallet = wallet_node.wallet_state_manager.main_wallet
+        ph = await wallet.get_new_puzzlehash()
+
+        full_node_api = full_nodes[0]
+        await wallet_server.start_client(PeerInfo(self_hostname, uint16(full_node_api.full_node.server._port)), None)
+
+        for i in range(2):
+            await full_node_api.farm_new_transaction_block(FarmNewBlockProtocol(ph))
+
+        await time_out_assert(20, wallet_is_synced, True, wallet_node, full_node_api)
+
+        last_block: Optional[BlockRecord] = full_node_api.full_node.blockchain.get_peak()
+        assert last_block is not None
+
+        # Invalid height
+        with pytest.raises(ValueError):
+            await full_node_api.request_additions(RequestAdditions(uint64(100), last_block.header_hash, [ph]))
+
+        # Invalid header hash
+        with pytest.raises(ValueError):
+            await full_node_api.request_additions(RequestAdditions(last_block.height, std_hash(b""), [ph]))
+
+        # No results
+        res1: Optional[Message] = await full_node_api.request_additions(
+            RequestAdditions(last_block.height, last_block.header_hash, [std_hash(b"")])
+        )
+        assert res1 is not None
+        response = RespondAdditions.from_bytes(res1.data)
+        assert response.height == last_block.height
+        assert response.header_hash == last_block.header_hash
+        assert len(response.proofs) == 1
+        assert len(response.coins) == 1
+
+        assert response.proofs[0][0] == std_hash(b"")
+        assert response.proofs[0][1] is not None
+        assert response.proofs[0][2] is None
+
+    @pytest.mark.asyncio
+    async def test_request_additions_success(self, wallet_node_sim_and_wallet, self_hostname):
+        full_nodes, wallets = wallet_node_sim_and_wallet
+        wallet_node, wallet_server = wallets[0]
+        wallet = wallet_node.wallet_state_manager.main_wallet
+        ph = await wallet.get_new_puzzlehash()
+
+        full_node_api = full_nodes[0]
+        await wallet_server.start_client(PeerInfo(self_hostname, uint16(full_node_api.full_node.server._port)), None)
+
+        for i in range(2):
+            await full_node_api.farm_new_transaction_block(FarmNewBlockProtocol(ph))
+
+        await time_out_assert(20, wallet_is_synced, True, wallet_node, full_node_api)
+
+        payees: List[AmountWithPuzzlehash] = []
+        for i in range(10):
+            payee_ph = await wallet.get_new_puzzlehash()
+            payees.append({"amount": uint64(i + 100), "puzzlehash": payee_ph, "memos": []})
+            payees.append({"amount": uint64(i + 200), "puzzlehash": payee_ph, "memos": []})
+
+        tx: TransactionRecord = await wallet.generate_signed_transaction(uint64(0), ph, primaries=payees)
+        await full_node_api.send_transaction(SendTransaction(tx.spend_bundle))
+
+        await full_node_api.farm_new_transaction_block(FarmNewBlockProtocol(ph))
+
+        last_block: Optional[BlockRecord] = full_node_api.full_node.blockchain.get_peak()
+        assert last_block is not None
+        await time_out_assert(20, wallet_is_synced, True, wallet_node, full_node_api)
+        res2: Optional[Message] = await full_node_api.request_additions(
+            RequestAdditions(
+                last_block.height,
+                None,
+                [payees[0]["puzzlehash"], payees[2]["puzzlehash"], std_hash(b"1")],
+            )
+        )
+
+        assert res2 is not None
+        response = RespondAdditions.from_bytes(res2.data)
+        assert response.height == last_block.height
+        assert response.header_hash == last_block.header_hash
+        assert len(response.proofs) == 3
+
+        # First two PHs are included
+        for i in range(2):
+            assert response.proofs[i][0] in {payees[j]["puzzlehash"] for j in (0, 2)}
+            assert response.proofs[i][1] is not None
+            assert response.proofs[i][2] is not None
+
+        # Third PH is not included
+        assert response.proofs[2][2] is None
+
+        coin_list_dict = {p: coin_list for p, coin_list in response.coins}
+
+        assert len(coin_list_dict) == 3
+        for p, coin_list in coin_list_dict.items():
+            if p == std_hash(b"1"):
+                # this is the one that is not included
+                assert len(coin_list) == 0
+            else:
+                for coin in coin_list:
+                    assert coin.puzzle_hash == p
+                # The other ones are included
+                assert len(coin_list) == 2
+
+        # None for puzzle hashes returns all coins and no proofs
+        res3: Optional[Message] = await full_node_api.request_additions(
+            RequestAdditions(last_block.height, last_block.header_hash, None)
+        )
+
+        assert res3 is not None
+        response = RespondAdditions.from_bytes(res3.data)
+        assert response.height == last_block.height
+        assert response.header_hash == last_block.header_hash
+        assert response.proofs is None
+        assert len(response.coins) == 12
+        assert sum([len(c_list) for _, c_list in response.coins]) == 24
+
+        # [] for puzzle hashes returns nothing
+        res4: Optional[Message] = await full_node_api.request_additions(
+            RequestAdditions(last_block.height, last_block.header_hash, [])
+        )
+        assert res4 is not None
+        response = RespondAdditions.from_bytes(res4.data)
+        assert response.proofs == []
+        assert len(response.coins) == 0
+
+    @pytest.mark.asyncio
     async def test_get_wp_fork_point(self, default_10000_blocks):
         blocks = default_10000_blocks
         header_cache, height_to_hash, sub_blocks, summaries = await load_blocks_dont_validate(blocks)
@@ -343,132 +466,4 @@
         assert fork13 in summaries.keys()
         assert fork23 in summaries.keys()
         assert fork34 in summaries.keys()
-        assert fork45 in summaries.keys()
-=======
-    async def test_request_additions_errors(self, wallet_node_sim_and_wallet, self_hostname):
-        full_nodes, wallets = wallet_node_sim_and_wallet
-        wallet_node, wallet_server = wallets[0]
-        wallet = wallet_node.wallet_state_manager.main_wallet
-        ph = await wallet.get_new_puzzlehash()
-
-        full_node_api = full_nodes[0]
-        await wallet_server.start_client(PeerInfo(self_hostname, uint16(full_node_api.full_node.server._port)), None)
-
-        for i in range(2):
-            await full_node_api.farm_new_transaction_block(FarmNewBlockProtocol(ph))
-
-        await time_out_assert(20, wallet_is_synced, True, wallet_node, full_node_api)
-
-        last_block: Optional[BlockRecord] = full_node_api.full_node.blockchain.get_peak()
-        assert last_block is not None
-
-        # Invalid height
-        with pytest.raises(ValueError):
-            await full_node_api.request_additions(RequestAdditions(uint64(100), last_block.header_hash, [ph]))
-
-        # Invalid header hash
-        with pytest.raises(ValueError):
-            await full_node_api.request_additions(RequestAdditions(last_block.height, std_hash(b""), [ph]))
-
-        # No results
-        res1: Optional[Message] = await full_node_api.request_additions(
-            RequestAdditions(last_block.height, last_block.header_hash, [std_hash(b"")])
-        )
-        assert res1 is not None
-        response = RespondAdditions.from_bytes(res1.data)
-        assert response.height == last_block.height
-        assert response.header_hash == last_block.header_hash
-        assert len(response.proofs) == 1
-        assert len(response.coins) == 1
-
-        assert response.proofs[0][0] == std_hash(b"")
-        assert response.proofs[0][1] is not None
-        assert response.proofs[0][2] is None
-
-    @pytest.mark.asyncio
-    async def test_request_additions_success(self, wallet_node_sim_and_wallet, self_hostname):
-        full_nodes, wallets = wallet_node_sim_and_wallet
-        wallet_node, wallet_server = wallets[0]
-        wallet = wallet_node.wallet_state_manager.main_wallet
-        ph = await wallet.get_new_puzzlehash()
-
-        full_node_api = full_nodes[0]
-        await wallet_server.start_client(PeerInfo(self_hostname, uint16(full_node_api.full_node.server._port)), None)
-
-        for i in range(2):
-            await full_node_api.farm_new_transaction_block(FarmNewBlockProtocol(ph))
-
-        await time_out_assert(20, wallet_is_synced, True, wallet_node, full_node_api)
-
-        payees: List[AmountWithPuzzlehash] = []
-        for i in range(10):
-            payee_ph = await wallet.get_new_puzzlehash()
-            payees.append({"amount": uint64(i + 100), "puzzlehash": payee_ph, "memos": []})
-            payees.append({"amount": uint64(i + 200), "puzzlehash": payee_ph, "memos": []})
-
-        tx: TransactionRecord = await wallet.generate_signed_transaction(uint64(0), ph, primaries=payees)
-        await full_node_api.send_transaction(SendTransaction(tx.spend_bundle))
-
-        await full_node_api.farm_new_transaction_block(FarmNewBlockProtocol(ph))
-
-        last_block: Optional[BlockRecord] = full_node_api.full_node.blockchain.get_peak()
-        assert last_block is not None
-        await time_out_assert(20, wallet_is_synced, True, wallet_node, full_node_api)
-        res2: Optional[Message] = await full_node_api.request_additions(
-            RequestAdditions(
-                last_block.height,
-                None,
-                [payees[0]["puzzlehash"], payees[2]["puzzlehash"], std_hash(b"1")],
-            )
-        )
-
-        assert res2 is not None
-        response = RespondAdditions.from_bytes(res2.data)
-        assert response.height == last_block.height
-        assert response.header_hash == last_block.header_hash
-        assert len(response.proofs) == 3
-
-        # First two PHs are included
-        for i in range(2):
-            assert response.proofs[i][0] in {payees[j]["puzzlehash"] for j in (0, 2)}
-            assert response.proofs[i][1] is not None
-            assert response.proofs[i][2] is not None
-
-        # Third PH is not included
-        assert response.proofs[2][2] is None
-
-        coin_list_dict = {p: coin_list for p, coin_list in response.coins}
-
-        assert len(coin_list_dict) == 3
-        for p, coin_list in coin_list_dict.items():
-            if p == std_hash(b"1"):
-                # this is the one that is not included
-                assert len(coin_list) == 0
-            else:
-                for coin in coin_list:
-                    assert coin.puzzle_hash == p
-                # The other ones are included
-                assert len(coin_list) == 2
-
-        # None for puzzle hashes returns all coins and no proofs
-        res3: Optional[Message] = await full_node_api.request_additions(
-            RequestAdditions(last_block.height, last_block.header_hash, None)
-        )
-
-        assert res3 is not None
-        response = RespondAdditions.from_bytes(res3.data)
-        assert response.height == last_block.height
-        assert response.header_hash == last_block.header_hash
-        assert response.proofs is None
-        assert len(response.coins) == 12
-        assert sum([len(c_list) for _, c_list in response.coins]) == 24
-
-        # [] for puzzle hashes returns nothing
-        res4: Optional[Message] = await full_node_api.request_additions(
-            RequestAdditions(last_block.height, last_block.header_hash, [])
-        )
-        assert res4 is not None
-        response = RespondAdditions.from_bytes(res4.data)
-        assert response.proofs == []
-        assert len(response.coins) == 0
->>>>>>> 890da940
+        assert fork45 in summaries.keys()