from __future__ import annotations

import asyncio
import functools
import logging
from dataclasses import dataclass
from typing import Awaitable, Callable, List, Optional
from unittest.mock import MagicMock

import pytest
from aiosqlite import Error as AIOSqliteError
from colorlog import getLogger

from chia.consensus.block_record import BlockRecord
from chia.consensus.block_rewards import calculate_base_farmer_reward, calculate_pool_reward
from chia.consensus.constants import ConsensusConstants
from chia.full_node.weight_proof import WeightProofHandler
from chia.protocols import full_node_protocol, wallet_protocol
from chia.protocols.protocol_message_types import ProtocolMessageTypes
from chia.protocols.shared_protocol import Capability
from chia.protocols.wallet_protocol import (
    CoinState,
    RequestAdditions,
    RespondAdditions,
    RespondBlockHeaders,
    SendTransaction,
)
from chia.server.outbound_message import Message, make_msg
from chia.server.ws_connection import WSChiaConnection
from chia.simulator.simulator_protocol import FarmNewBlockProtocol
from chia.types.blockchain_format.program import Program
from chia.types.blockchain_format.sized_bytes import bytes32
from chia.types.full_block import FullBlock
from chia.types.peer_info import PeerInfo
from chia.util.block_cache import BlockCache
from chia.util.hash import std_hash
from chia.util.ints import uint32, uint64, uint128
from chia.wallet.nft_wallet.nft_wallet import NFTWallet
from chia.wallet.payment import Payment
from chia.wallet.util.compute_memos import compute_memos
from chia.wallet.util.tx_config import DEFAULT_COIN_SELECTION_CONFIG, DEFAULT_TX_CONFIG
from chia.wallet.util.wallet_sync_utils import PeerRequestException
from chia.wallet.util.wallet_types import WalletIdentifier
from chia.wallet.wallet_state_manager import WalletStateManager
from chia.wallet.wallet_weight_proof_handler import get_wp_fork_point
from tests.connection_utils import disconnect_all, disconnect_all_and_reconnect
from tests.util.misc import wallet_height_at_least
from tests.util.setup_nodes import OldSimulatorsAndWallets
from tests.util.time_out_assert import time_out_assert, time_out_assert_not_none
from tests.weight_proof.test_weight_proof import load_blocks_dont_validate


async def get_tx_count(wsm: WalletStateManager, wallet_id: int) -> int:
    txs = await wsm.get_all_transactions(wallet_id)
    return len(txs)


async def get_nft_count(wallet: NFTWallet) -> int:
    return await wallet.get_nft_count()


log = getLogger(__name__)


@pytest.mark.limit_consensus_modes(reason="save time")
@pytest.mark.anyio
async def test_request_block_headers(
    simulator_and_wallet: OldSimulatorsAndWallets, default_1000_blocks: List[FullBlock]
) -> None:
    # Tests the edge case of receiving funds right before the recent blocks  in weight proof
    [full_node_api], [(wallet_node, _)], bt = simulator_and_wallet

    wallet = wallet_node.wallet_state_manager.main_wallet
    ph = await wallet.get_new_puzzlehash()
    for block in default_1000_blocks[:100]:
        await full_node_api.full_node.add_block(block)

    msg = await full_node_api.request_block_headers(wallet_protocol.RequestBlockHeaders(uint32(10), uint32(15), False))
    assert msg is not None
    assert msg.type == ProtocolMessageTypes.respond_block_headers.value
    res_block_headers = RespondBlockHeaders.from_bytes(msg.data)
    bh = res_block_headers.header_blocks
    assert len(bh) == 6
    assert [x.reward_chain_block.height for x in default_1000_blocks[10:16]] == [
        x.reward_chain_block.height for x in bh
    ]

    assert [x.foliage for x in default_1000_blocks[10:16]] == [x.foliage for x in bh]

    assert [x.transactions_filter for x in bh] == [b"\x00"] * 6

    num_blocks = 20
    new_blocks = bt.get_consecutive_blocks(num_blocks, block_list_input=default_1000_blocks, pool_reward_puzzle_hash=ph)
    for i in range(len(new_blocks)):
        await full_node_api.full_node.add_block(new_blocks[i])

    msg = await full_node_api.request_block_headers(wallet_protocol.RequestBlockHeaders(uint32(110), uint32(115), True))
    assert msg is not None
    res_block_headers = RespondBlockHeaders.from_bytes(msg.data)
    bh = res_block_headers.header_blocks
    assert len(bh) == 6


# @pytest.mark.parametrize(
#     "test_case",
#     [(1_000_000, 10_000_010, False, ProtocolMessageTypes.reject_block_headers)],
#     [(80, 99, False, ProtocolMessageTypes.respond_block_headers)],
#     [(10, 8, False, None)],
# )
@pytest.mark.anyio
async def test_request_block_headers_rejected(
    simulator_and_wallet: OldSimulatorsAndWallets, default_1000_blocks: List[FullBlock]
) -> None:
    # Tests the edge case of receiving funds right before the recent blocks  in weight proof
    [full_node_api], _, _ = simulator_and_wallet

    # start_height, end_height, return_filter, expected_res = test_case

    msg = await full_node_api.request_block_headers(
        wallet_protocol.RequestBlockHeaders(uint32(1_000_000), uint32(1_000_010), False)
    )
    assert msg is not None
    assert msg.type == ProtocolMessageTypes.reject_block_headers.value

    for block in default_1000_blocks[:150]:
        await full_node_api.full_node.add_block(block)

    msg = await full_node_api.request_block_headers(wallet_protocol.RequestBlockHeaders(uint32(80), uint32(99), False))
    assert msg is not None
    assert msg.type == ProtocolMessageTypes.respond_block_headers.value
    msg = await full_node_api.request_block_headers(wallet_protocol.RequestBlockHeaders(uint32(10), uint32(8), False))
    assert msg is not None
    assert msg.type == ProtocolMessageTypes.reject_block_headers.value

    msg = await full_node_api.request_block_headers(wallet_protocol.RequestBlockHeaders(uint32(10), uint32(8), True))
    assert msg is not None
    assert msg.type == ProtocolMessageTypes.reject_block_headers.value

    # test for 128 blocks to fetch at once limit
    msg = await full_node_api.request_block_headers(wallet_protocol.RequestBlockHeaders(uint32(10), uint32(140), True))
    assert msg is not None
    assert msg.type == ProtocolMessageTypes.reject_block_headers.value

    msg = await full_node_api.request_block_headers(wallet_protocol.RequestBlockHeaders(uint32(90), uint32(160), False))
    assert msg is not None
    assert msg.type == ProtocolMessageTypes.reject_block_headers.value
    msg = await full_node_api.request_block_headers(wallet_protocol.RequestBlockHeaders(uint32(90), uint32(160), True))
    assert msg is not None
    assert msg.type == ProtocolMessageTypes.reject_block_headers.value


@pytest.mark.parametrize(
    "two_wallet_nodes",
    [dict(disable_capabilities=[Capability.BLOCK_HEADERS]), dict(disable_capabilities=[Capability.BASE])],
    indirect=True,
)
@pytest.mark.limit_consensus_modes(reason="save time")
@pytest.mark.anyio
async def test_basic_sync_wallet(
    two_wallet_nodes: OldSimulatorsAndWallets, default_400_blocks: List[FullBlock], self_hostname: str
) -> None:
    full_nodes, wallets, bt = two_wallet_nodes
    full_node_api = full_nodes[0]
    full_node_server = full_node_api.full_node.server

    # Trusted node sync
    wallets[0][0].config["trusted_peers"] = {full_node_server.node_id.hex(): full_node_server.node_id.hex()}

    # Untrusted node sync
    wallets[1][0].config["trusted_peers"] = {}

    for block in default_400_blocks:
        await full_node_api.full_node.add_block(block)

    for wallet_node, wallet_server in wallets:
        await wallet_server.start_client(PeerInfo(self_hostname, full_node_server.get_port()), None)

    for wallet_node, wallet_server in wallets:
        await time_out_assert(100, wallet_height_at_least, True, wallet_node, len(default_400_blocks) - 1)

    # Tests a reorg with the wallet
    num_blocks = 30
    blocks_reorg = bt.get_consecutive_blocks(num_blocks - 1, block_list_input=default_400_blocks[:-5])
    blocks_reorg = bt.get_consecutive_blocks(1, blocks_reorg, guarantee_transaction_block=True, current_time=True)
    for i in range(1, len(blocks_reorg)):
        await full_node_api.full_node.add_block(blocks_reorg[i])

    for wallet_node, wallet_server in wallets:
        await disconnect_all_and_reconnect(wallet_server, full_node_server, self_hostname)

    for wallet_node, wallet_server in wallets:
        await time_out_assert(
            100, wallet_height_at_least, True, wallet_node, len(default_400_blocks) + num_blocks - 5 - 1
        )
        await time_out_assert(20, wallet_node.wallet_state_manager.synced)
        await disconnect_all(wallet_server)
        assert not (await wallet_node.wallet_state_manager.synced())


@pytest.mark.parametrize(
    "two_wallet_nodes",
    [dict(disable_capabilities=[Capability.BLOCK_HEADERS]), dict(disable_capabilities=[Capability.BASE])],
    indirect=True,
)
@pytest.mark.limit_consensus_modes(reason="save time")
@pytest.mark.anyio
async def test_almost_recent(
    two_wallet_nodes: OldSimulatorsAndWallets,
    default_400_blocks: List[FullBlock],
    self_hostname: str,
    blockchain_constants: ConsensusConstants,
) -> None:
    # Tests the edge case of receiving funds right before the recent blocks  in weight proof
    full_nodes, wallets, bt = two_wallet_nodes
    full_node_api = full_nodes[0]
    full_node_server = full_node_api.full_node.server

    # Trusted node sync
    wallets[0][0].config["trusted_peers"] = {full_node_server.node_id.hex(): full_node_server.node_id.hex()}

    # Untrusted node sync
    wallets[1][0].config["trusted_peers"] = {}

    base_num_blocks = 400
    for block in default_400_blocks:
        await full_node_api.full_node.add_block(block)
    all_blocks = default_400_blocks
    both_phs = []
    for wallet_node, wallet_server in wallets:
        wallet = wallet_node.wallet_state_manager.main_wallet
        both_phs.append(await wallet.get_new_puzzlehash())

    for i in range(20):
        # Tests a reorg with the wallet
        ph = both_phs[i % 2]
        all_blocks = bt.get_consecutive_blocks(1, block_list_input=all_blocks, pool_reward_puzzle_hash=ph)
        await full_node_api.full_node.add_block(all_blocks[-1])

    new_blocks = bt.get_consecutive_blocks(
        blockchain_constants.WEIGHT_PROOF_RECENT_BLOCKS + 10, block_list_input=all_blocks
    )
    for i in range(base_num_blocks + 20, len(new_blocks)):
        await full_node_api.full_node.add_block(new_blocks[i])

    for wallet_node, wallet_server in wallets:
        wallet = wallet_node.wallet_state_manager.main_wallet
        await wallet_server.start_client(PeerInfo(self_hostname, full_node_server.get_port()), None)
        await time_out_assert(30, wallet.get_confirmed_balance, 10 * calculate_pool_reward(uint32(1000)))


@pytest.mark.anyio
async def test_backtrack_sync_wallet(
    two_wallet_nodes: OldSimulatorsAndWallets, default_400_blocks: List[FullBlock], self_hostname: str
) -> None:
    full_nodes, wallets, _ = two_wallet_nodes
    full_node_api = full_nodes[0]
    full_node_server = full_node_api.full_node.server

    # Trusted node sync
    wallets[0][0].config["trusted_peers"] = {full_node_server.node_id.hex(): full_node_server.node_id.hex()}

    # Untrusted node sync
    wallets[1][0].config["trusted_peers"] = {}

    for block in default_400_blocks[:20]:
        await full_node_api.full_node.add_block(block)

    for wallet_node, wallet_server in wallets:
        await wallet_server.start_client(PeerInfo(self_hostname, full_node_server.get_port()), None)

    for wallet_node, wallet_server in wallets:
        await time_out_assert(100, wallet_height_at_least, True, wallet_node, 19)


# Tests a reorg with the wallet
@pytest.mark.anyio
async def test_short_batch_sync_wallet(
    two_wallet_nodes: OldSimulatorsAndWallets, default_400_blocks: List[FullBlock], self_hostname: str
) -> None:
    full_nodes, wallets, _ = two_wallet_nodes
    full_node_api = full_nodes[0]
    full_node_server = full_node_api.full_node.server

    # Trusted node sync
    wallets[0][0].config["trusted_peers"] = {full_node_server.node_id.hex(): full_node_server.node_id.hex()}

    # Untrusted node sync
    wallets[1][0].config["trusted_peers"] = {}

    for block in default_400_blocks[:200]:
        await full_node_api.full_node.add_block(block)

    for wallet_node, wallet_server in wallets:
        await wallet_server.start_client(PeerInfo(self_hostname, full_node_server.get_port()), None)

    for wallet_node, wallet_server in wallets:
        await time_out_assert(100, wallet_height_at_least, True, wallet_node, 199)


@pytest.mark.limit_consensus_modes(reason="save time")
@pytest.mark.anyio
async def test_long_sync_wallet(
    two_wallet_nodes: OldSimulatorsAndWallets,
    default_1000_blocks: List[FullBlock],
    default_400_blocks: List[FullBlock],
    self_hostname: str,
) -> None:
    full_nodes, wallets, bt = two_wallet_nodes
    full_node_api = full_nodes[0]
    full_node_server = full_node_api.full_node.server

    # Trusted node sync
    wallets[0][0].config["trusted_peers"] = {full_node_server.node_id.hex(): full_node_server.node_id.hex()}

    # Untrusted node sync
    wallets[1][0].config["trusted_peers"] = {}

    for block in default_400_blocks:
        await full_node_api.full_node.add_block(block)

    for wallet_node, wallet_server in wallets:
        await wallet_server.start_client(PeerInfo(self_hostname, full_node_server.get_port()), None)

    for wallet_node, wallet_server in wallets:
        await time_out_assert(600, wallet_height_at_least, True, wallet_node, len(default_400_blocks) - 1)

    # Tests a long reorg
    for block in default_1000_blocks:
        await full_node_api.full_node.add_block(block)

    for wallet_node, wallet_server in wallets:
        await disconnect_all_and_reconnect(wallet_server, full_node_server, self_hostname)

        log.info(f"wallet node height is {await wallet_node.wallet_state_manager.blockchain.get_finished_sync_up_to()}")
        await time_out_assert(600, wallet_height_at_least, True, wallet_node, len(default_1000_blocks) - 1)

        await disconnect_all_and_reconnect(wallet_server, full_node_server, self_hostname)

    # Tests a short reorg
    num_blocks = 30
    blocks_reorg = bt.get_consecutive_blocks(num_blocks, block_list_input=default_1000_blocks[:-5])

    for i in range(len(blocks_reorg) - num_blocks - 10, len(blocks_reorg)):
        await full_node_api.full_node.add_block(blocks_reorg[i])

    for wallet_node, wallet_server in wallets:
        await time_out_assert(
            600, wallet_height_at_least, True, wallet_node, len(default_1000_blocks) + num_blocks - 5 - 1
        )


@pytest.mark.limit_consensus_modes(reason="save time")
@pytest.mark.anyio
async def test_wallet_reorg_sync(
    two_wallet_nodes: OldSimulatorsAndWallets, default_400_blocks: List[FullBlock], self_hostname: str
) -> None:
    num_blocks = 5
    full_nodes, wallets, bt = two_wallet_nodes
    full_node_api = full_nodes[0]
    full_node_server = full_node_api.full_node.server

    # Trusted node sync
    wallets[0][0].config["trusted_peers"] = {full_node_server.node_id.hex(): full_node_server.node_id.hex()}

    # Untrusted node sync
    wallets[1][0].config["trusted_peers"] = {}

    phs = []
    for wallet_node, wallet_server in wallets:
        wallet = wallet_node.wallet_state_manager.main_wallet
        phs.append(await wallet.get_new_puzzlehash())
        await wallet_server.start_client(PeerInfo(self_hostname, full_node_server.get_port()), None)

    # Insert 400 blocks
    for block in default_400_blocks:
        await full_node_api.full_node.add_block(block)

    # Farm few more with reward
    for _ in range(num_blocks - 1):
        await full_node_api.farm_new_transaction_block(FarmNewBlockProtocol(phs[0]))

    for _ in range(num_blocks):
        await full_node_api.farm_new_transaction_block(FarmNewBlockProtocol(phs[1]))

    # Confirm we have the funds
    funds = sum(
        [calculate_pool_reward(uint32(i)) + calculate_base_farmer_reward(uint32(i)) for i in range(1, num_blocks)]
    )

    for wallet_node, wallet_server in wallets:
        wallet = wallet_node.wallet_state_manager.main_wallet
        await time_out_assert(60, wallet.get_confirmed_balance, funds)
        await time_out_assert(60, get_tx_count, 2 * (num_blocks - 1), wallet_node.wallet_state_manager, 1)

    # Reorg blocks that carry reward
    num_blocks = 30
    blocks_reorg = bt.get_consecutive_blocks(num_blocks, block_list_input=default_400_blocks[:-5])

    for block in blocks_reorg[-30:]:
        await full_node_api.full_node.add_block(block)

    for wallet_node, wallet_server in wallets:
        wallet = wallet_node.wallet_state_manager.main_wallet
        await time_out_assert(60, get_tx_count, 0, wallet_node.wallet_state_manager, 1)
        await time_out_assert(60, wallet.get_confirmed_balance, 0)


@pytest.mark.limit_consensus_modes(reason="save time")
@pytest.mark.anyio
async def test_wallet_reorg_get_coinbase(
    two_wallet_nodes: OldSimulatorsAndWallets, default_400_blocks: List[FullBlock], self_hostname: str
) -> None:
    full_nodes, wallets, bt = two_wallet_nodes
    full_node_api = full_nodes[0]
    full_node_server = full_node_api.full_node.server

    # Trusted node sync
    wallets[0][0].config["trusted_peers"] = {full_node_server.node_id.hex(): full_node_server.node_id.hex()}

    # Untrusted node sync
    wallets[1][0].config["trusted_peers"] = {}

    for wallet_node, wallet_server in wallets:
        await wallet_server.start_client(PeerInfo(self_hostname, full_node_server.get_port()), None)

    # Insert 400 blocks
    for block in default_400_blocks:
        await full_node_api.full_node.add_block(block)

    # Reorg blocks that carry reward
    num_blocks_reorg = 30
    blocks_reorg = bt.get_consecutive_blocks(num_blocks_reorg, block_list_input=default_400_blocks[:-5])

    for block in blocks_reorg[:-5]:
        await full_node_api.full_node.add_block(block)

    for wallet_node, wallet_server in wallets:
        await time_out_assert(30, get_tx_count, 0, wallet_node.wallet_state_manager, 1)
        await full_node_api.wait_for_wallet_synced(wallet_node=wallet_node, timeout=30)

    num_blocks_reorg_1 = 40
    all_blocks_reorg_2 = blocks_reorg[:-30]
    for wallet_node, wallet_server in wallets:
        wallet = wallet_node.wallet_state_manager.main_wallet
        ph = await wallet.get_new_puzzlehash()
        all_blocks_reorg_2 = bt.get_consecutive_blocks(
            1, pool_reward_puzzle_hash=ph, farmer_reward_puzzle_hash=ph, block_list_input=all_blocks_reorg_2
        )
    blocks_reorg_2 = bt.get_consecutive_blocks(num_blocks_reorg_1, block_list_input=all_blocks_reorg_2)

    for block in blocks_reorg_2[-44:]:
        await full_node_api.full_node.add_block(block)

    for wallet_node, wallet_server in wallets:
        await disconnect_all_and_reconnect(wallet_server, full_node_server, self_hostname)

    # Confirm we have the funds
    funds = calculate_pool_reward(uint32(len(all_blocks_reorg_2))) + calculate_base_farmer_reward(
        uint32(len(all_blocks_reorg_2))
    )

    for wallet_node, wallet_server in wallets:
        wallet = wallet_node.wallet_state_manager.main_wallet
        await full_node_api.wait_for_wallet_synced(wallet_node=wallet_node, timeout=60)

        await time_out_assert(20, get_tx_count, 2, wallet_node.wallet_state_manager, 1)
        await time_out_assert(20, wallet.get_confirmed_balance, funds)


@pytest.mark.anyio
async def test_request_additions_errors(simulator_and_wallet: OldSimulatorsAndWallets, self_hostname: str) -> None:
    full_nodes, wallets, _ = simulator_and_wallet
    wallet_node, wallet_server = wallets[0]
    wallet = wallet_node.wallet_state_manager.main_wallet
    ph = await wallet.get_new_puzzlehash()

    full_node_api = full_nodes[0]
    await wallet_server.start_client(PeerInfo(self_hostname, full_node_api.full_node.server.get_port()), None)

    for _ in range(2):
        await full_node_api.farm_new_transaction_block(FarmNewBlockProtocol(ph))

    await full_node_api.wait_for_wallet_synced(wallet_node=wallet_node, timeout=20)

    last_block: Optional[BlockRecord] = full_node_api.full_node.blockchain.get_peak()
    assert last_block is not None

    # Invalid height
    with pytest.raises(ValueError):
        await full_node_api.request_additions(RequestAdditions(uint32(100), last_block.header_hash, [ph]))

    # Invalid header hash
    with pytest.raises(ValueError):
        await full_node_api.request_additions(RequestAdditions(last_block.height, std_hash(b""), [ph]))

    # No results
    res1 = await full_node_api.request_additions(
        RequestAdditions(last_block.height, last_block.header_hash, [std_hash(b"")])
    )
    assert res1 is not None
    response = RespondAdditions.from_bytes(res1.data)
    assert response.height == last_block.height
    assert response.header_hash == last_block.header_hash
    assert response.proofs is not None
    assert len(response.proofs) == 1
    assert len(response.coins) == 1

    assert response.proofs[0][0] == std_hash(b"")
    assert response.proofs[0][1] is not None
    assert response.proofs[0][2] is None


@pytest.mark.anyio
async def test_request_additions_success(simulator_and_wallet: OldSimulatorsAndWallets, self_hostname: str) -> None:
    full_nodes, wallets, _ = simulator_and_wallet
    wallet_node, wallet_server = wallets[0]
    wallet = wallet_node.wallet_state_manager.main_wallet
    ph = await wallet.get_new_puzzlehash()

    full_node_api = full_nodes[0]
    await wallet_server.start_client(PeerInfo(self_hostname, full_node_api.full_node.server.get_port()), None)

    for _ in range(2):
        await full_node_api.farm_new_transaction_block(FarmNewBlockProtocol(ph))

    await full_node_api.wait_for_wallet_synced(wallet_node=wallet_node, timeout=20)

    payees: List[Payment] = []
    for i in range(10):
        payee_ph = await wallet.get_new_puzzlehash()
        payees.append(Payment(payee_ph, uint64(i + 100)))
        payees.append(Payment(payee_ph, uint64(i + 200)))

    [tx] = await wallet.generate_signed_transaction(uint64(0), ph, DEFAULT_TX_CONFIG, primaries=payees)
    assert tx.spend_bundle is not None
    await full_node_api.send_transaction(SendTransaction(tx.spend_bundle))

    await full_node_api.farm_new_transaction_block(FarmNewBlockProtocol(ph))

    last_block = full_node_api.full_node.blockchain.get_peak()
    assert last_block is not None
    await full_node_api.wait_for_wallet_synced(wallet_node=wallet_node, timeout=20)

    res2 = await full_node_api.request_additions(
        RequestAdditions(last_block.height, None, [payees[0].puzzle_hash, payees[2].puzzle_hash, std_hash(b"1")])
    )

    assert res2 is not None
    response = RespondAdditions.from_bytes(res2.data)
    assert response.height == last_block.height
    assert response.header_hash == last_block.header_hash
    assert response.proofs is not None
    assert len(response.proofs) == 3

    # First two PHs are included
    for i in range(2):
        assert response.proofs[i][0] in {payees[j].puzzle_hash for j in (0, 2)}
        assert response.proofs[i][1] is not None
        assert response.proofs[i][2] is not None

    # Third PH is not included
    assert response.proofs[2][2] is None

    coin_list_dict = {p: coin_list for p, coin_list in response.coins}

    assert len(coin_list_dict) == 3
    for p, coin_list in coin_list_dict.items():
        if p == std_hash(b"1"):
            # this is the one that is not included
            assert len(coin_list) == 0
        else:
            for coin in coin_list:
                assert coin.puzzle_hash == p
            # The other ones are included
            assert len(coin_list) == 2

    # None for puzzle hashes returns all coins and no proofs
    res3 = await full_node_api.request_additions(RequestAdditions(last_block.height, last_block.header_hash, None))

    assert res3 is not None
    response = RespondAdditions.from_bytes(res3.data)
    assert response.height == last_block.height
    assert response.header_hash == last_block.header_hash
    assert response.proofs is None
    assert len(response.coins) == 12
    assert sum([len(c_list) for _, c_list in response.coins]) == 24

    # [] for puzzle hashes returns nothing
    res4 = await full_node_api.request_additions(RequestAdditions(last_block.height, last_block.header_hash, []))
    assert res4 is not None
    response = RespondAdditions.from_bytes(res4.data)
    assert response.proofs == []
    assert len(response.coins) == 0


@pytest.mark.anyio
async def test_get_wp_fork_point(
    default_10000_blocks: List[FullBlock], blockchain_constants: ConsensusConstants
) -> None:
    blocks = default_10000_blocks
    header_cache, height_to_hash, sub_blocks, summaries = await load_blocks_dont_validate(blocks, blockchain_constants)
    wpf = WeightProofHandler(blockchain_constants, BlockCache(sub_blocks, header_cache, height_to_hash, summaries))
    wp1 = await wpf.get_proof_of_weight(header_cache[height_to_hash[uint32(9_000)]].header_hash)
    assert wp1 is not None
    wp2 = await wpf.get_proof_of_weight(header_cache[height_to_hash[uint32(9_030)]].header_hash)
    assert wp2 is not None
    wp3 = await wpf.get_proof_of_weight(header_cache[height_to_hash[uint32(7_500)]].header_hash)
    assert wp3 is not None
    wp4 = await wpf.get_proof_of_weight(header_cache[height_to_hash[uint32(8_700)]].header_hash)
    assert wp4 is not None
    wp5 = await wpf.get_proof_of_weight(header_cache[height_to_hash[uint32(9_700)]].header_hash)
    assert wp5 is not None
    wp6 = await wpf.get_proof_of_weight(header_cache[height_to_hash[uint32(9_010)]].header_hash)
    assert wp6 is not None
    fork12 = get_wp_fork_point(blockchain_constants, wp1, wp2)
    fork13 = get_wp_fork_point(blockchain_constants, wp3, wp1)
    fork14 = get_wp_fork_point(blockchain_constants, wp4, wp1)
    fork23 = get_wp_fork_point(blockchain_constants, wp3, wp2)
    fork24 = get_wp_fork_point(blockchain_constants, wp4, wp2)
    fork34 = get_wp_fork_point(blockchain_constants, wp3, wp4)
    fork45 = get_wp_fork_point(blockchain_constants, wp4, wp5)
    fork16 = get_wp_fork_point(blockchain_constants, wp1, wp6)

    # overlap between recent chain in wps, fork point is the tip of the shorter wp
    assert fork12 == wp1.recent_chain_data[-1].height
    assert fork16 == wp1.recent_chain_data[-1].height

    # if there is an overlap between the recent chains we can find the exact fork point
    # if not we should get the latest block with a sub epoch summary that exists in both wp's
    # this can happen in fork24 and fork14 since they are not very far and also not very close

    if wp2.recent_chain_data[0].height > wp4.recent_chain_data[-1].height:
        assert fork24 in summaries.keys()
        assert fork24 < wp4.recent_chain_data[-1].height
    else:
        assert fork24 == wp4.recent_chain_data[-1].height

    if wp1.recent_chain_data[0].height > wp4.recent_chain_data[-1].height:
        assert fork14 in summaries.keys()
        assert fork14 < wp4.recent_chain_data[-1].height
    else:
        assert fork14 == wp4.recent_chain_data[-1].height

    # no overlap between recent chain in wps, fork point
    # is the latest block with a sub epoch summary that exists in both wp's
    assert fork13 in summaries.keys()
    assert fork13 < wp3.recent_chain_data[-1].height
    assert fork23 in summaries.keys()
    assert fork23 < wp3.recent_chain_data[-1].height
    assert fork34 in summaries.keys()
    assert fork23 < wp3.recent_chain_data[-1].height
    assert fork45 in summaries.keys()
    assert fork45 < wp4.recent_chain_data[-1].height


"""
This tests that a wallet filters out the dust properly.
It runs in seven phases:
1. Create a single dust coin.
    Typically (though there are edge cases), this coin will not be filtered.
2. Create dust coins until the filter threshold has been reached.
    At this point, none of the dust should be filtered.
3. Create 10 coins that are exactly the size of the filter threshold.
    These should not be filtered because they are not dust.
4. Create one more dust coin. This coin should be filtered.
5. Create 5 coins below the threshold and 5 at or above.
    Those below the threshold should get filtered, and those above should not.
6. Clear all coins from the dust wallet.
    Send to the dust wallet "spam_filter_after_n_txs" coins that are equal in value to "xch_spam_amount".
    Send 1 mojo from the dust wallet. The dust wallet should receive a change coin valued at "xch_spam_amount-1".
7: Create an NFT wallet for the farmer wallet, and generate an NFT in that wallet.
    Create an NFT wallet for the dust wallet.
    Send the NFT to the dust wallet. The NFT should not be filtered.
"""


@pytest.mark.anyio
@pytest.mark.parametrize(
    "spam_filter_after_n_txs, xch_spam_amount, dust_value",
    [
        # In the following tests, the filter is run right away:
        (0, 1, 1),  # nothing is filtered
        # In the following tests, 1 coin will be created in part 1, and 9 in part 2:
        (10, 10_000_000_000, 1),  # everything is dust
        (10, 10_000_000_000, 10_000_000_000),  # max dust threshold, dust is same size so not filtered
        # Test with more coins
        (105, 1_000_000, 1),  # default filter level (1m mojos), default dust size (1)
    ],
)
async def test_dusted_wallet(
    self_hostname: str,
    two_wallet_nodes_custom_spam_filtering: OldSimulatorsAndWallets,
    spam_filter_after_n_txs: int,
    xch_spam_amount: int,
    dust_value: int,
) -> None:
    full_nodes, wallets, _ = two_wallet_nodes_custom_spam_filtering

    farm_wallet_node, farm_wallet_server = wallets[0]
    dust_wallet_node, dust_wallet_server = wallets[1]

    # Create two wallets, one for farming (not used for testing), and one for testing dust.
    farm_wallet = farm_wallet_node.wallet_state_manager.main_wallet
    dust_wallet = dust_wallet_node.wallet_state_manager.main_wallet
    ph = await farm_wallet.get_new_puzzlehash()

    full_node_api = full_nodes[0]

    # It's also possible to obtain the current settings for spam_filter_after_n_txs and xch_spam_amount
    # spam_filter_after_n_txs = wallets[0][0].config["spam_filter_after_n_txs"]
    # xch_spam_amount = wallets[0][0].config["xch_spam_amount"]
    # dust_value=1

    # Verify legal values for the settings to be tested
    # If spam_filter_after_n_txs is greater than 250, this test will take a long time to run.
    # Current max value for xch_spam_amount is 0.01 XCH.
    # If needed, this could be increased but we would need to farm more blocks.
    # The max dust_value could be increased, but would require farming more blocks.
    assert spam_filter_after_n_txs >= 0
    assert spam_filter_after_n_txs <= 250
    assert xch_spam_amount >= 1
    assert xch_spam_amount <= 10_000_000_000
    assert dust_value >= 1
    assert dust_value <= 10_000_000_000

    # start both clients
    await farm_wallet_server.start_client(PeerInfo(self_hostname, full_node_api.full_node.server.get_port()), None)
    await dust_wallet_server.start_client(PeerInfo(self_hostname, full_node_api.full_node.server.get_port()), None)

    # Farm two blocks
    for _ in range(2):
        await full_node_api.farm_new_transaction_block(FarmNewBlockProtocol(ph))

    # sync both nodes
    await full_node_api.wait_for_wallets_synced(wallet_nodes=[farm_wallet_node, dust_wallet_node], timeout=20)

    # Part 1: create a single dust coin
    payees: List[Payment] = []
    payee_ph = await dust_wallet.get_new_puzzlehash()
    payees.append(Payment(payee_ph, uint64(dust_value)))

    # construct and send tx
    [tx] = await farm_wallet.generate_signed_transaction(uint64(0), ph, DEFAULT_TX_CONFIG, primaries=payees)
    assert tx.spend_bundle is not None
    await full_node_api.send_transaction(SendTransaction(tx.spend_bundle))
    await full_node_api.wait_transaction_records_entered_mempool([tx])
    await full_node_api.wait_for_wallets_synced(wallet_nodes=[farm_wallet_node, dust_wallet_node], timeout=20)
    await full_node_api.farm_new_transaction_block(FarmNewBlockProtocol(ph))
    await full_node_api.wait_for_wallets_synced(wallet_nodes=[farm_wallet_node, dust_wallet_node], timeout=20)

    # The dust is only filtered at this point if spam_filter_after_n_txs is 0 and xch_spam_amount is > dust_value.
    if spam_filter_after_n_txs > 0:
        dust_coins = 1
        large_dust_coins = 0
        large_dust_balance = 0
    elif xch_spam_amount <= dust_value:
        dust_coins = 0
        large_dust_coins = 1
        large_dust_balance = dust_value
    else:
        dust_coins = 0
        large_dust_coins = 0
        large_dust_balance = 0

    # Obtain and log important values
    all_unspent = await dust_wallet_node.wallet_state_manager.coin_store.get_all_unspent_coins()
    log.info(f"all_unspent is {all_unspent}")
    small_unspent_count = len([r for r in all_unspent if r.coin.amount < xch_spam_amount])
    balance = await dust_wallet.get_confirmed_balance()
    num_coins = len(await dust_wallet.select_coins(uint64(balance), DEFAULT_COIN_SELECTION_CONFIG))

    log.info(f"Small coin count is {small_unspent_count}")
    log.info(f"Wallet balance is {balance}")
    log.info(f"Number of coins is {num_coins}")

    log.info(f"spam_filter_after_n_txs {spam_filter_after_n_txs}")
    log.info(f"xch_spam_amount {xch_spam_amount}")
    log.info(f"dust_value {dust_value}")

    # Verify balance and number of coins not filtered.
    assert balance == dust_coins * dust_value + large_dust_balance
    assert num_coins == dust_coins + large_dust_coins

    # Part 2: Create dust coins until the filter threshold has been reached.
    # Nothing should be filtered yet (unless spam_filter_after_n_txs is 0).
    payees = []

    # Determine how much dust to create, recalling that there already is one dust coin.
    new_dust = spam_filter_after_n_txs - 1
    dust_remaining = new_dust

    while dust_remaining > 0:
        payee_ph = await dust_wallet.get_new_puzzlehash()
        payees.append(Payment(payee_ph, uint64(dust_value)))

        # After every 100 (at most) coins added, push the tx and advance the chain
        # This greatly speeds up the overall process
        if dust_remaining % 100 == 0 and dust_remaining != new_dust:
            # construct and send tx
            [tx] = await farm_wallet.generate_signed_transaction(uint64(0), ph, DEFAULT_TX_CONFIG, primaries=payees)
            assert tx.spend_bundle is not None
            await full_node_api.send_transaction(SendTransaction(tx.spend_bundle))

            # advance the chain and sync both wallets
            await full_node_api.wait_transaction_records_entered_mempool([tx])
            await full_node_api.wait_for_wallets_synced(wallet_nodes=[farm_wallet_node, dust_wallet_node], timeout=20)
            await full_node_api.farm_new_transaction_block(FarmNewBlockProtocol(ph))
            await full_node_api.wait_for_wallets_synced(wallet_nodes=[farm_wallet_node, dust_wallet_node], timeout=20)
            # reset payees
            payees = []

        dust_remaining -= 1

    # Only need to create tx if there was new dust to be added
    if new_dust >= 1:
        # construct and send tx
        [tx] = await farm_wallet.generate_signed_transaction(uint64(0), ph, DEFAULT_TX_CONFIG, primaries=payees)
        assert tx.spend_bundle is not None
        await full_node_api.send_transaction(SendTransaction(tx.spend_bundle))

        # advance the chain and sync both wallets
        await full_node_api.wait_transaction_records_entered_mempool([tx])
        await full_node_api.wait_for_wallets_synced(wallet_nodes=[farm_wallet_node, dust_wallet_node], timeout=20)
        await full_node_api.farm_new_transaction_block(FarmNewBlockProtocol(ph))
        await full_node_api.wait_for_wallets_synced(wallet_nodes=[farm_wallet_node, dust_wallet_node], timeout=20)

    # Obtain and log important values
    all_unspent = await dust_wallet_node.wallet_state_manager.coin_store.get_all_unspent_coins()
    small_unspent_count = len([r for r in all_unspent if r.coin.amount < xch_spam_amount])
    balance = await dust_wallet.get_confirmed_balance()
    # Selecting coins by using the wallet's coin selection algorithm won't work for large
    # numbers of coins, so we'll use the state manager for the rest of the test
    # num_coins = len(await dust_wallet.select_coins(balance))
    spendable_coins = await dust_wallet_node.wallet_state_manager.get_spendable_coins_for_wallet(1)
    num_coins = len(spendable_coins)

    log.info(f"Small coin count is {small_unspent_count}")
    log.info(f"Wallet balance is {balance}")
    log.info(f"Number of coins is {num_coins}")

    # obtain the total expected coins (new_dust could be negative)
    if new_dust > 0:
        dust_coins += new_dust

    # Make sure the number of coins matches the expected number.
    # At this point, nothing should be getting filtered unless spam_filter_after_n_txs is 0.
    assert dust_coins == spam_filter_after_n_txs
    assert balance == dust_coins * dust_value + large_dust_balance
    assert num_coins == dust_coins + large_dust_coins

    # Part 3: Create 10 coins that are exactly the size of the filter threshold.
    # These should not get filtered.
    large_coins = 10

    payees = []

    for _ in range(large_coins):
        payee_ph = await dust_wallet.get_new_puzzlehash()
        payees.append(Payment(payee_ph, uint64(xch_spam_amount)))

    # construct and send tx
    [tx] = await farm_wallet.generate_signed_transaction(uint64(0), ph, DEFAULT_TX_CONFIG, primaries=payees)
    assert tx.spend_bundle is not None
    await full_node_api.send_transaction(SendTransaction(tx.spend_bundle))

    # advance the chain and sync both wallets
    await full_node_api.wait_transaction_records_entered_mempool([tx])
    await full_node_api.wait_for_wallets_synced(wallet_nodes=[farm_wallet_node, dust_wallet_node], timeout=20)
    await full_node_api.farm_new_transaction_block(FarmNewBlockProtocol(ph))
    await full_node_api.wait_for_wallets_synced(wallet_nodes=[farm_wallet_node, dust_wallet_node], timeout=20)

    # Obtain and log important values
    all_unspent = await dust_wallet_node.wallet_state_manager.coin_store.get_all_unspent_coins()
    small_unspent_count = len([r for r in all_unspent if r.coin.amount < xch_spam_amount])
    balance = await dust_wallet.get_confirmed_balance()
    spendable_coins = await dust_wallet_node.wallet_state_manager.get_spendable_coins_for_wallet(1)
    num_coins = len(spendable_coins)

    log.info(f"Small coin count is {small_unspent_count}")
    log.info(f"Wallet balance is {balance}")
    log.info(f"Number of coins is {num_coins}")

    large_coin_balance = large_coins * xch_spam_amount

    # Determine whether the filter should have been activated.
    # Make sure the number of coins matches the expected number.
    # At this point, nothing should be getting filtered unless spam_filter_after_n_txs is 0.
    assert dust_coins == spam_filter_after_n_txs
    assert balance == dust_coins * dust_value + large_coins * xch_spam_amount + large_dust_balance
    assert num_coins == dust_coins + large_coins + large_dust_coins

    # Part 4: Create one more dust coin to test the threshold
    payees = []

    payee_ph = await dust_wallet.get_new_puzzlehash()
    payees.append(Payment(payee_ph, uint64(dust_value)))

    # construct and send tx
    [tx] = await farm_wallet.generate_signed_transaction(uint64(0), ph, DEFAULT_TX_CONFIG, primaries=payees)
    assert tx.spend_bundle is not None
    await full_node_api.send_transaction(SendTransaction(tx.spend_bundle))

    # advance the chain and sync both wallets
    await full_node_api.wait_transaction_records_entered_mempool([tx])
    await full_node_api.wait_for_wallets_synced(wallet_nodes=[farm_wallet_node, dust_wallet_node], timeout=20)
    await full_node_api.farm_new_transaction_block(FarmNewBlockProtocol(ph))
    await full_node_api.wait_for_wallets_synced(wallet_nodes=[farm_wallet_node, dust_wallet_node], timeout=20)

    # Obtain and log important values
    all_unspent = await dust_wallet_node.wallet_state_manager.coin_store.get_all_unspent_coins()
    small_unspent_count = len([r for r in all_unspent if r.coin.amount < xch_spam_amount])
    balance = await dust_wallet.get_confirmed_balance()
    spendable_coins = await dust_wallet_node.wallet_state_manager.get_spendable_coins_for_wallet(1)
    num_coins = len(spendable_coins)

    log.info(f"Small coin count is {small_unspent_count}")
    log.info(f"Wallet balance is {balance}")
    log.info(f"Number of coins is {num_coins}")

    # In the edge case where the new "dust" is larger than the threshold,
    # then it is actually a large dust coin that won't get filtered.
    if dust_value >= xch_spam_amount:
        large_dust_coins += 1
        large_dust_balance += dust_value

    assert dust_coins == spam_filter_after_n_txs
    assert balance == dust_coins * dust_value + large_coins * xch_spam_amount + large_dust_balance
    assert num_coins == dust_coins + large_dust_coins + large_coins

    # Part 5: Create 5 coins below the threshold and 5 at or above.
    # Those below the threshold should get filtered, and those above should not.
    payees = []

    for i in range(5):
        payee_ph = await dust_wallet.get_new_puzzlehash()

        # Create a large coin and add on the appropriate balance.
        payees.append(Payment(payee_ph, uint64(xch_spam_amount + i)))
        large_coins += 1
        large_coin_balance += xch_spam_amount + i

        payee_ph = await dust_wallet.get_new_puzzlehash()

        # Make sure we are always creating coins with a positive value.
        if xch_spam_amount - dust_value - i > 0:
            payees.append(Payment(payee_ph, uint64(xch_spam_amount - dust_value - i)))
        else:
            payees.append(Payment(payee_ph, uint64(dust_value)))
        # In cases where xch_spam_amount is sufficiently low,
        # the new dust should be considered a large coina and not be filtered.
        if xch_spam_amount <= dust_value:
            large_dust_coins += 1
            large_dust_balance += dust_value

    # construct and send tx
    [tx] = await farm_wallet.generate_signed_transaction(uint64(0), ph, DEFAULT_TX_CONFIG, primaries=payees)
    assert tx.spend_bundle is not None
    await full_node_api.send_transaction(SendTransaction(tx.spend_bundle))

    # advance the chain and sync both wallets
    await full_node_api.wait_transaction_records_entered_mempool([tx])
    await full_node_api.wait_for_wallets_synced(wallet_nodes=[farm_wallet_node, dust_wallet_node], timeout=20)
    await full_node_api.farm_new_transaction_block(FarmNewBlockProtocol(ph))
    await full_node_api.wait_for_wallets_synced(wallet_nodes=[farm_wallet_node, dust_wallet_node], timeout=20)

    # Obtain and log important values
    all_unspent = await dust_wallet_node.wallet_state_manager.coin_store.get_all_unspent_coins()
    small_unspent_count = len([r for r in all_unspent if r.coin.amount < xch_spam_amount])
    balance = await dust_wallet.get_confirmed_balance()
    spendable_coins = await dust_wallet_node.wallet_state_manager.get_spendable_coins_for_wallet(1)
    num_coins = len(spendable_coins)

    log.info(f"Small coin count is {small_unspent_count}")
    log.info(f"Wallet balance is {balance}")
    log.info(f"Number of coins is {num_coins}")

    # The filter should have automatically been activated by now, regardless of filter value
    assert dust_coins == spam_filter_after_n_txs
    assert balance == dust_coins * dust_value + large_coin_balance + large_dust_balance
    assert num_coins == dust_coins + large_dust_coins + large_coins

    # Part 6: Clear all coins from the dust wallet.
    # Send to the dust wallet "spam_filter_after_n_txs" coins that are equal in value to "xch_spam_amount".
    # Send 1 mojo from the dust wallet. The dust wallet should receive a change coin valued at "xch_spam_amount-1".

    payee_ph = await farm_wallet.get_new_puzzlehash()
    payees = [Payment(payee_ph, uint64(balance))]

    # construct and send tx
    [tx] = await dust_wallet.generate_signed_transaction(uint64(0), ph, DEFAULT_TX_CONFIG, primaries=payees)
    assert tx.spend_bundle is not None
    await full_node_api.send_transaction(SendTransaction(tx.spend_bundle))

    # advance the chain and sync both wallets
    await full_node_api.wait_transaction_records_entered_mempool([tx])
    await full_node_api.wait_for_wallets_synced(wallet_nodes=[farm_wallet_node, dust_wallet_node], timeout=20)
    await full_node_api.farm_new_transaction_block(FarmNewBlockProtocol(ph))
    await full_node_api.wait_for_wallets_synced(wallet_nodes=[farm_wallet_node, dust_wallet_node], timeout=20)

    # Obtain and log important values
    all_unspent = await dust_wallet_node.wallet_state_manager.coin_store.get_all_unspent_coins()
    unspent_count = len(all_unspent)
    balance = await dust_wallet.get_confirmed_balance()

    # Make sure the dust wallet is empty
    assert unspent_count == 0
    assert balance == 0

    # create the same number of dust coins as the filter
    if spam_filter_after_n_txs > 0:
        coins_remaining = spam_filter_after_n_txs
    else:
        # in the edge case, create one coin
        coins_remaining = 1

    # The size of the coin to send the dust wallet is the same as xch_spam_amount
    if xch_spam_amount > 1:
        coin_value = xch_spam_amount
    else:
        # Handle the edge case to make sure the coin is at least 2 mojos
        # This is needed to receive change
        coin_value = 2

    while coins_remaining > 0:
        payee_ph = await dust_wallet.get_new_puzzlehash()
        payees.append(Payment(payee_ph, uint64(coin_value)))

        # After every 100 (at most) coins added, push the tx and advance the chain
        # This greatly speeds up the overall process
        if coins_remaining % 100 == 0 and coins_remaining != spam_filter_after_n_txs:
            # construct and send tx
            [tx] = await farm_wallet.generate_signed_transaction(uint64(0), ph, DEFAULT_TX_CONFIG, primaries=payees)
            assert tx.spend_bundle is not None
            await full_node_api.send_transaction(SendTransaction(tx.spend_bundle))
            await full_node_api.wait_transaction_records_entered_mempool([tx])
            await full_node_api.wait_for_wallets_synced(wallet_nodes=[farm_wallet_node, dust_wallet_node], timeout=20)
            await full_node_api.farm_new_transaction_block(FarmNewBlockProtocol(ph))
            await full_node_api.wait_for_wallets_synced(wallet_nodes=[farm_wallet_node, dust_wallet_node], timeout=20)
            # reset payees
            payees = []

        coins_remaining -= 1

    # construct and send tx
    [tx] = await farm_wallet.generate_signed_transaction(uint64(0), ph, DEFAULT_TX_CONFIG, primaries=payees)
    assert tx.spend_bundle is not None
    await full_node_api.send_transaction(SendTransaction(tx.spend_bundle))

    # advance the chain and sync both wallets
    await full_node_api.wait_transaction_records_entered_mempool([tx])
    await full_node_api.wait_for_wallets_synced(wallet_nodes=[farm_wallet_node, dust_wallet_node], timeout=20)
    await full_node_api.farm_new_transaction_block(FarmNewBlockProtocol(ph))
    await full_node_api.wait_for_wallets_synced(wallet_nodes=[farm_wallet_node, dust_wallet_node], timeout=20)

    # Obtain and log important values
    all_unspent = await dust_wallet_node.wallet_state_manager.coin_store.get_all_unspent_coins()
    unspent_count = len(all_unspent)
    balance = await dust_wallet.get_confirmed_balance()

    # Verify the number of coins and value
    if spam_filter_after_n_txs > 0:
        assert unspent_count == spam_filter_after_n_txs
    else:
        # in the edge case there should be 1 coin
        assert unspent_count == 1
    assert balance == unspent_count * coin_value

    # Send a 1 mojo coin from the dust wallet to the farm wallet
    payee_ph = await farm_wallet.get_new_puzzlehash()
    payees = [Payment(payee_ph, uint64(1))]

    # construct and send tx
    [tx] = await dust_wallet.generate_signed_transaction(uint64(0), ph, DEFAULT_TX_CONFIG, primaries=payees)
    assert tx.spend_bundle is not None
    await full_node_api.send_transaction(SendTransaction(tx.spend_bundle))

    # advance the chain and sync both wallets
    await full_node_api.wait_transaction_records_entered_mempool([tx])
    await full_node_api.wait_for_wallets_synced(wallet_nodes=[farm_wallet_node, dust_wallet_node], timeout=20)
    await full_node_api.farm_new_transaction_block(FarmNewBlockProtocol(ph))
    await full_node_api.wait_for_wallets_synced(wallet_nodes=[farm_wallet_node, dust_wallet_node], timeout=20)

    # Obtain and log important values
    all_unspent = await dust_wallet_node.wallet_state_manager.coin_store.get_all_unspent_coins()
    unspent_count = len(all_unspent)
    balance = await dust_wallet.get_confirmed_balance()

    # Make sure the dust wallet received a change coin worth 1 mojo less than the original coin size
    if spam_filter_after_n_txs > 0:
        assert unspent_count == spam_filter_after_n_txs
    else:
        # in the edge case there should be 1 coin
        assert unspent_count == 1
    assert balance == (unspent_count * coin_value) - 1

    # Part 7: Create NFT wallets for the farmer and dust wallets.
    #         Generate an NFT in the farmer wallet.
    #         Send the NFT to the dust wallet, which already has enough coins to trigger the dust filter.
    #         The NFT should not be filtered.

    # Start with new puzzlehashes for each wallet
    farm_ph = await farm_wallet.get_new_puzzlehash()
    dust_ph = await dust_wallet.get_new_puzzlehash()

    # Create an NFT wallet for the farmer and dust wallet
    farm_nft_wallet = await NFTWallet.create_new_nft_wallet(
        farm_wallet_node.wallet_state_manager, farm_wallet, name="FARM NFT WALLET"
    )
    dust_nft_wallet = await NFTWallet.create_new_nft_wallet(
        dust_wallet_node.wallet_state_manager, dust_wallet, name="DUST NFT WALLET"
    )

    # Create a new NFT and send it to the farmer's NFT wallet
    metadata = Program.to(
        [("u", ["https://www.chia.net/img/branding/chia-logo.svg"]), ("h", "0xD4584AD463139FA8C0D9F68F4B59F185")]
    )
    txs = await farm_nft_wallet.generate_new_nft(metadata, DEFAULT_TX_CONFIG)
    for tx in txs:
        await farm_nft_wallet.wallet_state_manager.add_pending_transaction(tx)
        if tx.spend_bundle is not None:
            assert len(compute_memos(tx.spend_bundle)) > 0
            await time_out_assert_not_none(
                20, full_node_api.full_node.mempool_manager.get_spendbundle, tx.spend_bundle.name()
            )

    # Farm a new block
    await full_node_api.wait_for_wallets_synced(wallet_nodes=[farm_wallet_node, dust_wallet_node], timeout=20)
    await full_node_api.farm_new_transaction_block(FarmNewBlockProtocol(farm_ph))
    await full_node_api.wait_for_wallets_synced(wallet_nodes=[farm_wallet_node, dust_wallet_node], timeout=20)

    # Make sure the dust wallet has enough unspent coins in that the next coin would be filtered
    # if it were a normal dust coin (and not an NFT)
    all_unspent = await dust_wallet_node.wallet_state_manager.coin_store.get_all_unspent_coins()
    assert len(all_unspent) >= spam_filter_after_n_txs

    # Make sure the NFT is in the farmer's NFT wallet, and the dust NFT wallet is empty
    await time_out_assert(15, get_nft_count, 1, farm_nft_wallet)
    await time_out_assert(15, get_nft_count, 0, dust_nft_wallet)

    nft_coins = await farm_nft_wallet.get_current_nfts()
    # Send the NFT to the dust wallet
    txs = await farm_nft_wallet.generate_signed_transaction(
        [uint64(nft_coins[0].coin.amount)], [dust_ph], DEFAULT_TX_CONFIG, coins={nft_coins[0].coin}
    )
    assert len(txs) == 1
    assert txs[0].spend_bundle is not None
    await farm_wallet_node.wallet_state_manager.add_pending_transaction(txs[0])
    assert len(compute_memos(txs[0].spend_bundle)) > 0

    # Farm a new block.
    await full_node_api.wait_transaction_records_entered_mempool(txs)
    await full_node_api.wait_for_wallets_synced(wallet_nodes=[farm_wallet_node, dust_wallet_node], timeout=20)
    await full_node_api.farm_new_transaction_block(FarmNewBlockProtocol(farm_ph))
    await full_node_api.wait_for_wallets_synced(wallet_nodes=[farm_wallet_node, dust_wallet_node], timeout=20)

    # Make sure the dust wallet has enough unspent coins in that the next coin would be filtered
    # if it were a normal dust coin (and not an NFT)
    all_unspent = await dust_wallet_node.wallet_state_manager.coin_store.get_all_unspent_coins()
    assert len(all_unspent) >= spam_filter_after_n_txs

    # The dust wallet should now hold the NFT. It should not be filtered
    await time_out_assert(15, get_nft_count, 0, farm_nft_wallet)
    await time_out_assert(15, get_nft_count, 1, dust_nft_wallet)


@pytest.mark.anyio
async def test_retry_store(
    two_wallet_nodes: OldSimulatorsAndWallets, self_hostname: str, monkeypatch: pytest.MonkeyPatch
) -> None:
    full_nodes, wallets, _ = two_wallet_nodes
    full_node_api = full_nodes[0]
    full_node_server = full_node_api.full_node.server

    await full_node_api.farm_new_transaction_block(FarmNewBlockProtocol(bytes32([0] * 32)))

    # Trusted node sync
    wallets[0][0].config["trusted_peers"] = {full_node_server.node_id.hex(): full_node_server.node_id.hex()}

    # Untrusted node sync
    wallets[1][0].config["trusted_peers"] = {}

    @dataclass
    class FlakinessInfo:
        coin_state_flaky: bool = True
        fetch_children_flaky: bool = True
        get_timestamp_flaky: bool = True
        db_flaky: bool = True

    def flaky_get_coin_state(
        flakiness_info: FlakinessInfo,
        func: Callable[[List[bytes32], WSChiaConnection, Optional[uint32]], Awaitable[List[CoinState]]],
    ) -> Callable[[List[bytes32], WSChiaConnection, Optional[uint32]], Awaitable[List[CoinState]]]:
        async def new_func(
            coin_names: List[bytes32], peer: WSChiaConnection, fork_height: Optional[uint32] = None
        ) -> List[CoinState]:
            if flakiness_info.coin_state_flaky:
                flakiness_info.coin_state_flaky = False
                raise PeerRequestException()
            else:
                return await func(coin_names, peer, fork_height)

        return new_func

    request_puzzle_solution_failure_tested = False

    def flaky_request_puzzle_solution(
        func: Callable[[wallet_protocol.RequestPuzzleSolution], Awaitable[Optional[Message]]]
    ) -> Callable[[wallet_protocol.RequestPuzzleSolution], Awaitable[Optional[Message]]]:
        @functools.wraps(func)
        async def new_func(request: wallet_protocol.RequestPuzzleSolution) -> Optional[Message]:
            nonlocal request_puzzle_solution_failure_tested
            if not request_puzzle_solution_failure_tested:
                request_puzzle_solution_failure_tested = True
                # This can just return None if we have `none_response` enabled.
                reject = wallet_protocol.RejectPuzzleSolution(bytes32([0] * 32), uint32(0))
                return make_msg(ProtocolMessageTypes.reject_puzzle_solution, reject)
            else:
                return await func(request)

        return new_func

    def flaky_fetch_children(
        flakiness_info: FlakinessInfo,
        func: Callable[[bytes32, WSChiaConnection, Optional[uint32]], Awaitable[List[CoinState]]],
    ) -> Callable[[bytes32, WSChiaConnection, Optional[uint32]], Awaitable[List[CoinState]]]:
        async def new_func(
            coin_name: bytes32, peer: WSChiaConnection, fork_height: Optional[uint32] = None
        ) -> List[CoinState]:
            if flakiness_info.fetch_children_flaky:
                flakiness_info.fetch_children_flaky = False
                raise PeerRequestException()
            else:
                return await func(coin_name, peer, fork_height)

        return new_func

    def flaky_get_timestamp(
        flakiness_info: FlakinessInfo, func: Callable[[uint32], Awaitable[uint64]]
    ) -> Callable[[uint32], Awaitable[uint64]]:
        async def new_func(height: uint32) -> uint64:
            if flakiness_info.get_timestamp_flaky:
                flakiness_info.get_timestamp_flaky = False
                raise PeerRequestException()
            else:
                return await func(height)

<<<<<<< HEAD
        return new_func

    def flaky_info_for_puzhash(
        flakiness_info: FlakinessInfo, func: Callable[[bytes32], Awaitable[Optional[WalletIdentifier]]]
    ) -> Callable[[bytes32], Awaitable[Optional[WalletIdentifier]]]:
        async def new_func(puzzle_hash: bytes32) -> Optional[WalletIdentifier]:
            if flakiness_info.db_flaky:
                flakiness_info.db_flaky = False
                raise AIOSqliteError()
            else:
                return await func(puzzle_hash)

        return new_func
=======
        # Create a new NFT and send it to the farmer's NFT wallet
        metadata = Program.to(
            [
                ("u", ["https://www.chia.net/img/branding/chia-logo.svg"]),
                ("h", "0xD4584AD463139FA8C0D9F68F4B59F185"),
            ]
        )
        txs = await farm_nft_wallet.generate_new_nft(metadata, DEFAULT_TX_CONFIG)
        await farm_nft_wallet.wallet_state_manager.add_pending_transactions(txs)
        for tx in txs:
            if tx.spend_bundle is not None:
                assert compute_memos(tx.spend_bundle)
                await time_out_assert_not_none(
                    20, full_node_api.full_node.mempool_manager.get_spendbundle, tx.spend_bundle.name()
                )

        # Farm a new block
        await full_node_api.wait_for_wallets_synced(wallet_nodes=[farm_wallet_node, dust_wallet_node], timeout=20)
        await full_node_api.farm_new_transaction_block(FarmNewBlockProtocol(farm_ph))
        await full_node_api.wait_for_wallets_synced(wallet_nodes=[farm_wallet_node, dust_wallet_node], timeout=20)
>>>>>>> 3b1fcf2e

    with monkeypatch.context() as m:
        m.setattr(
            full_node_api,
            "request_puzzle_solution",
            flaky_request_puzzle_solution(full_node_api.request_puzzle_solution),
        )
<<<<<<< HEAD
=======
        assert len(txs) == 1
        assert txs[0].spend_bundle is not None
        await farm_wallet_node.wallet_state_manager.add_pending_transactions(txs)
        assert compute_memos(txs[0].spend_bundle)

        # Farm a new block.
        await full_node_api.wait_transaction_records_entered_mempool(txs)
        await full_node_api.wait_for_wallets_synced(wallet_nodes=[farm_wallet_node, dust_wallet_node], timeout=20)
        await full_node_api.farm_new_transaction_block(FarmNewBlockProtocol(farm_ph))
        await full_node_api.wait_for_wallets_synced(wallet_nodes=[farm_wallet_node, dust_wallet_node], timeout=20)

        # Make sure the dust wallet has enough unspent coins in that the next coin would be filtered
        # if it were a normal dust coin (and not an NFT)
        all_unspent: Set[
            WalletCoinRecord
        ] = await dust_wallet_node.wallet_state_manager.coin_store.get_all_unspent_coins()
        unspent_count = len([r for r in all_unspent])
        assert unspent_count >= spam_filter_after_n_txs

        # The dust wallet should now hold the NFT. It should not be filtered
        await time_out_assert(15, get_nft_count, 0, farm_nft_wallet)
        await time_out_assert(15, get_nft_count, 1, dust_nft_wallet)

    @pytest.mark.asyncio
    async def test_retry_store(self, two_wallet_nodes, self_hostname):
        full_nodes, wallets, bt = two_wallet_nodes
        full_node_api = full_nodes[0]
        full_node_server = full_node_api.full_node.server

        await full_node_api.farm_new_transaction_block(FarmNewBlockProtocol(bytes32([0] * 32)))

        # Trusted node sync
        wallets[0][0].config["trusted_peers"] = {full_node_server.node_id.hex(): full_node_server.node_id.hex()}

        # Untrusted node sync
        wallets[1][0].config["trusted_peers"] = {}

        def flaky_get_coin_state(node, func):
            async def new_func(*args, **kwargs):
                if node.coin_state_flaky:
                    node.coin_state_flaky = False
                    raise PeerRequestException()
                else:
                    return await func(*args, **kwargs)

            return new_func

        request_puzzle_solution_failure_tested = False

        def flaky_request_puzzle_solution(func):
            @functools.wraps(func)
            async def new_func(*args, **kwargs):
                nonlocal request_puzzle_solution_failure_tested
                if not request_puzzle_solution_failure_tested:
                    request_puzzle_solution_failure_tested = True
                    # This can just return None if we have `none_response` enabled.
                    reject = wallet_protocol.RejectPuzzleSolution(bytes32([0] * 32), uint32(0))
                    return make_msg(ProtocolMessageTypes.reject_puzzle_solution, reject)
                else:
                    return await func(*args, **kwargs)

            return new_func

        def flaky_fetch_children(node, func):
            async def new_func(*args, **kwargs):
                if node.fetch_children_flaky:
                    node.fetch_children_flaky = False
                    raise PeerRequestException()
                else:
                    return await func(*args, **kwargs)

            return new_func

        def flaky_get_timestamp(node, func):
            async def new_func(*args, **kwargs):
                if node.get_timestamp_flaky:
                    node.get_timestamp_flaky = False
                    raise PeerRequestException()
                else:
                    return await func(*args, **kwargs)

            return new_func

        def flaky_info_for_puzhash(node, func):
            async def new_func(*args, **kwargs):
                if node.db_flaky:
                    node.db_flaky = False
                    raise AIOSqliteError()
                else:
                    return await func(*args, **kwargs)

            return new_func

        full_node_api.request_puzzle_solution = flaky_request_puzzle_solution(full_node_api.request_puzzle_solution)
>>>>>>> 3b1fcf2e

        for wallet_node, wallet_server in wallets:
            wallet_node.coin_state_retry_seconds = 1
            request_puzzle_solution_failure_tested = False
            flakiness_info = FlakinessInfo()
            m.setattr(wallet_node, "get_coin_state", flaky_get_coin_state(flakiness_info, wallet_node.get_coin_state))
            m.setattr(wallet_node, "fetch_children", flaky_fetch_children(flakiness_info, wallet_node.fetch_children))
            m.setattr(
                wallet_node,
                "get_timestamp_for_height",
                flaky_get_timestamp(flakiness_info, wallet_node.get_timestamp_for_height),
            )
            m.setattr(
                wallet_node.wallet_state_manager.puzzle_store,
                "get_wallet_identifier_for_puzzle_hash",
                flaky_info_for_puzhash(
                    flakiness_info, wallet_node.wallet_state_manager.puzzle_store.get_wallet_identifier_for_puzzle_hash
                ),
            )

            await wallet_server.start_client(PeerInfo(self_hostname, full_node_server.get_port()), None)

            wallet = wallet_node.wallet_state_manager.main_wallet
            ph = await wallet.get_new_puzzlehash()
            await full_node_api.farm_new_transaction_block(FarmNewBlockProtocol(ph))
            await full_node_api.farm_new_transaction_block(FarmNewBlockProtocol(bytes32([0] * 32)))

            async def retry_store_empty() -> bool:
                return len(await wallet_node.wallet_state_manager.retry_store.get_all_states_to_retry()) == 0

            async def assert_coin_state_retry() -> None:
                # Wait for retry coin states to show up
                await time_out_assert(15, retry_store_empty, False)
                # And become retried/removed
                await time_out_assert(30, retry_store_empty, True)

            await assert_coin_state_retry()

            await time_out_assert(30, wallet.get_confirmed_balance, 2_000_000_000_000)

            [tx] = await wallet.generate_signed_transaction(
                uint64(1_000_000_000_000), bytes32([0] * 32), DEFAULT_TX_CONFIG, memos=[ph]
            )
            await wallet_node.wallet_state_manager.add_pending_transactions([tx])

            async def tx_in_mempool() -> bool:
                return full_node_api.full_node.mempool_manager.get_spendbundle(tx.name) is not None

            await time_out_assert(15, tx_in_mempool)
            await full_node_api.farm_new_transaction_block(FarmNewBlockProtocol(bytes32([0] * 32)))

            await assert_coin_state_retry()

            assert not flakiness_info.coin_state_flaky
            assert request_puzzle_solution_failure_tested
            assert not flakiness_info.fetch_children_flaky
            assert not flakiness_info.get_timestamp_flaky
            assert not flakiness_info.db_flaky
            await time_out_assert(30, wallet.get_confirmed_balance, 1_000_000_000_000)


@pytest.mark.limit_consensus_modes(reason="save time")
@pytest.mark.anyio
async def test_bad_peak_mismatch(
    two_wallet_nodes: OldSimulatorsAndWallets,
    default_1000_blocks: List[FullBlock],
    self_hostname: str,
    blockchain_constants: ConsensusConstants,
    monkeypatch: pytest.MonkeyPatch,
) -> None:
    full_nodes, wallets, _ = two_wallet_nodes
    wallet_node, wallet_server = wallets[0]
    full_node_api = full_nodes[0]
    full_node_server = full_node_api.full_node.server
    blocks = default_1000_blocks
    header_cache, height_to_hash, sub_blocks, summaries = await load_blocks_dont_validate(blocks, blockchain_constants)
    wpf = WeightProofHandler(blockchain_constants, BlockCache(sub_blocks, header_cache, height_to_hash, summaries))

    await wallet_server.start_client(PeerInfo(self_hostname, full_node_server.get_port()), None)

    for block in blocks:
        await full_node_api.full_node.add_block(block)

    await wallet_server.start_client(PeerInfo(self_hostname, full_node_server.get_port()), None)

    # make wp for lower height
    wp = await wpf.get_proof_of_weight(height_to_hash[uint32(800)])
    assert wp is not None
    # create the node respond with the lighter proof
    wp_msg = make_msg(
        ProtocolMessageTypes.respond_proof_of_weight,
        full_node_protocol.RespondProofOfWeight(wp, wp.recent_chain_data[-1].header_hash),
    )
    with monkeypatch.context() as m:
        f: asyncio.Future[Optional[Message]] = asyncio.Future()
        f.set_result(wp_msg)
        m.setattr(full_node_api, "request_proof_of_weight", MagicMock(return_value=f))

        # create the node respond with the lighter header block
        header_block_msg = make_msg(
            ProtocolMessageTypes.respond_block_header,
            wallet_protocol.RespondBlockHeader(wp.recent_chain_data[-1]),
        )
        f2: asyncio.Future[Optional[Message]] = asyncio.Future()
        f2.set_result(header_block_msg)
        m.setattr(full_node_api, "request_block_header", MagicMock(return_value=f2))

        # create new fake peak msg
        fake_peak_height = uint32(11_000)
        fake_peak_weight = uint128(1_000_000_000)
        msg = wallet_protocol.NewPeakWallet(
            blocks[-1].header_hash, fake_peak_height, fake_peak_weight, uint32(max(blocks[-1].height - 1, uint32(0)))
        )
        await asyncio.sleep(3)
        await wallet_server.start_client(PeerInfo(self_hostname, full_node_server.get_port()), None)
        await wallet_node.new_peak_wallet(msg, wallet_server.all_connections.popitem()[1])
        await asyncio.sleep(3)
        assert wallet_node.wallet_state_manager.blockchain.get_peak_height() != fake_peak_height
        log.info(f"height {wallet_node.wallet_state_manager.blockchain.get_peak_height()}")


@pytest.mark.limit_consensus_modes(reason="save time")
@pytest.mark.anyio
async def test_long_sync_untrusted_break(
    setup_two_nodes_and_wallet: OldSimulatorsAndWallets,
    default_1000_blocks: List[FullBlock],
    default_400_blocks: List[FullBlock],
    self_hostname: str,
    caplog: pytest.LogCaptureFixture,
    monkeypatch: pytest.MonkeyPatch,
) -> None:
    full_nodes, [(wallet_node, wallet_server)], _ = setup_two_nodes_and_wallet
    trusted_full_node_api = full_nodes[0]
    trusted_full_node_server = trusted_full_node_api.full_node.server
    untrusted_full_node_api = full_nodes[1]
    untrusted_full_node_server = untrusted_full_node_api.full_node.server
    wallet_node.config["trusted_peers"] = {trusted_full_node_server.node_id.hex(): None}

    sync_canceled = False

    async def register_interest_in_puzzle_hash() -> None:
        nonlocal sync_canceled
        # Just sleep a long time here to simulate a long-running untrusted sync
        try:
            await asyncio.sleep(120)
        except Exception:
            sync_canceled = True
            raise

    def wallet_syncing() -> bool:
        return wallet_node.wallet_state_manager.sync_mode

    def check_sync_canceled() -> bool:
        return sync_canceled

    def synced_to_trusted() -> bool:
        return trusted_full_node_server.node_id in wallet_node.synced_peers

    def only_trusted_peer() -> bool:
        trusted_peers = sum([wallet_node.is_trusted(peer) for peer in wallet_server.all_connections.values()])
        untrusted_peers = sum([not wallet_node.is_trusted(peer) for peer in wallet_server.all_connections.values()])
        return trusted_peers == 1 and untrusted_peers == 0

    for block in default_400_blocks:
        await trusted_full_node_api.full_node.add_block(block)
    for block in default_1000_blocks[:400]:
        await untrusted_full_node_api.full_node.add_block(block)

    with monkeypatch.context() as m:
        m.setattr(
            untrusted_full_node_api,
            "register_interest_in_puzzle_hash",
            MagicMock(return_value=register_interest_in_puzzle_hash()),
        )

        # Connect to the untrusted peer and wait until the long sync started
        await wallet_server.start_client(PeerInfo(self_hostname, untrusted_full_node_server.get_port()), None)
        await time_out_assert(30, wallet_syncing)
        with caplog.at_level(logging.INFO):
            # Connect to the trusted peer and make sure the running untrusted long sync gets interrupted via disconnect
            await wallet_server.start_client(PeerInfo(self_hostname, trusted_full_node_server.get_port()), None)
            await time_out_assert(600, wallet_height_at_least, True, wallet_node, len(default_400_blocks) - 1)
            assert time_out_assert(10, synced_to_trusted)
            assert untrusted_full_node_server.node_id not in wallet_node.synced_peers
            assert "Connected to a synced trusted peer, disconnecting from all untrusted nodes." in caplog.text

        # Make sure the sync was interrupted
        assert time_out_assert(30, check_sync_canceled)
        # And that we only have a trusted peer left
        assert time_out_assert(30, only_trusted_peer)<|MERGE_RESOLUTION|>--- conflicted
+++ resolved
@@ -1115,8 +1115,8 @@
         [("u", ["https://www.chia.net/img/branding/chia-logo.svg"]), ("h", "0xD4584AD463139FA8C0D9F68F4B59F185")]
     )
     txs = await farm_nft_wallet.generate_new_nft(metadata, DEFAULT_TX_CONFIG)
+    await farm_nft_wallet.wallet_state_manager.add_pending_transactions(txs)
     for tx in txs:
-        await farm_nft_wallet.wallet_state_manager.add_pending_transaction(tx)
         if tx.spend_bundle is not None:
             assert len(compute_memos(tx.spend_bundle)) > 0
             await time_out_assert_not_none(
@@ -1144,7 +1144,7 @@
     )
     assert len(txs) == 1
     assert txs[0].spend_bundle is not None
-    await farm_wallet_node.wallet_state_manager.add_pending_transaction(txs[0])
+    await farm_wallet_node.wallet_state_manager.add_pending_transactions(txs)
     assert len(compute_memos(txs[0].spend_bundle)) > 0
 
     # Farm a new block.
@@ -1244,7 +1244,6 @@
             else:
                 return await func(height)
 
-<<<<<<< HEAD
         return new_func
 
     def flaky_info_for_puzhash(
@@ -1258,28 +1257,6 @@
                 return await func(puzzle_hash)
 
         return new_func
-=======
-        # Create a new NFT and send it to the farmer's NFT wallet
-        metadata = Program.to(
-            [
-                ("u", ["https://www.chia.net/img/branding/chia-logo.svg"]),
-                ("h", "0xD4584AD463139FA8C0D9F68F4B59F185"),
-            ]
-        )
-        txs = await farm_nft_wallet.generate_new_nft(metadata, DEFAULT_TX_CONFIG)
-        await farm_nft_wallet.wallet_state_manager.add_pending_transactions(txs)
-        for tx in txs:
-            if tx.spend_bundle is not None:
-                assert compute_memos(tx.spend_bundle)
-                await time_out_assert_not_none(
-                    20, full_node_api.full_node.mempool_manager.get_spendbundle, tx.spend_bundle.name()
-                )
-
-        # Farm a new block
-        await full_node_api.wait_for_wallets_synced(wallet_nodes=[farm_wallet_node, dust_wallet_node], timeout=20)
-        await full_node_api.farm_new_transaction_block(FarmNewBlockProtocol(farm_ph))
-        await full_node_api.wait_for_wallets_synced(wallet_nodes=[farm_wallet_node, dust_wallet_node], timeout=20)
->>>>>>> 3b1fcf2e
 
     with monkeypatch.context() as m:
         m.setattr(
@@ -1287,103 +1264,6 @@
             "request_puzzle_solution",
             flaky_request_puzzle_solution(full_node_api.request_puzzle_solution),
         )
-<<<<<<< HEAD
-=======
-        assert len(txs) == 1
-        assert txs[0].spend_bundle is not None
-        await farm_wallet_node.wallet_state_manager.add_pending_transactions(txs)
-        assert compute_memos(txs[0].spend_bundle)
-
-        # Farm a new block.
-        await full_node_api.wait_transaction_records_entered_mempool(txs)
-        await full_node_api.wait_for_wallets_synced(wallet_nodes=[farm_wallet_node, dust_wallet_node], timeout=20)
-        await full_node_api.farm_new_transaction_block(FarmNewBlockProtocol(farm_ph))
-        await full_node_api.wait_for_wallets_synced(wallet_nodes=[farm_wallet_node, dust_wallet_node], timeout=20)
-
-        # Make sure the dust wallet has enough unspent coins in that the next coin would be filtered
-        # if it were a normal dust coin (and not an NFT)
-        all_unspent: Set[
-            WalletCoinRecord
-        ] = await dust_wallet_node.wallet_state_manager.coin_store.get_all_unspent_coins()
-        unspent_count = len([r for r in all_unspent])
-        assert unspent_count >= spam_filter_after_n_txs
-
-        # The dust wallet should now hold the NFT. It should not be filtered
-        await time_out_assert(15, get_nft_count, 0, farm_nft_wallet)
-        await time_out_assert(15, get_nft_count, 1, dust_nft_wallet)
-
-    @pytest.mark.asyncio
-    async def test_retry_store(self, two_wallet_nodes, self_hostname):
-        full_nodes, wallets, bt = two_wallet_nodes
-        full_node_api = full_nodes[0]
-        full_node_server = full_node_api.full_node.server
-
-        await full_node_api.farm_new_transaction_block(FarmNewBlockProtocol(bytes32([0] * 32)))
-
-        # Trusted node sync
-        wallets[0][0].config["trusted_peers"] = {full_node_server.node_id.hex(): full_node_server.node_id.hex()}
-
-        # Untrusted node sync
-        wallets[1][0].config["trusted_peers"] = {}
-
-        def flaky_get_coin_state(node, func):
-            async def new_func(*args, **kwargs):
-                if node.coin_state_flaky:
-                    node.coin_state_flaky = False
-                    raise PeerRequestException()
-                else:
-                    return await func(*args, **kwargs)
-
-            return new_func
-
-        request_puzzle_solution_failure_tested = False
-
-        def flaky_request_puzzle_solution(func):
-            @functools.wraps(func)
-            async def new_func(*args, **kwargs):
-                nonlocal request_puzzle_solution_failure_tested
-                if not request_puzzle_solution_failure_tested:
-                    request_puzzle_solution_failure_tested = True
-                    # This can just return None if we have `none_response` enabled.
-                    reject = wallet_protocol.RejectPuzzleSolution(bytes32([0] * 32), uint32(0))
-                    return make_msg(ProtocolMessageTypes.reject_puzzle_solution, reject)
-                else:
-                    return await func(*args, **kwargs)
-
-            return new_func
-
-        def flaky_fetch_children(node, func):
-            async def new_func(*args, **kwargs):
-                if node.fetch_children_flaky:
-                    node.fetch_children_flaky = False
-                    raise PeerRequestException()
-                else:
-                    return await func(*args, **kwargs)
-
-            return new_func
-
-        def flaky_get_timestamp(node, func):
-            async def new_func(*args, **kwargs):
-                if node.get_timestamp_flaky:
-                    node.get_timestamp_flaky = False
-                    raise PeerRequestException()
-                else:
-                    return await func(*args, **kwargs)
-
-            return new_func
-
-        def flaky_info_for_puzhash(node, func):
-            async def new_func(*args, **kwargs):
-                if node.db_flaky:
-                    node.db_flaky = False
-                    raise AIOSqliteError()
-                else:
-                    return await func(*args, **kwargs)
-
-            return new_func
-
-        full_node_api.request_puzzle_solution = flaky_request_puzzle_solution(full_node_api.request_puzzle_solution)
->>>>>>> 3b1fcf2e
 
         for wallet_node, wallet_server in wallets:
             wallet_node.coin_state_retry_seconds = 1
