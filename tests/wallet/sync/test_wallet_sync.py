# flake8: noqa: F811, F401
import asyncio

import pytest
from colorlog import getLogger

from chia.consensus.block_rewards import calculate_base_farmer_reward, calculate_pool_reward
from chia.full_node.full_node_api import FullNodeAPI
from chia.protocols import full_node_protocol, wallet_protocol
from chia.protocols.protocol_message_types import ProtocolMessageTypes
from chia.protocols.shared_protocol import Capability, capabilities
from chia.protocols.wallet_protocol import RejectBlockHeaders, RespondBlockHeaders
from chia.simulator.simulator_protocol import FarmNewBlockProtocol
from chia.types.peer_info import PeerInfo
from chia.util.ints import uint16, uint32
from chia.wallet.wallet_state_manager import WalletStateManager
from tests.connection_utils import disconnect_all_and_reconnect
from tests.pools.test_pool_rpc import wallet_is_synced
from tests.setup_nodes import test_constants
from tests.time_out_assert import time_out_assert


def wallet_height_at_least(wallet_node, h):
    height = wallet_node.wallet_state_manager.blockchain.get_peak_height()
    if height == h:
        return True
    return False


log = getLogger(__name__)


class TestWalletSync:
<<<<<<< HEAD
    @pytest.mark.asyncio
    async def test_request_block_headers(self, bt, wallet_node, default_1000_blocks):
        # Tests the edge case of receiving funds right before the recent blocks  in weight proof
        full_node_api: FullNodeAPI
        full_node_api, wallet_node, full_node_server, wallet_server = wallet_node

        wallet = wallet_node.wallet_state_manager.main_wallet
        ph = await wallet.get_new_puzzlehash()
        for block in default_1000_blocks[:100]:
            await full_node_api.full_node.respond_block(full_node_protocol.RespondBlock(block))

        msg = await full_node_api.request_block_headers(wallet_protocol.RequestBlockHeaders(10, 15, False))
        assert msg.type == ProtocolMessageTypes.respond_block_headers.value
        res_block_headers = RespondBlockHeaders.from_bytes(msg.data)
        bh = res_block_headers.header_blocks
        assert len(bh) == 6
        assert [x.reward_chain_block.height for x in default_1000_blocks[10:16]] == [
            x.reward_chain_block.height for x in bh
        ]

        assert [x.foliage for x in default_1000_blocks[10:16]] == [x.foliage for x in bh]

        assert [x.transactions_filter for x in bh] == [b"\x00"] * 6

        num_blocks = 20
        new_blocks = bt.get_consecutive_blocks(
            num_blocks, block_list_input=default_1000_blocks, pool_reward_puzzle_hash=ph
        )
        for i in range(0, len(new_blocks)):
            await full_node_api.full_node.respond_block(full_node_protocol.RespondBlock(new_blocks[i]))

        msg = await full_node_api.request_block_headers(wallet_protocol.RequestBlockHeaders(110, 115, True))
        res_block_headers = RespondBlockHeaders.from_bytes(msg.data)
        bh = res_block_headers.header_blocks
        assert len(bh) == 6

    @pytest.mark.asyncio
    async def test_request_block_headers_rejected(self, bt, wallet_node, default_1000_blocks):
        # Tests the edge case of receiving funds right before the recent blocks  in weight proof
        full_node_api: FullNodeAPI
        full_node_api, wallet_node, full_node_server, wallet_server = wallet_node

        msg = await full_node_api.request_block_headers(wallet_protocol.RequestBlockHeaders(1000000, 1000010, False))
        assert msg.type == ProtocolMessageTypes.reject_block_headers.value

        for block in default_1000_blocks[:100]:
            await full_node_api.full_node.respond_block(full_node_protocol.RespondBlock(block))

        msg = await full_node_api.request_block_headers(wallet_protocol.RequestBlockHeaders(80, 99, False))
        assert msg.type == ProtocolMessageTypes.respond_block_headers.value
        msg = await full_node_api.request_block_headers(wallet_protocol.RequestBlockHeaders(10, 8, False))
        assert msg is None

        msg = await full_node_api.request_block_headers(wallet_protocol.RequestBlockHeaders(10, 8, True))
        assert msg is None

        msg = await full_node_api.request_block_headers(wallet_protocol.RequestBlockHeaders(90, 110, False))
        assert msg.type == ProtocolMessageTypes.reject_block_headers.value
        msg = await full_node_api.request_block_headers(wallet_protocol.RequestBlockHeaders(90, 110, True))
        assert msg.type == ProtocolMessageTypes.reject_block_headers.value

    @pytest.mark.parametrize(
        "trusted",
        [True, False],
    )
=======
>>>>>>> 48bb002d
    @pytest.mark.asyncio
    async def test_basic_sync_wallet(self, bt, two_wallet_nodes, default_400_blocks, self_hostname):
        full_nodes, wallets = two_wallet_nodes
        full_node_api = full_nodes[0]
        full_node_server = full_node_api.full_node.server

        # Trusted node sync
        wallets[0][0].config["trusted_peers"] = {full_node_server.node_id.hex(): full_node_server.node_id.hex()}

        # Untrusted node sync
        wallets[1][0].config["trusted_peers"] = {}

        for block in default_400_blocks:
            await full_node_api.full_node.respond_block(full_node_protocol.RespondBlock(block))

        for wallet_node, wallet_server in wallets:
            await wallet_server.start_client(PeerInfo(self_hostname, uint16(full_node_server._port)), None)

        for wallet_node, wallet_server in wallets:
            await time_out_assert(100, wallet_height_at_least, True, wallet_node, len(default_400_blocks) - 1)

        # Tests a reorg with the wallet
        num_blocks = 30
        blocks_reorg = bt.get_consecutive_blocks(num_blocks, block_list_input=default_400_blocks[:-5])
        for i in range(1, len(blocks_reorg)):
            await full_node_api.full_node.respond_block(full_node_protocol.RespondBlock(blocks_reorg[i]))

        for wallet_node, wallet_server in wallets:
            await disconnect_all_and_reconnect(wallet_server, full_node_server, self_hostname)

        for wallet_node, wallet_server in wallets:
            await time_out_assert(
                100, wallet_height_at_least, True, wallet_node, len(default_400_blocks) + num_blocks - 5 - 1
            )

<<<<<<< HEAD
    @pytest.mark.parametrize(
        "trusted",
        [True, False],
    )
    @pytest.mark.parametrize(
        "wallet_node",
        [
            dict(
                disable_capabilities=[Capability.BLOCK_HEADERS.name],
            ),
            dict(
                disable_capabilities=
                # this one should be ignored
                [Capability.BASE.name],
            ),
        ],
        indirect=True,
    )
=======
>>>>>>> 48bb002d
    @pytest.mark.asyncio
    async def test_almost_recent(self, bt, two_wallet_nodes, default_400_blocks, self_hostname):
        # Tests the edge case of receiving funds right before the recent blocks  in weight proof
<<<<<<< HEAD
        full_node_api, wallet_node, full_node_server, wallet_server = wallet_node
        for block in default_1000_blocks:
=======
        full_nodes, wallets = two_wallet_nodes
        full_node_api = full_nodes[0]
        full_node_server = full_node_api.full_node.server

        # Trusted node sync
        wallets[0][0].config["trusted_peers"] = {full_node_server.node_id.hex(): full_node_server.node_id.hex()}

        # Untrusted node sync
        wallets[1][0].config["trusted_peers"] = {}

        base_num_blocks = 400
        for block in default_400_blocks:
>>>>>>> 48bb002d
            await full_node_api.full_node.respond_block(full_node_protocol.RespondBlock(block))

        all_blocks = default_400_blocks
        both_phs = []
        for wallet_node, wallet_server in wallets:
            wallet = wallet_node.wallet_state_manager.main_wallet
            both_phs.append(await wallet.get_new_puzzlehash())

        for i in range(20):
            # Tests a reorg with the wallet
            ph = both_phs[i % 2]
            all_blocks = bt.get_consecutive_blocks(1, block_list_input=all_blocks, pool_reward_puzzle_hash=ph)
            await full_node_api.full_node.respond_block(full_node_protocol.RespondBlock(all_blocks[-1]))

        new_blocks = bt.get_consecutive_blocks(
            test_constants.WEIGHT_PROOF_RECENT_BLOCKS + 10, block_list_input=all_blocks
        )
        for i in range(base_num_blocks + 20, len(new_blocks)):
            await full_node_api.full_node.respond_block(full_node_protocol.RespondBlock(new_blocks[i]))

        for wallet_node, wallet_server in wallets:
            wallet = wallet_node.wallet_state_manager.main_wallet
            await wallet_server.start_client(PeerInfo(self_hostname, uint16(full_node_server._port)), None)
            await time_out_assert(30, wallet.get_confirmed_balance, 10 * calculate_pool_reward(uint32(1000)))

    @pytest.mark.asyncio
    async def test_backtrack_sync_wallet(self, two_wallet_nodes, default_400_blocks, self_hostname):
        full_nodes, wallets = two_wallet_nodes
        full_node_api = full_nodes[0]
        full_node_server = full_node_api.full_node.server

        # Trusted node sync
        wallets[0][0].config["trusted_peers"] = {full_node_server.node_id.hex(): full_node_server.node_id.hex()}

        # Untrusted node sync
        wallets[1][0].config["trusted_peers"] = {}

        for block in default_400_blocks[:20]:
            await full_node_api.full_node.respond_block(full_node_protocol.RespondBlock(block))

        for wallet_node, wallet_server in wallets:
            await wallet_server.start_client(PeerInfo(self_hostname, uint16(full_node_server._port)), None)

        for wallet_node, wallet_server in wallets:
            await time_out_assert(100, wallet_height_at_least, True, wallet_node, 19)

    # Tests a reorg with the wallet
    @pytest.mark.asyncio
    async def test_short_batch_sync_wallet(self, two_wallet_nodes, default_400_blocks, self_hostname):
        full_nodes, wallets = two_wallet_nodes
        full_node_api = full_nodes[0]
        full_node_server = full_node_api.full_node.server

        # Trusted node sync
        wallets[0][0].config["trusted_peers"] = {full_node_server.node_id.hex(): full_node_server.node_id.hex()}

        # Untrusted node sync
        wallets[1][0].config["trusted_peers"] = {}

        for block in default_400_blocks[:200]:
            await full_node_api.full_node.respond_block(full_node_protocol.RespondBlock(block))

        for wallet_node, wallet_server in wallets:
            await wallet_server.start_client(PeerInfo(self_hostname, uint16(full_node_server._port)), None)

        for wallet_node, wallet_server in wallets:
            await time_out_assert(100, wallet_height_at_least, True, wallet_node, 199)

    @pytest.mark.asyncio
    async def test_long_sync_wallet(self, bt, two_wallet_nodes, default_1000_blocks, default_400_blocks, self_hostname):
        full_nodes, wallets = two_wallet_nodes
        full_node_api = full_nodes[0]
        full_node_server = full_node_api.full_node.server

        # Trusted node sync
        wallets[0][0].config["trusted_peers"] = {full_node_server.node_id.hex(): full_node_server.node_id.hex()}

        # Untrusted node sync
        wallets[1][0].config["trusted_peers"] = {}

        for block in default_400_blocks:
            await full_node_api.full_node.respond_block(full_node_protocol.RespondBlock(block))

        for wallet_node, wallet_server in wallets:
            await wallet_server.start_client(PeerInfo(self_hostname, uint16(full_node_server._port)), None)

        for wallet_node, wallet_server in wallets:
            await time_out_assert(600, wallet_height_at_least, True, wallet_node, len(default_400_blocks) - 1)

        # Tests a long reorg
        for block in default_1000_blocks:
            await full_node_api.full_node.respond_block(full_node_protocol.RespondBlock(block))

        for wallet_node, wallet_server in wallets:
            await disconnect_all_and_reconnect(wallet_server, full_node_server, self_hostname)

            log.info(f"wallet node height is {wallet_node.wallet_state_manager.blockchain.get_peak_height()}")
            await time_out_assert(600, wallet_height_at_least, True, wallet_node, len(default_1000_blocks) - 1)

            await disconnect_all_and_reconnect(wallet_server, full_node_server, self_hostname)

        # Tests a short reorg
        num_blocks = 30
        blocks_reorg = bt.get_consecutive_blocks(num_blocks, block_list_input=default_1000_blocks[:-5])

        for i in range(len(blocks_reorg) - num_blocks - 10, len(blocks_reorg)):
            await full_node_api.full_node.respond_block(full_node_protocol.RespondBlock(blocks_reorg[i]))

        for wallet_node, wallet_server in wallets:
            await time_out_assert(
                600, wallet_height_at_least, True, wallet_node, len(default_1000_blocks) + num_blocks - 5 - 1
            )

    @pytest.mark.asyncio
    async def test_wallet_reorg_sync(self, bt, two_wallet_nodes, default_400_blocks, self_hostname):
        num_blocks = 5
        full_nodes, wallets = two_wallet_nodes
        full_node_api = full_nodes[0]
        full_node_server = full_node_api.full_node.server

        # Trusted node sync
        wallets[0][0].config["trusted_peers"] = {full_node_server.node_id.hex(): full_node_server.node_id.hex()}

        # Untrusted node sync
        wallets[1][0].config["trusted_peers"] = {}

        phs = []
        for wallet_node, wallet_server in wallets:
            wallet = wallet_node.wallet_state_manager.main_wallet
            phs.append(await wallet.get_new_puzzlehash())
            await wallet_server.start_client(PeerInfo(self_hostname, uint16(full_node_server._port)), None)

        # Insert 400 blocks
        for block in default_400_blocks:
            await full_node_api.full_node.respond_block(full_node_protocol.RespondBlock(block))

        # Farm few more with reward
        for i in range(0, num_blocks - 1):
            await full_node_api.farm_new_transaction_block(FarmNewBlockProtocol(phs[0]))

        for i in range(0, num_blocks):
            await full_node_api.farm_new_transaction_block(FarmNewBlockProtocol(phs[1]))

        # Confirm we have the funds
        funds = sum(
            [calculate_pool_reward(uint32(i)) + calculate_base_farmer_reward(uint32(i)) for i in range(1, num_blocks)]
        )

        async def get_tx_count(wsm, wallet_id):
            txs = await wsm.get_all_transactions(wallet_id)
            return len(txs)

        for wallet_node, wallet_server in wallets:
            wallet = wallet_node.wallet_state_manager.main_wallet
            await time_out_assert(5, wallet.get_confirmed_balance, funds)
            await time_out_assert(5, get_tx_count, 2 * (num_blocks - 1), wallet_node.wallet_state_manager, 1)

        # Reorg blocks that carry reward
        num_blocks = 30
        blocks_reorg = bt.get_consecutive_blocks(num_blocks, block_list_input=default_400_blocks[:-5])

        for block in blocks_reorg[-30:]:
            await full_node_api.full_node.respond_block(full_node_protocol.RespondBlock(block))

        for wallet_node, wallet_server in wallets:
            wallet = wallet_node.wallet_state_manager.main_wallet
            await time_out_assert(5, get_tx_count, 0, wallet_node.wallet_state_manager, 1)
            await time_out_assert(5, wallet.get_confirmed_balance, 0)

    @pytest.mark.asyncio
    async def test_wallet_reorg_get_coinbase(self, bt, two_wallet_nodes, default_400_blocks, self_hostname):
        full_nodes, wallets = two_wallet_nodes
        full_node_api = full_nodes[0]
        full_node_server = full_node_api.full_node.server

        # Trusted node sync
        wallets[0][0].config["trusted_peers"] = {full_node_server.node_id.hex(): full_node_server.node_id.hex()}

        # Untrusted node sync
        wallets[1][0].config["trusted_peers"] = {}

        for wallet_node, wallet_server in wallets:
            await wallet_server.start_client(PeerInfo(self_hostname, uint16(full_node_server._port)), None)

        # Insert 400 blocks
        for block in default_400_blocks:
            await full_node_api.full_node.respond_block(full_node_protocol.RespondBlock(block))

        # Reorg blocks that carry reward
        num_blocks_reorg = 30
        blocks_reorg = bt.get_consecutive_blocks(num_blocks_reorg, block_list_input=default_400_blocks[:-5])

        for block in blocks_reorg[:-5]:
            await full_node_api.full_node.respond_block(full_node_protocol.RespondBlock(block))

        async def get_tx_count(wsm, wallet_id):
            txs = await wsm.get_all_transactions(wallet_id)
            return len(txs)

        for wallet_node, wallet_server in wallets:
            await time_out_assert(10, get_tx_count, 0, wallet_node.wallet_state_manager, 1)
            await time_out_assert(30, wallet_is_synced, True, wallet_node, full_node_api)

        num_blocks_reorg_1 = 40
        all_blocks_reorg_2 = blocks_reorg[:-30]
        for wallet_node, wallet_server in wallets:
            wallet = wallet_node.wallet_state_manager.main_wallet
            ph = await wallet.get_new_puzzlehash()
            all_blocks_reorg_2 = bt.get_consecutive_blocks(
                1, pool_reward_puzzle_hash=ph, farmer_reward_puzzle_hash=ph, block_list_input=all_blocks_reorg_2
            )
        blocks_reorg_2 = bt.get_consecutive_blocks(num_blocks_reorg_1, block_list_input=all_blocks_reorg_2)

        for block in blocks_reorg_2[-44:]:
            await full_node_api.full_node.respond_block(full_node_protocol.RespondBlock(block))

        for wallet_node, wallet_server in wallets:
            await disconnect_all_and_reconnect(wallet_server, full_node_server, self_hostname)

        # Confirm we have the funds
        funds = calculate_pool_reward(uint32(len(all_blocks_reorg_2))) + calculate_base_farmer_reward(
            uint32(len(all_blocks_reorg_2))
        )

        for wallet_node, wallet_server in wallets:
            wallet = wallet_node.wallet_state_manager.main_wallet
            await time_out_assert(60, wallet_is_synced, True, wallet_node, full_node_api)
            await time_out_assert(20, get_tx_count, 2, wallet_node.wallet_state_manager, 1)
            await time_out_assert(20, wallet.get_confirmed_balance, funds)<|MERGE_RESOLUTION|>--- conflicted
+++ resolved
@@ -31,7 +31,6 @@
 
 
 class TestWalletSync:
-<<<<<<< HEAD
     @pytest.mark.asyncio
     async def test_request_block_headers(self, bt, wallet_node, default_1000_blocks):
         # Tests the edge case of receiving funds right before the recent blocks  in weight proof
@@ -93,12 +92,6 @@
         msg = await full_node_api.request_block_headers(wallet_protocol.RequestBlockHeaders(90, 110, True))
         assert msg.type == ProtocolMessageTypes.reject_block_headers.value
 
-    @pytest.mark.parametrize(
-        "trusted",
-        [True, False],
-    )
-=======
->>>>>>> 48bb002d
     @pytest.mark.asyncio
     async def test_basic_sync_wallet(self, bt, two_wallet_nodes, default_400_blocks, self_hostname):
         full_nodes, wallets = two_wallet_nodes
@@ -134,13 +127,8 @@
                 100, wallet_height_at_least, True, wallet_node, len(default_400_blocks) + num_blocks - 5 - 1
             )
 
-<<<<<<< HEAD
     @pytest.mark.parametrize(
-        "trusted",
-        [True, False],
-    )
-    @pytest.mark.parametrize(
-        "wallet_node",
+        "two_wallet_nodes",
         [
             dict(
                 disable_capabilities=[Capability.BLOCK_HEADERS.name],
@@ -153,15 +141,9 @@
         ],
         indirect=True,
     )
-=======
->>>>>>> 48bb002d
     @pytest.mark.asyncio
     async def test_almost_recent(self, bt, two_wallet_nodes, default_400_blocks, self_hostname):
         # Tests the edge case of receiving funds right before the recent blocks  in weight proof
-<<<<<<< HEAD
-        full_node_api, wallet_node, full_node_server, wallet_server = wallet_node
-        for block in default_1000_blocks:
-=======
         full_nodes, wallets = two_wallet_nodes
         full_node_api = full_nodes[0]
         full_node_server = full_node_api.full_node.server
@@ -174,7 +156,6 @@
 
         base_num_blocks = 400
         for block in default_400_blocks:
->>>>>>> 48bb002d
             await full_node_api.full_node.respond_block(full_node_protocol.RespondBlock(block))
 
         all_blocks = default_400_blocks
