--- conflicted
+++ resolved
@@ -290,13 +290,8 @@
             await time_out_assert(100, wallet_height_at_least, True, wallet_node, 199)
 
     @pytest.mark.limit_consensus_modes(reason="save time")
-<<<<<<< HEAD
-    @pytest.mark.asyncio
-    async def test_long_sync_wallet(self, two_wallet_nodes, default_400_blocks, bt, self_hostname):
-=======
     @pytest.mark.anyio
     async def test_long_sync_wallet(self, two_wallet_nodes, default_1000_blocks, default_400_blocks, self_hostname):
->>>>>>> da0fd11a
         full_nodes, wallets, bt = two_wallet_nodes
         full_node_api = full_nodes[0]
         full_node_server = full_node_api.full_node.server
@@ -316,9 +311,8 @@
         for wallet_node, wallet_server in wallets:
             await time_out_assert(600, wallet_height_at_least, True, wallet_node, len(default_400_blocks) - 1)
 
-        reorg_blocks = bt.get_consecutive_blocks(num_blocks=400, block_list_input=default_400_blocks[:10])
         # Tests a long reorg
-        for block in reorg_blocks:
+        for block in default_1000_blocks:
             await full_node_api.full_node.add_block(block)
 
         for wallet_node, wallet_server in wallets:
@@ -327,20 +321,20 @@
             log.info(
                 f"wallet node height is {await wallet_node.wallet_state_manager.blockchain.get_finished_sync_up_to()}"
             )
-            await time_out_assert(600, wallet_height_at_least, True, wallet_node, len(reorg_blocks) - 1)
+            await time_out_assert(600, wallet_height_at_least, True, wallet_node, len(default_1000_blocks) - 1)
 
             await disconnect_all_and_reconnect(wallet_server, full_node_server, self_hostname)
 
         # Tests a short reorg
         num_blocks = 30
-        blocks_reorg = bt.get_consecutive_blocks(num_blocks, block_list_input=reorg_blocks[:-5])
+        blocks_reorg = bt.get_consecutive_blocks(num_blocks, block_list_input=default_1000_blocks[:-5])
 
         for i in range(len(blocks_reorg) - num_blocks - 10, len(blocks_reorg)):
             await full_node_api.full_node.add_block(blocks_reorg[i])
 
         for wallet_node, wallet_server in wallets:
             await time_out_assert(
-                600, wallet_height_at_least, True, wallet_node, len(reorg_blocks) + num_blocks - 5 - 1
+                600, wallet_height_at_least, True, wallet_node, len(default_1000_blocks) + num_blocks - 5 - 1
             )
 
     @pytest.mark.limit_consensus_modes(reason="save time")
