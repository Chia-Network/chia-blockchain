--- conflicted
+++ resolved
@@ -360,13 +360,8 @@
 
         for wallet_node, wallet_server in wallets:
             wallet = wallet_node.wallet_state_manager.main_wallet
-<<<<<<< HEAD
-            await time_out_assert(10, wallet.get_confirmed_balance, funds)
-            await time_out_assert(10, get_tx_count, 2 * (num_blocks - 1), wallet_node.wallet_state_manager, 1)
-=======
             await time_out_assert(20, wallet.get_confirmed_balance, funds)
             await time_out_assert(20, get_tx_count, 2 * (num_blocks - 1), wallet_node.wallet_state_manager, 1)
->>>>>>> 4c7a9179
 
         # Reorg blocks that carry reward
         num_blocks = 30
@@ -377,13 +372,8 @@
 
         for wallet_node, wallet_server in wallets:
             wallet = wallet_node.wallet_state_manager.main_wallet
-<<<<<<< HEAD
-            await time_out_assert(10, get_tx_count, 0, wallet_node.wallet_state_manager, 1)
-            await time_out_assert(10, wallet.get_confirmed_balance, 0)
-=======
             await time_out_assert(20, get_tx_count, 0, wallet_node.wallet_state_manager, 1)
             await time_out_assert(20, wallet.get_confirmed_balance, 0)
->>>>>>> 4c7a9179
 
     @pytest.mark.asyncio
     async def test_wallet_reorg_get_coinbase(self, two_wallet_nodes, default_400_blocks, self_hostname):
