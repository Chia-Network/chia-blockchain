--- conflicted
+++ resolved
@@ -11,308 +11,10 @@
 from chia.types.peer_info import PeerInfo
 from chia.util.ints import uint32, uint64, uint128
 from chia.wallet.util.tx_config import DEFAULT_TX_CONFIG, TXConfig
-<<<<<<< HEAD
-from chia.wallet.wallet_node import Balance, WalletNode
-from chia.wallet.wallet_protocol import MainWalletProtocol
-from chia.wallet.wallet_state_manager import WalletStateManager
-from tests.util.setup_nodes import setup_simulators_and_wallets_service
-
-OPP_DICT = {"<": operator.lt, ">": operator.gt, "<=": operator.le, ">=": operator.ge}
-
-
-class BalanceCheckingError(Exception):
-    errors: Dict[Union[int, str], List[str]]
-
-    def __init__(self, errors: Dict[Union[int, str], List[str]]) -> None:
-        self.errors = errors
-
-    def __repr__(self) -> str:
-        return json.dumps(self.errors, indent=4)
-
-    def __str__(self) -> str:
-        return self.__repr__()
-
-
-@dataclass
-class WalletState:
-    balance: Balance
-
-
-@dataclass
-class WalletStateTransition:
-    pre_block_balance_updates: Dict[Union[int, str], Dict[str, int]] = field(default_factory=dict)
-    post_block_balance_updates: Dict[Union[int, str], Dict[str, int]] = field(default_factory=dict)
-    pre_block_additional_balance_info: Dict[Union[int, str], Dict[str, int]] = field(default_factory=dict)
-    post_block_additional_balance_info: Dict[Union[int, str], Dict[str, int]] = field(default_factory=dict)
-
-
-@dataclass
-class WalletEnvironment:
-    wallet_node: WalletNode
-    wallet_state_manager: WalletStateManager
-    xch_wallet: MainWalletProtocol
-    rpc_client: WalletRpcClient
-    wallet_states: Dict[uint32, WalletState]
-    wallet_aliases: Dict[str, int] = field(default_factory=dict)
-
-    async def restart(self, new_fingerprint: Optional[int]) -> None:
-        old_peer_info = next(v for v in self.wallet_node.server.all_connections.values()).peer_info
-        await self.rpc_client.log_in(
-            new_fingerprint
-            if new_fingerprint is not None
-            else self.wallet_state_manager.observation_root.get_fingerprint()
-        )
-
-        await self.wallet_node.server.start_client(old_peer_info, None)
-
-        self.wallet_state_manager = self.wallet_node.wallet_state_manager
-        self.xch_wallet = self.wallet_state_manager.main_wallet
-        self.wallet_states = {}
-
-    def dealias_wallet_id(self, wallet_id_or_alias: Union[int, str]) -> uint32:
-        """
-        This function turns something that is either a wallet id or a wallet alias into a wallet id.
-        """
-        return (
-            uint32(wallet_id_or_alias)
-            if isinstance(wallet_id_or_alias, int)
-            else uint32(self.wallet_aliases[wallet_id_or_alias])
-        )
-
-    def alias_wallet_id(self, wallet_id: uint32) -> Union[uint32, str]:
-        """
-        This function turns a wallet id into an alias if one is available or the same wallet id if one is not.
-        """
-        inverted_wallet_aliases: Dict[int, str] = {v: k for k, v in self.wallet_aliases.items()}
-        if wallet_id in inverted_wallet_aliases:
-            return inverted_wallet_aliases[wallet_id]
-        else:
-            return wallet_id
-
-    async def check_balances(self, additional_balance_info: Dict[Union[int, str], Dict[str, int]] = {}) -> None:
-        """
-        This function checks the internal representation of what the balances should be against the balances that the
-        wallet actually returns via the RPC.
-
-        Likely this should be called as part of WalletTestFramework.process_pending_states instead of directly.
-        """
-        dealiased_additional_balance_info: Dict[uint32, Dict[str, int]] = {
-            self.dealias_wallet_id(k): v for k, v in additional_balance_info.items()
-        }
-        errors: Dict[Union[int, str], List[str]] = {}
-        for wallet_id in self.wallet_state_manager.wallets:
-            if wallet_id not in self.wallet_states:
-                raise KeyError(f"No wallet state for wallet id {wallet_id} (alias: {self.alias_wallet_id(wallet_id)})")
-            wallet_state: WalletState = self.wallet_states[wallet_id]
-            wallet_errors: List[str] = []
-
-            assert self.wallet_node.logged_in_fingerprint is not None
-            expected_result: Dict[str, int] = {
-                **wallet_state.balance.to_json_dict(),
-                "wallet_id": wallet_id,
-                "wallet_type": self.wallet_state_manager.wallets[wallet_id].type().value,
-                "fingerprint": self.wallet_node.logged_in_fingerprint,
-                **(
-                    dealiased_additional_balance_info[wallet_id]
-                    if wallet_id in dealiased_additional_balance_info
-                    else {}
-                ),
-            }
-            balance_response: Dict[str, int] = await self.rpc_client.get_wallet_balance(wallet_id)
-
-            if not expected_result.items() <= balance_response.items():
-                for key, value in expected_result.items():
-                    if key not in balance_response:
-                        wallet_errors.append(f"{key} not in balance response")
-                    elif value != balance_response[key]:
-                        wallet_errors.append(
-                            f"{key} has different value {value} compared to balance response {balance_response[key]}"
-                        )
-
-            if wallet_errors != []:
-                errors[self.alias_wallet_id(wallet_id)] = wallet_errors
-
-        if errors != {}:
-            raise BalanceCheckingError(errors)
-
-    async def change_balances(self, update_dictionary: Dict[Union[int, str], Dict[str, int]]) -> None:
-        """
-        This method changes the internal representation of what the wallet balances should be. This is probably
-        necessary to call before check_balances as most wallet operations will result in a balance change that causes
-        the wallet to be out of sync with our internal representation.
-
-        The update dictionary is a dictionary of wallet ids/aliases mapped to a second dictionary of balance keys and
-        deltas that those balances should change by (i.e {"confirmed_wallet_balance": -100}).
-
-        There are two special keys that can be included in the update dictionary: "init" and "set_remainder". "init"
-        means that you are acknowledging there is currently no internal representation of state for the specified
-        wallet and instead of specifying deltas, you are specifying initial values. "set_remainder" is a boolean value
-        that indicates whether or not the remaining values that are unspecified should be set automatically with the
-        response from the RPC. This exists to avoid having to specify every balance every time especially for wallets
-        that are not part of the main focus of the test.
-
-        There's also a special syntax to say "I want to update to the correct balance number automatically so long as
-        it is >/</<=/>= the balance value after the following change". This potentially sounds complex, but the idea is
-        to allow for tests to say that they know a value should change by a certain amount AT LEAST which provides some
-        validation on balances that otherwise the test writer might automatically set due to the difficulty of knowing
-        EXACTLY what the next balance will be.  The most common use case is during a pre-block balance update: The
-        spendable balance will drop by AT LEAST the amount in the transaction, but potentially more depending on the
-        coin selection that happened.  To specify that you expect this behavior, you would use the following entry:
-        {"<=#spendable_balance": -100} (where 100 is the amount sent in the transaction).
-        """
-        for wallet_id_or_alias, kwargs in update_dictionary.items():
-            wallet_id: uint32 = self.dealias_wallet_id(wallet_id_or_alias)
-
-            new_values: Dict[str, int] = {}
-            existing_values: Balance = await self.wallet_node.get_balance(wallet_id)
-            if "init" in kwargs and kwargs["init"]:
-                new_values = {k: v for k, v in kwargs.items() if k not in ("set_remainder", "init")}
-            elif wallet_id not in self.wallet_states:
-                raise ValueError(
-                    f"Wallet id {wallet_id} (alias: {self.alias_wallet_id(wallet_id)}) does not have a current state. "
-                    "Please use 'init': True if you intended to initialize its state."
-                )
-            else:
-                for key, change in kwargs.items():
-                    if key in "set_remainder":
-                        continue
-                    if "#" in key:
-                        opp: str = key[0 : key.index("#")]
-                        key_str: str = key[key.index("#") + 1 :]
-                        if OPP_DICT[opp](
-                            getattr(existing_values, key_str),
-                            getattr(self.wallet_states[wallet_id].balance, key_str) + change,
-                        ):
-                            new_values[key_str] = getattr(existing_values, key_str)
-                        else:
-                            raise ValueError(
-                                f"Setting {key_str} on {self.alias_wallet_id(wallet_id)} failed because "
-                                f"{getattr(existing_values, key_str)} is not {opp} "
-                                f"{getattr(self.wallet_states[wallet_id].balance, key_str)} + {change}"
-                            )
-                    else:
-                        new_values[key] = getattr(self.wallet_states[wallet_id].balance, key) + change
-
-            self.wallet_states = {
-                **self.wallet_states,
-                wallet_id: WalletState(
-                    **{
-                        **({} if "init" in kwargs and kwargs["init"] else asdict(self.wallet_states[wallet_id])),
-                        "balance": Balance(
-                            **{
-                                **(
-                                    asdict(existing_values)
-                                    if "set_remainder" in kwargs and kwargs["set_remainder"]
-                                    else {}
-                                    if "init" in kwargs and kwargs["init"]
-                                    else asdict(self.wallet_states[wallet_id].balance)
-                                ),
-                                **new_values,
-                            }
-                        ),
-                    }
-                ),
-            }
-
-
-@dataclass
-class WalletTestFramework:
-    full_node: FullNodeSimulator
-    trusted_full_node: bool
-    environments: List[WalletEnvironment]
-    tx_config: TXConfig = DEFAULT_TX_CONFIG
-
-    async def process_pending_states(self, state_transitions: List[WalletStateTransition]) -> None:
-        """
-        This is the main entry point for processing state in wallet tests. It does the following things:
-
-        1) Ensures all pending transactions have entered the mempool
-        2) Checks that all balances have changed properly prior to a block being farmed
-        3) Farms a block (to no one in particular)
-        4) Chacks that all balances have changed properly after the block was farmed
-        5) Checks that all pending transactions that were gathered in step 1 are now confirmed
-        6) Checks that if `reuse_puzhash` was set, no new derivations were created
-        7) Ensures the wallet is in a synced state before progressing to the rest of the test
-        """
-        # Take note of the number of puzzle hashes if we're supposed to be reusing
-        if self.tx_config.reuse_puzhash:
-            puzzle_hash_indexes: List[Dict[uint32, Optional[DerivationRecord]]] = []
-            for env in self.environments:
-                ph_indexes: Dict[uint32, Optional[DerivationRecord]] = {}
-                for wallet_id in env.wallet_state_manager.wallets:
-                    ph_indexes[
-                        wallet_id
-                    ] = await env.wallet_state_manager.puzzle_store.get_current_derivation_record_for_wallet(wallet_id)
-                puzzle_hash_indexes.append(ph_indexes)
-
-        # Gather all pending transactions and ensure they enter mempool
-        pending_txs: List[List[TransactionRecord]] = [
-            await env.wallet_state_manager.tx_store.get_all_unconfirmed() for env in self.environments
-        ]
-        await self.full_node.wait_transaction_records_entered_mempool([tx for txs in pending_txs for tx in txs])
-        for local_pending_txs, (i, env) in zip(pending_txs, enumerate(self.environments)):
-            try:
-                await self.full_node.wait_transaction_records_marked_as_in_mempool(
-                    [tx.name for tx in local_pending_txs], env.wallet_node
-                )
-            except TimeoutError:  # pragma: no cover
-                raise ValueError(f"All tx records from env index {i} were not marked correctly with `.is_in_mempool()`")
-
-        # Check balances prior to block
-        try:
-            for env in self.environments:
-                await self.full_node.wait_for_wallet_synced(wallet_node=env.wallet_node, timeout=20)
-            for i, (env, transition) in enumerate(zip(self.environments, state_transitions)):
-                try:
-                    async with env.wallet_state_manager.db_wrapper.reader_no_transaction():
-                        await env.change_balances(transition.pre_block_balance_updates)
-                        await env.check_balances(transition.pre_block_additional_balance_info)
-                except Exception:
-                    raise ValueError(f"Error with env index {i}")
-        except Exception:
-            raise ValueError("Error before block was farmed")
-
-        # Farm block
-        await self.full_node.farm_blocks_to_puzzlehash(count=1, guarantee_transaction_blocks=True)
-
-        # Check balances after block
-        try:
-            for env in self.environments:
-                await self.full_node.wait_for_wallet_synced(wallet_node=env.wallet_node, timeout=20)
-            for i, (env, transition) in enumerate(zip(self.environments, state_transitions)):
-                try:
-                    async with env.wallet_state_manager.db_wrapper.reader_no_transaction():
-                        await env.change_balances(transition.post_block_balance_updates)
-                        await env.check_balances(transition.post_block_additional_balance_info)
-                except Exception:
-                    raise ValueError(f"Error with env {i}")
-        except Exception:
-            raise ValueError("Error after block was farmed")
-
-        # Make sure all pending txs are now confirmed
-        for i, (env, txs) in enumerate(zip(self.environments, pending_txs)):
-            try:
-                await self.full_node.check_transactions_confirmed(env.wallet_state_manager, txs)
-            except TimeoutError:  # pragma: no cover
-                unconfirmed: List[TransactionRecord] = await env.wallet_state_manager.tx_store.get_all_unconfirmed()
-                raise TimeoutError(
-                    f"ENV-{i} TXs not confirmed: {[tx.to_json_dict() for tx in unconfirmed if tx in txs]}"
-                )
-
-        # Finally, check that the number of puzzle hashes did or did not increase by the specified amount
-        if self.tx_config.reuse_puzhash:
-            for env, ph_indexes_before in zip(self.environments, puzzle_hash_indexes):
-                for wallet_id, ph_index in zip(env.wallet_state_manager.wallets, ph_indexes_before):
-                    assert ph_indexes_before[wallet_id] == (
-                        await env.wallet_state_manager.puzzle_store.get_current_derivation_record_for_wallet(wallet_id)
-                    )
-
-=======
 from chia.wallet.wallet_node import Balance
 from tests.environments.wallet import WalletEnvironment, WalletState, WalletTestFramework
 from tests.util.setup_nodes import setup_simulators_and_wallets_service
 
->>>>>>> 785d6a45
 
 @pytest.fixture(scope="function", params=[True, False])
 def trusted_full_node(request: Any) -> bool:
