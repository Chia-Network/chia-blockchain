--- conflicted
+++ resolved
@@ -1129,11 +1129,10 @@
         await time_out_assert(20, wsm_2.coin_store.count_small_unspent, 0, 1000, CoinType.CLAWBACK)
 
         before_txs: Dict[str, Dict[TransactionType, int]] = {"sender": {}, "recipient": {}}
-<<<<<<< HEAD
-        before_txs["sender"][
-            TransactionType.INCOMING_CLAWBACK_SEND
-        ] = await wsm_1.tx_store.get_transaction_count_for_wallet(
-            1, type_filter=TransactionTypeFilter.include([TransactionType.INCOMING_CLAWBACK_SEND])
+        before_txs["sender"][TransactionType.INCOMING_CLAWBACK_SEND] = (
+            await wsm_1.tx_store.get_transaction_count_for_wallet(
+                1, type_filter=TransactionTypeFilter.include([TransactionType.INCOMING_CLAWBACK_SEND])
+            )
         )
         before_txs["sender"][TransactionType.OUTGOING_CLAWBACK] = await wsm_1.tx_store.get_transaction_count_for_wallet(
             1, type_filter=TransactionTypeFilter.include([TransactionType.OUTGOING_CLAWBACK])
@@ -1147,41 +1146,10 @@
         before_txs["sender"][TransactionType.COINBASE_REWARD] = await wsm_1.tx_store.get_transaction_count_for_wallet(
             1, type_filter=TransactionTypeFilter.include([TransactionType.COINBASE_REWARD])
         )
-        before_txs["recipient"][
-            TransactionType.INCOMING_CLAWBACK_RECEIVE
-        ] = await wsm_2.tx_store.get_transaction_count_for_wallet(
-            1, type_filter=TransactionTypeFilter.include([TransactionType.INCOMING_CLAWBACK_RECEIVE])
-=======
-        before_txs["sender"][TransactionType.INCOMING_CLAWBACK_SEND] = (
-            await wallet_node_1.wallet_state_manager.tx_store.get_transaction_count_for_wallet(
-                1, type_filter=TransactionTypeFilter.include([TransactionType.INCOMING_CLAWBACK_SEND])
-            )
-        )
-        before_txs["sender"][TransactionType.OUTGOING_CLAWBACK] = (
-            await wallet_node_1.wallet_state_manager.tx_store.get_transaction_count_for_wallet(
-                1, type_filter=TransactionTypeFilter.include([TransactionType.OUTGOING_CLAWBACK])
-            )
-        )
-        before_txs["sender"][TransactionType.OUTGOING_TX] = (
-            await wallet_node_1.wallet_state_manager.tx_store.get_transaction_count_for_wallet(
-                1, type_filter=TransactionTypeFilter.include([TransactionType.OUTGOING_TX])
-            )
-        )
-        before_txs["sender"][TransactionType.INCOMING_TX] = (
-            await wallet_node_1.wallet_state_manager.tx_store.get_transaction_count_for_wallet(
-                1, type_filter=TransactionTypeFilter.include([TransactionType.INCOMING_TX])
-            )
-        )
-        before_txs["sender"][TransactionType.COINBASE_REWARD] = (
-            await wallet_node_1.wallet_state_manager.tx_store.get_transaction_count_for_wallet(
-                1, type_filter=TransactionTypeFilter.include([TransactionType.COINBASE_REWARD])
-            )
-        )
         before_txs["recipient"][TransactionType.INCOMING_CLAWBACK_RECEIVE] = (
-            await wallet_node_2.wallet_state_manager.tx_store.get_transaction_count_for_wallet(
+            await wsm_2.tx_store.get_transaction_count_for_wallet(
                 1, type_filter=TransactionTypeFilter.include([TransactionType.INCOMING_CLAWBACK_RECEIVE])
             )
->>>>>>> a5972b9b
         )
         # Resync start
         env_1.node._close()
@@ -1208,11 +1176,10 @@
         wsm_2 = env_2.node.wallet_state_manager
 
         after_txs: Dict[str, Dict[TransactionType, int]] = {"sender": {}, "recipient": {}}
-<<<<<<< HEAD
-        after_txs["sender"][
-            TransactionType.INCOMING_CLAWBACK_SEND
-        ] = await wsm_1.tx_store.get_transaction_count_for_wallet(
-            1, type_filter=TransactionTypeFilter.include([TransactionType.INCOMING_CLAWBACK_SEND])
+        after_txs["sender"][TransactionType.INCOMING_CLAWBACK_SEND] = (
+            await wsm_1.tx_store.get_transaction_count_for_wallet(
+                1, type_filter=TransactionTypeFilter.include([TransactionType.INCOMING_CLAWBACK_SEND])
+            )
         )
         after_txs["sender"][TransactionType.OUTGOING_CLAWBACK] = await wsm_1.tx_store.get_transaction_count_for_wallet(
             1, type_filter=TransactionTypeFilter.include([TransactionType.OUTGOING_CLAWBACK])
@@ -1226,41 +1193,10 @@
         after_txs["sender"][TransactionType.COINBASE_REWARD] = await wsm_1.tx_store.get_transaction_count_for_wallet(
             1, type_filter=TransactionTypeFilter.include([TransactionType.COINBASE_REWARD])
         )
-        after_txs["recipient"][
-            TransactionType.INCOMING_CLAWBACK_RECEIVE
-        ] = await wsm_2.tx_store.get_transaction_count_for_wallet(
-            1, type_filter=TransactionTypeFilter.include([TransactionType.INCOMING_CLAWBACK_RECEIVE])
-=======
-        after_txs["sender"][TransactionType.INCOMING_CLAWBACK_SEND] = (
-            await wallet_node_1.wallet_state_manager.tx_store.get_transaction_count_for_wallet(
-                1, type_filter=TransactionTypeFilter.include([TransactionType.INCOMING_CLAWBACK_SEND])
-            )
-        )
-        after_txs["sender"][TransactionType.OUTGOING_CLAWBACK] = (
-            await wallet_node_1.wallet_state_manager.tx_store.get_transaction_count_for_wallet(
-                1, type_filter=TransactionTypeFilter.include([TransactionType.OUTGOING_CLAWBACK])
-            )
-        )
-        after_txs["sender"][TransactionType.OUTGOING_TX] = (
-            await wallet_node_1.wallet_state_manager.tx_store.get_transaction_count_for_wallet(
-                1, type_filter=TransactionTypeFilter.include([TransactionType.OUTGOING_TX])
-            )
-        )
-        after_txs["sender"][TransactionType.INCOMING_TX] = (
-            await wallet_node_1.wallet_state_manager.tx_store.get_transaction_count_for_wallet(
-                1, type_filter=TransactionTypeFilter.include([TransactionType.INCOMING_TX])
-            )
-        )
-        after_txs["sender"][TransactionType.COINBASE_REWARD] = (
-            await wallet_node_1.wallet_state_manager.tx_store.get_transaction_count_for_wallet(
-                1, type_filter=TransactionTypeFilter.include([TransactionType.COINBASE_REWARD])
-            )
-        )
         after_txs["recipient"][TransactionType.INCOMING_CLAWBACK_RECEIVE] = (
-            await wallet_node_2.wallet_state_manager.tx_store.get_transaction_count_for_wallet(
+            await wsm_2.tx_store.get_transaction_count_for_wallet(
                 1, type_filter=TransactionTypeFilter.include([TransactionType.INCOMING_CLAWBACK_RECEIVE])
             )
->>>>>>> a5972b9b
         )
         # Check clawback
         clawback_tx_1 = await wsm_1.tx_store.get_transaction_record(clawback_coin_id_1)
