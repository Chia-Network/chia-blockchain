from __future__ import annotations

import dataclasses
import logging
import sys
import time
import types
from pathlib import Path
from typing import Any, Dict, List, Optional

import pytest
from chia_rs import G1Element, PrivateKey

from chia.protocols import wallet_protocol
from chia.protocols.protocol_message_types import ProtocolMessageTypes
from chia.protocols.wallet_protocol import CoinState
from chia.server.outbound_message import Message, make_msg
from chia.simulator.block_tools import test_constants
from chia.types.blockchain_format.sized_bytes import bytes32
from chia.types.full_block import FullBlock
from chia.types.mempool_inclusion_status import MempoolInclusionStatus
from chia.types.peer_info import PeerInfo
from chia.util.api_decorators import Self, api_request
from chia.util.config import load_config
from chia.util.errors import Err
from chia.util.ints import uint8, uint32, uint64, uint128
from chia.util.keychain import Keychain, KeyData, KeyTypes, generate_mnemonic
from chia.util.misc import to_batches
from chia.wallet.util.tx_config import DEFAULT_TX_CONFIG
from chia.wallet.wallet_node import Balance, WalletNode
from tests.conftest import ConsensusMode
from tests.util.misc import CoinGenerator
from tests.util.setup_nodes import OldSimulatorsAndWallets
from tests.util.time_out_assert import time_out_assert


@pytest.mark.anyio
async def test_get_private_key(root_path_populated_with_config: Path, get_temp_keyring: Keychain) -> None:
    root_path = root_path_populated_with_config
    keychain = get_temp_keyring
    config = load_config(root_path, "config.yaml", "wallet")
    node = WalletNode(config, root_path, test_constants, keychain)
    sk = keychain.add_key(generate_mnemonic())
    fingerprint = sk.get_g1().get_fingerprint()

    key = await node.get_key(fingerprint)

    assert key is not None
    assert isinstance(key, PrivateKey)
    assert key.get_g1().get_fingerprint() == fingerprint


@pytest.mark.anyio
async def test_get_private_key_default_key(root_path_populated_with_config: Path, get_temp_keyring: Keychain) -> None:
    root_path = root_path_populated_with_config
    keychain = get_temp_keyring
    config = load_config(root_path, "config.yaml", "wallet")
    node = WalletNode(config, root_path, test_constants, keychain)
    sk = keychain.add_key(generate_mnemonic())
    fingerprint = sk.get_g1().get_fingerprint()

    # Add a couple more keys
    keychain.add_key(generate_mnemonic())
    keychain.add_key(generate_mnemonic())

    # When no fingerprint is provided, we should get the default (first) key
    key = await node.get_key(None)

    assert key is not None
    assert isinstance(key, PrivateKey)
    assert key.get_g1().get_fingerprint() == fingerprint


@pytest.mark.anyio
@pytest.mark.parametrize("fingerprint", [None, 1234567890])
async def test_get_private_key_missing_key(
    root_path_populated_with_config: Path, get_temp_keyring: Keychain, fingerprint: Optional[int]
) -> None:
    root_path = root_path_populated_with_config
    keychain = get_temp_keyring  # empty keyring
    config = load_config(root_path, "config.yaml", "wallet")
    node = WalletNode(config, root_path, test_constants, keychain)

    # Keyring is empty, so requesting a key by fingerprint or None should return None
    key = await node.get_key(fingerprint)

    assert key is None


@pytest.mark.anyio
async def test_get_private_key_missing_key_use_default(
    root_path_populated_with_config: Path, get_temp_keyring: Keychain
) -> None:
    root_path = root_path_populated_with_config
    keychain = get_temp_keyring
    config = load_config(root_path, "config.yaml", "wallet")
    node = WalletNode(config, root_path, test_constants, keychain)
    sk = keychain.add_key(generate_mnemonic())
    fingerprint = sk.get_g1().get_fingerprint()

    # Stupid sanity check that the fingerprint we're going to use isn't actually in the keychain
    assert fingerprint != 1234567890

    # When fingerprint is provided and the key is missing, we should get the default (first) key
    key = await node.get_key(1234567890)

    assert key is not None
    assert isinstance(key, PrivateKey)
    assert key.get_g1().get_fingerprint() == fingerprint


@pytest.mark.anyio
async def test_get_public_key(root_path_populated_with_config: Path, get_temp_keyring: Keychain) -> None:
    root_path: Path = root_path_populated_with_config
    keychain: Keychain = get_temp_keyring
    config: Dict[str, Any] = load_config(root_path, "config.yaml", "wallet")
    node: WalletNode = WalletNode(config, root_path, test_constants, keychain)
<<<<<<< HEAD
    pk, key_type = keychain.add_public_key(
        "c00000000000000000000000000000000000000000000000000000000000000000000000000000000000000000000000"
=======
    pk: G1Element = keychain.add_key(
        "c00000000000000000000000000000000000000000000000000000000000000000000000000000000000000000000000",
        None,
        private=False,
>>>>>>> c068e1fc
    )
    fingerprint: int = pk.get_fingerprint()

    key = await node.get_key(fingerprint, private=False)

    assert key is not None
    assert isinstance(key, G1Element)
    assert key.get_fingerprint() == fingerprint
    assert key_type == KeyTypes.G1_ELEMENT


@pytest.mark.anyio
async def test_get_public_key_default_key(root_path_populated_with_config: Path, get_temp_keyring: Keychain) -> None:
    root_path: Path = root_path_populated_with_config
    keychain: Keychain = get_temp_keyring
    config: Dict[str, Any] = load_config(root_path, "config.yaml", "wallet")
    node: WalletNode = WalletNode(config, root_path, test_constants, keychain)
<<<<<<< HEAD
    pk, key_type = keychain.add_public_key(
        "c00000000000000000000000000000000000000000000000000000000000000000000000000000000000000000000000"
=======
    pk: G1Element = keychain.add_key(
        "c00000000000000000000000000000000000000000000000000000000000000000000000000000000000000000000000",
        None,
        private=False,
>>>>>>> c068e1fc
    )
    fingerprint: int = pk.get_fingerprint()

    # Add a couple more keys
    keychain.add_key(
        "83062a1b26d27820600eac4e31c1a890a6ba026b28bb96bb66454e9ce1033f4cba8824259dc17dc3b643ab1003e6b961",
        None,
        private=False,
    )
    keychain.add_key(
        "a272d5aaa6046e64bd7fd69bae288b9f9e5622c13058ec7d1b85e3d4d1acfa5d63d6542336c7b24d2fceab991919e989",
        None,
        private=False,
    )

    # When no fingerprint is provided, we should get the default (first) key
    key = await node.get_key(None, private=False)

    assert key is not None
    assert isinstance(key, G1Element)
    assert key.get_fingerprint() == fingerprint
    assert key_type == KeyTypes.G1_ELEMENT


@pytest.mark.anyio
@pytest.mark.parametrize("fingerprint", [None, 1234567890])
async def test_get_public_key_missing_key(
    root_path_populated_with_config: Path, get_temp_keyring: Keychain, fingerprint: Optional[int]
) -> None:
    root_path: Path = root_path_populated_with_config
    keychain: Keychain = get_temp_keyring  # empty keyring
    config: Dict[str, Any] = load_config(root_path, "config.yaml", "wallet")
    node: WalletNode = WalletNode(config, root_path, test_constants, keychain)

    # Keyring is empty, so requesting a key by fingerprint or None should return None
    key = await node.get_key(fingerprint, private=False)

    assert key is None


@pytest.mark.anyio
async def test_get_public_key_missing_key_use_default(
    root_path_populated_with_config: Path, get_temp_keyring: Keychain
) -> None:
    root_path: Path = root_path_populated_with_config
    keychain: Keychain = get_temp_keyring
    config: Dict[str, Any] = load_config(root_path, "config.yaml", "wallet")
    node: WalletNode = WalletNode(config, root_path, test_constants, keychain)
<<<<<<< HEAD
    pk, key_type = keychain.add_public_key(
        "c00000000000000000000000000000000000000000000000000000000000000000000000000000000000000000000000"
=======
    pk: G1Element = keychain.add_key(
        "c00000000000000000000000000000000000000000000000000000000000000000000000000000000000000000000000",
        None,
        private=False,
>>>>>>> c068e1fc
    )
    fingerprint: int = pk.get_fingerprint()

    # Stupid sanity check that the fingerprint we're going to use isn't actually in the keychain
    assert fingerprint != 1234567890

    # When fingerprint is provided and the key is missing, we should get the default (first) key
    key = await node.get_key(1234567890, private=False)

    assert key is not None
    assert isinstance(key, G1Element)
    assert key.get_fingerprint() == fingerprint
    assert key_type == KeyTypes.G1_ELEMENT


def test_log_in(root_path_populated_with_config: Path, get_temp_keyring: Keychain) -> None:
    root_path = root_path_populated_with_config
    keychain = get_temp_keyring
    config = load_config(root_path, "config.yaml", "wallet")
    node = WalletNode(config, root_path, test_constants)
    sk = keychain.add_key(generate_mnemonic())
    fingerprint = sk.get_g1().get_fingerprint()

    node.log_in(fingerprint)

    assert node.logged_in is True
    assert node.logged_in_fingerprint == fingerprint
    assert node.get_last_used_fingerprint() == fingerprint


def test_log_in_failure_to_write_last_used_fingerprint(
    root_path_populated_with_config: Path, get_temp_keyring: Keychain, monkeypatch: pytest.MonkeyPatch
) -> None:
    called_update_last_used_fingerprint: bool = False

    def patched_update_last_used_fingerprint(self: Self) -> None:
        nonlocal called_update_last_used_fingerprint
        called_update_last_used_fingerprint = True
        raise Exception("Generic write failure")

    with monkeypatch.context() as m:
        m.setattr(WalletNode, "update_last_used_fingerprint", patched_update_last_used_fingerprint)
        root_path = root_path_populated_with_config
        keychain = get_temp_keyring
        config = load_config(root_path, "config.yaml", "wallet")
        node = WalletNode(config, root_path, test_constants)
        sk = keychain.add_key(generate_mnemonic())
        fingerprint = sk.get_g1().get_fingerprint()

        # Expect log_in to succeed, even though we can't write the last used fingerprint
        node.log_in(fingerprint)

        assert node.logged_in is True
        assert node.logged_in_fingerprint == fingerprint
        assert node.get_last_used_fingerprint() is None
        assert called_update_last_used_fingerprint is True


def test_log_out(root_path_populated_with_config: Path, get_temp_keyring: Keychain) -> None:
    root_path = root_path_populated_with_config
    keychain = get_temp_keyring
    config = load_config(root_path, "config.yaml", "wallet")
    node = WalletNode(config, root_path, test_constants)
    sk = keychain.add_key(generate_mnemonic())
    fingerprint = sk.get_g1().get_fingerprint()

    node.log_in(fingerprint)

    assert node.logged_in is True
    assert node.logged_in_fingerprint == fingerprint
    assert node.get_last_used_fingerprint() == fingerprint

    node.log_out()

    assert node.logged_in is False
    assert node.logged_in_fingerprint is None
    assert node.get_last_used_fingerprint() == fingerprint


def test_get_last_used_fingerprint_path(root_path_populated_with_config: Path) -> None:
    root_path = root_path_populated_with_config
    config = load_config(root_path, "config.yaml", "wallet")
    node = WalletNode(config, root_path, test_constants)
    path = node.get_last_used_fingerprint_path()

    assert path == root_path / "wallet" / "db" / "last_used_fingerprint"


def test_get_last_used_fingerprint(root_path_populated_with_config: Path) -> None:
    path = root_path_populated_with_config / "wallet" / "db" / "last_used_fingerprint"
    path.parent.mkdir(parents=True, exist_ok=True)
    path.write_text("1234567890")

    root_path = root_path_populated_with_config
    config = load_config(root_path, "config.yaml", "wallet")
    node = WalletNode(config, root_path, test_constants)
    last_used_fingerprint = node.get_last_used_fingerprint()

    assert last_used_fingerprint == 1234567890


def test_get_last_used_fingerprint_file_doesnt_exist(root_path_populated_with_config: Path) -> None:
    root_path = root_path_populated_with_config
    config = load_config(root_path, "config.yaml", "wallet")
    node = WalletNode(config, root_path, test_constants)
    last_used_fingerprint = node.get_last_used_fingerprint()

    assert last_used_fingerprint is None


def test_get_last_used_fingerprint_file_cant_read_unix(root_path_populated_with_config: Path) -> None:
    if sys.platform in ["win32", "cygwin"]:
        pytest.skip("Setting UNIX file permissions doesn't apply to Windows")

    root_path = root_path_populated_with_config
    config = load_config(root_path, "config.yaml", "wallet")
    node = WalletNode(config, root_path, test_constants)
    path = node.get_last_used_fingerprint_path()
    path.parent.mkdir(parents=True, exist_ok=True)
    path.write_text("1234567890")

    assert node.get_last_used_fingerprint() == 1234567890

    # Make the file unreadable
    path.chmod(0o000)

    last_used_fingerprint = node.get_last_used_fingerprint()

    assert last_used_fingerprint is None

    # Verify that the file is unreadable
    with pytest.raises(PermissionError):
        path.read_text()

    # Calling get_last_used_fingerprint() should not throw an exception
    assert node.get_last_used_fingerprint() is None

    path.chmod(0o600)


def test_get_last_used_fingerprint_file_cant_read_win32(
    root_path_populated_with_config: Path, monkeypatch: pytest.MonkeyPatch
) -> None:
    if sys.platform not in ["win32", "cygwin"]:
        pytest.skip("Windows-specific test")

    called_read_text = False

    def patched_pathlib_path_read_text(self: Self) -> str:
        nonlocal called_read_text
        called_read_text = True
        raise PermissionError("Permission denied")

    root_path = root_path_populated_with_config
    config = load_config(root_path, "config.yaml", "wallet")
    node = WalletNode(config, root_path, test_constants)
    path = node.get_last_used_fingerprint_path()
    path.parent.mkdir(parents=True, exist_ok=True)
    path.write_text("1234567890")

    assert node.get_last_used_fingerprint() == 1234567890

    # Make the file unreadable. Doing this with pywin32 is more trouble than it's worth. All we care about is that
    # get_last_used_fingerprint doesn't throw an exception.
    with monkeypatch.context() as m:
        from pathlib import WindowsPath

        m.setattr(WindowsPath, "read_text", patched_pathlib_path_read_text)

        # Calling get_last_used_fingerprint() should not throw an exception
        last_used_fingerprint: Optional[int] = node.get_last_used_fingerprint()

        # Verify that the file is unreadable
        assert called_read_text is True
        assert last_used_fingerprint is None


def test_get_last_used_fingerprint_file_with_whitespace(root_path_populated_with_config: Path) -> None:
    root_path = root_path_populated_with_config
    config = load_config(root_path, "config.yaml", "wallet")
    node = WalletNode(config, root_path, test_constants)
    path = node.get_last_used_fingerprint_path()
    path.parent.mkdir(parents=True, exist_ok=True)
    path.write_text("\n\r\n \t1234567890\r\n\n")

    assert node.get_last_used_fingerprint() == 1234567890


def test_update_last_used_fingerprint_missing_fingerprint(root_path_populated_with_config: Path) -> None:
    root_path = root_path_populated_with_config
    config = load_config(root_path, "config.yaml", "wallet")
    node = WalletNode(config, root_path, test_constants)
    node.logged_in_fingerprint = None

    with pytest.raises(AssertionError):
        node.update_last_used_fingerprint()


def test_update_last_used_fingerprint_create_intermediate_dirs(root_path_populated_with_config: Path) -> None:
    root_path = root_path_populated_with_config
    config = load_config(root_path, "config.yaml", "wallet")
    node = WalletNode(config, root_path, test_constants)
    node.logged_in_fingerprint = 9876543210
    path = node.get_last_used_fingerprint_path()

    assert path.parent.exists() is False

    node.update_last_used_fingerprint()

    assert path.parent.exists() is True


def test_update_last_used_fingerprint(root_path_populated_with_config: Path) -> None:
    root_path = root_path_populated_with_config
    config = load_config(root_path, "config.yaml", "wallet")
    node = WalletNode(config, root_path, test_constants)
    node.logged_in_fingerprint = 9876543210
    path = node.get_last_used_fingerprint_path()

    node.update_last_used_fingerprint()

    assert path.exists() is True
    assert path.read_text() == "9876543210"


@pytest.mark.parametrize("testing", [True, False])
@pytest.mark.parametrize("offset", [0, 550, 650])
def test_timestamp_in_sync(root_path_populated_with_config: Path, testing: bool, offset: int) -> None:
    root_path = root_path_populated_with_config
    config = load_config(root_path, "config.yaml", "wallet")
    wallet_node = WalletNode(config, root_path, test_constants)
    now = time.time()
    wallet_node.config["testing"] = testing

    expected = testing or offset < 600
    assert wallet_node.is_timestamp_in_sync(uint64(now - offset)) == expected


@pytest.mark.anyio
async def test_get_timestamp_for_height_from_peer(
    simulator_and_wallet: OldSimulatorsAndWallets, self_hostname: str, caplog: pytest.LogCaptureFixture
) -> None:
    [full_node_api], [(wallet_node, wallet_server)], _ = simulator_and_wallet

    async def get_timestamp(height: int) -> Optional[uint64]:
        return await wallet_node.get_timestamp_for_height_from_peer(uint32(height), full_node_peer)

    await wallet_server.start_client(PeerInfo(self_hostname, full_node_api.server.get_port()), None)
    wallet = wallet_node.wallet_state_manager.main_wallet
    await full_node_api.farm_blocks_to_wallet(2, wallet)
    full_node_peer = list(wallet_server.all_connections.values())[0]
    # There should be no timestamp available for height 10
    assert await get_timestamp(10) is None
    # The timestamp at peak height should match the one from the full node block_store.
    peak = await wallet_node.wallet_state_manager.blockchain.get_peak_block()
    assert peak is not None
    timestamp_at_peak = await get_timestamp(peak.height)
    block_at_peak = (await full_node_api.full_node.block_store.get_full_blocks_at([peak.height]))[0]
    assert block_at_peak.foliage_transaction_block is not None
    assert timestamp_at_peak == block_at_peak.foliage_transaction_block.timestamp
    # Clear the cache and add the peak back with a modified timestamp
    cache = wallet_node.get_cache_for_peer(full_node_peer)
    cache.clear_after_height(0)
    modified_foliage_transaction_block = block_at_peak.foliage_transaction_block.replace(
        timestamp=uint64(timestamp_at_peak + 1)
    )
    modified_peak = dataclasses.replace(peak, foliage_transaction_block=modified_foliage_transaction_block)
    cache.add_to_blocks(modified_peak)
    # Now the call should make use of the cached, modified block
    assert await get_timestamp(peak.height) == timestamp_at_peak + 1
    # After the clearing the cache it should fetch the actual timestamp again
    cache.clear_after_height(0)
    assert await get_timestamp(peak.height) == timestamp_at_peak
    # Test block cache usage
    cache.clear_after_height(0)
    with caplog.at_level(logging.DEBUG):
        await get_timestamp(1)
    for i in [0, 1]:
        block = cache.get_block(uint32(i))
        assert block is not None
        if i == 0:
            assert block.is_transaction_block
        else:
            assert not block.is_transaction_block
        assert f"get_timestamp_for_height_from_peer cache miss for height {i}" in caplog.text
        assert f"get_timestamp_for_height_from_peer add to cache for height {i}" in caplog.text
    caplog.clear()
    with caplog.at_level(logging.DEBUG):
        await get_timestamp(1)
    assert f"get_timestamp_for_height_from_peer use cached block for height {0}" not in caplog.text
    assert f"get_timestamp_for_height_from_peer use cached block for height {1}" in caplog.text


@pytest.mark.anyio
async def test_unique_puzzle_hash_subscriptions(simulator_and_wallet: OldSimulatorsAndWallets) -> None:
    _, [(node, _)], _ = simulator_and_wallet
    puzzle_hashes = await node.get_puzzle_hashes_to_subscribe()
    assert len(puzzle_hashes) > 1
    assert len(set(puzzle_hashes)) == len(puzzle_hashes)


@pytest.mark.limit_consensus_modes(allowed=[ConsensusMode.PLAIN, ConsensusMode.HARD_FORK_2_0], reason="save time")
@pytest.mark.anyio
async def test_get_balance(
    simulator_and_wallet: OldSimulatorsAndWallets, self_hostname: str, default_400_blocks: List[FullBlock]
) -> None:
    [full_node_api], [(wallet_node, wallet_server)], bt = simulator_and_wallet
    full_node_server = full_node_api.full_node.server

    def wallet_synced() -> bool:
        return full_node_server.node_id in wallet_node.synced_peers

    async def restart_with_fingerprint(fingerprint: Optional[int]) -> None:
        wallet_node._close()
        await wallet_node._await_closed(shutting_down=False)
        await wallet_node._start_with_fingerprint(fingerprint=fingerprint)

    wallet_id = uint32(1)
    initial_fingerprint = wallet_node.logged_in_fingerprint

    # TODO, there is a bug in wallet_short_sync_backtrack which leads to a rollback to 0 (-1 which is another a bug) and
    #       with that to a KeyError when applying the race cache if there are less than WEIGHT_PROOF_RECENT_BLOCKS
    #       blocks but we still have a peak stored in the DB. So we need to add enough blocks for a weight proof here to
    #       be able to restart the wallet in this test.
    for block_batch in to_batches(default_400_blocks, 64):
        await full_node_api.full_node.add_block_batch(block_batch.entries, PeerInfo("0.0.0.0", 0), None)

    # Initially there should be no sync and no balance
    assert not wallet_synced()
    assert await wallet_node.get_balance(wallet_id) == Balance()
    # Generate some funds, get the balance and make sure it's as expected
    await wallet_server.start_client(PeerInfo(self_hostname, full_node_server.get_port()), None)
    await time_out_assert(30, wallet_synced)
    generated_funds = await full_node_api.farm_blocks_to_wallet(5, wallet_node.wallet_state_manager.main_wallet)
    expected_generated_balance = Balance(
        confirmed_wallet_balance=uint128(generated_funds),
        unconfirmed_wallet_balance=uint128(generated_funds),
        spendable_balance=uint128(generated_funds),
        max_send_amount=uint128(generated_funds),
        unspent_coin_count=uint32(10),
    )
    generated_balance = await wallet_node.get_balance(wallet_id)
    assert generated_balance == expected_generated_balance
    # Load another key without funds, make sure the balance is empty.
    other_key = KeyData.generate()
    assert wallet_node.local_keychain is not None
    wallet_node.local_keychain.add_key(other_key.mnemonic_str())
    await restart_with_fingerprint(other_key.fingerprint)
    assert await wallet_node.get_balance(wallet_id) == Balance()
    # Load the initial fingerprint again and make sure the balance is still what we generated earlier
    await restart_with_fingerprint(initial_fingerprint)
    assert await wallet_node.get_balance(wallet_id) == generated_balance
    # Connect and sync to the full node, generate more funds and test the balance caching
    # TODO, there is a bug in untrusted sync if we try to sync to the same peak as stored in the DB after restart
    #       which leads to a rollback to 0 (-1 which is another a bug) and then to a validation error because the
    #       downloaded weight proof will not be added to the blockchain properly because we still have a peak with the
    #       same weight stored in the DB but without chain data. The 1 block generation below can be dropped if we just
    #       also store the chain data or maybe adjust the weight proof consideration logic in new_valid_weight_proof.
    await full_node_api.farm_blocks_to_puzzlehash(1)
    assert not wallet_synced()
    await wallet_server.start_client(PeerInfo(self_hostname, full_node_server.get_port()), None)
    await time_out_assert(30, wallet_synced)
    generated_funds += await full_node_api.farm_blocks_to_wallet(5, wallet_node.wallet_state_manager.main_wallet)
    expected_more_balance = Balance(
        confirmed_wallet_balance=uint128(generated_funds),
        unconfirmed_wallet_balance=uint128(generated_funds),
        spendable_balance=uint128(generated_funds),
        max_send_amount=uint128(generated_funds),
        unspent_coin_count=uint32(20),
    )
    async with wallet_node.wallet_state_manager.set_sync_mode(uint32(100)):
        # During sync the balance cache should not become updated, so it still should have the old balance here
        assert await wallet_node.get_balance(wallet_id) == expected_generated_balance
    # Now after the sync context the cache should become updated to the newly genertated balance
    assert await wallet_node.get_balance(wallet_id) == expected_more_balance
    # Restart one more time and make sure the balance is still correct after start
    await restart_with_fingerprint(initial_fingerprint)
    assert await wallet_node.get_balance(wallet_id) == expected_more_balance


@pytest.mark.anyio
async def test_add_states_from_peer_reorg_failure(
    simulator_and_wallet: OldSimulatorsAndWallets, self_hostname: str, caplog: pytest.LogCaptureFixture
) -> None:
    [full_node_api], [(wallet_node, wallet_server)], _ = simulator_and_wallet
    await wallet_server.start_client(PeerInfo(self_hostname, full_node_api.server.get_port()), None)
    wallet = wallet_node.wallet_state_manager.main_wallet
    await full_node_api.farm_rewards_to_wallet(1, wallet)
    coin_generator = CoinGenerator()
    coin_states = [CoinState(coin_generator.get().coin, None, None)]
    with caplog.at_level(logging.DEBUG):
        full_node_peer = list(wallet_server.all_connections.values())[0]
        # Close the connection to trigger a state processing failure during reorged coin processing.
        await full_node_peer.close()
        assert not await wallet_node.add_states_from_peer(coin_states, full_node_peer)
        assert "Processing reorged states failed" in caplog.text


@pytest.mark.anyio
async def test_add_states_from_peer_untrusted_shutdown(
    simulator_and_wallet: OldSimulatorsAndWallets, self_hostname: str, caplog: pytest.LogCaptureFixture
) -> None:
    [full_node_api], [(wallet_node, wallet_server)], _ = simulator_and_wallet
    await wallet_server.start_client(PeerInfo(self_hostname, full_node_api.server.get_port()), None)
    wallet = wallet_node.wallet_state_manager.main_wallet
    await full_node_api.farm_rewards_to_wallet(1, wallet)
    # Close to trigger the shutdown
    wallet_node._close()
    coin_generator = CoinGenerator()
    # Generate enough coin states to fill up the max number validation/add tasks.
    coin_states = [CoinState(coin_generator.get().coin, uint32(i), uint32(i)) for i in range(3000)]
    with caplog.at_level(logging.INFO):
        assert not await wallet_node.add_states_from_peer(coin_states, list(wallet_server.all_connections.values())[0])
        assert "Terminating receipt and validation due to shut down request" in caplog.text


@pytest.mark.limit_consensus_modes(reason="consensus rules irrelevant")
@pytest.mark.anyio
async def test_transaction_send_cache(
    self_hostname: str, simulator_and_wallet: OldSimulatorsAndWallets, monkeypatch: pytest.MonkeyPatch
) -> None:
    """
    The purpose of this test is to test that calling _resend_queue on the wallet node does not result in resending a
    spend to a peer that has already recieved that spend and is currently processing it. It also tests that once we
    have heard that the peer is done processing the spend, we _do_ properly resend it.
    """
    [full_node_api], [(wallet_node, wallet_server)], _ = simulator_and_wallet

    await wallet_server.start_client(PeerInfo(self_hostname, full_node_api.server.get_port()), None)
    wallet = wallet_node.wallet_state_manager.main_wallet
    await full_node_api.farm_rewards_to_wallet(1, wallet)

    # Replacing the normal logic a full node has for processing transactions with a function that just logs what it gets
    logged_spends = []

    @api_request()
    async def send_transaction(
        self: Self, request: wallet_protocol.SendTransaction, *, test: bool = False
    ) -> Optional[Message]:
        logged_spends.append(request.transaction.name())
        return None

    assert full_node_api.full_node._server is not None
    monkeypatch.setattr(
        full_node_api.full_node._server.get_connections()[0].api,
        "send_transaction",
        types.MethodType(send_transaction, full_node_api.full_node._server.get_connections()[0].api),
    )

    # Generate the transaction
    [tx] = await wallet.generate_signed_transaction(uint64(0), bytes32([0] * 32), DEFAULT_TX_CONFIG)
    [tx] = await wallet.wallet_state_manager.add_pending_transactions([tx])

    # Make sure it is sent to the peer
    await wallet_node._resend_queue()

    def logged_spends_len() -> int:
        return len(logged_spends)

    await time_out_assert(5, logged_spends_len, 1)

    # Make sure queue processing again does not result in another spend
    await wallet_node._resend_queue()
    with pytest.raises(AssertionError):
        await time_out_assert(5, logged_spends_len, 2)

    # Tell the wallet that we recieved the spend (but failed to process it so it should send again)
    msg = make_msg(
        ProtocolMessageTypes.transaction_ack,
        wallet_protocol.TransactionAck(tx.name, uint8(MempoolInclusionStatus.FAILED), Err.GENERATOR_RUNTIME_ERROR.name),
    )
    assert simulator_and_wallet[1][0][0]._server is not None
    await simulator_and_wallet[1][0][0]._server.get_connections()[0].incoming_queue.put(msg)

    # Make sure the cache is emptied
    def check_wallet_cache_empty() -> bool:
        return wallet_node._tx_messages_in_progress == {}

    await time_out_assert(5, check_wallet_cache_empty, True)

    # Re-process the queue again and this time it should result in a resend
    await wallet_node._resend_queue()
    await time_out_assert(5, logged_spends_len, 2)
    assert logged_spends == [tx.name, tx.name]
    await time_out_assert(5, check_wallet_cache_empty, False)

    # Disconnect from the peer to make sure their entry in the cache is also deleted
    await simulator_and_wallet[1][0][0]._server.get_connections()[0].close(120)
    await time_out_assert(5, check_wallet_cache_empty, True)<|MERGE_RESOLUTION|>--- conflicted
+++ resolved
@@ -40,7 +40,7 @@
     keychain = get_temp_keyring
     config = load_config(root_path, "config.yaml", "wallet")
     node = WalletNode(config, root_path, test_constants, keychain)
-    sk = keychain.add_key(generate_mnemonic())
+    sk, _ = keychain.add_key(generate_mnemonic())
     fingerprint = sk.get_g1().get_fingerprint()
 
     key = await node.get_key(fingerprint)
@@ -56,7 +56,7 @@
     keychain = get_temp_keyring
     config = load_config(root_path, "config.yaml", "wallet")
     node = WalletNode(config, root_path, test_constants, keychain)
-    sk = keychain.add_key(generate_mnemonic())
+    sk, _ = keychain.add_key(generate_mnemonic())
     fingerprint = sk.get_g1().get_fingerprint()
 
     # Add a couple more keys
@@ -95,7 +95,7 @@
     keychain = get_temp_keyring
     config = load_config(root_path, "config.yaml", "wallet")
     node = WalletNode(config, root_path, test_constants, keychain)
-    sk = keychain.add_key(generate_mnemonic())
+    sk, _ = keychain.add_key(generate_mnemonic())
     fingerprint = sk.get_g1().get_fingerprint()
 
     # Stupid sanity check that the fingerprint we're going to use isn't actually in the keychain
@@ -115,15 +115,10 @@
     keychain: Keychain = get_temp_keyring
     config: Dict[str, Any] = load_config(root_path, "config.yaml", "wallet")
     node: WalletNode = WalletNode(config, root_path, test_constants, keychain)
-<<<<<<< HEAD
-    pk, key_type = keychain.add_public_key(
-        "c00000000000000000000000000000000000000000000000000000000000000000000000000000000000000000000000"
-=======
-    pk: G1Element = keychain.add_key(
+    pk, key_type = keychain.add_key(
         "c00000000000000000000000000000000000000000000000000000000000000000000000000000000000000000000000",
         None,
         private=False,
->>>>>>> c068e1fc
     )
     fingerprint: int = pk.get_fingerprint()
 
@@ -141,15 +136,10 @@
     keychain: Keychain = get_temp_keyring
     config: Dict[str, Any] = load_config(root_path, "config.yaml", "wallet")
     node: WalletNode = WalletNode(config, root_path, test_constants, keychain)
-<<<<<<< HEAD
-    pk, key_type = keychain.add_public_key(
-        "c00000000000000000000000000000000000000000000000000000000000000000000000000000000000000000000000"
-=======
-    pk: G1Element = keychain.add_key(
+    pk, key_type = keychain.add_key(
         "c00000000000000000000000000000000000000000000000000000000000000000000000000000000000000000000000",
         None,
         private=False,
->>>>>>> c068e1fc
     )
     fingerprint: int = pk.get_fingerprint()
 
@@ -198,15 +188,10 @@
     keychain: Keychain = get_temp_keyring
     config: Dict[str, Any] = load_config(root_path, "config.yaml", "wallet")
     node: WalletNode = WalletNode(config, root_path, test_constants, keychain)
-<<<<<<< HEAD
-    pk, key_type = keychain.add_public_key(
-        "c00000000000000000000000000000000000000000000000000000000000000000000000000000000000000000000000"
-=======
-    pk: G1Element = keychain.add_key(
+    pk, key_type = keychain.add_key(
         "c00000000000000000000000000000000000000000000000000000000000000000000000000000000000000000000000",
         None,
         private=False,
->>>>>>> c068e1fc
     )
     fingerprint: int = pk.get_fingerprint()
 
@@ -227,7 +212,7 @@
     keychain = get_temp_keyring
     config = load_config(root_path, "config.yaml", "wallet")
     node = WalletNode(config, root_path, test_constants)
-    sk = keychain.add_key(generate_mnemonic())
+    sk, _ = keychain.add_key(generate_mnemonic())
     fingerprint = sk.get_g1().get_fingerprint()
 
     node.log_in(fingerprint)
@@ -253,7 +238,7 @@
         keychain = get_temp_keyring
         config = load_config(root_path, "config.yaml", "wallet")
         node = WalletNode(config, root_path, test_constants)
-        sk = keychain.add_key(generate_mnemonic())
+        sk, _ = keychain.add_key(generate_mnemonic())
         fingerprint = sk.get_g1().get_fingerprint()
 
         # Expect log_in to succeed, even though we can't write the last used fingerprint
@@ -270,7 +255,7 @@
     keychain = get_temp_keyring
     config = load_config(root_path, "config.yaml", "wallet")
     node = WalletNode(config, root_path, test_constants)
-    sk = keychain.add_key(generate_mnemonic())
+    sk, _ = keychain.add_key(generate_mnemonic())
     fingerprint = sk.get_g1().get_fingerprint()
 
     node.log_in(fingerprint)
