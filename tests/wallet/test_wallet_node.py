--- conflicted
+++ resolved
@@ -17,11 +17,7 @@
 from chia.types.full_block import FullBlock
 from chia.types.peer_info import PeerInfo
 from chia.util.config import load_config
-<<<<<<< HEAD
-from chia.util.ints import uint32, uint128
-=======
-from chia.util.ints import uint16, uint32, uint64, uint128
->>>>>>> 0d312a35
+from chia.util.ints import uint32, uint64, uint128
 from chia.util.keychain import Keychain, KeyData, generate_mnemonic
 from chia.wallet.wallet_node import Balance, WalletNode
 from tests.conftest import ConsensusMode
@@ -332,7 +328,7 @@
     async def get_timestamp(height: int) -> Optional[uint64]:
         return await wallet_node.get_timestamp_for_height_from_peer(uint32(height), full_node_peer)
 
-    await wallet_server.start_client(PeerInfo(self_hostname, uint16(full_node_api.server._port)), None)
+    await wallet_server.start_client(PeerInfo(self_hostname, full_node_api.server.get_port()), None)
     wallet = wallet_node.wallet_state_manager.main_wallet
     await full_node_api.farm_blocks_to_wallet(2, wallet)
     full_node_peer = list(wallet_server.all_connections.values())[0]
@@ -470,7 +466,7 @@
     simulator_and_wallet: SimulatorsAndWallets, self_hostname: str, caplog: pytest.LogCaptureFixture
 ) -> None:
     [full_node_api], [(wallet_node, wallet_server)], _ = simulator_and_wallet
-    await wallet_server.start_client(PeerInfo(self_hostname, uint16(full_node_api.server._port)), None)
+    await wallet_server.start_client(PeerInfo(self_hostname, full_node_api.server.get_port()), None)
     wallet = wallet_node.wallet_state_manager.main_wallet
     await full_node_api.farm_rewards_to_wallet(1, wallet)
     coin_generator = CoinGenerator()
@@ -488,7 +484,7 @@
     simulator_and_wallet: SimulatorsAndWallets, self_hostname: str, caplog: pytest.LogCaptureFixture
 ) -> None:
     [full_node_api], [(wallet_node, wallet_server)], _ = simulator_and_wallet
-    await wallet_server.start_client(PeerInfo(self_hostname, uint16(full_node_api.server._port)), None)
+    await wallet_server.start_client(PeerInfo(self_hostname, full_node_api.server.get_port()), None)
     wallet = wallet_node.wallet_state_manager.main_wallet
     await full_node_api.farm_rewards_to_wallet(1, wallet)
     # Close to trigger the shutdown
