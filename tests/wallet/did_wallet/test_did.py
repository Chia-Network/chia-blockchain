from __future__ import annotations

import dataclasses
import json
from typing import Optional

import pytest
from blspy import AugSchemeMPL, G1Element, G2Element

from chia.rpc.wallet_rpc_api import WalletRpcApi
from chia.simulator.setup_nodes import SimulatorsAndWallets
from chia.simulator.time_out_assert import time_out_assert, time_out_assert_not_none
from chia.types.blockchain_format.program import Program
from chia.types.blockchain_format.sized_bytes import bytes32
from chia.types.condition_opcodes import ConditionOpcode
from chia.types.peer_info import PeerInfo
from chia.types.signing_mode import CHIP_0002_SIGN_MESSAGE_PREFIX
from chia.types.spend_bundle import SpendBundle
from chia.util.bech32m import decode_puzzle_hash, encode_puzzle_hash
from chia.util.condition_tools import conditions_dict_for_solution
from chia.util.ints import uint16, uint64
from chia.wallet.did_wallet.did_wallet import DIDWallet
from chia.wallet.singleton import create_singleton_puzzle
from chia.wallet.util.address_type import AddressType
from chia.wallet.util.tx_config import DEFAULT_COIN_SELECTION_CONFIG, DEFAULT_TX_CONFIG
from chia.wallet.util.wallet_types import WalletType


async def get_wallet_num(wallet_manager):
    return len(await wallet_manager.get_all_wallet_info_entries())


def get_parent_num(did_wallet: DIDWallet):
    return len(did_wallet.did_info.parent_info)


class TestDIDWallet:
    @pytest.mark.parametrize(
        "trusted",
        [True, False],
    )
    @pytest.mark.asyncio
    async def test_creation_from_coin_spend(
        self, self_hostname, two_nodes_two_wallets_with_same_keys: SimulatorsAndWallets, trusted
    ):
        """
        Verify that DIDWallet.create_new_did_wallet_from_coin_spend() is called after Singleton creation on
        the blockchain, and that the wallet is created in the second wallet node.
        """
        full_nodes, wallets, _ = two_nodes_two_wallets_with_same_keys
        full_node_api = full_nodes[0]
        full_node_server = full_node_api.server
        wallet_node_0, server_0 = wallets[0]
        wallet_node_1, server_1 = wallets[1]

        wallet_0 = wallet_node_0.wallet_state_manager.main_wallet
        wallet_1 = wallet_node_1.wallet_state_manager.main_wallet

        ph0 = await wallet_0.get_new_puzzlehash()
        ph1 = await wallet_1.get_new_puzzlehash()

        sk0 = await wallet_node_0.wallet_state_manager.get_private_key(ph0)
        sk1 = await wallet_node_1.wallet_state_manager.get_private_key(ph1)
        assert sk0 == sk1

        if trusted:
            wallet_node_0.config["trusted_peers"] = {
                full_node_api.full_node.server.node_id.hex(): full_node_api.full_node.server.node_id.hex()
            }
            wallet_node_1.config["trusted_peers"] = {
                full_node_api.full_node.server.node_id.hex(): full_node_api.full_node.server.node_id.hex()
            }

        else:
            wallet_node_0.config["trusted_peers"] = {}
            wallet_node_1.config["trusted_peers"] = {}
        await server_0.start_client(PeerInfo(self_hostname, uint16(full_node_server._port)), None)
        await server_1.start_client(PeerInfo(self_hostname, uint16(full_node_server._port)), None)

        await full_node_api.farm_blocks_to_wallet(1, wallet_0)
        await full_node_api.farm_blocks_to_wallet(1, wallet_1)

        # Wallet1 sets up DIDWallet1 without any backup set
        async with wallet_node_0.wallet_state_manager.lock:
            did_wallet_0: DIDWallet = await DIDWallet.create_new_did_wallet(
                wallet_node_0.wallet_state_manager, wallet_0, uint64(101)
            )

        with pytest.raises(RuntimeError):
            assert await did_wallet_0.get_coin() == set()
        assert await did_wallet_0.get_info_for_recovery() is None

        spend_bundle_list = await wallet_node_0.wallet_state_manager.tx_store.get_unconfirmed_for_wallet(
            did_wallet_0.id()
        )

        spend_bundle = spend_bundle_list[0].spend_bundle
        assert spend_bundle
        await time_out_assert_not_none(5, full_node_api.full_node.mempool_manager.get_spendbundle, spend_bundle.name())

        await full_node_api.farm_blocks_to_wallet(1, wallet_0)

        await time_out_assert(15, did_wallet_0.get_confirmed_balance, 101)
        await time_out_assert(15, did_wallet_0.get_unconfirmed_balance, 101)
        await time_out_assert(15, did_wallet_0.get_pending_change_balance, 0)

        await full_node_api.farm_blocks_to_wallet(1, wallet_0)

        #######################
        all_node_0_wallets = await wallet_node_0.wallet_state_manager.user_store.get_all_wallet_info_entries()
        print(f"Node 0: {all_node_0_wallets}")
        all_node_1_wallets = await wallet_node_1.wallet_state_manager.user_store.get_all_wallet_info_entries()
        print(f"Node 1: {all_node_1_wallets}")
        assert (
            json.loads(all_node_0_wallets[1].data)["current_inner"]
            == json.loads(all_node_1_wallets[1].data)["current_inner"]
        )

    @pytest.mark.parametrize(
        "trusted",
        [True, False],
    )
    @pytest.mark.asyncio
    async def test_creation_from_backup_file(self, self_hostname, three_wallet_nodes, trusted):
        full_nodes, wallets, _ = three_wallet_nodes
        full_node_api = full_nodes[0]
        full_node_server = full_node_api.server
        wallet_node_0, server_0 = wallets[0]
        wallet_node_1, server_1 = wallets[1]
        wallet_node_2, server_2 = wallets[2]
        wallet_0 = wallet_node_0.wallet_state_manager.main_wallet
        wallet_1 = wallet_node_1.wallet_state_manager.main_wallet
        wallet_2 = wallet_node_2.wallet_state_manager.main_wallet

        if trusted:
            wallet_node_0.config["trusted_peers"] = {
                full_node_api.full_node.server.node_id.hex(): full_node_api.full_node.server.node_id.hex()
            }
            wallet_node_1.config["trusted_peers"] = {
                full_node_api.full_node.server.node_id.hex(): full_node_api.full_node.server.node_id.hex()
            }
            wallet_node_2.config["trusted_peers"] = {
                full_node_api.full_node.server.node_id.hex(): full_node_api.full_node.server.node_id.hex()
            }
        else:
            wallet_node_0.config["trusted_peers"] = {}
            wallet_node_1.config["trusted_peers"] = {}
            wallet_node_2.config["trusted_peers"] = {}
        await server_0.start_client(PeerInfo(self_hostname, uint16(full_node_server._port)), None)
        await server_1.start_client(PeerInfo(self_hostname, uint16(full_node_server._port)), None)
        await server_2.start_client(PeerInfo(self_hostname, uint16(full_node_server._port)), None)

        await full_node_api.farm_blocks_to_wallet(1, wallet_0)
        await full_node_api.farm_blocks_to_wallet(1, wallet_1)
        await full_node_api.farm_blocks_to_wallet(1, wallet_2)

        # Wallet1 sets up DIDWallet1 without any backup set
        async with wallet_node_0.wallet_state_manager.lock:
            did_wallet_0: DIDWallet = await DIDWallet.create_new_did_wallet(
                wallet_node_0.wallet_state_manager, wallet_0, uint64(101)
            )

        spend_bundle_list = await wallet_node_0.wallet_state_manager.tx_store.get_unconfirmed_for_wallet(
            did_wallet_0.id()
        )

        spend_bundle = spend_bundle_list[0].spend_bundle
        await time_out_assert_not_none(5, full_node_api.full_node.mempool_manager.get_spendbundle, spend_bundle.name())

        await full_node_api.farm_blocks_to_wallet(1, wallet_0)

        await time_out_assert(15, did_wallet_0.get_confirmed_balance, 101)
        await time_out_assert(15, did_wallet_0.get_unconfirmed_balance, 101)
        await time_out_assert(15, did_wallet_0.get_pending_change_balance, 0)
        # Wallet1 sets up DIDWallet_1 with DIDWallet_0 as backup
        backup_ids = [bytes.fromhex(did_wallet_0.get_my_DID())]

        async with wallet_node_1.wallet_state_manager.lock:
            did_wallet_1: DIDWallet = await DIDWallet.create_new_did_wallet(
                wallet_node_1.wallet_state_manager, wallet_1, uint64(201), backup_ids
            )

        spend_bundle_list = await wallet_node_1.wallet_state_manager.tx_store.get_unconfirmed_for_wallet(
            did_wallet_1.id()
        )

        spend_bundle = spend_bundle_list[0].spend_bundle
        await time_out_assert_not_none(5, full_node_api.full_node.mempool_manager.get_spendbundle, spend_bundle.name())

        await full_node_api.farm_blocks_to_wallet(1, wallet_0)

        await time_out_assert(15, did_wallet_1.get_confirmed_balance, 201)
        await time_out_assert(15, did_wallet_1.get_unconfirmed_balance, 201)
        await time_out_assert(15, did_wallet_1.get_pending_change_balance, 0)

        backup_data = did_wallet_1.create_backup()

        # Wallet2 recovers DIDWallet2 to a new set of keys
        async with wallet_node_2.wallet_state_manager.lock:
            did_wallet_2 = await DIDWallet.create_new_did_wallet_from_recovery(
                wallet_node_2.wallet_state_manager, wallet_2, backup_data
            )
        coin = await did_wallet_1.get_coin()
        assert did_wallet_2.did_info.temp_coin == coin
        newpuzhash = await did_wallet_2.get_new_did_inner_hash()
        pubkey = bytes(
            (await did_wallet_2.wallet_state_manager.get_unused_derivation_record(did_wallet_2.wallet_info.id)).pubkey
        )
        message_spend_bundle, attest_data = await did_wallet_0.create_attestment(
            did_wallet_2.did_info.temp_coin.name(), newpuzhash, pubkey, DEFAULT_TX_CONFIG
        )
        spend_bundle_list = await wallet_node_0.wallet_state_manager.tx_store.get_unconfirmed_for_wallet(
            did_wallet_0.id()
        )

        spend_bundle = spend_bundle_list[0].spend_bundle
        await time_out_assert_not_none(5, full_node_api.full_node.mempool_manager.get_spendbundle, spend_bundle.name())

        await full_node_api.farm_blocks_to_wallet(1, wallet_0)

        (
            test_info_list,
            test_message_spend_bundle,
        ) = await did_wallet_2.load_attest_files_for_recovery_spend([attest_data])
        assert message_spend_bundle == test_message_spend_bundle

        spend_bundle = await did_wallet_2.recovery_spend(
            did_wallet_2.did_info.temp_coin,
            newpuzhash,
            test_info_list,
            pubkey,
            test_message_spend_bundle,
        )

        await time_out_assert_not_none(5, full_node_api.full_node.mempool_manager.get_spendbundle, spend_bundle.name())

        await full_node_api.farm_blocks_to_wallet(1, wallet_0)

        await time_out_assert(45, did_wallet_2.get_confirmed_balance, 201)
        await time_out_assert(45, did_wallet_2.get_unconfirmed_balance, 201)

        for wallet in [did_wallet_0, did_wallet_1, did_wallet_2]:
            assert wallet.wallet_state_manager.wallets[wallet.id()] == wallet

        some_ph = 32 * b"\2"
        await did_wallet_2.create_exit_spend(some_ph, DEFAULT_TX_CONFIG)

        spend_bundle_list = await wallet_node_2.wallet_state_manager.tx_store.get_unconfirmed_for_wallet(
            did_wallet_2.id()
        )

        spend_bundle = spend_bundle_list[0].spend_bundle
        await time_out_assert_not_none(5, full_node_api.full_node.mempool_manager.get_spendbundle, spend_bundle.name())

        await full_node_api.farm_blocks_to_wallet(1, wallet_0)

        async def get_coins_with_ph():
            coins = await full_node_api.full_node.coin_store.get_coin_records_by_puzzle_hash(True, some_ph)
            if len(coins) == 1:
                return True
            return False

        await time_out_assert(15, get_coins_with_ph, True)
        await time_out_assert(45, did_wallet_2.get_confirmed_balance, 0)
        await time_out_assert(45, did_wallet_2.get_unconfirmed_balance, 0)

        for wallet in [did_wallet_0, did_wallet_1]:
            assert wallet.wallet_state_manager.wallets[wallet.id()] == wallet

    @pytest.mark.parametrize(
        "trusted",
        [True, False],
    )
    @pytest.mark.asyncio
    async def test_did_recovery_with_multiple_backup_dids(self, self_hostname, two_wallet_nodes, trusted):
        full_nodes, wallets, _ = two_wallet_nodes
        full_node_api = full_nodes[0]
        server_1 = full_node_api.server
        wallet_node, server_2 = wallets[0]
        wallet_node_2, server_3 = wallets[1]
        wallet = wallet_node.wallet_state_manager.main_wallet
        wallet2 = wallet_node_2.wallet_state_manager.main_wallet

        if trusted:
            wallet_node.config["trusted_peers"] = {
                full_node_api.full_node.server.node_id.hex(): full_node_api.full_node.server.node_id.hex()
            }
            wallet_node_2.config["trusted_peers"] = {
                full_node_api.full_node.server.node_id.hex(): full_node_api.full_node.server.node_id.hex()
            }
        else:
            wallet_node.config["trusted_peers"] = {}
            wallet_node_2.config["trusted_peers"] = {}
        await server_2.start_client(PeerInfo(self_hostname, uint16(server_1._port)), None)
        await server_3.start_client(PeerInfo(self_hostname, uint16(server_1._port)), None)

        await full_node_api.farm_blocks_to_wallet(1, wallet)

        async with wallet_node.wallet_state_manager.lock:
            did_wallet: DIDWallet = await DIDWallet.create_new_did_wallet(
                wallet_node.wallet_state_manager, wallet, uint64(101)
            )
        assert did_wallet.get_name() == "Profile 1"
        spend_bundle_list = await wallet_node.wallet_state_manager.tx_store.get_unconfirmed_for_wallet(did_wallet.id())

        spend_bundle = spend_bundle_list[0].spend_bundle
        await time_out_assert_not_none(5, full_node_api.full_node.mempool_manager.get_spendbundle, spend_bundle.name())

        await full_node_api.farm_blocks_to_wallet(1, wallet2)

        await time_out_assert(15, did_wallet.get_confirmed_balance, 101)
        await time_out_assert(15, did_wallet.get_unconfirmed_balance, 101)

        recovery_list = [bytes.fromhex(did_wallet.get_my_DID())]

        async with wallet_node_2.wallet_state_manager.lock:
            did_wallet_2: DIDWallet = await DIDWallet.create_new_did_wallet(
                wallet_node_2.wallet_state_manager, wallet2, uint64(101), recovery_list
            )

        spend_bundle_list = await wallet_node_2.wallet_state_manager.tx_store.get_unconfirmed_for_wallet(
            did_wallet_2.id()
        )

        spend_bundle = spend_bundle_list[0].spend_bundle
        await time_out_assert_not_none(5, full_node_api.full_node.mempool_manager.get_spendbundle, spend_bundle.name())

        await full_node_api.farm_blocks_to_wallet(1, wallet2)

        await time_out_assert(15, did_wallet_2.get_confirmed_balance, 101)
        await time_out_assert(15, did_wallet_2.get_unconfirmed_balance, 101)

        assert did_wallet_2.did_info.backup_ids == recovery_list

        recovery_list.append(bytes.fromhex(did_wallet_2.get_my_DID()))

        async with wallet_node_2.wallet_state_manager.lock:
            did_wallet_3: DIDWallet = await DIDWallet.create_new_did_wallet(
                wallet_node_2.wallet_state_manager, wallet2, uint64(201), recovery_list
            )

        spend_bundle_list = await wallet_node_2.wallet_state_manager.tx_store.get_unconfirmed_for_wallet(
            did_wallet_3.id()
        )

        spend_bundle = spend_bundle_list[0].spend_bundle
        await time_out_assert_not_none(5, full_node_api.full_node.mempool_manager.get_spendbundle, spend_bundle.name())

        await full_node_api.farm_blocks_to_wallet(1, wallet)

        assert did_wallet_3.did_info.backup_ids == recovery_list
        await time_out_assert(15, did_wallet_3.get_confirmed_balance, 201)
        await time_out_assert(15, did_wallet_3.get_unconfirmed_balance, 201)
        coin = await did_wallet_3.get_coin()

        backup_data = did_wallet_3.create_backup()

        async with wallet_node.wallet_state_manager.lock:
            did_wallet_4 = await DIDWallet.create_new_did_wallet_from_recovery(
                wallet_node.wallet_state_manager,
                wallet,
                backup_data,
            )
        assert did_wallet_4.get_name() == "Profile 2"

        pubkey = (
            await did_wallet_4.wallet_state_manager.get_unused_derivation_record(did_wallet_2.wallet_info.id)
        ).pubkey
        new_ph = did_wallet_4.did_info.temp_puzhash
        message_spend_bundle, attest1 = await did_wallet.create_attestment(
            coin.name(), new_ph, pubkey, DEFAULT_TX_CONFIG
        )
        spend_bundle_list = await wallet_node.wallet_state_manager.tx_store.get_unconfirmed_for_wallet(did_wallet.id())

        spend_bundle = spend_bundle_list[0].spend_bundle
        await time_out_assert_not_none(5, full_node_api.full_node.mempool_manager.get_spendbundle, spend_bundle.name())
        message_spend_bundle2, attest2 = await did_wallet_2.create_attestment(
            coin.name(), new_ph, pubkey, DEFAULT_TX_CONFIG
        )
        spend_bundle_list = await wallet_node_2.wallet_state_manager.tx_store.get_unconfirmed_for_wallet(
            did_wallet_2.id()
        )

        spend_bundle = spend_bundle_list[0].spend_bundle
        await time_out_assert_not_none(5, full_node_api.full_node.mempool_manager.get_spendbundle, spend_bundle.name())
        message_spend_bundle = message_spend_bundle.aggregate([message_spend_bundle, message_spend_bundle2])

        (
            test_info_list,
            test_message_spend_bundle,
        ) = await did_wallet_4.load_attest_files_for_recovery_spend([attest1, attest2])
        assert message_spend_bundle == test_message_spend_bundle

        await full_node_api.farm_blocks_to_wallet(1, wallet)
        await time_out_assert(15, did_wallet_4.get_confirmed_balance, 0)
        await time_out_assert(15, did_wallet_4.get_unconfirmed_balance, 0)
        await did_wallet_4.recovery_spend(coin, new_ph, test_info_list, pubkey, message_spend_bundle)
        spend_bundle_list = await wallet_node.wallet_state_manager.tx_store.get_unconfirmed_for_wallet(
            did_wallet_4.id()
        )

        spend_bundle = spend_bundle_list[0].spend_bundle
        await time_out_assert_not_none(5, full_node_api.full_node.mempool_manager.get_spendbundle, spend_bundle.name())

        await full_node_api.farm_blocks_to_wallet(1, wallet)

        await time_out_assert(15, did_wallet_4.get_confirmed_balance, 201)
        await time_out_assert(15, did_wallet_4.get_unconfirmed_balance, 201)
        await time_out_assert(15, did_wallet_3.get_confirmed_balance, 0)
        await time_out_assert(15, did_wallet_3.get_unconfirmed_balance, 0)

        for wallet in [did_wallet, did_wallet_2, did_wallet_3, did_wallet_4]:
            assert wallet.wallet_state_manager.wallets[wallet.id()] == wallet

    @pytest.mark.parametrize(
        "trusted",
        [True, False],
    )
    @pytest.mark.asyncio
    async def test_did_recovery_with_empty_set(self, self_hostname, two_wallet_nodes, trusted):
        full_nodes, wallets, _ = two_wallet_nodes
        full_node_api = full_nodes[0]
        server_1 = full_node_api.server
        wallet_node, server_2 = wallets[0]
        wallet_node_2, server_3 = wallets[1]
        wallet = wallet_node.wallet_state_manager.main_wallet

        ph = await wallet.get_new_puzzlehash()
        if trusted:
            wallet_node.config["trusted_peers"] = {
                full_node_api.full_node.server.node_id.hex(): full_node_api.full_node.server.node_id.hex()
            }
            wallet_node_2.config["trusted_peers"] = {
                full_node_api.full_node.server.node_id.hex(): full_node_api.full_node.server.node_id.hex()
            }
        else:
            wallet_node.config["trusted_peers"] = {}
            wallet_node_2.config["trusted_peers"] = {}
        await server_2.start_client(PeerInfo(self_hostname, uint16(server_1._port)), None)
        await server_3.start_client(PeerInfo(self_hostname, uint16(server_1._port)), None)

        await full_node_api.farm_blocks_to_wallet(1, wallet)

        async with wallet_node.wallet_state_manager.lock:
            did_wallet: DIDWallet = await DIDWallet.create_new_did_wallet(
                wallet_node.wallet_state_manager, wallet, uint64(101)
            )

        spend_bundle_list = await wallet_node.wallet_state_manager.tx_store.get_unconfirmed_for_wallet(did_wallet.id())

        spend_bundle = spend_bundle_list[0].spend_bundle
        await time_out_assert_not_none(5, full_node_api.full_node.mempool_manager.get_spendbundle, spend_bundle.name())

        await full_node_api.farm_blocks_to_wallet(1, wallet)

        await time_out_assert(15, did_wallet.get_confirmed_balance, 101)
        await time_out_assert(15, did_wallet.get_unconfirmed_balance, 101)
        coin = await did_wallet.get_coin()
        info = Program.to([])
        pubkey = (await did_wallet.wallet_state_manager.get_unused_derivation_record(did_wallet.wallet_info.id)).pubkey
        try:
            spend_bundle = await did_wallet.recovery_spend(
                coin, ph, info, pubkey, SpendBundle([], AugSchemeMPL.aggregate([]))
            )
        except Exception:
            # We expect a CLVM 80 error for this test
            pass
        else:
            assert False

    @pytest.mark.parametrize(
        "trusted",
        [True, False],
    )
    @pytest.mark.asyncio
    async def test_did_find_lost_did(self, self_hostname, two_wallet_nodes, trusted):
        full_nodes, wallets, _ = two_wallet_nodes
        full_node_api = full_nodes[0]
        server_1 = full_node_api.server
        wallet_node, server_2 = wallets[0]
        wallet_node_2, server_3 = wallets[1]
        wallet = wallet_node.wallet_state_manager.main_wallet
        wallet2 = wallet_node_2.wallet_state_manager.main_wallet
        api_0 = WalletRpcApi(wallet_node)
        if trusted:
            wallet_node.config["trusted_peers"] = {
                full_node_api.full_node.server.node_id.hex(): full_node_api.full_node.server.node_id.hex()
            }
            wallet_node_2.config["trusted_peers"] = {
                full_node_api.full_node.server.node_id.hex(): full_node_api.full_node.server.node_id.hex()
            }
        else:
            wallet_node.config["trusted_peers"] = {}
            wallet_node_2.config["trusted_peers"] = {}
        await server_2.start_client(PeerInfo(self_hostname, uint16(server_1._port)), None)
        await server_3.start_client(PeerInfo(self_hostname, uint16(server_1._port)), None)
        await full_node_api.farm_blocks_to_wallet(1, wallet)

        async with wallet_node.wallet_state_manager.lock:
            did_wallet: DIDWallet = await DIDWallet.create_new_did_wallet(
                wallet_node.wallet_state_manager, wallet, uint64(101)
            )
        spend_bundle_list = await wallet_node.wallet_state_manager.tx_store.get_unconfirmed_for_wallet(did_wallet.id())

        spend_bundle = spend_bundle_list[0].spend_bundle
        await time_out_assert_not_none(15, full_node_api.full_node.mempool_manager.get_spendbundle, spend_bundle.name())
        await full_node_api.farm_blocks_to_wallet(1, wallet2)

        await time_out_assert(15, did_wallet.get_confirmed_balance, 101)
        await time_out_assert(15, did_wallet.get_unconfirmed_balance, 101)
        # Delete the coin and wallet
        coin = await did_wallet.get_coin()
        await wallet_node.wallet_state_manager.coin_store.delete_coin_record(coin.name())
        await time_out_assert(15, did_wallet.get_confirmed_balance, 0)
        await wallet_node.wallet_state_manager.user_store.delete_wallet(did_wallet.wallet_info.id)
        wallet_node.wallet_state_manager.wallets.pop(did_wallet.wallet_info.id)
        assert len(wallet_node.wallet_state_manager.wallets) == 1
        # Find lost DID
        resp = await api_0.did_find_lost_did({"coin_id": did_wallet.did_info.origin_coin.name().hex()})
        assert resp["success"]
        did_wallets = list(
            filter(
                lambda w: (w.type == WalletType.DECENTRALIZED_ID),
                await wallet_node.wallet_state_manager.get_all_wallet_info_entries(),
            )
        )
        did_wallet: Optional[DIDWallet] = wallet_node.wallet_state_manager.wallets[did_wallets[0].id]
        await time_out_assert(15, did_wallet.get_confirmed_balance, 101)
        await time_out_assert(15, did_wallet.get_unconfirmed_balance, 101)
        # Spend DID
        recovery_list = [bytes32.fromhex(did_wallet.get_my_DID())]
        await did_wallet.update_recovery_list(recovery_list, uint64(1))
        assert did_wallet.did_info.backup_ids == recovery_list
        await did_wallet.create_update_spend(DEFAULT_TX_CONFIG)
        spend_bundle_list = await wallet_node.wallet_state_manager.tx_store.get_unconfirmed_for_wallet(did_wallet.id())
        spend_bundle = spend_bundle_list[0].spend_bundle
        await time_out_assert_not_none(5, full_node_api.full_node.mempool_manager.get_spendbundle, spend_bundle.name())
        await full_node_api.farm_blocks_to_wallet(1, wallet2)

        await time_out_assert(15, did_wallet.get_confirmed_balance, 101)
        await time_out_assert(15, did_wallet.get_unconfirmed_balance, 101)
        # Delete the coin and change inner puzzle
        coin = await did_wallet.get_coin()
        await wallet_node.wallet_state_manager.coin_store.delete_coin_record(coin.name())
        await time_out_assert(15, did_wallet.get_confirmed_balance, 0)
        new_inner_puzzle = await did_wallet.get_new_did_innerpuz()
        did_wallet.did_info = dataclasses.replace(did_wallet.did_info, current_inner=new_inner_puzzle)
        # Recovery the coin
        resp = await api_0.did_find_lost_did({"coin_id": did_wallet.did_info.origin_coin.name().hex()})
        assert resp["success"]
        await time_out_assert(15, did_wallet.get_confirmed_balance, 101)
        assert did_wallet.did_info.current_inner != new_inner_puzzle

    @pytest.mark.parametrize(
        "trusted",
        [True, False],
    )
    @pytest.mark.asyncio
    async def test_did_attest_after_recovery(self, self_hostname, two_wallet_nodes, trusted):
        full_nodes, wallets, _ = two_wallet_nodes
        full_node_api = full_nodes[0]
        server_1 = full_node_api.server
        wallet_node, server_2 = wallets[0]
        wallet_node_2, server_3 = wallets[1]
        wallet = wallet_node.wallet_state_manager.main_wallet
        wallet2 = wallet_node_2.wallet_state_manager.main_wallet
        if trusted:
            wallet_node.config["trusted_peers"] = {
                full_node_api.full_node.server.node_id.hex(): full_node_api.full_node.server.node_id.hex()
            }
            wallet_node_2.config["trusted_peers"] = {
                full_node_api.full_node.server.node_id.hex(): full_node_api.full_node.server.node_id.hex()
            }
        else:
            wallet_node.config["trusted_peers"] = {}
            wallet_node_2.config["trusted_peers"] = {}
        await server_2.start_client(PeerInfo(self_hostname, uint16(server_1._port)), None)
        await server_3.start_client(PeerInfo(self_hostname, uint16(server_1._port)), None)
        await full_node_api.farm_blocks_to_wallet(1, wallet)

        async with wallet_node.wallet_state_manager.lock:
            did_wallet: DIDWallet = await DIDWallet.create_new_did_wallet(
                wallet_node.wallet_state_manager, wallet, uint64(101)
            )
        spend_bundle_list = await wallet_node.wallet_state_manager.tx_store.get_unconfirmed_for_wallet(did_wallet.id())

        spend_bundle = spend_bundle_list[0].spend_bundle
        await time_out_assert_not_none(15, full_node_api.full_node.mempool_manager.get_spendbundle, spend_bundle.name())
        await full_node_api.farm_blocks_to_wallet(1, wallet2)

        await time_out_assert(15, did_wallet.get_confirmed_balance, 101)
        await time_out_assert(15, did_wallet.get_unconfirmed_balance, 101)
        recovery_list = [bytes.fromhex(did_wallet.get_my_DID())]

        async with wallet_node_2.wallet_state_manager.lock:
            did_wallet_2: DIDWallet = await DIDWallet.create_new_did_wallet(
                wallet_node_2.wallet_state_manager, wallet2, uint64(101), recovery_list
            )
        spend_bundle_list = await wallet_node_2.wallet_state_manager.tx_store.get_unconfirmed_for_wallet(
            did_wallet_2.id()
        )

        spend_bundle = spend_bundle_list[0].spend_bundle
        await time_out_assert_not_none(5, full_node_api.full_node.mempool_manager.get_spendbundle, spend_bundle.name())
        await full_node_api.farm_blocks_to_wallet(1, wallet)
        await time_out_assert(25, did_wallet_2.get_confirmed_balance, 101)
        await time_out_assert(25, did_wallet_2.get_unconfirmed_balance, 101)
        assert did_wallet_2.did_info.backup_ids == recovery_list

        # Update coin with new ID info
        recovery_list = [bytes.fromhex(did_wallet_2.get_my_DID())]
        await did_wallet.update_recovery_list(recovery_list, uint64(1))
        assert did_wallet.did_info.backup_ids == recovery_list
        await did_wallet.create_update_spend(DEFAULT_TX_CONFIG)

        spend_bundle_list = await wallet_node.wallet_state_manager.tx_store.get_unconfirmed_for_wallet(did_wallet.id())

        spend_bundle = spend_bundle_list[0].spend_bundle
        await time_out_assert_not_none(5, full_node_api.full_node.mempool_manager.get_spendbundle, spend_bundle.name())

        await full_node_api.farm_blocks_to_wallet(1, wallet2)

        await time_out_assert(15, did_wallet.get_confirmed_balance, 101)
        await time_out_assert(15, did_wallet.get_unconfirmed_balance, 101)

        # DID Wallet 2 recovers into DID Wallet 3 with new innerpuz
        backup_data = did_wallet_2.create_backup()

        async with wallet_node.wallet_state_manager.lock:
            did_wallet_3 = await DIDWallet.create_new_did_wallet_from_recovery(
                wallet_node.wallet_state_manager,
                wallet,
                backup_data,
            )
        new_ph = await did_wallet_3.get_new_did_inner_hash()
        coin = await did_wallet_2.get_coin()
        pubkey = (
            await did_wallet_3.wallet_state_manager.get_unused_derivation_record(did_wallet_3.wallet_info.id)
        ).pubkey
        await time_out_assert(15, did_wallet.get_confirmed_balance, 101)
        attest_data = (await did_wallet.create_attestment(coin.name(), new_ph, pubkey, DEFAULT_TX_CONFIG))[1]
        spend_bundle_list = await wallet_node.wallet_state_manager.tx_store.get_unconfirmed_for_wallet(did_wallet.id())

        spend_bundle = spend_bundle_list[0].spend_bundle
        await time_out_assert_not_none(5, full_node_api.full_node.mempool_manager.get_spendbundle, spend_bundle.name())
        await full_node_api.farm_blocks_to_wallet(1, wallet2)

        (
            info,
            message_spend_bundle,
        ) = await did_wallet_3.load_attest_files_for_recovery_spend([attest_data])
        await did_wallet_3.recovery_spend(coin, new_ph, info, pubkey, message_spend_bundle)
        spend_bundle_list = await wallet_node.wallet_state_manager.tx_store.get_unconfirmed_for_wallet(
            did_wallet_3.id()
        )

        spend_bundle = spend_bundle_list[0].spend_bundle
        await time_out_assert_not_none(5, full_node_api.full_node.mempool_manager.get_spendbundle, spend_bundle.name())

        await full_node_api.farm_blocks_to_wallet(1, wallet)

        await time_out_assert(15, did_wallet_3.get_confirmed_balance, 101)
        await time_out_assert(15, did_wallet_3.get_unconfirmed_balance, 101)

        # DID Wallet 1 recovery spends into DID Wallet 4
        backup_data = did_wallet.create_backup()

        async with wallet_node_2.wallet_state_manager.lock:
            did_wallet_4 = await DIDWallet.create_new_did_wallet_from_recovery(
                wallet_node_2.wallet_state_manager,
                wallet2,
                backup_data,
            )
        coin = await did_wallet.get_coin()
        new_ph = await did_wallet_4.get_new_did_inner_hash()
        pubkey = (
            await did_wallet_4.wallet_state_manager.get_unused_derivation_record(did_wallet_4.wallet_info.id)
        ).pubkey
        attest1 = (await did_wallet_3.create_attestment(coin.name(), new_ph, pubkey, DEFAULT_TX_CONFIG))[1]
        spend_bundle_list = await wallet_node.wallet_state_manager.tx_store.get_unconfirmed_for_wallet(
            did_wallet_3.id()
        )

        spend_bundle = spend_bundle_list[0].spend_bundle
        await time_out_assert_not_none(5, full_node_api.full_node.mempool_manager.get_spendbundle, spend_bundle.name())
        await full_node_api.farm_blocks_to_wallet(1, wallet2)
        await time_out_assert(15, wallet.get_pending_change_balance, 0)
        (
            test_info_list,
            test_message_spend_bundle,
        ) = await did_wallet_4.load_attest_files_for_recovery_spend([attest1])
        await did_wallet_4.recovery_spend(coin, new_ph, test_info_list, pubkey, test_message_spend_bundle)

        spend_bundle_list = await wallet_node_2.wallet_state_manager.tx_store.get_unconfirmed_for_wallet(
            did_wallet_4.id()
        )

        spend_bundle = spend_bundle_list[0].spend_bundle
        await time_out_assert_not_none(15, full_node_api.full_node.mempool_manager.get_spendbundle, spend_bundle.name())

        await full_node_api.farm_blocks_to_wallet(1, wallet)

        await time_out_assert(15, did_wallet_4.get_confirmed_balance, 101)
        await time_out_assert(15, did_wallet_4.get_unconfirmed_balance, 101)
        await time_out_assert(15, did_wallet.get_confirmed_balance, 0)
        await time_out_assert(15, did_wallet.get_unconfirmed_balance, 0)

        for wallet in [did_wallet, did_wallet_3, did_wallet_4]:
            assert wallet.wallet_state_manager.wallets[wallet.id()] == wallet

    @pytest.mark.parametrize(
        "with_recovery",
        [True, False],
    )
    @pytest.mark.parametrize(
        "trusted",
        [True, False],
    )
    @pytest.mark.asyncio
    async def test_did_transfer(self, self_hostname, two_wallet_nodes, with_recovery, trusted):
        fee = uint64(1000)
        full_nodes, wallets, _ = two_wallet_nodes
        full_node_api = full_nodes[0]
        server_1 = full_node_api.server
        wallet_node, server_2 = wallets[0]
        wallet_node_2, server_3 = wallets[1]
        wallet = wallet_node.wallet_state_manager.main_wallet
        wallet2 = wallet_node_2.wallet_state_manager.main_wallet
        ph = await wallet.get_new_puzzlehash()

        if trusted:
            wallet_node.config["trusted_peers"] = {
                full_node_api.full_node.server.node_id.hex(): full_node_api.full_node.server.node_id.hex()
            }
            wallet_node_2.config["trusted_peers"] = {
                full_node_api.full_node.server.node_id.hex(): full_node_api.full_node.server.node_id.hex()
            }
        else:
            wallet_node.config["trusted_peers"] = {}
            wallet_node_2.config["trusted_peers"] = {}

        await server_2.start_client(PeerInfo(self_hostname, uint16(server_1._port)), None)
        await server_3.start_client(PeerInfo(self_hostname, uint16(server_1._port)), None)
        await full_node_api.farm_blocks_to_wallet(1, wallet)

        async with wallet_node.wallet_state_manager.lock:
            did_wallet_1: DIDWallet = await DIDWallet.create_new_did_wallet(
                wallet_node.wallet_state_manager,
                wallet,
                uint64(101),
                [bytes(ph)],
                uint64(1),
                {"Twitter": "Test", "GitHub": "测试"},
                fee=fee,
            )
        assert did_wallet_1.get_name() == "Profile 1"
        spend_bundle_list = await wallet_node.wallet_state_manager.tx_store.get_unconfirmed_for_wallet(
            did_wallet_1.id()
        )
        spend_bundle = spend_bundle_list[0].spend_bundle
        await time_out_assert_not_none(5, full_node_api.full_node.mempool_manager.get_spendbundle, spend_bundle.name())
        await full_node_api.farm_blocks_to_wallet(1, wallet2)
        await time_out_assert(15, did_wallet_1.get_confirmed_balance, 101)
        await time_out_assert(15, did_wallet_1.get_unconfirmed_balance, 101)
        # Transfer DID
        new_puzhash = await wallet2.get_new_puzzlehash()
        await did_wallet_1.transfer_did(new_puzhash, fee, with_recovery, DEFAULT_TX_CONFIG)
        spend_bundle_list = await wallet_node.wallet_state_manager.tx_store.get_unconfirmed_for_wallet(
            did_wallet_1.id()
        )
        spend_bundle = spend_bundle_list[0].spend_bundle
        await time_out_assert_not_none(5, full_node_api.full_node.mempool_manager.get_spendbundle, spend_bundle.name())
        await full_node_api.farm_blocks_to_wallet(1, wallet2)
        # Check if the DID wallet is created in the wallet2

        await time_out_assert(30, get_wallet_num, 2, wallet_node_2.wallet_state_manager)
        await time_out_assert(30, get_wallet_num, 1, wallet_node.wallet_state_manager)
        # Get the new DID wallet
        did_wallets = list(
            filter(
                lambda w: (w.type == WalletType.DECENTRALIZED_ID),
                await wallet_node_2.wallet_state_manager.get_all_wallet_info_entries(),
            )
        )
        did_wallet_2: Optional[DIDWallet] = wallet_node_2.wallet_state_manager.wallets[did_wallets[0].id]
        assert len(wallet_node.wallet_state_manager.wallets) == 1
        assert did_wallet_1.did_info.origin_coin == did_wallet_2.did_info.origin_coin
        if with_recovery:
            assert did_wallet_1.did_info.backup_ids[0] == did_wallet_2.did_info.backup_ids[0]
            assert did_wallet_1.did_info.num_of_backup_ids_needed == did_wallet_2.did_info.num_of_backup_ids_needed
        metadata = json.loads(did_wallet_2.did_info.metadata)
        assert metadata["Twitter"] == "Test"
        assert metadata["GitHub"] == "测试"

        # Test match_hinted_coin
        assert await did_wallet_2.match_hinted_coin(
            await did_wallet_2.get_coin(),
            new_puzhash,
        )

    @pytest.mark.parametrize(
        "trusted",
        [True, False],
    )
    @pytest.mark.asyncio
    async def test_update_recovery_list(self, self_hostname, two_wallet_nodes, trusted):
        full_nodes, wallets, _ = two_wallet_nodes
        full_node_api = full_nodes[0]
        server_1 = full_node_api.server
        wallet_node, server_2 = wallets[0]
        wallet_node_2, server_3 = wallets[1]
        wallet = wallet_node.wallet_state_manager.main_wallet
        ph = await wallet.get_new_puzzlehash()

        if trusted:
            wallet_node.config["trusted_peers"] = {
                full_node_api.full_node.server.node_id.hex(): full_node_api.full_node.server.node_id.hex()
            }
            wallet_node_2.config["trusted_peers"] = {
                full_node_api.full_node.server.node_id.hex(): full_node_api.full_node.server.node_id.hex()
            }
        else:
            wallet_node.config["trusted_peers"] = {}
            wallet_node_2.config["trusted_peers"] = {}

        await server_2.start_client(PeerInfo(self_hostname, uint16(server_1._port)), None)
        await server_3.start_client(PeerInfo(self_hostname, uint16(server_1._port)), None)
        await full_node_api.farm_blocks_to_wallet(1, wallet)

        async with wallet_node.wallet_state_manager.lock:
            did_wallet_1: DIDWallet = await DIDWallet.create_new_did_wallet(
                wallet_node.wallet_state_manager, wallet, uint64(101), []
            )
        spend_bundle_list = await wallet_node.wallet_state_manager.tx_store.get_unconfirmed_for_wallet(
            did_wallet_1.id()
        )
        spend_bundle = spend_bundle_list[0].spend_bundle
        await time_out_assert_not_none(5, full_node_api.full_node.mempool_manager.get_spendbundle, spend_bundle.name())
        await full_node_api.farm_blocks_to_wallet(1, wallet)
        await time_out_assert(15, did_wallet_1.get_confirmed_balance, 101)
        await time_out_assert(15, did_wallet_1.get_unconfirmed_balance, 101)
        await did_wallet_1.update_recovery_list([bytes(ph)], 1)
        await did_wallet_1.create_update_spend(DEFAULT_TX_CONFIG)
        await full_node_api.farm_blocks_to_wallet(1, wallet)
        await time_out_assert(15, did_wallet_1.get_confirmed_balance, 101)
        await time_out_assert(15, did_wallet_1.get_unconfirmed_balance, 101)
        assert did_wallet_1.did_info.backup_ids[0] == bytes(ph)
        assert did_wallet_1.did_info.num_of_backup_ids_needed == 1

    @pytest.mark.parametrize(
        "trusted",
        [True, False],
    )
    @pytest.mark.asyncio
    async def test_get_info(self, self_hostname, two_wallet_nodes, trusted):
        fee = uint64(1000)
        full_nodes, wallets, _ = two_wallet_nodes
        full_node_api = full_nodes[0]
        server_1 = full_node_api.server
        wallet_node, server_2 = wallets[0]
        wallet_node_2, server_3 = wallets[1]
        wallet = wallet_node.wallet_state_manager.main_wallet
        wallet1 = wallet_node_2.wallet_state_manager.main_wallet
        ph1 = await wallet1.get_new_puzzlehash()
        api_0 = WalletRpcApi(wallet_node)
        if trusted:
            wallet_node.config["trusted_peers"] = {
                full_node_api.full_node.server.node_id.hex(): full_node_api.full_node.server.node_id.hex()
            }
            wallet_node_2.config["trusted_peers"] = {
                full_node_api.full_node.server.node_id.hex(): full_node_api.full_node.server.node_id.hex()
            }
        else:
            wallet_node.config["trusted_peers"] = {}
            wallet_node_2.config["trusted_peers"] = {}

        await server_2.start_client(PeerInfo(self_hostname, uint16(server_1._port)), None)
        await server_3.start_client(PeerInfo(self_hostname, uint16(server_1._port)), None)
        await full_node_api.farm_blocks_to_wallet(count=2, wallet=wallet)
        did_amount = uint64(101)

        async with wallet_node.wallet_state_manager.lock:
            did_wallet_1: DIDWallet = await DIDWallet.create_new_did_wallet(
                wallet_node.wallet_state_manager, wallet, did_amount, [], metadata={"twitter": "twitter"}, fee=fee
            )
        transaction_records = await wallet_node.wallet_state_manager.tx_store.get_unconfirmed_for_wallet(
            did_wallet_1.id()
        )
        await full_node_api.process_transaction_records(records=transaction_records)
        await full_node_api.wait_for_wallet_synced(wallet_node=wallet_node, timeout=15)

        assert await did_wallet_1.get_confirmed_balance() == did_amount
        assert await did_wallet_1.get_unconfirmed_balance() == did_amount
        response = await api_0.did_get_info({"coin_id": did_wallet_1.did_info.origin_coin.name().hex()})
        assert response["did_id"] == encode_puzzle_hash(did_wallet_1.did_info.origin_coin.name(), AddressType.DID.value)
        assert response["launcher_id"] == did_wallet_1.did_info.origin_coin.name().hex()
        assert response["full_puzzle"] == create_singleton_puzzle(
            did_wallet_1.did_info.current_inner, did_wallet_1.did_info.origin_coin.name()
        )
        assert response["metadata"]["twitter"] == "twitter"
        assert response["latest_coin"] == (await did_wallet_1.get_coin()).name().hex()
        assert response["num_verification"] == 0
        assert response["recovery_list_hash"] == Program(Program.to([])).get_tree_hash().hex()
        assert decode_puzzle_hash(response["p2_address"]).hex() == response["hints"][0]

        # Test non-singleton coin
        coin = (await wallet.select_coins(uint64(1), DEFAULT_COIN_SELECTION_CONFIG)).pop()
        assert coin.amount % 2 == 1
        response = await api_0.did_get_info({"coin_id": coin.name().hex()})
        assert not response["success"]

        # Test multiple odd coins
        odd_amount = uint64(1)
        coin_1 = (
            await wallet.select_coins(
                odd_amount, DEFAULT_COIN_SELECTION_CONFIG.override(excluded_coin_ids=[coin.name()])
            )
        ).pop()
        assert coin_1.amount % 2 == 0
        [tx] = await wallet.generate_signed_transaction(
            odd_amount,
            ph1,
            DEFAULT_TX_CONFIG.override(
                excluded_coin_ids=[coin.name()],
            ),
            fee,
<<<<<<< HEAD
            excluded_coins={coin},
=======
>>>>>>> 1dcade39
        )
        await wallet.push_transaction(tx)
        await full_node_api.process_transaction_records(records=[tx])
        await full_node_api.wait_for_wallet_synced(wallet_node=wallet_node_2, timeout=15)

        assert await wallet1.get_confirmed_balance() == odd_amount
        try:
            await api_0.did_get_info({"coin_id": coin_1.name().hex()})
            # We expect a ValueError here
            assert False
        except ValueError:
            pass

    @pytest.mark.parametrize(
        "trusted",
        [True, False],
    )
    @pytest.mark.asyncio
    async def test_message_spend(self, self_hostname, two_wallet_nodes, trusted):
        fee = uint64(1000)
        full_nodes, wallets, _ = two_wallet_nodes
        full_node_api = full_nodes[0]
        server_1 = full_node_api.server
        wallet_node, server_2 = wallets[0]
        wallet_node_2, server_3 = wallets[1]
        wallet = wallet_node.wallet_state_manager.main_wallet
        wallet1 = wallet_node_2.wallet_state_manager.main_wallet
        api_0 = WalletRpcApi(wallet_node)
        if trusted:
            wallet_node.config["trusted_peers"] = {
                full_node_api.full_node.server.node_id.hex(): full_node_api.full_node.server.node_id.hex()
            }
            wallet_node_2.config["trusted_peers"] = {
                full_node_api.full_node.server.node_id.hex(): full_node_api.full_node.server.node_id.hex()
            }
        else:
            wallet_node.config["trusted_peers"] = {}
            wallet_node_2.config["trusted_peers"] = {}

        await server_2.start_client(PeerInfo(self_hostname, uint16(server_1._port)), None)
        await server_3.start_client(PeerInfo(self_hostname, uint16(server_1._port)), None)

        await full_node_api.farm_blocks_to_wallet(1, wallet)

        async with wallet_node.wallet_state_manager.lock:
            did_wallet_1: DIDWallet = await DIDWallet.create_new_did_wallet(
                wallet_node.wallet_state_manager, wallet, uint64(101), [], fee=fee
            )
        spend_bundle_list = await wallet_node.wallet_state_manager.tx_store.get_unconfirmed_for_wallet(
            did_wallet_1.id()
        )
        spend_bundle = spend_bundle_list[0].spend_bundle
        await time_out_assert_not_none(5, full_node_api.full_node.mempool_manager.get_spendbundle, spend_bundle.name())
        await full_node_api.farm_blocks_to_wallet(1, wallet1)
        await time_out_assert(15, did_wallet_1.get_confirmed_balance, 101)
        await time_out_assert(15, did_wallet_1.get_unconfirmed_balance, 101)
        response = await api_0.did_message_spend(
            {"wallet_id": did_wallet_1.wallet_id, "coin_announcements": ["0abc"], "puzzle_announcements": ["0def"]}
        )
        assert "spend_bundle" in response
        spend = response["spend_bundle"].coin_spends[0]
        conditions = conditions_dict_for_solution(
            spend.puzzle_reveal.to_program(),
            spend.solution.to_program(),
            wallet.wallet_state_manager.constants.MAX_BLOCK_COST_CLVM,
        )

        assert len(conditions[ConditionOpcode.CREATE_COIN_ANNOUNCEMENT]) == 1
        assert conditions[ConditionOpcode.CREATE_COIN_ANNOUNCEMENT][0].vars[0].hex() == "0abc"
        assert len(conditions[ConditionOpcode.CREATE_PUZZLE_ANNOUNCEMENT]) == 1
        assert conditions[ConditionOpcode.CREATE_PUZZLE_ANNOUNCEMENT][0].vars[0].hex() == "0def"

    @pytest.mark.parametrize(
        "trusted",
        [True, False],
    )
    @pytest.mark.asyncio
    async def test_update_metadata(self, self_hostname, two_wallet_nodes, trusted):
        fee = uint64(1000)
        full_nodes, wallets, _ = two_wallet_nodes
        full_node_api = full_nodes[0]
        server_1 = full_node_api.server
        wallet_node, server_2 = wallets[0]
        wallet_node_2, server_3 = wallets[1]
        wallet = wallet_node.wallet_state_manager.main_wallet
        if trusted:
            wallet_node.config["trusted_peers"] = {
                full_node_api.full_node.server.node_id.hex(): full_node_api.full_node.server.node_id.hex()
            }
            wallet_node_2.config["trusted_peers"] = {
                full_node_api.full_node.server.node_id.hex(): full_node_api.full_node.server.node_id.hex()
            }
        else:
            wallet_node.config["trusted_peers"] = {}
            wallet_node_2.config["trusted_peers"] = {}

        await server_2.start_client(PeerInfo(self_hostname, uint16(server_1._port)), None)
        await server_3.start_client(PeerInfo(self_hostname, uint16(server_1._port)), None)
        expected_confirmed_balance = await full_node_api.farm_blocks_to_wallet(count=2, wallet=wallet)
        did_amount = uint64(101)

        async with wallet_node.wallet_state_manager.lock:
            did_wallet_1: DIDWallet = await DIDWallet.create_new_did_wallet(
                wallet_node.wallet_state_manager, wallet, did_amount, [], fee=fee
            )
        transaction_records = await wallet_node.wallet_state_manager.tx_store.get_unconfirmed_for_wallet(
            did_wallet_1.id()
        )
        await full_node_api.process_transaction_records(records=transaction_records)
        await full_node_api.wait_for_wallet_synced(wallet_node=wallet_node, timeout=15)

        expected_confirmed_balance -= did_amount + fee
        assert await did_wallet_1.get_confirmed_balance() == did_amount
        assert await did_wallet_1.get_unconfirmed_balance() == did_amount
        assert await wallet.get_confirmed_balance() == expected_confirmed_balance
        assert await wallet.get_unconfirmed_balance() == expected_confirmed_balance
        puzhash = did_wallet_1.did_info.current_inner.get_tree_hash()
        parent_num = get_parent_num(did_wallet_1)

        metadata = {}
        metadata["Twitter"] = "http://www.twitter.com"
        await did_wallet_1.update_metadata(metadata)
        await did_wallet_1.create_update_spend(DEFAULT_TX_CONFIG, fee)
        transaction_records = await wallet_node.wallet_state_manager.tx_store.get_unconfirmed_for_wallet(
            did_wallet_1.id()
        )
        await full_node_api.process_transaction_records(records=transaction_records)

        expected_confirmed_balance -= fee

        await full_node_api.wait_for_wallet_synced(wallet_node=wallet_node, timeout=15)

        assert await did_wallet_1.get_confirmed_balance() == did_amount
        assert await did_wallet_1.get_unconfirmed_balance() == did_amount

        assert get_parent_num(did_wallet_1) == parent_num + 2
        assert puzhash != did_wallet_1.did_info.current_inner.get_tree_hash()
        assert await wallet.get_confirmed_balance() == expected_confirmed_balance
        assert await wallet.get_unconfirmed_balance() == expected_confirmed_balance

        assert did_wallet_1.did_info.metadata.find("Twitter") > 0

    @pytest.mark.parametrize(
        "trusted",
        [True, False],
    )
    @pytest.mark.asyncio
    async def test_did_sign_message(self, self_hostname, two_wallet_nodes, trusted):
        fee = uint64(1000)
        full_nodes, wallets, _ = two_wallet_nodes
        full_node_api = full_nodes[0]
        server_1 = full_node_api.server
        wallet_node, server_2 = wallets[0]
        wallet_node_2, server_3 = wallets[1]
        wallet = wallet_node.wallet_state_manager.main_wallet
        wallet2 = wallet_node_2.wallet_state_manager.main_wallet
        api_0 = WalletRpcApi(wallet_node)
        ph = await wallet.get_new_puzzlehash()

        if trusted:
            wallet_node.config["trusted_peers"] = {
                full_node_api.full_node.server.node_id.hex(): full_node_api.full_node.server.node_id.hex()
            }
            wallet_node_2.config["trusted_peers"] = {
                full_node_api.full_node.server.node_id.hex(): full_node_api.full_node.server.node_id.hex()
            }
        else:
            wallet_node.config["trusted_peers"] = {}
            wallet_node_2.config["trusted_peers"] = {}

        await server_2.start_client(PeerInfo(self_hostname, uint16(server_1._port)), None)
        await server_3.start_client(PeerInfo(self_hostname, uint16(server_1._port)), None)
        await full_node_api.farm_blocks_to_wallet(1, wallet)

        async with wallet_node.wallet_state_manager.lock:
            did_wallet_1: DIDWallet = await DIDWallet.create_new_did_wallet(
                wallet_node.wallet_state_manager,
                wallet,
                uint64(101),
                [bytes(ph)],
                uint64(1),
                {"Twitter": "Test", "GitHub": "测试"},
                fee=fee,
            )
        assert did_wallet_1.get_name() == "Profile 1"
        spend_bundle_list = await wallet_node.wallet_state_manager.tx_store.get_unconfirmed_for_wallet(
            did_wallet_1.id()
        )
        spend_bundle = spend_bundle_list[0].spend_bundle
        await time_out_assert_not_none(5, full_node_api.full_node.mempool_manager.get_spendbundle, spend_bundle.name())
        await full_node_api.farm_blocks_to_wallet(1, wallet2)
        await time_out_assert(15, did_wallet_1.get_confirmed_balance, 101)
        # Test general string
        message = "Hello World"
        response = await api_0.sign_message_by_id(
            {
                "id": encode_puzzle_hash(did_wallet_1.did_info.origin_coin.name(), AddressType.DID.value),
                "message": message,
            }
        )
        puzzle: Program = Program.to((CHIP_0002_SIGN_MESSAGE_PREFIX, message))
        assert AugSchemeMPL.verify(
            G1Element.from_bytes(bytes.fromhex(response["pubkey"])),
            puzzle.get_tree_hash(),
            G2Element.from_bytes(bytes.fromhex(response["signature"])),
        )
        # Test hex string
        message = "0123456789ABCDEF"
        response = await api_0.sign_message_by_id(
            {
                "id": encode_puzzle_hash(did_wallet_1.did_info.origin_coin.name(), AddressType.DID.value),
                "message": message,
                "is_hex": True,
            }
        )
        puzzle: Program = Program.to((CHIP_0002_SIGN_MESSAGE_PREFIX, bytes.fromhex(message)))

        assert AugSchemeMPL.verify(
            G1Element.from_bytes(bytes.fromhex(response["pubkey"])),
            puzzle.get_tree_hash(),
            G2Element.from_bytes(bytes.fromhex(response["signature"])),
        )

        # Test BLS sign string
        message = "Hello World"
        response = await api_0.sign_message_by_id(
            {
                "id": encode_puzzle_hash(did_wallet_1.did_info.origin_coin.name(), AddressType.DID.value),
                "message": message,
                "is_hex": "False",
                "safe_mode": "False",
            }
        )

        assert AugSchemeMPL.verify(
            G1Element.from_bytes(bytes.fromhex(response["pubkey"])),
            bytes(message, "utf-8"),
            G2Element.from_bytes(bytes.fromhex(response["signature"])),
        )
        # Test BLS sign hex
        message = "0123456789ABCDEF"
        response = await api_0.sign_message_by_id(
            {
                "id": encode_puzzle_hash(did_wallet_1.did_info.origin_coin.name(), AddressType.DID.value),
                "message": message,
                "is_hex": True,
                "safe_mode": False,
            }
        )

        assert AugSchemeMPL.verify(
            G1Element.from_bytes(bytes.fromhex(response["pubkey"])),
            bytes.fromhex(message),
            G2Element.from_bytes(bytes.fromhex(response["signature"])),
        )

    @pytest.mark.parametrize(
        "trusted",
        [True, False],
    )
    @pytest.mark.asyncio
    async def test_create_did_with_recovery_list(self, self_hostname, two_nodes_two_wallets_with_same_keys, trusted):
        """
        A DID is created on-chain in client0, causing a DID Wallet to be created in client1, which shares the same key.
        This can happen if someone uses the same key on multiple computers, or is syncing a wallet from scratch.

        For this test, we assign a recovery list hash at DID creation time, but the recovery list is not yet available
        to the wallet_node that the DID Wallet is being created in (client1).

        """
        full_nodes, wallets, _ = two_nodes_two_wallets_with_same_keys
        full_node_api = full_nodes[0]
        full_node_server = full_node_api.server
        wallet_node_0, server_0 = wallets[0]
        wallet_node_1, server_1 = wallets[1]

        wallet_0 = wallet_node_0.wallet_state_manager.main_wallet
        wallet_1 = wallet_node_1.wallet_state_manager.main_wallet

        ph0 = await wallet_0.get_new_puzzlehash()
        ph1 = await wallet_1.get_new_puzzlehash()

        sk0 = await wallet_node_0.wallet_state_manager.get_private_key(ph0)
        sk1 = await wallet_node_1.wallet_state_manager.get_private_key(ph1)
        assert sk0 == sk1

        if trusted:
            wallet_node_0.config["trusted_peers"] = {
                full_node_api.full_node.server.node_id.hex(): full_node_api.full_node.server.node_id.hex()
            }
            wallet_node_1.config["trusted_peers"] = {
                full_node_api.full_node.server.node_id.hex(): full_node_api.full_node.server.node_id.hex()
            }

        else:
            wallet_node_0.config["trusted_peers"] = {}
            wallet_node_1.config["trusted_peers"] = {}
        await server_0.start_client(PeerInfo(self_hostname, uint16(full_node_server._port)), None)
        await server_1.start_client(PeerInfo(self_hostname, uint16(full_node_server._port)), None)

        await full_node_api.farm_blocks_to_wallet(1, wallet_0)
        await full_node_api.farm_blocks_to_wallet(1, wallet_1)

        # Node 0 sets up a DID Wallet with a backup set, but num_of_backup_ids_needed=0
        # (a malformed solution, but legal for the clvm puzzle)
        recovery_list = [bytes.fromhex("00" * 32)]
        async with wallet_node_0.wallet_state_manager.lock:
            did_wallet_0: DIDWallet = await DIDWallet.create_new_did_wallet(
                wallet_node_0.wallet_state_manager,
                wallet_0,
                uint64(101),
                backups_ids=recovery_list,
                num_of_backup_ids_needed=0,
            )

        spend_bundle_list = await wallet_node_0.wallet_state_manager.tx_store.get_unconfirmed_for_wallet(
            did_wallet_0.id()
        )

        spend_bundle = spend_bundle_list[0].spend_bundle
        assert spend_bundle
        await time_out_assert_not_none(5, full_node_api.full_node.mempool_manager.get_spendbundle, spend_bundle.name())

        # Node 1 creates the DID Wallet with create_new_did_wallet_from_coin_spend
        await full_node_api.farm_blocks_to_wallet(1, wallet_0)

        await time_out_assert(15, did_wallet_0.get_confirmed_balance, 101)
        await time_out_assert(15, did_wallet_0.get_unconfirmed_balance, 101)
        await time_out_assert(15, did_wallet_0.get_pending_change_balance, 0)

        await full_node_api.farm_blocks_to_wallet(1, wallet_0)

        #######################
        all_node_0_wallets = await wallet_node_0.wallet_state_manager.user_store.get_all_wallet_info_entries()
        print(f"Node 0: {all_node_0_wallets}")
        all_node_1_wallets = await wallet_node_1.wallet_state_manager.user_store.get_all_wallet_info_entries()
        print(f"Node 1: {all_node_1_wallets}")
        assert len(all_node_0_wallets) == len(all_node_1_wallets)

        # Note that the inner program we expect is different than the on-chain inner.
        # This means that we have more work to do in the checks for the two different spend cases of
        # the DID wallet Singleton
        # assert (
        #    json.loads(all_node_0_wallets[1].data)["current_inner"]
        #    == json.loads(all_node_1_wallets[1].data)["current_inner"]
        # )<|MERGE_RESOLUTION|>--- conflicted
+++ resolved
@@ -924,10 +924,6 @@
                 excluded_coin_ids=[coin.name()],
             ),
             fee,
-<<<<<<< HEAD
-            excluded_coins={coin},
-=======
->>>>>>> 1dcade39
         )
         await wallet.push_transaction(tx)
         await full_node_api.process_transaction_records(records=[tx])
