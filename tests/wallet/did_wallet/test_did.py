--- conflicted
+++ resolved
@@ -14,39 +14,6 @@
 pytestmark = pytest.mark.skip("TODO: Fix tests")
 
 
-<<<<<<< HEAD
-class TestDIDWallet:
-    @pytest_asyncio.fixture(scope="function")
-    async def wallet_node(self):
-        async for _ in setup_simulators_and_wallets(1, 1, {}):
-            yield _
-
-    @pytest_asyncio.fixture(scope="function")
-    async def two_wallet_nodes(self):
-        async for _ in setup_simulators_and_wallets(1, 2, {}):
-            yield _
-
-    @pytest_asyncio.fixture(scope="function")
-    async def three_wallet_nodes(self):
-        async for _ in setup_simulators_and_wallets(1, 3, {}):
-            yield _
-
-    @pytest_asyncio.fixture(scope="function")
-    async def two_wallet_nodes_five_freeze(self):
-        async for _ in setup_simulators_and_wallets(1, 2, {}):
-            yield _
-
-    @pytest_asyncio.fixture(scope="function")
-    async def three_sim_two_wallets(self):
-        async for _ in setup_simulators_and_wallets(3, 2, {}):
-            yield _
-=======
-@pytest.fixture(scope="module")
-def event_loop():
-    loop = asyncio.get_event_loop()
-    yield loop
-
-
 @pytest_asyncio.fixture(scope="function")
 async def wallet_node():
     async for _ in setup_simulators_and_wallets(1, 1, {}):
@@ -64,7 +31,6 @@
     async for _ in setup_simulators_and_wallets(1, 3, {}):
         yield _
 
->>>>>>> 773d692f
 
 @pytest_asyncio.fixture(scope="function")
 async def two_wallet_nodes_five_freeze():
