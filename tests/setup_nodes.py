--- conflicted
+++ resolved
@@ -8,17 +8,10 @@
 from chia.server.server import ChiaServer
 from chia.server.start_data_layer import service_kwargs_for_data_layer
 from chia.server.start_service import Service
-<<<<<<< HEAD
-from chia.server.start_wallet import service_kwargs_for_wallet
 from chia.simulator.full_node_simulator import FullNodeSimulator
 from chia.util.hash import std_hash
 from chia.util.ints import uint16, uint32
-from chia.util.keychain import bytes_to_mnemonic
 from chia.wallet.wallet_node import WalletNode
-=======
-from chia.util.hash import std_hash
-from chia.util.ints import uint16, uint32
->>>>>>> 46ebed37
 from tests.block_tools import BlockTools, create_block_tools_async, test_constants
 from tests.setup_services import (
     setup_daemon,
@@ -59,7 +52,6 @@
             pass
 
 
-<<<<<<< HEAD
 async def setup_data_layer(local_bt):
     # db_path = local_bt.root_path / f"{db_name}"
     # if db_path.exists():
@@ -93,78 +85,6 @@
     await service.wait_closed()
 
 
-async def setup_wallet_node(
-    self_hostname: str,
-    port,
-    rpc_port,
-    consensus_constants: ConsensusConstants,
-    local_bt: BlockTools,
-    full_node_port=None,
-    introducer_port=None,
-    key_seed=None,
-    starting_height=None,
-    initial_num_public_keys=5,
-):
-    with TempKeyring(populate=True) as keychain:
-        config = local_bt.config["wallet"]
-        config["port"] = port
-        config["rpc_port"] = rpc_port
-        if starting_height is not None:
-            config["starting_height"] = starting_height
-        config["initial_num_public_keys"] = initial_num_public_keys
-
-        entropy = token_bytes(32)
-        if key_seed is None:
-            key_seed = entropy
-        keychain.add_private_key(bytes_to_mnemonic(key_seed), "")
-        first_pk = keychain.get_first_public_key()
-        assert first_pk is not None
-        db_path_key_suffix = str(first_pk.get_fingerprint())
-        db_name = f"test-wallet-db-{port}-KEY.sqlite"
-        db_path_replaced: str = db_name.replace("KEY", db_path_key_suffix)
-        db_path = local_bt.root_path / db_path_replaced
-
-        if db_path.exists():
-            db_path.unlink()
-        config["database_path"] = str(db_name)
-        config["testing"] = True
-
-        config["introducer_peer"]["host"] = self_hostname
-        if introducer_port is not None:
-            config["introducer_peer"]["port"] = introducer_port
-            config["peer_connect_interval"] = 10
-        else:
-            config["introducer_peer"] = None
-
-        if full_node_port is not None:
-            config["full_node_peer"] = {}
-            config["full_node_peer"]["host"] = self_hostname
-            config["full_node_peer"]["port"] = full_node_port
-        else:
-            del config["full_node_peer"]
-
-        kwargs = service_kwargs_for_wallet(local_bt.root_path, config, consensus_constants, keychain)
-        kwargs.update(
-            parse_cli_args=False,
-            connect_to_daemon=False,
-            service_name_prefix="test_",
-        )
-
-        service = Service(**kwargs, running_new_process=False)
-
-        await service.start()
-
-        yield service._node, service._node.server
-
-        service.stop()
-        await service.wait_closed()
-        if db_path.exists():
-            db_path.unlink()
-        keychain.delete_all_keys()
-
-
-=======
->>>>>>> 46ebed37
 async def setup_two_nodes(consensus_constants: ConsensusConstants, db_version: int, self_hostname: str):
     """
     Setup and teardown of two full nodes, with blockchains and separate DBs.
