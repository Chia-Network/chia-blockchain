--- conflicted
+++ resolved
@@ -317,16 +317,10 @@
 
 
 async def setup_node_and_wallet(consensus_constants: ConsensusConstants, starting_height=None, key_seed=None):
-<<<<<<< HEAD
-    node_iters = [
-        setup_full_node(consensus_constants, "blockchain_test.db", 21234, simulator=False),
-        setup_wallet_node(21235, consensus_constants, None, starting_height=starting_height, key_seed=key_seed),
-=======
     btools = BlockTools(constants=test_constants)
     node_iters = [
         setup_full_node(consensus_constants, "blockchain_test.db", 21234, btools, simulator=False),
         setup_wallet_node(21235, consensus_constants, btools, None, starting_height=starting_height, key_seed=key_seed),
->>>>>>> e2b3b650
     ]
 
     full_node_api = await node_iters[0].__anext__()
