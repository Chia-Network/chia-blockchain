import asyncio
import logging
import signal
import sqlite3
from pathlib import Path
from secrets import token_bytes
from typing import AsyncGenerator, List, Optional, Tuple

from chia.cmds.init_funcs import init
from chia.consensus.constants import ConsensusConstants
from chia.daemon.server import WebSocketServer, daemon_launch_lock_path, singleton
from chia.protocols.shared_protocol import Capability, capabilities
from chia.server.start_farmer import service_kwargs_for_farmer
from chia.server.start_full_node import service_kwargs_for_full_node
from chia.server.start_harvester import service_kwargs_for_harvester
from chia.server.start_introducer import service_kwargs_for_introducer
from chia.server.start_service import Service
from chia.server.start_timelord import service_kwargs_for_timelord
from chia.server.start_wallet import service_kwargs_for_wallet
from chia.simulator.start_simulator import service_kwargs_for_full_node_simulator
from chia.timelord.timelord_launcher import kill_processes, spawn_process
from chia.util.bech32m import encode_puzzle_hash
from chia.util.config import lock_and_load_config, save_config
from chia.util.ints import uint16
from chia.util.keychain import bytes_to_mnemonic
from tests.block_tools import BlockTools
from tests.util.keyring import TempKeyring

log = logging.getLogger(__name__)


def get_capabilities(disable_capabilities_values: Optional[List[Capability]]) -> List[Tuple[uint16, str]]:
    if disable_capabilities_values is not None:
        try:
            if Capability.BASE in disable_capabilities_values:
                # BASE capability cannot be removed
                disable_capabilities_values.remove(Capability.BASE)

            updated_capabilities = []
            for capability in capabilities:
                if Capability(int(capability[0])) in disable_capabilities_values:
                    # "0" means capability is disabled
                    updated_capabilities.append((capability[0], "0"))
                else:
                    updated_capabilities.append(capability)
            return updated_capabilities
        except Exception:
            logging.getLogger(__name__).exception("Error disabling capabilities, defaulting to all capabilities")
    return capabilities.copy()


async def setup_daemon(btools: BlockTools) -> AsyncGenerator[WebSocketServer, None]:
    root_path = btools.root_path
    config = btools.config
    assert "daemon_port" in config
    lockfile = singleton(daemon_launch_lock_path(root_path))
    crt_path = root_path / config["daemon_ssl"]["private_crt"]
    key_path = root_path / config["daemon_ssl"]["private_key"]
    ca_crt_path = root_path / config["private_ssl_ca"]["crt"]
    ca_key_path = root_path / config["private_ssl_ca"]["key"]
    assert lockfile is not None
    shutdown_event = asyncio.Event()
    ws_server = WebSocketServer(root_path, ca_crt_path, ca_key_path, crt_path, key_path, shutdown_event)
    await ws_server.start()

    yield ws_server

    await ws_server.stop()


async def setup_full_node(
    consensus_constants: ConsensusConstants,
    db_name: str,
    self_hostname: str,
    local_bt: BlockTools,
    introducer_port=None,
    simulator=False,
    send_uncompact_interval=0,
    sanitize_weight_proof_only=False,
    connect_to_daemon=False,
    db_version=1,
    disable_capabilities: Optional[List[Capability]] = None,
):
    db_path = local_bt.root_path / f"{db_name}"
    if db_path.exists():
        db_path.unlink()

        if db_version > 1:
            with sqlite3.connect(db_path) as connection:
                connection.execute("CREATE TABLE database_version(version int)")
                connection.execute("INSERT INTO database_version VALUES (?)", (db_version,))
                connection.commit()

    if connect_to_daemon:
        assert local_bt.config["daemon_port"] is not None
    config = local_bt.config
<<<<<<< HEAD
    config["full_node"]["database_path"] = db_name
    config["full_node"]["send_uncompact_interval"] = send_uncompact_interval
    config["full_node"]["target_uncompact_proofs"] = 30
    config["full_node"]["peer_connect_interval"] = 50
    config["full_node"]["sanitize_weight_proof_only"] = sanitize_weight_proof_only
    if introducer_port is not None:
        config["full_node"]["introducer_peer"]["host"] = self_hostname
        config["full_node"]["introducer_peer"]["port"] = introducer_port
    else:
        config["full_node"]["introducer_peer"] = None
    config["full_node"]["dns_servers"] = []
    config["full_node"]["port"] = 0
    config["full_node"]["rpc_port"] = 0
    config["simulator"]["auto_farm"] = False  # Disable Auto Farm for testing
    overrides = config["full_node"]["network_overrides"]["constants"][config["full_node"]["selected_network"]]
=======
    service_config = config["full_node"]
    service_config["database_path"] = db_name
    service_config["send_uncompact_interval"] = send_uncompact_interval
    service_config["target_uncompact_proofs"] = 30
    service_config["peer_connect_interval"] = 50
    service_config["sanitize_weight_proof_only"] = sanitize_weight_proof_only
    if introducer_port is not None:
        service_config["introducer_peer"]["host"] = self_hostname
        service_config["introducer_peer"]["port"] = introducer_port
    else:
        service_config["introducer_peer"] = None
    service_config["dns_servers"] = []
    service_config["port"] = 0
    service_config["rpc_port"] = 0

    overrides = service_config["network_overrides"]["constants"][service_config["selected_network"]]
>>>>>>> e5779eb9
    updated_constants = consensus_constants.replace_str_to_bytes(**overrides)
    local_bt.change_config(config)
    if simulator:  # Simulator needs whole config file
        kwargs = service_kwargs_for_full_node_simulator(local_bt.root_path, config, local_bt)
    else:
        kwargs = service_kwargs_for_full_node(local_bt.root_path, config["full_node"], updated_constants)

    kwargs.update(
        connect_to_daemon=connect_to_daemon,
    )
    if disable_capabilities is not None:
        kwargs.update(override_capabilities=get_capabilities(disable_capabilities))

    service = Service(**kwargs)

    await service.start()

    yield service._api

    service.stop()
    await service.wait_closed()
    if db_path.exists():
        db_path.unlink()


# Note: convert these setup functions to fixtures, or push it one layer up,
# keeping these usable independently?
async def setup_wallet_node(
    self_hostname: str,
    consensus_constants: ConsensusConstants,
    local_bt: BlockTools,
    full_node_port=None,
    introducer_port=None,
    key_seed=None,
    starting_height=None,
    initial_num_public_keys=5,
):
    with TempKeyring(populate=True) as keychain:
        config = local_bt.config
        service_config = config["wallet"]
        service_config["port"] = 0
        service_config["rpc_port"] = 0
        if starting_height is not None:
            service_config["starting_height"] = starting_height
        service_config["initial_num_public_keys"] = initial_num_public_keys

        entropy = token_bytes(32)
        if key_seed is None:
            key_seed = entropy
        keychain.add_private_key(bytes_to_mnemonic(key_seed), "")
        first_pk = keychain.get_first_public_key()
        assert first_pk is not None
        db_path_key_suffix = str(first_pk.get_fingerprint())
        db_name = f"test-wallet-db-{full_node_port}-KEY.sqlite"
        db_path_replaced: str = db_name.replace("KEY", db_path_key_suffix)
        db_path = local_bt.root_path / db_path_replaced

        if db_path.exists():
            db_path.unlink()
        service_config["database_path"] = str(db_name)
        service_config["testing"] = True

        service_config["introducer_peer"]["host"] = self_hostname
        if introducer_port is not None:
            service_config["introducer_peer"]["port"] = introducer_port
            service_config["peer_connect_interval"] = 10
        else:
            service_config["introducer_peer"] = None

        if full_node_port is not None:
            service_config["full_node_peer"] = {}
            service_config["full_node_peer"]["host"] = self_hostname
            service_config["full_node_peer"]["port"] = full_node_port
        else:
            del service_config["full_node_peer"]

        kwargs = service_kwargs_for_wallet(local_bt.root_path, config, consensus_constants, keychain)
        kwargs.update(
            connect_to_daemon=False,
        )

        service = Service(**kwargs)

        await service.start()

        yield service._node, service._node.server

        service.stop()
        await service.wait_closed()
        if db_path.exists():
            db_path.unlink()
        keychain.delete_all_keys()


async def setup_harvester(
    b_tools: BlockTools,
    root_path: Path,
    self_hostname: str,
    farmer_port: uint16,
    consensus_constants: ConsensusConstants,
    start_service: bool = True,
):
    init(None, root_path)
    init(b_tools.root_path / "config" / "ssl" / "ca", root_path)
    with lock_and_load_config(root_path, "config.yaml") as config:
        config["logging"]["log_stdout"] = True
        config["selected_network"] = "testnet0"
        config["harvester"]["selected_network"] = "testnet0"
        config["harvester"]["port"] = 0
        config["harvester"]["rpc_port"] = 0
        config["harvester"]["farmer_peer"]["host"] = self_hostname
        config["harvester"]["farmer_peer"]["port"] = int(farmer_port)
        config["harvester"]["plot_directories"] = [str(b_tools.plot_dir.resolve())]
        save_config(root_path, "config.yaml", config)
    kwargs = service_kwargs_for_harvester(root_path, config, consensus_constants)
    kwargs.update(
        connect_to_daemon=False,
    )

    service = Service(**kwargs)

    if start_service:
        await service.start()

    yield service

    service.stop()
    await service.wait_closed()


async def setup_farmer(
    b_tools: BlockTools,
    root_path: Path,
    self_hostname: str,
    consensus_constants: ConsensusConstants,
    full_node_port: Optional[uint16] = None,
    start_service: bool = True,
    port: uint16 = uint16(0),
):
    init(None, root_path)
    init(b_tools.root_path / "config" / "ssl" / "ca", root_path)
    with lock_and_load_config(root_path, "config.yaml") as root_config:
        root_config["logging"]["log_stdout"] = True
        root_config["selected_network"] = "testnet0"
        root_config["farmer"]["selected_network"] = "testnet0"
        save_config(root_path, "config.yaml", root_config)
    service_config = root_config["farmer"]
    config_pool = root_config["pool"]

    service_config["xch_target_address"] = encode_puzzle_hash(b_tools.farmer_ph, "xch")
    service_config["pool_public_keys"] = [bytes(pk).hex() for pk in b_tools.pool_pubkeys]
    service_config["port"] = port
    service_config["rpc_port"] = uint16(0)
    config_pool["xch_target_address"] = encode_puzzle_hash(b_tools.pool_ph, "xch")

    if full_node_port:
        service_config["full_node_peer"]["host"] = self_hostname
        service_config["full_node_peer"]["port"] = full_node_port
    else:
        del service_config["full_node_peer"]

    kwargs = service_kwargs_for_farmer(root_path, root_config, config_pool, consensus_constants, b_tools.local_keychain)
    kwargs.update(
        connect_to_daemon=False,
    )

    service = Service(**kwargs)

    if start_service:
        await service.start()

    yield service

    service.stop()
    await service.wait_closed()


async def setup_introducer(bt: BlockTools, port):
    kwargs = service_kwargs_for_introducer(
        bt.root_path,
        bt.config,
    )
    kwargs.update(
        advertised_port=port,
        connect_to_daemon=False,
    )

    service = Service(**kwargs)

    await service.start()

    yield service._api, service._node.server

    service.stop()
    await service.wait_closed()


async def setup_vdf_client(bt: BlockTools, self_hostname: str, port):
    vdf_task_1 = asyncio.create_task(spawn_process(self_hostname, port, 1, bt.config.get("prefer_ipv6")))

    def stop():
        asyncio.create_task(kill_processes())

    asyncio.get_running_loop().add_signal_handler(signal.SIGTERM, stop)
    asyncio.get_running_loop().add_signal_handler(signal.SIGINT, stop)

    yield vdf_task_1
    await kill_processes()


async def setup_vdf_clients(bt: BlockTools, self_hostname: str, port):
    vdf_task_1 = asyncio.create_task(spawn_process(self_hostname, port, 1, bt.config.get("prefer_ipv6")))
    vdf_task_2 = asyncio.create_task(spawn_process(self_hostname, port, 2, bt.config.get("prefer_ipv6")))
    vdf_task_3 = asyncio.create_task(spawn_process(self_hostname, port, 3, bt.config.get("prefer_ipv6")))

    def stop():
        asyncio.create_task(kill_processes())

    asyncio.get_running_loop().add_signal_handler(signal.SIGTERM, stop)
    asyncio.get_running_loop().add_signal_handler(signal.SIGINT, stop)

    yield vdf_task_1, vdf_task_2, vdf_task_3

    await kill_processes()


async def setup_timelord(
    full_node_port,
    sanitizer,
    consensus_constants: ConsensusConstants,
    b_tools: BlockTools,
    vdf_port: uint16 = uint16(0),
):
    config = b_tools.config
    service_config = config["timelord"]
    service_config["full_node_peer"]["port"] = full_node_port
    service_config["bluebox_mode"] = sanitizer
    service_config["fast_algorithm"] = False
    service_config["vdf_server"]["port"] = vdf_port
    service_config["start_rpc_server"] = True
    service_config["rpc_port"] = uint16(0)

    kwargs = service_kwargs_for_timelord(b_tools.root_path, config, consensus_constants)
    kwargs.update(
        connect_to_daemon=False,
    )

    service = Service(**kwargs)

    await service.start()

    yield service._api, service._node.server

    service.stop()
    await service.wait_closed()<|MERGE_RESOLUTION|>--- conflicted
+++ resolved
@@ -94,23 +94,6 @@
     if connect_to_daemon:
         assert local_bt.config["daemon_port"] is not None
     config = local_bt.config
-<<<<<<< HEAD
-    config["full_node"]["database_path"] = db_name
-    config["full_node"]["send_uncompact_interval"] = send_uncompact_interval
-    config["full_node"]["target_uncompact_proofs"] = 30
-    config["full_node"]["peer_connect_interval"] = 50
-    config["full_node"]["sanitize_weight_proof_only"] = sanitize_weight_proof_only
-    if introducer_port is not None:
-        config["full_node"]["introducer_peer"]["host"] = self_hostname
-        config["full_node"]["introducer_peer"]["port"] = introducer_port
-    else:
-        config["full_node"]["introducer_peer"] = None
-    config["full_node"]["dns_servers"] = []
-    config["full_node"]["port"] = 0
-    config["full_node"]["rpc_port"] = 0
-    config["simulator"]["auto_farm"] = False  # Disable Auto Farm for testing
-    overrides = config["full_node"]["network_overrides"]["constants"][config["full_node"]["selected_network"]]
-=======
     service_config = config["full_node"]
     service_config["database_path"] = db_name
     service_config["send_uncompact_interval"] = send_uncompact_interval
@@ -125,15 +108,14 @@
     service_config["dns_servers"] = []
     service_config["port"] = 0
     service_config["rpc_port"] = 0
-
+    config["simulator"]["auto_farm"] = False  # Disable Auto Farm for testing
     overrides = service_config["network_overrides"]["constants"][service_config["selected_network"]]
->>>>>>> e5779eb9
     updated_constants = consensus_constants.replace_str_to_bytes(**overrides)
     local_bt.change_config(config)
     if simulator:  # Simulator needs whole config file
         kwargs = service_kwargs_for_full_node_simulator(local_bt.root_path, config, local_bt)
     else:
-        kwargs = service_kwargs_for_full_node(local_bt.root_path, config["full_node"], updated_constants)
+        kwargs = service_kwargs_for_full_node(local_bt.root_path, service_config, updated_constants)
 
     kwargs.update(
         connect_to_daemon=connect_to_daemon,
