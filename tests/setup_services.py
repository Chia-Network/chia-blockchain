--- conflicted
+++ resolved
@@ -116,34 +116,17 @@
             local_bt.root_path,
             config,
             local_bt,
-            parse_cli_args=False,
             connect_to_daemon=connect_to_daemon,
-            service_name_prefix="test_",
-            running_new_process=False,
             override_capabilities=override_capabilities,
         )
     else:
-<<<<<<< HEAD
         service = create_full_node_service(
             local_bt.root_path,
             config,
             updated_constants,
-            parse_cli_args=False,
             connect_to_daemon=connect_to_daemon,
             override_capabilities=override_capabilities,
         )
-=======
-        kwargs = service_kwargs_for_full_node(local_bt.root_path, config, updated_constants)
-
-    kwargs.update(
-        connect_to_daemon=connect_to_daemon,
-    )
-    if disable_capabilities is not None:
-        kwargs.update(override_capabilities=get_capabilities(disable_capabilities))
-
-    service = Service(**kwargs)
-
->>>>>>> 9a4316f9
     await service.start()
 
     yield service._api
@@ -205,17 +188,11 @@
         else:
             del service_config["full_node_peer"]
 
-<<<<<<< HEAD
         service = create_wallet_service(
             local_bt.root_path,
             config,
             consensus_constants,
             keychain,
-            parse_cli_args=False,
-=======
-        kwargs = service_kwargs_for_wallet(local_bt.root_path, config, consensus_constants, keychain)
-        kwargs.update(
->>>>>>> 9a4316f9
             connect_to_daemon=False,
         )
 
@@ -250,16 +227,10 @@
         config["harvester"]["farmer_peer"]["port"] = int(farmer_port)
         config["harvester"]["plot_directories"] = [str(b_tools.plot_dir.resolve())]
         save_config(root_path, "config.yaml", config)
-<<<<<<< HEAD
     service = create_harvester_service(
         root_path,
         config["harvester"],
         consensus_constants,
-        parse_cli_args=False,
-=======
-    kwargs = service_kwargs_for_harvester(root_path, config, consensus_constants)
-    kwargs.update(
->>>>>>> 9a4316f9
         connect_to_daemon=False,
     )
 
@@ -303,18 +274,12 @@
     else:
         del service_config["full_node_peer"]
 
-<<<<<<< HEAD
     service = create_farmer_service(
         root_path,
-        config,
+        root_config,
         config_pool,
         consensus_constants,
         b_tools.local_keychain,
-        parse_cli_args=False,
-=======
-    kwargs = service_kwargs_for_farmer(root_path, root_config, config_pool, consensus_constants, b_tools.local_keychain)
-    kwargs.update(
->>>>>>> 9a4316f9
         connect_to_daemon=False,
     )
 
@@ -330,13 +295,7 @@
 async def setup_introducer(bt: BlockTools, port):
     service = create_introducer_service(
         bt.root_path,
-<<<<<<< HEAD
-        bt.config["introducer"],
-=======
         bt.config,
-    )
-    kwargs.update(
->>>>>>> 9a4316f9
         advertised_port=port,
         connect_to_daemon=False,
     )
@@ -394,16 +353,10 @@
     service_config["start_rpc_server"] = True
     service_config["rpc_port"] = uint16(0)
 
-<<<<<<< HEAD
     service = create_timelord_service(
         b_tools.root_path,
         config,
         consensus_constants,
-        parse_cli_args=False,
-=======
-    kwargs = service_kwargs_for_timelord(b_tools.root_path, config, consensus_constants)
-    kwargs.update(
->>>>>>> 9a4316f9
         connect_to_daemon=False,
     )
 
