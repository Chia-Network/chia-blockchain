#
# THIS FILE IS GENERATED. SEE https://github.com/Chia-Network/chia-blockchain/tree/main/tests#readme
#
name: Ubuntu TEST_NAME Test

on:
  push:
    branches:
      - main
    tags:
        - '**'
  pull_request:
    branches:
      - '**'

concurrency:
  # SHA is added to the end if on `main` to let all main workflows run
  group: ${{ github.ref }}-${{ github.workflow }}-${{ github.event_name }}-${{ github.ref == 'refs/heads/main' && github.sha || '' }}
  cancel-in-progress: true

jobs:
  build:
    name: Ubuntu TEST_NAME Test
    runs-on: ${{ matrix.os }}
    timeout-minutes: JOB_TIMEOUT
    strategy:
      fail-fast: false
      max-parallel: 4
      matrix:
        python-version: [3.7, 3.8, 3.9]
        os: [ubuntu-latest]
    env:
      JOB_FILE_NAME: tests_${{ matrix.os }}_python-${{ matrix.python-version }}_TEST_NAME

    steps:
    - name: Checkout Code
      uses: actions/checkout@v2
      with:
        fetch-depth: 0

    - name: Setup Python environment
      uses: actions/setup-python@v2
      with:
        python-version: ${{ matrix.python-version }}

    - name: Cache npm
      uses: actions/cache@v2.1.6
      with:
        path: ~/.npm
        key: ${{ runner.os }}-node-${{ hashFiles('**/package-lock.json') }}
        restore-keys: |
          ${{ runner.os }}-node-

    - name: Get pip cache dir
      id: pip-cache
      run: |
        echo "::set-output name=dir::$(pip cache dir)"

    - name: Cache pip
      uses: actions/cache@v2.1.6
      with:
        path: ${{ steps.pip-cache.outputs.dir }}
        key: ${{ runner.os }}-pip-${{ hashFiles('**/setup.py') }}
        restore-keys: |
          ${{ runner.os }}-pip-

CHECKOUT_TEST_BLOCKS_AND_PLOTS

    - name: Install ubuntu dependencies
      run: |
        sudo apt-get install software-properties-common
        sudo add-apt-repository ppa:deadsnakes/ppa
        sudo apt-get update
        sudo apt-get install python${{ matrix.python-version }}-venv python${{ matrix.python-version }}-distutils git -y

    - name: Run install script
      env:
        INSTALL_PYTHON_VERSION: ${{ matrix.python-version }}
      run: |
        sh install.sh -d

INSTALL_TIMELORD

    - name: Test TEST_NAME code with pytest
      run: |
        . ./activate
<<<<<<< HEAD
        venv/bin/coverage run --rcfile=.coveragerc ./venv/bin/py.test TEST_DIR -s -v --durations 0PYTEST_PARALLEL_ARGS

    - name: Process coverage data
      run: |
        venv/bin/coverage combine --rcfile=.coveragerc .coverage.*
        venv/bin/coverage xml --rcfile=.coveragerc -o coverage.xml
        mkdir coverage_reports
        cp .coverage "coverage_reports/.coverage.${{ env.JOB_FILE_NAME }}"
        cp coverage.xml "coverage_reports/coverage.${{ env.JOB_FILE_NAME }}.xml"
        venv/bin/coverage report --rcfile=.coveragerc --show-missing

    - name: Publish coverage
      uses: actions/upload-artifact@v2
      with:
        name: coverage
        path: coverage_reports/*
        if-no-files-found: error
=======
        ./venv/bin/py.test TEST_DIR -s -v --durations 0PYTEST_PARALLEL_ARGS -m "not benchmark"
>>>>>>> 9db85f32

CHECK_RESOURCE_USAGE
#
# THIS FILE IS GENERATED. SEE https://github.com/Chia-Network/chia-blockchain/tree/main/tests#readme
#<|MERGE_RESOLUTION|>--- conflicted
+++ resolved
@@ -84,8 +84,7 @@
     - name: Test TEST_NAME code with pytest
       run: |
         . ./activate
-<<<<<<< HEAD
-        venv/bin/coverage run --rcfile=.coveragerc ./venv/bin/py.test TEST_DIR -s -v --durations 0PYTEST_PARALLEL_ARGS
+        venv/bin/coverage run --rcfile=.coveragerc ./venv/bin/py.test TEST_DIR -s -v --durations 0PYTEST_PARALLEL_ARGS -m "not benchmark"
 
     - name: Process coverage data
       run: |
@@ -102,9 +101,6 @@
         name: coverage
         path: coverage_reports/*
         if-no-files-found: error
-=======
-        ./venv/bin/py.test TEST_DIR -s -v --durations 0PYTEST_PARALLEL_ARGS -m "not benchmark"
->>>>>>> 9db85f32
 
 CHECK_RESOURCE_USAGE
 #
