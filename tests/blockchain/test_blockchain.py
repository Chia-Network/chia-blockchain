from __future__ import annotations

import logging
import multiprocessing
import random
import time
from contextlib import asynccontextmanager
from dataclasses import replace
from typing import List

import pytest
from blspy import AugSchemeMPL, G2Element
from clvm.casts import int_to_bytes

from chia.consensus.block_header_validation import validate_finished_header_block
from chia.consensus.block_rewards import calculate_base_farmer_reward
from chia.consensus.blockchain import AddBlockResult
from chia.consensus.coinbase import create_farmer_coin
from chia.consensus.constants import ConsensusConstants
from chia.consensus.multiprocess_validation import PreValidationResult
from chia.consensus.pot_iterations import is_overflow_block
from chia.full_node.bundle_tools import detect_potential_template_generator
from chia.full_node.mempool_check_conditions import get_name_puzzle_conditions
from chia.simulator.block_tools import create_block_tools_async
from chia.simulator.keyring import TempKeyring
from chia.simulator.wallet_tools import WalletTool
from chia.types.blockchain_format.classgroup import ClassgroupElement
from chia.types.blockchain_format.coin import Coin
from chia.types.blockchain_format.foliage import TransactionsInfo
from chia.types.blockchain_format.serialized_program import SerializedProgram
from chia.types.blockchain_format.sized_bytes import bytes32
from chia.types.blockchain_format.slots import InfusedChallengeChainSubSlot
from chia.types.blockchain_format.vdf import VDFInfo, VDFProof
from chia.types.condition_opcodes import ConditionOpcode
from chia.types.condition_with_args import ConditionWithArgs
from chia.types.end_of_slot_bundle import EndOfSubSlotBundle
from chia.types.full_block import FullBlock
from chia.types.generator_types import BlockGenerator
from chia.types.spend_bundle import SpendBundle
from chia.types.unfinished_block import UnfinishedBlock
from chia.util.errors import Err
from chia.util.generator_tools import get_block_header
from chia.util.hash import std_hash
from chia.util.ints import uint8, uint32, uint64
from chia.util.merkle_set import MerkleSet
from chia.util.recursive_replace import recursive_replace
from chia.util.vdf_prover import get_vdf_info_and_proof
from chia.wallet.puzzles.p2_delegated_puzzle_or_hidden_puzzle import (
    DEFAULT_HIDDEN_PUZZLE_HASH,
    calculate_synthetic_secret_key,
)
from tests.blockchain.blockchain_test_utils import (
    _validate_and_add_block,
    _validate_and_add_block_multi_error,
    _validate_and_add_block_multi_error_or_pass,
    _validate_and_add_block_multi_result,
    _validate_and_add_block_no_error,
)
from tests.conftest import ConsensusMode
from tests.util.blockchain import create_blockchain

log = logging.getLogger(__name__)
bad_element = ClassgroupElement.from_bytes(b"\x00")


@asynccontextmanager
async def make_empty_blockchain(constants: ConsensusConstants):
    """
    Provides a list of 10 valid blocks, as well as a blockchain with 9 blocks added to it.
    """

    bc, db_wrapper, db_path = await create_blockchain(constants, 2)
    yield bc

    await db_wrapper.close()
    bc.shut_down()
    db_path.unlink()


class TestGenesisBlock:
    @pytest.mark.asyncio
    async def test_block_tools_proofs_400(self, default_400_blocks, blockchain_constants):
        vdf, proof = get_vdf_info_and_proof(
            blockchain_constants,
            ClassgroupElement.get_default_element(),
            blockchain_constants.GENESIS_CHALLENGE,
            uint64(231),
        )
        if proof.is_valid(blockchain_constants, ClassgroupElement.get_default_element(), vdf) is False:
            raise Exception("invalid proof")

    @pytest.mark.asyncio
    async def test_block_tools_proofs_1000(self, default_1000_blocks, blockchain_constants):
        vdf, proof = get_vdf_info_and_proof(
            blockchain_constants,
            ClassgroupElement.get_default_element(),
            blockchain_constants.GENESIS_CHALLENGE,
            uint64(231),
        )
        if proof.is_valid(blockchain_constants, ClassgroupElement.get_default_element(), vdf) is False:
            raise Exception("invalid proof")

    @pytest.mark.asyncio
    async def test_block_tools_proofs(self, blockchain_constants):
        vdf, proof = get_vdf_info_and_proof(
            blockchain_constants,
            ClassgroupElement.get_default_element(),
            blockchain_constants.GENESIS_CHALLENGE,
            uint64(231),
        )
        if proof.is_valid(blockchain_constants, ClassgroupElement.get_default_element(), vdf) is False:
            raise Exception("invalid proof")

    @pytest.mark.asyncio
    async def test_non_overflow_genesis(self, empty_blockchain, bt):
        assert empty_blockchain.get_peak() is None
        genesis = bt.get_consecutive_blocks(1, force_overflow=False)[0]
        await _validate_and_add_block(empty_blockchain, genesis)
        assert empty_blockchain.get_peak().height == 0

    @pytest.mark.asyncio
    async def test_overflow_genesis(self, empty_blockchain, bt):
        genesis = bt.get_consecutive_blocks(1, force_overflow=True)[0]
        await _validate_and_add_block(empty_blockchain, genesis)

    @pytest.mark.asyncio
    async def test_genesis_empty_slots(self, empty_blockchain, bt):
        genesis = bt.get_consecutive_blocks(1, force_overflow=False, skip_slots=30)[0]
        await _validate_and_add_block(empty_blockchain, genesis)

    @pytest.mark.asyncio
    async def test_overflow_genesis_empty_slots(self, empty_blockchain, bt):
        genesis = bt.get_consecutive_blocks(1, force_overflow=True, skip_slots=3)[0]
        await _validate_and_add_block(empty_blockchain, genesis)

    @pytest.mark.asyncio
    async def test_genesis_validate_1(self, empty_blockchain, bt):
        genesis = bt.get_consecutive_blocks(1, force_overflow=False)[0]
        bad_prev = bytes([1] * 32)
        genesis = recursive_replace(genesis, "foliage.prev_block_hash", bad_prev)
        await _validate_and_add_block(empty_blockchain, genesis, expected_error=Err.INVALID_PREV_BLOCK_HASH)


class TestBlockHeaderValidation:
    @pytest.mark.limit_consensus_modes(reason="save time")
    @pytest.mark.asyncio
    async def test_long_chain(self, empty_blockchain, default_1000_blocks):
        blocks = default_1000_blocks
        for block in blocks:
            if (
                len(block.finished_sub_slots) > 0
                and block.finished_sub_slots[0].challenge_chain.subepoch_summary_hash is not None
            ):
                # Sub/Epoch. Try using a bad ssi and difficulty to test 2m and 2n
                new_finished_ss = recursive_replace(
                    block.finished_sub_slots[0],
                    "challenge_chain.new_sub_slot_iters",
                    uint64(10000000),
                )
                block_bad = recursive_replace(
                    block, "finished_sub_slots", [new_finished_ss] + block.finished_sub_slots[1:]
                )
                header_block_bad = get_block_header(block_bad, [], [])
                _, error = validate_finished_header_block(
                    empty_blockchain.constants,
                    empty_blockchain,
                    header_block_bad,
                    False,
                    block.finished_sub_slots[0].challenge_chain.new_difficulty,
                    block.finished_sub_slots[0].challenge_chain.new_sub_slot_iters,
                )
                assert error
                assert error.code == Err.INVALID_NEW_SUB_SLOT_ITERS

                # Also fails calling the outer methods, but potentially with a different error
                await _validate_and_add_block(empty_blockchain, block_bad, expected_result=AddBlockResult.INVALID_BLOCK)

                new_finished_ss_2 = recursive_replace(
                    block.finished_sub_slots[0],
                    "challenge_chain.new_difficulty",
                    uint64(10000000),
                )
                block_bad_2 = recursive_replace(
                    block, "finished_sub_slots", [new_finished_ss_2] + block.finished_sub_slots[1:]
                )

                header_block_bad_2 = get_block_header(block_bad_2, [], [])
                _, error = validate_finished_header_block(
                    empty_blockchain.constants,
                    empty_blockchain,
                    header_block_bad_2,
                    False,
                    block.finished_sub_slots[0].challenge_chain.new_difficulty,
                    block.finished_sub_slots[0].challenge_chain.new_sub_slot_iters,
                )
                assert error
                assert error.code == Err.INVALID_NEW_DIFFICULTY

                # Also fails calling the outer methods, but potentially with a different error
                await _validate_and_add_block(
                    empty_blockchain, block_bad_2, expected_result=AddBlockResult.INVALID_BLOCK
                )

                # 3c
                new_finished_ss_3: EndOfSubSlotBundle = recursive_replace(
                    block.finished_sub_slots[0],
                    "challenge_chain.subepoch_summary_hash",
                    bytes([0] * 32),
                )
                new_finished_ss_3 = recursive_replace(
                    new_finished_ss_3,
                    "reward_chain.challenge_chain_sub_slot_hash",
                    new_finished_ss_3.challenge_chain.get_hash(),
                )
                log.warning(f"Number of slots: {len(block.finished_sub_slots)}")
                block_bad_3 = recursive_replace(block, "finished_sub_slots", [new_finished_ss_3])

                header_block_bad_3 = get_block_header(block_bad_3, [], [])
                _, error = validate_finished_header_block(
                    empty_blockchain.constants,
                    empty_blockchain,
                    header_block_bad_3,
                    False,
                    block.finished_sub_slots[0].challenge_chain.new_difficulty,
                    block.finished_sub_slots[0].challenge_chain.new_sub_slot_iters,
                )
                assert error
                assert error.code == Err.INVALID_SUB_EPOCH_SUMMARY

                # Also fails calling the outer methods, but potentially with a different error
                await _validate_and_add_block(
                    empty_blockchain, block_bad_3, expected_result=AddBlockResult.INVALID_BLOCK
                )

                # 3d
                new_finished_ss_4 = recursive_replace(
                    block.finished_sub_slots[0],
                    "challenge_chain.subepoch_summary_hash",
                    std_hash(b"123"),
                )
                new_finished_ss_4 = recursive_replace(
                    new_finished_ss_4,
                    "reward_chain.challenge_chain_sub_slot_hash",
                    new_finished_ss_4.challenge_chain.get_hash(),
                )
                block_bad_4 = recursive_replace(block, "finished_sub_slots", [new_finished_ss_4])

                header_block_bad_4 = get_block_header(block_bad_4, [], [])
                _, error = validate_finished_header_block(
                    empty_blockchain.constants,
                    empty_blockchain,
                    header_block_bad_4,
                    False,
                    block.finished_sub_slots[0].challenge_chain.new_difficulty,
                    block.finished_sub_slots[0].challenge_chain.new_sub_slot_iters,
                )
                assert error
                assert error.code == Err.INVALID_SUB_EPOCH_SUMMARY

                # Also fails calling the outer methods, but potentially with a different error
                await _validate_and_add_block(
                    empty_blockchain, block_bad_4, expected_result=AddBlockResult.INVALID_BLOCK
                )
            await _validate_and_add_block(empty_blockchain, block)
            log.info(
                f"Added block {block.height} total iters {block.total_iters} "
                f"new slot? {len(block.finished_sub_slots)}"
            )
        assert empty_blockchain.get_peak().height == len(blocks) - 1

    @pytest.mark.asyncio
    async def test_unfinished_blocks(self, empty_blockchain, softfork_height, bt):
        blockchain = empty_blockchain
        blocks = bt.get_consecutive_blocks(3)
        for block in blocks[:-1]:
            await _validate_and_add_block(empty_blockchain, block)
        block = blocks[-1]
        unf = UnfinishedBlock(
            block.finished_sub_slots,
            block.reward_chain_block.get_unfinished(),
            block.challenge_chain_sp_proof,
            block.reward_chain_sp_proof,
            block.foliage,
            block.foliage_transaction_block,
            block.transactions_info,
            block.transactions_generator,
            [],
        )
        npc_result = None
        if unf.transactions_generator is not None:
            block_generator: BlockGenerator = await blockchain.get_block_generator(unf)
            block_bytes = bytes(unf)
            npc_result = await blockchain.run_generator(block_bytes, block_generator, height=softfork_height)

        validate_res = await blockchain.validate_unfinished_block(unf, npc_result, False)
        err = validate_res.error
        assert err is None

        await _validate_and_add_block(empty_blockchain, block)
        blocks = bt.get_consecutive_blocks(1, block_list_input=blocks, force_overflow=True)
        block = blocks[-1]
        unf = UnfinishedBlock(
            block.finished_sub_slots,
            block.reward_chain_block.get_unfinished(),
            block.challenge_chain_sp_proof,
            block.reward_chain_sp_proof,
            block.foliage,
            block.foliage_transaction_block,
            block.transactions_info,
            block.transactions_generator,
            [],
        )
        npc_result = None
        if unf.transactions_generator is not None:
            block_generator: BlockGenerator = await blockchain.get_block_generator(unf)
            block_bytes = bytes(unf)
            npc_result = await blockchain.run_generator(block_bytes, block_generator, height=softfork_height)
        validate_res = await blockchain.validate_unfinished_block(unf, npc_result, False)
        assert validate_res.error is None

    @pytest.mark.asyncio
    async def test_empty_genesis(self, empty_blockchain, bt):
        for block in bt.get_consecutive_blocks(2, skip_slots=3):
            await _validate_and_add_block(empty_blockchain, block)

    @pytest.mark.asyncio
    async def test_empty_slots_non_genesis(self, empty_blockchain, bt):
        blockchain = empty_blockchain
        blocks = bt.get_consecutive_blocks(10)
        for block in blocks:
            await _validate_and_add_block(empty_blockchain, block)

        blocks = bt.get_consecutive_blocks(10, skip_slots=2, block_list_input=blocks)
        for block in blocks[10:]:
            await _validate_and_add_block(empty_blockchain, block)
        assert blockchain.get_peak().height == 19

    @pytest.mark.asyncio
    async def test_one_sb_per_slot(self, empty_blockchain, bt):
        blockchain = empty_blockchain
        num_blocks = 20
        blocks = []
        for i in range(num_blocks):
            blocks = bt.get_consecutive_blocks(1, block_list_input=blocks, skip_slots=1)
            await _validate_and_add_block(empty_blockchain, blocks[-1])
        assert blockchain.get_peak().height == num_blocks - 1

    @pytest.mark.asyncio
    async def test_all_overflow(self, empty_blockchain, bt):
        blockchain = empty_blockchain
        num_rounds = 5
        blocks = []
        num_blocks = 0
        for i in range(1, num_rounds):
            num_blocks += i
            blocks = bt.get_consecutive_blocks(i, block_list_input=blocks, skip_slots=1, force_overflow=True)
            for block in blocks[-i:]:
                await _validate_and_add_block(empty_blockchain, block)
        assert blockchain.get_peak().height == num_blocks - 1

    @pytest.mark.asyncio
    async def test_unf_block_overflow(self, empty_blockchain, softfork_height, bt):
        blockchain = empty_blockchain

        blocks = []
        while True:
            # This creates an overflow block, then a normal block, and then an overflow in the next sub-slot
            # blocks = bt.get_consecutive_blocks(1, block_list_input=blocks, force_overflow=True)
            blocks = bt.get_consecutive_blocks(1, block_list_input=blocks)
            blocks = bt.get_consecutive_blocks(1, block_list_input=blocks, force_overflow=True)

            await _validate_and_add_block(blockchain, blocks[-2])

            sb_1 = blockchain.block_record(blocks[-2].header_hash)

            sb_2_next_ss = blocks[-1].total_iters - blocks[-2].total_iters < sb_1.sub_slot_iters
            # We might not get a normal block for sb_2, and we might not get them in the right slots
            # So this while loop keeps trying
            if sb_1.overflow and sb_2_next_ss:
                block = blocks[-1]
                unf = UnfinishedBlock(
                    [],
                    block.reward_chain_block.get_unfinished(),
                    block.challenge_chain_sp_proof,
                    block.reward_chain_sp_proof,
                    block.foliage,
                    block.foliage_transaction_block,
                    block.transactions_info,
                    block.transactions_generator,
                    [],
                )
                npc_result = None
                if block.transactions_generator is not None:
                    block_generator: BlockGenerator = await blockchain.get_block_generator(unf)
                    block_bytes = bytes(unf)
                    npc_result = await blockchain.run_generator(block_bytes, block_generator, height=softfork_height)
                validate_res = await blockchain.validate_unfinished_block(
                    unf, npc_result, skip_overflow_ss_validation=True
                )
                assert validate_res.error is None
                return None

            await _validate_and_add_block(blockchain, blocks[-1])

    @pytest.mark.asyncio
    async def test_one_sb_per_two_slots(self, empty_blockchain, bt):
        blockchain = empty_blockchain
        num_blocks = 20
        blocks = []
        for i in range(num_blocks):  # Same thing, but 2 sub-slots per block
            blocks = bt.get_consecutive_blocks(1, block_list_input=blocks, skip_slots=2)
            await _validate_and_add_block(blockchain, blocks[-1])
        assert blockchain.get_peak().height == num_blocks - 1

    @pytest.mark.asyncio
    async def test_one_sb_per_five_slots(self, empty_blockchain, bt):
        blockchain = empty_blockchain
        num_blocks = 10
        blocks = []
        for i in range(num_blocks):  # Same thing, but 5 sub-slots per block
            blocks = bt.get_consecutive_blocks(1, block_list_input=blocks, skip_slots=5)
            await _validate_and_add_block(blockchain, blocks[-1])
        assert blockchain.get_peak().height == num_blocks - 1

    @pytest.mark.asyncio
    async def test_basic_chain_overflow(self, empty_blockchain, bt):
        blocks = bt.get_consecutive_blocks(5, force_overflow=True)
        for block in blocks:
            await _validate_and_add_block(empty_blockchain, block)
        assert empty_blockchain.get_peak().height == len(blocks) - 1

    @pytest.mark.asyncio
    async def test_one_sb_per_two_slots_force_overflow(self, empty_blockchain, bt):
        blockchain = empty_blockchain
        num_blocks = 10
        blocks = []
        for i in range(num_blocks):
            blocks = bt.get_consecutive_blocks(1, block_list_input=blocks, skip_slots=2, force_overflow=True)
            await _validate_and_add_block(blockchain, blocks[-1])
        assert blockchain.get_peak().height == num_blocks - 1

    @pytest.mark.asyncio
    async def test_invalid_prev(self, empty_blockchain, bt):
        # 1
        blocks = bt.get_consecutive_blocks(2, force_overflow=False)
        await _validate_and_add_block(empty_blockchain, blocks[0])
        block_1_bad = recursive_replace(blocks[-1], "foliage.prev_block_hash", bytes([0] * 32))

        await _validate_and_add_block(empty_blockchain, block_1_bad, expected_error=Err.INVALID_PREV_BLOCK_HASH)

    @pytest.mark.asyncio
    async def test_invalid_pospace(self, empty_blockchain, bt):
        # 2
        blocks = bt.get_consecutive_blocks(2, force_overflow=False)
        await _validate_and_add_block(empty_blockchain, blocks[0])
        block_1_bad = recursive_replace(blocks[-1], "reward_chain_block.proof_of_space.proof", bytes([0] * 32))

        await _validate_and_add_block(empty_blockchain, block_1_bad, expected_error=Err.INVALID_POSPACE)

    @pytest.mark.asyncio
    async def test_invalid_sub_slot_challenge_hash_genesis(self, empty_blockchain, bt):
        # 2a
        blocks = bt.get_consecutive_blocks(1, force_overflow=False, skip_slots=1)
        new_finished_ss = recursive_replace(
            blocks[0].finished_sub_slots[0],
            "challenge_chain.challenge_chain_end_of_slot_vdf.challenge",
            bytes([2] * 32),
        )
        block_0_bad = recursive_replace(
            blocks[0], "finished_sub_slots", [new_finished_ss] + blocks[0].finished_sub_slots[1:]
        )

        header_block_bad = get_block_header(block_0_bad, [], [])
        _, error = validate_finished_header_block(
            empty_blockchain.constants,
            empty_blockchain,
            header_block_bad,
            False,
            empty_blockchain.constants.DIFFICULTY_STARTING,
            empty_blockchain.constants.SUB_SLOT_ITERS_STARTING,
        )

        assert error.code == Err.INVALID_PREV_CHALLENGE_SLOT_HASH
        await _validate_and_add_block(empty_blockchain, block_0_bad, expected_result=AddBlockResult.INVALID_BLOCK)

    @pytest.mark.asyncio
    async def test_invalid_sub_slot_challenge_hash_non_genesis(self, empty_blockchain, bt):
        # 2b
        blocks = bt.get_consecutive_blocks(1, force_overflow=False, skip_slots=0)
        blocks = bt.get_consecutive_blocks(1, force_overflow=False, skip_slots=1, block_list_input=blocks)
        new_finished_ss = recursive_replace(
            blocks[1].finished_sub_slots[0],
            "challenge_chain.challenge_chain_end_of_slot_vdf.challenge",
            bytes([2] * 32),
        )
        block_1_bad = recursive_replace(
            blocks[1], "finished_sub_slots", [new_finished_ss] + blocks[1].finished_sub_slots[1:]
        )

        await _validate_and_add_block(empty_blockchain, blocks[0])
        header_block_bad = get_block_header(block_1_bad, [], [])
        _, error = validate_finished_header_block(
            empty_blockchain.constants,
            empty_blockchain,
            header_block_bad,
            False,
            blocks[1].finished_sub_slots[0].challenge_chain.new_difficulty,
            blocks[1].finished_sub_slots[0].challenge_chain.new_sub_slot_iters,
        )
        assert error.code == Err.INVALID_PREV_CHALLENGE_SLOT_HASH
        await _validate_and_add_block(empty_blockchain, block_1_bad, expected_result=AddBlockResult.INVALID_BLOCK)

    @pytest.mark.asyncio
    async def test_invalid_sub_slot_challenge_hash_empty_ss(self, empty_blockchain, bt):
        # 2c
        blocks = bt.get_consecutive_blocks(1, force_overflow=False, skip_slots=0)
        blocks = bt.get_consecutive_blocks(1, force_overflow=False, skip_slots=2, block_list_input=blocks)
        new_finished_ss = recursive_replace(
            blocks[1].finished_sub_slots[-1],
            "challenge_chain.challenge_chain_end_of_slot_vdf.challenge",
            bytes([2] * 32),
        )
        block_1_bad = recursive_replace(
            blocks[1], "finished_sub_slots", blocks[1].finished_sub_slots[:-1] + [new_finished_ss]
        )
        await _validate_and_add_block(empty_blockchain, blocks[0])

        header_block_bad = get_block_header(block_1_bad, [], [])
        _, error = validate_finished_header_block(
            empty_blockchain.constants,
            empty_blockchain,
            header_block_bad,
            False,
            blocks[1].finished_sub_slots[0].challenge_chain.new_difficulty,
            blocks[1].finished_sub_slots[0].challenge_chain.new_sub_slot_iters,
        )
        assert error.code == Err.INVALID_PREV_CHALLENGE_SLOT_HASH
        await _validate_and_add_block(empty_blockchain, block_1_bad, expected_result=AddBlockResult.INVALID_BLOCK)

    @pytest.mark.asyncio
    async def test_genesis_no_icc(self, empty_blockchain, bt):
        # 2d
        blocks = bt.get_consecutive_blocks(1, force_overflow=False, skip_slots=1)
        new_finished_ss = recursive_replace(
            blocks[0].finished_sub_slots[0],
            "infused_challenge_chain",
            InfusedChallengeChainSubSlot(
                VDFInfo(
                    bytes([0] * 32),
                    uint64(1200),
                    ClassgroupElement.get_default_element(),
                )
            ),
        )
        block_0_bad = recursive_replace(
            blocks[0], "finished_sub_slots", [new_finished_ss] + blocks[0].finished_sub_slots[1:]
        )
        await _validate_and_add_block(empty_blockchain, block_0_bad, expected_error=Err.SHOULD_NOT_HAVE_ICC)

    async def do_test_invalid_icc_sub_slot_vdf(self, keychain, db_version, constants: ConsensusConstants):
        bt_high_iters = await create_block_tools_async(
            constants=constants.replace(SUB_SLOT_ITERS_STARTING=(2**12), DIFFICULTY_STARTING=(2**14)),
            keychain=keychain,
        )
        bc1, db_wrapper, db_path = await create_blockchain(bt_high_iters.constants, db_version)
        blocks = bt_high_iters.get_consecutive_blocks(10)
        for block in blocks:
            if len(block.finished_sub_slots) > 0 and block.finished_sub_slots[-1].infused_challenge_chain is not None:
                # Bad iters
                new_finished_ss = recursive_replace(
                    block.finished_sub_slots[-1],
                    "infused_challenge_chain",
                    InfusedChallengeChainSubSlot(
                        replace(
                            block.finished_sub_slots[
                                -1
                            ].infused_challenge_chain.infused_challenge_chain_end_of_slot_vdf,
                            number_of_iterations=10000000,
                        )
                    ),
                )
                block_bad = recursive_replace(
                    block, "finished_sub_slots", block.finished_sub_slots[:-1] + [new_finished_ss]
                )
                await _validate_and_add_block(bc1, block_bad, expected_error=Err.INVALID_ICC_EOS_VDF)

                # Bad output
                new_finished_ss_2 = recursive_replace(
                    block.finished_sub_slots[-1],
                    "infused_challenge_chain",
                    InfusedChallengeChainSubSlot(
                        replace(
                            block.finished_sub_slots[
                                -1
                            ].infused_challenge_chain.infused_challenge_chain_end_of_slot_vdf,
                            output=ClassgroupElement.get_default_element(),
                        )
                    ),
                )
                log.warning(f"Proof: {block.finished_sub_slots[-1].proofs}")
                block_bad_2 = recursive_replace(
                    block, "finished_sub_slots", block.finished_sub_slots[:-1] + [new_finished_ss_2]
                )
                await _validate_and_add_block(bc1, block_bad_2, expected_error=Err.INVALID_ICC_EOS_VDF)

                # Bad challenge hash
                new_finished_ss_3 = recursive_replace(
                    block.finished_sub_slots[-1],
                    "infused_challenge_chain",
                    InfusedChallengeChainSubSlot(
                        replace(
                            block.finished_sub_slots[
                                -1
                            ].infused_challenge_chain.infused_challenge_chain_end_of_slot_vdf,
                            challenge=bytes([0] * 32),
                        )
                    ),
                )
                block_bad_3 = recursive_replace(
                    block, "finished_sub_slots", block.finished_sub_slots[:-1] + [new_finished_ss_3]
                )
                await _validate_and_add_block(bc1, block_bad_3, expected_error=Err.INVALID_ICC_EOS_VDF)

                # Bad proof
                new_finished_ss_5 = recursive_replace(
                    block.finished_sub_slots[-1],
                    "proofs.infused_challenge_chain_slot_proof",
                    VDFProof(uint8(0), b"1239819023890", False),
                )
                block_bad_5 = recursive_replace(
                    block, "finished_sub_slots", block.finished_sub_slots[:-1] + [new_finished_ss_5]
                )
                await _validate_and_add_block(bc1, block_bad_5, expected_error=Err.INVALID_ICC_EOS_VDF)

            await _validate_and_add_block(bc1, block)

        await db_wrapper.close()
        bc1.shut_down()
        db_path.unlink()

    @pytest.mark.asyncio
    async def test_invalid_icc_sub_slot_vdf(self, db_version, blockchain_constants):
        with TempKeyring() as keychain:
            await self.do_test_invalid_icc_sub_slot_vdf(keychain, db_version, blockchain_constants)

    @pytest.mark.asyncio
    async def test_invalid_icc_into_cc(self, empty_blockchain, bt):
        blockchain = empty_blockchain
        blocks = bt.get_consecutive_blocks(1)
        await _validate_and_add_block(blockchain, blocks[0])
        case_1, case_2 = False, False
        while not case_1 or not case_2:
            blocks = bt.get_consecutive_blocks(1, block_list_input=blocks, skip_slots=1)
            block = blocks[-1]
            if len(block.finished_sub_slots) > 0 and block.finished_sub_slots[-1].infused_challenge_chain is not None:
                if block.finished_sub_slots[-1].reward_chain.deficit == bt.constants.MIN_BLOCKS_PER_CHALLENGE_BLOCK:
                    # 2g
                    case_1 = True
                    new_finished_ss = recursive_replace(
                        block.finished_sub_slots[-1],
                        "challenge_chain",
                        replace(
                            block.finished_sub_slots[-1].challenge_chain,
                            infused_challenge_chain_sub_slot_hash=bytes([1] * 32),
                        ),
                    )
                else:
                    # 2h
                    case_2 = True
                    new_finished_ss = recursive_replace(
                        block.finished_sub_slots[-1],
                        "challenge_chain",
                        replace(
                            block.finished_sub_slots[-1].challenge_chain,
                            infused_challenge_chain_sub_slot_hash=block.finished_sub_slots[
                                -1
                            ].infused_challenge_chain.get_hash(),
                        ),
                    )
                block_bad = recursive_replace(
                    block, "finished_sub_slots", block.finished_sub_slots[:-1] + [new_finished_ss]
                )

                header_block_bad = get_block_header(block_bad, [], [])
                _, error = validate_finished_header_block(
                    empty_blockchain.constants,
                    empty_blockchain,
                    header_block_bad,
                    False,
                    block.finished_sub_slots[0].challenge_chain.new_difficulty,
                    block.finished_sub_slots[0].challenge_chain.new_sub_slot_iters,
                )
                assert error.code == Err.INVALID_ICC_HASH_CC
                await _validate_and_add_block(blockchain, block_bad, expected_result=AddBlockResult.INVALID_BLOCK)

                # 2i
                new_finished_ss_bad_rc = recursive_replace(
                    block.finished_sub_slots[-1],
                    "reward_chain",
                    replace(block.finished_sub_slots[-1].reward_chain, infused_challenge_chain_sub_slot_hash=None),
                )
                block_bad = recursive_replace(
                    block, "finished_sub_slots", block.finished_sub_slots[:-1] + [new_finished_ss_bad_rc]
                )
                await _validate_and_add_block(blockchain, block_bad, expected_error=Err.INVALID_ICC_HASH_RC)
            elif len(block.finished_sub_slots) > 0 and block.finished_sub_slots[-1].infused_challenge_chain is None:
                # 2j
                new_finished_ss_bad_cc = recursive_replace(
                    block.finished_sub_slots[-1],
                    "challenge_chain",
                    replace(
                        block.finished_sub_slots[-1].challenge_chain,
                        infused_challenge_chain_sub_slot_hash=bytes([1] * 32),
                    ),
                )
                block_bad = recursive_replace(
                    block, "finished_sub_slots", block.finished_sub_slots[:-1] + [new_finished_ss_bad_cc]
                )
                await _validate_and_add_block(blockchain, block_bad, expected_error=Err.INVALID_ICC_HASH_CC)

                # 2k
                new_finished_ss_bad_rc = recursive_replace(
                    block.finished_sub_slots[-1],
                    "reward_chain",
                    replace(
                        block.finished_sub_slots[-1].reward_chain, infused_challenge_chain_sub_slot_hash=bytes([1] * 32)
                    ),
                )
                block_bad = recursive_replace(
                    block, "finished_sub_slots", block.finished_sub_slots[:-1] + [new_finished_ss_bad_rc]
                )
                await _validate_and_add_block(blockchain, block_bad, expected_error=Err.INVALID_ICC_HASH_RC)

            # Finally, add the block properly
            await _validate_and_add_block(blockchain, block)

    @pytest.mark.asyncio
    async def test_empty_slot_no_ses(self, empty_blockchain, bt):
        # 2l
        blockchain = empty_blockchain
        blocks = bt.get_consecutive_blocks(1)
        await _validate_and_add_block(blockchain, blocks[0])
        blocks = bt.get_consecutive_blocks(1, block_list_input=blocks, skip_slots=4)

        new_finished_ss = recursive_replace(
            blocks[-1].finished_sub_slots[-1],
            "challenge_chain",
            replace(blocks[-1].finished_sub_slots[-1].challenge_chain, subepoch_summary_hash=std_hash(b"0")),
        )
        block_bad = recursive_replace(
            blocks[-1], "finished_sub_slots", blocks[-1].finished_sub_slots[:-1] + [new_finished_ss]
        )

        header_block_bad = get_block_header(block_bad, [], [])
        _, error = validate_finished_header_block(
            empty_blockchain.constants,
            empty_blockchain,
            header_block_bad,
            False,
            empty_blockchain.constants.DIFFICULTY_STARTING,
            empty_blockchain.constants.SUB_SLOT_ITERS_STARTING,
        )
        assert error.code == Err.INVALID_SUB_EPOCH_SUMMARY_HASH
        await _validate_and_add_block(blockchain, block_bad, expected_result=AddBlockResult.INVALID_BLOCK)

    @pytest.mark.asyncio
    async def test_empty_sub_slots_epoch(self, empty_blockchain, default_400_blocks, bt):
        # 2m
        # Tests adding an empty sub slot after the sub-epoch / epoch.
        # Also tests overflow block in epoch
        blocks_base = default_400_blocks[: bt.constants.EPOCH_BLOCKS]
        assert len(blocks_base) == bt.constants.EPOCH_BLOCKS
        blocks_1 = bt.get_consecutive_blocks(1, block_list_input=blocks_base, force_overflow=True)
        blocks_2 = bt.get_consecutive_blocks(1, skip_slots=5, block_list_input=blocks_base, force_overflow=True)
        for block in blocks_base:
            await _validate_and_add_block(empty_blockchain, block, skip_prevalidation=True)
        await _validate_and_add_block(
            empty_blockchain, blocks_1[-1], expected_result=AddBlockResult.NEW_PEAK, skip_prevalidation=True
        )
        assert blocks_1[-1].header_hash != blocks_2[-1].header_hash
        await _validate_and_add_block(
            empty_blockchain, blocks_2[-1], expected_result=AddBlockResult.ADDED_AS_ORPHAN, skip_prevalidation=True
        )

    @pytest.mark.asyncio
    async def test_wrong_cc_hash_rc(self, empty_blockchain, bt):
        # 2o
        blockchain = empty_blockchain
        blocks = bt.get_consecutive_blocks(1, skip_slots=1)
        blocks = bt.get_consecutive_blocks(1, skip_slots=1, block_list_input=blocks)
        await _validate_and_add_block(empty_blockchain, blocks[0])

        new_finished_ss = recursive_replace(
            blocks[-1].finished_sub_slots[-1],
            "reward_chain",
            replace(blocks[-1].finished_sub_slots[-1].reward_chain, challenge_chain_sub_slot_hash=bytes([3] * 32)),
        )
        block_1_bad = recursive_replace(
            blocks[-1], "finished_sub_slots", blocks[-1].finished_sub_slots[:-1] + [new_finished_ss]
        )

        await _validate_and_add_block(blockchain, block_1_bad, expected_error=Err.INVALID_CHALLENGE_SLOT_HASH_RC)

    @pytest.mark.asyncio
    async def test_invalid_cc_sub_slot_vdf(self, empty_blockchain, bt):
        # 2q
        blocks: List[FullBlock] = []
        found_overflow_slot: bool = False

        while not found_overflow_slot:
            blocks = bt.get_consecutive_blocks(1, blocks)
            block = blocks[-1]
            if (
                len(block.finished_sub_slots)
                and is_overflow_block(bt.constants, block.reward_chain_block.signage_point_index)
                and block.finished_sub_slots[-1].challenge_chain.challenge_chain_end_of_slot_vdf.output
                != ClassgroupElement.get_default_element()
            ):
                found_overflow_slot = True
                # Bad iters
                new_finished_ss = recursive_replace(
                    block.finished_sub_slots[-1],
                    "challenge_chain",
                    recursive_replace(
                        block.finished_sub_slots[-1].challenge_chain,
                        "challenge_chain_end_of_slot_vdf.number_of_iterations",
                        uint64(10000000),
                    ),
                )
                new_finished_ss = recursive_replace(
                    new_finished_ss,
                    "reward_chain.challenge_chain_sub_slot_hash",
                    new_finished_ss.challenge_chain.get_hash(),
                )
                log.warning(f"Num slots: {len(block.finished_sub_slots)}")
                block_bad = recursive_replace(
                    block, "finished_sub_slots", block.finished_sub_slots[:-1] + [new_finished_ss]
                )
                log.warning(f"Signage point index: {block_bad.reward_chain_block.signage_point_index}")
                await _validate_and_add_block(empty_blockchain, block_bad, expected_error=Err.INVALID_CC_EOS_VDF)

                # Bad output
                new_finished_ss_2 = recursive_replace(
                    block.finished_sub_slots[-1],
                    "challenge_chain",
                    recursive_replace(
                        block.finished_sub_slots[-1].challenge_chain,
                        "challenge_chain_end_of_slot_vdf.output",
                        ClassgroupElement.get_default_element(),
                    ),
                )

                new_finished_ss_2 = recursive_replace(
                    new_finished_ss_2,
                    "reward_chain.challenge_chain_sub_slot_hash",
                    new_finished_ss_2.challenge_chain.get_hash(),
                )
                block_bad_2 = recursive_replace(
                    block, "finished_sub_slots", block.finished_sub_slots[:-1] + [new_finished_ss_2]
                )
                await _validate_and_add_block(empty_blockchain, block_bad_2, expected_error=Err.INVALID_CC_EOS_VDF)

                # Bad challenge hash
                new_finished_ss_3 = recursive_replace(
                    block.finished_sub_slots[-1],
                    "challenge_chain",
                    recursive_replace(
                        block.finished_sub_slots[-1].challenge_chain,
                        "challenge_chain_end_of_slot_vdf.challenge",
                        bytes([1] * 32),
                    ),
                )

                new_finished_ss_3 = recursive_replace(
                    new_finished_ss_3,
                    "reward_chain.challenge_chain_sub_slot_hash",
                    new_finished_ss_3.challenge_chain.get_hash(),
                )
                block_bad_3 = recursive_replace(
                    block, "finished_sub_slots", block.finished_sub_slots[:-1] + [new_finished_ss_3]
                )

                await _validate_and_add_block_multi_error(
                    empty_blockchain,
                    block_bad_3,
                    [Err.INVALID_CC_EOS_VDF, Err.INVALID_PREV_CHALLENGE_SLOT_HASH, Err.INVALID_POSPACE],
                )

                # Bad proof
                new_finished_ss_5 = recursive_replace(
                    block.finished_sub_slots[-1],
                    "proofs.challenge_chain_slot_proof",
                    VDFProof(uint8(0), b"1239819023890", False),
                )
                block_bad_5 = recursive_replace(
                    block, "finished_sub_slots", block.finished_sub_slots[:-1] + [new_finished_ss_5]
                )
                await _validate_and_add_block(empty_blockchain, block_bad_5, expected_error=Err.INVALID_CC_EOS_VDF)

            await _validate_and_add_block(empty_blockchain, block)

    @pytest.mark.asyncio
    async def test_invalid_rc_sub_slot_vdf(self, empty_blockchain, bt):
        # 2p
        blocks: List[FullBlock] = []
        found_block: bool = False

        while not found_block:
            blocks = bt.get_consecutive_blocks(1, blocks)
            block = blocks[-1]
            if (
                len(block.finished_sub_slots)
                and block.finished_sub_slots[-1].reward_chain.end_of_slot_vdf.output
                != ClassgroupElement.get_default_element()
            ):
                found_block = True
                # Bad iters
                new_finished_ss = recursive_replace(
                    block.finished_sub_slots[-1],
                    "reward_chain",
                    recursive_replace(
                        block.finished_sub_slots[-1].reward_chain,
                        "end_of_slot_vdf.number_of_iterations",
                        uint64(10000000),
                    ),
                )
                block_bad = recursive_replace(
                    block, "finished_sub_slots", block.finished_sub_slots[:-1] + [new_finished_ss]
                )
                await _validate_and_add_block(empty_blockchain, block_bad, expected_error=Err.INVALID_RC_EOS_VDF)

                # Bad output
                new_finished_ss_2 = recursive_replace(
                    block.finished_sub_slots[-1],
                    "reward_chain",
                    recursive_replace(
                        block.finished_sub_slots[-1].reward_chain,
                        "end_of_slot_vdf.output",
                        ClassgroupElement.get_default_element(),
                    ),
                )
                block_bad_2 = recursive_replace(
                    block, "finished_sub_slots", block.finished_sub_slots[:-1] + [new_finished_ss_2]
                )
                await _validate_and_add_block(empty_blockchain, block_bad_2, expected_error=Err.INVALID_RC_EOS_VDF)

                # Bad challenge hash
                new_finished_ss_3 = recursive_replace(
                    block.finished_sub_slots[-1],
                    "reward_chain",
                    recursive_replace(
                        block.finished_sub_slots[-1].reward_chain,
                        "end_of_slot_vdf.challenge",
                        bytes([1] * 32),
                    ),
                )
                block_bad_3 = recursive_replace(
                    block, "finished_sub_slots", block.finished_sub_slots[:-1] + [new_finished_ss_3]
                )
                await _validate_and_add_block(empty_blockchain, block_bad_3, expected_error=Err.INVALID_RC_EOS_VDF)

                # Bad proof
                new_finished_ss_5 = recursive_replace(
                    block.finished_sub_slots[-1],
                    "proofs.reward_chain_slot_proof",
                    VDFProof(uint8(0), b"1239819023890", False),
                )
                block_bad_5 = recursive_replace(
                    block, "finished_sub_slots", block.finished_sub_slots[:-1] + [new_finished_ss_5]
                )
                await _validate_and_add_block(empty_blockchain, block_bad_5, expected_error=Err.INVALID_RC_EOS_VDF)

            await _validate_and_add_block(empty_blockchain, block)

    @pytest.mark.asyncio
    async def test_genesis_bad_deficit(self, empty_blockchain, bt):
        # 2r
        block = bt.get_consecutive_blocks(1, skip_slots=2)[0]
        new_finished_ss = recursive_replace(
            block.finished_sub_slots[-1],
            "reward_chain",
            recursive_replace(
                block.finished_sub_slots[-1].reward_chain,
                "deficit",
                bt.constants.MIN_BLOCKS_PER_CHALLENGE_BLOCK - 1,
            ),
        )
        block_bad = recursive_replace(block, "finished_sub_slots", block.finished_sub_slots[:-1] + [new_finished_ss])
        await _validate_and_add_block(empty_blockchain, block_bad, expected_error=Err.INVALID_DEFICIT)

    @pytest.mark.asyncio
    async def test_reset_deficit(self, empty_blockchain, bt):
        # 2s, 2t
        blockchain = empty_blockchain
        blocks = bt.get_consecutive_blocks(2)
        await _validate_and_add_block(empty_blockchain, blocks[0])
        await _validate_and_add_block(empty_blockchain, blocks[1])
        case_1, case_2 = False, False
        while not case_1 or not case_2:
            blocks = bt.get_consecutive_blocks(1, block_list_input=blocks, skip_slots=1)
            if len(blocks[-1].finished_sub_slots) > 0:
                new_finished_ss = recursive_replace(
                    blocks[-1].finished_sub_slots[-1],
                    "reward_chain",
                    recursive_replace(
                        blocks[-1].finished_sub_slots[-1].reward_chain,
                        "deficit",
                        uint8(0),
                    ),
                )
                if blockchain.block_record(blocks[-2].header_hash).deficit == 0:
                    case_1 = True
                else:
                    case_2 = True

                block_bad = recursive_replace(
                    blocks[-1], "finished_sub_slots", blocks[-1].finished_sub_slots[:-1] + [new_finished_ss]
                )
                await _validate_and_add_block_multi_error(
                    empty_blockchain, block_bad, [Err.INVALID_DEFICIT, Err.INVALID_ICC_HASH_CC]
                )

            await _validate_and_add_block(empty_blockchain, blocks[-1])

    @pytest.mark.asyncio
    async def test_genesis_has_ses(self, empty_blockchain, bt):
        # 3a
        block = bt.get_consecutive_blocks(1, skip_slots=1)[0]
        new_finished_ss = recursive_replace(
            block.finished_sub_slots[0],
            "challenge_chain",
            recursive_replace(
                block.finished_sub_slots[0].challenge_chain,
                "subepoch_summary_hash",
                bytes([0] * 32),
            ),
        )

        new_finished_ss = recursive_replace(
            new_finished_ss,
            "reward_chain",
            replace(
                new_finished_ss.reward_chain, challenge_chain_sub_slot_hash=new_finished_ss.challenge_chain.get_hash()
            ),
        )
        block_bad = recursive_replace(block, "finished_sub_slots", [new_finished_ss] + block.finished_sub_slots[1:])
        with pytest.raises(AssertionError):
            # Fails pre validation
            await _validate_and_add_block(
                empty_blockchain, block_bad, expected_error=Err.INVALID_SUB_EPOCH_SUMMARY_HASH
            )

    @pytest.mark.asyncio
    async def test_no_ses_if_no_se(self, empty_blockchain, bt):
        # 3b
        blocks = bt.get_consecutive_blocks(1)
        await _validate_and_add_block(empty_blockchain, blocks[0])

        while True:
            blocks = bt.get_consecutive_blocks(1, block_list_input=blocks)
            if len(blocks[-1].finished_sub_slots) > 0 and is_overflow_block(
                bt.constants, blocks[-1].reward_chain_block.signage_point_index
            ):
                new_finished_ss: EndOfSubSlotBundle = recursive_replace(
                    blocks[-1].finished_sub_slots[0],
                    "challenge_chain",
                    recursive_replace(
                        blocks[-1].finished_sub_slots[0].challenge_chain,
                        "subepoch_summary_hash",
                        bytes([0] * 32),
                    ),
                )

                new_finished_ss = recursive_replace(
                    new_finished_ss,
                    "reward_chain",
                    replace(
                        new_finished_ss.reward_chain,
                        challenge_chain_sub_slot_hash=new_finished_ss.challenge_chain.get_hash(),
                    ),
                )
                block_bad = recursive_replace(
                    blocks[-1], "finished_sub_slots", [new_finished_ss] + blocks[-1].finished_sub_slots[1:]
                )
                await _validate_and_add_block_multi_error(
                    empty_blockchain,
                    block_bad,
                    expected_errors=[
                        Err.INVALID_SUB_EPOCH_SUMMARY_HASH,
                        Err.INVALID_SUB_EPOCH_SUMMARY,
                    ],
                )
                return None
            await _validate_and_add_block(empty_blockchain, blocks[-1])

    @pytest.mark.asyncio
    async def test_too_many_blocks(self, empty_blockchain):
        # 4: TODO
        pass

    @pytest.mark.asyncio
    async def test_bad_pos(self, empty_blockchain, bt):
        # 5
        blocks = bt.get_consecutive_blocks(2)
        await _validate_and_add_block(empty_blockchain, blocks[0])

        block_bad = recursive_replace(blocks[-1], "reward_chain_block.proof_of_space.challenge", std_hash(b""))
        await _validate_and_add_block(empty_blockchain, block_bad, expected_error=Err.INVALID_POSPACE)

        block_bad = recursive_replace(
            blocks[-1], "reward_chain_block.proof_of_space.pool_contract_puzzle_hash", std_hash(b"")
        )
        await _validate_and_add_block(empty_blockchain, block_bad, expected_error=Err.INVALID_POSPACE)

        block_bad = recursive_replace(blocks[-1], "reward_chain_block.proof_of_space.size", 62)
        await _validate_and_add_block(empty_blockchain, block_bad, expected_error=Err.INVALID_POSPACE)

        block_bad = recursive_replace(
            blocks[-1],
            "reward_chain_block.proof_of_space.plot_public_key",
            AugSchemeMPL.key_gen(std_hash(b"1231n")).get_g1(),
        )
        await _validate_and_add_block(empty_blockchain, block_bad, expected_error=Err.INVALID_POSPACE)
        block_bad = recursive_replace(
            blocks[-1],
            "reward_chain_block.proof_of_space.size",
            32,
        )
        await _validate_and_add_block(empty_blockchain, block_bad, expected_error=Err.INVALID_POSPACE)
        block_bad = recursive_replace(
            blocks[-1],
            "reward_chain_block.proof_of_space.proof",
            bytes([1] * int(blocks[-1].reward_chain_block.proof_of_space.size * 64 / 8)),
        )
        await _validate_and_add_block(empty_blockchain, block_bad, expected_error=Err.INVALID_POSPACE)

        # TODO: test not passing the plot filter

    @pytest.mark.asyncio
    async def test_bad_signage_point_index(self, empty_blockchain, bt):
        # 6
        blocks = bt.get_consecutive_blocks(2)
        await _validate_and_add_block(empty_blockchain, blocks[0])

        with pytest.raises(ValueError):
            block_bad = recursive_replace(
                blocks[-1], "reward_chain_block.signage_point_index", bt.constants.NUM_SPS_SUB_SLOT
            )
            await _validate_and_add_block(empty_blockchain, block_bad, expected_error=Err.INVALID_SP_INDEX)
        with pytest.raises(ValueError):
            block_bad = recursive_replace(
                blocks[-1], "reward_chain_block.signage_point_index", bt.constants.NUM_SPS_SUB_SLOT + 1
            )
            await _validate_and_add_block(empty_blockchain, block_bad, expected_error=Err.INVALID_SP_INDEX)

    @pytest.mark.asyncio
    async def test_sp_0_no_sp(self, empty_blockchain, bt):
        # 7
        blocks = []
        case_1, case_2 = False, False
        while not case_1 or not case_2:
            blocks = bt.get_consecutive_blocks(1, block_list_input=blocks)
            if blocks[-1].reward_chain_block.signage_point_index == 0:
                case_1 = True
                block_bad = recursive_replace(blocks[-1], "reward_chain_block.signage_point_index", uint8(1))
                await _validate_and_add_block(empty_blockchain, block_bad, expected_error=Err.INVALID_SP_INDEX)

            elif not is_overflow_block(bt.constants, blocks[-1].reward_chain_block.signage_point_index):
                case_2 = True
                block_bad = recursive_replace(blocks[-1], "reward_chain_block.signage_point_index", uint8(0))
                await _validate_and_add_block_multi_error(
                    empty_blockchain, block_bad, [Err.INVALID_SP_INDEX, Err.INVALID_POSPACE]
                )
            await _validate_and_add_block(empty_blockchain, blocks[-1])

    @pytest.mark.asyncio
    async def test_epoch_overflows(self, empty_blockchain):
        # 9. TODO. This is hard to test because it requires modifying the block tools to make these special blocks
        pass

    @pytest.mark.asyncio
    async def test_bad_total_iters(self, empty_blockchain, bt):
        # 10
        blocks = bt.get_consecutive_blocks(2)
        await _validate_and_add_block(empty_blockchain, blocks[0])

        block_bad = recursive_replace(
            blocks[-1], "reward_chain_block.total_iters", blocks[-1].reward_chain_block.total_iters + 1
        )
        await _validate_and_add_block(empty_blockchain, block_bad, expected_error=Err.INVALID_TOTAL_ITERS)

    @pytest.mark.asyncio
    async def test_bad_rc_sp_vdf(self, empty_blockchain, bt):
        # 11
        blocks = bt.get_consecutive_blocks(1)
        await _validate_and_add_block(empty_blockchain, blocks[0])

        while True:
            blocks = bt.get_consecutive_blocks(1, block_list_input=blocks)
            if blocks[-1].reward_chain_block.signage_point_index != 0:
                block_bad = recursive_replace(
                    blocks[-1], "reward_chain_block.reward_chain_sp_vdf.challenge", std_hash(b"1")
                )
                await _validate_and_add_block(empty_blockchain, block_bad, expected_error=Err.INVALID_RC_SP_VDF)
                block_bad = recursive_replace(
                    blocks[-1],
                    "reward_chain_block.reward_chain_sp_vdf.output",
                    bad_element,
                )
                await _validate_and_add_block(empty_blockchain, block_bad, expected_error=Err.INVALID_RC_SP_VDF)
                block_bad = recursive_replace(
                    blocks[-1],
                    "reward_chain_block.reward_chain_sp_vdf.number_of_iterations",
                    uint64(1111111111111),
                )
                await _validate_and_add_block(empty_blockchain, block_bad, expected_error=Err.INVALID_RC_SP_VDF)
                block_bad = recursive_replace(
                    blocks[-1],
                    "reward_chain_sp_proof",
                    VDFProof(uint8(0), std_hash(b""), False),
                )
                await _validate_and_add_block(empty_blockchain, block_bad, expected_error=Err.INVALID_RC_SP_VDF)
                return None
            await _validate_and_add_block(empty_blockchain, blocks[-1])

    @pytest.mark.asyncio
    async def test_bad_rc_sp_sig(self, empty_blockchain, bt):
        # 12
        blocks = bt.get_consecutive_blocks(2)
        await _validate_and_add_block(empty_blockchain, blocks[0])
        block_bad = recursive_replace(blocks[-1], "reward_chain_block.reward_chain_sp_signature", G2Element.generator())
        await _validate_and_add_block(empty_blockchain, block_bad, expected_error=Err.INVALID_RC_SIGNATURE)

    @pytest.mark.asyncio
    async def test_bad_cc_sp_vdf(self, empty_blockchain, bt):
        # 13. Note: does not validate fully due to proof of space being validated first

        blocks = bt.get_consecutive_blocks(1)
        await _validate_and_add_block(empty_blockchain, blocks[0])

        while True:
            blocks = bt.get_consecutive_blocks(1, block_list_input=blocks)
            if blocks[-1].reward_chain_block.signage_point_index != 0:
                block_bad = recursive_replace(
                    blocks[-1], "reward_chain_block.challenge_chain_sp_vdf.challenge", std_hash(b"1")
                )
                await _validate_and_add_block(empty_blockchain, block_bad, expected_result=AddBlockResult.INVALID_BLOCK)
                block_bad = recursive_replace(
                    blocks[-1],
                    "reward_chain_block.challenge_chain_sp_vdf.output",
                    bad_element,
                )
                await _validate_and_add_block(empty_blockchain, block_bad, expected_result=AddBlockResult.INVALID_BLOCK)
                block_bad = recursive_replace(
                    blocks[-1],
                    "reward_chain_block.challenge_chain_sp_vdf.number_of_iterations",
                    uint64(1111111111111),
                )
                await _validate_and_add_block(empty_blockchain, block_bad, expected_result=AddBlockResult.INVALID_BLOCK)
                block_bad = recursive_replace(
                    blocks[-1],
                    "challenge_chain_sp_proof",
                    VDFProof(uint8(0), std_hash(b""), False),
                )
                await _validate_and_add_block(empty_blockchain, block_bad, expected_error=Err.INVALID_CC_SP_VDF)
                return None
            await _validate_and_add_block(empty_blockchain, blocks[-1])

    @pytest.mark.asyncio
    async def test_bad_cc_sp_sig(self, empty_blockchain, bt):
        # 14
        blocks = bt.get_consecutive_blocks(2)
        await _validate_and_add_block(empty_blockchain, blocks[0])
        block_bad = recursive_replace(
            blocks[-1], "reward_chain_block.challenge_chain_sp_signature", G2Element.generator()
        )
        await _validate_and_add_block(empty_blockchain, block_bad, expected_error=Err.INVALID_CC_SIGNATURE)

    @pytest.mark.asyncio
    async def test_is_transaction_block(self, empty_blockchain):
        # 15: TODO
        pass

    @pytest.mark.asyncio
    async def test_bad_foliage_sb_sig(self, empty_blockchain, bt):
        # 16
        blocks = bt.get_consecutive_blocks(2)
        await _validate_and_add_block(empty_blockchain, blocks[0])
        block_bad = recursive_replace(blocks[-1], "foliage.foliage_block_data_signature", G2Element.generator())
        await _validate_and_add_block(empty_blockchain, block_bad, expected_error=Err.INVALID_PLOT_SIGNATURE)

    @pytest.mark.asyncio
    async def test_bad_foliage_transaction_block_sig(self, empty_blockchain, bt):
        # 17
        blocks = bt.get_consecutive_blocks(1)
        await _validate_and_add_block(empty_blockchain, blocks[0])

        while True:
            blocks = bt.get_consecutive_blocks(1, block_list_input=blocks)
            if blocks[-1].foliage_transaction_block is not None:
                block_bad = recursive_replace(
                    blocks[-1], "foliage.foliage_transaction_block_signature", G2Element.generator()
                )
                await _validate_and_add_block(empty_blockchain, block_bad, expected_error=Err.INVALID_PLOT_SIGNATURE)
                return None
            await _validate_and_add_block(empty_blockchain, blocks[-1])

    @pytest.mark.asyncio
    async def test_unfinished_reward_chain_sb_hash(self, empty_blockchain, bt):
        # 18
        blocks = bt.get_consecutive_blocks(2)
        await _validate_and_add_block(empty_blockchain, blocks[0])
        block_bad: FullBlock = recursive_replace(
            blocks[-1], "foliage.foliage_block_data.unfinished_reward_block_hash", std_hash(b"2")
        )
        new_m = block_bad.foliage.foliage_block_data.get_hash()
        new_fsb_sig = bt.get_plot_signature(new_m, blocks[-1].reward_chain_block.proof_of_space.plot_public_key)
        block_bad = recursive_replace(block_bad, "foliage.foliage_block_data_signature", new_fsb_sig)
        await _validate_and_add_block(empty_blockchain, block_bad, expected_error=Err.INVALID_URSB_HASH)

    @pytest.mark.asyncio
    async def test_pool_target_height(self, empty_blockchain, bt):
        # 19
        blocks = bt.get_consecutive_blocks(3)
        await _validate_and_add_block(empty_blockchain, blocks[0])
        await _validate_and_add_block(empty_blockchain, blocks[1])
        block_bad: FullBlock = recursive_replace(blocks[-1], "foliage.foliage_block_data.pool_target.max_height", 1)
        new_m = block_bad.foliage.foliage_block_data.get_hash()
        new_fsb_sig = bt.get_plot_signature(new_m, blocks[-1].reward_chain_block.proof_of_space.plot_public_key)
        block_bad = recursive_replace(block_bad, "foliage.foliage_block_data_signature", new_fsb_sig)
        await _validate_and_add_block(empty_blockchain, block_bad, expected_error=Err.OLD_POOL_TARGET)

    @pytest.mark.asyncio
    async def test_pool_target_pre_farm(self, empty_blockchain, bt):
        # 20a
        blocks = bt.get_consecutive_blocks(1)
        block_bad: FullBlock = recursive_replace(
            blocks[-1], "foliage.foliage_block_data.pool_target.puzzle_hash", std_hash(b"12")
        )
        new_m = block_bad.foliage.foliage_block_data.get_hash()
        new_fsb_sig = bt.get_plot_signature(new_m, blocks[-1].reward_chain_block.proof_of_space.plot_public_key)
        block_bad = recursive_replace(block_bad, "foliage.foliage_block_data_signature", new_fsb_sig)
        await _validate_and_add_block(empty_blockchain, block_bad, expected_error=Err.INVALID_PREFARM)

    @pytest.mark.asyncio
    async def test_pool_target_signature(self, empty_blockchain, bt):
        # 20b
        blocks_initial = bt.get_consecutive_blocks(2)
        await _validate_and_add_block(empty_blockchain, blocks_initial[0])
        await _validate_and_add_block(empty_blockchain, blocks_initial[1])

        attempts = 0
        while True:
            # Go until we get a block that has a pool pk, as opposed to a pool contract
            blocks = bt.get_consecutive_blocks(
                1, blocks_initial, seed=std_hash(attempts.to_bytes(4, byteorder="big", signed=False))
            )
            if blocks[-1].foliage.foliage_block_data.pool_signature is not None:
                block_bad: FullBlock = recursive_replace(
                    blocks[-1], "foliage.foliage_block_data.pool_signature", G2Element.generator()
                )
                new_m = block_bad.foliage.foliage_block_data.get_hash()
                new_fsb_sig = bt.get_plot_signature(new_m, blocks[-1].reward_chain_block.proof_of_space.plot_public_key)
                block_bad = recursive_replace(block_bad, "foliage.foliage_block_data_signature", new_fsb_sig)
                await _validate_and_add_block(empty_blockchain, block_bad, expected_error=Err.INVALID_POOL_SIGNATURE)
                return None
            attempts += 1

    @pytest.mark.limit_consensus_modes(
        allowed=[
            ConsensusMode.PLAIN,
            ConsensusMode.HARD_FORK_2_0,
            ConsensusMode.SOFT_FORK3,
        ],
        reason="Skipped ConsensusMode.SOFT_FORK4 temporarily until adding more pool plots.",
    )
    @pytest.mark.asyncio
<<<<<<< HEAD
    async def test_pool_target_contract(
        self, empty_blockchain, bt, consensus_mode: ConsensusMode, seeded_random: random.Random
    ):
=======
    async def test_pool_target_contract(self, empty_blockchain, bt):
>>>>>>> 952c2d33
        # 20c invalid pool target with contract
        blocks_initial = bt.get_consecutive_blocks(2)
        await _validate_and_add_block(empty_blockchain, blocks_initial[0])
        await _validate_and_add_block(empty_blockchain, blocks_initial[1])

        attempts = 0
        while True:
            # Go until we get a block that has a pool contract opposed to a pool pk
            blocks = bt.get_consecutive_blocks(
                1, blocks_initial, seed=std_hash(attempts.to_bytes(4, byteorder="big", signed=False))
            )
            if blocks[-1].foliage.foliage_block_data.pool_signature is None:
                block_bad: FullBlock = recursive_replace(
                    blocks[-1], "foliage.foliage_block_data.pool_target.puzzle_hash", bytes32.random(seeded_random)
                )
                new_m = block_bad.foliage.foliage_block_data.get_hash()
                new_fsb_sig = bt.get_plot_signature(new_m, blocks[-1].reward_chain_block.proof_of_space.plot_public_key)
                block_bad = recursive_replace(block_bad, "foliage.foliage_block_data_signature", new_fsb_sig)
                await _validate_and_add_block(empty_blockchain, block_bad, expected_error=Err.INVALID_POOL_TARGET)
                return None
            attempts += 1

    @pytest.mark.asyncio
    async def test_foliage_data_presence(self, empty_blockchain, bt):
        # 22
        blocks = bt.get_consecutive_blocks(1)
        await _validate_and_add_block(empty_blockchain, blocks[0])
        case_1, case_2 = False, False
        while not case_1 or not case_2:
            blocks = bt.get_consecutive_blocks(1, block_list_input=blocks)
            if blocks[-1].foliage_transaction_block is not None:
                case_1 = True
                block_bad: FullBlock = recursive_replace(blocks[-1], "foliage.foliage_transaction_block_hash", None)
            else:
                case_2 = True
                block_bad: FullBlock = recursive_replace(
                    blocks[-1], "foliage.foliage_transaction_block_hash", std_hash(b"")
                )
            await _validate_and_add_block_multi_error(
                empty_blockchain,
                block_bad,
                [
                    Err.INVALID_FOLIAGE_BLOCK_PRESENCE,
                    Err.INVALID_IS_TRANSACTION_BLOCK,
                    Err.INVALID_PREV_BLOCK_HASH,
                    Err.INVALID_PREV_BLOCK_HASH,
                ],
            )

    @pytest.mark.asyncio
    async def test_foliage_transaction_block_hash(self, empty_blockchain, bt):
        # 23
        blocks = bt.get_consecutive_blocks(1)
        await _validate_and_add_block(empty_blockchain, blocks[0])
        case_1, case_2 = False, False
        while not case_1 or not case_2:
            blocks = bt.get_consecutive_blocks(1, block_list_input=blocks)
            if blocks[-1].foliage_transaction_block is not None:
                block_bad: FullBlock = recursive_replace(
                    blocks[-1], "foliage.foliage_transaction_block_hash", std_hash(b"2")
                )

                new_m = block_bad.foliage.foliage_transaction_block_hash
                new_fbh_sig = bt.get_plot_signature(new_m, blocks[-1].reward_chain_block.proof_of_space.plot_public_key)
                block_bad = recursive_replace(block_bad, "foliage.foliage_transaction_block_signature", new_fbh_sig)
                await _validate_and_add_block(
                    empty_blockchain, block_bad, expected_error=Err.INVALID_FOLIAGE_BLOCK_HASH
                )
                return None
            await _validate_and_add_block(empty_blockchain, blocks[-1])

    @pytest.mark.asyncio
    async def test_genesis_bad_prev_block(self, empty_blockchain, bt):
        # 24a
        blocks = bt.get_consecutive_blocks(1)
        block_bad: FullBlock = recursive_replace(
            blocks[-1], "foliage_transaction_block.prev_transaction_block_hash", std_hash(b"2")
        )
        block_bad: FullBlock = recursive_replace(
            block_bad, "foliage.foliage_transaction_block_hash", block_bad.foliage_transaction_block.get_hash()
        )
        new_m = block_bad.foliage.foliage_transaction_block_hash
        new_fbh_sig = bt.get_plot_signature(new_m, blocks[-1].reward_chain_block.proof_of_space.plot_public_key)
        block_bad = recursive_replace(block_bad, "foliage.foliage_transaction_block_signature", new_fbh_sig)
        await _validate_and_add_block(empty_blockchain, block_bad, expected_error=Err.INVALID_PREV_BLOCK_HASH)

    @pytest.mark.asyncio
    async def test_bad_prev_block_non_genesis(self, empty_blockchain, bt):
        # 24b
        blocks = bt.get_consecutive_blocks(1)
        await _validate_and_add_block(empty_blockchain, blocks[0])
        while True:
            blocks = bt.get_consecutive_blocks(1, block_list_input=blocks)
            if blocks[-1].foliage_transaction_block is not None:
                block_bad: FullBlock = recursive_replace(
                    blocks[-1], "foliage_transaction_block.prev_transaction_block_hash", std_hash(b"2")
                )
                block_bad: FullBlock = recursive_replace(
                    block_bad, "foliage.foliage_transaction_block_hash", block_bad.foliage_transaction_block.get_hash()
                )
                new_m = block_bad.foliage.foliage_transaction_block_hash
                new_fbh_sig = bt.get_plot_signature(new_m, blocks[-1].reward_chain_block.proof_of_space.plot_public_key)
                block_bad = recursive_replace(block_bad, "foliage.foliage_transaction_block_signature", new_fbh_sig)
                await _validate_and_add_block(empty_blockchain, block_bad, expected_error=Err.INVALID_PREV_BLOCK_HASH)
                return None
            await _validate_and_add_block(empty_blockchain, blocks[-1])

    @pytest.mark.asyncio
    async def test_bad_filter_hash(self, empty_blockchain, bt):
        # 25
        blocks = bt.get_consecutive_blocks(1)
        await _validate_and_add_block(empty_blockchain, blocks[0])
        while True:
            blocks = bt.get_consecutive_blocks(1, block_list_input=blocks)
            if blocks[-1].foliage_transaction_block is not None:
                block_bad: FullBlock = recursive_replace(
                    blocks[-1], "foliage_transaction_block.filter_hash", std_hash(b"2")
                )
                block_bad: FullBlock = recursive_replace(
                    block_bad, "foliage.foliage_transaction_block_hash", block_bad.foliage_transaction_block.get_hash()
                )
                new_m = block_bad.foliage.foliage_transaction_block_hash
                new_fbh_sig = bt.get_plot_signature(new_m, blocks[-1].reward_chain_block.proof_of_space.plot_public_key)
                block_bad = recursive_replace(block_bad, "foliage.foliage_transaction_block_signature", new_fbh_sig)
                await _validate_and_add_block(
                    empty_blockchain, block_bad, expected_error=Err.INVALID_TRANSACTIONS_FILTER_HASH
                )
                return None
            await _validate_and_add_block(empty_blockchain, blocks[-1])

    @pytest.mark.asyncio
    async def test_bad_timestamp(self, bt):
        # 26
        # the test constants set MAX_FUTURE_TIME to 10 days, restore it to
        # default for this test
        constants = bt.constants.replace(MAX_FUTURE_TIME2=2 * 60)
        time_delta = 2 * 60 + 1

        blocks = bt.get_consecutive_blocks(1)

        async with make_empty_blockchain(constants) as b:
            await _validate_and_add_block(b, blocks[0])
            while True:
                blocks = bt.get_consecutive_blocks(1, block_list_input=blocks)
                if blocks[-1].foliage_transaction_block is not None:
                    block_bad: FullBlock = recursive_replace(
                        blocks[-1],
                        "foliage_transaction_block.timestamp",
                        blocks[0].foliage_transaction_block.timestamp - 10,
                    )
                    block_bad: FullBlock = recursive_replace(
                        block_bad,
                        "foliage.foliage_transaction_block_hash",
                        block_bad.foliage_transaction_block.get_hash(),
                    )
                    new_m = block_bad.foliage.foliage_transaction_block_hash
                    new_fbh_sig = bt.get_plot_signature(
                        new_m, blocks[-1].reward_chain_block.proof_of_space.plot_public_key
                    )
                    block_bad = recursive_replace(block_bad, "foliage.foliage_transaction_block_signature", new_fbh_sig)
                    await _validate_and_add_block(b, block_bad, expected_error=Err.TIMESTAMP_TOO_FAR_IN_PAST)

                    block_bad: FullBlock = recursive_replace(
                        blocks[-1],
                        "foliage_transaction_block.timestamp",
                        blocks[0].foliage_transaction_block.timestamp,
                    )
                    block_bad: FullBlock = recursive_replace(
                        block_bad,
                        "foliage.foliage_transaction_block_hash",
                        block_bad.foliage_transaction_block.get_hash(),
                    )
                    new_m = block_bad.foliage.foliage_transaction_block_hash
                    new_fbh_sig = bt.get_plot_signature(
                        new_m, blocks[-1].reward_chain_block.proof_of_space.plot_public_key
                    )
                    block_bad = recursive_replace(block_bad, "foliage.foliage_transaction_block_signature", new_fbh_sig)
                    await _validate_and_add_block(b, block_bad, expected_error=Err.TIMESTAMP_TOO_FAR_IN_PAST)

                    # since tests can run slow sometimes, and since we're using
                    # the system clock, add some extra slack
                    slack = 5
                    block_bad: FullBlock = recursive_replace(
                        blocks[-1],
                        "foliage_transaction_block.timestamp",
                        blocks[0].foliage_transaction_block.timestamp + time_delta + slack,
                    )
                    block_bad: FullBlock = recursive_replace(
                        block_bad,
                        "foliage.foliage_transaction_block_hash",
                        block_bad.foliage_transaction_block.get_hash(),
                    )
                    new_m = block_bad.foliage.foliage_transaction_block_hash
                    new_fbh_sig = bt.get_plot_signature(
                        new_m, blocks[-1].reward_chain_block.proof_of_space.plot_public_key
                    )
                    block_bad = recursive_replace(block_bad, "foliage.foliage_transaction_block_signature", new_fbh_sig)
                    await _validate_and_add_block(b, block_bad, expected_error=Err.TIMESTAMP_TOO_FAR_IN_FUTURE)
                    return None
                await _validate_and_add_block(b, blocks[-1])

    @pytest.mark.asyncio
    async def test_height(self, empty_blockchain, bt):
        # 27
        blocks = bt.get_consecutive_blocks(2)
        await _validate_and_add_block(empty_blockchain, blocks[0])
        block_bad: FullBlock = recursive_replace(blocks[-1], "reward_chain_block.height", 2)
        await _validate_and_add_block(empty_blockchain, block_bad, expected_error=Err.INVALID_HEIGHT)

    @pytest.mark.asyncio
    async def test_height_genesis(self, empty_blockchain, bt):
        # 27
        blocks = bt.get_consecutive_blocks(1)
        block_bad: FullBlock = recursive_replace(blocks[-1], "reward_chain_block.height", 1)
        await _validate_and_add_block(empty_blockchain, block_bad, expected_error=Err.INVALID_PREV_BLOCK_HASH)

    @pytest.mark.asyncio
    async def test_weight(self, empty_blockchain, bt):
        # 28
        blocks = bt.get_consecutive_blocks(2)
        await _validate_and_add_block(empty_blockchain, blocks[0])
        block_bad: FullBlock = recursive_replace(blocks[-1], "reward_chain_block.weight", 22131)
        await _validate_and_add_block(empty_blockchain, block_bad, expected_error=Err.INVALID_WEIGHT)

    @pytest.mark.asyncio
    async def test_weight_genesis(self, empty_blockchain, bt):
        # 28
        blocks = bt.get_consecutive_blocks(1)
        block_bad: FullBlock = recursive_replace(blocks[-1], "reward_chain_block.weight", 0)
        await _validate_and_add_block(empty_blockchain, block_bad, expected_error=Err.INVALID_WEIGHT)

    @pytest.mark.asyncio
    async def test_bad_cc_ip_vdf(self, empty_blockchain, bt):
        # 29
        blocks = bt.get_consecutive_blocks(1)
        await _validate_and_add_block(empty_blockchain, blocks[0])

        blocks = bt.get_consecutive_blocks(1, block_list_input=blocks)
        block_bad = recursive_replace(blocks[-1], "reward_chain_block.challenge_chain_ip_vdf.challenge", std_hash(b"1"))
        await _validate_and_add_block(empty_blockchain, block_bad, expected_error=Err.INVALID_CC_IP_VDF)
        block_bad = recursive_replace(
            blocks[-1],
            "reward_chain_block.challenge_chain_ip_vdf.output",
            bad_element,
        )
        await _validate_and_add_block(empty_blockchain, block_bad, expected_error=Err.INVALID_CC_IP_VDF)
        block_bad = recursive_replace(
            blocks[-1],
            "reward_chain_block.challenge_chain_ip_vdf.number_of_iterations",
            uint64(1111111111111),
        )
        await _validate_and_add_block(empty_blockchain, block_bad, expected_error=Err.INVALID_CC_IP_VDF)
        block_bad = recursive_replace(
            blocks[-1],
            "challenge_chain_ip_proof",
            VDFProof(uint8(0), std_hash(b""), False),
        )
        await _validate_and_add_block(empty_blockchain, block_bad, expected_error=Err.INVALID_CC_IP_VDF)

    @pytest.mark.asyncio
    async def test_bad_rc_ip_vdf(self, empty_blockchain, bt):
        # 30
        blocks = bt.get_consecutive_blocks(1)
        await _validate_and_add_block(empty_blockchain, blocks[0])

        blocks = bt.get_consecutive_blocks(1, block_list_input=blocks)
        block_bad = recursive_replace(blocks[-1], "reward_chain_block.reward_chain_ip_vdf.challenge", std_hash(b"1"))
        await _validate_and_add_block(empty_blockchain, block_bad, expected_error=Err.INVALID_RC_IP_VDF)
        block_bad = recursive_replace(
            blocks[-1],
            "reward_chain_block.reward_chain_ip_vdf.output",
            bad_element,
        )
        await _validate_and_add_block(empty_blockchain, block_bad, expected_error=Err.INVALID_RC_IP_VDF)
        block_bad = recursive_replace(
            blocks[-1],
            "reward_chain_block.reward_chain_ip_vdf.number_of_iterations",
            uint64(1111111111111),
        )
        await _validate_and_add_block(empty_blockchain, block_bad, expected_error=Err.INVALID_RC_IP_VDF)
        block_bad = recursive_replace(
            blocks[-1],
            "reward_chain_ip_proof",
            VDFProof(uint8(0), std_hash(b""), False),
        )
        await _validate_and_add_block(empty_blockchain, block_bad, expected_error=Err.INVALID_RC_IP_VDF)

    @pytest.mark.asyncio
    async def test_bad_icc_ip_vdf(self, empty_blockchain, bt):
        # 31
        blocks = bt.get_consecutive_blocks(1)
        await _validate_and_add_block(empty_blockchain, blocks[0])

        blocks = bt.get_consecutive_blocks(1, block_list_input=blocks)
        block_bad = recursive_replace(
            blocks[-1], "reward_chain_block.infused_challenge_chain_ip_vdf.challenge", std_hash(b"1")
        )
        await _validate_and_add_block(empty_blockchain, block_bad, expected_error=Err.INVALID_ICC_VDF)
        block_bad = recursive_replace(
            blocks[-1],
            "reward_chain_block.infused_challenge_chain_ip_vdf.output",
            bad_element,
        )

        await _validate_and_add_block(empty_blockchain, block_bad, expected_error=Err.INVALID_ICC_VDF)
        block_bad = recursive_replace(
            blocks[-1],
            "reward_chain_block.infused_challenge_chain_ip_vdf.number_of_iterations",
            uint64(1111111111111),
        )
        await _validate_and_add_block(empty_blockchain, block_bad, expected_error=Err.INVALID_ICC_VDF)
        block_bad = recursive_replace(
            blocks[-1],
            "infused_challenge_chain_ip_proof",
            VDFProof(uint8(0), std_hash(b""), False),
        )

        await _validate_and_add_block(empty_blockchain, block_bad, expected_error=Err.INVALID_ICC_VDF)

    @pytest.mark.asyncio
    async def test_reward_block_hash(self, empty_blockchain, bt):
        # 32
        blocks = bt.get_consecutive_blocks(2)
        await _validate_and_add_block(empty_blockchain, blocks[0])
        block_bad: FullBlock = recursive_replace(blocks[-1], "foliage.reward_block_hash", std_hash(b""))
        await _validate_and_add_block(empty_blockchain, block_bad, expected_error=Err.INVALID_REWARD_BLOCK_HASH)

    @pytest.mark.asyncio
    async def test_reward_block_hash_2(self, empty_blockchain, bt):
        # 33
        blocks = bt.get_consecutive_blocks(1)
        block_bad: FullBlock = recursive_replace(blocks[0], "reward_chain_block.is_transaction_block", False)
        block_bad: FullBlock = recursive_replace(
            block_bad, "foliage.reward_block_hash", block_bad.reward_chain_block.get_hash()
        )
        await _validate_and_add_block(empty_blockchain, block_bad, expected_error=Err.INVALID_FOLIAGE_BLOCK_PRESENCE)
        await _validate_and_add_block(empty_blockchain, blocks[0])

        # Test one which should not be a tx block
        while True:
            blocks = bt.get_consecutive_blocks(1, block_list_input=blocks)
            if not blocks[-1].is_transaction_block():
                block_bad: FullBlock = recursive_replace(blocks[-1], "reward_chain_block.is_transaction_block", True)
                block_bad: FullBlock = recursive_replace(
                    block_bad, "foliage.reward_block_hash", block_bad.reward_chain_block.get_hash()
                )
                await _validate_and_add_block(
                    empty_blockchain, block_bad, expected_error=Err.INVALID_FOLIAGE_BLOCK_PRESENCE
                )
                return None
            await _validate_and_add_block(empty_blockchain, blocks[-1])


co = ConditionOpcode
rbr = AddBlockResult


class TestPreValidation:
    @pytest.mark.asyncio
    async def test_pre_validation_fails_bad_blocks(self, empty_blockchain, bt):
        blocks = bt.get_consecutive_blocks(2)
        await _validate_and_add_block(empty_blockchain, blocks[0])

        block_bad = recursive_replace(
            blocks[-1], "reward_chain_block.total_iters", blocks[-1].reward_chain_block.total_iters + 1
        )
        res = await empty_blockchain.pre_validate_blocks_multiprocessing(
            [blocks[0], block_bad], {}, validate_signatures=True
        )
        assert res[0].error is None
        assert res[1].error is not None

    @pytest.mark.asyncio
    async def test_pre_validation(self, empty_blockchain, default_1000_blocks, bt):
        blocks = default_1000_blocks[:100]
        start = time.time()
        n_at_a_time = min(multiprocessing.cpu_count(), 32)
        times_pv = []
        times_rb = []
        for i in range(0, len(blocks), n_at_a_time):
            end_i = min(i + n_at_a_time, len(blocks))
            blocks_to_validate = blocks[i:end_i]
            start_pv = time.time()
            res = await empty_blockchain.pre_validate_blocks_multiprocessing(
                blocks_to_validate, {}, validate_signatures=True
            )
            end_pv = time.time()
            times_pv.append(end_pv - start_pv)
            assert res is not None
            for n in range(end_i - i):
                assert res[n] is not None
                assert res[n].error is None
                block = blocks_to_validate[n]
                start_rb = time.time()
                result, err, _ = await empty_blockchain.add_block(block, res[n])
                end_rb = time.time()
                times_rb.append(end_rb - start_rb)
                assert err is None
                assert result == AddBlockResult.NEW_PEAK
                log.info(
                    f"Added block {block.height} total iters {block.total_iters} "
                    f"new slot? {len(block.finished_sub_slots)}, time {end_rb - start_rb}"
                )
        end = time.time()
        log.info(f"Total time: {end - start} seconds")
        log.info(f"Average pv: {sum(times_pv)/(len(blocks)/n_at_a_time)}")
        log.info(f"Average rb: {sum(times_rb)/(len(blocks))}")


class TestBodyValidation:
    # TODO: add test for
    # ASSERT_COIN_ANNOUNCEMENT,
    # CREATE_COIN_ANNOUNCEMENT,
    # CREATE_PUZZLE_ANNOUNCEMENT,
    # ASSERT_PUZZLE_ANNOUNCEMENT,

    @pytest.mark.asyncio
    @pytest.mark.parametrize(
        "opcode",
        [
            ConditionOpcode.ASSERT_MY_AMOUNT,
            ConditionOpcode.ASSERT_MY_PUZZLEHASH,
            ConditionOpcode.ASSERT_MY_COIN_ID,
            ConditionOpcode.ASSERT_MY_PARENT_ID,
        ],
    )
    @pytest.mark.parametrize("with_garbage", [True, False])
    async def test_conditions(self, empty_blockchain, opcode, with_garbage, bt):
        b = empty_blockchain
        blocks = bt.get_consecutive_blocks(
            3,
            guarantee_transaction_block=True,
            farmer_reward_puzzle_hash=bt.pool_ph,
            pool_reward_puzzle_hash=bt.pool_ph,
            genesis_timestamp=10000,
            time_per_block=10,
        )
        await _validate_and_add_block(empty_blockchain, blocks[0])
        await _validate_and_add_block(empty_blockchain, blocks[1])
        await _validate_and_add_block(empty_blockchain, blocks[2])

        wt: WalletTool = bt.get_pool_wallet_tool()

        tx1: SpendBundle = wt.generate_signed_transaction(
            10, wt.get_new_puzzlehash(), list(blocks[-1].get_included_reward_coins())[0]
        )
        coin1: Coin = tx1.additions()[0]

        if opcode == ConditionOpcode.ASSERT_MY_AMOUNT:
            args = [int_to_bytes(coin1.amount)]
        elif opcode == ConditionOpcode.ASSERT_MY_PUZZLEHASH:
            args = [coin1.puzzle_hash]
        elif opcode == ConditionOpcode.ASSERT_MY_COIN_ID:
            args = [coin1.name()]
        elif opcode == ConditionOpcode.ASSERT_MY_PARENT_ID:
            args = [coin1.parent_coin_info]
        # elif opcode == ConditionOpcode.RESERVE_FEE:
        # args = [int_to_bytes(5)]
        # TODO: since we use the production wallet code, we can't (easily)
        # create a transaction with fee without also including a valid
        # RESERVE_FEE condition
        else:
            assert False

        conditions = {opcode: [ConditionWithArgs(opcode, args + ([b"garbage"] if with_garbage else []))]}

        tx2: SpendBundle = wt.generate_signed_transaction(10, wt.get_new_puzzlehash(), coin1, condition_dic=conditions)
        assert coin1 in tx2.removals()

        bundles = SpendBundle.aggregate([tx1, tx2])
        blocks = bt.get_consecutive_blocks(
            1,
            block_list_input=blocks,
            guarantee_transaction_block=True,
            transaction_data=bundles,
            time_per_block=10,
        )

        pre_validation_results: List[PreValidationResult] = await b.pre_validate_blocks_multiprocessing(
            [blocks[-1]], {}, validate_signatures=False
        )
        # Ignore errors from pre-validation, we are testing block_body_validation
        repl_preval_results = replace(pre_validation_results[0], error=None, required_iters=uint64(1))
        code, err, state_change = await b.add_block(blocks[-1], repl_preval_results)
        assert code == AddBlockResult.NEW_PEAK
        assert err is None
        assert state_change.fork_height == 2

    @pytest.mark.asyncio
    @pytest.mark.parametrize(
        "opcode,lock_value,expected",
        [
            # the 3 blocks, starting at timestamp 10000 (and height 0).
            # each block is 10 seconds apart.
            # the 4th block (height 3, time 10030) spends a coin with the condition specified
            # by the test case. The coin was born in height 2 at time 10020
            # MY BIRHT HEIGHT
            (co.ASSERT_MY_BIRTH_HEIGHT, -1, rbr.INVALID_BLOCK),
            (co.ASSERT_MY_BIRTH_HEIGHT, 0x100000000, rbr.INVALID_BLOCK),
            (co.ASSERT_MY_BIRTH_HEIGHT, 2, rbr.NEW_PEAK),  # <- coin birth height
            (co.ASSERT_MY_BIRTH_HEIGHT, 3, rbr.INVALID_BLOCK),
            # MY BIRHT SECONDS
            (co.ASSERT_MY_BIRTH_SECONDS, -1, rbr.INVALID_BLOCK),
            (co.ASSERT_MY_BIRTH_SECONDS, 0x10000000000000000, rbr.INVALID_BLOCK),
            (co.ASSERT_MY_BIRTH_SECONDS, 10019, rbr.INVALID_BLOCK),
            (co.ASSERT_MY_BIRTH_SECONDS, 10020, rbr.NEW_PEAK),  # <- coin birth time
            (co.ASSERT_MY_BIRTH_SECONDS, 10021, rbr.INVALID_BLOCK),
            # SECONDS RELATIVE
            (co.ASSERT_SECONDS_RELATIVE, -2, rbr.NEW_PEAK),
            (co.ASSERT_SECONDS_RELATIVE, -1, rbr.NEW_PEAK),
            (co.ASSERT_SECONDS_RELATIVE, 0, rbr.NEW_PEAK),  # <- birth time
            (co.ASSERT_SECONDS_RELATIVE, 1, rbr.INVALID_BLOCK),
            (co.ASSERT_SECONDS_RELATIVE, 9, rbr.INVALID_BLOCK),
            (co.ASSERT_SECONDS_RELATIVE, 10, rbr.INVALID_BLOCK),  # <- current block time
            (co.ASSERT_SECONDS_RELATIVE, 11, rbr.INVALID_BLOCK),
            # BEFORE SECONDS RELATIVE
            (co.ASSERT_BEFORE_SECONDS_RELATIVE, -2, rbr.INVALID_BLOCK),
            (co.ASSERT_BEFORE_SECONDS_RELATIVE, -1, rbr.INVALID_BLOCK),
            (co.ASSERT_BEFORE_SECONDS_RELATIVE, 0, rbr.INVALID_BLOCK),  # <- birth time
            (co.ASSERT_BEFORE_SECONDS_RELATIVE, 1, rbr.NEW_PEAK),
            (co.ASSERT_BEFORE_SECONDS_RELATIVE, 9, rbr.NEW_PEAK),
            (co.ASSERT_BEFORE_SECONDS_RELATIVE, 10, rbr.NEW_PEAK),  # <- current block time
            (co.ASSERT_BEFORE_SECONDS_RELATIVE, 11, rbr.NEW_PEAK),
            # HEIGHT RELATIVE
            (co.ASSERT_HEIGHT_RELATIVE, -2, rbr.NEW_PEAK),
            (co.ASSERT_HEIGHT_RELATIVE, -1, rbr.NEW_PEAK),
            (co.ASSERT_HEIGHT_RELATIVE, 0, rbr.NEW_PEAK),
            (co.ASSERT_HEIGHT_RELATIVE, 1, rbr.INVALID_BLOCK),
            # BEFORE HEIGHT RELATIVE
            (co.ASSERT_BEFORE_HEIGHT_RELATIVE, -2, rbr.INVALID_BLOCK),
            (co.ASSERT_BEFORE_HEIGHT_RELATIVE, -1, rbr.INVALID_BLOCK),
            (co.ASSERT_BEFORE_HEIGHT_RELATIVE, 0, rbr.INVALID_BLOCK),
            (co.ASSERT_BEFORE_HEIGHT_RELATIVE, 1, rbr.NEW_PEAK),
            # HEIGHT ABSOLUTE
            (co.ASSERT_HEIGHT_ABSOLUTE, 1, rbr.NEW_PEAK),
            (co.ASSERT_HEIGHT_ABSOLUTE, 2, rbr.NEW_PEAK),
            (co.ASSERT_HEIGHT_ABSOLUTE, 3, rbr.INVALID_BLOCK),
            (co.ASSERT_HEIGHT_ABSOLUTE, 4, rbr.INVALID_BLOCK),
            # BEFORE HEIGHT ABSOLUTE
            (co.ASSERT_BEFORE_HEIGHT_ABSOLUTE, 1, rbr.INVALID_BLOCK),
            (co.ASSERT_BEFORE_HEIGHT_ABSOLUTE, 2, rbr.INVALID_BLOCK),
            (co.ASSERT_BEFORE_HEIGHT_ABSOLUTE, 3, rbr.NEW_PEAK),
            (co.ASSERT_BEFORE_HEIGHT_ABSOLUTE, 4, rbr.NEW_PEAK),
            # SECONDS ABSOLUTE
            # genesis timestamp is 10000 and each block is 10 seconds
            (co.ASSERT_SECONDS_ABSOLUTE, 10019, rbr.NEW_PEAK),
            (co.ASSERT_SECONDS_ABSOLUTE, 10020, rbr.NEW_PEAK),  # <- previous tx-block
            (co.ASSERT_SECONDS_ABSOLUTE, 10021, rbr.INVALID_BLOCK),
            (co.ASSERT_SECONDS_ABSOLUTE, 10029, rbr.INVALID_BLOCK),
            (co.ASSERT_SECONDS_ABSOLUTE, 10030, rbr.INVALID_BLOCK),  # <- current block
            (co.ASSERT_SECONDS_ABSOLUTE, 10031, rbr.INVALID_BLOCK),
            (co.ASSERT_SECONDS_ABSOLUTE, 10032, rbr.INVALID_BLOCK),
            # BEFORE SECONDS ABSOLUTE
            (co.ASSERT_BEFORE_SECONDS_ABSOLUTE, 10019, rbr.INVALID_BLOCK),
            (co.ASSERT_BEFORE_SECONDS_ABSOLUTE, 10020, rbr.INVALID_BLOCK),  # <- previous tx-block
            (co.ASSERT_BEFORE_SECONDS_ABSOLUTE, 10021, rbr.NEW_PEAK),
            (co.ASSERT_BEFORE_SECONDS_ABSOLUTE, 10029, rbr.NEW_PEAK),
            (co.ASSERT_BEFORE_SECONDS_ABSOLUTE, 10030, rbr.NEW_PEAK),  # <- current block
            (co.ASSERT_BEFORE_SECONDS_ABSOLUTE, 10031, rbr.NEW_PEAK),
            (co.ASSERT_BEFORE_SECONDS_ABSOLUTE, 10032, rbr.NEW_PEAK),
        ],
    )
    async def test_timelock_conditions(self, opcode, lock_value, expected, bt):
        async with make_empty_blockchain(bt.constants) as b:
            blocks = bt.get_consecutive_blocks(
                3,
                guarantee_transaction_block=True,
                farmer_reward_puzzle_hash=bt.pool_ph,
                pool_reward_puzzle_hash=bt.pool_ph,
                genesis_timestamp=10000,
                time_per_block=10,
            )
            for bl in blocks:
                await _validate_and_add_block(b, bl)

            wt: WalletTool = bt.get_pool_wallet_tool()

            conditions = {opcode: [ConditionWithArgs(opcode, [int_to_bytes(lock_value)])]}

            coin = list(blocks[-1].get_included_reward_coins())[0]
            tx: SpendBundle = wt.generate_signed_transaction(
                10, wt.get_new_puzzlehash(), coin, condition_dic=conditions
            )

            blocks = bt.get_consecutive_blocks(
                1,
                block_list_input=blocks,
                guarantee_transaction_block=True,
                transaction_data=tx,
                time_per_block=10,
            )

            pre_validation_results: List[PreValidationResult] = await b.pre_validate_blocks_multiprocessing(
                [blocks[-1]], {}, validate_signatures=True
            )
            assert pre_validation_results is not None
            assert (await b.add_block(blocks[-1], pre_validation_results[0]))[0] == expected

            if expected == AddBlockResult.NEW_PEAK:
                # ensure coin was in fact spent
                c = await b.coin_store.get_coin_record(coin.name())
                assert c is not None and c.spent

    @pytest.mark.asyncio
    @pytest.mark.parametrize(
        "opcode",
        [
            ConditionOpcode.AGG_SIG_ME,
            ConditionOpcode.AGG_SIG_UNSAFE,
            ConditionOpcode.AGG_SIG_PARENT,
            ConditionOpcode.AGG_SIG_PUZZLE,
            ConditionOpcode.AGG_SIG_AMOUNT,
            ConditionOpcode.AGG_SIG_PUZZLE_AMOUNT,
            ConditionOpcode.AGG_SIG_PARENT_AMOUNT,
            ConditionOpcode.AGG_SIG_PARENT_PUZZLE,
        ],
    )
    @pytest.mark.parametrize(
        "with_garbage,expected",
        [
            (True, (AddBlockResult.INVALID_BLOCK, Err.INVALID_CONDITION, None)),
            (False, (AddBlockResult.NEW_PEAK, None, 2)),
        ],
    )
    async def test_aggsig_garbage(
        self, empty_blockchain, opcode, with_garbage, expected, bt, consensus_mode: ConsensusMode
    ):
        # in the 2.0 hard fork, we relax the strict 2-parameters rule of
        # AGG_SIG_* conditions, in consensus mode. In mempool mode we always
        # apply strict rules.
        if consensus_mode == ConsensusMode.HARD_FORK_2_0 and with_garbage:
            expected = (AddBlockResult.NEW_PEAK, None, 2)

        # before the 2.0 hard fork, these conditions do not exist
        # but WalletTool still lets us create them, and aggregate them into the
        # block signature. When the pre-hard fork node sees them, the conditions
        # are ignored, but the aggregate signature is corrupt.
        if consensus_mode != ConsensusMode.HARD_FORK_2_0 and opcode in [
            ConditionOpcode.AGG_SIG_PARENT,
            ConditionOpcode.AGG_SIG_PUZZLE,
            ConditionOpcode.AGG_SIG_AMOUNT,
            ConditionOpcode.AGG_SIG_PUZZLE_AMOUNT,
            ConditionOpcode.AGG_SIG_PARENT_AMOUNT,
            ConditionOpcode.AGG_SIG_PARENT_PUZZLE,
        ]:
            expected = (AddBlockResult.INVALID_BLOCK, Err.BAD_AGGREGATE_SIGNATURE, None)

        b = empty_blockchain
        blocks = bt.get_consecutive_blocks(
            3,
            guarantee_transaction_block=True,
            farmer_reward_puzzle_hash=bt.pool_ph,
            pool_reward_puzzle_hash=bt.pool_ph,
            genesis_timestamp=10000,
            time_per_block=10,
        )
        await _validate_and_add_block(empty_blockchain, blocks[0])
        await _validate_and_add_block(empty_blockchain, blocks[1])
        await _validate_and_add_block(empty_blockchain, blocks[2])

        wt: WalletTool = bt.get_pool_wallet_tool()

        tx1: SpendBundle = wt.generate_signed_transaction(
            uint64(10), wt.get_new_puzzlehash(), list(blocks[-1].get_included_reward_coins())[0]
        )
        coin1: Coin = tx1.additions()[0]
        secret_key = wt.get_private_key_for_puzzle_hash(coin1.puzzle_hash)
        synthetic_secret_key = calculate_synthetic_secret_key(secret_key, DEFAULT_HIDDEN_PUZZLE_HASH)
        public_key = synthetic_secret_key.get_g1()

        args = [bytes(public_key), b"msg"] + ([b"garbage"] if with_garbage else [])
        conditions = {opcode: [ConditionWithArgs(opcode, args)]}

        tx2: SpendBundle = wt.generate_signed_transaction(
            uint64(10), wt.get_new_puzzlehash(), coin1, condition_dic=conditions
        )
        assert coin1 in tx2.removals()

        bundles = SpendBundle.aggregate([tx1, tx2])
        blocks = bt.get_consecutive_blocks(
            1,
            block_list_input=blocks,
            guarantee_transaction_block=True,
            transaction_data=bundles,
            time_per_block=10,
        )

        pre_validation_results: List[PreValidationResult] = await b.pre_validate_blocks_multiprocessing(
            [blocks[-1]], {}, validate_signatures=False
        )
        # Ignore errors from pre-validation, we are testing block_body_validation
        repl_preval_results = replace(pre_validation_results[0], error=None, required_iters=uint64(1))
        res, error, state_change = await b.add_block(blocks[-1], repl_preval_results)
        assert (res, error, state_change.fork_height if state_change else None) == expected

    @pytest.mark.asyncio
    @pytest.mark.parametrize("with_garbage", [True, False])
    @pytest.mark.parametrize(
        "opcode,lock_value,expected",
        [
            # we don't allow any birth assertions, not
            # relative time locks on ephemeral coins. This test is only for
            # ephemeral coins, so these cases should always fail
            # MY BIRHT HEIGHT
            (co.ASSERT_MY_BIRTH_HEIGHT, -1, rbr.INVALID_BLOCK),
            (co.ASSERT_MY_BIRTH_HEIGHT, 0x100000000, rbr.INVALID_BLOCK),
            (co.ASSERT_MY_BIRTH_HEIGHT, 2, rbr.INVALID_BLOCK),
            (co.ASSERT_MY_BIRTH_HEIGHT, 3, rbr.INVALID_BLOCK),
            # MY BIRHT SECONDS
            (co.ASSERT_MY_BIRTH_SECONDS, -1, rbr.INVALID_BLOCK),
            (co.ASSERT_MY_BIRTH_SECONDS, 0x10000000000000000, rbr.INVALID_BLOCK),
            (co.ASSERT_MY_BIRTH_SECONDS, 10029, rbr.INVALID_BLOCK),
            (co.ASSERT_MY_BIRTH_SECONDS, 10030, rbr.INVALID_BLOCK),
            (co.ASSERT_MY_BIRTH_SECONDS, 10031, rbr.INVALID_BLOCK),
            # SECONDS RELATIVE
            # genesis timestamp is 10000 and each block is 10 seconds
            (co.ASSERT_SECONDS_RELATIVE, -2, rbr.INVALID_BLOCK),
            (co.ASSERT_SECONDS_RELATIVE, -1, rbr.INVALID_BLOCK),
            (co.ASSERT_SECONDS_RELATIVE, 0, rbr.INVALID_BLOCK),
            (co.ASSERT_SECONDS_RELATIVE, 1, rbr.INVALID_BLOCK),
            # BEFORE SECONDS RELATIVE
            # relative conditions are not allowed on ephemeral spends
            (co.ASSERT_BEFORE_SECONDS_RELATIVE, -2, rbr.INVALID_BLOCK),
            (co.ASSERT_BEFORE_SECONDS_RELATIVE, -1, rbr.INVALID_BLOCK),
            (co.ASSERT_BEFORE_SECONDS_RELATIVE, 0, rbr.INVALID_BLOCK),
            (co.ASSERT_BEFORE_SECONDS_RELATIVE, 10, rbr.INVALID_BLOCK),
            (co.ASSERT_BEFORE_SECONDS_RELATIVE, 0x10000000000000000, rbr.INVALID_BLOCK),
            # HEIGHT RELATIVE
            (co.ASSERT_HEIGHT_RELATIVE, -2, rbr.INVALID_BLOCK),
            (co.ASSERT_HEIGHT_RELATIVE, -1, rbr.INVALID_BLOCK),
            (co.ASSERT_HEIGHT_RELATIVE, 0, rbr.INVALID_BLOCK),
            (co.ASSERT_HEIGHT_RELATIVE, 1, rbr.INVALID_BLOCK),
            # BEFORE HEIGHT RELATIVE
            # relative conditions are not allowed on ephemeral spends
            (co.ASSERT_BEFORE_HEIGHT_RELATIVE, -2, rbr.INVALID_BLOCK),
            (co.ASSERT_BEFORE_HEIGHT_RELATIVE, -1, rbr.INVALID_BLOCK),
            (co.ASSERT_BEFORE_HEIGHT_RELATIVE, 0, rbr.INVALID_BLOCK),
            (co.ASSERT_BEFORE_HEIGHT_RELATIVE, 1, rbr.INVALID_BLOCK),
            (co.ASSERT_BEFORE_HEIGHT_RELATIVE, 0x100000000, rbr.INVALID_BLOCK),
            # HEIGHT ABSOLUTE
            (co.ASSERT_HEIGHT_ABSOLUTE, 2, rbr.NEW_PEAK),
            (co.ASSERT_HEIGHT_ABSOLUTE, 3, rbr.INVALID_BLOCK),
            (co.ASSERT_HEIGHT_ABSOLUTE, 4, rbr.INVALID_BLOCK),
            # BEFORE HEIGHT ABSOLUTE
            (co.ASSERT_BEFORE_HEIGHT_ABSOLUTE, 2, rbr.INVALID_BLOCK),
            (co.ASSERT_BEFORE_HEIGHT_ABSOLUTE, 3, rbr.NEW_PEAK),
            (co.ASSERT_BEFORE_HEIGHT_ABSOLUTE, 4, rbr.NEW_PEAK),
            # SECONDS ABSOLUTE
            # genesis timestamp is 10000 and each block is 10 seconds
            (co.ASSERT_SECONDS_ABSOLUTE, 10020, rbr.NEW_PEAK),  # <- previous tx-block
            (co.ASSERT_SECONDS_ABSOLUTE, 10021, rbr.INVALID_BLOCK),
            (co.ASSERT_SECONDS_ABSOLUTE, 10029, rbr.INVALID_BLOCK),
            (co.ASSERT_SECONDS_ABSOLUTE, 10030, rbr.INVALID_BLOCK),  # <- current tx-block
            (co.ASSERT_SECONDS_ABSOLUTE, 10031, rbr.INVALID_BLOCK),
            (co.ASSERT_SECONDS_ABSOLUTE, 10032, rbr.INVALID_BLOCK),
            # BEFORE SECONDS ABSOLUTE
            (co.ASSERT_BEFORE_SECONDS_ABSOLUTE, 10020, rbr.INVALID_BLOCK),
            (co.ASSERT_BEFORE_SECONDS_ABSOLUTE, 10021, rbr.NEW_PEAK),
            (co.ASSERT_BEFORE_SECONDS_ABSOLUTE, 10030, rbr.NEW_PEAK),
            (co.ASSERT_BEFORE_SECONDS_ABSOLUTE, 10031, rbr.NEW_PEAK),
            (co.ASSERT_BEFORE_SECONDS_ABSOLUTE, 10032, rbr.NEW_PEAK),
        ],
    )
    async def test_ephemeral_timelock(self, opcode, lock_value, expected, with_garbage, bt):
        async with make_empty_blockchain(bt.constants) as b:
            blocks = bt.get_consecutive_blocks(
                3,
                guarantee_transaction_block=True,
                farmer_reward_puzzle_hash=bt.pool_ph,
                pool_reward_puzzle_hash=bt.pool_ph,
                genesis_timestamp=10000,
                time_per_block=10,
            )
            await _validate_and_add_block(b, blocks[0])
            await _validate_and_add_block(b, blocks[1])
            await _validate_and_add_block(b, blocks[2])

            wt: WalletTool = bt.get_pool_wallet_tool()

            conditions = {
                opcode: [ConditionWithArgs(opcode, [int_to_bytes(lock_value)] + ([b"garbage"] if with_garbage else []))]
            }

            tx1: SpendBundle = wt.generate_signed_transaction(
                10, wt.get_new_puzzlehash(), list(blocks[-1].get_included_reward_coins())[0]
            )
            coin1: Coin = tx1.additions()[0]
            tx2: SpendBundle = wt.generate_signed_transaction(
                10, wt.get_new_puzzlehash(), coin1, condition_dic=conditions
            )
            assert coin1 in tx2.removals()
            coin2: Coin = tx2.additions()[0]

            bundles = SpendBundle.aggregate([tx1, tx2])
            blocks = bt.get_consecutive_blocks(
                1,
                block_list_input=blocks,
                guarantee_transaction_block=True,
                transaction_data=bundles,
                time_per_block=10,
            )

            pre_validation_results: List[PreValidationResult] = await b.pre_validate_blocks_multiprocessing(
                [blocks[-1]], {}, validate_signatures=True
            )
            assert pre_validation_results is not None
            assert (await b.add_block(blocks[-1], pre_validation_results[0]))[0] == expected

            if expected == AddBlockResult.NEW_PEAK:
                # ensure coin1 was in fact spent
                c = await b.coin_store.get_coin_record(coin1.name())
                assert c is not None and c.spent
                # ensure coin2 was NOT spent
                c = await b.coin_store.get_coin_record(coin2.name())
                assert c is not None and not c.spent

    @pytest.mark.asyncio
    async def test_not_tx_block_but_has_data(self, empty_blockchain, bt):
        # 1
        blocks = bt.get_consecutive_blocks(1)
        while blocks[-1].foliage_transaction_block is not None:
            await _validate_and_add_block(empty_blockchain, blocks[-1])
            blocks = bt.get_consecutive_blocks(1, block_list_input=blocks)
        original_block: FullBlock = blocks[-1]

        block = recursive_replace(original_block, "transactions_generator", SerializedProgram())
        await _validate_and_add_block(
            empty_blockchain, block, expected_error=Err.NOT_BLOCK_BUT_HAS_DATA, skip_prevalidation=True
        )
        h = std_hash(b"")
        i = uint64(1)
        block = recursive_replace(
            original_block,
            "transactions_info",
            TransactionsInfo(h, h, G2Element(), uint64(1), uint64(1), []),
        )
        await _validate_and_add_block(
            empty_blockchain, block, expected_error=Err.NOT_BLOCK_BUT_HAS_DATA, skip_prevalidation=True
        )

        block = recursive_replace(original_block, "transactions_generator_ref_list", [i])
        await _validate_and_add_block(
            empty_blockchain, block, expected_error=Err.NOT_BLOCK_BUT_HAS_DATA, skip_prevalidation=True
        )

    @pytest.mark.asyncio
    async def test_tx_block_missing_data(self, empty_blockchain, bt):
        # 2
        b = empty_blockchain
        blocks = bt.get_consecutive_blocks(2, guarantee_transaction_block=True)
        await _validate_and_add_block(b, blocks[0])
        block = recursive_replace(
            blocks[-1],
            "foliage_transaction_block",
            None,
        )
        await _validate_and_add_block_multi_error(
            b, block, [Err.IS_TRANSACTION_BLOCK_BUT_NO_DATA, Err.INVALID_FOLIAGE_BLOCK_PRESENCE]
        )

        block = recursive_replace(
            blocks[-1],
            "transactions_info",
            None,
        )
        with pytest.raises(AssertionError):
            await _validate_and_add_block_multi_error(
                b, block, [Err.IS_TRANSACTION_BLOCK_BUT_NO_DATA, Err.INVALID_FOLIAGE_BLOCK_PRESENCE]
            )

    @pytest.mark.asyncio
    async def test_invalid_transactions_info_hash(self, empty_blockchain, bt):
        # 3
        b = empty_blockchain
        blocks = bt.get_consecutive_blocks(2, guarantee_transaction_block=True)
        await _validate_and_add_block(b, blocks[0])
        h = std_hash(b"")
        block = recursive_replace(
            blocks[-1],
            "foliage_transaction_block.transactions_info_hash",
            h,
        )
        block = recursive_replace(
            block, "foliage.foliage_transaction_block_hash", std_hash(block.foliage_transaction_block)
        )
        new_m = block.foliage.foliage_transaction_block_hash
        new_fsb_sig = bt.get_plot_signature(new_m, blocks[-1].reward_chain_block.proof_of_space.plot_public_key)
        block = recursive_replace(block, "foliage.foliage_transaction_block_signature", new_fsb_sig)

        await _validate_and_add_block(b, block, expected_error=Err.INVALID_TRANSACTIONS_INFO_HASH)

    @pytest.mark.asyncio
    async def test_invalid_transactions_block_hash(self, empty_blockchain, bt):
        # 4
        b = empty_blockchain
        blocks = bt.get_consecutive_blocks(2, guarantee_transaction_block=True)
        await _validate_and_add_block(b, blocks[0])
        h = std_hash(b"")
        block = recursive_replace(blocks[-1], "foliage.foliage_transaction_block_hash", h)
        new_m = block.foliage.foliage_transaction_block_hash
        new_fsb_sig = bt.get_plot_signature(new_m, blocks[-1].reward_chain_block.proof_of_space.plot_public_key)
        block = recursive_replace(block, "foliage.foliage_transaction_block_signature", new_fsb_sig)

        await _validate_and_add_block(b, block, expected_error=Err.INVALID_FOLIAGE_BLOCK_HASH)

    @pytest.mark.asyncio
    async def test_invalid_reward_claims(self, empty_blockchain, bt):
        # 5
        b = empty_blockchain
        blocks = bt.get_consecutive_blocks(2, guarantee_transaction_block=True)
        await _validate_and_add_block(b, blocks[0])
        block: FullBlock = blocks[-1]

        # Too few
        assert block.transactions_info
        too_few_reward_claims = block.transactions_info.reward_claims_incorporated[:-1]
        block_2: FullBlock = recursive_replace(
            block, "transactions_info.reward_claims_incorporated", too_few_reward_claims
        )
        assert block_2.transactions_info
        block_2 = recursive_replace(
            block_2, "foliage_transaction_block.transactions_info_hash", block_2.transactions_info.get_hash()
        )

        assert block_2.foliage_transaction_block
        block_2 = recursive_replace(
            block_2, "foliage.foliage_transaction_block_hash", block_2.foliage_transaction_block.get_hash()
        )
        new_m = block_2.foliage.foliage_transaction_block_hash
        new_fsb_sig = bt.get_plot_signature(new_m, block.reward_chain_block.proof_of_space.plot_public_key)
        block_2 = recursive_replace(block_2, "foliage.foliage_transaction_block_signature", new_fsb_sig)

        await _validate_and_add_block(b, block_2, expected_error=Err.INVALID_REWARD_COINS, skip_prevalidation=True)

        # Too many
        h = std_hash(b"")
        too_many_reward_claims = block.transactions_info.reward_claims_incorporated + [
            Coin(h, h, too_few_reward_claims[0].amount)
        ]
        block_2 = recursive_replace(block, "transactions_info.reward_claims_incorporated", too_many_reward_claims)
        assert block_2.transactions_info
        block_2 = recursive_replace(
            block_2, "foliage_transaction_block.transactions_info_hash", block_2.transactions_info.get_hash()
        )
        assert block_2.foliage_transaction_block
        block_2 = recursive_replace(
            block_2, "foliage.foliage_transaction_block_hash", block_2.foliage_transaction_block.get_hash()
        )
        new_m = block_2.foliage.foliage_transaction_block_hash
        new_fsb_sig = bt.get_plot_signature(new_m, block.reward_chain_block.proof_of_space.plot_public_key)
        block_2 = recursive_replace(block_2, "foliage.foliage_transaction_block_signature", new_fsb_sig)

        await _validate_and_add_block(b, block_2, expected_error=Err.INVALID_REWARD_COINS, skip_prevalidation=True)

        # Duplicates
        duplicate_reward_claims = block.transactions_info.reward_claims_incorporated + [
            block.transactions_info.reward_claims_incorporated[-1]
        ]
        block_2 = recursive_replace(block, "transactions_info.reward_claims_incorporated", duplicate_reward_claims)
        assert block_2.transactions_info
        block_2 = recursive_replace(
            block_2, "foliage_transaction_block.transactions_info_hash", block_2.transactions_info.get_hash()
        )
        assert block_2.foliage_transaction_block
        block_2 = recursive_replace(
            block_2, "foliage.foliage_transaction_block_hash", block_2.foliage_transaction_block.get_hash()
        )
        new_m = block_2.foliage.foliage_transaction_block_hash
        new_fsb_sig = bt.get_plot_signature(new_m, block.reward_chain_block.proof_of_space.plot_public_key)
        block_2 = recursive_replace(block_2, "foliage.foliage_transaction_block_signature", new_fsb_sig)

        await _validate_and_add_block(b, block_2, expected_error=Err.INVALID_REWARD_COINS, skip_prevalidation=True)

    @pytest.mark.asyncio
    async def test_invalid_transactions_generator_hash(self, empty_blockchain, bt):
        # 7
        b = empty_blockchain
        blocks = bt.get_consecutive_blocks(2, guarantee_transaction_block=True)
        await _validate_and_add_block(b, blocks[0])

        # No tx should have all zeroes
        block: FullBlock = blocks[-1]
        block_2 = recursive_replace(block, "transactions_info.generator_root", bytes([1] * 32))
        block_2 = recursive_replace(
            block_2, "foliage_transaction_block.transactions_info_hash", block_2.transactions_info.get_hash()
        )
        block_2 = recursive_replace(
            block_2, "foliage.foliage_transaction_block_hash", block_2.foliage_transaction_block.get_hash()
        )
        new_m = block_2.foliage.foliage_transaction_block_hash
        new_fsb_sig = bt.get_plot_signature(new_m, block.reward_chain_block.proof_of_space.plot_public_key)
        block_2 = recursive_replace(block_2, "foliage.foliage_transaction_block_signature", new_fsb_sig)

        await _validate_and_add_block(
            b, block_2, expected_error=Err.INVALID_TRANSACTIONS_GENERATOR_HASH, skip_prevalidation=True
        )

        await _validate_and_add_block(b, blocks[1])
        blocks = bt.get_consecutive_blocks(
            2,
            block_list_input=blocks,
            guarantee_transaction_block=True,
            farmer_reward_puzzle_hash=bt.pool_ph,
            pool_reward_puzzle_hash=bt.pool_ph,
        )
        await _validate_and_add_block(b, blocks[2])
        await _validate_and_add_block(b, blocks[3])

        wt: WalletTool = bt.get_pool_wallet_tool()
        tx: SpendBundle = wt.generate_signed_transaction(
            10, wt.get_new_puzzlehash(), list(blocks[-1].get_included_reward_coins())[0]
        )
        blocks = bt.get_consecutive_blocks(
            1, block_list_input=blocks, guarantee_transaction_block=True, transaction_data=tx
        )

        # Non empty generator hash must be correct
        block = blocks[-1]
        block_2 = recursive_replace(block, "transactions_info.generator_root", bytes([0] * 32))
        block_2 = recursive_replace(
            block_2, "foliage_transaction_block.transactions_info_hash", block_2.transactions_info.get_hash()
        )
        block_2 = recursive_replace(
            block_2, "foliage.foliage_transaction_block_hash", block_2.foliage_transaction_block.get_hash()
        )
        new_m = block_2.foliage.foliage_transaction_block_hash
        new_fsb_sig = bt.get_plot_signature(new_m, block.reward_chain_block.proof_of_space.plot_public_key)
        block_2 = recursive_replace(block_2, "foliage.foliage_transaction_block_signature", new_fsb_sig)
        await _validate_and_add_block(b, block_2, expected_error=Err.INVALID_TRANSACTIONS_GENERATOR_HASH)

    @pytest.mark.asyncio
    async def test_invalid_transactions_ref_list(self, empty_blockchain, bt, consensus_mode: ConsensusMode):
        # No generator should have [1]s for the root
        b = empty_blockchain
        blocks = bt.get_consecutive_blocks(
            3,
            guarantee_transaction_block=True,
            farmer_reward_puzzle_hash=bt.pool_ph,
            pool_reward_puzzle_hash=bt.pool_ph,
        )
        await _validate_and_add_block(b, blocks[0])
        await _validate_and_add_block(b, blocks[1])

        block: FullBlock = blocks[-1]
        block_2 = recursive_replace(block, "transactions_info.generator_refs_root", bytes([0] * 32))
        block_2 = recursive_replace(
            block_2, "foliage_transaction_block.transactions_info_hash", block_2.transactions_info.get_hash()
        )
        block_2 = recursive_replace(
            block_2, "foliage.foliage_transaction_block_hash", block_2.foliage_transaction_block.get_hash()
        )
        new_m = block_2.foliage.foliage_transaction_block_hash
        new_fsb_sig = bt.get_plot_signature(new_m, block.reward_chain_block.proof_of_space.plot_public_key)
        block_2 = recursive_replace(block_2, "foliage.foliage_transaction_block_signature", new_fsb_sig)

        await _validate_and_add_block(
            b, block_2, expected_error=Err.INVALID_TRANSACTIONS_GENERATOR_REFS_ROOT, skip_prevalidation=True
        )

        # No generator should have no refs list
        block_2 = recursive_replace(block, "transactions_generator_ref_list", [uint32(0)])

        await _validate_and_add_block(
            b, block_2, expected_error=Err.INVALID_TRANSACTIONS_GENERATOR_REFS_ROOT, skip_prevalidation=True
        )

        # Hash should be correct when there is a ref list
        await _validate_and_add_block(b, blocks[-1])
        wt: WalletTool = bt.get_pool_wallet_tool()
        tx: SpendBundle = wt.generate_signed_transaction(
            uint64(10), wt.get_new_puzzlehash(), list(blocks[-1].get_included_reward_coins())[0]
        )
        blocks = bt.get_consecutive_blocks(5, block_list_input=blocks, guarantee_transaction_block=False)
        for block in blocks[-5:]:
            await _validate_and_add_block(b, block)

        blocks = bt.get_consecutive_blocks(
            1, block_list_input=blocks, guarantee_transaction_block=True, transaction_data=tx
        )
        await _validate_and_add_block(b, blocks[-1])
        generator_arg = detect_potential_template_generator(blocks[-1].height, blocks[-1].transactions_generator)
        if consensus_mode == ConsensusMode.HARD_FORK_2_0:
            # once the hard for activates, we don't use this form of block
            # compression anymore
            assert generator_arg is None
        else:
            assert generator_arg is not None

        blocks = bt.get_consecutive_blocks(
            1,
            block_list_input=blocks,
            guarantee_transaction_block=True,
            transaction_data=tx,
            previous_generator=generator_arg,
        )
        block = blocks[-1]
        if consensus_mode == ConsensusMode.HARD_FORK_2_0:
            # once the hard for activates, we don't use this form of block
            # compression anymore
            assert len(block.transactions_generator_ref_list) == 0
            # the remaining tests assume a reflist
            return
        else:
            assert len(block.transactions_generator_ref_list) > 0

        block_2 = recursive_replace(block, "transactions_info.generator_refs_root", bytes([1] * 32))
        block_2 = recursive_replace(
            block_2, "foliage_transaction_block.transactions_info_hash", block_2.transactions_info.get_hash()
        )
        block_2 = recursive_replace(
            block_2, "foliage.foliage_transaction_block_hash", block_2.foliage_transaction_block.get_hash()
        )
        new_m = block_2.foliage.foliage_transaction_block_hash
        new_fsb_sig = bt.get_plot_signature(new_m, block.reward_chain_block.proof_of_space.plot_public_key)
        block_2 = recursive_replace(block_2, "foliage.foliage_transaction_block_signature", new_fsb_sig)

        await _validate_and_add_block(
            b, block_2, expected_error=Err.INVALID_TRANSACTIONS_GENERATOR_REFS_ROOT, skip_prevalidation=True
        )

        # Too many heights
        block_2 = recursive_replace(block, "transactions_generator_ref_list", [block.height - 2, block.height - 1])
        # Fails preval
        await _validate_and_add_block(b, block_2, expected_error=Err.FAILED_GETTING_GENERATOR_MULTIPROCESSING)
        # Fails add_block
        await _validate_and_add_block_multi_error(
            b,
            block_2,
            [Err.GENERATOR_REF_HAS_NO_GENERATOR, Err.INVALID_TRANSACTIONS_GENERATOR_REFS_ROOT],
            skip_prevalidation=True,
        )

        # Not tx block
        for h in range(0, block.height - 1):
            block_2 = recursive_replace(block, "transactions_generator_ref_list", [h])
            await _validate_and_add_block(b, block_2, expected_error=Err.FAILED_GETTING_GENERATOR_MULTIPROCESSING)
            await _validate_and_add_block_multi_error(
                b,
                block_2,
                [Err.GENERATOR_REF_HAS_NO_GENERATOR, Err.INVALID_TRANSACTIONS_GENERATOR_REFS_ROOT],
                skip_prevalidation=True,
            )

    @pytest.mark.asyncio
    async def test_cost_exceeds_max(self, empty_blockchain, softfork_height, bt):
        # 7
        b = empty_blockchain
        blocks = bt.get_consecutive_blocks(
            3,
            guarantee_transaction_block=True,
            farmer_reward_puzzle_hash=bt.pool_ph,
            pool_reward_puzzle_hash=bt.pool_ph,
        )
        await _validate_and_add_block(b, blocks[0])
        await _validate_and_add_block(b, blocks[1])
        await _validate_and_add_block(b, blocks[2])

        wt: WalletTool = bt.get_pool_wallet_tool()

        condition_dict = {ConditionOpcode.CREATE_COIN: []}
        for i in range(7000):
            output = ConditionWithArgs(ConditionOpcode.CREATE_COIN, [bt.pool_ph, int_to_bytes(i)])
            condition_dict[ConditionOpcode.CREATE_COIN].append(output)

        tx: SpendBundle = wt.generate_signed_transaction(
            10, wt.get_new_puzzlehash(), list(blocks[-1].get_included_reward_coins())[0], condition_dic=condition_dict
        )

        blocks = bt.get_consecutive_blocks(
            1, block_list_input=blocks, guarantee_transaction_block=True, transaction_data=tx
        )

        block_generator: BlockGenerator = BlockGenerator(blocks[-1].transactions_generator, [], [])
        npc_result = get_name_puzzle_conditions(
            block_generator,
            b.constants.MAX_BLOCK_COST_CLVM * 1000,
            mempool_mode=False,
            height=softfork_height,
            constants=bt.constants,
        )
        err = (await b.add_block(blocks[-1], PreValidationResult(None, uint64(1), npc_result, True)))[1]
        assert err in [Err.BLOCK_COST_EXCEEDS_MAX]

        results: List[PreValidationResult] = await b.pre_validate_blocks_multiprocessing(
            [blocks[-1]], {}, validate_signatures=False
        )
        assert results is not None
        assert Err(results[0].error) == Err.BLOCK_COST_EXCEEDS_MAX

    @pytest.mark.asyncio
    async def test_clvm_must_not_fail(self, empty_blockchain, bt):
        # 8
        pass

    @pytest.mark.asyncio
    async def test_invalid_cost_in_block(self, empty_blockchain, softfork_height, bt):
        # 9
        b = empty_blockchain
        blocks = bt.get_consecutive_blocks(
            3,
            guarantee_transaction_block=True,
            farmer_reward_puzzle_hash=bt.pool_ph,
            pool_reward_puzzle_hash=bt.pool_ph,
        )
        await _validate_and_add_block(b, blocks[0])
        await _validate_and_add_block(b, blocks[1])
        await _validate_and_add_block(b, blocks[2])

        wt: WalletTool = bt.get_pool_wallet_tool()

        tx: SpendBundle = wt.generate_signed_transaction(
            10, wt.get_new_puzzlehash(), list(blocks[-1].get_included_reward_coins())[0]
        )

        blocks = bt.get_consecutive_blocks(
            1, block_list_input=blocks, guarantee_transaction_block=True, transaction_data=tx
        )
        block: FullBlock = blocks[-1]

        # zero
        block_2: FullBlock = recursive_replace(block, "transactions_info.cost", uint64(0))
        assert block_2.transactions_info
        block_2 = recursive_replace(
            block_2, "foliage_transaction_block.transactions_info_hash", block_2.transactions_info.get_hash()
        )
        assert block_2.foliage_transaction_block
        block_2 = recursive_replace(
            block_2, "foliage.foliage_transaction_block_hash", block_2.foliage_transaction_block.get_hash()
        )
        new_m = block_2.foliage.foliage_transaction_block_hash
        new_fsb_sig = bt.get_plot_signature(new_m, block.reward_chain_block.proof_of_space.plot_public_key)
        block_2 = recursive_replace(block_2, "foliage.foliage_transaction_block_signature", new_fsb_sig)

        block_generator: BlockGenerator = BlockGenerator(block_2.transactions_generator, [], [])
        npc_result = get_name_puzzle_conditions(
            block_generator,
            min(b.constants.MAX_BLOCK_COST_CLVM * 1000, block.transactions_info.cost),
            mempool_mode=False,
            height=softfork_height,
            constants=bt.constants,
        )
        result, err, _ = await b.add_block(block_2, PreValidationResult(None, uint64(1), npc_result, False))
        assert err == Err.INVALID_BLOCK_COST

        # too low
        block_2: FullBlock = recursive_replace(block, "transactions_info.cost", uint64(1))
        assert block_2.transactions_info
        block_2 = recursive_replace(
            block_2, "foliage_transaction_block.transactions_info_hash", block_2.transactions_info.get_hash()
        )
        assert block_2.foliage_transaction_block
        block_2 = recursive_replace(
            block_2, "foliage.foliage_transaction_block_hash", block_2.foliage_transaction_block.get_hash()
        )
        new_m = block_2.foliage.foliage_transaction_block_hash
        new_fsb_sig = bt.get_plot_signature(new_m, block.reward_chain_block.proof_of_space.plot_public_key)
        block_2 = recursive_replace(block_2, "foliage.foliage_transaction_block_signature", new_fsb_sig)

        block_generator: BlockGenerator = BlockGenerator(block_2.transactions_generator, [], [])
        npc_result = get_name_puzzle_conditions(
            block_generator,
            min(b.constants.MAX_BLOCK_COST_CLVM * 1000, block.transactions_info.cost),
            mempool_mode=False,
            height=softfork_height,
            constants=bt.constants,
        )
        result, err, _ = await b.add_block(block_2, PreValidationResult(None, uint64(1), npc_result, False))
        assert err == Err.INVALID_BLOCK_COST

        # too high
        block_2: FullBlock = recursive_replace(block, "transactions_info.cost", uint64(1000000))
        assert block_2.transactions_info
        block_2 = recursive_replace(
            block_2, "foliage_transaction_block.transactions_info_hash", block_2.transactions_info.get_hash()
        )
        assert block_2.foliage_transaction_block
        block_2 = recursive_replace(
            block_2, "foliage.foliage_transaction_block_hash", block_2.foliage_transaction_block.get_hash()
        )
        new_m = block_2.foliage.foliage_transaction_block_hash
        new_fsb_sig = bt.get_plot_signature(new_m, block.reward_chain_block.proof_of_space.plot_public_key)
        block_2 = recursive_replace(block_2, "foliage.foliage_transaction_block_signature", new_fsb_sig)

        block_generator: BlockGenerator = BlockGenerator(block_2.transactions_generator, [], [])
        npc_result = get_name_puzzle_conditions(
            block_generator,
            min(b.constants.MAX_BLOCK_COST_CLVM * 1000, block.transactions_info.cost),
            mempool_mode=False,
            height=softfork_height,
            constants=bt.constants,
        )

        result, err, _ = await b.add_block(block_2, PreValidationResult(None, uint64(1), npc_result, False))
        assert err == Err.INVALID_BLOCK_COST

        # when the CLVM program exceeds cost during execution, it will fail with
        # a general runtime error. The previous test tests this.

    @pytest.mark.asyncio
    async def test_max_coin_amount(self, db_version, bt):
        # 10
        # TODO: fix, this is not reaching validation. Because we can't create a block with such amounts due to uint64
        # limit in Coin
        pass
        #
        # with TempKeyring() as keychain:
        #     new_test_constants = bt.constants.replace(
        #         **{"GENESIS_PRE_FARM_POOL_PUZZLE_HASH": bt.pool_ph, "GENESIS_PRE_FARM_FARMER_PUZZLE_HASH": bt.pool_ph}
        #     )
        #     b, db_wrapper, db_path = await create_blockchain(new_test_constants, db_version)
        #     bt_2 = await create_block_tools_async(constants=new_test_constants, keychain=keychain)
        #     bt_2.constants = bt_2.constants.replace(
        #         **{"GENESIS_PRE_FARM_POOL_PUZZLE_HASH": bt.pool_ph, "GENESIS_PRE_FARM_FARMER_PUZZLE_HASH": bt.pool_ph}
        #     )
        #     blocks = bt_2.get_consecutive_blocks(
        #         3,
        #         guarantee_transaction_block=True,
        #         farmer_reward_puzzle_hash=bt.pool_ph,
        #         pool_reward_puzzle_hash=bt.pool_ph,
        #     )
        #     assert (await b.add_block(blocks[0]))[0] == AddBlockResult.NEW_PEAK
        #     assert (await b.add_block(blocks[1]))[0] == AddBlockResult.NEW_PEAK
        #     assert (await b.add_block(blocks[2]))[0] == AddBlockResult.NEW_PEAK

        #     wt: WalletTool = bt_2.get_pool_wallet_tool()

        #     condition_dict = {ConditionOpcode.CREATE_COIN: []}
        #     output = ConditionWithArgs(ConditionOpcode.CREATE_COIN, [bt_2.pool_ph, int_to_bytes(2 ** 64)])
        #     condition_dict[ConditionOpcode.CREATE_COIN].append(output)

        #     tx: SpendBundle = wt.generate_signed_transaction_multiple_coins(
        #         10,
        #         wt.get_new_puzzlehash(),
        #         list(blocks[1].get_included_reward_coins()),
        #         condition_dic=condition_dict,
        #     )
        #     try:
        #         blocks = bt_2.get_consecutive_blocks(
        #             1, block_list_input=blocks, guarantee_transaction_block=True, transaction_data=tx
        #         )
        #         assert False
        #     except Exception as e:
        #         pass
        #     await db_wrapper.close()
        #     b.shut_down()
        #     db_path.unlink()

    @pytest.mark.asyncio
    async def test_invalid_merkle_roots(self, empty_blockchain, bt):
        # 11
        blocks = bt.get_consecutive_blocks(
            3,
            guarantee_transaction_block=True,
            farmer_reward_puzzle_hash=bt.pool_ph,
            pool_reward_puzzle_hash=bt.pool_ph,
        )
        await _validate_and_add_block(empty_blockchain, blocks[0])
        await _validate_and_add_block(empty_blockchain, blocks[1])
        await _validate_and_add_block(empty_blockchain, blocks[2])

        wt: WalletTool = bt.get_pool_wallet_tool()

        tx: SpendBundle = wt.generate_signed_transaction(
            10, wt.get_new_puzzlehash(), list(blocks[-1].get_included_reward_coins())[0]
        )

        blocks = bt.get_consecutive_blocks(
            1, block_list_input=blocks, guarantee_transaction_block=True, transaction_data=tx
        )
        block: FullBlock = blocks[-1]

        merkle_set = MerkleSet()
        # additions
        block_2 = recursive_replace(block, "foliage_transaction_block.additions_root", merkle_set.get_root())
        block_2 = recursive_replace(
            block_2, "foliage.foliage_transaction_block_hash", block_2.foliage_transaction_block.get_hash()
        )
        new_m = block_2.foliage.foliage_transaction_block_hash
        new_fsb_sig = bt.get_plot_signature(new_m, block.reward_chain_block.proof_of_space.plot_public_key)
        block_2 = recursive_replace(block_2, "foliage.foliage_transaction_block_signature", new_fsb_sig)

        await _validate_and_add_block(empty_blockchain, block_2, expected_error=Err.BAD_ADDITION_ROOT)

        # removals
        merkle_set.add_already_hashed(std_hash(b"1"))
        block_2 = recursive_replace(block, "foliage_transaction_block.removals_root", merkle_set.get_root())
        block_2 = recursive_replace(
            block_2, "foliage.foliage_transaction_block_hash", block_2.foliage_transaction_block.get_hash()
        )
        new_m = block_2.foliage.foliage_transaction_block_hash
        new_fsb_sig = bt.get_plot_signature(new_m, block.reward_chain_block.proof_of_space.plot_public_key)
        block_2 = recursive_replace(block_2, "foliage.foliage_transaction_block_signature", new_fsb_sig)

        await _validate_and_add_block(empty_blockchain, block_2, expected_error=Err.BAD_REMOVAL_ROOT)

    @pytest.mark.asyncio
    async def test_invalid_filter(self, empty_blockchain, bt):
        # 12
        b = empty_blockchain
        blocks = bt.get_consecutive_blocks(
            3,
            guarantee_transaction_block=True,
            farmer_reward_puzzle_hash=bt.pool_ph,
            pool_reward_puzzle_hash=bt.pool_ph,
        )
        await _validate_and_add_block(b, blocks[0])
        await _validate_and_add_block(b, blocks[1])
        await _validate_and_add_block(b, blocks[2])

        wt: WalletTool = bt.get_pool_wallet_tool()

        tx: SpendBundle = wt.generate_signed_transaction(
            10, wt.get_new_puzzlehash(), list(blocks[-1].get_included_reward_coins())[0]
        )

        blocks = bt.get_consecutive_blocks(
            1, block_list_input=blocks, guarantee_transaction_block=True, transaction_data=tx
        )
        block: FullBlock = blocks[-1]
        block_2 = recursive_replace(block, "foliage_transaction_block.filter_hash", std_hash(b"3"))
        block_2 = recursive_replace(
            block_2, "foliage.foliage_transaction_block_hash", block_2.foliage_transaction_block.get_hash()
        )
        new_m = block_2.foliage.foliage_transaction_block_hash
        new_fsb_sig = bt.get_plot_signature(new_m, block.reward_chain_block.proof_of_space.plot_public_key)
        block_2 = recursive_replace(block_2, "foliage.foliage_transaction_block_signature", new_fsb_sig)

        await _validate_and_add_block(b, block_2, expected_error=Err.INVALID_TRANSACTIONS_FILTER_HASH)

    @pytest.mark.asyncio
    async def test_duplicate_outputs(self, empty_blockchain, bt):
        # 13
        b = empty_blockchain
        blocks = bt.get_consecutive_blocks(
            3,
            guarantee_transaction_block=True,
            farmer_reward_puzzle_hash=bt.pool_ph,
            pool_reward_puzzle_hash=bt.pool_ph,
        )
        await _validate_and_add_block(b, blocks[0])
        await _validate_and_add_block(b, blocks[1])
        await _validate_and_add_block(b, blocks[2])

        wt: WalletTool = bt.get_pool_wallet_tool()

        condition_dict = {ConditionOpcode.CREATE_COIN: []}
        for i in range(2):
            output = ConditionWithArgs(ConditionOpcode.CREATE_COIN, [bt.pool_ph, int_to_bytes(1)])
            condition_dict[ConditionOpcode.CREATE_COIN].append(output)

        tx: SpendBundle = wt.generate_signed_transaction(
            10, wt.get_new_puzzlehash(), list(blocks[-1].get_included_reward_coins())[0], condition_dic=condition_dict
        )

        blocks = bt.get_consecutive_blocks(
            1, block_list_input=blocks, guarantee_transaction_block=True, transaction_data=tx
        )
        await _validate_and_add_block(b, blocks[-1], expected_error=Err.DUPLICATE_OUTPUT)

    @pytest.mark.asyncio
    async def test_duplicate_removals(self, empty_blockchain, bt):
        # 14
        b = empty_blockchain
        blocks = bt.get_consecutive_blocks(
            3,
            guarantee_transaction_block=True,
            farmer_reward_puzzle_hash=bt.pool_ph,
            pool_reward_puzzle_hash=bt.pool_ph,
        )
        await _validate_and_add_block(b, blocks[0])
        await _validate_and_add_block(b, blocks[1])
        await _validate_and_add_block(b, blocks[2])

        wt: WalletTool = bt.get_pool_wallet_tool()

        tx: SpendBundle = wt.generate_signed_transaction(
            10, wt.get_new_puzzlehash(), list(blocks[-1].get_included_reward_coins())[0]
        )
        tx_2: SpendBundle = wt.generate_signed_transaction(
            11, wt.get_new_puzzlehash(), list(blocks[-1].get_included_reward_coins())[0]
        )
        agg = SpendBundle.aggregate([tx, tx_2])

        blocks = bt.get_consecutive_blocks(
            1, block_list_input=blocks, guarantee_transaction_block=True, transaction_data=agg
        )
        await _validate_and_add_block(b, blocks[-1], expected_error=Err.DOUBLE_SPEND)

    @pytest.mark.asyncio
    async def test_double_spent_in_coin_store(self, empty_blockchain, bt):
        # 15
        b = empty_blockchain
        blocks = bt.get_consecutive_blocks(
            3,
            guarantee_transaction_block=True,
            farmer_reward_puzzle_hash=bt.pool_ph,
            pool_reward_puzzle_hash=bt.pool_ph,
        )
        await _validate_and_add_block(b, blocks[0])
        await _validate_and_add_block(b, blocks[1])
        await _validate_and_add_block(b, blocks[2])

        wt: WalletTool = bt.get_pool_wallet_tool()

        tx: SpendBundle = wt.generate_signed_transaction(
            10, wt.get_new_puzzlehash(), list(blocks[-1].get_included_reward_coins())[0]
        )

        blocks = bt.get_consecutive_blocks(
            1, block_list_input=blocks, guarantee_transaction_block=True, transaction_data=tx
        )
        await _validate_and_add_block(b, blocks[-1])

        tx_2: SpendBundle = wt.generate_signed_transaction(
            10, wt.get_new_puzzlehash(), list(blocks[-2].get_included_reward_coins())[0]
        )
        blocks = bt.get_consecutive_blocks(
            1, block_list_input=blocks, guarantee_transaction_block=True, transaction_data=tx_2
        )

        await _validate_and_add_block(b, blocks[-1], expected_error=Err.DOUBLE_SPEND)

    @pytest.mark.asyncio
    async def test_double_spent_in_reorg(self, empty_blockchain, bt):
        # 15
        b = empty_blockchain
        blocks = bt.get_consecutive_blocks(
            3,
            guarantee_transaction_block=True,
            farmer_reward_puzzle_hash=bt.pool_ph,
            pool_reward_puzzle_hash=bt.pool_ph,
        )
        await _validate_and_add_block(b, blocks[0])
        await _validate_and_add_block(b, blocks[1])
        await _validate_and_add_block(b, blocks[2])

        wt: WalletTool = bt.get_pool_wallet_tool()

        tx: SpendBundle = wt.generate_signed_transaction(
            10, wt.get_new_puzzlehash(), list(blocks[-1].get_included_reward_coins())[0]
        )
        blocks = bt.get_consecutive_blocks(
            1, block_list_input=blocks, guarantee_transaction_block=True, transaction_data=tx
        )
        await _validate_and_add_block(b, blocks[-1])

        new_coin: Coin = tx.additions()[0]
        tx_2: SpendBundle = wt.generate_signed_transaction(10, wt.get_new_puzzlehash(), new_coin)
        # This is fine because coin exists
        blocks = bt.get_consecutive_blocks(
            1, block_list_input=blocks, guarantee_transaction_block=True, transaction_data=tx_2
        )
        await _validate_and_add_block(b, blocks[-1])
        blocks = bt.get_consecutive_blocks(5, block_list_input=blocks, guarantee_transaction_block=True)
        for block in blocks[-5:]:
            await _validate_and_add_block(b, block)

        blocks_reorg = bt.get_consecutive_blocks(2, block_list_input=blocks[:-7], guarantee_transaction_block=True)
        await _validate_and_add_block(b, blocks_reorg[-2], expected_result=AddBlockResult.ADDED_AS_ORPHAN)
        await _validate_and_add_block(b, blocks_reorg[-1], expected_result=AddBlockResult.ADDED_AS_ORPHAN)

        # Coin does not exist in reorg
        blocks_reorg = bt.get_consecutive_blocks(
            1, block_list_input=blocks_reorg, guarantee_transaction_block=True, transaction_data=tx_2
        )

        await _validate_and_add_block(b, blocks_reorg[-1], expected_error=Err.UNKNOWN_UNSPENT)

        # Finally add the block to the fork (spending both in same bundle, this is ephemeral)
        agg = SpendBundle.aggregate([tx, tx_2])
        blocks_reorg = bt.get_consecutive_blocks(
            1, block_list_input=blocks_reorg[:-1], guarantee_transaction_block=True, transaction_data=agg
        )
        await _validate_and_add_block(b, blocks_reorg[-1], expected_result=AddBlockResult.ADDED_AS_ORPHAN)

        blocks_reorg = bt.get_consecutive_blocks(
            1, block_list_input=blocks_reorg, guarantee_transaction_block=True, transaction_data=tx_2
        )
        await _validate_and_add_block(b, blocks_reorg[-1], expected_error=Err.DOUBLE_SPEND_IN_FORK)

        rewards_ph = wt.get_new_puzzlehash()
        blocks_reorg = bt.get_consecutive_blocks(
            10,
            block_list_input=blocks_reorg[:-1],
            guarantee_transaction_block=True,
            farmer_reward_puzzle_hash=rewards_ph,
        )
        for block in blocks_reorg[-10:]:
            await _validate_and_add_block_multi_result(
                b, block, expected_result=[AddBlockResult.ADDED_AS_ORPHAN, AddBlockResult.NEW_PEAK]
            )

        # ephemeral coin is spent
        first_coin = await b.coin_store.get_coin_record(new_coin.name())
        assert first_coin is not None and first_coin.spent
        second_coin = await b.coin_store.get_coin_record(tx_2.additions()[0].name())
        assert second_coin is not None and not second_coin.spent

        farmer_coin = create_farmer_coin(
            blocks_reorg[-1].height,
            rewards_ph,
            calculate_base_farmer_reward(blocks_reorg[-1].height),
            bt.constants.GENESIS_CHALLENGE,
        )
        tx_3: SpendBundle = wt.generate_signed_transaction(10, wt.get_new_puzzlehash(), farmer_coin)

        blocks_reorg = bt.get_consecutive_blocks(
            1, block_list_input=blocks_reorg, guarantee_transaction_block=True, transaction_data=tx_3
        )
        await _validate_and_add_block(b, blocks_reorg[-1])

        farmer_coin = await b.coin_store.get_coin_record(farmer_coin.name())
        assert first_coin is not None and farmer_coin.spent

    @pytest.mark.asyncio
    async def test_minting_coin(self, empty_blockchain, bt):
        # 16 Minting coin check
        b = empty_blockchain
        blocks = bt.get_consecutive_blocks(
            3,
            guarantee_transaction_block=True,
            farmer_reward_puzzle_hash=bt.pool_ph,
            pool_reward_puzzle_hash=bt.pool_ph,
        )
        await _validate_and_add_block(b, blocks[0])
        await _validate_and_add_block(b, blocks[1])
        await _validate_and_add_block(b, blocks[2])

        wt: WalletTool = bt.get_pool_wallet_tool()

        spend = list(blocks[-1].get_included_reward_coins())[0]
        print("spend=", spend)
        # this create coin will spend all of the coin, so the 10 mojos below
        # will be "minted".
        output = ConditionWithArgs(ConditionOpcode.CREATE_COIN, [bt.pool_ph, int_to_bytes(spend.amount)])
        condition_dict = {ConditionOpcode.CREATE_COIN: [output]}

        tx: SpendBundle = wt.generate_signed_transaction(
            10, wt.get_new_puzzlehash(), spend, condition_dic=condition_dict
        )

        blocks = bt.get_consecutive_blocks(
            1, block_list_input=blocks, guarantee_transaction_block=True, transaction_data=tx
        )
        await _validate_and_add_block(b, blocks[-1], expected_error=Err.MINTING_COIN)
        # 17 is tested in mempool tests

    @pytest.mark.asyncio
    async def test_max_coin_amount_fee(self):
        # 18 TODO: we can't create a block with such amounts due to uint64
        pass

    @pytest.mark.asyncio
    async def test_invalid_fees_in_block(self, empty_blockchain, bt):
        # 19
        b = empty_blockchain
        blocks = bt.get_consecutive_blocks(
            3,
            guarantee_transaction_block=True,
            farmer_reward_puzzle_hash=bt.pool_ph,
            pool_reward_puzzle_hash=bt.pool_ph,
        )
        await _validate_and_add_block(b, blocks[0])
        await _validate_and_add_block(b, blocks[1])
        await _validate_and_add_block(b, blocks[2])

        wt: WalletTool = bt.get_pool_wallet_tool()

        tx: SpendBundle = wt.generate_signed_transaction(
            10, wt.get_new_puzzlehash(), list(blocks[-1].get_included_reward_coins())[0]
        )

        blocks = bt.get_consecutive_blocks(
            1, block_list_input=blocks, guarantee_transaction_block=True, transaction_data=tx
        )
        block: FullBlock = blocks[-1]

        # wrong feees
        block_2: FullBlock = recursive_replace(block, "transactions_info.fees", uint64(1239))
        assert block_2.transactions_info
        block_2 = recursive_replace(
            block_2, "foliage_transaction_block.transactions_info_hash", block_2.transactions_info.get_hash()
        )
        assert block_2.foliage_transaction_block
        block_2 = recursive_replace(
            block_2, "foliage.foliage_transaction_block_hash", block_2.foliage_transaction_block.get_hash()
        )
        new_m = block_2.foliage.foliage_transaction_block_hash
        new_fsb_sig = bt.get_plot_signature(new_m, block.reward_chain_block.proof_of_space.plot_public_key)
        block_2 = recursive_replace(block_2, "foliage.foliage_transaction_block_signature", new_fsb_sig)

        await _validate_and_add_block(b, block_2, expected_error=Err.INVALID_BLOCK_FEE_AMOUNT)

    @pytest.mark.asyncio
    async def test_invalid_agg_sig(self, empty_blockchain, bt):
        # 22
        b = empty_blockchain
        blocks = bt.get_consecutive_blocks(
            3,
            guarantee_transaction_block=True,
            farmer_reward_puzzle_hash=bt.pool_ph,
            pool_reward_puzzle_hash=bt.pool_ph,
        )
        await _validate_and_add_block(b, blocks[0])
        await _validate_and_add_block(b, blocks[1])
        await _validate_and_add_block(b, blocks[2])

        wt: WalletTool = bt.get_pool_wallet_tool()

        tx: SpendBundle = wt.generate_signed_transaction(
            10, wt.get_new_puzzlehash(), list(blocks[-1].get_included_reward_coins())[0]
        )
        blocks = bt.get_consecutive_blocks(
            1, block_list_input=blocks, guarantee_transaction_block=True, transaction_data=tx
        )

        last_block = recursive_replace(blocks[-1], "transactions_info.aggregated_signature", G2Element.generator())
        assert last_block.transactions_info
        last_block = recursive_replace(
            last_block, "foliage_transaction_block.transactions_info_hash", last_block.transactions_info.get_hash()
        )
        assert last_block.foliage_transaction_block
        last_block = recursive_replace(
            last_block, "foliage.foliage_transaction_block_hash", last_block.foliage_transaction_block.get_hash()
        )
        new_m = last_block.foliage.foliage_transaction_block_hash
        new_fsb_sig = bt.get_plot_signature(new_m, last_block.reward_chain_block.proof_of_space.plot_public_key)
        last_block = recursive_replace(last_block, "foliage.foliage_transaction_block_signature", new_fsb_sig)

        # Bad signature fails during add_block
        await _validate_and_add_block(b, last_block, expected_error=Err.BAD_AGGREGATE_SIGNATURE)

        # Bad signature also fails in prevalidation
        preval_results = await b.pre_validate_blocks_multiprocessing([last_block], {}, validate_signatures=True)
        assert preval_results is not None
        assert preval_results[0].error == Err.BAD_AGGREGATE_SIGNATURE.value


class TestReorgs:
    @pytest.mark.asyncio
    async def test_basic_reorg(self, empty_blockchain, bt):
        b = empty_blockchain
        blocks = bt.get_consecutive_blocks(15)

        for block in blocks:
            await _validate_and_add_block(b, block)
        assert b.get_peak().height == 14

        blocks_reorg_chain = bt.get_consecutive_blocks(7, blocks[:10], seed=b"2")
        for reorg_block in blocks_reorg_chain:
            if reorg_block.height < 10:
                await _validate_and_add_block(b, reorg_block, expected_result=AddBlockResult.ALREADY_HAVE_BLOCK)
            elif reorg_block.height < 15:
                await _validate_and_add_block(b, reorg_block, expected_result=AddBlockResult.ADDED_AS_ORPHAN)
            elif reorg_block.height >= 15:
                await _validate_and_add_block(b, reorg_block)
        assert b.get_peak().height == 16

    @pytest.mark.asyncio
    async def test_long_reorg(self, empty_blockchain, default_1500_blocks, test_long_reorg_blocks, bt):
        # Reorg longer than a difficulty adjustment
        # Also tests higher weight chain but lower height
        b = empty_blockchain
        num_blocks_chain_1 = 3 * bt.constants.EPOCH_BLOCKS + bt.constants.MAX_SUB_SLOT_BLOCKS + 10
        num_blocks_chain_2_start = bt.constants.EPOCH_BLOCKS - 20

        assert num_blocks_chain_1 < 10000
        blocks = default_1500_blocks[:num_blocks_chain_1]

        for block in blocks:
            await _validate_and_add_block(b, block, skip_prevalidation=True)
        chain_1_height = b.get_peak().height
        chain_1_weight = b.get_peak().weight
        assert chain_1_height == (num_blocks_chain_1 - 1)

        # The reorg blocks will have less time between them (timestamp) and therefore will make difficulty go up
        # This means that the weight will grow faster, and we can get a heavier chain with lower height

        # If these assert fail, you probably need to change the fixture in test_long_reorg_blocks to create the
        # right amount of blocks at the right time
        assert test_long_reorg_blocks[num_blocks_chain_2_start - 1] == default_1500_blocks[num_blocks_chain_2_start - 1]
        assert test_long_reorg_blocks[num_blocks_chain_2_start] != default_1500_blocks[num_blocks_chain_2_start]

        for reorg_block in test_long_reorg_blocks:
            if reorg_block.height < num_blocks_chain_2_start:
                await _validate_and_add_block(
                    b, reorg_block, expected_result=AddBlockResult.ALREADY_HAVE_BLOCK, skip_prevalidation=True
                )
            elif reorg_block.weight <= chain_1_weight:
                await _validate_and_add_block_multi_result(
                    b,
                    reorg_block,
                    [AddBlockResult.ADDED_AS_ORPHAN, AddBlockResult.ALREADY_HAVE_BLOCK],
                    skip_prevalidation=True,
                )
            elif reorg_block.weight > chain_1_weight:
                assert reorg_block.height < chain_1_height
                await _validate_and_add_block(b, reorg_block, skip_prevalidation=True)

        assert b.get_peak().weight > chain_1_weight
        assert b.get_peak().height < chain_1_height

    @pytest.mark.asyncio
    async def test_long_compact_blockchain(self, empty_blockchain, default_2000_blocks_compact):
        b = empty_blockchain
        for block in default_2000_blocks_compact:
            await _validate_and_add_block(b, block, skip_prevalidation=True)
        assert b.get_peak().height == len(default_2000_blocks_compact) - 1

    @pytest.mark.asyncio
    async def test_reorg_from_genesis(self, empty_blockchain, bt):
        b = empty_blockchain

        blocks = bt.get_consecutive_blocks(15)

        for block in blocks:
            await _validate_and_add_block(b, block)
        assert b.get_peak().height == 14

        # Reorg to alternate chain that is 1 height longer
        blocks_reorg_chain = bt.get_consecutive_blocks(16, [], seed=b"2")
        for reorg_block in blocks_reorg_chain:
            if reorg_block.height < 15:
                await _validate_and_add_block_multi_result(
                    b,
                    reorg_block,
                    expected_result=[AddBlockResult.ADDED_AS_ORPHAN, AddBlockResult.ALREADY_HAVE_BLOCK],
                )
            elif reorg_block.height >= 15:
                await _validate_and_add_block(b, reorg_block)

        # Back to original chain
        blocks_reorg_chain_2 = bt.get_consecutive_blocks(3, blocks, seed=b"3")

        await _validate_and_add_block(b, blocks_reorg_chain_2[-3], expected_result=AddBlockResult.ADDED_AS_ORPHAN)
        await _validate_and_add_block(b, blocks_reorg_chain_2[-2])
        await _validate_and_add_block(b, blocks_reorg_chain_2[-1])

        assert b.get_peak().height == 17

    @pytest.mark.asyncio
    async def test_reorg_transaction(self, empty_blockchain, bt):
        b = empty_blockchain
        wallet_a = WalletTool(b.constants)
        WALLET_A_PUZZLE_HASHES = [wallet_a.get_new_puzzlehash() for _ in range(5)]
        coinbase_puzzlehash = WALLET_A_PUZZLE_HASHES[0]
        receiver_puzzlehash = WALLET_A_PUZZLE_HASHES[1]

        blocks = bt.get_consecutive_blocks(10, farmer_reward_puzzle_hash=coinbase_puzzlehash)
        blocks = bt.get_consecutive_blocks(
            2, blocks, farmer_reward_puzzle_hash=coinbase_puzzlehash, guarantee_transaction_block=True
        )

        spend_block = blocks[10]
        spend_coin = None
        for coin in list(spend_block.get_included_reward_coins()):
            if coin.puzzle_hash == coinbase_puzzlehash:
                spend_coin = coin
        spend_bundle = wallet_a.generate_signed_transaction(1000, receiver_puzzlehash, spend_coin)

        blocks = bt.get_consecutive_blocks(
            2,
            blocks,
            farmer_reward_puzzle_hash=coinbase_puzzlehash,
            transaction_data=spend_bundle,
            guarantee_transaction_block=True,
        )

        blocks_fork = bt.get_consecutive_blocks(
            1, blocks[:12], farmer_reward_puzzle_hash=coinbase_puzzlehash, seed=b"123", guarantee_transaction_block=True
        )
        blocks_fork = bt.get_consecutive_blocks(
            2,
            blocks_fork,
            farmer_reward_puzzle_hash=coinbase_puzzlehash,
            transaction_data=spend_bundle,
            guarantee_transaction_block=True,
            seed=b"1245",
        )
        for block in blocks:
            await _validate_and_add_block(b, block)

        for block in blocks_fork:
            await _validate_and_add_block_no_error(b, block)

    @pytest.mark.asyncio
    async def test_get_header_blocks_in_range_tx_filter(self, empty_blockchain, bt):
        b = empty_blockchain
        blocks = bt.get_consecutive_blocks(
            3,
            guarantee_transaction_block=True,
            pool_reward_puzzle_hash=bt.pool_ph,
            farmer_reward_puzzle_hash=bt.pool_ph,
        )
        await _validate_and_add_block(b, blocks[0])
        await _validate_and_add_block(b, blocks[1])
        await _validate_and_add_block(b, blocks[2])
        wt: WalletTool = bt.get_pool_wallet_tool()
        tx: SpendBundle = wt.generate_signed_transaction(
            10, wt.get_new_puzzlehash(), list(blocks[2].get_included_reward_coins())[0]
        )
        blocks = bt.get_consecutive_blocks(
            1,
            block_list_input=blocks,
            guarantee_transaction_block=True,
            transaction_data=tx,
        )
        await _validate_and_add_block(b, blocks[-1])

        blocks_with_filter = await b.get_header_blocks_in_range(0, 10, tx_filter=True)
        blocks_without_filter = await b.get_header_blocks_in_range(0, 10, tx_filter=False)
        header_hash = blocks[-1].header_hash
        assert (
            blocks_with_filter[header_hash].transactions_filter
            != blocks_without_filter[header_hash].transactions_filter
        )
        assert blocks_with_filter[header_hash].header_hash == blocks_without_filter[header_hash].header_hash

    @pytest.mark.asyncio
    async def test_get_blocks_at(self, empty_blockchain, default_1000_blocks):
        b = empty_blockchain
        heights = []
        for block in default_1000_blocks[:200]:
            heights.append(block.height)
            await _validate_and_add_block(b, block)

        blocks = await b.get_block_records_at(heights, batch_size=2)
        assert blocks
        assert len(blocks) == 200
        assert blocks[-1].height == 199


@pytest.mark.asyncio
async def test_reorg_new_ref(empty_blockchain, bt):
    b = empty_blockchain
    wallet_a = WalletTool(b.constants)
    WALLET_A_PUZZLE_HASHES = [wallet_a.get_new_puzzlehash() for _ in range(5)]
    coinbase_puzzlehash = WALLET_A_PUZZLE_HASHES[0]
    receiver_puzzlehash = WALLET_A_PUZZLE_HASHES[1]

    blocks = bt.get_consecutive_blocks(
        5,
        farmer_reward_puzzle_hash=coinbase_puzzlehash,
        pool_reward_puzzle_hash=receiver_puzzlehash,
        guarantee_transaction_block=True,
    )

    all_coins = []
    for spend_block in blocks[:5]:
        for coin in list(spend_block.get_included_reward_coins()):
            if coin.puzzle_hash == coinbase_puzzlehash:
                all_coins.append(coin)
    spend_bundle_0 = wallet_a.generate_signed_transaction(1000, receiver_puzzlehash, all_coins.pop())
    blocks = bt.get_consecutive_blocks(
        15,
        block_list_input=blocks,
        farmer_reward_puzzle_hash=coinbase_puzzlehash,
        pool_reward_puzzle_hash=receiver_puzzlehash,
        transaction_data=spend_bundle_0,
        guarantee_transaction_block=True,
    )

    for block in blocks:
        await _validate_and_add_block(b, block)
    assert b.get_peak().height == 19

    print("first chain done")

    # Make sure a ref back into the reorg chain itself works as expected

    blocks_reorg_chain = bt.get_consecutive_blocks(
        1,
        blocks[:10],
        seed=b"2",
        farmer_reward_puzzle_hash=coinbase_puzzlehash,
        pool_reward_puzzle_hash=receiver_puzzlehash,
    )
    spend_bundle = wallet_a.generate_signed_transaction(1000, receiver_puzzlehash, all_coins.pop())

    blocks_reorg_chain = bt.get_consecutive_blocks(
        2,
        blocks_reorg_chain,
        seed=b"2",
        farmer_reward_puzzle_hash=coinbase_puzzlehash,
        pool_reward_puzzle_hash=receiver_puzzlehash,
        transaction_data=spend_bundle,
        guarantee_transaction_block=True,
    )

    spend_bundle2 = wallet_a.generate_signed_transaction(1000, receiver_puzzlehash, all_coins.pop())
    blocks_reorg_chain = bt.get_consecutive_blocks(
        4, blocks_reorg_chain, seed=b"2", previous_generator=[uint32(5), uint32(11)], transaction_data=spend_bundle2
    )
    blocks_reorg_chain = bt.get_consecutive_blocks(4, blocks_reorg_chain, seed=b"2")

    for i, block in enumerate(blocks_reorg_chain):
        fork_point_with_peak = None
        if i < 10:
            expected = AddBlockResult.ALREADY_HAVE_BLOCK
        elif i < 20:
            expected = AddBlockResult.ADDED_AS_ORPHAN
        else:
            expected = AddBlockResult.NEW_PEAK
            fork_point_with_peak = uint32(1)
        await _validate_and_add_block(b, block, expected_result=expected, fork_point_with_peak=fork_point_with_peak)
    assert b.get_peak().height == 20


# this test doesn't reorg, but _reconsider_peak() is passed a stale
# "fork_height" to make it look like it's in a reorg, but all the same blocks
# are just added back.
@pytest.mark.asyncio
async def test_reorg_stale_fork_height(empty_blockchain, bt):
    b = empty_blockchain
    wallet_a = WalletTool(b.constants)
    WALLET_A_PUZZLE_HASHES = [wallet_a.get_new_puzzlehash() for _ in range(5)]
    coinbase_puzzlehash = WALLET_A_PUZZLE_HASHES[0]
    receiver_puzzlehash = WALLET_A_PUZZLE_HASHES[1]

    blocks = bt.get_consecutive_blocks(
        5,
        farmer_reward_puzzle_hash=coinbase_puzzlehash,
        pool_reward_puzzle_hash=receiver_puzzlehash,
        guarantee_transaction_block=True,
    )

    all_coins = []
    for spend_block in blocks:
        for coin in list(spend_block.get_included_reward_coins()):
            if coin.puzzle_hash == coinbase_puzzlehash:
                all_coins.append(coin)

    # Make sure a ref back into the reorg chain itself works as expected
    spend_bundle = wallet_a.generate_signed_transaction(1000, receiver_puzzlehash, all_coins.pop())

    # make sure we have a transaction block, with at least one transaction in it
    blocks = bt.get_consecutive_blocks(
        5,
        blocks,
        farmer_reward_puzzle_hash=coinbase_puzzlehash,
        pool_reward_puzzle_hash=receiver_puzzlehash,
        transaction_data=spend_bundle,
        guarantee_transaction_block=True,
    )

    # this block (height 10) refers back to the generator in block 5
    spend_bundle2 = wallet_a.generate_signed_transaction(1000, receiver_puzzlehash, all_coins.pop())
    blocks = bt.get_consecutive_blocks(4, blocks, previous_generator=[uint32(5)], transaction_data=spend_bundle2)

    for block in blocks[:5]:
        await _validate_and_add_block(b, block, expected_result=AddBlockResult.NEW_PEAK)

    # fake the fork_height to make every new block look like a reorg
    for block in blocks[5:]:
        await _validate_and_add_block(b, block, expected_result=AddBlockResult.NEW_PEAK, fork_point_with_peak=2)
    assert b.get_peak().height == 13


@pytest.mark.asyncio
async def test_chain_failed_rollback(empty_blockchain, bt):
    b = empty_blockchain
    wallet_a = WalletTool(b.constants)
    WALLET_A_PUZZLE_HASHES = [wallet_a.get_new_puzzlehash() for _ in range(5)]
    coinbase_puzzlehash = WALLET_A_PUZZLE_HASHES[0]
    receiver_puzzlehash = WALLET_A_PUZZLE_HASHES[1]

    blocks = bt.get_consecutive_blocks(
        20,
        farmer_reward_puzzle_hash=coinbase_puzzlehash,
        pool_reward_puzzle_hash=receiver_puzzlehash,
    )

    for block in blocks:
        await _validate_and_add_block(b, block)
    assert b.get_peak().height == 19

    print("first chain done")

    # Make sure a ref back into the reorg chain itself works as expected

    all_coins = []
    for spend_block in blocks[:10]:
        for coin in list(spend_block.get_included_reward_coins()):
            if coin.puzzle_hash == coinbase_puzzlehash:
                all_coins.append(coin)

    spend_bundle = wallet_a.generate_signed_transaction(1000, receiver_puzzlehash, all_coins.pop())

    blocks_reorg_chain = bt.get_consecutive_blocks(
        11,
        blocks[:10],
        seed=b"2",
        farmer_reward_puzzle_hash=coinbase_puzzlehash,
        pool_reward_puzzle_hash=receiver_puzzlehash,
        transaction_data=spend_bundle,
        guarantee_transaction_block=True,
    )

    for block in blocks_reorg_chain[10:-1]:
        await _validate_and_add_block(b, block, expected_result=AddBlockResult.ADDED_AS_ORPHAN)

    # Incorrectly set the height as spent in DB to trigger an error
    print(f"{await b.coin_store.get_coin_record(spend_bundle.coin_spends[0].coin.name())}")
    print(spend_bundle.coin_spends[0].coin.name())
    # await b.coin_store._set_spent([spend_bundle.coin_spends[0].coin.name()], 8)
    await b.coin_store.rollback_to_block(2)
    print(f"{await b.coin_store.get_coin_record(spend_bundle.coin_spends[0].coin.name())}")

    with pytest.raises(ValueError, match="Invalid operation to set spent"):
        await _validate_and_add_block(b, blocks_reorg_chain[-1])

    assert b.get_peak().height == 19


@pytest.mark.asyncio
async def test_reorg_flip_flop(empty_blockchain, bt):
    b = empty_blockchain
    wallet_a = WalletTool(b.constants)
    WALLET_A_PUZZLE_HASHES = [wallet_a.get_new_puzzlehash() for _ in range(5)]
    coinbase_puzzlehash = WALLET_A_PUZZLE_HASHES[0]
    receiver_puzzlehash = WALLET_A_PUZZLE_HASHES[1]

    chain_a = bt.get_consecutive_blocks(
        10,
        farmer_reward_puzzle_hash=coinbase_puzzlehash,
        pool_reward_puzzle_hash=receiver_puzzlehash,
        guarantee_transaction_block=True,
    )

    all_coins = []
    for spend_block in chain_a:
        for coin in list(spend_block.get_included_reward_coins()):
            if coin.puzzle_hash == coinbase_puzzlehash:
                all_coins.append(coin)

    # this is a transaction block at height 10
    spend_bundle = wallet_a.generate_signed_transaction(1000, receiver_puzzlehash, all_coins.pop())
    chain_a = bt.get_consecutive_blocks(
        5,
        chain_a,
        farmer_reward_puzzle_hash=coinbase_puzzlehash,
        pool_reward_puzzle_hash=receiver_puzzlehash,
        transaction_data=spend_bundle,
        guarantee_transaction_block=True,
    )

    spend_bundle = wallet_a.generate_signed_transaction(1000, receiver_puzzlehash, all_coins.pop())
    chain_a = bt.get_consecutive_blocks(
        5,
        chain_a,
        previous_generator=[uint32(10)],
        transaction_data=spend_bundle,
        guarantee_transaction_block=True,
    )

    spend_bundle = wallet_a.generate_signed_transaction(1000, receiver_puzzlehash, all_coins.pop())
    chain_a = bt.get_consecutive_blocks(
        20,
        chain_a,
        farmer_reward_puzzle_hash=coinbase_puzzlehash,
        pool_reward_puzzle_hash=receiver_puzzlehash,
        transaction_data=spend_bundle,
        guarantee_transaction_block=True,
    )

    # chain A is 40 blocks deep
    # chain B share the first 20 blocks with chain A

    # add 5 blocks on top of the first 20, to form chain B
    chain_b = bt.get_consecutive_blocks(
        5,
        chain_a[:20],
        seed=b"2",
        farmer_reward_puzzle_hash=coinbase_puzzlehash,
        pool_reward_puzzle_hash=receiver_puzzlehash,
    )
    spend_bundle = wallet_a.generate_signed_transaction(1000, receiver_puzzlehash, all_coins.pop())

    # this is a transaction block at height 15 (in Chain B)
    chain_b = bt.get_consecutive_blocks(
        5,
        chain_b,
        seed=b"2",
        farmer_reward_puzzle_hash=coinbase_puzzlehash,
        pool_reward_puzzle_hash=receiver_puzzlehash,
        transaction_data=spend_bundle,
        guarantee_transaction_block=True,
    )

    spend_bundle = wallet_a.generate_signed_transaction(1000, receiver_puzzlehash, all_coins.pop())
    chain_b = bt.get_consecutive_blocks(
        10, chain_b, seed=b"2", previous_generator=[uint32(15)], transaction_data=spend_bundle
    )

    assert len(chain_a) == len(chain_b)

    counter = 0
    for b1, b2 in zip(chain_a, chain_b):
        # alternate the order we add blocks from the two chains, to ensure one
        # chain overtakes the other one in weight every other time
        if counter % 2 == 0:
            block1, block2 = b2, b1
        else:
            block1, block2 = b1, b2
        counter += 1

        fork_height = 2 if counter > 3 else None

        preval: List[PreValidationResult] = await b.pre_validate_blocks_multiprocessing(
            [block1], {}, validate_signatures=False
        )
        result, err, _ = await b.add_block(block1, preval[0], fork_point_with_peak=fork_height)
        assert not err
        preval: List[PreValidationResult] = await b.pre_validate_blocks_multiprocessing(
            [block2], {}, validate_signatures=False
        )
        result, err, _ = await b.add_block(block2, preval[0], fork_point_with_peak=fork_height)
        assert not err

    assert b.get_peak().height == 39

    chain_b = bt.get_consecutive_blocks(
        10,
        chain_b,
        seed=b"2",
        farmer_reward_puzzle_hash=coinbase_puzzlehash,
        pool_reward_puzzle_hash=receiver_puzzlehash,
    )

    for block in chain_b[40:]:
        await _validate_and_add_block(b, block)


@pytest.mark.parametrize("unique_plots_window", [1, 2])
@pytest.mark.parametrize("bt_respects_soft_fork4", [True, False])
@pytest.mark.parametrize("soft_fork4_height", [0, 10, 10000])
@pytest.mark.limit_consensus_modes
@pytest.mark.asyncio
async def test_soft_fork4_activation(
    blockchain_constants, bt_respects_soft_fork4, soft_fork4_height, db_version, unique_plots_window
):
    # We don't run ConsensusMode.SOFT_FORK4, since this is already parametrized by this test.
    # Additionally, ConsensusMode.HARD_FORK_2_0 mode is incopatible with this test, since
    # plot filter size would be zero, blocks won't ever be produced (we'll pass every
    # consecutive plot filter, hence no block would pass CHIP-13).
    with TempKeyring() as keychain:
        bt = await create_block_tools_async(
            constants=blockchain_constants.replace(
                SOFT_FORK4_HEIGHT=(0 if bt_respects_soft_fork4 else 10000),
                UNIQUE_PLOTS_WINDOW=unique_plots_window,
            ),
            keychain=keychain,
        )
        blockchain_constants = bt.constants.replace(SOFT_FORK3_HEIGHT=0, SOFT_FORK4_HEIGHT=soft_fork4_height)
        b, db_wrapper, db_path = await create_blockchain(blockchain_constants, db_version)
        blocks = bt.get_consecutive_blocks(25)
        for height, block in enumerate(blocks):
            await _validate_and_add_block_multi_error_or_pass(b, block, [Err.CHIP_0013_VALIDATION])
            peak = b.get_peak()
            assert peak is not None
            if peak.height != height:
                break

        peak = b.get_peak()
        assert peak is not None

        # We expect to add all blocks here (25 blocks), either because `unique_plots_window`=1 means we're not
        # checking any extra plot filter, or `unique_plots_window`=True means `BlockTools` produced blocks
        # that respect CHIP-13.
        if bt_respects_soft_fork4 or unique_plots_window == 1:
            assert peak.height == 24
        else:
            # Here we have `bt_respects_soft_fork4`=False, which means the produced blocks by `BlockTools` will not
            # respect the CHIP-13 condition. We expect not adding blocks at some point after the soft fork 3
            # activation height (`soft_fork4_height`).
            if soft_fork4_height == 0:
                # We're not adding all blocks, since at some point `BlockTools` will break the CHIP-13 condition with
                # very high likelyhood.
                assert peak.height < 24
            elif soft_fork4_height == 10:
                # We're not adding all blocks, but we've added all of them until the soft fork 3 activated (height 10)
                assert peak.height < 24 and peak.height >= 9
            else:
                # Soft fork 3 will activate in the future (height 100), so we're adding all blocks.
                assert peak.height == 24

        await db_wrapper.close()
        b.shut_down()
        db_path.unlink()<|MERGE_RESOLUTION|>--- conflicted
+++ resolved
@@ -1375,13 +1375,7 @@
         reason="Skipped ConsensusMode.SOFT_FORK4 temporarily until adding more pool plots.",
     )
     @pytest.mark.asyncio
-<<<<<<< HEAD
-    async def test_pool_target_contract(
-        self, empty_blockchain, bt, consensus_mode: ConsensusMode, seeded_random: random.Random
-    ):
-=======
-    async def test_pool_target_contract(self, empty_blockchain, bt):
->>>>>>> 952c2d33
+    async def test_pool_target_contract(self, empty_blockchain, bt, seeded_random: random.Random):
         # 20c invalid pool target with contract
         blocks_initial = bt.get_consecutive_blocks(2)
         await _validate_and_add_block(empty_blockchain, blocks_initial[0])
