--- conflicted
+++ resolved
@@ -13,19 +13,8 @@
         self.db_path = Path(tempfile.NamedTemporaryFile().name)
         if self.db_path.exists():
             self.db_path.unlink()
-<<<<<<< HEAD
-        connection = await aiosqlite.connect(self.db_path)
-        await (await connection.execute("pragma journal_mode=wal")).close()
-        self._db_wrapper = DBWrapper2(await log_conn(connection, "writer"), self.db_version)
-
-        for i in range(4):
-            connection = await aiosqlite.connect(self.db_path)
-            await (await connection.execute("pragma journal_mode=wal")).close()
-            await self._db_wrapper.add_connection(await log_conn(connection, f"reader-{i}"))
-=======
         self._db_wrapper = await DBWrapper2.create(database=self.db_path, reader_count=4, db_version=self.db_version)
 
->>>>>>> 81837a9e
         return self._db_wrapper
 
     async def __aexit__(self, exc_t, exc_v, exc_tb) -> None:
