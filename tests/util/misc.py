from __future__ import annotations

import contextlib
import dataclasses
import enum
import functools
import gc
import math
import os
import subprocess
from concurrent.futures import Future
from inspect import getframeinfo, stack
from statistics import mean
from textwrap import dedent
from time import thread_time
from types import TracebackType
from typing import Any, Callable, Collection, Iterator, List, Optional, Type, Union

import pytest
from typing_extensions import Protocol, final

from tests.core.data_layer.util import ChiaRoot


class GcMode(enum.Enum):
    nothing = enum.auto
    precollect = enum.auto
    disable = enum.auto
    enable = enum.auto


@contextlib.contextmanager
def manage_gc(mode: GcMode) -> Iterator[None]:
    if mode == GcMode.precollect:
        gc.collect()
        yield
    elif mode == GcMode.disable:
        was_enabled = gc.isenabled()
        gc.disable()
        try:
            yield
        finally:
            if was_enabled:
                gc.enable()
    elif mode == GcMode.enable:
        was_enabled = gc.isenabled()
        gc.enable()
        try:
            yield
        finally:
            if not was_enabled:
                gc.disable()


def caller_file_and_line(distance: int = 1) -> str:
    caller = getframeinfo(stack()[distance + 1][0])
    return f"{caller.filename}:{caller.lineno}"


@dataclasses.dataclass(frozen=True)
class RuntimeResults:
    start: float
    end: float
    duration: float
    entry_line: str
    overhead: float

    def block(self, label: str = "") -> str:
        # The entry line is reported starting at the beginning of the line to trigger
        # PyCharm to highlight as a link to the source.

        return dedent(
            f"""\
            Measuring runtime: {label}
            {self.entry_line}
                run time: {self.duration}
                overhead: {self.overhead}
            """
        )


@final
@dataclasses.dataclass(frozen=True)
class AssertRuntimeResults:
    start: float
    end: float
    duration: float
    entry_line: str
    overhead: float
    limit: float
    ratio: float

    @classmethod
    def from_runtime_results(
        cls, results: RuntimeResults, limit: float, entry_line: str, overhead: float
    ) -> AssertRuntimeResults:
        return cls(
            start=results.start,
            end=results.end,
            duration=results.duration,
            limit=limit,
            ratio=results.duration / limit,
            entry_line=entry_line,
            overhead=overhead,
        )

    def block(self, label: str = "") -> str:
        # The entry line is reported starting at the beginning of the line to trigger
        # PyCharm to highlight as a link to the source.

        return dedent(
            f"""\
            Asserting maximum duration: {label}
            {self.entry_line}
                run time: {self.duration}
                overhead: {self.overhead}
                 allowed: {self.limit}
                 percent: {self.percent_str()}
            """
        )

    def message(self) -> str:
        return f"{self.duration} seconds not less than {self.limit} seconds ( {self.percent_str()} )"

    def passed(self) -> bool:
        return self.duration < self.limit

    def percent(self) -> float:
        return self.ratio * 100

    def percent_str(self) -> str:
        return f"{self.percent():.0f} %"


def measure_overhead(
    manager_maker: Callable[
        [], contextlib.AbstractContextManager[Union[Future[RuntimeResults], Future[AssertRuntimeResults]]]
    ],
    cycles: int = 10,
) -> float:
    times: List[float] = []

    for _ in range(cycles):
        with manager_maker() as results:
            pass

        times.append(results.result(timeout=0).duration)

    overhead = mean(times)

    return overhead


@contextlib.contextmanager
def measure_runtime(
    label: str = "",
    clock: Callable[[], float] = thread_time,
    gc_mode: GcMode = GcMode.disable,
    calibrate: bool = True,
    print_results: bool = True,
) -> Iterator[Future[RuntimeResults]]:
    entry_line = caller_file_and_line()

    def manager_maker() -> contextlib.AbstractContextManager[Future[RuntimeResults]]:
        return measure_runtime(clock=clock, gc_mode=gc_mode, calibrate=False, print_results=False)

    if calibrate:
        overhead = measure_overhead(manager_maker=manager_maker)
    else:
        overhead = 0

    results_future: Future[RuntimeResults] = Future()

    with manage_gc(mode=gc_mode):
        start = clock()

        try:
            yield results_future
        finally:
            end = clock()

            duration = end - start
            duration -= overhead

            results = RuntimeResults(
                start=start,
                end=end,
                duration=duration,
                entry_line=entry_line,
                overhead=overhead,
            )
            results_future.set_result(results)

            if print_results:
                print(results.block(label=label))


@final
@dataclasses.dataclass
class _AssertRuntime:
    """Prepare for, measure, and assert about the time taken by code in the context.

    Defaults are set for single-threaded CPU usage timing without garbage collection.

    In general, there is no generally correct setup for benchmarking.  Only measuring
    a single thread's time using the CPU is not very useful for multithreaded or
    multiprocessed code.  Disabling garbage collection, or forcing it ahead of time,
    makes the benchmark not identify any issues the code may introduce in terms of
    actually causing relevant gc slowdowns.  And so on...

    Produces output of the following form.

        Asserting maximum duration: full block
        /home/altendky/repos/chia-blockchain/tests/core/full_node/test_performance.py:187
            run time: 0.027789528900002837
            allowed: 0.1
            percent: 28 %
    """

    # A class is only being used here, to make __tracebackhide__ work.
    # https://github.com/pytest-dev/pytest/issues/2057

    seconds: float
    label: str = ""
    clock: Callable[[], float] = thread_time
    gc_mode: GcMode = GcMode.disable
    calibrate: bool = True
    print: bool = True
    overhead: float = 0
    entry_line: Optional[str] = None
    _results: Optional[AssertRuntimeResults] = None
    runtime_manager: Optional[contextlib.AbstractContextManager[Future[RuntimeResults]]] = None
    runtime_results_callable: Optional[Future[RuntimeResults]] = None

    def __enter__(self) -> Future[AssertRuntimeResults]:
        self.entry_line = caller_file_and_line()
        if self.calibrate:

            def manager_maker() -> contextlib.AbstractContextManager[Future[AssertRuntimeResults]]:
                return dataclasses.replace(self, seconds=math.inf, calibrate=False, print=False)

            self.overhead = measure_overhead(manager_maker=manager_maker)

        self.runtime_manager = measure_runtime(
            clock=self.clock, gc_mode=self.gc_mode, calibrate=False, print_results=False
        )
        self.runtime_results_callable = self.runtime_manager.__enter__()
        self.results_callable: Future[AssertRuntimeResults] = Future()

        return self.results_callable

    def __exit__(
        self,
        exc_type: Optional[Type[BaseException]],
        exc: Optional[BaseException],
        traceback: Optional[TracebackType],
    ) -> None:
        if self.entry_line is None or self.runtime_manager is None or self.runtime_results_callable is None:
            raise Exception("Context manager must be entered before exiting")

        self.runtime_manager.__exit__(exc_type, exc, traceback)

        runtime = self.runtime_results_callable.result(timeout=0)
        results = AssertRuntimeResults.from_runtime_results(
            results=runtime,
            limit=self.seconds,
            entry_line=self.entry_line,
            overhead=self.overhead,
        )

        self.results_callable.set_result(results)

        if self.print:
            print(results.block(label=self.label))

        if exc_type is None:
            __tracebackhide__ = True
            assert runtime.duration < self.seconds, results.message()


# Related to the comment above about needing a class vs. using the context manager
# decorator, this is just here to retain the function-style naming as the public
# interface.  Hopefully we can switch away from the class at some point.
assert_runtime = _AssertRuntime


@contextlib.contextmanager
def assert_rpc_error(error: str) -> Iterator[None]:
    with pytest.raises(ValueError) as exception_info:
        yield
    assert error in exception_info.value.args[0]["error"]


@contextlib.contextmanager
def closing_chia_root_popen(chia_root: ChiaRoot, args: List[str]) -> Iterator[subprocess.Popen[Any]]:
    environment = {**os.environ, "CHIA_ROOT": os.fspath(chia_root.path)}

    with subprocess.Popen(args=args, env=environment) as process:
        try:
            yield process
        finally:
            process.terminate()
            try:
                process.wait(timeout=10)
            except subprocess.TimeoutExpired:
                process.kill()


# https://github.com/pytest-dev/pytest/blob/7.3.1/src/_pytest/mark/__init__.py#L45
Marks = Union[pytest.MarkDecorator, Collection[Union[pytest.MarkDecorator, pytest.Mark]]]


class DataCase(Protocol):
    marks: Marks

    @property
    def id(self) -> str:
        ...


<<<<<<< HEAD
def datacases(*cases: DataCase, name: str = "case") -> pytest.MarkDecorator:
    return pytest.mark.parametrize(
        argnames=name,
        argvalues=[pytest.param(case, id=case.id, marks=case.marks) for case in cases],
    )
=======
def datacases(*cases: DataCase, _name: str = "case") -> pytest.MarkDecorator:
    return pytest.mark.parametrize(
        argnames=_name,
        argvalues=[pytest.param(case, id=case.id, marks=case.marks) for case in cases],
    )


class DataCasesDecorator(Protocol):
    def __call__(self, *cases: DataCase, _name: str = "case") -> pytest.MarkDecorator:
        ...


def named_datacases(name: str) -> DataCasesDecorator:
    return functools.partial(datacases, _name=name)
>>>>>>> 217429a1
<|MERGE_RESOLUTION|>--- conflicted
+++ resolved
@@ -318,13 +318,6 @@
         ...
 
 
-<<<<<<< HEAD
-def datacases(*cases: DataCase, name: str = "case") -> pytest.MarkDecorator:
-    return pytest.mark.parametrize(
-        argnames=name,
-        argvalues=[pytest.param(case, id=case.id, marks=case.marks) for case in cases],
-    )
-=======
 def datacases(*cases: DataCase, _name: str = "case") -> pytest.MarkDecorator:
     return pytest.mark.parametrize(
         argnames=_name,
@@ -338,5 +331,4 @@
 
 
 def named_datacases(name: str) -> DataCasesDecorator:
-    return functools.partial(datacases, _name=name)
->>>>>>> 217429a1
+    return functools.partial(datacases, _name=name)