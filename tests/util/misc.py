--- conflicted
+++ resolved
@@ -13,20 +13,16 @@
 import subprocess
 import sys
 from concurrent.futures import Future
-<<<<<<< HEAD
+from dataclasses import dataclass, field
 from pathlib import Path
-=======
-from dataclasses import dataclass, field
-from inspect import getframeinfo, stack
->>>>>>> bdb03840
 from statistics import mean
 from textwrap import dedent
 from time import thread_time
 from types import TracebackType
-<<<<<<< HEAD
 from typing import (
     TYPE_CHECKING,
     Any,
+    Awaitable,
     Callable,
     ClassVar,
     Collection,
@@ -43,19 +39,13 @@
     cast,
     final,
 )
-=======
-from typing import Any, Awaitable, Callable, Collection, Dict, Iterator, List, Optional, TextIO, Tuple, Type, Union
->>>>>>> bdb03840
 
 import aiohttp
 import pytest
-<<<<<<< HEAD
 
 # TODO: update after resolution in https://github.com/pytest-dev/pytest/issues/7469
 from _pytest.nodes import Node
-=======
 from aiohttp import web
->>>>>>> bdb03840
 from chia_rs import Coin
 
 import chia
@@ -64,13 +54,9 @@
 from chia.types.blockchain_format.sized_bytes import bytes32
 from chia.types.condition_opcodes import ConditionOpcode
 from chia.util.hash import std_hash
-<<<<<<< HEAD
-from chia.util.ints import uint32, uint64
+from chia.util.ints import uint16, uint32, uint64
 from chia.util.misc import caller_file_and_line
-=======
-from chia.util.ints import uint16, uint32, uint64
 from chia.util.network import WebServer
->>>>>>> bdb03840
 from chia.wallet.util.compute_hints import HintedCoin
 from chia.wallet.wallet_node import WalletNode
 from tests import ether
@@ -520,7 +506,55 @@
 
 
 @final
-<<<<<<< HEAD
+@dataclass
+class RecordingWebServer:
+    web_server: WebServer
+    requests: List[web.Request] = field(default_factory=list)
+
+    @classmethod
+    async def create(
+        cls,
+        hostname: str,
+        port: uint16,
+        max_request_body_size: int = 1024**2,  # Default `client_max_size` from web.Application
+        ssl_context: Optional[ssl.SSLContext] = None,
+        prefer_ipv6: bool = False,
+    ) -> RecordingWebServer:
+        web_server = await WebServer.create(
+            hostname=hostname,
+            port=port,
+            max_request_body_size=max_request_body_size,
+            ssl_context=ssl_context,
+            prefer_ipv6=prefer_ipv6,
+            start=False,
+        )
+
+        self = cls(web_server=web_server)
+        routes = [web.route(method="*", path=route, handler=func) for (route, func) in self.get_routes().items()]
+        web_server.add_routes(routes=routes)
+        await web_server.start()
+        return self
+
+    def get_routes(self) -> Dict[str, Callable[[web.Request], Awaitable[web.Response]]]:
+        return {"/{path:.*}": self.handler}
+
+    async def handler(self, request: web.Request) -> web.Response:
+        self.requests.append(request)
+
+        request_json = await request.json()
+        if isinstance(request_json, dict) and "response" in request_json:
+            response = request_json["response"]
+        else:
+            response = {"success": True}
+
+        return aiohttp.web.json_response(data=response)
+
+    async def await_closed(self) -> None:
+        self.web_server.close()
+        await self.web_server.await_closed()
+
+
+@final
 @dataclasses.dataclass(frozen=True)
 class TestId:
     platform: str
@@ -597,52 +631,4 @@
         ...
 
     def marshal(self) -> Dict[str, Any]:
-        ...
-=======
-@dataclass
-class RecordingWebServer:
-    web_server: WebServer
-    requests: List[web.Request] = field(default_factory=list)
-
-    @classmethod
-    async def create(
-        cls,
-        hostname: str,
-        port: uint16,
-        max_request_body_size: int = 1024**2,  # Default `client_max_size` from web.Application
-        ssl_context: Optional[ssl.SSLContext] = None,
-        prefer_ipv6: bool = False,
-    ) -> RecordingWebServer:
-        web_server = await WebServer.create(
-            hostname=hostname,
-            port=port,
-            max_request_body_size=max_request_body_size,
-            ssl_context=ssl_context,
-            prefer_ipv6=prefer_ipv6,
-            start=False,
-        )
-
-        self = cls(web_server=web_server)
-        routes = [web.route(method="*", path=route, handler=func) for (route, func) in self.get_routes().items()]
-        web_server.add_routes(routes=routes)
-        await web_server.start()
-        return self
-
-    def get_routes(self) -> Dict[str, Callable[[web.Request], Awaitable[web.Response]]]:
-        return {"/{path:.*}": self.handler}
-
-    async def handler(self, request: web.Request) -> web.Response:
-        self.requests.append(request)
-
-        request_json = await request.json()
-        if isinstance(request_json, dict) and "response" in request_json:
-            response = request_json["response"]
-        else:
-            response = {"success": True}
-
-        return aiohttp.web.json_response(data=response)
-
-    async def await_closed(self) -> None:
-        self.web_server.close()
-        await self.web_server.await_closed()
->>>>>>> bdb03840
+        ...