--- conflicted
+++ resolved
@@ -44,11 +44,8 @@
 from chia_rs import Coin
 
 import chia
-<<<<<<< HEAD
 import tests
-=======
 from chia.full_node.mempool import Mempool
->>>>>>> 99f44c9f
 from chia.types.blockchain_format.sized_bytes import bytes32
 from chia.types.condition_opcodes import ConditionOpcode
 from chia.util.hash import std_hash
@@ -480,7 +477,22 @@
     return logger
 
 
-<<<<<<< HEAD
+def invariant_check_mempool(mempool: Mempool) -> None:
+    with mempool._db_conn:
+        cursor = mempool._db_conn.execute("SELECT SUM(cost) FROM tx")
+        val = cursor.fetchone()[0]
+        if val is None:
+            val = 0
+    assert mempool._total_cost == val
+
+    with mempool._db_conn:
+        cursor = mempool._db_conn.execute("SELECT SUM(fee) FROM tx")
+        val = cursor.fetchone()[0]
+        if val is None:
+            val = 0
+    assert mempool._total_fee == val
+
+
 @final
 @dataclasses.dataclass(frozen=True)
 class TestId:
@@ -558,20 +570,4 @@
         ...
 
     def marshal(self) -> Dict[str, Any]:
-        ...
-=======
-def invariant_check_mempool(mempool: Mempool) -> None:
-    with mempool._db_conn:
-        cursor = mempool._db_conn.execute("SELECT SUM(cost) FROM tx")
-        val = cursor.fetchone()[0]
-        if val is None:
-            val = 0
-    assert mempool._total_cost == val
-
-    with mempool._db_conn:
-        cursor = mempool._db_conn.execute("SELECT SUM(fee) FROM tx")
-        val = cursor.fetchone()[0]
-        if val is None:
-            val = 0
-    assert mempool._total_fee == val
->>>>>>> 99f44c9f
+        ...