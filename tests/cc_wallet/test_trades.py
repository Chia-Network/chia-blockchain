import asyncio
import time
from pathlib import Path
from secrets import token_bytes

import pytest

from src.simulator.simulator_protocol import FarmNewBlockProtocol
from src.types.peer_info import PeerInfo
from src.util.ints import uint16, uint64
from src.wallet.trade_manager import TradeManager
from src.wallet.trading.trade_status import TradeStatus
from tests.setup_nodes import setup_simulators_and_wallets
from src.wallet.cc_wallet.cc_wallet import CCWallet


@pytest.fixture(scope="module")
def event_loop():
    loop = asyncio.get_event_loop()
    yield loop


async def time_out_assert(timeout: int, function, value, arg=None):
    start = time.time()
    while time.time() - start < timeout:
        if arg is None:
            function_result = await function()
        else:
            function_result = await function(arg)
        if value == function_result:
            return
        await asyncio.sleep(2)
    assert False


@pytest.fixture(scope="module")
async def two_wallet_nodes():
    async for _ in setup_simulators_and_wallets(1, 2, {"COINBASE_FREEZE_PERIOD": 0}):
        yield _


buffer_blocks = 4


@pytest.fixture(scope="module")
async def wallets_prefarm(two_wallet_nodes):
    """
    Sets up the node with 10 blocks, and returns a payer and payee wallet.
    """
    farm_blocks = 10
    buffer = 4
    full_nodes, wallets = two_wallet_nodes
    full_node, server = full_nodes[0]
    wallet_node_0, wallet_server_0 = wallets[0]
    wallet_node_1, wallet_server_1 = wallets[1]
    wallet_0 = wallet_node_0.wallet_state_manager.main_wallet
    wallet_1 = wallet_node_1.wallet_state_manager.main_wallet

    ph0 = await wallet_0.get_new_puzzlehash()
    ph1 = await wallet_1.get_new_puzzlehash()

    await wallet_server_0.start_client(
        PeerInfo("localhost", uint16(server._port)), None
    )
    await wallet_server_1.start_client(
        PeerInfo("localhost", uint16(server._port)), None
    )

    for i in range(0, farm_blocks):
        await full_node.farm_new_block(FarmNewBlockProtocol(ph0))

    for i in range(0, farm_blocks):
        await full_node.farm_new_block(FarmNewBlockProtocol(ph1))

    for i in range(0, buffer):
        await full_node.farm_new_block(FarmNewBlockProtocol(token_bytes()))

    return wallet_node_0, wallet_node_1, full_node


class TestCCTrades:
    @pytest.mark.asyncio
    async def test_cc_trade(self, wallets_prefarm):
        wallet_node_0, wallet_node_1, full_node = wallets_prefarm
        wallet_0 = wallet_node_0.wallet_state_manager.main_wallet
        wallet_1 = wallet_node_1.wallet_state_manager.main_wallet

        cc_wallet: CCWallet = await CCWallet.create_new_cc(
            wallet_node_0.wallet_state_manager, wallet_0, uint64(100)
        )

        for i in range(1, buffer_blocks):
            await full_node.farm_new_block(FarmNewBlockProtocol(token_bytes()))

        await time_out_assert(15, cc_wallet.get_confirmed_balance, 100)
        await time_out_assert(15, cc_wallet.get_unconfirmed_balance, 100)

        assert cc_wallet.cc_info.my_genesis_checker is not None
        colour = cc_wallet.get_colour()

        cc_wallet_2: CCWallet = await CCWallet.create_wallet_for_cc(
            wallet_node_1.wallet_state_manager, wallet_1, colour
        )

        assert (
            cc_wallet.cc_info.my_genesis_checker
            == cc_wallet_2.cc_info.my_genesis_checker
        )

        for i in range(0, buffer_blocks):
            await full_node.farm_new_block(FarmNewBlockProtocol(token_bytes()))

        # send cc_wallet 2 a coin
        cc_hash = await cc_wallet_2.get_new_inner_hash()
<<<<<<< HEAD
        tx_record = await cc_wallet.generate_signed_transaction(uint64(1), cc_hash)
=======
        tx_record = await cc_wallet.generate_signed_transaction([uint64(1)], [cc_hash])
>>>>>>> af6ecd4f
        await wallet_0.wallet_state_manager.add_pending_transaction(tx_record)
        for i in range(0, buffer_blocks):
            await full_node.farm_new_block(FarmNewBlockProtocol(token_bytes()))

        trade_manager_0 = wallet_node_0.wallet_state_manager.trade_manager
        trade_manager_1 = wallet_node_1.wallet_state_manager.trade_manager

        file = "test_offer_file.offer"
        file_path = Path(file)

        if file_path.exists():
            file_path.unlink()

        offer_dict = {1: 10, 2: -30}

        success, trade_offer, error = await trade_manager_0.create_offer_for_ids(
            offer_dict, file
        )

        assert success is True
        assert trade_offer is not None

        success, offer, error = await trade_manager_1.get_discrepancies_for_offer(
            file_path
        )

        assert error is None
        assert success is True
        assert offer is not None

        assert offer["chia"] == -10
        assert offer[colour] == 30

        success, trade, reason = await trade_manager_1.respond_to_offer(file_path)

        assert success is True

        for i in range(0, buffer_blocks):
            await full_node.farm_new_block(FarmNewBlockProtocol(token_bytes()))

        await time_out_assert(15, cc_wallet_2.get_confirmed_balance, 31)
        await time_out_assert(15, cc_wallet_2.get_unconfirmed_balance, 31)
        trade_2 = await trade_manager_0.get_trade_by_id(trade_offer.trade_id)
        assert TradeStatus(trade_2.status) is TradeStatus.CONFIRMED

    @pytest.mark.asyncio
    async def test_cc_trade_accept_with_zero(self, wallets_prefarm):
        wallet_node_0, wallet_node_1, full_node = wallets_prefarm
        wallet_0 = wallet_node_0.wallet_state_manager.main_wallet
        wallet_1 = wallet_node_1.wallet_state_manager.main_wallet

        cc_wallet: CCWallet = await CCWallet.create_new_cc(
            wallet_node_0.wallet_state_manager, wallet_0, uint64(100)
        )

        for i in range(1, buffer_blocks):
            await full_node.farm_new_block(FarmNewBlockProtocol(token_bytes()))

        await time_out_assert(15, cc_wallet.get_confirmed_balance, 100)
        await time_out_assert(15, cc_wallet.get_unconfirmed_balance, 100)

        assert cc_wallet.cc_info.my_genesis_checker is not None
        colour = cc_wallet.get_colour()

        cc_wallet_2: CCWallet = await CCWallet.create_wallet_for_cc(
            wallet_node_1.wallet_state_manager, wallet_1, colour
        )

        assert (
            cc_wallet.cc_info.my_genesis_checker
            == cc_wallet_2.cc_info.my_genesis_checker
        )

        ph = await wallet_1.get_new_puzzlehash()
        for i in range(0, buffer_blocks):
            await full_node.farm_new_block(FarmNewBlockProtocol(ph))

        trade_manager_0 = wallet_node_0.wallet_state_manager.trade_manager
        trade_manager_1 = wallet_node_1.wallet_state_manager.trade_manager

        file = "test_offer_file.offer"
        file_path = Path(file)

        if file_path.exists():
            file_path.unlink()

        offer_dict = {1: 10, 3: -30}

        success, trade_offer, error = await trade_manager_0.create_offer_for_ids(
            offer_dict, file
        )

        assert success is True
        assert trade_offer is not None

        success, offer, error = await trade_manager_1.get_discrepancies_for_offer(
            file_path
        )

        assert error is None
        assert success is True
        assert offer is not None

        assert cc_wallet.get_colour() == cc_wallet_2.get_colour()

        assert offer["chia"] == -10
        assert offer[colour] == 30

        success, trade, reason = await trade_manager_1.respond_to_offer(file_path)

        assert success is True

        for i in range(0, buffer_blocks):
            await full_node.farm_new_block(FarmNewBlockProtocol(token_bytes()))

        await time_out_assert(15, cc_wallet_2.get_confirmed_balance, 30)
        await time_out_assert(15, cc_wallet_2.get_unconfirmed_balance, 30)
        trade_2 = await trade_manager_0.get_trade_by_id(trade_offer.trade_id)
        assert TradeStatus(trade_2.status) is TradeStatus.CONFIRMED

    @pytest.mark.asyncio
    async def test_cc_trade_with_multiple_colours(self, wallets_prefarm):
        # This test start with CCWallet in both wallets. wall
        # wallet1 {wallet_id: 2 = 70}
        # wallet2 {wallet_id: 2 = 30}

        wallet_node_a, wallet_node_b, full_node = wallets_prefarm
        wallet_a = wallet_node_a.wallet_state_manager.main_wallet
        wallet_b = wallet_node_b.wallet_state_manager.main_wallet

        # cc_a_2 = coloured coin, Alice, wallet id = 2
        cc_a_2 = wallet_node_a.wallet_state_manager.wallets[2]
        cc_b_2 = wallet_node_b.wallet_state_manager.wallets[2]

        cc_a_3: CCWallet = await CCWallet.create_new_cc(
            wallet_node_a.wallet_state_manager, wallet_a, uint64(100)
        )

        for i in range(0, buffer_blocks):
            await full_node.farm_new_block(FarmNewBlockProtocol(token_bytes()))

        await time_out_assert(15, cc_a_3.get_confirmed_balance, 100)
        await time_out_assert(15, cc_a_3.get_unconfirmed_balance, 100)

        # store these for asserting change later
        cc_balance = await cc_a_2.get_unconfirmed_balance()
        cc_balance_2 = await cc_b_2.get_unconfirmed_balance()

        assert cc_a_3.cc_info.my_genesis_checker is not None
        red = cc_a_3.get_colour()

        for i in range(0, buffer_blocks):
            await full_node.farm_new_block(FarmNewBlockProtocol(token_bytes()))

        cc_b_3: CCWallet = await CCWallet.create_wallet_for_cc(
            wallet_node_b.wallet_state_manager, wallet_b, red
        )

        assert cc_a_3.cc_info.my_genesis_checker == cc_b_3.cc_info.my_genesis_checker

        for i in range(0, buffer_blocks):
            await full_node.farm_new_block(FarmNewBlockProtocol(token_bytes()))

        trade_manager_0 = wallet_node_a.wallet_state_manager.trade_manager
        trade_manager_1 = wallet_node_b.wallet_state_manager.trade_manager

        file = "test_offer_file.offer"
        file_path = Path(file)

        if file_path.exists():
            file_path.unlink()

        # Wallet
        offer_dict = {1: 1000, 2: -20, 4: -50}

        success, trade_offer, error = await trade_manager_0.create_offer_for_ids(
            offer_dict, file
        )

        assert success is True
        assert trade_offer is not None

        success, offer, error = await trade_manager_1.get_discrepancies_for_offer(
            file_path
        )
        assert error is None
        assert success is True
        assert offer is not None
        assert offer["chia"] == -1000

        colour_2 = cc_a_2.get_colour()
        colour_3 = cc_a_3.get_colour()

        assert offer[colour_2] == 20
        assert offer[colour_3] == 50

        success, trade, reason = await trade_manager_1.respond_to_offer(file_path)

        assert success is True
        for i in range(0, 10):
            await full_node.farm_new_block(FarmNewBlockProtocol(token_bytes()))

        await time_out_assert(15, cc_b_3.get_confirmed_balance, 50)
        await time_out_assert(15, cc_b_3.get_unconfirmed_balance, 50)

        await time_out_assert(15, cc_a_3.get_confirmed_balance, 50)
        await time_out_assert(15, cc_a_3.get_unconfirmed_balance, 50)

        await time_out_assert(
            15, cc_a_2.get_unconfirmed_balance, cc_balance - offer[colour_2]
        )
        await time_out_assert(
            15, cc_b_2.get_unconfirmed_balance, cc_balance_2 + offer[colour_2]
        )

        trade = await trade_manager_0.get_trade_by_id(trade_offer.trade_id)

        status: TradeStatus = TradeStatus(trade.status)

        assert status is TradeStatus.CONFIRMED

    @pytest.mark.asyncio
    async def test_create_offer_with_zero_val(self, wallets_prefarm):
        # Wallet A              Wallet B
        # CCWallet id 2: 50     CCWallet id 2: 50
        # CCWallet id 3: 50     CCWallet id 2: 50
        # Wallet A will
        # Wallet A will create a new CC and wallet B will create offer to buy that coin

        wallet_node_a, wallet_node_b, full_node = wallets_prefarm
        wallet_a = wallet_node_a.wallet_state_manager.main_wallet
        wallet_b = wallet_node_b.wallet_state_manager.main_wallet
        trade_manager_a: TradeManager = wallet_node_a.wallet_state_manager.trade_manager
        trade_manager_b: TradeManager = wallet_node_b.wallet_state_manager.trade_manager

        cc_a_4: CCWallet = await CCWallet.create_new_cc(
            wallet_node_a.wallet_state_manager, wallet_a, uint64(100)
        )

        for i in range(0, buffer_blocks):
            await full_node.farm_new_block(FarmNewBlockProtocol(token_bytes()))

        await time_out_assert(15, cc_a_4.get_confirmed_balance, 100)

        colour = cc_a_4.get_colour()

        cc_b_4: CCWallet = await CCWallet.create_wallet_for_cc(
            wallet_node_b.wallet_state_manager, wallet_b, colour
        )
        cc_balance = await cc_a_4.get_confirmed_balance()
        cc_balance_2 = await cc_b_4.get_confirmed_balance()
        offer_dict = {1: -30, cc_a_4.wallet_info.id: 50}

        file = "test_offer_file.offer"
        file_path = Path(file)
        if file_path.exists():
            file_path.unlink()

        success, offer, error = await trade_manager_b.create_offer_for_ids(
            offer_dict, file
        )

        success, trade_a, reason = await trade_manager_a.respond_to_offer(file_path)

        for i in range(0, buffer_blocks):
            await full_node.farm_new_block(FarmNewBlockProtocol(token_bytes()))
        await time_out_assert(15, cc_a_4.get_confirmed_balance, cc_balance - 50)
        await time_out_assert(15, cc_b_4.get_confirmed_balance, cc_balance_2 + 50)

        async def assert_func():
            assert trade_a is not None
            trade = await trade_manager_a.get_trade_by_id(trade_a.trade_id)
            assert trade is not None
            return trade.status

        async def assert_func_b():
            assert offer is not None
            trade = await trade_manager_b.get_trade_by_id(offer.trade_id)
            assert trade is not None
            return trade.status

        await time_out_assert(15, assert_func, TradeStatus.CONFIRMED.value)
        await time_out_assert(15, assert_func_b, TradeStatus.CONFIRMED.value)

    @pytest.mark.asyncio
    async def test_cc_trade_cancel_insecure(self, wallets_prefarm):
        # Wallet A              Wallet B
        # CCWallet id 2: 50     CCWallet id 2: 50
        # CCWallet id 3: 50     CCWallet id 3: 50
        # CCWallet id 4: 40     CCWallet id 4: 60
        # Wallet A will create offer, cancel it by deleting from db only
        wallet_node_a, wallet_node_b, full_node = wallets_prefarm
        wallet_a = wallet_node_a.wallet_state_manager.main_wallet
        trade_manager_a: TradeManager = wallet_node_a.wallet_state_manager.trade_manager

        file = "test_offer_file.offer"
        file_path = Path(file)

        if file_path.exists():
            file_path.unlink()

        spendable_chia = await wallet_a.get_spendable_balance()

        offer_dict = {1: 10, 2: -30, 3: 30}

        success, trade_offer, error = await trade_manager_a.create_offer_for_ids(
            offer_dict, file
        )

        spendable_chia_after = await wallet_a.get_spendable_balance()

        locked_coin = await trade_manager_a.get_locked_coins(wallet_a.wallet_info.id)
        locked_sum = 0
        for name, record in locked_coin.items():
            locked_sum += record.coin.amount

        assert spendable_chia == spendable_chia_after + locked_sum
        assert success is True
        assert trade_offer is not None

        # Cancel offer 1 by just deleting from db
        await trade_manager_a.cancel_pending_offer(trade_offer.trade_id)
        spendable_after_cancel_1 = await wallet_a.get_spendable_balance()

        # Spendable should be the same as it was before making offer 1
        assert spendable_chia == spendable_after_cancel_1

        trade_a = await trade_manager_a.get_trade_by_id(trade_offer.trade_id)
        assert trade_a is not None
        assert trade_a.status == TradeStatus.CANCELED.value

    @pytest.mark.asyncio
    async def test_cc_trade_cancel_secure(self, wallets_prefarm):
        # Wallet A              Wallet B
        # CCWallet id 2: 50     CCWallet id 2: 50
        # CCWallet id 3: 50     CCWallet id 3: 50
        # CCWallet id 4: 40     CCWallet id 4: 60
        # Wallet A will create offer, cancel it by spending coins back to self

        wallet_node_a, wallet_node_b, full_node = wallets_prefarm
        wallet_a = wallet_node_a.wallet_state_manager.main_wallet
        trade_manager_a: TradeManager = wallet_node_a.wallet_state_manager.trade_manager

        file = "test_offer_file.offer"
        file_path = Path(file)

        if file_path.exists():
            file_path.unlink()

        spendable_chia = await wallet_a.get_spendable_balance()

        offer_dict = {1: 10, 2: -30, 3: 30}

        success, trade_offer, error = await trade_manager_a.create_offer_for_ids(
            offer_dict, file
        )

        spendable_chia_after = await wallet_a.get_spendable_balance()

        locked_coin = await trade_manager_a.get_locked_coins(wallet_a.wallet_info.id)
        locked_sum = 0
        for name, record in locked_coin.items():
            locked_sum += record.coin.amount

        assert spendable_chia == spendable_chia_after + locked_sum
        assert success is True
        assert trade_offer is not None

        # Cancel offer 1 by spending coins that were offered
        await trade_manager_a.cancel_pending_offer_safely(trade_offer.trade_id)

        for i in range(0, buffer_blocks):
            await full_node.farm_new_block(FarmNewBlockProtocol(token_bytes()))

        await time_out_assert(15, wallet_a.get_spendable_balance, spendable_chia)

        # Spendable should be the same as it was before making offer 1

        async def get_status():
            assert trade_offer is not None
            trade_a = await trade_manager_a.get_trade_by_id(trade_offer.trade_id)
            assert trade_a is not None
            return trade_a.status

        await time_out_assert(15, get_status, TradeStatus.CANCELED.value)<|MERGE_RESOLUTION|>--- conflicted
+++ resolved
@@ -112,11 +112,7 @@
 
         # send cc_wallet 2 a coin
         cc_hash = await cc_wallet_2.get_new_inner_hash()
-<<<<<<< HEAD
-        tx_record = await cc_wallet.generate_signed_transaction(uint64(1), cc_hash)
-=======
         tx_record = await cc_wallet.generate_signed_transaction([uint64(1)], [cc_hash])
->>>>>>> af6ecd4f
         await wallet_0.wallet_state_manager.add_pending_transaction(tx_record)
         for i in range(0, buffer_blocks):
             await full_node.farm_new_block(FarmNewBlockProtocol(token_bytes()))
