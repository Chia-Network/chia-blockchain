--- conflicted
+++ resolved
@@ -325,20 +325,12 @@
             # TODO: this fails but it seems like it shouldn't when above passes
             # assert tx.is_in_mempool()
 
-<<<<<<< HEAD
-    @pytest.mark.parametrize(argnames="record_or_bundle", argvalues=["record", "bundle"])
-=======
     @pytest.mark.parametrize(argnames="records_or_bundles_or_coins", argvalues=["records", "bundles", "coins"])
->>>>>>> 5881c983
     @pytest.mark.asyncio
     async def test_process_transactions(
         self,
         one_wallet_node: SimulatorsAndWallets,
-<<<<<<< HEAD
-        record_or_bundle: str,
-=======
         records_or_bundles_or_coins: str,
->>>>>>> 5881c983
     ) -> None:
         repeats = 20
         tx_amount = 1
@@ -361,25 +353,6 @@
 
         coins_iter = iter(all_coins)
         # repeating just to try to expose any flakiness
-<<<<<<< HEAD
-        for coin in coins:
-            tx = await wallet.generate_signed_transaction(
-                amount=uint64(tx_amount),
-                puzzle_hash=await wallet_node.wallet_state_manager.main_wallet.get_new_puzzlehash(),
-                coins={coin},
-            )
-            assert tx.spend_bundle is not None
-            await wallet.push_transaction(tx)
-
-            if record_or_bundle == "record":
-                await full_node_api.process_transactions(records=[tx])
-            elif record_or_bundle == "bundle":
-                await full_node_api.process_transactions(bundles=[tx.spend_bundle])
-            else:
-                raise Exception("unexpected parametrization")
-            # TODO: is this the proper check?
-            assert full_node_api.full_node.coin_store.get_coin_record(coin.name()) is not None
-=======
         for repeat in range(repeats):
             coins = [next(coins_iter) for _ in range(tx_per_repeat)]
             transactions = [
@@ -414,7 +387,6 @@
             for coin in coins:
                 coin_record = await full_node_api.full_node.coin_store.get_coin_record(coin.name())
                 assert coin_record is not None
->>>>>>> 5881c983
 
     @pytest.mark.asyncio
     @pytest.mark.parametrize(
