from typing import AsyncIterator, List, Tuple

import pytest
import pytest_asyncio

from chia.cmds.units import units
from chia.types.peer_info import PeerInfo
from tests.block_tools import create_block_tools_async
from chia.server.server import ChiaServer
from chia.simulator.full_node_simulator import FullNodeSimulator
from chia.util.ints import uint16, uint32, uint64
from chia.wallet.wallet_node import WalletNode
from tests.core.node_height import node_height_at_least
<<<<<<< HEAD
from tests.setup_nodes import (
    self_hostname,
    setup_full_node,
    setup_full_system,
    test_constants,
    setup_simulators_and_wallets,
)
=======
from tests.setup_nodes import setup_full_node, setup_full_system, test_constants
>>>>>>> bf2976a2
from tests.time_out_assert import time_out_assert
from tests.util.keyring import TempKeyring
from tests.util.socket import find_available_listen_port

test_constants_modified = test_constants.replace(
    **{
        "DIFFICULTY_STARTING": 2 ** 8,
        "DISCRIMINANT_SIZE_BITS": 1024,
        "SUB_EPOCH_BLOCKS": 140,
        "WEIGHT_PROOF_THRESHOLD": 2,
        "WEIGHT_PROOF_RECENT_BLOCKS": 350,
        "MAX_SUB_SLOT_BLOCKS": 50,
        "NUM_SPS_SUB_SLOT": 32,  # Must be a power of 2
        "EPOCH_BLOCKS": 280,
        "SUB_SLOT_ITERS_STARTING": 2 ** 20,
        "NUMBER_ZERO_BITS_PLOT_FILTER": 5,
    }
)


# TODO: Ideally, the db_version should be the (parameterized) db_version
# fixture, to test all versions of the database schema. This doesn't work
# because of a hack in shutting down the full node, which means you cannot run
# more than one simulations per process.
@pytest_asyncio.fixture(scope="function")
async def extra_node(self_hostname):
    with TempKeyring() as keychain:
        b_tools = await create_block_tools_async(constants=test_constants_modified, keychain=keychain)
        async for _ in setup_full_node(
            test_constants_modified,
            "blockchain_test_3.db",
            self_hostname,
            find_available_listen_port(),
            find_available_listen_port(),
            b_tools,
            db_version=1,
        ):
            yield _


@pytest_asyncio.fixture(scope="function")
async def simulation(bt):
    async for _ in setup_full_system(test_constants_modified, bt, db_version=1):
        yield _

<<<<<<< HEAD
    @pytest_asyncio.fixture(scope="function")
    async def one_wallet_node(
        self,
    ) -> AsyncIterator[Tuple[List[FullNodeSimulator], List[Tuple[WalletNode, ChiaServer]]]]:
        async for _ in setup_simulators_and_wallets(simulator_count=1, wallet_count=1, dic={}):
            yield _

=======

class TestSimulation:
>>>>>>> bf2976a2
    @pytest.mark.asyncio
    async def test_simulation_1(self, simulation, extra_node, self_hostname):
        node1, node2, _, _, _, _, _, _, _, sanitizer_server, server1 = simulation

        node1_port = node1.full_node.config["port"]
        node2_port = node2.full_node.config["port"]
        await server1.start_client(PeerInfo(self_hostname, uint16(node2_port)))
        # Use node2 to test node communication, since only node1 extends the chain.
        await time_out_assert(600, node_height_at_least, True, node2, 7)
        await sanitizer_server.start_client(PeerInfo(self_hostname, uint16(node2_port)))

        async def has_compact(node1, node2):
            peak_height_1 = node1.full_node.blockchain.get_peak_height()
            headers_1 = await node1.full_node.blockchain.get_header_blocks_in_range(0, peak_height_1 - 6)
            peak_height_2 = node2.full_node.blockchain.get_peak_height()
            headers_2 = await node2.full_node.blockchain.get_header_blocks_in_range(0, peak_height_2 - 6)
            # Commented to speed up.
            # cc_eos = [False, False]
            # icc_eos = [False, False]
            # cc_sp = [False, False]
            # cc_ip = [False, False]
            has_compact = [False, False]
            for index, headers in enumerate([headers_1, headers_2]):
                for header in headers.values():
                    for sub_slot in header.finished_sub_slots:
                        if sub_slot.proofs.challenge_chain_slot_proof.normalized_to_identity:
                            # cc_eos[index] = True
                            has_compact[index] = True
                        if (
                            sub_slot.proofs.infused_challenge_chain_slot_proof is not None
                            and sub_slot.proofs.infused_challenge_chain_slot_proof.normalized_to_identity
                        ):
                            # icc_eos[index] = True
                            has_compact[index] = True
                    if (
                        header.challenge_chain_sp_proof is not None
                        and header.challenge_chain_sp_proof.normalized_to_identity
                    ):
                        # cc_sp[index] = True
                        has_compact[index] = True
                    if header.challenge_chain_ip_proof.normalized_to_identity:
                        # cc_ip[index] = True
                        has_compact[index] = True

            # return (
            #     cc_eos == [True, True] and icc_eos == [True, True] and cc_sp == [True, True] and cc_ip == [True, True]
            # )
            return has_compact == [True, True]

        await time_out_assert(600, has_compact, True, node1, node2)
        node3 = extra_node
        server3 = node3.full_node.server
        peak_height = max(node1.full_node.blockchain.get_peak_height(), node2.full_node.blockchain.get_peak_height())
        await server3.start_client(PeerInfo(self_hostname, uint16(node1_port)))
        await server3.start_client(PeerInfo(self_hostname, uint16(node2_port)))
        await time_out_assert(600, node_height_at_least, True, node3, peak_height)

    @pytest.mark.asyncio
    @pytest.mark.parametrize(argnames="count", argvalues=[0, 1, 2, 5, 10])
    async def test_simulation_process_blocks(
        self,
        count,
        one_wallet_node: Tuple[List[FullNodeSimulator], List[Tuple[WalletNode, ChiaServer]]],
    ):
        [[full_node_api], _] = one_wallet_node

        # Starting at the beginning.
        assert full_node_api.full_node.blockchain.get_peak_height() is None

        await full_node_api.process_blocks(count=count)

        # The requested number of blocks had been processed.
        expected_height = None if count == 0 else count
        assert full_node_api.full_node.blockchain.get_peak_height() == expected_height

    @pytest.mark.asyncio
    @pytest.mark.parametrize(argnames="count", argvalues=[0, 1, 2, 5, 10])
    async def test_simulation_farm_blocks(
        self,
        count,
        one_wallet_node: Tuple[List[FullNodeSimulator], List[Tuple[WalletNode, ChiaServer]]],
    ):
        [[full_node_api], [[wallet_node, wallet_server]]] = one_wallet_node

        await wallet_server.start_client(PeerInfo("localhost", uint16(full_node_api.server._port)), None)

        # Avoiding an attribute error below.
        assert wallet_node.wallet_state_manager is not None

        wallet = wallet_node.wallet_state_manager.main_wallet

        # Starting at the beginning.
        assert full_node_api.full_node.blockchain.get_peak_height() is None

        rewards = await full_node_api.farm_blocks(count=count, wallet=wallet)

        # The requested number of blocks had been processed plus 1 to handle the final reward
        # transactions in the case of a non-zero count.
        expected_height = count
        if count > 0:
            expected_height += 1

        peak_height = full_node_api.full_node.blockchain.get_peak_height()
        if peak_height is None:
            peak_height = uint32(0)

        assert peak_height == expected_height

        # The expected rewards have been received and confirmed.
        unconfirmed_balance = await wallet.get_unconfirmed_balance()
        confirmed_balance = await wallet.get_confirmed_balance()
        assert [unconfirmed_balance, confirmed_balance] == [rewards, rewards]

    @pytest.mark.asyncio
    @pytest.mark.parametrize(
        argnames=["amount", "coin_count"],
        argvalues=[
            [0, 0],
            [1, 2],
            [(2 * units["chia"]) - 1, 2],
            [2 * units["chia"], 2],
            [(2 * units["chia"]) + 1, 4],
            [3 * units["chia"], 4],
            [10 * units["chia"], 10],
        ],
    )
    async def test_simulation_farm_rewards(
        self,
        amount: int,
        coin_count: int,
        one_wallet_node: Tuple[List[FullNodeSimulator], List[Tuple[WalletNode, ChiaServer]]],
    ):
        [[full_node_api], [[wallet_node, wallet_server]]] = one_wallet_node

        await wallet_server.start_client(PeerInfo("localhost", uint16(full_node_api.server._port)), None)

        # Avoiding an attribute error below.
        assert wallet_node.wallet_state_manager is not None

        wallet = wallet_node.wallet_state_manager.main_wallet

        rewards = await full_node_api.farm_rewards(amount=amount, wallet=wallet)

        # At least the requested amount was farmed.
        assert rewards >= amount

        # The rewards amount is both received and confirmed.
        unconfirmed_balance = await wallet.get_unconfirmed_balance()
        confirmed_balance = await wallet.get_confirmed_balance()
        assert [unconfirmed_balance, confirmed_balance] == [rewards, rewards]

        # The expected number of coins were received.
        # TODO: pick a better way to check coin count
        spendable_amount = await wallet.get_spendable_balance()
        all_coins = await wallet.select_coins(amount=spendable_amount)
        assert len(all_coins) == coin_count

    @pytest.mark.asyncio
    async def test_wait_transaction_records_entered_mempool(
        self,
        one_wallet_node: Tuple[List[FullNodeSimulator], List[Tuple[WalletNode, ChiaServer]]],
    ) -> None:
        repeats = 50
        tx_amount = 1
        [[full_node_api], [[wallet_node, wallet_server]]] = one_wallet_node

        await wallet_server.start_client(PeerInfo("localhost", uint16(full_node_api.server._port)), None)

        # Avoiding an attribute hint issue below.
        assert wallet_node.wallet_state_manager is not None

        wallet = wallet_node.wallet_state_manager.main_wallet

        # generate some coins for repetitive testing
        await full_node_api.farm_rewards(amount=repeats * tx_amount, wallet=wallet)
        coins = await full_node_api.create_coins_with_amounts(amounts=[tx_amount] * repeats, wallet=wallet)
        assert len(coins) == repeats

        # repeating just to try to expose any flakiness
        for coin in coins:
            tx = await wallet.generate_signed_transaction(
                amount=uint64(tx_amount),
                puzzle_hash=await wallet_node.wallet_state_manager.main_wallet.get_new_puzzlehash(),
                coins={coin},
            )
            await wallet.push_transaction(tx)

            await full_node_api.wait_transaction_records_entered_mempool(records=[tx])
            assert tx.spend_bundle is not None
            assert full_node_api.full_node.mempool_manager.get_spendbundle(tx.spend_bundle.name()) is not None
            # TODO: this fails but it seems like it shouldn't when above passes
            # assert tx.is_in_mempool()

    @pytest.mark.asyncio
    async def test_process_transaction_records(
        self,
        one_wallet_node: Tuple[List[FullNodeSimulator], List[Tuple[WalletNode, ChiaServer]]],
    ) -> None:
        repeats = 50
        tx_amount = 1
        [[full_node_api], [[wallet_node, wallet_server]]] = one_wallet_node

        await wallet_server.start_client(PeerInfo("localhost", uint16(full_node_api.server._port)), None)

        # Avoiding an attribute hint issue below.
        assert wallet_node.wallet_state_manager is not None

        wallet = wallet_node.wallet_state_manager.main_wallet

        # generate some coins for repetitive testing
        await full_node_api.farm_rewards(amount=repeats * tx_amount, wallet=wallet)
        coins = await full_node_api.create_coins_with_amounts(amounts=[tx_amount] * repeats, wallet=wallet)
        assert len(coins) == repeats

        # repeating just to try to expose any flakiness
        for coin in coins:
            tx = await wallet.generate_signed_transaction(
                amount=uint64(tx_amount),
                puzzle_hash=await wallet_node.wallet_state_manager.main_wallet.get_new_puzzlehash(),
                coins={coin},
            )
            await wallet.push_transaction(tx)

            await full_node_api.process_transaction_records(records=[tx])
            # TODO: is this the proper check?
            assert full_node_api.full_node.coin_store.get_coin_record(coin.name()) is not None

    @pytest.mark.asyncio
    @pytest.mark.parametrize(
        argnames="amounts",
        argvalues=[
            *[pytest.param([1] * n, id=f"1 mojo x {n}") for n in [0, 1, 10, 49, 51, 103]],
            *[pytest.param(list(range(n)), id=f"incrementing x {n}") for n in [1, 10, 49, 51, 103]],
        ],
    )
    async def test_create_coins_with_amounts(
        self,
        amounts: List[int],
        one_wallet_node: Tuple[List[FullNodeSimulator], List[Tuple[WalletNode, ChiaServer]]],
    ) -> None:
        [[full_node_api], [[wallet_node, wallet_server]]] = one_wallet_node

        await wallet_server.start_client(PeerInfo("localhost", uint16(full_node_api.server._port)), None)

        # Avoiding an attribute hint issue below.
        assert wallet_node.wallet_state_manager is not None

        wallet = wallet_node.wallet_state_manager.main_wallet

        await full_node_api.farm_rewards(amount=sum(amounts), wallet=wallet)
        # Get some more coins.  The creator helper doesn't get you all the coins you
        # need yet.
        await full_node_api.farm_blocks(count=2, wallet=wallet)
        coins = await full_node_api.create_coins_with_amounts(amounts=amounts, wallet=wallet)

        assert sorted(coin.amount for coin in coins) == sorted(amounts)<|MERGE_RESOLUTION|>--- conflicted
+++ resolved
@@ -11,17 +11,12 @@
 from chia.util.ints import uint16, uint32, uint64
 from chia.wallet.wallet_node import WalletNode
 from tests.core.node_height import node_height_at_least
-<<<<<<< HEAD
 from tests.setup_nodes import (
-    self_hostname,
     setup_full_node,
     setup_full_system,
     test_constants,
     setup_simulators_and_wallets,
 )
-=======
-from tests.setup_nodes import setup_full_node, setup_full_system, test_constants
->>>>>>> bf2976a2
 from tests.time_out_assert import time_out_assert
 from tests.util.keyring import TempKeyring
 from tests.util.socket import find_available_listen_port
@@ -67,7 +62,6 @@
     async for _ in setup_full_system(test_constants_modified, bt, db_version=1):
         yield _
 
-<<<<<<< HEAD
     @pytest_asyncio.fixture(scope="function")
     async def one_wallet_node(
         self,
@@ -75,10 +69,8 @@
         async for _ in setup_simulators_and_wallets(simulator_count=1, wallet_count=1, dic={}):
             yield _
 
-=======
 
 class TestSimulation:
->>>>>>> bf2976a2
     @pytest.mark.asyncio
     async def test_simulation_1(self, simulation, extra_node, self_hostname):
         node1, node2, _, _, _, _, _, _, _, sanitizer_server, server1 = simulation
