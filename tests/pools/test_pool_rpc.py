import asyncio
import logging
import tempfile
from dataclasses import dataclass
from pathlib import Path
from shutil import rmtree
<<<<<<< HEAD
from typing import Any, Dict, List, Optional
=======
from typing import Any, Optional, List, Dict, Tuple, AsyncGenerator
>>>>>>> a48fd431

import pytest
import pytest_asyncio
from blspy import G1Element

from chia.consensus.block_rewards import calculate_base_farmer_reward, calculate_pool_reward
from chia.full_node.full_node_api import FullNodeAPI
from chia.pools.pool_puzzles import SINGLETON_LAUNCHER_HASH
from chia.pools.pool_wallet_info import PoolSingletonState, PoolWalletInfo
from chia.protocols import full_node_protocol
from chia.protocols.full_node_protocol import RespondBlock
from chia.rpc.rpc_server import start_rpc_server
from chia.rpc.wallet_rpc_api import WalletRpcApi
from chia.rpc.wallet_rpc_client import WalletRpcClient
from chia.simulator.simulator_protocol import FarmNewBlockProtocol, ReorgProtocol
from chia.types.blockchain_format.sized_bytes import bytes32
from chia.types.peer_info import PeerInfo
from chia.util.bech32m import encode_puzzle_hash
from chia.util.byte_types import hexstr_to_bytes
from chia.util.config import load_config
from chia.util.ints import uint16, uint32
from chia.wallet.derive_keys import find_authentication_sk, find_owner_sk
from chia.wallet.transaction_record import TransactionRecord
from chia.wallet.util.wallet_types import WalletType
from chia.wallet.wallet_node import WalletNode
from tests.block_tools import BlockTools, get_plot_dir
from tests.setup_nodes import setup_simulators_and_wallets
from tests.time_out_assert import time_out_assert
from tests.util.socket import find_available_listen_port

# TODO: Compare deducted fees in all tests against reported total_fee
log = logging.getLogger(__name__)
FEE_AMOUNT = 2000000000000
MAX_WAIT_SECS = 20  # A high value for WAIT_SECS is useful when paused in the debugger


def get_pool_plot_dir():
    return get_plot_dir() / Path("pool_tests")


async def get_total_block_rewards(num_blocks):
    funds = sum(
        [calculate_pool_reward(uint32(i)) + calculate_base_farmer_reward(uint32(i)) for i in range(1, num_blocks)]
    )
    return funds


async def farm_blocks(full_node_api, ph: bytes32, num_blocks: int):
    for i in range(num_blocks):
        await full_node_api.farm_new_transaction_block(FarmNewBlockProtocol(ph))
    return num_blocks
    # TODO also return calculated block rewards


@dataclass
class TemporaryPoolPlot:
    bt: BlockTools
    p2_singleton_puzzle_hash: bytes32
    plot_id: Optional[bytes32] = None

    async def __aenter__(self):
        self._tmpdir = tempfile.TemporaryDirectory()
        dirname = self._tmpdir.__enter__()
        plot_id: bytes32 = await self.bt.new_plot(self.p2_singleton_puzzle_hash, Path(dirname), tmp_dir=Path(dirname))
        assert plot_id is not None
        await self.bt.refresh_plots()
        self.plot_id = plot_id
        return self

    async def __aexit__(self, exc_type, exc_value, exc_traceback):
        await self.bt.delete_plot(self.plot_id)
        self._tmpdir.__exit__(None, None, None)


async def wallet_is_synced(wallet_node: WalletNode, full_node_api):
    assert wallet_node.wallet_state_manager is not None
    return (
        await wallet_node.wallet_state_manager.blockchain.get_finished_sync_up_to()
        == full_node_api.full_node.blockchain.get_peak_height()
    )


PREFARMED_BLOCKS = 4


@pytest_asyncio.fixture(scope="function")
async def one_wallet_node_and_rpc(bt, self_hostname) -> AsyncGenerator[Tuple[WalletRpcClient, Any, FullNodeAPI], None]:
    rmtree(get_pool_plot_dir(), ignore_errors=True)
    async for nodes in setup_simulators_and_wallets(1, 1, {}):
        full_nodes, wallets = nodes
        full_node_api = full_nodes[0]
        wallet_node_0, wallet_server_0 = wallets[0]

        wallet_0 = wallet_node_0.wallet_state_manager.main_wallet
        our_ph = await wallet_0.get_new_puzzlehash()
        await farm_blocks(full_node_api, our_ph, PREFARMED_BLOCKS)

        api_user = WalletRpcApi(wallet_node_0)
        config = bt.config
        daemon_port = config["daemon_port"]
        test_rpc_port = uint16(find_available_listen_port("rpc_port"))

        rpc_cleanup = await start_rpc_server(
            api_user,
            self_hostname,
            daemon_port,
            test_rpc_port,
            lambda x: None,
            bt.root_path,
            config,
            connect_to_daemon=False,
        )
        client = await WalletRpcClient.create(self_hostname, test_rpc_port, bt.root_path, config)

        yield client, wallet_node_0, full_node_api

        client.close()
        await client.await_closed()
        await rpc_cleanup()


@pytest_asyncio.fixture(scope="function")
async def setup(two_wallet_nodes, bt, self_hostname):
    rmtree(get_pool_plot_dir(), ignore_errors=True)
    full_nodes, wallets = two_wallet_nodes
    wallet_node_0, wallet_server_0 = wallets[0]
    wallet_node_1, wallet_server_1 = wallets[1]
    our_ph_record = await wallet_node_0.wallet_state_manager.get_unused_derivation_record(1, False, True)
    pool_ph_record = await wallet_node_1.wallet_state_manager.get_unused_derivation_record(1, False, True)
    our_ph = our_ph_record.puzzle_hash
    pool_ph = pool_ph_record.puzzle_hash
    api_user = WalletRpcApi(wallet_node_0)
    config = bt.config
    daemon_port = config["daemon_port"]
    test_rpc_port = find_available_listen_port("rpc_port")

    rpc_cleanup = await start_rpc_server(
        api_user,
        self_hostname,
        daemon_port,
        test_rpc_port,
        lambda x: None,
        bt.root_path,
        config,
        connect_to_daemon=False,
    )
    client = await WalletRpcClient.create(self_hostname, test_rpc_port, bt.root_path, config)

    return (
        full_nodes,
        [wallet_node_0, wallet_node_1],
        [our_ph, pool_ph],
        client,  # wallet rpc client
        rpc_cleanup,
    )


class TestPoolWalletRpc:
    @pytest.mark.asyncio
    @pytest.mark.parametrize("trusted_and_fee", [(True, FEE_AMOUNT), (False, 0)])
    async def test_create_new_pool_wallet_self_farm(self, one_wallet_node_and_rpc, trusted_and_fee, self_hostname):
        trusted, fee = trusted_and_fee
        client, wallet_node_0, full_node_api = one_wallet_node_and_rpc
        wallet_0 = wallet_node_0.wallet_state_manager.main_wallet
        if trusted:
            wallet_node_0.config["trusted_peers"] = {
                full_node_api.full_node.server.node_id.hex(): full_node_api.full_node.server.node_id.hex()
            }
        else:
            wallet_node_0.config["trusted_peers"] = {}

        await wallet_node_0.server.start_client(
            PeerInfo(self_hostname, uint16(full_node_api.full_node.server._port)), None
        )
        total_block_rewards = await get_total_block_rewards(PREFARMED_BLOCKS)
        await time_out_assert(10, wallet_0.get_confirmed_balance, total_block_rewards)
        await time_out_assert(10, wallet_node_0.wallet_state_manager.blockchain.get_peak_height, PREFARMED_BLOCKS)

        our_ph = await wallet_0.get_new_puzzlehash()
        assert len(await client.get_wallets(WalletType.POOLING_WALLET)) == 0
        await time_out_assert(10, wallet_is_synced, True, wallet_node_0, full_node_api)
        creation_tx: TransactionRecord = await client.create_new_pool_wallet(
            our_ph, "", 0, f"{self_hostname}:5000", "new", "SELF_POOLING", fee
        )
        await time_out_assert(
            10,
            full_node_api.full_node.mempool_manager.get_spendbundle,
            creation_tx.spend_bundle,
            creation_tx.name,
        )

        await farm_blocks(full_node_api, our_ph, 6)
        assert full_node_api.full_node.mempool_manager.get_spendbundle(creation_tx.name) is None

        await time_out_assert(10, wallet_is_synced, True, wallet_node_0, full_node_api)
        summaries_response = await client.get_wallets(WalletType.POOLING_WALLET)
        assert len(summaries_response) == 1
        wallet_id: int = summaries_response[0]["id"]
        status: PoolWalletInfo = (await client.pw_status(wallet_id))[0]

        assert status.current.state == PoolSingletonState.SELF_POOLING.value
        assert status.target is None
        assert status.current.owner_pubkey == G1Element.from_bytes(
            bytes.fromhex(
                "b286bbf7a10fa058d2a2a758921377ef00bb7f8143e1bd40dd195ae918dbef42cfc481140f01b9eae13b430a0c8fe304"
            )
        )
        assert status.current.pool_url == ""
        assert status.current.relative_lock_height == 0
        assert status.current.version == 1
        # Check that config has been written properly
        full_config: Dict = load_config(wallet_0.wallet_state_manager.root_path, "config.yaml")
        pool_list: List[Dict] = full_config["pool"]["pool_list"]
        assert len(pool_list) == 1
        pool_config = pool_list[0]
        assert (
            pool_config["owner_public_key"]
            == "0xb286bbf7a10fa058d2a2a758921377ef00bb7f8143e1bd40dd195ae918dbef42cfc481140f01b9eae13b430a0c8fe304"
        )
        # It can be one of multiple launcher IDs, due to selecting a different coin
        launcher_id = None
        for addition in creation_tx.additions:
            if addition.puzzle_hash == SINGLETON_LAUNCHER_HASH:
                launcher_id = addition.name()
                break
        assert hexstr_to_bytes(pool_config["launcher_id"]) == launcher_id
        assert pool_config["pool_url"] == ""

    @pytest.mark.asyncio
    @pytest.mark.parametrize("trusted_and_fee", [(True, FEE_AMOUNT), (False, 0)])
    async def test_create_new_pool_wallet_farm_to_pool(self, one_wallet_node_and_rpc, trusted_and_fee, self_hostname):
        trusted, fee = trusted_and_fee
        client, wallet_node_0, full_node_api = one_wallet_node_and_rpc
        wallet_0 = wallet_node_0.wallet_state_manager.main_wallet
        if trusted:
            wallet_node_0.config["trusted_peers"] = {
                full_node_api.full_node.server.node_id.hex(): full_node_api.full_node.server.node_id.hex()
            }
        else:
            wallet_node_0.config["trusted_peers"] = {}

        await wallet_node_0.server.start_client(
            PeerInfo(self_hostname, uint16(full_node_api.full_node.server._port)), None
        )
        total_block_rewards = await get_total_block_rewards(PREFARMED_BLOCKS)
        await time_out_assert(10, wallet_node_0.wallet_state_manager.blockchain.get_peak_height, PREFARMED_BLOCKS)

        await time_out_assert(10, wallet_0.get_confirmed_balance, total_block_rewards)

        await time_out_assert(10, wallet_is_synced, True, wallet_node_0, full_node_api)

        our_ph = await wallet_0.get_new_puzzlehash()
        assert len(await client.get_wallets(WalletType.POOLING_WALLET)) == 0

        creation_tx: TransactionRecord = await client.create_new_pool_wallet(
            our_ph, "http://pool.example.com", 10, f"{self_hostname}:5000", "new", "FARMING_TO_POOL", fee
        )
        await time_out_assert(
            10,
            full_node_api.full_node.mempool_manager.get_spendbundle,
            creation_tx.spend_bundle,
            creation_tx.name,
        )

        await farm_blocks(full_node_api, our_ph, 6)
        assert full_node_api.full_node.mempool_manager.get_spendbundle(creation_tx.name) is None

        await time_out_assert(5, wallet_is_synced, True, wallet_node_0, full_node_api)
        summaries_response = await client.get_wallets(WalletType.POOLING_WALLET)
        assert len(summaries_response) == 1
        wallet_id: int = summaries_response[0]["id"]
        status: PoolWalletInfo = (await client.pw_status(wallet_id))[0]

        assert status.current.state == PoolSingletonState.FARMING_TO_POOL.value
        assert status.target is None
        assert status.current.owner_pubkey == G1Element.from_bytes(
            bytes.fromhex(
                "b286bbf7a10fa058d2a2a758921377ef00bb7f8143e1bd40dd195ae918dbef42cfc481140f01b9eae13b430a0c8fe304"
            )
        )
        assert status.current.pool_url == "http://pool.example.com"
        assert status.current.relative_lock_height == 10
        assert status.current.version == 1
        # Check that config has been written properly
        full_config: Dict = load_config(wallet_0.wallet_state_manager.root_path, "config.yaml")
        pool_list: List[Dict] = full_config["pool"]["pool_list"]
        assert len(pool_list) == 1
        pool_config = pool_list[0]
        assert (
            pool_config["owner_public_key"]
            == "0xb286bbf7a10fa058d2a2a758921377ef00bb7f8143e1bd40dd195ae918dbef42cfc481140f01b9eae13b430a0c8fe304"
        )
        # It can be one of multiple launcher IDs, due to selecting a different coin
        launcher_id = None
        for addition in creation_tx.additions:
            if addition.puzzle_hash == SINGLETON_LAUNCHER_HASH:
                launcher_id = addition.name()
                break
        assert hexstr_to_bytes(pool_config["launcher_id"]) == launcher_id
        assert pool_config["pool_url"] == "http://pool.example.com"

    @pytest.mark.asyncio
    @pytest.mark.parametrize("trusted_and_fee", [(True, FEE_AMOUNT), (False, 0)])
    async def test_create_multiple_pool_wallets(self, one_wallet_node_and_rpc, trusted_and_fee, self_hostname):
        trusted, fee = trusted_and_fee
        client, wallet_node_0, full_node_api = one_wallet_node_and_rpc
        if trusted:
            wallet_node_0.config["trusted_peers"] = {
                full_node_api.full_node.server.node_id.hex(): full_node_api.full_node.server.node_id.hex()
            }
        else:
            wallet_node_0.config["trusted_peers"] = {}

        await wallet_node_0.server.start_client(
            PeerInfo(self_hostname, uint16(full_node_api.full_node.server._port)), None
        )
        total_block_rewards = await get_total_block_rewards(PREFARMED_BLOCKS)
        wallet_0 = wallet_node_0.wallet_state_manager.main_wallet
        await time_out_assert(10, wallet_0.get_confirmed_balance, total_block_rewards)
        await time_out_assert(10, wallet_node_0.wallet_state_manager.blockchain.get_peak_height, PREFARMED_BLOCKS)
        await time_out_assert(10, wallet_is_synced, True, wallet_node_0, full_node_api)

        our_ph_1 = await wallet_0.get_new_puzzlehash()
        our_ph_2 = await wallet_0.get_new_puzzlehash()
        assert len(await client.get_wallets(WalletType.POOLING_WALLET)) == 0

        creation_tx: TransactionRecord = await client.create_new_pool_wallet(
            our_ph_1, "", 0, f"{self_hostname}:5000", "new", "SELF_POOLING", fee
        )
        creation_tx_2: TransactionRecord = await client.create_new_pool_wallet(
            our_ph_1, self_hostname, 12, f"{self_hostname}:5000", "new", "FARMING_TO_POOL", fee
        )

        await time_out_assert(
            10,
            full_node_api.full_node.mempool_manager.get_spendbundle,
            creation_tx.spend_bundle,
            creation_tx.name,
        )
        await time_out_assert(
            10,
            full_node_api.full_node.mempool_manager.get_spendbundle,
            creation_tx_2.spend_bundle,
            creation_tx_2.name,
        )

        await farm_blocks(full_node_api, our_ph_2, 6)
        assert full_node_api.full_node.mempool_manager.get_spendbundle(creation_tx.name) is None
        assert full_node_api.full_node.mempool_manager.get_spendbundle(creation_tx_2.name) is None

        await asyncio.sleep(3)
        status_2: PoolWalletInfo = (await client.pw_status(2))[0]
        status_3: PoolWalletInfo = (await client.pw_status(3))[0]

        if status_2.current.state == PoolSingletonState.SELF_POOLING.value:
            assert status_3.current.state == PoolSingletonState.FARMING_TO_POOL.value
        else:
            assert status_2.current.state == PoolSingletonState.FARMING_TO_POOL.value
            assert status_3.current.state == PoolSingletonState.SELF_POOLING.value

        full_config: Dict = load_config(wallet_0.wallet_state_manager.root_path, "config.yaml")
        pool_list: List[Dict] = full_config["pool"]["pool_list"]
        assert len(pool_list) == 2

        assert len(await wallet_node_0.wallet_state_manager.tx_store.get_unconfirmed_for_wallet(2)) == 0
        assert len(await wallet_node_0.wallet_state_manager.tx_store.get_unconfirmed_for_wallet(3)) == 0
        # Doing a reorg reverts and removes the pool wallets
        await full_node_api.reorg_from_index_to_new_index(ReorgProtocol(uint32(0), uint32(20), our_ph_2))
        await time_out_assert(30, wallet_is_synced, True, wallet_node_0, full_node_api)
        summaries_response = await client.get_wallets()
        assert len(summaries_response) == 1

        with pytest.raises(ValueError):
            await client.pw_status(2)
        with pytest.raises(ValueError):
            await client.pw_status(3)

        # Create some CAT wallets to increase wallet IDs
        for i in range(5):
            await asyncio.sleep(2)
            res = await client.create_new_cat_and_wallet(20)
            await asyncio.sleep(2)
            summaries_response = await client.get_wallets()
            assert res["success"]
            cat_0_id = res["wallet_id"]
            asset_id = bytes.fromhex(res["asset_id"])
            assert len(asset_id) > 0
            await farm_blocks(full_node_api, our_ph_2, 6)
            await time_out_assert(20, wallet_is_synced, True, wallet_node_0, full_node_api)
            bal_0 = await client.get_wallet_balance(cat_0_id)
            assert bal_0["confirmed_wallet_balance"] == 20

        # Test creation of many pool wallets. Use untrusted since that is the more complicated protocol, but don't
        # run this code more than once, since it's slow.
        if not trusted:
            for i in range(22):
                await time_out_assert(10, wallet_is_synced, True, wallet_node_0, full_node_api)
                creation_tx_3: TransactionRecord = await client.create_new_pool_wallet(
                    our_ph_1, self_hostname, 5, f"{self_hostname}:5000", "new", "FARMING_TO_POOL", fee
                )
                await time_out_assert(
                    10,
                    full_node_api.full_node.mempool_manager.get_spendbundle,
                    creation_tx_3.spend_bundle,
                    creation_tx_3.name,
                )
                await farm_blocks(full_node_api, our_ph_2, 2)
                await time_out_assert(20, wallet_is_synced, True, wallet_node_0, full_node_api)

                full_config: Dict = load_config(wallet_0.wallet_state_manager.root_path, "config.yaml")
                pool_list: List[Dict] = full_config["pool"]["pool_list"]
                assert len(pool_list) == i + 3
                if i == 0:
                    # Ensures that the CAT creation does not cause pool wallet IDs to increment
                    for wallet in wallet_node_0.wallet_state_manager.wallets.values():
                        if wallet.type() == WalletType.POOLING_WALLET:
                            status: PoolWalletInfo = (await client.pw_status(wallet.id()))[0]
                            assert (await wallet.get_pool_wallet_index()) < 5
                            auth_sk = find_authentication_sk(
                                [wallet_0.wallet_state_manager.private_key], status.current.owner_pubkey
                            )
                            assert auth_sk is not None
                            owner_sk = find_owner_sk(
                                [wallet_0.wallet_state_manager.private_key], status.current.owner_pubkey
                            )
                            assert owner_sk is not None
                            assert owner_sk != auth_sk

    @pytest.mark.asyncio
    @pytest.mark.parametrize("trusted_and_fee", [(True, FEE_AMOUNT), (False, 0)])
    async def test_absorb_self(self, one_wallet_node_and_rpc, trusted_and_fee, bt, self_hostname):
        trusted, fee = trusted_and_fee
        client, wallet_node_0, full_node_api = one_wallet_node_and_rpc
        if trusted:
            wallet_node_0.config["trusted_peers"] = {
                full_node_api.full_node.server.node_id.hex(): full_node_api.full_node.server.node_id.hex()
            }
        else:
            wallet_node_0.config["trusted_peers"] = {}

        await wallet_node_0.server.start_client(
            PeerInfo(self_hostname, uint16(full_node_api.full_node.server._port)), None
        )
        wallet_0 = wallet_node_0.wallet_state_manager.main_wallet
        total_block_rewards = await get_total_block_rewards(PREFARMED_BLOCKS)
        await time_out_assert(10, wallet_0.get_confirmed_balance, total_block_rewards)
        await time_out_assert(10, wallet_node_0.wallet_state_manager.blockchain.get_peak_height, PREFARMED_BLOCKS)

        our_ph = await wallet_0.get_new_puzzlehash()
        assert len(await client.get_wallets(WalletType.POOLING_WALLET)) == 0

        await time_out_assert(10, wallet_is_synced, True, wallet_node_0, full_node_api)
        creation_tx: TransactionRecord = await client.create_new_pool_wallet(
            our_ph, "", 0, f"{self_hostname}:5000", "new", "SELF_POOLING", fee
        )

        await time_out_assert(
            10,
            full_node_api.full_node.mempool_manager.get_spendbundle,
            creation_tx.spend_bundle,
            creation_tx.name,
        )
        await farm_blocks(full_node_api, our_ph, 1)
        await asyncio.sleep(2)
        status: PoolWalletInfo = (await client.pw_status(2))[0]

        assert status.current.state == PoolSingletonState.SELF_POOLING.value
        async with TemporaryPoolPlot(bt, status.p2_singleton_puzzle_hash) as pool_plot:
            all_blocks = await full_node_api.get_all_full_blocks()
            blocks = bt.get_consecutive_blocks(
                3,
                block_list_input=all_blocks,
                force_plot_id=pool_plot.plot_id,
                farmer_reward_puzzle_hash=our_ph,
                guarantee_transaction_block=True,
            )

            await full_node_api.full_node.respond_block(full_node_protocol.RespondBlock(blocks[-3]))
            await full_node_api.full_node.respond_block(full_node_protocol.RespondBlock(blocks[-2]))
            await full_node_api.full_node.respond_block(full_node_protocol.RespondBlock(blocks[-1]))
            await asyncio.sleep(2)

            bal = await client.get_wallet_balance(2)
            assert bal["confirmed_wallet_balance"] == 2 * 1750000000000

            # Claim 2 * 1.75, and farm a new 1.75
            absorb_tx: TransactionRecord = (await client.pw_absorb_rewards(2, fee))["transaction"]
            await time_out_assert(
                5,
                full_node_api.full_node.mempool_manager.get_spendbundle,
                absorb_tx.spend_bundle,
                absorb_tx.name,
            )
            await farm_blocks(full_node_api, our_ph, 2)
            await asyncio.sleep(2)
            new_status: PoolWalletInfo = (await client.pw_status(2))[0]
            assert status.current == new_status.current
            assert status.tip_singleton_coin_id != new_status.tip_singleton_coin_id
            bal = await client.get_wallet_balance(2)
            assert bal["confirmed_wallet_balance"] == 1 * 1750000000000

            # Claim another 1.75
            absorb_tx1: TransactionRecord = (await client.pw_absorb_rewards(2, fee))["transaction"]
            absorb_tx1.spend_bundle.debug()

            await time_out_assert(
                MAX_WAIT_SECS,
                full_node_api.full_node.mempool_manager.get_spendbundle,
                absorb_tx1.spend_bundle,
                absorb_tx1.name,
            )

            await farm_blocks(full_node_api, our_ph, 2)
            await asyncio.sleep(2)
            bal = await client.get_wallet_balance(2)
            assert bal["confirmed_wallet_balance"] == 0

            assert len(await wallet_node_0.wallet_state_manager.tx_store.get_unconfirmed_for_wallet(2)) == 0

            tr: TransactionRecord = await client.send_transaction(
                1, 100, encode_puzzle_hash(status.p2_singleton_puzzle_hash, "txch")
            )

            await time_out_assert(
                10,
                full_node_api.full_node.mempool_manager.get_spendbundle,
                tr.spend_bundle,
                tr.name,
            )
            await farm_blocks(full_node_api, our_ph, 2)
            # Balance ignores non coinbase TX
            bal = await client.get_wallet_balance(2)
            assert bal["confirmed_wallet_balance"] == 0

            with pytest.raises(ValueError):
                await client.pw_absorb_rewards(2, fee)

            tx1 = await client.get_transactions(1)
            assert (250000000000 + fee) in [tx.amount for tx in tx1]
            # await time_out_assert(10, wallet_0.get_confirmed_balance, total_block_rewards)

    @pytest.mark.asyncio
    @pytest.mark.parametrize("trusted_and_fee", [(True, FEE_AMOUNT * 2)])
    async def test_absorb_self_multiple_coins(self, one_wallet_node_and_rpc, trusted_and_fee, bt, self_hostname):
        trusted, fee = trusted_and_fee
        client, wallet_node_0, full_node_api = one_wallet_node_and_rpc
        if trusted:
            wallet_node_0.config["trusted_peers"] = {
                full_node_api.full_node.server.node_id.hex(): full_node_api.full_node.server.node_id.hex()
            }
        else:
            wallet_node_0.config["trusted_peers"] = {}

        await wallet_node_0.server.start_client(
            PeerInfo(self_hostname, uint16(full_node_api.full_node.server._port)), None
        )
        wallet_0 = wallet_node_0.wallet_state_manager.main_wallet
        total_block_rewards = await get_total_block_rewards(PREFARMED_BLOCKS)
        await time_out_assert(10, wallet_0.get_confirmed_balance, total_block_rewards)
        await time_out_assert(10, wallet_node_0.wallet_state_manager.blockchain.get_peak_height, PREFARMED_BLOCKS)

        our_ph = await wallet_0.get_new_puzzlehash()
        assert len(await client.get_wallets(WalletType.POOLING_WALLET)) == 0

        await time_out_assert(10, wallet_is_synced, True, wallet_node_0, full_node_api)
        creation_tx: TransactionRecord = await client.create_new_pool_wallet(
            our_ph, "", 0, f"{self_hostname}:5000", "new", "SELF_POOLING", fee
        )

        await time_out_assert(
            10,
            full_node_api.full_node.mempool_manager.get_spendbundle,
            creation_tx.spend_bundle,
            creation_tx.name,
        )
        await farm_blocks(full_node_api, our_ph, 1)
        # await asyncio.sleep(5)

        async def pool_wallet_created():
            try:
                status: PoolWalletInfo = (await client.pw_status(2))[0]
                return status.current.state == PoolSingletonState.SELF_POOLING.value
            except ValueError:
                return False

        await time_out_assert(10, pool_wallet_created)

        status: PoolWalletInfo = (await client.pw_status(2))[0]
        async with TemporaryPoolPlot(bt, status.p2_singleton_puzzle_hash) as pool_plot:
            all_blocks = await full_node_api.get_all_full_blocks()
            blocks = bt.get_consecutive_blocks(
                3,
                block_list_input=all_blocks,
                force_plot_id=pool_plot.plot_id,
                farmer_reward_puzzle_hash=our_ph,
                guarantee_transaction_block=True,
            )

            await full_node_api.full_node.respond_block(full_node_protocol.RespondBlock(blocks[-3]))
            await full_node_api.full_node.respond_block(full_node_protocol.RespondBlock(blocks[-2]))
            await full_node_api.full_node.respond_block(full_node_protocol.RespondBlock(blocks[-1]))
            await asyncio.sleep(2)

            bal = await client.get_wallet_balance(2)
            assert bal["confirmed_wallet_balance"] == 2 * 1750000000000

            await farm_blocks(full_node_api, our_ph, 6)
            await asyncio.sleep(6)

            # Claim
            absorb_tx: TransactionRecord = (await client.pw_absorb_rewards(2, fee, 1))["transaction"]
            await time_out_assert(
                5,
                full_node_api.full_node.mempool_manager.get_spendbundle,
                absorb_tx.spend_bundle,
                absorb_tx.name,
            )
            await farm_blocks(full_node_api, our_ph, 2)
            await asyncio.sleep(2)
            new_status: PoolWalletInfo = (await client.pw_status(2))[0]
            assert status.current == new_status.current
            assert status.tip_singleton_coin_id != new_status.tip_singleton_coin_id
            main_bal = await client.get_wallet_balance(1)
            pool_bal = await client.get_wallet_balance(2)
            assert pool_bal["confirmed_wallet_balance"] == 2 * 1750000000000
            assert main_bal["confirmed_wallet_balance"] == 26499999999999
            print(pool_bal)
            print("---")
            print(main_bal)

    @pytest.mark.asyncio
    @pytest.mark.parametrize("trusted_and_fee", [(True, FEE_AMOUNT), (False, 0)])
    async def test_absorb_pooling(self, one_wallet_node_and_rpc, trusted_and_fee, bt, self_hostname):
        trusted, fee = trusted_and_fee
        client, wallet_node_0, full_node_api = one_wallet_node_and_rpc
        if trusted:
            wallet_node_0.config["trusted_peers"] = {
                full_node_api.full_node.server.node_id.hex(): full_node_api.full_node.server.node_id.hex()
            }
        else:
            wallet_node_0.config["trusted_peers"] = {}

        await wallet_node_0.server.start_client(
            PeerInfo(self_hostname, uint16(full_node_api.full_node.server._port)), None
        )
        wallet_0 = wallet_node_0.wallet_state_manager.main_wallet
        total_block_rewards = await get_total_block_rewards(PREFARMED_BLOCKS)
        await time_out_assert(10, wallet_0.get_confirmed_balance, total_block_rewards)
        await time_out_assert(10, wallet_node_0.wallet_state_manager.blockchain.get_peak_height, PREFARMED_BLOCKS)

        await time_out_assert(10, wallet_is_synced, True, wallet_node_0, full_node_api)
        our_ph = await wallet_0.get_new_puzzlehash()
        assert len(await client.get_wallets(WalletType.POOLING_WALLET)) == 0
        # Balance stars at 6 XCH
        assert (await wallet_0.get_confirmed_balance()) == 6000000000000
        creation_tx: TransactionRecord = await client.create_new_pool_wallet(
            our_ph, "http://123.45.67.89", 10, f"{self_hostname}:5000", "new", "FARMING_TO_POOL", fee
        )

        await time_out_assert(
            10,
            full_node_api.full_node.mempool_manager.get_spendbundle,
            creation_tx.spend_bundle,
            creation_tx.name,
        )
        await farm_blocks(full_node_api, our_ph, 1)
        await asyncio.sleep(2)
        status: PoolWalletInfo = (await client.pw_status(2))[0]

        assert status.current.state == PoolSingletonState.FARMING_TO_POOL.value
        async with TemporaryPoolPlot(bt, status.p2_singleton_puzzle_hash) as pool_plot:
            all_blocks = await full_node_api.get_all_full_blocks()
            blocks = bt.get_consecutive_blocks(
                3,
                block_list_input=all_blocks,
                force_plot_id=pool_plot.plot_id,
                farmer_reward_puzzle_hash=our_ph,
                guarantee_transaction_block=True,
            )

            await full_node_api.full_node.respond_block(full_node_protocol.RespondBlock(blocks[-3]))
            await full_node_api.full_node.respond_block(full_node_protocol.RespondBlock(blocks[-2]))
            await full_node_api.full_node.respond_block(full_node_protocol.RespondBlock(blocks[-1]))
            await asyncio.sleep(5)
            bal = await client.get_wallet_balance(2)
            # Pooled plots don't have balance
            assert bal["confirmed_wallet_balance"] == 0

            # Claim 2 * 1.75, and farm a new 1.75
            absorb_tx: TransactionRecord = (await client.pw_absorb_rewards(2, fee))["transaction"]
            await time_out_assert(
                5,
                full_node_api.full_node.mempool_manager.get_spendbundle,
                absorb_tx.spend_bundle,
                absorb_tx.name,
            )
            await farm_blocks(full_node_api, our_ph, 2)
            await asyncio.sleep(5)
            new_status: PoolWalletInfo = (await client.pw_status(2))[0]
            assert status.current == new_status.current
            assert status.tip_singleton_coin_id != new_status.tip_singleton_coin_id
            bal = await client.get_wallet_balance(2)
            assert bal["confirmed_wallet_balance"] == 0

            # Claim another 1.75
            ret = await client.pw_absorb_rewards(2, fee)
            absorb_tx: TransactionRecord = ret["transaction"]
            absorb_tx.spend_bundle.debug()
            await time_out_assert(
                5,
                full_node_api.full_node.mempool_manager.get_spendbundle,
                absorb_tx.spend_bundle,
                absorb_tx.name,
            )

            if fee == 0:
                assert ret["fee_transaction"] is None
            else:
                assert ret["fee_transaction"].fee_amount == fee
            assert absorb_tx.fee_amount == fee

            await farm_blocks(full_node_api, our_ph, 2)
            await asyncio.sleep(5)
            bal = await client.get_wallet_balance(2)
            assert bal["confirmed_wallet_balance"] == 0
            assert len(await wallet_node_0.wallet_state_manager.tx_store.get_unconfirmed_for_wallet(2)) == 0
            assert (
                wallet_node_0.wallet_state_manager.blockchain.get_peak_height()
                == full_node_api.full_node.blockchain.get_peak().height
            )
            # Balance stars at 6 XCH and 5 more blocks are farmed, total 22 XCH
            assert (await wallet_0.get_confirmed_balance()) == 21999999999999

            num_trials = 3
            status = new_status

            await asyncio.sleep(2)
            if fee == 0:
                for i in range(num_trials):
                    all_blocks = await full_node_api.get_all_full_blocks()
                    blocks = bt.get_consecutive_blocks(
                        10,
                        block_list_input=all_blocks,
                        force_plot_id=pool_plot.plot_id,
                        farmer_reward_puzzle_hash=our_ph,
                        guarantee_transaction_block=True,
                    )
                    for block in blocks[-10:]:
                        await full_node_api.full_node.respond_block(full_node_protocol.RespondBlock(block))
                    await asyncio.sleep(2)

                    ret = await client.pw_absorb_rewards(2, fee)
                    absorb_tx: TransactionRecord = ret["transaction"]
                    await time_out_assert(
                        5,
                        full_node_api.full_node.mempool_manager.get_spendbundle,
                        absorb_tx.spend_bundle,
                        absorb_tx.name,
                    )

                    await farm_blocks(full_node_api, our_ph, 2)
                    await asyncio.sleep(2)
                    new_status: PoolWalletInfo = (await client.pw_status(2))[0]
                    assert status.current == new_status.current
                    assert status.tip_singleton_coin_id != new_status.tip_singleton_coin_id
                    status = new_status
                    assert ret["fee_transaction"] is None

            bal2 = await client.get_wallet_balance(2)
            assert bal2["confirmed_wallet_balance"] == 0
            # Note: as written, confirmed balance will not reflect on absorbs, because the fee
            # is paid back into the same client's wallet in this test.
            tx1 = await client.get_transactions(1)
            assert (250000000000 + fee) in [tx.amount for tx in tx1]

    @pytest.mark.asyncio
    @pytest.mark.parametrize("trusted_and_fee", [(True, 0), (False, 0)])
    async def test_self_pooling_to_pooling(self, setup, trusted_and_fee, self_hostname):
        """
        This tests self-pooling -> pooling
        TODO: Fix this test for a positive fee value
        """

        trusted, fee = trusted_and_fee
        num_blocks = 4  # Num blocks to farm at a time
        total_blocks = 0  # Total blocks farmed so far
        full_nodes, wallet_nodes, receive_address, client, rpc_cleanup = setup
        wallets = [wallet_n.wallet_state_manager.main_wallet for wallet_n in wallet_nodes]
        wallet_node_0 = wallet_nodes[0]
        our_ph = receive_address[0]
        pool_ph = receive_address[1]
        full_node_api = full_nodes[0]
        if trusted:
            wallet_node_0.config["trusted_peers"] = {
                full_node_api.full_node.server.node_id.hex(): full_node_api.full_node.server.node_id.hex()
            }
        else:
            wallet_node_0.config["trusted_peers"] = {}

        await wallet_node_0.server.start_client(
            PeerInfo(self_hostname, uint16(full_node_api.full_node.server._port)), None
        )

        try:
            total_blocks += await farm_blocks(full_node_api, our_ph, num_blocks)
            total_block_rewards = await get_total_block_rewards(total_blocks)

            await time_out_assert(10, wallets[0].get_unconfirmed_balance, total_block_rewards)
            await time_out_assert(10, wallets[0].get_confirmed_balance, total_block_rewards)
            await time_out_assert(10, wallets[0].get_spendable_balance, total_block_rewards)
            await time_out_assert(10, wallet_is_synced, True, wallet_node_0, full_node_api)
            assert total_block_rewards > 0

            assert len(await client.get_wallets(WalletType.POOLING_WALLET)) == 0

            creation_tx: TransactionRecord = await client.create_new_pool_wallet(
                our_ph, "", 0, f"{self_hostname}:5000", "new", "SELF_POOLING", fee
            )
            creation_tx_2: TransactionRecord = await client.create_new_pool_wallet(
                our_ph, "", 0, f"{self_hostname}:5000", "new", "SELF_POOLING", fee
            )

            await time_out_assert(
                10,
                full_node_api.full_node.mempool_manager.get_spendbundle,
                creation_tx.spend_bundle,
                creation_tx.name,
            )
            await time_out_assert(
                10,
                full_node_api.full_node.mempool_manager.get_spendbundle,
                creation_tx_2.spend_bundle,
                creation_tx_2.name,
            )

            await farm_blocks(full_node_api, our_ph, 6)
            assert full_node_api.full_node.mempool_manager.get_spendbundle(creation_tx.name) is None
            await time_out_assert(10, wallet_is_synced, True, wallet_node_0, full_node_api)

            summaries_response = await client.get_wallets(WalletType.POOLING_WALLET)
            assert len(summaries_response) == 2
            wallet_id: int = summaries_response[0]["id"]
            wallet_id_2: int = summaries_response[1]["id"]
            await asyncio.sleep(1)
            status: PoolWalletInfo = (await client.pw_status(wallet_id))[0]
            status_2: PoolWalletInfo = (await client.pw_status(wallet_id_2))[0]

            assert status.current.state == PoolSingletonState.SELF_POOLING.value
            assert status_2.current.state == PoolSingletonState.SELF_POOLING.value
            assert status.target is None
            assert status_2.target is None

            join_pool_tx: TransactionRecord = (
                await client.pw_join_pool(
                    wallet_id,
                    pool_ph,
                    "https://pool.example.com",
                    10,
                    fee,
                )
            )["transaction"]
            join_pool_tx_2: TransactionRecord = (
                await client.pw_join_pool(
                    wallet_id_2,
                    pool_ph,
                    "https://pool.example.com",
                    10,
                    fee,
                )
            )["transaction"]
            assert join_pool_tx is not None
            assert join_pool_tx_2 is not None

            status: PoolWalletInfo = (await client.pw_status(wallet_id))[0]
            status_2: PoolWalletInfo = (await client.pw_status(wallet_id_2))[0]

            async def tx_is_in_mempool(wid, tx: TransactionRecord):
                fetched: Optional[TransactionRecord] = await client.get_transaction(wid, tx.name)
                return fetched is not None and fetched.is_in_mempool()

            await time_out_assert(10, tx_is_in_mempool, True, wallet_id, join_pool_tx)
            await time_out_assert(10, tx_is_in_mempool, True, wallet_id_2, join_pool_tx_2)

            assert status.current.state == PoolSingletonState.SELF_POOLING.value
            assert status.target is not None
            assert status.target.state == PoolSingletonState.FARMING_TO_POOL.value
            assert status_2.current.state == PoolSingletonState.SELF_POOLING.value
            assert status_2.target is not None
            assert status_2.target.state == PoolSingletonState.FARMING_TO_POOL.value

            await farm_blocks(full_node_api, our_ph, 6)

            total_blocks += await farm_blocks(full_node_api, our_ph, num_blocks)

            async def status_is_farming_to_pool(w_id: int):
                pw_status: PoolWalletInfo = (await client.pw_status(w_id))[0]
                return pw_status.current.state == PoolSingletonState.FARMING_TO_POOL.value

            await time_out_assert(20, status_is_farming_to_pool, True, wallet_id)
            await time_out_assert(20, status_is_farming_to_pool, True, wallet_id_2)
            assert len(await wallets[0].wallet_state_manager.tx_store.get_unconfirmed_for_wallet(2)) == 0

        finally:
            client.close()
            await client.await_closed()
            await rpc_cleanup()

    @pytest.mark.asyncio
    @pytest.mark.parametrize("trusted_and_fee", [(True, FEE_AMOUNT), (False, 0)])
    async def test_leave_pool(self, setup, trusted_and_fee, self_hostname):
        """This tests self-pooling -> pooling -> escaping -> self pooling"""
        trusted, fee = trusted_and_fee
        full_nodes, wallet_nodes, receive_address, client, rpc_cleanup = setup
        our_ph = receive_address[0]
        wallets = [wallet_n.wallet_state_manager.main_wallet for wallet_n in wallet_nodes]
        pool_ph = receive_address[1]
        full_node_api = full_nodes[0]
        if trusted:
            wallet_nodes[0].config["trusted_peers"] = {
                full_node_api.full_node.server.node_id.hex(): full_node_api.full_node.server.node_id.hex()
            }
        else:
            wallet_nodes[0].config["trusted_peers"] = {}

        await wallet_nodes[0].server.start_client(
            PeerInfo(self_hostname, uint16(full_node_api.full_node.server._port)), None
        )

        try:
            assert len(await client.get_wallets(WalletType.POOLING_WALLET)) == 0

            async def have_chia():
                await farm_blocks(full_node_api, our_ph, 1)
                return (await wallets[0].get_confirmed_balance()) > 0

            await time_out_assert(timeout=MAX_WAIT_SECS, function=have_chia)
            await time_out_assert(10, wallet_is_synced, True, wallet_nodes[0], full_node_api)

            creation_tx: TransactionRecord = await client.create_new_pool_wallet(
                our_ph, "", 0, f"{self_hostname}:5000", "new", "SELF_POOLING", fee
            )

            await time_out_assert(
                10,
                full_node_api.full_node.mempool_manager.get_spendbundle,
                creation_tx.spend_bundle,
                creation_tx.name,
            )

            await farm_blocks(full_node_api, our_ph, 6)
            assert full_node_api.full_node.mempool_manager.get_spendbundle(creation_tx.name) is None

            await time_out_assert(10, wallet_is_synced, True, wallet_nodes[0], full_node_api)

            summaries_response = await client.get_wallets(WalletType.POOLING_WALLET)
            assert len(summaries_response) == 1
            wallet_id: int = summaries_response[0]["id"]
            status: PoolWalletInfo = (await client.pw_status(wallet_id))[0]

            assert status.current.state == PoolSingletonState.SELF_POOLING.value
            assert status.target is None

            join_pool_tx: TransactionRecord = (
                await client.pw_join_pool(
                    wallet_id,
                    pool_ph,
                    "https://pool.example.com",
                    5,
                    fee,
                )
            )["transaction"]
            assert join_pool_tx is not None

            status: PoolWalletInfo = (await client.pw_status(wallet_id))[0]

            assert status.current.state == PoolSingletonState.SELF_POOLING.value
            assert status.current.pool_url == ""
            assert status.current.relative_lock_height == 0
            assert status.current.state == 1
            assert status.current.version == 1

            assert status.target
            assert status.target.pool_url == "https://pool.example.com"
            assert status.target.relative_lock_height == 5
            assert status.target.state == 3
            assert status.target.version == 1

            async def status_is_farming_to_pool():
                await farm_blocks(full_node_api, our_ph, 1)
                pw_status: PoolWalletInfo = (await client.pw_status(wallet_id))[0]
                return pw_status.current.state == PoolSingletonState.FARMING_TO_POOL.value

            await time_out_assert(timeout=MAX_WAIT_SECS, function=status_is_farming_to_pool)

            await time_out_assert(10, wallet_is_synced, True, wallet_nodes[0], full_node_api)

            status: PoolWalletInfo = (await client.pw_status(wallet_id))[0]

            leave_pool_tx: Dict[str, Any] = await client.pw_self_pool(wallet_id, fee)
            assert leave_pool_tx["transaction"].wallet_id == wallet_id
            assert leave_pool_tx["transaction"].amount == 1

            async def status_is_leaving():
                await farm_blocks(full_node_api, our_ph, 1)
                pw_status: PoolWalletInfo = (await client.pw_status(wallet_id))[0]
                return pw_status.current.state == PoolSingletonState.LEAVING_POOL.value

            await time_out_assert(timeout=MAX_WAIT_SECS, function=status_is_leaving)

            async def status_is_self_pooling():
                # Farm enough blocks to wait for relative_lock_height
                await farm_blocks(full_node_api, our_ph, 1)
                pw_status: PoolWalletInfo = (await client.pw_status(wallet_id))[0]
                return pw_status.current.state == PoolSingletonState.SELF_POOLING.value

            await time_out_assert(timeout=MAX_WAIT_SECS, function=status_is_self_pooling)
            assert len(await wallets[0].wallet_state_manager.tx_store.get_unconfirmed_for_wallet(2)) == 0

        finally:
            client.close()
            await client.await_closed()
            await rpc_cleanup()

    @pytest.mark.asyncio
    @pytest.mark.parametrize("trusted_and_fee", [(True, FEE_AMOUNT), (False, 0)])
    async def test_change_pools(self, setup, trusted_and_fee, self_hostname):
        """This tests Pool A -> escaping -> Pool B"""
        trusted, fee = trusted_and_fee
        full_nodes, wallet_nodes, receive_address, client, rpc_cleanup = setup
        our_ph = receive_address[0]
        pool_a_ph = receive_address[1]
        wallets = [wallet_n.wallet_state_manager.main_wallet for wallet_n in wallet_nodes]
        pool_b_ph = await wallets[1].get_new_puzzlehash()
        full_node_api = full_nodes[0]

        if trusted:
            wallet_nodes[0].config["trusted_peers"] = {
                full_node_api.full_node.server.node_id.hex(): full_node_api.full_node.server.node_id.hex()
            }
        else:
            wallet_nodes[0].config["trusted_peers"] = {}

        await wallet_nodes[0].server.start_client(
            PeerInfo(self_hostname, uint16(full_node_api.full_node.server._port)), None
        )

        WAIT_SECS = 200
        try:
            assert len(await client.get_wallets(WalletType.POOLING_WALLET)) == 0

            async def have_chia():
                await farm_blocks(full_node_api, our_ph, 1)
                return (await wallets[0].get_confirmed_balance()) > 0

            await time_out_assert(timeout=WAIT_SECS, function=have_chia)
            await time_out_assert(10, wallet_is_synced, True, wallet_nodes[0], full_node_api)

            creation_tx: TransactionRecord = await client.create_new_pool_wallet(
                pool_a_ph, "https://pool-a.org", 5, f"{self_hostname}:5000", "new", "FARMING_TO_POOL", fee
            )

            await time_out_assert(
                10,
                full_node_api.full_node.mempool_manager.get_spendbundle,
                creation_tx.spend_bundle,
                creation_tx.name,
            )

            await farm_blocks(full_node_api, our_ph, 6)
            assert full_node_api.full_node.mempool_manager.get_spendbundle(creation_tx.name) is None

            await time_out_assert(10, wallet_is_synced, True, wallet_nodes[0], full_node_api)

            summaries_response = await client.get_wallets(WalletType.POOLING_WALLET)
            assert len(summaries_response) == 1
            wallet_id: int = summaries_response[0]["id"]
            status: PoolWalletInfo = (await client.pw_status(wallet_id))[0]

            assert status.current.state == PoolSingletonState.FARMING_TO_POOL.value
            assert status.target is None

            async def status_is_farming_to_pool():
                await farm_blocks(full_node_api, our_ph, 1)
                pw_status: PoolWalletInfo = (await client.pw_status(wallet_id))[0]
                return pw_status.current.state == PoolSingletonState.FARMING_TO_POOL.value

            await time_out_assert(timeout=WAIT_SECS, function=status_is_farming_to_pool)

            pw_info: PoolWalletInfo = (await client.pw_status(wallet_id))[0]
            assert pw_info.current.pool_url == "https://pool-a.org"
            assert pw_info.current.relative_lock_height == 5
            status: PoolWalletInfo = (await client.pw_status(wallet_id))[0]

            join_pool_tx: TransactionRecord = (
                await client.pw_join_pool(
                    wallet_id,
                    pool_b_ph,
                    "https://pool-b.org",
                    10,
                    fee,
                )
            )["transaction"]
            assert join_pool_tx is not None

            async def status_is_leaving():
                await farm_blocks(full_node_api, our_ph, 1)
                pw_status: PoolWalletInfo = (await client.pw_status(wallet_id))[0]
                return pw_status.current.state == PoolSingletonState.LEAVING_POOL.value

            await time_out_assert(timeout=WAIT_SECS, function=status_is_leaving)
            pw_info: PoolWalletInfo = (await client.pw_status(wallet_id))[0]

            await time_out_assert(timeout=WAIT_SECS, function=status_is_farming_to_pool)
            pw_info: PoolWalletInfo = (await client.pw_status(wallet_id))[0]
            assert pw_info.current.pool_url == "https://pool-b.org"
            assert pw_info.current.relative_lock_height == 10
            assert len(await wallets[0].wallet_state_manager.tx_store.get_unconfirmed_for_wallet(2)) == 0

        finally:
            client.close()
            await client.await_closed()
            await rpc_cleanup()

    @pytest.mark.asyncio
    @pytest.mark.parametrize("trusted_and_fee", [(True, FEE_AMOUNT), (False, 0)])
    async def test_change_pools_reorg(self, setup, trusted_and_fee, bt, self_hostname):
        """This tests Pool A -> escaping -> reorg -> escaping -> Pool B"""
        trusted, fee = trusted_and_fee
        full_nodes, wallet_nodes, receive_address, client, rpc_cleanup = setup
        our_ph = receive_address[0]
        pool_a_ph = receive_address[1]
        wallets = [wallet_n.wallet_state_manager.main_wallet for wallet_n in wallet_nodes]
        pool_b_ph = await wallets[1].get_new_puzzlehash()
        full_node_api = full_nodes[0]
        WAIT_SECS = 30
        if trusted:
            wallet_nodes[0].config["trusted_peers"] = {
                full_node_api.full_node.server.node_id.hex(): full_node_api.full_node.server.node_id.hex()
            }
        else:
            wallet_nodes[0].config["trusted_peers"] = {}

        await wallet_nodes[0].server.start_client(
            PeerInfo(self_hostname, uint16(full_node_api.full_node.server._port)), None
        )

        try:
            assert len(await client.get_wallets(WalletType.POOLING_WALLET)) == 0

            async def have_chia():
                await farm_blocks(full_node_api, our_ph, 1)
                return (await wallets[0].get_confirmed_balance()) > 0

            await time_out_assert(timeout=WAIT_SECS, function=have_chia)
            await time_out_assert(10, wallet_is_synced, True, wallet_nodes[0], full_node_api)

            creation_tx: TransactionRecord = await client.create_new_pool_wallet(
                pool_a_ph, "https://pool-a.org", 5, f"{self_hostname}:5000", "new", "FARMING_TO_POOL", fee
            )

            await time_out_assert(
                10,
                full_node_api.full_node.mempool_manager.get_spendbundle,
                creation_tx.spend_bundle,
                creation_tx.name,
            )

            await farm_blocks(full_node_api, our_ph, 6)
            assert full_node_api.full_node.mempool_manager.get_spendbundle(creation_tx.name) is None

            await time_out_assert(5, wallet_is_synced, True, wallet_nodes[0], full_node_api)

            summaries_response = await client.get_wallets(WalletType.POOLING_WALLET)
            assert len(summaries_response) == 1
            wallet_id: int = summaries_response[0]["id"]
            status: PoolWalletInfo = (await client.pw_status(wallet_id))[0]

            assert status.current.state == PoolSingletonState.FARMING_TO_POOL.value
            assert status.target is None

            async def status_is_farming_to_pool():
                await farm_blocks(full_node_api, our_ph, 1)
                pw_status: PoolWalletInfo = (await client.pw_status(wallet_id))[0]
                return pw_status.current.state == PoolSingletonState.FARMING_TO_POOL.value

            await time_out_assert(timeout=WAIT_SECS, function=status_is_farming_to_pool)

            pw_info: PoolWalletInfo = (await client.pw_status(wallet_id))[0]
            assert pw_info.current.pool_url == "https://pool-a.org"
            assert pw_info.current.relative_lock_height == 5

            join_pool_tx: TransactionRecord = (
                await client.pw_join_pool(
                    wallet_id,
                    pool_b_ph,
                    "https://pool-b.org",
                    10,
                    fee,
                )
            )["transaction"]
            assert join_pool_tx is not None
            await time_out_assert(
                10,
                full_node_api.full_node.mempool_manager.get_spendbundle,
                join_pool_tx.spend_bundle,
                join_pool_tx.name,
            )
            await farm_blocks(full_node_api, our_ph, 1)

            async def status_is_leaving_no_blocks():
                pw_status: PoolWalletInfo = (await client.pw_status(wallet_id))[0]
                return pw_status.current.state == PoolSingletonState.LEAVING_POOL.value

            async def status_is_farming_to_pool_no_blocks():
                pw_status: PoolWalletInfo = (await client.pw_status(wallet_id))[0]
                return pw_status.current.state == PoolSingletonState.FARMING_TO_POOL.value

            await time_out_assert(timeout=WAIT_SECS, function=status_is_leaving_no_blocks)

            current_blocks = await full_node_api.get_all_full_blocks()
            more_blocks = full_node_api.bt.get_consecutive_blocks(
                3,
                farmer_reward_puzzle_hash=pool_a_ph,
                pool_reward_puzzle_hash=pool_b_ph,
                block_list_input=current_blocks[:-1],
                force_overflow=True,
                guarantee_transaction_block=True,
                seed=32 * b"4",
                transaction_data=join_pool_tx.spend_bundle,
            )

            for block in more_blocks[-3:]:
                await full_node_api.full_node.respond_block(RespondBlock(block))

            await asyncio.sleep(5)
            await time_out_assert(timeout=WAIT_SECS, function=status_is_leaving_no_blocks)

            # Eventually, leaves pool
            await time_out_assert(timeout=WAIT_SECS, function=status_is_farming_to_pool)

        finally:
            client.close()
            await client.await_closed()
            await rpc_cleanup()<|MERGE_RESOLUTION|>--- conflicted
+++ resolved
@@ -4,11 +4,7 @@
 from dataclasses import dataclass
 from pathlib import Path
 from shutil import rmtree
-<<<<<<< HEAD
-from typing import Any, Dict, List, Optional
-=======
 from typing import Any, Optional, List, Dict, Tuple, AsyncGenerator
->>>>>>> a48fd431
 
 import pytest
 import pytest_asyncio
