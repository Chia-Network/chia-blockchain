import asyncio
import logging
from dataclasses import dataclass
from pathlib import Path
from shutil import rmtree
from typing import Optional, List, Dict

import pytest
from blspy import G1Element

from chia.consensus.block_rewards import calculate_base_farmer_reward, calculate_pool_reward
from chia.pools.pool_puzzles import SINGLETON_LAUNCHER_HASH
from chia.pools.pool_wallet_info import PoolWalletInfo, PoolSingletonState
from chia.protocols import full_node_protocol
from chia.protocols.full_node_protocol import RespondBlock
from chia.rpc.rpc_server import start_rpc_server
from chia.rpc.wallet_rpc_api import WalletRpcApi
from chia.rpc.wallet_rpc_client import WalletRpcClient
from chia.simulator.simulator_protocol import FarmNewBlockProtocol, ReorgProtocol
from chia.types.blockchain_format.sized_bytes import bytes32

from chia.types.peer_info import PeerInfo
from chia.util.bech32m import encode_puzzle_hash
from chia.util.byte_types import hexstr_to_bytes
from chia.wallet.derive_keys import find_authentication_sk, find_owner_sk
from chia.wallet.wallet_node import WalletNode
from tests.block_tools import get_plot_dir
from chia.util.config import load_config
from chia.util.ints import uint16, uint32
from chia.wallet.transaction_record import TransactionRecord
from chia.wallet.util.wallet_types import WalletType
from tests.setup_nodes import self_hostname, setup_simulators_and_wallets, bt
from tests.time_out_assert import time_out_assert

# TODO: Compare deducted fees in all tests against reported total_fee
log = logging.getLogger(__name__)
FEE_AMOUNT = 10


def get_pool_plot_dir():
    return get_plot_dir() / Path("pool_tests")


@dataclass
class TemporaryPoolPlot:
    p2_singleton_puzzle_hash: bytes32
    plot_id: Optional[bytes32] = None

    async def __aenter__(self):
        plot_id: bytes32 = await bt.new_plot(self.p2_singleton_puzzle_hash, get_pool_plot_dir())
        assert plot_id is not None
        await bt.refresh_plots()
        self.plot_id = plot_id
        return self

    async def __aexit__(self, exc_type, exc_value, exc_traceback):
        await bt.delete_plot(self.plot_id)


async def create_pool_plot(p2_singleton_puzzle_hash: bytes32) -> Optional[bytes32]:
    plot_id = await bt.new_plot(p2_singleton_puzzle_hash, get_pool_plot_dir())
    await bt.refresh_plots()
    return plot_id


async def wallet_is_synced(wallet_node: WalletNode, full_node_api):
    assert wallet_node.wallet_state_manager is not None
    return (
        await wallet_node.wallet_state_manager.blockchain.get_finished_sync_up_to()
        == full_node_api.full_node.blockchain.get_peak_height()
    )


@pytest.fixture(scope="session")
def event_loop():
    loop = asyncio.get_event_loop()
    yield loop


PREFARMED_BLOCKS = 4


class TestPoolWalletRpc:
    @pytest.fixture(scope="function")
    async def two_wallet_nodes(self):
        async for _ in setup_simulators_and_wallets(1, 2, {}):
            yield _

    @pytest.fixture(scope="function")
    async def one_wallet_node_and_rpc(self):
        rmtree(get_pool_plot_dir(), ignore_errors=True)
        async for nodes in setup_simulators_and_wallets(1, 1, {}):
            full_nodes, wallets = nodes
            full_node_api = full_nodes[0]
            wallet_node_0, wallet_server_0 = wallets[0]

            wallet_0 = wallet_node_0.wallet_state_manager.main_wallet
            our_ph = await wallet_0.get_new_puzzlehash()
            await self.farm_blocks(full_node_api, our_ph, PREFARMED_BLOCKS)

            api_user = WalletRpcApi(wallet_node_0)
            config = bt.config
            hostname = config["self_hostname"]
            daemon_port = config["daemon_port"]
            test_rpc_port = uint16(21529)

            rpc_cleanup = await start_rpc_server(
                api_user,
                hostname,
                daemon_port,
                test_rpc_port,
                lambda x: None,
                bt.root_path,
                config,
                connect_to_daemon=False,
            )
            client = await WalletRpcClient.create(self_hostname, test_rpc_port, bt.root_path, config)

            yield client, wallet_node_0, full_node_api

            client.close()
            await client.await_closed()
            await rpc_cleanup()

    @pytest.fixture(scope="function")
    async def setup(self, two_wallet_nodes):
        rmtree(get_pool_plot_dir(), ignore_errors=True)
        full_nodes, wallets = two_wallet_nodes
        wallet_node_0, wallet_server_0 = wallets[0]
        wallet_node_1, wallet_server_1 = wallets[1]
        our_ph_record = await wallet_node_0.wallet_state_manager.get_unused_derivation_record(1, False, True)
        pool_ph_record = await wallet_node_1.wallet_state_manager.get_unused_derivation_record(1, False, True)
        our_ph = our_ph_record.puzzle_hash
        pool_ph = pool_ph_record.puzzle_hash
        api_user = WalletRpcApi(wallet_node_0)
        config = bt.config
        hostname = config["self_hostname"]
        daemon_port = config["daemon_port"]
        test_rpc_port = uint16(21529)

        rpc_cleanup = await start_rpc_server(
            api_user,
            hostname,
            daemon_port,
            test_rpc_port,
            lambda x: None,
            bt.root_path,
            config,
            connect_to_daemon=False,
        )
        client = await WalletRpcClient.create(self_hostname, test_rpc_port, bt.root_path, config)

        return (
            full_nodes,
            [wallet_node_0, wallet_node_1],
            [our_ph, pool_ph],
            client,  # wallet rpc client
            rpc_cleanup,
        )

    async def get_total_block_rewards(self, num_blocks):
        funds = sum(
            [calculate_pool_reward(uint32(i)) + calculate_base_farmer_reward(uint32(i)) for i in range(1, num_blocks)]
        )
        return funds

    async def farm_blocks(self, full_node_api, ph: bytes32, num_blocks: int):
        for i in range(num_blocks):
            await full_node_api.farm_new_transaction_block(FarmNewBlockProtocol(ph))
        return num_blocks
        # TODO also return calculated block rewards

    @pytest.mark.asyncio
    @pytest.mark.parametrize("trusted", [True, False])
    @pytest.mark.parametrize("fee", [0, FEE_AMOUNT])
    async def test_create_new_pool_wallet_self_farm(self, one_wallet_node_and_rpc, fee, trusted):
        client, wallet_node_0, full_node_api = one_wallet_node_and_rpc
        wallet_0 = wallet_node_0.wallet_state_manager.main_wallet
        if trusted:
            wallet_node_0.config["trusted_peers"] = {
                full_node_api.full_node.server.node_id.hex(): full_node_api.full_node.server.node_id.hex()
            }
        else:
            wallet_node_0.config["trusted_peers"] = {}

        await wallet_node_0.server.start_client(
            PeerInfo(self_hostname, uint16(full_node_api.full_node.server._port)), None
        )
        total_block_rewards = await self.get_total_block_rewards(PREFARMED_BLOCKS)
        await time_out_assert(10, wallet_0.get_confirmed_balance, total_block_rewards)
        await time_out_assert(10, wallet_node_0.wallet_state_manager.blockchain.get_peak_height, PREFARMED_BLOCKS)

        our_ph = await wallet_0.get_new_puzzlehash()
        summaries_response = await client.get_wallets()
        for summary in summaries_response:
            if WalletType(int(summary["type"])) == WalletType.POOLING_WALLET:
                assert False
        await time_out_assert(10, wallet_is_synced, True, wallet_node_0, full_node_api)
        creation_tx: TransactionRecord = await client.create_new_pool_wallet(
            our_ph, "", 0, "localhost:5000", "new", "SELF_POOLING", fee
        )
        await time_out_assert(
            10,
            full_node_api.full_node.mempool_manager.get_spendbundle,
            creation_tx.spend_bundle,
            creation_tx.name,
        )

        await self.farm_blocks(full_node_api, our_ph, 6)
        assert full_node_api.full_node.mempool_manager.get_spendbundle(creation_tx.name) is None

        await time_out_assert(10, wallet_is_synced, True, wallet_node_0, full_node_api)
        summaries_response = await client.get_wallets()
        wallet_id: Optional[int] = None
        for summary in summaries_response:
            if WalletType(int(summary["type"])) == WalletType.POOLING_WALLET:
                wallet_id = summary["id"]
        assert wallet_id is not None
        status: PoolWalletInfo = (await client.pw_status(wallet_id))[0]

        assert status.current.state == PoolSingletonState.SELF_POOLING.value
        assert status.target is None
        assert status.current.owner_pubkey == G1Element.from_bytes(
            bytes.fromhex(
                "b286bbf7a10fa058d2a2a758921377ef00bb7f8143e1bd40dd195ae918dbef42cfc481140f01b9eae13b430a0c8fe304"
            )
        )
        assert status.current.pool_url is None
        assert status.current.relative_lock_height == 0
        assert status.current.version == 1
        # Check that config has been written properly
        full_config: Dict = load_config(wallet_0.wallet_state_manager.root_path, "config.yaml")
        pool_list: List[Dict] = full_config["pool"]["pool_list"]
        assert len(pool_list) == 1
        pool_config = pool_list[0]
        assert (
            pool_config["owner_public_key"]
            == "0xb286bbf7a10fa058d2a2a758921377ef00bb7f8143e1bd40dd195ae918dbef42cfc481140f01b9eae13b430a0c8fe304"
        )
        # It can be one of multiple launcher IDs, due to selecting a different coin
        launcher_id = None
        for addition in creation_tx.additions:
            if addition.puzzle_hash == SINGLETON_LAUNCHER_HASH:
                launcher_id = addition.name()
                break
        assert hexstr_to_bytes(pool_config["launcher_id"]) == launcher_id
        assert pool_config["pool_url"] == ""

    @pytest.mark.asyncio
    @pytest.mark.parametrize("trusted", [True, False])
    @pytest.mark.parametrize("fee", [0, FEE_AMOUNT])
    async def test_create_new_pool_wallet_farm_to_pool(self, one_wallet_node_and_rpc, fee, trusted):
        client, wallet_node_0, full_node_api = one_wallet_node_and_rpc
        wallet_0 = wallet_node_0.wallet_state_manager.main_wallet
        if trusted:
            wallet_node_0.config["trusted_peers"] = {
                full_node_api.full_node.server.node_id.hex(): full_node_api.full_node.server.node_id.hex()
            }
        else:
            wallet_node_0.config["trusted_peers"] = {}

        await wallet_node_0.server.start_client(
            PeerInfo(self_hostname, uint16(full_node_api.full_node.server._port)), None
        )
        total_block_rewards = await self.get_total_block_rewards(PREFARMED_BLOCKS)
        await time_out_assert(10, wallet_node_0.wallet_state_manager.blockchain.get_peak_height, PREFARMED_BLOCKS)

        await time_out_assert(10, wallet_0.get_confirmed_balance, total_block_rewards)

        await time_out_assert(10, wallet_is_synced, True, wallet_node_0, full_node_api)

        our_ph = await wallet_0.get_new_puzzlehash()
        summaries_response = await client.get_wallets()
        for summary in summaries_response:
            if WalletType(int(summary["type"])) == WalletType.POOLING_WALLET:
                assert False

        creation_tx: TransactionRecord = await client.create_new_pool_wallet(
            our_ph, "http://pool.example.com", 10, "localhost:5000", "new", "FARMING_TO_POOL", fee
        )
        await time_out_assert(
            10,
            full_node_api.full_node.mempool_manager.get_spendbundle,
            creation_tx.spend_bundle,
            creation_tx.name,
        )

        await self.farm_blocks(full_node_api, our_ph, 6)
        assert full_node_api.full_node.mempool_manager.get_spendbundle(creation_tx.name) is None

        await time_out_assert(5, wallet_is_synced, True, wallet_node_0, full_node_api)
        summaries_response = await client.get_wallets()
        wallet_id: Optional[int] = None
        for summary in summaries_response:
            if WalletType(int(summary["type"])) == WalletType.POOLING_WALLET:
                wallet_id = summary["id"]
        assert wallet_id is not None
        status: PoolWalletInfo = (await client.pw_status(wallet_id))[0]

        assert status.current.state == PoolSingletonState.FARMING_TO_POOL.value
        assert status.target is None
        assert status.current.owner_pubkey == G1Element.from_bytes(
            bytes.fromhex(
                "b286bbf7a10fa058d2a2a758921377ef00bb7f8143e1bd40dd195ae918dbef42cfc481140f01b9eae13b430a0c8fe304"
            )
        )
        assert status.current.pool_url == "http://pool.example.com"
        assert status.current.relative_lock_height == 10
        assert status.current.version == 1
        # Check that config has been written properly
        full_config: Dict = load_config(wallet_0.wallet_state_manager.root_path, "config.yaml")
        pool_list: List[Dict] = full_config["pool"]["pool_list"]
        assert len(pool_list) == 1
        pool_config = pool_list[0]
        assert (
            pool_config["owner_public_key"]
            == "0xb286bbf7a10fa058d2a2a758921377ef00bb7f8143e1bd40dd195ae918dbef42cfc481140f01b9eae13b430a0c8fe304"
        )
        # It can be one of multiple launcher IDs, due to selecting a different coin
        launcher_id = None
        for addition in creation_tx.additions:
            if addition.puzzle_hash == SINGLETON_LAUNCHER_HASH:
                launcher_id = addition.name()
                break
        assert hexstr_to_bytes(pool_config["launcher_id"]) == launcher_id
        assert pool_config["pool_url"] == "http://pool.example.com"

    @pytest.mark.asyncio
    @pytest.mark.parametrize("trusted", [True, False])
    @pytest.mark.parametrize("fee", [0, FEE_AMOUNT])
    async def test_create_multiple_pool_wallets(self, one_wallet_node_and_rpc, fee, trusted):
        client, wallet_node_0, full_node_api = one_wallet_node_and_rpc
        if trusted:
            wallet_node_0.config["trusted_peers"] = {
                full_node_api.full_node.server.node_id.hex(): full_node_api.full_node.server.node_id.hex()
            }
        else:
            wallet_node_0.config["trusted_peers"] = {}

        await wallet_node_0.server.start_client(
            PeerInfo(self_hostname, uint16(full_node_api.full_node.server._port)), None
        )
        total_block_rewards = await self.get_total_block_rewards(PREFARMED_BLOCKS)
        wallet_0 = wallet_node_0.wallet_state_manager.main_wallet
        await time_out_assert(10, wallet_0.get_confirmed_balance, total_block_rewards)
        await time_out_assert(10, wallet_node_0.wallet_state_manager.blockchain.get_peak_height, PREFARMED_BLOCKS)
        await time_out_assert(10, wallet_is_synced, True, wallet_node_0, full_node_api)

        our_ph_1 = await wallet_0.get_new_puzzlehash()
        our_ph_2 = await wallet_0.get_new_puzzlehash()
        summaries_response = await client.get_wallets()
        for summary in summaries_response:
            if WalletType(int(summary["type"])) == WalletType.POOLING_WALLET:
                assert False

        creation_tx: TransactionRecord = await client.create_new_pool_wallet(
            our_ph_1, "", 0, "localhost:5000", "new", "SELF_POOLING", fee
        )
        creation_tx_2: TransactionRecord = await client.create_new_pool_wallet(
            our_ph_1, "localhost", 12, "localhost:5000", "new", "FARMING_TO_POOL", fee
        )

        await time_out_assert(
            10,
            full_node_api.full_node.mempool_manager.get_spendbundle,
            creation_tx.spend_bundle,
            creation_tx.name,
        )
        await time_out_assert(
            10,
            full_node_api.full_node.mempool_manager.get_spendbundle,
            creation_tx_2.spend_bundle,
            creation_tx_2.name,
        )

        await self.farm_blocks(full_node_api, our_ph_2, 6)
        assert full_node_api.full_node.mempool_manager.get_spendbundle(creation_tx.name) is None
        assert full_node_api.full_node.mempool_manager.get_spendbundle(creation_tx_2.name) is None

        await asyncio.sleep(3)
        status_2: PoolWalletInfo = (await client.pw_status(2))[0]
        status_3: PoolWalletInfo = (await client.pw_status(3))[0]

        if status_2.current.state == PoolSingletonState.SELF_POOLING.value:
            assert status_3.current.state == PoolSingletonState.FARMING_TO_POOL.value
        else:
            assert status_2.current.state == PoolSingletonState.FARMING_TO_POOL.value
            assert status_3.current.state == PoolSingletonState.SELF_POOLING.value

        full_config: Dict = load_config(wallet_0.wallet_state_manager.root_path, "config.yaml")
        pool_list: List[Dict] = full_config["pool"]["pool_list"]
        assert len(pool_list) == 2

        assert len(await wallet_node_0.wallet_state_manager.tx_store.get_unconfirmed_for_wallet(2)) == 0
        assert len(await wallet_node_0.wallet_state_manager.tx_store.get_unconfirmed_for_wallet(3)) == 0
        # Doing a reorg reverts and removes the pool wallets
        await full_node_api.reorg_from_index_to_new_index(ReorgProtocol(uint32(0), uint32(20), our_ph_2))
        await asyncio.sleep(5)
        summaries_response = await client.get_wallets()
        assert len(summaries_response) == 1

        with pytest.raises(ValueError):
            await client.pw_status(2)
        with pytest.raises(ValueError):
            await client.pw_status(3)

        # Create some CAT wallets to increase wallet IDs
        for i in range(5):
            await asyncio.sleep(2)
            res = await client.create_new_cat_and_wallet(20)
            await asyncio.sleep(2)
            summaries_response = await client.get_wallets()
            assert res["success"]
            cat_0_id = res["wallet_id"]
            asset_id = bytes.fromhex(res["asset_id"])
            assert len(asset_id) > 0
            await self.farm_blocks(full_node_api, our_ph_2, 6)
            await time_out_assert(20, wallet_is_synced, True, wallet_node_0, full_node_api)
            bal_0 = await client.get_wallet_balance(cat_0_id)
            assert bal_0["confirmed_wallet_balance"] == 20

        # Test creation of many pool wallets. Use untrusted since that is the more complicated protocol, but don't
        # run this code more than once, since it's slow.
        if fee == 0 and not trusted:
            for i in range(22):
                await time_out_assert(10, wallet_is_synced, True, wallet_node_0, full_node_api)
                creation_tx_3: TransactionRecord = await client.create_new_pool_wallet(
                    our_ph_1, "localhost", 5, "localhost:5000", "new", "FARMING_TO_POOL", fee
                )
                await time_out_assert(
                    10,
                    full_node_api.full_node.mempool_manager.get_spendbundle,
                    creation_tx_3.spend_bundle,
                    creation_tx_3.name,
                )
                await self.farm_blocks(full_node_api, our_ph_2, 2)
                await time_out_assert(20, wallet_is_synced, True, wallet_node_0, full_node_api)

                full_config: Dict = load_config(wallet_0.wallet_state_manager.root_path, "config.yaml")
                pool_list: List[Dict] = full_config["pool"]["pool_list"]
                assert len(pool_list) == i + 3
                if i == 0:
                    # Ensures that the CAT creation does not cause pool wallet IDs to increment
                    for wallet in wallet_node_0.wallet_state_manager.wallets.values():
                        if wallet.type() == WalletType.POOLING_WALLET:
                            status: PoolWalletInfo = (await client.pw_status(wallet.id()))[0]
                            assert (await wallet.get_pool_wallet_index()) < 5
                            auth_sk = find_authentication_sk(
                                [wallet_0.wallet_state_manager.private_key], status.current.owner_pubkey
                            )
                            assert auth_sk is not None
                            owner_sk = find_owner_sk(
                                [wallet_0.wallet_state_manager.private_key], status.current.owner_pubkey
                            )
                            assert owner_sk is not None
                            assert owner_sk != auth_sk

    @pytest.mark.asyncio
<<<<<<< HEAD
    @pytest.mark.parametrize("trusted", [True])
    @pytest.mark.parametrize("fee", [0, FEE_AMOUNT])
=======
    @pytest.mark.parametrize("trusted", [True, False])
    @pytest.mark.parametrize("fee", [0])
>>>>>>> cc63c701
    async def test_absorb_self(self, one_wallet_node_and_rpc, fee, trusted):
        client, wallet_node_0, full_node_api = one_wallet_node_and_rpc
        if trusted:
            wallet_node_0.config["trusted_peers"] = {
                full_node_api.full_node.server.node_id.hex(): full_node_api.full_node.server.node_id.hex()
            }
        else:
            wallet_node_0.config["trusted_peers"] = {}

        await wallet_node_0.server.start_client(
            PeerInfo(self_hostname, uint16(full_node_api.full_node.server._port)), None
        )
        wallet_0 = wallet_node_0.wallet_state_manager.main_wallet
        total_block_rewards = await self.get_total_block_rewards(PREFARMED_BLOCKS)
        await time_out_assert(10, wallet_0.get_confirmed_balance, total_block_rewards)
        await time_out_assert(10, wallet_node_0.wallet_state_manager.blockchain.get_peak_height, PREFARMED_BLOCKS)

        our_ph = await wallet_0.get_new_puzzlehash()
        summaries_response = await client.get_wallets()
        for summary in summaries_response:
            if WalletType(int(summary["type"])) == WalletType.POOLING_WALLET:
                assert False

        await time_out_assert(10, wallet_is_synced, True, wallet_node_0, full_node_api)
        creation_tx: TransactionRecord = await client.create_new_pool_wallet(
            our_ph, "", 0, "localhost:5000", "new", "SELF_POOLING", fee
        )

        await time_out_assert(
            10,
            full_node_api.full_node.mempool_manager.get_spendbundle,
            creation_tx.spend_bundle,
            creation_tx.name,
        )
        await self.farm_blocks(full_node_api, our_ph, 1)
        await asyncio.sleep(2)
        status: PoolWalletInfo = (await client.pw_status(2))[0]

        assert status.current.state == PoolSingletonState.SELF_POOLING.value
        async with TemporaryPoolPlot(status.p2_singleton_puzzle_hash) as pool_plot:
            all_blocks = await full_node_api.get_all_full_blocks()
            blocks = bt.get_consecutive_blocks(
                3,
                block_list_input=all_blocks,
                force_plot_id=pool_plot.plot_id,
                farmer_reward_puzzle_hash=our_ph,
                guarantee_transaction_block=True,
            )

            await full_node_api.full_node.respond_block(full_node_protocol.RespondBlock(blocks[-3]))
            await full_node_api.full_node.respond_block(full_node_protocol.RespondBlock(blocks[-2]))
            await full_node_api.full_node.respond_block(full_node_protocol.RespondBlock(blocks[-1]))
            await asyncio.sleep(2)

            bal = await client.get_wallet_balance(2)
            assert bal["confirmed_wallet_balance"] == 2 * 1750000000000

            # Claim 2 * 1.75, and farm a new 1.75
            absorb_tx: TransactionRecord = (await client.pw_absorb_rewards(2, fee))["transaction"]
            await time_out_assert(
                5,
                full_node_api.full_node.mempool_manager.get_spendbundle,
                absorb_tx.spend_bundle,
                absorb_tx.name,
            )
            await self.farm_blocks(full_node_api, our_ph, 2)
            await asyncio.sleep(2)
            new_status: PoolWalletInfo = (await client.pw_status(2))[0]
            assert status.current == new_status.current
            assert status.tip_singleton_coin_id != new_status.tip_singleton_coin_id
            bal = await client.get_wallet_balance(2)
            assert bal["confirmed_wallet_balance"] == 1 * 1750000000000

            # Claim another 1.75
            absorb_tx1: TransactionRecord = (await client.pw_absorb_rewards(2, fee))["transaction"]
            absorb_tx1.spend_bundle.debug()

            await time_out_assert(
                10,
                full_node_api.full_node.mempool_manager.get_spendbundle,
                absorb_tx1.spend_bundle,
                absorb_tx1.name,
            )

            await self.farm_blocks(full_node_api, our_ph, 2)
            await asyncio.sleep(2)
            bal = await client.get_wallet_balance(2)
            assert bal["confirmed_wallet_balance"] == 0

            assert len(await wallet_node_0.wallet_state_manager.tx_store.get_unconfirmed_for_wallet(2)) == 0

            tr: TransactionRecord = await client.send_transaction(
                1, 100, encode_puzzle_hash(status.p2_singleton_puzzle_hash, "txch")
            )

            await time_out_assert(
                10,
                full_node_api.full_node.mempool_manager.get_spendbundle,
                tr.spend_bundle,
                tr.name,
            )
            await self.farm_blocks(full_node_api, our_ph, 2)
            # Balance ignores non coinbase TX
            bal = await client.get_wallet_balance(2)
            assert bal["confirmed_wallet_balance"] == 0

            with pytest.raises(ValueError):
                await client.pw_absorb_rewards(2, fee)

            tx1 = await client.get_transactions(1)
            assert (250000000000 + fee) in [tx.additions[0].amount for tx in tx1]
            # await time_out_assert(10, wallet_0.get_confirmed_balance, total_block_rewards)

    @pytest.mark.asyncio
    @pytest.mark.parametrize("trusted", [True, False])
    @pytest.mark.parametrize("fee", [0, FEE_AMOUNT])
    async def test_absorb_pooling(self, one_wallet_node_and_rpc, fee, trusted):
        client, wallet_node_0, full_node_api = one_wallet_node_and_rpc
        if trusted:
            wallet_node_0.config["trusted_peers"] = {
                full_node_api.full_node.server.node_id.hex(): full_node_api.full_node.server.node_id.hex()
            }
        else:
            wallet_node_0.config["trusted_peers"] = {}

        await wallet_node_0.server.start_client(
            PeerInfo(self_hostname, uint16(full_node_api.full_node.server._port)), None
        )
        wallet_0 = wallet_node_0.wallet_state_manager.main_wallet
        total_block_rewards = await self.get_total_block_rewards(PREFARMED_BLOCKS)
        await time_out_assert(10, wallet_0.get_confirmed_balance, total_block_rewards)
        await time_out_assert(10, wallet_node_0.wallet_state_manager.blockchain.get_peak_height, PREFARMED_BLOCKS)

        await time_out_assert(10, wallet_is_synced, True, wallet_node_0, full_node_api)
        our_ph = await wallet_0.get_new_puzzlehash()
        summaries_response = await client.get_wallets()
        for summary in summaries_response:
            if WalletType(int(summary["type"])) == WalletType.POOLING_WALLET:
                assert False
        # Balance stars at 6 XCH
        assert (await wallet_0.get_confirmed_balance()) == 6000000000000
        creation_tx: TransactionRecord = await client.create_new_pool_wallet(
            our_ph, "http://123.45.67.89", 10, "localhost:5000", "new", "FARMING_TO_POOL", fee
        )

        await time_out_assert(
            10,
            full_node_api.full_node.mempool_manager.get_spendbundle,
            creation_tx.spend_bundle,
            creation_tx.name,
        )
        await self.farm_blocks(full_node_api, our_ph, 1)
        await asyncio.sleep(2)
        status: PoolWalletInfo = (await client.pw_status(2))[0]

        assert status.current.state == PoolSingletonState.FARMING_TO_POOL.value
        async with TemporaryPoolPlot(status.p2_singleton_puzzle_hash) as pool_plot:
            all_blocks = await full_node_api.get_all_full_blocks()
            blocks = bt.get_consecutive_blocks(
                3,
                block_list_input=all_blocks,
                force_plot_id=pool_plot.plot_id,
                farmer_reward_puzzle_hash=our_ph,
                guarantee_transaction_block=True,
            )

            await full_node_api.full_node.respond_block(full_node_protocol.RespondBlock(blocks[-3]))
            await full_node_api.full_node.respond_block(full_node_protocol.RespondBlock(blocks[-2]))
            await full_node_api.full_node.respond_block(full_node_protocol.RespondBlock(blocks[-1]))
            await asyncio.sleep(5)
            bal = await client.get_wallet_balance(2)
            # Pooled plots don't have balance
            assert bal["confirmed_wallet_balance"] == 0

            # Claim 2 * 1.75, and farm a new 1.75
            absorb_tx: TransactionRecord = (await client.pw_absorb_rewards(2, fee))["transaction"]
            await time_out_assert(
                5,
                full_node_api.full_node.mempool_manager.get_spendbundle,
                absorb_tx.spend_bundle,
                absorb_tx.name,
            )
            await self.farm_blocks(full_node_api, our_ph, 2)
            await asyncio.sleep(5)
            new_status: PoolWalletInfo = (await client.pw_status(2))[0]
            assert status.current == new_status.current
            assert status.tip_singleton_coin_id != new_status.tip_singleton_coin_id
            bal = await client.get_wallet_balance(2)
            assert bal["confirmed_wallet_balance"] == 0

            # Claim another 1.75
            ret = await client.pw_absorb_rewards(2, fee)
            absorb_tx: TransactionRecord = ret["transaction"]
            absorb_tx.spend_bundle.debug()
            await time_out_assert(
                5,
                full_node_api.full_node.mempool_manager.get_spendbundle,
                absorb_tx.spend_bundle,
                absorb_tx.name,
            )

            if fee == 0:
                assert ret["fee_transaction"] is None
            else:
                assert ret["fee_transaction"].fee_amount == fee
            assert absorb_tx.fee_amount == fee

            await self.farm_blocks(full_node_api, our_ph, 2)
            await asyncio.sleep(5)
            bal = await client.get_wallet_balance(2)
            assert bal["confirmed_wallet_balance"] == 0
            assert len(await wallet_node_0.wallet_state_manager.tx_store.get_unconfirmed_for_wallet(2)) == 0
            assert (
                wallet_node_0.wallet_state_manager.blockchain.get_peak_height()
                == full_node_api.full_node.blockchain.get_peak().height
            )
            # Balance stars at 6 XCH and 5 more blocks are farmed, total 22 XCH
            assert (await wallet_0.get_confirmed_balance()) == 21999999999999

            num_trials = 3
            status = new_status

            await asyncio.sleep(2)
            if fee == 0:
                for i in range(num_trials):
                    all_blocks = await full_node_api.get_all_full_blocks()
                    blocks = bt.get_consecutive_blocks(
                        10,
                        block_list_input=all_blocks,
                        force_plot_id=pool_plot.plot_id,
                        farmer_reward_puzzle_hash=our_ph,
                        guarantee_transaction_block=True,
                    )
                    for block in blocks[-10:]:
                        await full_node_api.full_node.respond_block(full_node_protocol.RespondBlock(block))
                    await asyncio.sleep(2)

                    ret = await client.pw_absorb_rewards(2, fee)
                    absorb_tx: TransactionRecord = ret["transaction"]
                    await time_out_assert(
                        5,
                        full_node_api.full_node.mempool_manager.get_spendbundle,
                        absorb_tx.spend_bundle,
                        absorb_tx.name,
                    )

                    await self.farm_blocks(full_node_api, our_ph, 2)
                    await asyncio.sleep(2)
                    new_status: PoolWalletInfo = (await client.pw_status(2))[0]
                    assert status.current == new_status.current
                    assert status.tip_singleton_coin_id != new_status.tip_singleton_coin_id
                    status = new_status
                    assert ret["fee_transaction"] is None

            bal2 = await client.get_wallet_balance(2)
            assert bal2["confirmed_wallet_balance"] == 0
            # Note: as written, confirmed balance will not reflect on absorbs, because the fee
            # is paid back into the same client's wallet in this test.
            tx1 = await client.get_transactions(1)
            assert (250000000000 + fee) in [tx.additions[0].amount for tx in tx1]

    @pytest.mark.asyncio
    @pytest.mark.parametrize("trusted", [True])
    @pytest.mark.parametrize("fee", [0])
    async def test_self_pooling_to_pooling(self, setup, fee, trusted):
        """This tests self-pooling -> pooling"""
        num_blocks = 4  # Num blocks to farm at a time
        total_blocks = 0  # Total blocks farmed so far
        full_nodes, wallet_nodes, receive_address, client, rpc_cleanup = setup
        wallets = [wallet_n.wallet_state_manager.main_wallet for wallet_n in wallet_nodes]
        wallet_node_0 = wallet_nodes[0]
        our_ph = receive_address[0]
        pool_ph = receive_address[1]
        full_node_api = full_nodes[0]
        if trusted:
            wallet_node_0.config["trusted_peers"] = {
                full_node_api.full_node.server.node_id.hex(): full_node_api.full_node.server.node_id.hex()
            }
        else:
            wallet_node_0.config["trusted_peers"] = {}

        await wallet_node_0.server.start_client(
            PeerInfo(self_hostname, uint16(full_node_api.full_node.server._port)), None
        )

        try:
            total_blocks += await self.farm_blocks(full_node_api, our_ph, num_blocks)
            total_block_rewards = await self.get_total_block_rewards(total_blocks)

            await time_out_assert(10, wallets[0].get_unconfirmed_balance, total_block_rewards)
            await time_out_assert(10, wallets[0].get_confirmed_balance, total_block_rewards)
            await time_out_assert(10, wallets[0].get_spendable_balance, total_block_rewards)
            await time_out_assert(10, wallet_is_synced, True, wallet_node_0, full_node_api)
            assert total_block_rewards > 0

            summaries_response = await client.get_wallets()
            for summary in summaries_response:
                if WalletType(int(summary["type"])) == WalletType.POOLING_WALLET:
                    assert False

            creation_tx: TransactionRecord = await client.create_new_pool_wallet(
                our_ph, "", 0, "localhost:5000", "new", "SELF_POOLING", fee
            )
            creation_tx_2: TransactionRecord = await client.create_new_pool_wallet(
                our_ph, "", 0, "localhost:5000", "new", "SELF_POOLING", fee
            )

            await time_out_assert(
                10,
                full_node_api.full_node.mempool_manager.get_spendbundle,
                creation_tx.spend_bundle,
                creation_tx.name,
            )
            await time_out_assert(
                10,
                full_node_api.full_node.mempool_manager.get_spendbundle,
                creation_tx_2.spend_bundle,
                creation_tx_2.name,
            )

            await self.farm_blocks(full_node_api, our_ph, 6)
            assert full_node_api.full_node.mempool_manager.get_spendbundle(creation_tx.name) is None
            await time_out_assert(10, wallet_is_synced, True, wallet_node_0, full_node_api)

            summaries_response = await client.get_wallets()
            wallet_id: Optional[int] = None
            wallet_id_2: Optional[int] = None
            for summary in summaries_response:
                if WalletType(int(summary["type"])) == WalletType.POOLING_WALLET:
                    if wallet_id is not None:
                        wallet_id_2 = summary["id"]
                    else:
                        wallet_id = summary["id"]
            await asyncio.sleep(1)
            assert wallet_id is not None
            assert wallet_id_2 is not None
            status: PoolWalletInfo = (await client.pw_status(wallet_id))[0]
            status_2: PoolWalletInfo = (await client.pw_status(wallet_id_2))[0]

            assert status.current.state == PoolSingletonState.SELF_POOLING.value
            assert status_2.current.state == PoolSingletonState.SELF_POOLING.value
            assert status.target is None
            assert status_2.target is None

            join_pool_tx: TransactionRecord = await client.pw_join_pool(
                wallet_id,
                pool_ph,
                "https://pool.example.com",
                10,
                fee,
            )
            join_pool_tx_2: TransactionRecord = await client.pw_join_pool(
                wallet_id_2,
                pool_ph,
                "https://pool.example.com",
                10,
                fee,
            )
            assert join_pool_tx is not None
            assert join_pool_tx_2 is not None

            status: PoolWalletInfo = (await client.pw_status(wallet_id))[0]
            status_2: PoolWalletInfo = (await client.pw_status(wallet_id_2))[0]

            async def tx_is_in_mempool(wid, tx: TransactionRecord):
                fetched: Optional[TransactionRecord] = await client.get_transaction(wid, tx.name)
                return fetched is not None and fetched.is_in_mempool()

            await time_out_assert(5, tx_is_in_mempool, True, wallet_id, join_pool_tx)
            await time_out_assert(5, tx_is_in_mempool, True, wallet_id_2, join_pool_tx_2)

            assert status.current.state == PoolSingletonState.SELF_POOLING.value
            assert status.target is not None
            assert status.target.state == PoolSingletonState.FARMING_TO_POOL.value
            assert status_2.current.state == PoolSingletonState.SELF_POOLING.value
            assert status_2.target is not None
            assert status_2.target.state == PoolSingletonState.FARMING_TO_POOL.value

            await self.farm_blocks(full_node_api, our_ph, 6)

            total_blocks += await self.farm_blocks(full_node_api, our_ph, num_blocks)

            async def status_is_farming_to_pool(w_id: int):
                pw_status: PoolWalletInfo = (await client.pw_status(w_id))[0]
                return pw_status.current.state == PoolSingletonState.FARMING_TO_POOL.value

            await time_out_assert(20, status_is_farming_to_pool, True, wallet_id)
            await time_out_assert(20, status_is_farming_to_pool, True, wallet_id_2)
            assert len(await wallets[0].wallet_state_manager.tx_store.get_unconfirmed_for_wallet(2)) == 0

        finally:
            client.close()
            await client.await_closed()
            await rpc_cleanup()

    @pytest.mark.asyncio
    @pytest.mark.parametrize("trusted", [True, False])
    @pytest.mark.parametrize(
        "fee",
        [0, FEE_AMOUNT],
    )
    async def test_leave_pool(self, setup, fee, trusted):
        """This tests self-pooling -> pooling -> escaping -> self pooling"""
        full_nodes, wallet_nodes, receive_address, client, rpc_cleanup = setup
        our_ph = receive_address[0]
        wallets = [wallet_n.wallet_state_manager.main_wallet for wallet_n in wallet_nodes]
        pool_ph = receive_address[1]
        full_node_api = full_nodes[0]
        if trusted:
            wallet_nodes[0].config["trusted_peers"] = {
                full_node_api.full_node.server.node_id.hex(): full_node_api.full_node.server.node_id.hex()
            }
        else:
            wallet_nodes[0].config["trusted_peers"] = {}

        await wallet_nodes[0].server.start_client(
            PeerInfo(self_hostname, uint16(full_node_api.full_node.server._port)), None
        )

        WAIT_SECS = 200

        try:
            summaries_response = await client.get_wallets()
            for summary in summaries_response:
                if WalletType(int(summary["type"])) == WalletType.POOLING_WALLET:
                    assert False

            async def have_chia():
                await self.farm_blocks(full_node_api, our_ph, 1)
                return (await wallets[0].get_confirmed_balance()) > 0

            await time_out_assert(timeout=WAIT_SECS, function=have_chia)
            await time_out_assert(10, wallet_is_synced, True, wallet_nodes[0], full_node_api)

            creation_tx: TransactionRecord = await client.create_new_pool_wallet(
                our_ph, "", 0, "localhost:5000", "new", "SELF_POOLING", fee
            )

            await time_out_assert(
                10,
                full_node_api.full_node.mempool_manager.get_spendbundle,
                creation_tx.spend_bundle,
                creation_tx.name,
            )

            await self.farm_blocks(full_node_api, our_ph, 6)
            assert full_node_api.full_node.mempool_manager.get_spendbundle(creation_tx.name) is None

            await time_out_assert(10, wallet_is_synced, True, wallet_nodes[0], full_node_api)

            summaries_response = await client.get_wallets()
            wallet_id: Optional[int] = None
            for summary in summaries_response:
                if WalletType(int(summary["type"])) == WalletType.POOLING_WALLET:
                    wallet_id = summary["id"]
            assert wallet_id is not None
            status: PoolWalletInfo = (await client.pw_status(wallet_id))[0]

            assert status.current.state == PoolSingletonState.SELF_POOLING.value
            assert status.target is None

            join_pool_tx: TransactionRecord = await client.pw_join_pool(
                wallet_id,
                pool_ph,
                "https://pool.example.com",
                5,
                fee,
            )
            assert join_pool_tx is not None

            status: PoolWalletInfo = (await client.pw_status(wallet_id))[0]

            assert status.current.state == PoolSingletonState.SELF_POOLING.value
            assert status.current.pool_url is None
            assert status.current.relative_lock_height == 0
            assert status.current.state == 1
            assert status.current.version == 1

            assert status.target
            assert status.target.pool_url == "https://pool.example.com"
            assert status.target.relative_lock_height == 5
            assert status.target.state == 3
            assert status.target.version == 1

            async def status_is_farming_to_pool():
                await self.farm_blocks(full_node_api, our_ph, 1)
                pw_status: PoolWalletInfo = (await client.pw_status(wallet_id))[0]
                return pw_status.current.state == PoolSingletonState.FARMING_TO_POOL.value

            await time_out_assert(timeout=WAIT_SECS, function=status_is_farming_to_pool)

            await time_out_assert(10, wallet_is_synced, True, wallet_nodes[0], full_node_api)

            status: PoolWalletInfo = (await client.pw_status(wallet_id))[0]

            leave_pool_tx: TransactionRecord = await client.pw_self_pool(wallet_id, fee)
            assert leave_pool_tx.wallet_id == wallet_id
            assert leave_pool_tx.amount == 1

            async def status_is_leaving():
                await self.farm_blocks(full_node_api, our_ph, 1)
                pw_status: PoolWalletInfo = (await client.pw_status(wallet_id))[0]
                return pw_status.current.state == PoolSingletonState.LEAVING_POOL.value

            await time_out_assert(timeout=WAIT_SECS, function=status_is_leaving)

            async def status_is_self_pooling():
                # Farm enough blocks to wait for relative_lock_height
                await self.farm_blocks(full_node_api, our_ph, 1)
                pw_status: PoolWalletInfo = (await client.pw_status(wallet_id))[0]
                return pw_status.current.state == PoolSingletonState.SELF_POOLING.value

            await time_out_assert(timeout=WAIT_SECS, function=status_is_self_pooling)
            assert len(await wallets[0].wallet_state_manager.tx_store.get_unconfirmed_for_wallet(2)) == 0

        finally:
            client.close()
            await client.await_closed()
            await rpc_cleanup()

    @pytest.mark.asyncio
    @pytest.mark.parametrize("trusted", [True, False])
    @pytest.mark.parametrize("fee", [0, FEE_AMOUNT])
    async def test_change_pools(self, setup, fee, trusted):
        """This tests Pool A -> escaping -> Pool B"""
        full_nodes, wallet_nodes, receive_address, client, rpc_cleanup = setup
        our_ph = receive_address[0]
        pool_a_ph = receive_address[1]
        wallets = [wallet_n.wallet_state_manager.main_wallet for wallet_n in wallet_nodes]
        pool_b_ph = await wallets[1].get_new_puzzlehash()
        full_node_api = full_nodes[0]

        if trusted:
            wallet_nodes[0].config["trusted_peers"] = {
                full_node_api.full_node.server.node_id.hex(): full_node_api.full_node.server.node_id.hex()
            }
        else:
            wallet_nodes[0].config["trusted_peers"] = {}

        await wallet_nodes[0].server.start_client(
            PeerInfo(self_hostname, uint16(full_node_api.full_node.server._port)), None
        )

        WAIT_SECS = 200
        try:
            summaries_response = await client.get_wallets()
            for summary in summaries_response:
                if WalletType(int(summary["type"])) == WalletType.POOLING_WALLET:
                    assert False

            async def have_chia():
                await self.farm_blocks(full_node_api, our_ph, 1)
                return (await wallets[0].get_confirmed_balance()) > 0

            await time_out_assert(timeout=WAIT_SECS, function=have_chia)
            await time_out_assert(10, wallet_is_synced, True, wallet_nodes[0], full_node_api)

            creation_tx: TransactionRecord = await client.create_new_pool_wallet(
                pool_a_ph, "https://pool-a.org", 5, "localhost:5000", "new", "FARMING_TO_POOL", fee
            )

            await time_out_assert(
                10,
                full_node_api.full_node.mempool_manager.get_spendbundle,
                creation_tx.spend_bundle,
                creation_tx.name,
            )

            await self.farm_blocks(full_node_api, our_ph, 6)
            assert full_node_api.full_node.mempool_manager.get_spendbundle(creation_tx.name) is None

            await time_out_assert(10, wallet_is_synced, True, wallet_nodes[0], full_node_api)

            summaries_response = await client.get_wallets()
            wallet_id: Optional[int] = None
            for summary in summaries_response:
                if WalletType(int(summary["type"])) == WalletType.POOLING_WALLET:
                    wallet_id = summary["id"]
            assert wallet_id is not None
            status: PoolWalletInfo = (await client.pw_status(wallet_id))[0]

            assert status.current.state == PoolSingletonState.FARMING_TO_POOL.value
            assert status.target is None

            async def status_is_farming_to_pool():
                await self.farm_blocks(full_node_api, our_ph, 1)
                pw_status: PoolWalletInfo = (await client.pw_status(wallet_id))[0]
                return pw_status.current.state == PoolSingletonState.FARMING_TO_POOL.value

            await time_out_assert(timeout=WAIT_SECS, function=status_is_farming_to_pool)

            pw_info: PoolWalletInfo = (await client.pw_status(wallet_id))[0]
            assert pw_info.current.pool_url == "https://pool-a.org"
            assert pw_info.current.relative_lock_height == 5
            status: PoolWalletInfo = (await client.pw_status(wallet_id))[0]

            join_pool_tx: TransactionRecord = await client.pw_join_pool(
                wallet_id,
                pool_b_ph,
                "https://pool-b.org",
                10,
                fee,
            )
            assert join_pool_tx is not None

            async def status_is_leaving():
                await self.farm_blocks(full_node_api, our_ph, 1)
                pw_status: PoolWalletInfo = (await client.pw_status(wallet_id))[0]
                return pw_status.current.state == PoolSingletonState.LEAVING_POOL.value

            await time_out_assert(timeout=WAIT_SECS, function=status_is_leaving)
            pw_info: PoolWalletInfo = (await client.pw_status(wallet_id))[0]

            await time_out_assert(timeout=WAIT_SECS, function=status_is_farming_to_pool)
            pw_info: PoolWalletInfo = (await client.pw_status(wallet_id))[0]
            assert pw_info.current.pool_url == "https://pool-b.org"
            assert pw_info.current.relative_lock_height == 10
            assert len(await wallets[0].wallet_state_manager.tx_store.get_unconfirmed_for_wallet(2)) == 0

        finally:
            client.close()
            await client.await_closed()
            await rpc_cleanup()

    @pytest.mark.asyncio
    @pytest.mark.parametrize("trusted", [True, False])
    @pytest.mark.parametrize("fee", [0, FEE_AMOUNT])
    async def test_change_pools_reorg(self, setup, fee, trusted):
        """This tests Pool A -> escaping -> reorg -> escaping -> Pool B"""
        full_nodes, wallet_nodes, receive_address, client, rpc_cleanup = setup
        our_ph = receive_address[0]
        pool_a_ph = receive_address[1]
        wallets = [wallet_n.wallet_state_manager.main_wallet for wallet_n in wallet_nodes]
        pool_b_ph = await wallets[1].get_new_puzzlehash()
        full_node_api = full_nodes[0]
        WAIT_SECS = 30
        if trusted:
            wallet_nodes[0].config["trusted_peers"] = {
                full_node_api.full_node.server.node_id.hex(): full_node_api.full_node.server.node_id.hex()
            }
        else:
            wallet_nodes[0].config["trusted_peers"] = {}

        await wallet_nodes[0].server.start_client(
            PeerInfo(self_hostname, uint16(full_node_api.full_node.server._port)), None
        )

        try:
            summaries_response = await client.get_wallets()
            for summary in summaries_response:
                if WalletType(int(summary["type"])) == WalletType.POOLING_WALLET:
                    assert False

            async def have_chia():
                await self.farm_blocks(full_node_api, our_ph, 1)
                return (await wallets[0].get_confirmed_balance()) > 0

            await time_out_assert(timeout=WAIT_SECS, function=have_chia)
            await time_out_assert(10, wallet_is_synced, True, wallet_nodes[0], full_node_api)

            creation_tx: TransactionRecord = await client.create_new_pool_wallet(
                pool_a_ph, "https://pool-a.org", 5, "localhost:5000", "new", "FARMING_TO_POOL", fee
            )

            await time_out_assert(
                10,
                full_node_api.full_node.mempool_manager.get_spendbundle,
                creation_tx.spend_bundle,
                creation_tx.name,
            )

            await self.farm_blocks(full_node_api, our_ph, 6)
            assert full_node_api.full_node.mempool_manager.get_spendbundle(creation_tx.name) is None

            await time_out_assert(5, wallet_is_synced, True, wallet_nodes[0], full_node_api)

            summaries_response = await client.get_wallets()
            wallet_id: Optional[int] = None
            for summary in summaries_response:
                if WalletType(int(summary["type"])) == WalletType.POOLING_WALLET:
                    wallet_id = summary["id"]
            assert wallet_id is not None
            status: PoolWalletInfo = (await client.pw_status(wallet_id))[0]

            assert status.current.state == PoolSingletonState.FARMING_TO_POOL.value
            assert status.target is None

            async def status_is_farming_to_pool():
                await self.farm_blocks(full_node_api, our_ph, 1)
                pw_status: PoolWalletInfo = (await client.pw_status(wallet_id))[0]
                return pw_status.current.state == PoolSingletonState.FARMING_TO_POOL.value

            await time_out_assert(timeout=WAIT_SECS, function=status_is_farming_to_pool)

            pw_info: PoolWalletInfo = (await client.pw_status(wallet_id))[0]
            assert pw_info.current.pool_url == "https://pool-a.org"
            assert pw_info.current.relative_lock_height == 5

            join_pool_tx: TransactionRecord = await client.pw_join_pool(
                wallet_id,
                pool_b_ph,
                "https://pool-b.org",
                10,
                fee,
            )
            assert join_pool_tx is not None
            await time_out_assert(
                10,
                full_node_api.full_node.mempool_manager.get_spendbundle,
                join_pool_tx.spend_bundle,
                join_pool_tx.name,
            )
            await self.farm_blocks(full_node_api, our_ph, 1)

            async def status_is_leaving_no_blocks():
                pw_status: PoolWalletInfo = (await client.pw_status(wallet_id))[0]
                return pw_status.current.state == PoolSingletonState.LEAVING_POOL.value

            async def status_is_farming_to_pool_no_blocks():
                pw_status: PoolWalletInfo = (await client.pw_status(wallet_id))[0]
                return pw_status.current.state == PoolSingletonState.FARMING_TO_POOL.value

            await time_out_assert(timeout=WAIT_SECS, function=status_is_leaving_no_blocks)

            current_blocks = await full_node_api.get_all_full_blocks()
            more_blocks = full_node_api.bt.get_consecutive_blocks(
                3,
                farmer_reward_puzzle_hash=pool_a_ph,
                pool_reward_puzzle_hash=pool_b_ph,
                block_list_input=current_blocks[:-1],
                force_overflow=True,
                guarantee_transaction_block=True,
                seed=32 * b"4",
                transaction_data=join_pool_tx.spend_bundle,
            )

            for block in more_blocks[-3:]:
                await full_node_api.full_node.respond_block(RespondBlock(block))

            await asyncio.sleep(5)
            await time_out_assert(timeout=WAIT_SECS, function=status_is_leaving_no_blocks)

            # Eventually, leaves pool
            await time_out_assert(timeout=WAIT_SECS, function=status_is_farming_to_pool)

        finally:
            client.close()
            await client.await_closed()
            await rpc_cleanup()<|MERGE_RESOLUTION|>--- conflicted
+++ resolved
@@ -456,13 +456,9 @@
                             assert owner_sk != auth_sk
 
     @pytest.mark.asyncio
-<<<<<<< HEAD
-    @pytest.mark.parametrize("trusted", [True])
+    @pytest.mark.parametrize("trusted", [True, False])
     @pytest.mark.parametrize("fee", [0, FEE_AMOUNT])
-=======
-    @pytest.mark.parametrize("trusted", [True, False])
-    @pytest.mark.parametrize("fee", [0])
->>>>>>> cc63c701
+
     async def test_absorb_self(self, one_wallet_node_and_rpc, fee, trusted):
         client, wallet_node_0, full_node_api = one_wallet_node_and_rpc
         if trusted:
