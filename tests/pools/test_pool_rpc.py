from __future__ import annotations

import asyncio
import contextlib
import logging
import tempfile
from dataclasses import dataclass
from pathlib import Path
from shutil import rmtree
from typing import Any, AsyncIterator, Dict, List, Tuple

import pytest
import pytest_asyncio

# TODO: update after resolution in https://github.com/pytest-dev/pytest/issues/7469
from _pytest.fixtures import SubRequest
from blspy import G1Element

from chia.full_node.full_node import FullNode
from chia.pools.pool_puzzles import SINGLETON_LAUNCHER_HASH
from chia.pools.pool_wallet_info import PoolSingletonState, PoolWalletInfo
from chia.rpc.wallet_rpc_client import WalletRpcClient
from chia.server.start_service import Service
from chia.simulator.block_tools import BlockTools, get_plot_dir
from chia.simulator.full_node_simulator import FullNodeSimulator
from chia.simulator.setup_nodes import setup_simulators_and_wallets_service
from chia.simulator.simulator_protocol import ReorgProtocol
from chia.simulator.time_out_assert import time_out_assert
from chia.types.blockchain_format.sized_bytes import bytes32
from chia.types.peer_info import PeerInfo
from chia.util.bech32m import encode_puzzle_hash
from chia.util.byte_types import hexstr_to_bytes
from chia.util.config import load_config
from chia.util.ints import uint16, uint32, uint64
from chia.wallet.derive_keys import find_authentication_sk, find_owner_sk
from chia.wallet.transaction_record import TransactionRecord
from chia.wallet.util.wallet_types import WalletType
from chia.wallet.wallet_node import WalletNode

# TODO: Compare deducted fees in all tests against reported total_fee

log = logging.getLogger(__name__)
FEE_AMOUNT = uint64(29_000)
MAX_WAIT_SECS = 30  # A high value for WAIT_SECS is useful when paused in the debugger


def get_pool_plot_dir() -> Path:
    return get_plot_dir() / Path("pool_tests")


@dataclass(frozen=True)
class TemporaryPoolPlot:
    bt: BlockTools
    p2_singleton_puzzle_hash: bytes32
    plot_id: bytes32


@contextlib.asynccontextmanager
async def manage_temporary_pool_plot(
    bt: BlockTools,
    p2_singleton_puzzle_hash: bytes32,
) -> AsyncIterator[TemporaryPoolPlot]:
    with tempfile.TemporaryDirectory() as tmpdir:
        tmp_path: Path = Path(tmpdir)
        bt.add_plot_directory(tmp_path)
<<<<<<< HEAD
        plot_id = await bt.new_plot(p2_singleton_puzzle_hash, tmp_path, tmp_dir=tmp_path)
        assert plot_id is not None
        try:
            await bt.refresh_plots()

            plot = TemporaryPoolPlot(bt=bt, p2_singleton_puzzle_hash=p2_singleton_puzzle_hash, plot_id=plot_id)
=======
        bt_plot = await bt.new_plot(p2_singleton_puzzle_hash, tmp_path, tmp_dir=tmp_path)
        await bt.refresh_plots()

        plot = TemporaryPoolPlot(bt=bt, p2_singleton_puzzle_hash=p2_singleton_puzzle_hash, plot_id=bt_plot.plot_id)
>>>>>>> d2997820

            yield plot
        finally:
            await bt.delete_plot(bt_plot.plot_id)


PREFARMED_BLOCKS = 4


@pytest.fixture(scope="function", params=[False, True])
def trusted(request: SubRequest) -> bool:
    return request.param  # type: ignore[no-any-return]


@pytest.fixture(scope="function")
def fee(trusted: bool) -> uint64:
    if trusted:
        return FEE_AMOUNT

    return uint64(0)


OneWalletNodeAndRpc = Tuple[WalletRpcClient, Any, FullNodeSimulator, int, BlockTools]


@pytest_asyncio.fixture(scope="function")
async def one_wallet_node_and_rpc(
    trusted: bool,
    self_hostname: str,
) -> AsyncIterator[OneWalletNodeAndRpc]:
    rmtree(get_pool_plot_dir(), ignore_errors=True)
    async for nodes in setup_simulators_and_wallets_service(1, 1, {}):
        full_nodes, wallets, bt = nodes
        full_node_api: FullNodeSimulator = full_nodes[0]._api
        wallet_service = wallets[0]
        wallet_node = wallet_service._node
        wallet = wallet_node.wallet_state_manager.main_wallet

        if trusted:
            wallet_node.config["trusted_peers"] = {
                full_node_api.full_node.server.node_id.hex(): full_node_api.full_node.server.node_id.hex()
            }
        else:
            wallet_node.config["trusted_peers"] = {}

        await wallet_node.server.start_client(
            PeerInfo(self_hostname, uint16(full_node_api.full_node.server._port)), None
        )

        balance = await full_node_api.farm_rewards_to_wallet(amount=8_000_000_000_000, wallet=wallet)
        assert wallet_service.rpc_server is not None
        client = await WalletRpcClient.create(
            self_hostname, wallet_service.rpc_server.listen_port, wallet_service.root_path, wallet_service.config
        )

        await full_node_api.wait_for_wallet_synced(wallet_node=wallet_node, timeout=20)

        yield client, wallet_node, full_node_api, balance, bt

        client.close()
        await client.await_closed()


Setup = Tuple[FullNodeSimulator, WalletNode, bytes32, int, WalletRpcClient]


@pytest_asyncio.fixture(scope="function")
async def setup(
    one_wallet_and_one_simulator_services: Tuple[List[Service[FullNode]], List[Service[WalletNode]], BlockTools],
    trusted: bool,
    self_hostname: str,
) -> AsyncIterator[Setup]:
    rmtree(get_pool_plot_dir(), ignore_errors=True)
    [full_node_service], [wallet_service], bt = one_wallet_and_one_simulator_services
    full_node_api: FullNodeSimulator = full_node_service._api
    wallet_node = wallet_service._node
    our_ph_record = await wallet_node.wallet_state_manager.get_unused_derivation_record(uint32(1), hardened=True)
    our_ph = our_ph_record.puzzle_hash

    wallet_server = wallet_service.rpc_server
    assert wallet_server is not None

    client = await WalletRpcClient.create(
        self_hostname, wallet_server.listen_port, wallet_service.root_path, wallet_service.config
    )

    if trusted:
        wallet_node.config["trusted_peers"] = {
            full_node_api.full_node.server.node_id.hex(): full_node_api.full_node.server.node_id.hex()
        }
    else:
        wallet_node.config["trusted_peers"] = {}

    await wallet_node.server.start_client(PeerInfo(self_hostname, uint16(full_node_api.full_node.server._port)), None)

    assert wallet_node._wallet_state_manager is not None
    wallet = wallet_node._wallet_state_manager.main_wallet
    total_block_rewards = await full_node_api.farm_rewards_to_wallet(amount=8_000_000_000_000, wallet=wallet)
    await full_node_api.farm_blocks_to_wallet(count=3, wallet=wallet)

    await full_node_api.wait_for_wallet_synced(wallet_node=wallet_node, timeout=20)

    yield (
        full_node_api,
        wallet_node,
        our_ph,
        total_block_rewards,
        client,  # wallet rpc client
    )

    client.close()
    await client.await_closed()


class TestPoolWalletRpc:
    @pytest.mark.asyncio
    async def test_create_new_pool_wallet_self_farm(
        self,
        one_wallet_node_and_rpc: OneWalletNodeAndRpc,
        fee: uint64,
        self_hostname: str,
    ) -> None:
        client, wallet_node, full_node_api, total_block_rewards, _ = one_wallet_node_and_rpc
        wallet = wallet_node.wallet_state_manager.main_wallet

        our_ph = await wallet.get_new_puzzlehash()
        await full_node_api.wait_for_wallet_synced(wallet_node=wallet_node, timeout=20)
        assert len(await client.get_wallets(WalletType.POOLING_WALLET)) == 0
        creation_tx: TransactionRecord = await client.create_new_pool_wallet(
            our_ph, "", uint32(0), f"{self_hostname}:5000", "new", "SELF_POOLING", fee
        )
        await full_node_api.process_transaction_records(records=[creation_tx])
        await full_node_api.wait_for_wallet_synced(wallet_node=wallet_node, timeout=30)

        summaries_response = await client.get_wallets(WalletType.POOLING_WALLET)
        assert len(summaries_response) == 1
        wallet_id: int = summaries_response[0]["id"]
        status: PoolWalletInfo = (await client.pw_status(wallet_id))[0]

        assert status.current.state == PoolSingletonState.SELF_POOLING.value
        assert status.target is None
        assert status.current.owner_pubkey == G1Element.from_bytes(
            bytes.fromhex(
                "b286bbf7a10fa058d2a2a758921377ef00bb7f8143e1bd40dd195ae918dbef42cfc481140f01b9eae13b430a0c8fe304"
            )
        )
        assert status.current.pool_url == ""
        assert status.current.relative_lock_height == 0
        assert status.current.version == 1
        # Check that config has been written properly
        full_config: Dict[str, Any] = load_config(wallet.wallet_state_manager.root_path, "config.yaml")
        pool_list: List[Dict[str, Any]] = full_config["pool"]["pool_list"]
        assert len(pool_list) == 1
        pool_config = pool_list[0]
        assert (
            pool_config["owner_public_key"]
            == "0xb286bbf7a10fa058d2a2a758921377ef00bb7f8143e1bd40dd195ae918dbef42cfc481140f01b9eae13b430a0c8fe304"
        )
        # It can be one of multiple launcher IDs, due to selecting a different coin
        launcher_id = None
        for addition in creation_tx.additions:
            if addition.puzzle_hash == SINGLETON_LAUNCHER_HASH:
                launcher_id = addition.name()
                break
        assert hexstr_to_bytes(pool_config["launcher_id"]) == launcher_id
        assert pool_config["pool_url"] == ""

    @pytest.mark.asyncio
    async def test_create_new_pool_wallet_farm_to_pool(
        self,
        one_wallet_node_and_rpc: OneWalletNodeAndRpc,
        fee: uint64,
        self_hostname: str,
    ) -> None:
        client, wallet_node, full_node_api, total_block_rewards, _ = one_wallet_node_and_rpc
        wallet = wallet_node.wallet_state_manager.main_wallet

        our_ph = await wallet.get_new_puzzlehash()
        await full_node_api.wait_for_wallet_synced(wallet_node=wallet_node, timeout=20)
        assert len(await client.get_wallets(WalletType.POOLING_WALLET)) == 0

        creation_tx: TransactionRecord = await client.create_new_pool_wallet(
            our_ph, "http://pool.example.com", uint32(10), f"{self_hostname}:5000", "new", "FARMING_TO_POOL", fee
        )
        await full_node_api.process_transaction_records(records=[creation_tx])
        await full_node_api.wait_for_wallet_synced(wallet_node=wallet_node, timeout=20)

        summaries_response = await client.get_wallets(WalletType.POOLING_WALLET)
        assert len(summaries_response) == 1
        wallet_id: int = summaries_response[0]["id"]
        status: PoolWalletInfo = (await client.pw_status(wallet_id))[0]

        assert status.current.state == PoolSingletonState.FARMING_TO_POOL.value
        assert status.target is None
        assert status.current.owner_pubkey == G1Element.from_bytes(
            bytes.fromhex(
                "b286bbf7a10fa058d2a2a758921377ef00bb7f8143e1bd40dd195ae918dbef42cfc481140f01b9eae13b430a0c8fe304"
            )
        )
        assert status.current.pool_url == "http://pool.example.com"
        assert status.current.relative_lock_height == 10
        assert status.current.version == 1
        # Check that config has been written properly
        full_config: Dict[str, Any] = load_config(wallet.wallet_state_manager.root_path, "config.yaml")
        pool_list: List[Dict[str, Any]] = full_config["pool"]["pool_list"]
        assert len(pool_list) == 1
        pool_config = pool_list[0]
        assert (
            pool_config["owner_public_key"]
            == "0xb286bbf7a10fa058d2a2a758921377ef00bb7f8143e1bd40dd195ae918dbef42cfc481140f01b9eae13b430a0c8fe304"
        )
        # It can be one of multiple launcher IDs, due to selecting a different coin
        launcher_id = None
        for addition in creation_tx.additions:
            if addition.puzzle_hash == SINGLETON_LAUNCHER_HASH:
                launcher_id = addition.name()
                break
        assert hexstr_to_bytes(pool_config["launcher_id"]) == launcher_id
        assert pool_config["pool_url"] == "http://pool.example.com"

    @pytest.mark.asyncio
    async def test_create_multiple_pool_wallets(
        self,
        one_wallet_node_and_rpc: OneWalletNodeAndRpc,
        trusted: bool,
        fee: uint64,
        self_hostname: str,
    ) -> None:
        client, wallet_node, full_node_api, total_block_rewards, _ = one_wallet_node_and_rpc

        wallet = wallet_node.wallet_state_manager.main_wallet

        our_ph_1 = await wallet.get_new_puzzlehash()
        our_ph_2 = await wallet.get_new_puzzlehash()
        await full_node_api.wait_for_wallet_synced(wallet_node=wallet_node, timeout=20)
        assert len(await client.get_wallets(WalletType.POOLING_WALLET)) == 0

        creation_tx: TransactionRecord = await client.create_new_pool_wallet(
            our_ph_1, "", uint32(0), f"{self_hostname}:5000", "new", "SELF_POOLING", fee
        )
        await full_node_api.wait_for_wallet_synced(wallet_node=wallet_node, timeout=20)
        creation_tx_2: TransactionRecord = await client.create_new_pool_wallet(
            our_ph_1, self_hostname, uint32(12), f"{self_hostname}:5000", "new", "FARMING_TO_POOL", fee
        )

        await full_node_api.process_transaction_records(records=[creation_tx, creation_tx_2])
        await full_node_api.wait_for_wallet_synced(wallet_node=wallet_node, timeout=20)

        async def pw_created(check_wallet_id: int) -> bool:
            try:
                await client.pw_status(check_wallet_id)
                return True
            except ValueError:
                return False

        await time_out_assert(10, pw_created, True, 2)
        await time_out_assert(10, pw_created, True, 3)
        status_2: PoolWalletInfo = (await client.pw_status(2))[0]
        status_3: PoolWalletInfo = (await client.pw_status(3))[0]

        if status_2.current.state == PoolSingletonState.SELF_POOLING.value:
            assert status_3.current.state == PoolSingletonState.FARMING_TO_POOL.value
        else:
            assert status_2.current.state == PoolSingletonState.FARMING_TO_POOL.value
            assert status_3.current.state == PoolSingletonState.SELF_POOLING.value

        full_config = load_config(wallet.wallet_state_manager.root_path, "config.yaml")
        pool_list: List[Dict[str, Any]] = full_config["pool"]["pool_list"]
        assert len(pool_list) == 2

        assert len(await wallet_node.wallet_state_manager.tx_store.get_unconfirmed_for_wallet(2)) == 0
        assert len(await wallet_node.wallet_state_manager.tx_store.get_unconfirmed_for_wallet(3)) == 0
        # Doing a reorg reverts and removes the pool wallets
        await full_node_api.reorg_from_index_to_new_index(ReorgProtocol(uint32(0), uint32(20), our_ph_2, None))
        await full_node_api.wait_for_wallet_synced(wallet_node=wallet_node, timeout=30)
        summaries_response = await client.get_wallets()
        assert len(summaries_response) == 1

        with pytest.raises(ValueError):
            await client.pw_status(2)
        with pytest.raises(ValueError):
            await client.pw_status(3)

        # Create some CAT wallets to increase wallet IDs
        def mempool_empty() -> bool:
            return full_node_api.full_node.mempool_manager.mempool.size() == 0

        await client.delete_unconfirmed_transactions(1)
        await full_node_api.process_all_wallet_transactions(wallet=wallet)
        await full_node_api.wait_for_wallet_synced(wallet_node=wallet_node, timeout=20)

        for i in range(5):
            await time_out_assert(10, mempool_empty)
            res = await client.create_new_cat_and_wallet(uint64(20))
            assert res["success"]
            cat_0_id = res["wallet_id"]
            asset_id = bytes.fromhex(res["asset_id"])
            assert len(asset_id) > 0
            await full_node_api.process_all_wallet_transactions(wallet=wallet)
            await full_node_api.wait_for_wallet_synced(wallet_node=wallet_node, timeout=20)
            bal_0 = await client.get_wallet_balance(cat_0_id)
            assert bal_0["confirmed_wallet_balance"] == 20

        # Test creation of many pool wallets. Use untrusted since that is the more complicated protocol, but don't
        # run this code more than once, since it's slow.
        if not trusted:
            for i in range(22):
                await full_node_api.wait_for_wallet_synced(wallet_node=wallet_node, timeout=20)
                creation_tx_3: TransactionRecord = await client.create_new_pool_wallet(
                    our_ph_1, self_hostname, uint32(5), f"{self_hostname}:5000", "new", "FARMING_TO_POOL", fee
                )
                await full_node_api.process_transaction_records(records=[creation_tx_3])
                await full_node_api.wait_for_wallet_synced(wallet_node=wallet_node, timeout=20)

                full_config = load_config(wallet.wallet_state_manager.root_path, "config.yaml")
                pool_list = full_config["pool"]["pool_list"]
                assert len(pool_list) == i + 3
                if i == 0:
                    # Ensures that the CAT creation does not cause pool wallet IDs to increment
                    for some_wallet in wallet_node.wallet_state_manager.wallets.values():
                        if some_wallet.type() == WalletType.POOLING_WALLET:
                            status: PoolWalletInfo = (await client.pw_status(some_wallet.id()))[0]
                            assert (await some_wallet.get_pool_wallet_index()) < 5
                            auth_sk = find_authentication_sk(
                                [some_wallet.wallet_state_manager.private_key], status.current.owner_pubkey
                            )
                            assert auth_sk is not None
                            owner_sk = find_owner_sk(
                                [some_wallet.wallet_state_manager.private_key], status.current.owner_pubkey
                            )
                            assert owner_sk is not None
                            assert owner_sk != auth_sk

    @pytest.mark.asyncio
    async def test_absorb_self(
        self,
        one_wallet_node_and_rpc: OneWalletNodeAndRpc,
        fee: uint64,
        self_hostname: str,
    ) -> None:
        client, wallet_node, full_node_api, total_block_rewards, _ = one_wallet_node_and_rpc
        bt = full_node_api.bt

        wallet = wallet_node.wallet_state_manager.main_wallet

        our_ph = await wallet.get_new_puzzlehash()
        await full_node_api.wait_for_wallet_synced(wallet_node=wallet_node, timeout=20)
        assert len(await client.get_wallets(WalletType.POOLING_WALLET)) == 0

        creation_tx: TransactionRecord = await client.create_new_pool_wallet(
            our_ph, "", uint32(0), f"{self_hostname}:5000", "new", "SELF_POOLING", fee
        )
        await full_node_api.process_transaction_records(records=[creation_tx])
        await full_node_api.wait_for_wallet_synced(wallet_node=wallet_node, timeout=20)
        status: PoolWalletInfo = (await client.pw_status(2))[0]

        assert status.current.state == PoolSingletonState.SELF_POOLING.value
        async with manage_temporary_pool_plot(bt, status.p2_singleton_puzzle_hash) as pool_plot:
            all_blocks = await full_node_api.get_all_full_blocks()
            blocks = bt.get_consecutive_blocks(
                3,
                block_list_input=all_blocks,
                force_plot_id=pool_plot.plot_id,
                farmer_reward_puzzle_hash=our_ph,
                guarantee_transaction_block=True,
            )

            for block in blocks[-3:]:
                await full_node_api.full_node.add_block(block)
            await full_node_api.wait_for_wallet_synced(wallet_node=wallet_node, timeout=20)

            bal = await client.get_wallet_balance(2)
            assert bal["confirmed_wallet_balance"] == 2 * 1_750_000_000_000

            # Claim 2 * 1.75, and farm a new 1.75
            absorb_tx: TransactionRecord = (await client.pw_absorb_rewards(2, uint64(fee)))["transaction"]
            await full_node_api.wait_transaction_records_entered_mempool(records=[absorb_tx])
            await full_node_api.farm_blocks_to_puzzlehash(count=2, farm_to=our_ph, guarantee_transaction_blocks=True)
            await full_node_api.wait_for_wallet_synced(wallet_node=wallet_node, timeout=20)
            new_status: PoolWalletInfo = (await client.pw_status(2))[0]
            assert status.current == new_status.current
            assert status.tip_singleton_coin_id != new_status.tip_singleton_coin_id
            bal = await client.get_wallet_balance(2)
            assert bal["confirmed_wallet_balance"] == 1 * 1_750_000_000_000

            # Claim another 1.75
            absorb_tx1: TransactionRecord = (await client.pw_absorb_rewards(2, uint64(fee)))["transaction"]

            await full_node_api.wait_transaction_records_entered_mempool(records=[absorb_tx1])

            await full_node_api.farm_blocks_to_puzzlehash(count=2, farm_to=our_ph, guarantee_transaction_blocks=True)
            await full_node_api.wait_for_wallet_synced(wallet_node=wallet_node, timeout=20)
            bal = await client.get_wallet_balance(2)
            assert bal["confirmed_wallet_balance"] == 0

            assert len(await wallet_node.wallet_state_manager.tx_store.get_unconfirmed_for_wallet(2)) == 0

            tr: TransactionRecord = await client.send_transaction(
                1, uint64(100), encode_puzzle_hash(status.p2_singleton_puzzle_hash, "txch")
            )

            await full_node_api.wait_transaction_records_entered_mempool(records=[tr])
            await full_node_api.farm_blocks_to_puzzlehash(count=2, farm_to=our_ph, guarantee_transaction_blocks=True)

            # Balance ignores non coinbase TX
            bal = await client.get_wallet_balance(2)
            assert bal["confirmed_wallet_balance"] == 0

            with pytest.raises(ValueError):
                await client.pw_absorb_rewards(2, uint64(fee))

            tx1 = await client.get_transactions(1)
            assert (250_000_000_000 + fee) in [tx.amount for tx in tx1]

    @pytest.mark.asyncio
    async def test_absorb_self_multiple_coins(
        self,
        one_wallet_node_and_rpc: OneWalletNodeAndRpc,
        fee: uint64,
        self_hostname: str,
    ) -> None:
        client, wallet_node, full_node_api, total_block_rewards, _ = one_wallet_node_and_rpc
        bt = full_node_api.bt

        wallet = wallet_node.wallet_state_manager.main_wallet

        our_ph = await wallet.get_new_puzzlehash()
        await full_node_api.wait_for_wallet_synced(wallet_node=wallet_node, timeout=20)
        assert len(await client.get_wallets(WalletType.POOLING_WALLET)) == 0

        main_expected_confirmed_balance = total_block_rewards
        creation_tx: TransactionRecord = await client.create_new_pool_wallet(
            our_ph, "", uint32(0), f"{self_hostname}:5000", "new", "SELF_POOLING", fee
        )
        await full_node_api.process_transaction_records(records=[creation_tx])
        main_expected_confirmed_balance -= fee
        main_expected_confirmed_balance -= 1
        pool_expected_confirmed_balance = 0

        await full_node_api.wait_for_wallet_synced(wallet_node=wallet_node, timeout=20)
        main_bal = await client.get_wallet_balance(1)
        assert main_bal["confirmed_wallet_balance"] == main_expected_confirmed_balance

        status: PoolWalletInfo = (await client.pw_status(2))[0]
        assert status.current.state == PoolSingletonState.SELF_POOLING.value

        async with manage_temporary_pool_plot(bt, status.p2_singleton_puzzle_hash) as pool_plot:
            all_blocks = await full_node_api.get_all_full_blocks()
            blocks = bt.get_consecutive_blocks(
                3,
                block_list_input=all_blocks,
                force_plot_id=pool_plot.plot_id,
                farmer_reward_puzzle_hash=our_ph,
                guarantee_transaction_block=True,
            )

            block_count = 3
            for block in blocks[-block_count:]:
                await full_node_api.full_node.add_block(block)
            await full_node_api.farm_blocks_to_puzzlehash(count=1, guarantee_transaction_blocks=True)
            await full_node_api.wait_for_wallet_synced(wallet_node=wallet_node, timeout=20)

            pool_expected_confirmed_balance += block_count * 1_750_000_000_000
            main_expected_confirmed_balance += block_count * 250_000_000_000

            main_bal = await client.get_wallet_balance(1)
            assert main_bal["confirmed_wallet_balance"] == main_expected_confirmed_balance
            bal = await client.get_wallet_balance(2)
            assert bal["confirmed_wallet_balance"] == pool_expected_confirmed_balance

            # Claim
            absorb_tx: TransactionRecord = (await client.pw_absorb_rewards(2, uint64(fee), 1))["transaction"]
            await full_node_api.process_transaction_records(records=[absorb_tx])
            main_expected_confirmed_balance -= fee
            main_expected_confirmed_balance += 1_750_000_000_000
            pool_expected_confirmed_balance -= 1_750_000_000_000

            await full_node_api.wait_for_wallet_synced(wallet_node=wallet_node, timeout=20)
            new_status: PoolWalletInfo = (await client.pw_status(2))[0]
            assert status.current == new_status.current
            assert status.tip_singleton_coin_id != new_status.tip_singleton_coin_id
            main_bal = await client.get_wallet_balance(1)
            pool_bal = await client.get_wallet_balance(2)
            assert pool_bal["confirmed_wallet_balance"] == pool_expected_confirmed_balance
            assert main_bal["confirmed_wallet_balance"] == main_expected_confirmed_balance  # 10499999999999

    @pytest.mark.asyncio
    async def test_absorb_pooling(
        self,
        one_wallet_node_and_rpc: OneWalletNodeAndRpc,
        fee: uint64,
        self_hostname: str,
    ) -> None:
        client, wallet_node, full_node_api, total_block_rewards, _ = one_wallet_node_and_rpc
        bt = full_node_api.bt

        main_expected_confirmed_balance = total_block_rewards

        wallet = wallet_node.wallet_state_manager.main_wallet

        our_ph = await wallet.get_new_puzzlehash()
        await full_node_api.wait_for_wallet_synced(wallet_node=wallet_node, timeout=20)
        assert len(await client.get_wallets(WalletType.POOLING_WALLET)) == 0
        creation_tx: TransactionRecord = await client.create_new_pool_wallet(
            our_ph, "http://123.45.67.89", uint32(10), f"{self_hostname}:5000", "new", "FARMING_TO_POOL", fee
        )
        await full_node_api.process_transaction_records(records=[creation_tx])
        await full_node_api.wait_for_wallet_synced(wallet_node=wallet_node, timeout=20)
        main_expected_confirmed_balance -= 1
        main_expected_confirmed_balance -= fee

        async def farming_to_pool() -> bool:
            try:
                status: PoolWalletInfo = (await client.pw_status(2))[0]
                return status.current.state == PoolSingletonState.FARMING_TO_POOL.value
            except ValueError:
                return False

        await time_out_assert(20, farming_to_pool)

        status: PoolWalletInfo = (await client.pw_status(2))[0]
        async with manage_temporary_pool_plot(bt, status.p2_singleton_puzzle_hash) as pool_plot:
            all_blocks = await full_node_api.get_all_full_blocks()
            blocks = bt.get_consecutive_blocks(
                3,
                block_list_input=all_blocks,
                force_plot_id=pool_plot.plot_id,
                farmer_reward_puzzle_hash=our_ph,
                guarantee_transaction_block=True,
            )

            block_count = 3
            for block in blocks[-block_count:]:
                await full_node_api.full_node.add_block(block)
            await full_node_api.farm_blocks_to_puzzlehash(count=1, guarantee_transaction_blocks=True)
            await full_node_api.wait_for_wallet_synced(wallet_node=wallet_node, timeout=20)
            # Pooled plots don't have balance
            main_expected_confirmed_balance += block_count * 250_000_000_000
            bal = await client.get_wallet_balance(2)
            assert bal["confirmed_wallet_balance"] == 0

            # Claim block_count * 1.75
            ret = await client.pw_absorb_rewards(2, uint64(fee))
            absorb_tx: TransactionRecord = ret["transaction"]
            if fee == 0:
                assert ret["fee_transaction"] is None
            else:
                assert ret["fee_transaction"].fee_amount == fee
            assert absorb_tx.fee_amount == fee
            await full_node_api.process_transaction_records(records=[absorb_tx])
            main_expected_confirmed_balance -= fee
            main_expected_confirmed_balance += block_count * 1_750_000_000_000

            async def status_updated() -> bool:
                new_st: PoolWalletInfo = (await client.pw_status(2))[0]
                return status.current == new_st.current and status.tip_singleton_coin_id != new_st.tip_singleton_coin_id

            await time_out_assert(20, status_updated)
            new_status = (await client.pw_status(2))[0]
            bal = await client.get_wallet_balance(2)
            assert bal["confirmed_wallet_balance"] == 0

            await full_node_api.wait_for_wallet_synced(wallet_node=wallet_node, timeout=20)
            bal = await client.get_wallet_balance(2)
            assert bal["confirmed_wallet_balance"] == 0
            assert len(await wallet_node.wallet_state_manager.tx_store.get_unconfirmed_for_wallet(2)) == 0
            peak = full_node_api.full_node.blockchain.get_peak()
            assert peak is not None
            assert await wallet_node.wallet_state_manager.blockchain.get_finished_sync_up_to() == peak.height
            assert (await wallet.get_confirmed_balance()) == main_expected_confirmed_balance

            num_trials = 3
            status = new_status

            if fee == 0:
                for i in range(num_trials):
                    all_blocks = await full_node_api.get_all_full_blocks()
                    # Farm one block using our pool plot
                    blocks = bt.get_consecutive_blocks(
                        1,
                        block_list_input=all_blocks,
                        force_plot_id=pool_plot.plot_id,
                        farmer_reward_puzzle_hash=our_ph,
                        guarantee_transaction_block=True,
                    )
                    # Farm one more block to include the reward of the previous one
                    blocks = bt.get_consecutive_blocks(
                        1,
                        block_list_input=blocks,
                        guarantee_transaction_block=True,
                    )
                    for block in blocks[-2:]:
                        await full_node_api.full_node.add_block(block)
                    await full_node_api.wait_for_wallet_synced(wallet_node=wallet_node, timeout=20)

                    # Absorb the farmed reward
                    ret = await client.pw_absorb_rewards(2, fee)
                    absorb_tx = ret["transaction"]
                    await full_node_api.process_transaction_records(records=[absorb_tx])

                    await full_node_api.wait_for_wallet_synced(wallet_node=wallet_node, timeout=20)
                    await time_out_assert(20, status_updated)
                    status = (await client.pw_status(2))[0]
                    assert ret["fee_transaction"] is None

            bal2 = await client.get_wallet_balance(2)
            assert bal2["confirmed_wallet_balance"] == 0

    @pytest.mark.asyncio
    async def test_self_pooling_to_pooling(self, setup: Setup, fee: uint64, self_hostname: str) -> None:
        """
        This tests self-pooling -> pooling
        TODO: Fix this test for a positive fee value
        """

        if fee != 0:
            pytest.skip("need to fix this test for non-zero fees")

        full_node_api, wallet_node, our_ph, total_block_rewards, client = setup
        pool_ph = bytes32([0] * 32)

        assert wallet_node._wallet_state_manager is not None

        assert len(await client.get_wallets(WalletType.POOLING_WALLET)) == 0

        creation_tx: TransactionRecord = await client.create_new_pool_wallet(
            our_ph, "", uint32(0), f"{self_hostname}:5000", "new", "SELF_POOLING", fee
        )
        await full_node_api.wait_transaction_records_entered_mempool(records=[creation_tx])
        creation_tx_2: TransactionRecord = await client.create_new_pool_wallet(
            our_ph, "", uint32(0), f"{self_hostname}:5001", "new", "SELF_POOLING", fee
        )

        for r in creation_tx.removals:
            assert r not in creation_tx_2.removals

        await full_node_api.process_transaction_records(records=[creation_tx_2])

        assert not full_node_api.txs_in_mempool(txs=[creation_tx])
        await full_node_api.wait_for_wallet_synced(wallet_node=wallet_node, timeout=20)

        summaries_response = await client.get_wallets(WalletType.POOLING_WALLET)
        assert len(summaries_response) == 2
        wallet_id: int = summaries_response[0]["id"]
        wallet_id_2: int = summaries_response[1]["id"]
        status: PoolWalletInfo = (await client.pw_status(wallet_id))[0]
        status_2: PoolWalletInfo = (await client.pw_status(wallet_id_2))[0]

        assert status.current.state == PoolSingletonState.SELF_POOLING.value
        assert status_2.current.state == PoolSingletonState.SELF_POOLING.value
        assert status.target is None
        assert status_2.target is None

        await full_node_api.wait_for_wallet_synced(wallet_node=wallet_node, timeout=20)
        join_pool: Dict[str, Any] = await client.pw_join_pool(
            wallet_id,
            pool_ph,
            "https://pool.example.com",
            uint32(10),
            uint64(fee),
        )
        assert join_pool["success"]
        join_pool_tx: TransactionRecord = join_pool["transaction"]
        assert join_pool_tx is not None
        await full_node_api.wait_transaction_records_entered_mempool(records=[join_pool_tx])

        join_pool_2: Dict[str, Any] = await client.pw_join_pool(
            wallet_id_2, pool_ph, "https://pool.example.com", uint32(10), uint64(fee)
        )
        assert join_pool_2["success"]
        join_pool_tx_2: TransactionRecord = join_pool_2["transaction"]
        for r in join_pool_tx.removals:
            assert r not in join_pool_tx_2.removals
        assert join_pool_tx_2 is not None
        await full_node_api.wait_transaction_records_entered_mempool(records=[join_pool_tx_2])

        status = (await client.pw_status(wallet_id))[0]
        status_2 = (await client.pw_status(wallet_id_2))[0]

        assert status.current.state == PoolSingletonState.SELF_POOLING.value
        assert status.target is not None
        assert status.target.state == PoolSingletonState.FARMING_TO_POOL.value
        assert status_2.current.state == PoolSingletonState.SELF_POOLING.value
        assert status_2.target is not None
        assert status_2.target.state == PoolSingletonState.FARMING_TO_POOL.value

        await full_node_api.process_transaction_records(records=[join_pool_tx, join_pool_tx_2])

        async def status_is_farming_to_pool(w_id: int) -> bool:
            pw_status: PoolWalletInfo = (await client.pw_status(w_id))[0]
            return pw_status.current.state == PoolSingletonState.FARMING_TO_POOL.value

        await time_out_assert(20, status_is_farming_to_pool, True, wallet_id)
        await time_out_assert(20, status_is_farming_to_pool, True, wallet_id_2)
        assert len(await wallet_node.wallet_state_manager.tx_store.get_unconfirmed_for_wallet(2)) == 0

    @pytest.mark.asyncio
    async def test_leave_pool(self, setup: Setup, fee: uint64, self_hostname: str) -> None:
        """This tests self-pooling -> pooling -> escaping -> self pooling"""
        full_node_api, wallet_node, our_ph, total_block_rewards, client = setup
        pool_ph = bytes32([0] * 32)

        assert len(await client.get_wallets(WalletType.POOLING_WALLET)) == 0

        await full_node_api.wait_for_wallet_synced(wallet_node=wallet_node, timeout=20)

        creation_tx: TransactionRecord = await client.create_new_pool_wallet(
            our_ph, "", uint32(0), f"{self_hostname}:5000", "new", "SELF_POOLING", fee
        )

        await full_node_api.wait_transaction_records_entered_mempool(records=[creation_tx])

        await full_node_api.farm_blocks_to_puzzlehash(count=6, farm_to=our_ph, guarantee_transaction_blocks=True)
        assert not full_node_api.txs_in_mempool(txs=[creation_tx])

        await full_node_api.wait_for_wallet_synced(wallet_node=wallet_node, timeout=20)

        summaries_response = await client.get_wallets(WalletType.POOLING_WALLET)
        assert len(summaries_response) == 1
        wallet_id: int = summaries_response[0]["id"]
        status: PoolWalletInfo = (await client.pw_status(wallet_id))[0]

        assert status.current.state == PoolSingletonState.SELF_POOLING.value
        assert status.target is None

        join_pool_tx: TransactionRecord = (
            await client.pw_join_pool(
                wallet_id,
                pool_ph,
                "https://pool.example.com",
                uint32(5),
                fee,
            )
        )["transaction"]
        assert join_pool_tx is not None

        status = (await client.pw_status(wallet_id))[0]

        assert status.current.state == PoolSingletonState.SELF_POOLING.value
        assert status.current.pool_url == ""
        assert status.current.relative_lock_height == 0
        assert status.current.state == 1
        assert status.current.version == 1

        assert status.target
        assert status.target.pool_url == "https://pool.example.com"
        assert status.target.relative_lock_height == 5
        assert status.target.state == 3
        assert status.target.version == 1

        async def status_is_farming_to_pool() -> bool:
            await full_node_api.farm_blocks_to_puzzlehash(count=1, farm_to=our_ph, guarantee_transaction_blocks=True)
            pw_status: PoolWalletInfo = (await client.pw_status(wallet_id))[0]
            return pw_status.current.state == PoolSingletonState.FARMING_TO_POOL.value

        await time_out_assert(timeout=MAX_WAIT_SECS, function=status_is_farming_to_pool)

        await full_node_api.wait_for_wallet_synced(wallet_node=wallet_node, timeout=20)

        leave_pool_tx: Dict[str, Any] = await client.pw_self_pool(wallet_id, uint64(fee))
        assert leave_pool_tx["transaction"].wallet_id == wallet_id
        assert leave_pool_tx["transaction"].amount == 1
        await full_node_api.wait_transaction_records_entered_mempool(records=[leave_pool_tx["transaction"]])

        await full_node_api.farm_blocks_to_puzzlehash(count=1, farm_to=our_ph, guarantee_transaction_blocks=True)

        async def status_is_leaving() -> bool:
            pw_status: PoolWalletInfo = (await client.pw_status(wallet_id))[0]
            return pw_status.current.state == PoolSingletonState.LEAVING_POOL.value

        await time_out_assert(timeout=MAX_WAIT_SECS, function=status_is_leaving)
        await full_node_api.wait_for_wallet_synced(wallet_node=wallet_node, timeout=20)

        async def status_is_self_pooling() -> bool:
            # Farm enough blocks to wait for relative_lock_height
            pw_status: PoolWalletInfo = (await client.pw_status(wallet_id))[0]
            log.warning(f"PW status state: {pw_status.current}")
            return pw_status.current.state == PoolSingletonState.SELF_POOLING.value

        # pass the relative lock height, this will trigger a tx.
        await full_node_api.farm_blocks_to_puzzlehash(count=4, farm_to=our_ph, guarantee_transaction_blocks=True)

        # Farm the TX
        for i in range(20):
            await full_node_api.farm_blocks_to_puzzlehash(count=1, farm_to=our_ph, guarantee_transaction_blocks=True)
            await asyncio.sleep(1)
            if await status_is_self_pooling():
                break

        await full_node_api.farm_blocks_to_puzzlehash(count=1, farm_to=our_ph, guarantee_transaction_blocks=True)
        await full_node_api.wait_for_wallet_synced(wallet_node=wallet_node, timeout=20)

        await time_out_assert(timeout=MAX_WAIT_SECS, function=status_is_self_pooling)
        assert len(await wallet_node.wallet_state_manager.tx_store.get_unconfirmed_for_wallet(2)) == 0

    @pytest.mark.asyncio
    async def test_change_pools(self, setup: Setup, fee: uint64, self_hostname: str) -> None:
        """This tests Pool A -> escaping -> Pool B"""
        full_node_api, wallet_node, our_ph, total_block_rewards, client = setup
        pool_a_ph = bytes32([0] * 32)
        pool_b_ph = bytes32([0] * 32)

        WAIT_SECS = 200
        assert len(await client.get_wallets(WalletType.POOLING_WALLET)) == 0

        await full_node_api.wait_for_wallet_synced(wallet_node=wallet_node, timeout=20)

        creation_tx: TransactionRecord = await client.create_new_pool_wallet(
            pool_a_ph, "https://pool-a.org", uint32(5), f"{self_hostname}:5000", "new", "FARMING_TO_POOL", fee
        )

        await full_node_api.wait_transaction_records_entered_mempool(records=[creation_tx])

        await full_node_api.farm_blocks_to_puzzlehash(count=6, farm_to=our_ph, guarantee_transaction_blocks=True)
        assert not full_node_api.txs_in_mempool(txs=[creation_tx])

        await full_node_api.wait_for_wallet_synced(wallet_node=wallet_node, timeout=20)

        summaries_response = await client.get_wallets(WalletType.POOLING_WALLET)
        assert len(summaries_response) == 1
        wallet_id: int = summaries_response[0]["id"]
        status: PoolWalletInfo = (await client.pw_status(wallet_id))[0]

        assert status.current.state == PoolSingletonState.FARMING_TO_POOL.value
        assert status.target is None

        async def status_is_farming_to_pool() -> bool:
            await full_node_api.farm_blocks_to_puzzlehash(count=1, farm_to=our_ph, guarantee_transaction_blocks=True)
            pw_status: PoolWalletInfo = (await client.pw_status(wallet_id))[0]
            return pw_status.current.state == PoolSingletonState.FARMING_TO_POOL.value

        await time_out_assert(timeout=WAIT_SECS, function=status_is_farming_to_pool)

        pw_info: PoolWalletInfo = (await client.pw_status(wallet_id))[0]
        assert pw_info.current.pool_url == "https://pool-a.org"
        assert pw_info.current.relative_lock_height == 5

        join_pool_tx: TransactionRecord = (
            await client.pw_join_pool(
                wallet_id,
                pool_b_ph,
                "https://pool-b.org",
                uint32(10),
                uint64(fee),
            )
        )["transaction"]
        assert join_pool_tx is not None

        async def status_is_leaving() -> bool:
            await full_node_api.farm_blocks_to_puzzlehash(count=1, farm_to=our_ph, guarantee_transaction_blocks=True)
            pw_status: PoolWalletInfo = (await client.pw_status(wallet_id))[0]
            return pw_status.current.state == PoolSingletonState.LEAVING_POOL.value

        await time_out_assert(timeout=WAIT_SECS, function=status_is_leaving)
        pw_info = (await client.pw_status(wallet_id))[0]

        await time_out_assert(timeout=WAIT_SECS, function=status_is_farming_to_pool)
        pw_info = (await client.pw_status(wallet_id))[0]
        assert pw_info.current.pool_url == "https://pool-b.org"
        assert pw_info.current.relative_lock_height == 10
        assert len(await wallet_node.wallet_state_manager.tx_store.get_unconfirmed_for_wallet(2)) == 0

    @pytest.mark.asyncio
    async def test_change_pools_reorg(self, setup: Setup, fee: uint64, self_hostname: str) -> None:
        """This tests Pool A -> escaping -> reorg -> escaping -> Pool B"""
        full_node_api, wallet_node, our_ph, total_block_rewards, client = setup
        pool_a_ph = bytes32([0] * 32)
        pool_b_ph = bytes32([0] * 32)
        WAIT_SECS = 30

        assert len(await client.get_wallets(WalletType.POOLING_WALLET)) == 0

        await full_node_api.wait_for_wallet_synced(wallet_node=wallet_node, timeout=20)

        creation_tx: TransactionRecord = await client.create_new_pool_wallet(
            pool_a_ph, "https://pool-a.org", uint32(5), f"{self_hostname}:5000", "new", "FARMING_TO_POOL", uint64(fee)
        )

        await full_node_api.wait_transaction_records_entered_mempool(records=[creation_tx])

        await full_node_api.farm_blocks_to_puzzlehash(count=6, farm_to=our_ph, guarantee_transaction_blocks=True)
        assert not full_node_api.txs_in_mempool(txs=[creation_tx])

        await full_node_api.wait_for_wallet_synced(wallet_node=wallet_node, timeout=20)

        summaries_response = await client.get_wallets(WalletType.POOLING_WALLET)
        assert len(summaries_response) == 1
        wallet_id: int = summaries_response[0]["id"]
        status: PoolWalletInfo = (await client.pw_status(wallet_id))[0]

        assert status.current.state == PoolSingletonState.FARMING_TO_POOL.value
        assert status.target is None

        async def status_is_farming_to_pool() -> bool:
            pw_status: PoolWalletInfo = (await client.pw_status(wallet_id))[0]
            return pw_status.current.state == PoolSingletonState.FARMING_TO_POOL.value

        await time_out_assert(timeout=WAIT_SECS, function=status_is_farming_to_pool)

        pw_info: PoolWalletInfo = (await client.pw_status(wallet_id))[0]
        assert pw_info.current.pool_url == "https://pool-a.org"
        assert pw_info.current.relative_lock_height == 5

        join_pool_tx: TransactionRecord = (
            await client.pw_join_pool(
                wallet_id,
                pool_b_ph,
                "https://pool-b.org",
                uint32(10),
                uint64(fee),
            )
        )["transaction"]
        assert join_pool_tx is not None
        await full_node_api.wait_transaction_records_entered_mempool(records=[join_pool_tx])
        await full_node_api.farm_blocks_to_puzzlehash(count=1, farm_to=our_ph, guarantee_transaction_blocks=True)

        async def status_is_leaving_no_blocks() -> bool:
            pw_status: PoolWalletInfo = (await client.pw_status(wallet_id))[0]
            return pw_status.current.state == PoolSingletonState.LEAVING_POOL.value

        await time_out_assert(timeout=WAIT_SECS, function=status_is_leaving_no_blocks)

        current_blocks = await full_node_api.get_all_full_blocks()
        more_blocks = full_node_api.bt.get_consecutive_blocks(
            3,
            farmer_reward_puzzle_hash=pool_a_ph,
            pool_reward_puzzle_hash=pool_b_ph,
            block_list_input=current_blocks[:-1],
            force_overflow=True,
            guarantee_transaction_block=True,
            seed=32 * b"4",
            transaction_data=join_pool_tx.spend_bundle,
        )

        for block in more_blocks[-3:]:
            await full_node_api.full_node.add_block(block)

        await time_out_assert(timeout=WAIT_SECS, function=status_is_leaving_no_blocks)

        for i in range(50):
            await full_node_api.farm_blocks_to_puzzlehash(count=1, farm_to=our_ph, guarantee_transaction_blocks=True)
            await asyncio.sleep(1)
            if await status_is_farming_to_pool():
                break

        # Eventually, leaves pool
        assert await status_is_farming_to_pool()<|MERGE_RESOLUTION|>--- conflicted
+++ resolved
@@ -63,19 +63,11 @@
     with tempfile.TemporaryDirectory() as tmpdir:
         tmp_path: Path = Path(tmpdir)
         bt.add_plot_directory(tmp_path)
-<<<<<<< HEAD
-        plot_id = await bt.new_plot(p2_singleton_puzzle_hash, tmp_path, tmp_dir=tmp_path)
-        assert plot_id is not None
+        bt_plot = await bt.new_plot(p2_singleton_puzzle_hash, tmp_path, tmp_dir=tmp_path)
         try:
             await bt.refresh_plots()
 
-            plot = TemporaryPoolPlot(bt=bt, p2_singleton_puzzle_hash=p2_singleton_puzzle_hash, plot_id=plot_id)
-=======
-        bt_plot = await bt.new_plot(p2_singleton_puzzle_hash, tmp_path, tmp_dir=tmp_path)
-        await bt.refresh_plots()
-
-        plot = TemporaryPoolPlot(bt=bt, p2_singleton_puzzle_hash=p2_singleton_puzzle_hash, plot_id=bt_plot.plot_id)
->>>>>>> d2997820
+            plot = TemporaryPoolPlot(bt=bt, p2_singleton_puzzle_hash=p2_singleton_puzzle_hash, plot_id=bt_plot.plot_id)
 
             yield plot
         finally:
