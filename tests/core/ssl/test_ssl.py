import asyncio

import aiohttp
import pytest
import pytest_asyncio

from chia.protocols.shared_protocol import protocol_version
from chia.server.outbound_message import NodeType
from chia.server.server import ChiaServer, ssl_context_for_client
from chia.server.ws_connection import WSChiaConnection
from chia.ssl.create_ssl import generate_ca_signed_cert
from chia.types.peer_info import PeerInfo
from chia.util.ints import uint16
from tests.block_tools import test_constants
from tests.setup_nodes import setup_harvester_farmer


async def establish_connection(server: ChiaServer, self_hostname: str, ssl_context) -> None:
    timeout = aiohttp.ClientTimeout(total=10)
    dummy_port = 5  # this does not matter
    async with aiohttp.ClientSession(timeout=timeout) as session:
        incoming_queue: asyncio.Queue = asyncio.Queue()
        url = f"wss://{self_hostname}:{server._port}/ws"
        ws = await session.ws_connect(url, autoclose=False, autoping=True, ssl=ssl_context)
        wsc = WSChiaConnection(
            NodeType.FULL_NODE,
            ws,
            server._port,
            server.log,
            True,
            False,
            self_hostname,
            incoming_queue,
            lambda x, y: x,
            None,
            100,
            30,
        )
<<<<<<< HEAD
        handshake = await wsc.perform_handshake(
            server._network_id, protocol_version, dummy_port, NodeType.FULL_NODE, server._local_capabilities
        )
        await session.close()
        return handshake
    except Exception:
        await session.close()
        return False
=======
        await wsc.perform_handshake(server._network_id, protocol_version, dummy_port, NodeType.FULL_NODE)
>>>>>>> ab1ac66b


@pytest_asyncio.fixture(scope="function")
async def harvester_farmer(bt, tmp_path):
    async for _ in setup_harvester_farmer(bt, tmp_path, test_constants, start_services=True):
        yield _


class TestSSL:
    @pytest.mark.asyncio
    async def test_public_connections(self, wallet_node_sim_and_wallet, self_hostname):
        full_nodes, wallets = wallet_node_sim_and_wallet
        full_node_api = full_nodes[0]
        server_1: ChiaServer = full_node_api.full_node.server
        wallet_node, server_2 = wallets[0]

        success = await server_2.start_client(PeerInfo(self_hostname, uint16(server_1._port)), None)
        assert success is True

    @pytest.mark.asyncio
    async def test_farmer(self, harvester_farmer, self_hostname):
        harvester_service, farmer_service = harvester_farmer
        farmer_api = farmer_service._api

        farmer_server = farmer_api.farmer.server
        # Create valid cert (valid meaning signed with private CA)
        priv_crt = farmer_server._private_key_path.parent / "valid.crt"
        priv_key = farmer_server._private_key_path.parent / "valid.key"
        generate_ca_signed_cert(
            farmer_server.ca_private_crt_path.read_bytes(),
            farmer_server.ca_private_key_path.read_bytes(),
            priv_crt,
            priv_key,
        )
        ssl_context = ssl_context_for_client(
            farmer_server.ca_private_crt_path, farmer_server.ca_private_key_path, priv_crt, priv_key
        )
        await establish_connection(farmer_server, self_hostname, ssl_context)

        # Create not authenticated cert
        pub_crt = farmer_server._private_key_path.parent / "non_valid.crt"
        pub_key = farmer_server._private_key_path.parent / "non_valid.key"
        generate_ca_signed_cert(
            farmer_server.chia_ca_crt_path.read_bytes(), farmer_server.chia_ca_key_path.read_bytes(), pub_crt, pub_key
        )
        ssl_context = ssl_context_for_client(
            farmer_server.chia_ca_crt_path, farmer_server.chia_ca_key_path, pub_crt, pub_key
        )
        with pytest.raises(aiohttp.ClientConnectorCertificateError):
            await establish_connection(farmer_server, self_hostname, ssl_context)
        ssl_context = ssl_context_for_client(
            farmer_server.ca_private_crt_path, farmer_server.ca_private_key_path, pub_crt, pub_key
        )
        with pytest.raises(aiohttp.ServerDisconnectedError):
            await establish_connection(farmer_server, self_hostname, ssl_context)

    @pytest.mark.asyncio
    async def test_full_node(self, wallet_node_sim_and_wallet, self_hostname):
        full_nodes, wallets = wallet_node_sim_and_wallet
        full_node_api = full_nodes[0]
        full_node_server = full_node_api.full_node.server

        # Create not authenticated cert
        pub_crt = full_node_server._private_key_path.parent / "p2p.crt"
        pub_key = full_node_server._private_key_path.parent / "p2p.key"
        generate_ca_signed_cert(
            full_node_server.chia_ca_crt_path.read_bytes(),
            full_node_server.chia_ca_key_path.read_bytes(),
            pub_crt,
            pub_key,
        )
        ssl_context = ssl_context_for_client(
            full_node_server.chia_ca_crt_path, full_node_server.chia_ca_key_path, pub_crt, pub_key
        )
        await establish_connection(full_node_server, self_hostname, ssl_context)

    @pytest.mark.asyncio
    async def test_wallet(self, wallet_node_sim_and_wallet, self_hostname):
        full_nodes, wallets = wallet_node_sim_and_wallet
        wallet_node, wallet_server = wallets[0]

        # Wallet should not accept incoming connections
        pub_crt = wallet_server._private_key_path.parent / "p2p.crt"
        pub_key = wallet_server._private_key_path.parent / "p2p.key"
        generate_ca_signed_cert(
            wallet_server.chia_ca_crt_path.read_bytes(), wallet_server.chia_ca_key_path.read_bytes(), pub_crt, pub_key
        )
        ssl_context = ssl_context_for_client(
            wallet_server.chia_ca_crt_path, wallet_server.chia_ca_key_path, pub_crt, pub_key
        )
        with pytest.raises(aiohttp.ClientConnectorError):
            await establish_connection(wallet_server, self_hostname, ssl_context)

        # Not even signed by private cert
        priv_crt = wallet_server._private_key_path.parent / "valid.crt"
        priv_key = wallet_server._private_key_path.parent / "valid.key"
        generate_ca_signed_cert(
            wallet_server.ca_private_crt_path.read_bytes(),
            wallet_server.ca_private_key_path.read_bytes(),
            priv_crt,
            priv_key,
        )
        ssl_context = ssl_context_for_client(
            wallet_server.ca_private_crt_path, wallet_server.ca_private_key_path, priv_crt, priv_key
        )
        with pytest.raises(aiohttp.ClientConnectorError):
            await establish_connection(wallet_server, self_hostname, ssl_context)

    @pytest.mark.asyncio
    async def test_harvester(self, harvester_farmer, self_hostname):
        harvester, farmer_api = harvester_farmer
        harvester_server = harvester._server

        # harvester should not accept incoming connections
        pub_crt = harvester_server._private_key_path.parent / "p2p.crt"
        pub_key = harvester_server._private_key_path.parent / "p2p.key"
        generate_ca_signed_cert(
            harvester_server.chia_ca_crt_path.read_bytes(),
            harvester_server.chia_ca_key_path.read_bytes(),
            pub_crt,
            pub_key,
        )
        ssl_context = ssl_context_for_client(
            harvester_server.chia_ca_crt_path, harvester_server.chia_ca_key_path, pub_crt, pub_key
        )
        with pytest.raises(aiohttp.ClientConnectorError):
            await establish_connection(harvester_server, self_hostname, ssl_context)

        # Not even signed by private cert
        priv_crt = harvester_server._private_key_path.parent / "valid.crt"
        priv_key = harvester_server._private_key_path.parent / "valid.key"
        generate_ca_signed_cert(
            harvester_server.ca_private_crt_path.read_bytes(),
            harvester_server.ca_private_key_path.read_bytes(),
            priv_crt,
            priv_key,
        )
        ssl_context = ssl_context_for_client(
            harvester_server.ca_private_crt_path, harvester_server.ca_private_key_path, priv_crt, priv_key
        )
        with pytest.raises(aiohttp.ClientConnectorError):
            await establish_connection(harvester_server, self_hostname, ssl_context)

    @pytest.mark.asyncio
    async def test_introducer(self, introducer, self_hostname):
        introducer_api, introducer_server = introducer

        # Create not authenticated cert
        pub_crt = introducer_server.chia_ca_key_path.parent / "p2p.crt"
        pub_key = introducer_server.chia_ca_key_path.parent / "p2p.key"
        generate_ca_signed_cert(
            introducer_server.chia_ca_crt_path.read_bytes(),
            introducer_server.chia_ca_key_path.read_bytes(),
            pub_crt,
            pub_key,
        )
        ssl_context = ssl_context_for_client(
            introducer_server.chia_ca_crt_path, introducer_server.chia_ca_key_path, pub_crt, pub_key
        )
        await establish_connection(introducer_server, self_hostname, ssl_context)

    @pytest.mark.asyncio
    async def test_timelord(self, timelord, self_hostname):
        timelord_api, timelord_server = timelord

        # timelord should not accept incoming connections
        pub_crt = timelord_server._private_key_path.parent / "p2p.crt"
        pub_key = timelord_server._private_key_path.parent / "p2p.key"
        generate_ca_signed_cert(
            timelord_server.chia_ca_crt_path.read_bytes(),
            timelord_server.chia_ca_key_path.read_bytes(),
            pub_crt,
            pub_key,
        )
        ssl_context = ssl_context_for_client(
            timelord_server.chia_ca_crt_path, timelord_server.chia_ca_key_path, pub_crt, pub_key
        )
        with pytest.raises(aiohttp.ClientConnectorError):
            await establish_connection(timelord_server, self_hostname, ssl_context)

        # Not even signed by private cert
        priv_crt = timelord_server._private_key_path.parent / "valid.crt"
        priv_key = timelord_server._private_key_path.parent / "valid.key"
        generate_ca_signed_cert(
            timelord_server.ca_private_crt_path.read_bytes(),
            timelord_server.ca_private_key_path.read_bytes(),
            priv_crt,
            priv_key,
        )
        ssl_context = ssl_context_for_client(
            timelord_server.ca_private_crt_path, timelord_server.ca_private_key_path, priv_crt, priv_key
        )
        with pytest.raises(aiohttp.ClientConnectorError):
            await establish_connection(timelord_server, self_hostname, ssl_context)<|MERGE_RESOLUTION|>--- conflicted
+++ resolved
@@ -36,18 +36,9 @@
             100,
             30,
         )
-<<<<<<< HEAD
-        handshake = await wsc.perform_handshake(
+        await wsc.perform_handshake(
             server._network_id, protocol_version, dummy_port, NodeType.FULL_NODE, server._local_capabilities
         )
-        await session.close()
-        return handshake
-    except Exception:
-        await session.close()
-        return False
-=======
-        await wsc.perform_handshake(server._network_id, protocol_version, dummy_port, NodeType.FULL_NODE)
->>>>>>> ab1ac66b
 
 
 @pytest_asyncio.fixture(scope="function")
