# flake8: noqa: F811, F401
import asyncio

import aiohttp
import pytest
import random
import time
import logging
from typing import Dict, Tuple
from secrets import token_bytes

from src.consensus.pot_iterations import is_overflow_sub_block
from src.full_node.full_node_api import FullNodeAPI
from src.protocols import full_node_protocol as fnp
from src.server.outbound_message import NodeType
from src.server.server import ssl_context_for_client, ChiaServer
from src.server.ws_connection import WSChiaConnection
from src.types.full_block import FullBlock
from src.types.peer_info import TimestampedPeerInfo, PeerInfo
from src.server.address_manager import AddressManager
from src.types.sized_bytes import bytes32
from src.types.spend_bundle import SpendBundle
from src.types.unfinished_block import UnfinishedBlock
from src.util.block_tools import get_signage_point
from src.util.hash import std_hash
from src.util.ints import uint16, uint32, uint64, uint8
from src.types.condition_var_pair import ConditionVarPair
from src.types.condition_opcodes import ConditionOpcode
from src.util.wallet_tools import WalletTool
from tests.setup_nodes import test_constants, bt, self_hostname, setup_simulators_and_wallets
from src.util.clvm import int_to_bytes
from tests.core.full_node.test_full_sync import node_height_at_least
from tests.time_out_assert import (
    time_out_assert,
    time_out_assert_custom_interval,
    time_out_messages,
)
from src.protocols.shared_protocol import protocol_version

log = logging.getLogger(__name__)


async def get_block_path(full_node: FullNodeAPI):
    blocks_list = [await full_node.full_node.blockchain.get_full_peak()]
    assert blocks_list[0] is not None
    while blocks_list[0].sub_block_height != 0:
        b = await full_node.full_node.block_store.get_full_block(blocks_list[0].prev_header_hash)
        assert b is not None
        blocks_list.insert(0, b)
    return blocks_list


async def add_dummy_connection(server: ChiaServer, dummy_port: int) -> Tuple[asyncio.Queue, bytes32]:
    timeout = aiohttp.ClientTimeout(total=10)
    session = aiohttp.ClientSession(timeout=timeout)
    incoming_queue: asyncio.Queue = asyncio.Queue()
    ssl_context = ssl_context_for_client(server._private_cert_path, server._private_key_path, False)
    url = f"wss://{self_hostname}:{server._port}/ws"
    ws = await session.ws_connect(url, autoclose=False, autoping=True, ssl=ssl_context)
    wsc = WSChiaConnection(
        NodeType.FULL_NODE,
        ws,
        server._port,
        log,
        True,
        False,
        self_hostname,
        incoming_queue,
        lambda x: x,
    )
    node_id = std_hash(b"123")
    handshake = await wsc.perform_handshake(
        server._network_id, protocol_version, node_id, dummy_port, NodeType.FULL_NODE
    )
    assert handshake is True
    return incoming_queue, node_id


async def connect_and_get_peer(server_1: ChiaServer, server_2: ChiaServer) -> WSChiaConnection:
    """
    Connect server_2 to server_1, and get return the connection in server_1.
    """
    await server_2.start_client(PeerInfo(self_hostname, uint16(server_1._port)))

    async def connected():
        for node_id_c, _ in server_1.all_connections.items():
            if node_id_c == server_2.node_id:
                return True
        return False

    await time_out_assert(10, connected, True)
    for node_id, wsc in server_1.all_connections.items():
        if node_id == server_2.node_id:
            return wsc
    assert False


@pytest.fixture(scope="session")
def event_loop():
    loop = asyncio.get_event_loop()
    yield loop


@pytest.fixture(scope="module")
async def wallet_nodes():
    async_gen = setup_simulators_and_wallets(2, 1, {})
    nodes, wallets = await async_gen.__anext__()
    full_node_1 = nodes[0]
    full_node_2 = nodes[1]
    server_1 = full_node_1.full_node.server
    server_2 = full_node_2.full_node.server
    wallet_a = bt.get_pool_wallet_tool()
    wallet_receiver = WalletTool()
    yield full_node_1, full_node_2, server_1, server_2, wallet_a, wallet_receiver

    async for _ in async_gen:
        yield _


class TestFullNodeProtocol:
    @pytest.mark.asyncio
    async def test_request_peers(self, wallet_nodes):
        full_node_1, full_node_2, server_1, server_2, wallet_a, wallet_receiver = wallet_nodes
        full_node_2.full_node.full_node_peers.address_manager.make_private_subnets_valid()
        await server_2.start_client(PeerInfo(self_hostname, uint16(server_1._port)))

        async def have_msgs():
            await full_node_2.full_node.full_node_peers.address_manager.add_to_new_table(
                [TimestampedPeerInfo("127.0.0.1", uint16(1000), uint64(int(time.time())) - 1000)],
                None,
            )
            msg = await full_node_2.full_node.full_node_peers.request_peers(PeerInfo("[::1]", server_2._port))

            if msg is not None and not (len(msg.data.peer_list) == 1):
                return False
            peer = msg.data.peer_list[0]
            return (peer.host == self_hostname or peer.host == "127.0.0.1") and peer.port == 1000

        await time_out_assert_custom_interval(10, 1, have_msgs, True)
        full_node_1.full_node.full_node_peers.address_manager = AddressManager()

    @pytest.mark.asyncio
    async def test_basic_chain(self, wallet_nodes):
        full_node_1, full_node_2, server_1, server_2, wallet_a, wallet_receiver = wallet_nodes

        incoming_queue, _ = await add_dummy_connection(server_1, 12312)
        expected_requests = 0
        if await full_node_1.full_node.synced():
            expected_requests = 1
        await time_out_assert(10, time_out_messages(incoming_queue, "request_mempool_transactions", expected_requests))
        peer = await connect_and_get_peer(server_1, server_2)
        blocks = bt.get_consecutive_blocks(1)
        for block in blocks[:1]:
            await full_node_1.respond_sub_block(fnp.RespondSubBlock(block), peer)

        await time_out_assert(10, time_out_messages(incoming_queue, "new_peak", 1))

        assert full_node_1.full_node.blockchain.get_peak().sub_block_height == 0

        for block in bt.get_consecutive_blocks(30):
            await full_node_1.respond_sub_block(fnp.RespondSubBlock(block), peer)

        assert full_node_1.full_node.blockchain.get_peak().sub_block_height == 29

    @pytest.mark.asyncio
    async def test_respond_end_of_sub_slot(self, wallet_nodes):
        full_node_1, full_node_2, server_1, server_2, wallet_a, wallet_receiver = wallet_nodes

        incoming_queue, dummy_node_id = await add_dummy_connection(server_1, 12312)
        expected_requests = 0
        if await full_node_1.full_node.synced():
            expected_requests = 1
        await time_out_assert(10, time_out_messages(incoming_queue, "request_mempool_transactions", expected_requests))

        peer = await connect_and_get_peer(server_1, server_2)

        # Create empty slots
        blocks = await full_node_1.get_all_full_blocks()
        blocks = bt.get_consecutive_blocks(1, block_list_input=blocks, skip_slots=6)

        # Add empty slots successful
        for slot in blocks[-1].finished_sub_slots[:-2]:
            await full_node_1.respond_end_of_sub_slot(fnp.RespondEndOfSubSlot(slot), peer)
        num_sub_slots_added = len(blocks[-1].finished_sub_slots[:-2])
        await time_out_assert(
            10,
            time_out_messages(
                incoming_queue,
                "new_signage_point_or_end_of_sub_slot",
                num_sub_slots_added,
            ),
        )

        # Add empty slots unsuccessful
        await full_node_1.respond_end_of_sub_slot(fnp.RespondEndOfSubSlot(blocks[-1].finished_sub_slots[-1]), peer)
        await asyncio.sleep(2)
        assert incoming_queue.qsize() == 0

        # Add some blocks
        blocks = bt.get_consecutive_blocks(4, block_list_input=blocks)
        for block in blocks[-5:]:
            await full_node_1.respond_sub_block(fnp.RespondSubBlock(block), peer)
        await time_out_assert(10, time_out_messages(incoming_queue, "new_peak", 5))
        blocks = bt.get_consecutive_blocks(1, skip_slots=2, block_list_input=blocks)

        # Add empty slots successful
        for slot in blocks[-1].finished_sub_slots:
            await full_node_1.respond_end_of_sub_slot(fnp.RespondEndOfSubSlot(slot), peer)
        num_sub_slots_added = len(blocks[-1].finished_sub_slots)
        await time_out_assert(
            10,
            time_out_messages(
                incoming_queue,
                "new_signage_point_or_end_of_sub_slot",
                num_sub_slots_added,
            ),
        )

    @pytest.mark.asyncio
    async def test_respond_unfinished(self, wallet_nodes):
        full_node_1, full_node_2, server_1, server_2, wallet_a, wallet_receiver = wallet_nodes

        incoming_queue, dummy_node_id = await add_dummy_connection(server_1, 12312)
        expected_requests = 0
        if await full_node_1.full_node.synced():
            expected_requests = 1
        await time_out_assert(10, time_out_messages(incoming_queue, "request_mempool_transactions", expected_requests))

        peer = await connect_and_get_peer(server_1, server_2)
        blocks = await full_node_1.get_all_full_blocks()

        # Create empty slots
        blocks = bt.get_consecutive_blocks(1, block_list_input=blocks, skip_slots=6)
        block = blocks[-1]
        if is_overflow_sub_block(test_constants, block.reward_chain_sub_block.signage_point_index):
            finished_ss = block.finished_sub_slots[:-1]
        else:
            finished_ss = block.finished_sub_slots

        unf = UnfinishedBlock(
            finished_ss,
            block.reward_chain_sub_block.get_unfinished(),
            block.challenge_chain_sp_proof,
            block.reward_chain_sp_proof,
            block.foliage_sub_block,
            block.foliage_block,
            block.transactions_info,
            block.transactions_generator,
        )
        # Can't add because no sub slots
        assert full_node_1.full_node.full_node_store.get_unfinished_block(unf.partial_hash) is None

        # Add empty slots successful
        for slot in blocks[-1].finished_sub_slots:
            await full_node_1.respond_end_of_sub_slot(fnp.RespondEndOfSubSlot(slot), peer)

        await full_node_1.full_node.respond_unfinished_sub_block(fnp.RespondUnfinishedSubBlock(unf), None)
        assert full_node_1.full_node.full_node_store.get_unfinished_block(unf.partial_hash) is not None

        # Do the same thing but with non-genesis
        await full_node_1.full_node.respond_sub_block(fnp.RespondSubBlock(block))
        blocks = bt.get_consecutive_blocks(1, block_list_input=blocks, skip_slots=3)

        block = blocks[-1]

        if is_overflow_sub_block(test_constants, block.reward_chain_sub_block.signage_point_index):
            finished_ss = block.finished_sub_slots[:-1]
        else:
            finished_ss = block.finished_sub_slots
        unf = UnfinishedBlock(
            finished_ss,
            block.reward_chain_sub_block.get_unfinished(),
            block.challenge_chain_sp_proof,
            block.reward_chain_sp_proof,
            block.foliage_sub_block,
            block.foliage_block,
            block.transactions_info,
            block.transactions_generator,
        )
        assert full_node_1.full_node.full_node_store.get_unfinished_block(unf.partial_hash) is None

        for slot in blocks[-1].finished_sub_slots:
            await full_node_1.respond_end_of_sub_slot(fnp.RespondEndOfSubSlot(slot), peer)

        await full_node_1.full_node.respond_unfinished_sub_block(fnp.RespondUnfinishedSubBlock(unf), None)
        assert full_node_1.full_node.full_node_store.get_unfinished_block(unf.partial_hash) is not None

        # Do the same thing one more time, with overflow
        await full_node_1.full_node.respond_sub_block(fnp.RespondSubBlock(block))
        blocks = bt.get_consecutive_blocks(1, block_list_input=blocks, skip_slots=3, force_overflow=True)

        block = blocks[-1]

        unf = UnfinishedBlock(
            block.finished_sub_slots[:-1],
            block.reward_chain_sub_block.get_unfinished(),
            block.challenge_chain_sp_proof,
            block.reward_chain_sp_proof,
            block.foliage_sub_block,
            block.foliage_block,
            block.transactions_info,
            block.transactions_generator,
        )
        assert full_node_1.full_node.full_node_store.get_unfinished_block(unf.partial_hash) is None

        for slot in blocks[-1].finished_sub_slots:
            await full_node_1.respond_end_of_sub_slot(fnp.RespondEndOfSubSlot(slot), peer)

        await full_node_1.full_node.respond_unfinished_sub_block(fnp.RespondUnfinishedSubBlock(unf), None)
        assert full_node_1.full_node.full_node_store.get_unfinished_block(unf.partial_hash) is not None

    @pytest.mark.asyncio
    async def test_new_peak(self, wallet_nodes):
        full_node_1, full_node_2, server_1, server_2, wallet_a, wallet_receiver = wallet_nodes

        incoming_queue, dummy_node_id = await add_dummy_connection(server_1, 12312)
        dummy_peer = server_1.all_connections[dummy_node_id]
        expected_requests = 0
        if await full_node_1.full_node.synced():
            expected_requests = 1
        await time_out_assert(10, time_out_messages(incoming_queue, "request_mempool_transactions", expected_requests))
        peer = await connect_and_get_peer(server_1, server_2)

        blocks = await full_node_1.get_all_full_blocks()
        blocks = bt.get_consecutive_blocks(3, block_list_input=blocks)  # Alternate chain

        blocks_reorg = bt.get_consecutive_blocks(3, block_list_input=blocks[:-1], seed=b"214")  # Alternate chain
        for block in blocks[-3:]:
            new_peak = fnp.NewPeak(
                block.header_hash,
                block.sub_block_height,
                block.weight,
                uint32(0),
                block.reward_chain_sub_block.get_unfinished().get_hash(),
            )
            asyncio.create_task(full_node_1.new_peak(new_peak, dummy_peer))
            await time_out_assert(10, time_out_messages(incoming_queue, "request_sub_block", 1))

            await full_node_1.respond_sub_block(fnp.RespondSubBlock(block), peer)
            # Ignores, already have
            asyncio.create_task(full_node_1.new_peak(new_peak, dummy_peer))
            await time_out_assert(10, time_out_messages(incoming_queue, "request_sub_block", 0))

        # Ignores low weight
        new_peak = fnp.NewPeak(
            blocks_reorg[-2].header_hash,
            blocks_reorg[-2].sub_block_height,
            blocks_reorg[-2].weight,
            uint32(0),
            blocks_reorg[-2].reward_chain_sub_block.get_unfinished().get_hash(),
        )
        asyncio.create_task(full_node_1.new_peak(new_peak, dummy_peer))
        await time_out_assert(10, time_out_messages(incoming_queue, "request_sub_block", 0))

        # Does not ignore equal weight
        new_peak = fnp.NewPeak(
            blocks_reorg[-1].header_hash,
            blocks_reorg[-1].sub_block_height,
            blocks_reorg[-1].weight,
            uint32(0),
            blocks_reorg[-1].reward_chain_sub_block.get_unfinished().get_hash(),
        )
        asyncio.create_task(full_node_1.new_peak(new_peak, dummy_peer))
        await time_out_assert(10, time_out_messages(incoming_queue, "request_sub_block", 1))

    @pytest.mark.asyncio
    async def test_new_transaction(self, wallet_nodes):
        full_node_1, full_node_2, server_1, server_2, wallet_a, wallet_receiver = wallet_nodes
        blocks = await full_node_1.get_all_full_blocks()
        # assert full_node_1.full_node.blockchain.get_peak().sub_block_height == 4
        start_sub_height = full_node_1.full_node.blockchain.get_peak().sub_block_height
        conditions_dict: Dict = {ConditionOpcode.CREATE_COIN: []}

        peer = await connect_and_get_peer(server_1, server_2)

        # Mempool has capacity of 100, make 110 unspents that we can use
        puzzle_hashes = []

        tx_per_sec = bt.constants.TX_PER_SEC
        sec_per_block = bt.constants.SUB_SLOT_TIME_TARGET // bt.constants.SLOT_SUB_BLOCKS_TARGET
        block_buffer_count = bt.constants.MEMPOOL_BLOCK_BUFFER
        mempool_size = int(tx_per_sec * sec_per_block * block_buffer_count)

        for _ in range(mempool_size + 1):
            receiver_puzzlehash = wallet_receiver.get_new_puzzlehash()
            puzzle_hashes.append(receiver_puzzlehash)
            output = ConditionVarPair(ConditionOpcode.CREATE_COIN, [receiver_puzzlehash, int_to_bytes(1000)])
            conditions_dict[ConditionOpcode.CREATE_COIN].append(output)

        spend_bundle = wallet_a.generate_signed_transaction(
            100,
            puzzle_hashes[0],
            blocks[1].get_future_reward_coins(1)[0],
            condition_dic=conditions_dict,
        )
        assert spend_bundle is not None

        new_transaction = fnp.NewTransaction(spend_bundle.get_hash(), uint64(100), uint64(100))

        msg = await full_node_1.new_transaction(new_transaction)
        assert msg.data == fnp.RequestTransaction(spend_bundle.get_hash())

        respond_transaction_2 = fnp.RespondTransaction(spend_bundle)
        await full_node_1.respond_transaction(respond_transaction_2, peer)

        blocks_new = bt.get_consecutive_blocks(
            2,
            block_list_input=blocks,
            guarantee_block=True,
            transaction_data=spend_bundle,
        )

        # Already seen
        msg = await full_node_1.new_transaction(new_transaction)
        assert msg is None
        # Farm one block
        for block in blocks_new[-2:]:
            await full_node_1.respond_sub_block(fnp.RespondSubBlock(block), peer)

        await time_out_assert(10, node_height_at_least, True, full_node_1, start_sub_height + 2)

        spend_bundles = []
        # Fill mempool
        for puzzle_hash in puzzle_hashes[1:]:
            coin_record = (await full_node_1.full_node.coin_store.get_coin_records_by_puzzle_hash(puzzle_hash))[0]
            receiver_puzzlehash = wallet_receiver.get_new_puzzlehash()
            fee = random.randint(2, 499)
            spend_bundle = wallet_receiver.generate_signed_transaction(
                500, receiver_puzzlehash, coin_record.coin, fee=fee
            )
            respond_transaction = fnp.RespondTransaction(spend_bundle)
            await full_node_1.respond_transaction(respond_transaction, peer)

            request = fnp.RequestTransaction(spend_bundle.get_hash())
            req = await full_node_1.request_transaction(request)
            if req.data == fnp.RespondTransaction(spend_bundle):
                spend_bundles.append(spend_bundle)

        # Mempool is full
        new_transaction = fnp.NewTransaction(token_bytes(32), uint64(1000000), uint64(1))
        msg = await full_node_1.new_transaction(new_transaction)
        assert msg is None

        agg_bundle: SpendBundle = SpendBundle.aggregate(spend_bundles)
        blocks_new = bt.get_consecutive_blocks(
            1,
            block_list_input=blocks_new,
            transaction_data=agg_bundle,
            guarantee_block=True,
        )
        # Farm one block to clear mempool
        await full_node_1.respond_sub_block(fnp.RespondSubBlock(blocks_new[-1]), peer)

        # No longer full
        new_transaction = fnp.NewTransaction(token_bytes(32), uint64(1000000), uint64(1))
        msg = await full_node_1.new_transaction(new_transaction)
        assert msg is not None

    @pytest.mark.asyncio
    async def test_request_respond_transaction(self, wallet_nodes):
        full_node_1, full_node_2, server_1, server_2, wallet_a, wallet_receiver = wallet_nodes
        blocks = await full_node_1.get_all_full_blocks()

        blocks = bt.get_consecutive_blocks(
            2,
            block_list_input=blocks,
            guarantee_block=True,
            farmer_reward_puzzle_hash=wallet_a.get_new_puzzlehash(),
            pool_reward_puzzle_hash=wallet_a.get_new_puzzlehash(),
        )

        incoming_queue, dummy_node_id = await add_dummy_connection(server_1, 12312)

        await time_out_assert(10, time_out_messages(incoming_queue, "request_mempool_transactions", 1))
        await time_out_assert(10, time_out_messages(incoming_queue, "new_peak"))

        peer = await connect_and_get_peer(server_1, server_2)

        for block in blocks[-2:]:
            await full_node_1.respond_sub_block(fnp.RespondSubBlock(block), peer)
            await full_node_2.respond_sub_block(fnp.RespondSubBlock(block), peer)

        tx_id = token_bytes(32)
        request_transaction = fnp.RequestTransaction(tx_id)
        msg = await full_node_1.request_transaction(request_transaction)
        assert msg is None

        receiver_puzzlehash = wallet_receiver.get_new_puzzlehash()

        spend_bundle = wallet_a.generate_signed_transaction(
            100, receiver_puzzlehash, list(blocks[-1].get_included_reward_coins())[0]
        )
        assert spend_bundle is not None
        respond_transaction = fnp.RespondTransaction(spend_bundle)
        res = await full_node_1.respond_transaction(respond_transaction, peer)
        assert res is None

        # Check broadcast
        await time_out_assert(10, time_out_messages(incoming_queue, "new_transaction"))

        request_transaction = fnp.RequestTransaction(spend_bundle.get_hash())
        msg = await full_node_1.request_transaction(request_transaction)
        assert msg is not None
        assert msg.data == fnp.RespondTransaction(spend_bundle)

    @pytest.mark.asyncio
    async def test_respond_transaction_fail(self, wallet_nodes):
        full_node_1, full_node_2, server_1, server_2, wallet_a, wallet_receiver = wallet_nodes
        blocks = await full_node_1.get_all_full_blocks()
        cb_ph = wallet_a.get_new_puzzlehash()

        incoming_queue, dummy_node_id = await add_dummy_connection(server_1, 12312)
        peer = await connect_and_get_peer(server_1, server_2)

        tx_id = token_bytes(32)
        request_transaction = fnp.RequestTransaction(tx_id)
        msg = await full_node_1.request_transaction(request_transaction)
        assert msg is None

        receiver_puzzlehash = wallet_receiver.get_new_puzzlehash()

        blocks_new = bt.get_consecutive_blocks(
            2,
            block_list_input=blocks,
            guarantee_block=True,
            farmer_reward_puzzle_hash=cb_ph,
            pool_reward_puzzle_hash=cb_ph,
        )
        await asyncio.sleep(1)
        while incoming_queue.qsize() > 0:
            await incoming_queue.get()

        await full_node_1.respond_sub_block(fnp.RespondSubBlock(blocks_new[-2]), peer)
        await full_node_1.respond_sub_block(fnp.RespondSubBlock(blocks_new[-1]), peer)

        await time_out_assert(10, time_out_messages(incoming_queue, "new_peak", 2))
        # Invalid transaction does not propagate
        spend_bundle = wallet_a.generate_signed_transaction(
            100000000000000,
            receiver_puzzlehash,
            list(blocks_new[-1].get_included_reward_coins())[0],
        )

        assert spend_bundle is not None
        respond_transaction = fnp.RespondTransaction(spend_bundle)
        msg = await full_node_1.respond_transaction(respond_transaction, peer)
        assert msg is None

        await asyncio.sleep(1)
        assert incoming_queue.qsize() == 0

    @pytest.mark.asyncio
    async def test_request_sub_block(self, wallet_nodes):
        full_node_1, full_node_2, server_1, server_2, wallet_a, wallet_receiver = wallet_nodes
        blocks = await full_node_1.get_all_full_blocks()

        blocks = bt.get_consecutive_blocks(
            2,
            block_list_input=blocks,
            guarantee_block=True,
            farmer_reward_puzzle_hash=wallet_a.get_new_puzzlehash(),
            pool_reward_puzzle_hash=wallet_a.get_new_puzzlehash(),
        )
        spend_bundle = wallet_a.generate_signed_transaction(
            1123,
            wallet_receiver.get_new_puzzlehash(),
            list(blocks[-1].get_included_reward_coins())[0],
        )
        blocks = bt.get_consecutive_blocks(
            1, block_list_input=blocks, guarantee_block=True, transaction_data=spend_bundle
        )

        for block in blocks:
            await full_node_1.full_node.respond_sub_block(fnp.RespondSubBlock(block))

        # Don't have height
        res = await full_node_1.request_sub_block(fnp.RequestSubBlock(uint32(1248921), False))
        assert res is None

        # Ask without transactions
        res = await full_node_1.request_sub_block(fnp.RequestSubBlock(blocks[-1].sub_block_height, False))
        assert res is not None
        assert res.data.sub_block.transactions_generator is None

        # Ask with transactions
        res = await full_node_1.request_sub_block(fnp.RequestSubBlock(blocks[-1].sub_block_height, True))
        assert res is not None
        assert res.data.sub_block.transactions_generator is not None

        # Ask for another one
        res = await full_node_1.request_sub_block(fnp.RequestSubBlock(blocks[-1].sub_block_height - 1, True))
        assert res is not None

    @pytest.mark.asyncio
    async def test_request_sub_blocks(self, wallet_nodes):
        full_node_1, full_node_2, server_1, server_2, wallet_a, wallet_receiver = wallet_nodes
        blocks = await full_node_1.get_all_full_blocks()

        blocks = bt.get_consecutive_blocks(
            30,
            block_list_input=blocks,
            guarantee_block=True,
            farmer_reward_puzzle_hash=wallet_a.get_new_puzzlehash(),
            pool_reward_puzzle_hash=wallet_a.get_new_puzzlehash(),
        )

        spend_bundle = wallet_a.generate_signed_transaction(
            1123,
            wallet_receiver.get_new_puzzlehash(),
            list(blocks[-1].get_included_reward_coins())[0],
        )
        blocks = bt.get_consecutive_blocks(
            1, block_list_input=blocks, guarantee_block=True, transaction_data=spend_bundle
        )

        for block in blocks:
            await full_node_1.full_node.respond_sub_block(fnp.RespondSubBlock(block))

        peak_height = blocks[-1].sub_block_height

        # Start >= End
        res = await full_node_1.request_sub_blocks(fnp.RequestSubBlocks(uint32(4), uint32(4), False))
        assert res is not None
        assert len(res.data.sub_blocks) == 1
        assert res.data.sub_blocks[0].header_hash == blocks[4].header_hash
        res = await full_node_1.request_sub_blocks(fnp.RequestSubBlocks(uint32(5), uint32(4), False))
        assert res is None
        # Invalid range
        res = await full_node_1.request_sub_blocks(
            fnp.RequestSubBlocks(uint32(peak_height - 5), uint32(peak_height + 5), False)
        )
        assert isinstance(res.data, fnp.RejectSubBlocks)

        # Too many
        res = await full_node_1.request_sub_blocks(fnp.RequestSubBlocks(uint32(0), uint32(peak_height), False))
        assert res is None

        # Ask without transactions
        res = await full_node_1.request_sub_blocks(
            fnp.RequestSubBlocks(uint32(peak_height - 5), uint32(peak_height), False)
        )
        assert len(res.data.sub_blocks) == 6
        for b in res.data.sub_blocks:
            assert b.transactions_generator is None

        # Ask with transactions
        res = await full_node_1.request_sub_blocks(
            fnp.RequestSubBlocks(uint32(peak_height - 5), uint32(peak_height), True)
        )
        assert len(res.data.sub_blocks) == 6
        assert res.data.sub_blocks[-1].transactions_generator is not None
        assert res.data.sub_blocks[-1] == blocks[-1]

    @pytest.mark.asyncio
    async def test_new_unfinished_sub_block(self, wallet_nodes):
        full_node_1, full_node_2, server_1, server_2, wallet_a, wallet_receiver = wallet_nodes
        blocks = await full_node_1.get_all_full_blocks()

        peer = await connect_and_get_peer(server_1, server_2)

        blocks = bt.get_consecutive_blocks(1, block_list_input=blocks)
        block: FullBlock = blocks[-1]
        unf = UnfinishedBlock(
            block.finished_sub_slots,
            block.reward_chain_sub_block.get_unfinished(),
            block.challenge_chain_sp_proof,
            block.reward_chain_sp_proof,
            block.foliage_sub_block,
            block.foliage_block,
            block.transactions_info,
            block.transactions_generator,
        )

        # Don't have
        res = await full_node_1.new_unfinished_sub_block(fnp.NewUnfinishedSubBlock(unf.partial_hash))
        assert res is not None
        await full_node_1.full_node.respond_unfinished_sub_block(fnp.RespondUnfinishedSubBlock(unf), peer)

        # Have
        res = await full_node_1.new_unfinished_sub_block(fnp.NewUnfinishedSubBlock(unf.partial_hash))
        assert res is None

    @pytest.mark.asyncio
    async def test_request_unfinished_sub_block(self, wallet_nodes):
        full_node_1, full_node_2, server_1, server_2, wallet_a, wallet_receiver = wallet_nodes
        blocks = await full_node_1.get_all_full_blocks()
        peer = await connect_and_get_peer(server_1, server_2)

<<<<<<< HEAD
        blocks = bt.get_consecutive_blocks(5)
        block: FullBlock = blocks[0]
=======
        blocks = bt.get_consecutive_blocks(2, block_list_input=blocks, seed=b"12345")
        await full_node_1.full_node.respond_sub_block(fnp.RespondSubBlock(blocks[-2]))
        block: FullBlock = blocks[-1]
>>>>>>> edf9f9ea
        unf = UnfinishedBlock(
            block.finished_sub_slots,
            block.reward_chain_sub_block.get_unfinished(),
            block.challenge_chain_sp_proof,
            block.reward_chain_sp_proof,
            block.foliage_sub_block,
            block.foliage_block,
            block.transactions_info,
            block.transactions_generator,
        )

        # Don't have
        res = await full_node_1.request_unfinished_sub_block(fnp.RequestUnfinishedSubBlock(unf.partial_hash))
        assert res is None
        await full_node_1.full_node.respond_unfinished_sub_block(fnp.RespondUnfinishedSubBlock(unf), peer)
        # Have
        res = await full_node_1.request_unfinished_sub_block(fnp.RequestUnfinishedSubBlock(unf.partial_hash))
        assert res is not None

    @pytest.mark.asyncio
    async def test_new_signage_point_or_end_of_sub_slot(self, wallet_nodes):
        full_node_1, full_node_2, server_1, server_2, wallet_a, wallet_receiver = wallet_nodes
        blocks = await full_node_1.get_all_full_blocks()

        blocks = bt.get_consecutive_blocks(1, block_list_input=blocks, skip_slots=1)
        await full_node_1.full_node.respond_sub_block(fnp.RespondSubBlock(blocks[-1]))

        blockchain = full_node_1.full_node.blockchain
        peak = blockchain.get_peak()

        sp = get_signage_point(
            test_constants,
            blockchain,
            peak,
            peak.ip_sub_slot_total_iters(test_constants),
            uint8(11),
            [],
            peak.sub_slot_iters,
        )

        res = await full_node_1.new_signage_point_or_end_of_sub_slot(
            fnp.NewSignagePointOrEndOfSubSlot(None, sp.cc_vdf.challenge, uint8(11), sp.rc_vdf.challenge)
        )
        assert res is not None
        assert isinstance(res.data, fnp.RequestSignagePointOrEndOfSubSlot)
        assert res.data.index_from_challenge == uint8(11)

    # @pytest.mark.asyncio
    # async def test_new_unfinished(self, two_nodes, wallet_nodes):
    #     full_node_1, full_node_2, server_1, server_2, wallet_a, wallet_receiver = wallet_nodes
    #     wallet_a, wallet_receiver, blocks = wallet_blocks
    #
    #     blocks_list = await get_block_path(full_node_1.full_node)
    #
    #     blocks_new = bt.get_consecutive_blocks(
    #         1,
    #         block_list_input=blocks_list,
    #         seed=b"another seed 2",
    #     )
    #     block = blocks_new[-1].
    #     assert blocks_new[-1].proof_of_time is not None
    #     assert blocks_new[-2].proof_of_time is not None
    #     already_have = fnp.NewUnfinishedBlock(
    #         blocks_new[-2].prev_header_hash,
    #         blocks_new[-2].proof_of_time.number_of_iterations,
    #         blocks_new[-2].header_hash,
    #     )
    #     res = await full_node_1.new_unfinished_block(already_have)
    #     assert res is None
    #
    #     bad_prev = fnp.NewUnfinishedBlock(
    #         blocks_new[-1].header_hash,
    #         blocks_new[-1].proof_of_time.number_of_iterations,
    #         blocks_new[-1].header_hash,
    #     )
    #
    #     res = await full_node_1.new_unfinished_block(bad_prev)
    #     assert res is None
    #     good = fnp.NewUnfinishedBlock(
    #         blocks_new[-1].prev_header_hash,
    #         blocks_new[-1].proof_of_time.number_of_iterations,
    #         blocks_new[-1].header_hash,
    #     )
    #     res = full_node_1.new_unfinished_block(good)
    #     assert res is not None
    #
    #     unf_block = FullBlock(
    #         blocks_new[-1].proof_of_space,
    #         None,
    #         blocks_new[-1].header,
    #         blocks_new[-1].transactions_generator,
    #         blocks_new[-1].transactions_filter,
    #     )
    #     unf_block_req = fnp.RespondUnfinishedBlock(unf_block)
    #     await full_node_1.respond_unfinished_block(unf_block_req)
    #
    #     res = await full_node_1.new_unfinished_block(good)
    #     assert res is None


#
#     @pytest.mark.asyncio
#     async def test_request_unfinished(self, two_nodes, wallet_nodes):
#         full_node_1, full_node_2, server_1, server_2, wallet_a, wallet_receiver = wallet_nodes
#         wallet_a, wallet_receiver, blocks = wallet_blocks
#
#         blocks_list = await get_block_path(full_node_1.full_node)
#
#         blocks_new = bt.get_consecutive_blocks(
#             2,
#             blocks_list,
#             10,
#             seed=b"another seed 3",
#         )
#         # Add one block
#         await full_node_1.respond_sub_block(fnp.RespondSubBlock(blocks_new[-2]))
#
#         unf_block = FullBlock(
#             blocks_new[-1].proof_of_space,
#             None,
#             blocks_new[-1].header,
#             blocks_new[-1].transactions_generator,
#             blocks_new[-1].transactions_filter,
#         )
#         unf_block_req = fnp.RespondUnfinishedBlock(unf_block)
#
#         # Don't have
#         req = fnp.RequestUnfinishedBlock(unf_block.header_hash)
#         res = await full_node_1.request_unfinished_block(req)
#         assert res is not None
#         assert res.data == fnp.RejectUnfinishedBlockRequest(unf_block.header_hash)
#         # Have unfinished block
#         await full_node_1.respond_unfinished_block(unf_block_req)
#         res = await full_node_1.request_unfinished_block(req)
#         assert res is not None
#         assert res.data == fnp.RespondUnfinishedBlock(unf_block)
#
#         # Have full block (genesis in this case)
#         req = fnp.RequestUnfinishedBlock(blocks_new[0].header_hash)
#         res = await full_node_1.request_unfinished_block(req)
#         assert res is not None
#         assert res.data.block.header_hash == blocks_new[0].header_hash
#
#     @pytest.mark.asyncio
#     async def test_respond_unfinished(self, two_nodes, wallet_nodes):
#         full_node_1, full_node_2, server_1, server_2, wallet_a, wallet_receiver = wallet_nodes
#         wallet_a, wallet_receiver, blocks = wallet_blocks
#
#         blocks_list = await get_block_path(full_node_1.full_node)
#
#         blocks_new = bt.get_consecutive_blocks(
#             1,
#             blocks_list[:],
#             4,
#             seed=b"Another seed 4",
#         )
#         for block in blocks_new:
#             await full_node_1.respond_sub_block(fnp.RespondSubBlock(block))
#
#         candidates = []
#         for i in range(50):
#             blocks_new_2 = bt.get_consecutive_blocks(
#                 1,
#                 blocks_new[:],
#                 4,
#                 seed=i.to_bytes(4, "big") + b"Another seed",
#             )
#             candidates.append(blocks_new_2[-1])
#
#         unf_block_not_child = FullBlock(
#             blocks_new[-7].proof_of_space,
#             None,
#             blocks_new[-7].header,
#             blocks_new[-7].transactions_generator,
#             blocks_new[-7].transactions_filter,
#         )
#
#         unf_block_req_bad = fnp.RespondUnfinishedBlock(unf_block_not_child)
#         res = await full_node_1.respond_unfinished_block(unf_block_req_bad)
#         assert res is None
#
#         candidates = sorted(candidates, key=lambda c: c.proof_of_time.number_of_iterations)  # type: ignore
#
#         def get_cand(index: int):
#             unf_block = FullBlock(
#                 candidates[index].proof_of_space,
#                 None,
#                 candidates[index].header,
#                 candidates[index].transactions_generator,
#                 candidates[index].transactions_filter,
#             )
#             return fnp.RespondUnfinishedBlock(unf_block)
#
#         # Highest height should propagate
#         # Slow block should delay prop
#         start = time.time()
#         await full_node_1.respond_unfinished_block(get_cand(20))
#
#         # Already seen
#         res = await full_node_1.respond_unfinished_block(get_cand(20))
#         assert res is None
#
#         # Slow equal height should not propagate
#         res = await full_node_1.respond_unfinished_block(get_cand(49))
#         assert res is None
#
#         # Fastest equal height should propagate
#         start = time.time()
#         await full_node_1.respond_unfinished_block(get_cand(0))
#         assert time.time() - start < 3
#
#         # Equal height (fast) should propagate
#         for i in range(1, 5):
#             # Checks a few blocks in case they have the same PoS
#             if candidates[i].proof_of_space.get_hash() != candidates[0].proof_of_space.get_hash():
#                 start = time.time()
#                 await full_node_1.respond_unfinished_block(get_cand(i))
#                 assert time.time() - start < 3
#                 break
#
#         await full_node_1.respond_unfinished_block(get_cand(40))
#
#         # Don't propagate at old height
#         await full_node_1.respond_sub_block(fnp.RespondSubBlock(candidates[0]))
#         blocks_new_3 = bt.get_consecutive_blocks(
#             1,
#             blocks_new[:] + [candidates[0]],
#             10,
#         )
#         unf_block_new = FullBlock(
#             blocks_new_3[-1].proof_of_space,
#             None,
#             blocks_new_3[-1].header,
#             blocks_new_3[-1].transactions_generator,
#             blocks_new_3[-1].transactions_filter,
#         )
#
#         unf_block_new_req = fnp.RespondUnfinishedBlock(unf_block_new)
#         await full_node_1.respond_unfinished_block(unf_block_new_req)
#         await full_node_1.respond_unfinished_block(get_cand(10))
#
#     @pytest.mark.asyncio
#     async def test_request_all_header_hashes(self, two_nodes, wallet_nodes):
#         full_node_1, full_node_2, server_1, server_2, wallet_a, wallet_receiver = wallet_nodes
#         wallet_a, wallet_receiver, blocks = wallet_blocks
#         tips = full_node_1.full_node.blockchain.get_current_tips()
#         request = fnp.RequestAllHeaderHashes(tips[0].header_hash)
#         res = await full_node_1.request_all_header_hashes(request)
#         assert res is not None
#         assert len(res.data.header_hashes) > 0
#
#     @pytest.mark.asyncio
#     async def test_request_block(self, two_nodes, wallet_nodes):
#         full_node_1, full_node_2, server_1, server_2, wallet_a, wallet_receiver = wallet_nodes
#         wallet_a, wallet_receiver, blocks = wallet_blocks
#
#         res = await full_node_1.request_header_block(fnp.RequestHeaderBlock(uint32(1), blocks[1].header_hash))
#         assert res is not None
#         assert res.data.header_block.header_hash == blocks[1].header_hash
#
#         res = await full_node_1.request_header_block(fnp.RequestHeaderBlock(uint32(1), blocks[2].header_hash))
#         assert res is not None
#         assert res.data == fnp.RejectHeaderBlockRequest(uint32(1), blocks[2].header_hash)
#
#         res = await full_node_1.request_header_block(fnp.RequestHeaderBlock(uint32(1), bytes([0] * 32)))
#         assert res is not None
#         assert res.data == fnp.RejectHeaderBlockRequest(uint32(1), bytes([0] * 32))
#
#         # Full blocks
#         res = await full_node_1.request_block(fnp.RequestBlock(uint32(1), blocks[1].header_hash))
#         assert res is not None
#         assert res.data.block.header_hash == blocks[1].header_hash
#
#         res = await full_node_1.request_block(fnp.RequestHeaderBlock(uint32(1), bytes([0] * 32)))
#         assert res is not None
#         assert res.data == fnp.RejectBlockRequest(uint32(1), bytes([0] * 32))
#
#     @pytest.mark.asyncio
#     async def testrespond_sub_block(self, two_nodes, wallet_nodes):
#         full_node_1, full_node_2, server_1, server_2, wallet_a, wallet_receiver = wallet_nodes
#         wallet_a, wallet_receiver, blocks = wallet_blocks
#
#         # Already seen
#         res = await full_node_1.respond_sub_block(fnp.RespondSubBlock(blocks[0]))
#         assert res is None
#
#         tip_hashes = set([t.header_hash for t in full_node_1.full_node.blockchain.get_current_tips()])
#         blocks_list = await get_block_path(full_node_1.full_node)
#
#         blocks_new = bt.get_consecutive_blocks(
#             5,
#             blocks_list[:],
#             10,
#             seed=b"Another seed 5",
#         )
#
#         # In sync mode
#         full_node_1.full_node.sync_store.set_sync_mode(True)
#         res = await full_node_1.respond_sub_block(fnp.RespondSubBlock(blocks_new[-5]))
#         assert res is None
#         full_node_1.full_node.sync_store.set_sync_mode(False)
#
#         # If invalid, do nothing
#         block_invalid = FullBlock(
#             ProofOfSpace(
#                 blocks_new[-5].proof_of_space.challenge,
#                 blocks_new[-5].proof_of_space.pool_public_key,
#                 blocks_new[-5].proof_of_space.plot_public_key,
#                 uint8(blocks_new[-5].proof_of_space.size + 1),
#                 blocks_new[-5].proof_of_space.proof,
#             ),
#             blocks_new[-5].proof_of_time,
#             blocks_new[-5].header,
#             blocks_new[-5].transactions_generator,
#             blocks_new[-5].transactions_filter,
#         )
#         threw = False
#         try:
#             res = await full_node_1.respond_sub_block(fnp.RespondSubBlock(block_invalid))
#         except ConsensusError:
#             threw = True
#         assert threw
#
#         # If a few blocks behind, request short sync
#         res = await full_node_1.respond_sub_block(fnp.RespondSubBlock(blocks_new[-3]))
#
#         # Updates full nodes, farmers, and timelords
#         tip_hashes_again = set([t.header_hash for t in full_node_1.full_node.blockchain.get_current_tips()])
#         assert tip_hashes_again == tip_hashes
#         await full_node_1.respond_sub_block(fnp.RespondSubBlock(blocks_new[-5]))
#         # TODO test propagation
#         """
#         msgs = [
#             _ async for _ in full_node_1.respond_sub_block(fnp.RespondSubBlock(blocks_new[-5]))
#         ]
#         assert len(msgs) == 5 or len(msgs) == 6
#         """
#         # Updates blockchain tips
#         tip_hashes_again = set([t.header_hash for t in full_node_1.full_node.blockchain.get_current_tips()])
#         assert tip_hashes_again != tip_hashes
#
#         # If orphan, don't send anything
#         blocks_orphan = bt.get_consecutive_blocks(
#             1,
#             blocks_list[:-5],
#             10,
#             seed=b"Another seed 6",
#         )
#         res = full_node_1.respond_sub_block(fnp.RespondSubBlock(blocks_orphan[-1]))
#
#
# class TestWalletProtocol:
#     @pytest.mark.asyncio
#     async def test_send_transaction(self, two_nodes, wallet_nodes):
#         full_node_1, full_node_2, server_1, server_2, wallet_a, wallet_receiver = wallet_nodes
#         wallet_a, wallet_receiver, blocks = wallet_blocks
#
#         await server_2.start_client(PeerInfo("localhost", uint16(server_1._port)), None)
#         blocks_list = await get_block_path(full_node_1.full_node)
#
#         blocks_new = bt.get_consecutive_blocks(
#             1,
#             block_list_input=blocks_list,
#             seed=b"test_request_additions",
#         )
#         await full_node_1.respond_sub_block(fnp.RespondSubBlock(blocks_new[-1]))
#
#         spend_bundle = wallet_a.generate_signed_transaction(
#             100,
#             wallet_a.get_new_puzzlehash(),
#             blocks_new[-1].get_coinbase(),
#         )
#         spend_bundle_bad = wallet_a.generate_signed_transaction(
#             test_constants.MAX_COIN_AMOUNT,
#             wallet_a.get_new_puzzlehash(),
#             blocks_new[-1].get_coinbase(),
#         )
#
#         res = await full_node_1.send_transaction(wallet_protocol.SendTransaction(spend_bundle))
#
#         assert res is not None
#         assert res.data == wallet_protocol.TransactionAck(spend_bundle.name(), MempoolInclusionStatus.SUCCESS, None)
#
#         res = await full_node_1.send_transaction(wallet_protocol.SendTransaction(spend_bundle))
#
#         assert res is not None
#         assert res.data == wallet_protocol.TransactionAck(spend_bundle.name(), MempoolInclusionStatus.SUCCESS, None)
#
#         res = await full_node_1.send_transaction(wallet_protocol.SendTransaction(spend_bundle_bad))
#         assert res is not None
#         assert res.data == wallet_protocol.TransactionAck(
#             spend_bundle_bad.name(),
#             MempoolInclusionStatus.FAILED,
#             Err.COIN_AMOUNT_EXCEEDS_MAXIMUM.name,
#         )
#
#     @pytest.mark.asyncio
#     async def test_request_all_proof_hashes(self, wallet_nodes):
#         full_node_1, full_node_2, server_1, server_2, wallet_a, wallet_receiver = wallet_nodes
#         blocks_list = await get_block_path(full_node_1.full_node)
#
#         res = await full_node_1.request_all_proof_hashes(wallet_protocol.RequestAllProofHashes())
#         hashes = res.data.hashes
#         assert len(hashes) >= len(blocks_list) - 2
#         for i in range(len(hashes)):
#             if i % test_constants.DIFFICULTY_EPOCH == test_constants.DIFFICULTY_DELAY:
#                 assert hashes[i][1] is not None
#             elif i > 0:
#                 assert hashes[i][1] is None
#             if i % test_constants.DIFFICULTY_EPOCH == test_constants.DIFFICULTY_EPOCH - 1:
#                 assert hashes[i][2] is not None
#             else:
#                 assert hashes[i][2] is None
#             assert hashes[i][0] == std_hash(
#                 blocks_list[i].proof_of_space.get_hash() + blocks_list[i].proof_of_time.output.get_hash()
#             )
#
#     @pytest.mark.asyncio
#     async def test_request_all_header_hashes_after(self, wallet_nodes):
#         full_node_1, full_node_2, server_1, server_2, wallet_a, wallet_receiver = wallet_nodes
#         blocks_list = await get_block_path(full_node_1.full_node)
#
#         res = await full_node_1.request_all_header_hashes_after(
#             wallet_protocol.RequestAllHeaderHashesAfter(uint32(5), blocks_list[5].proof_of_space.challenge_hash)
#         )
#         assert isinstance(res.data, wallet_protocol.RespondAllHeaderHashesAfter)
#         assert res.data.starting_height == 5
#         assert res.data.previous_challenge_hash == blocks_list[5].proof_of_space.challenge_hash
#         assert res.data.hashes[:3] == [b.header_hash for b in blocks_list[5:8]]
#
#         # Wrong prev challenge
#         res = await full_node_1.request_all_header_hashes_after(
#             wallet_protocol.RequestAllHeaderHashesAfter(uint32(5), blocks_list[4].proof_of_space.challenge_hash)
#         )
#         assert isinstance(res.data, wallet_protocol.RejectAllHeaderHashesAfterRequest)
#         assert res.data.starting_height == 5
#         assert res.data.previous_challenge_hash == blocks_list[4].proof_of_space.challenge_hash
#
#     @pytest.mark.asyncio
#     async def test_request_header(self, wallet_nodes):
#         full_node_1, full_node_2, server_1, server_2, wallet_a, wallet_receiver = wallet_nodes
#         num_blocks = 2
#         blocks = bt.get_consecutive_blocks(test_constants, num_blocks, [], 10, seed=b"test_request_header")
#         for block in blocks[:2]:
#             await full_node_1.respond_sub_block(fnp.RespondSubBlock(block))
#
#         res = await full_node_1.request_header(wallet_protocol.RequestHeader(uint32(1), blocks[1].header_hash))
#         assert isinstance(res.data, wallet_protocol.RespondHeader)
#         assert res.data.header_block.header == blocks[1].header
#         assert res.data.transactions_filter == blocks[1].transactions_filter
#
#         # Don't have
#         res = await full_node_1.request_header(wallet_protocol.RequestHeader(uint32(2), blocks[2].header_hash))
#         assert isinstance(res.data, wallet_protocol.RejectHeaderRequest)
#         assert res.data.sub_block_height == 2
#         assert res.data.header_hash == blocks[2].header_hash
#
#     @pytest.mark.asyncio
#     async def test_request_removals(self, two_nodes, wallet_nodes):
#         full_node_1, full_node_2, server_1, server_2, wallet_a, wallet_receiver = wallet_nodes
#         wallet_a, wallet_receiver, blocks = wallet_blocks
#
#         await server_2.start_client(PeerInfo("localhost", uint16(server_1._port)), None)
#         blocks_list = await get_block_path(full_node_1.full_node)
#         blocks_new = bt.get_consecutive_blocks(test_constants, 5, seed=b"test_request_removals")
#
#         # Request removals for nonexisting block fails
#         res = await full_node_1.request_removals(
#             wallet_protocol.RequestRemovals(blocks_new[-1].sub_block_height, blocks_new[-1].header_hash, None)
#         )
#         assert isinstance(res.data, wallet_protocol.RejectRemovalsRequest)
#
#         # Request removals for orphaned block fails
#         for block in blocks_new:
#             await full_node_1.respond_sub_block(fnp.RespondSubBlock(block))
#
#         res = await full_node_1.request_removals(
#             wallet_protocol.RequestRemovals(blocks_new[-1].sub_block_height, blocks_new[-1].header_hash, None)
#         )
#         assert isinstance(res.data, wallet_protocol.RejectRemovalsRequest)
#
#         # If there are no transactions, empty proof and coins
#         blocks_new = bt.get_consecutive_blocks(
#             test_constants,
#             10,
#             block_list_input=blocks_list,
#         )
#         for block in blocks_new:
#             await full_node_1.respond_sub_block(fnp.RespondSubBlock(block))
#
#         res = await full_node_1.request_removals(
#             wallet_protocol.RequestRemovals(blocks_new[-4].sub_block_height, blocks_new[-4].header_hash, None)
#         )
#
#         assert isinstance(res.data, wallet_protocol.RespondRemovals)
#         assert len(res.data.coins) == 0
#         assert res.data.proofs is None
#
#         # Add a block with transactions
#         spend_bundles = []
#         for i in range(5):
#             spend_bundles.append(
#                 wallet_a.generate_signed_transaction(
#                     100,
#                     wallet_a.get_new_puzzlehash(),
#                     blocks_new[i - 8].get_coinbase(),
#                 )
#             )
#         height_with_transactions = len(blocks_new) + 1
#         agg = SpendBundle.aggregate(spend_bundles)
#         dic_h = {
#             height_with_transactions: (
#                 best_solution_program(agg),
#                 agg.aggregated_signature,
#             )
#         }
#         blocks_new = bt.get_consecutive_blocks(
#             test_constants, 5, block_list_input=blocks_new, transaction_data_at_height=dic_h
#         )
#         for block in blocks_new:
#             await full_node_1.respond_sub_block(fnp.RespondSubBlock(block))
#
#         # If no coins requested, respond all coins and NO proof
#         res = await full_node_1.request_removals(
#             wallet_protocol.RequestRemovals(
#                 blocks_new[height_with_transactions].sub_block_height,
#                 blocks_new[height_with_transactions].header_hash,
#                 None,
#             )
#         )
#         assert isinstance(res.data, wallet_protocol.RespondRemovals)
#         assert len(res.data.coins) == 5
#         assert res.data.proofs is None
#
#         removals_merkle_set = MerkleSet()
#         for sb in spend_bundles:
#             for coin in sb.removals():
#                 if coin is not None:
#                     removals_merkle_set.add_already_hashed(coin.name())
#
#         # Ask for one coin and check PoI
#         coin_list = [spend_bundles[0].removals()[0].name()]
#         res = await full_node_1.request_removals(
#             wallet_protocol.RequestRemovals(
#                 blocks_new[height_with_transactions].sub_block_height,
#                 blocks_new[height_with_transactions].header_hash,
#                 coin_list,
#             )
#         )
#
#         assert isinstance(res.data, wallet_protocol.RespondRemovals)
#         assert len(res.data.coins) == 1
#         assert res.data.proofs is not None
#         assert len(res.data.proofs) == 1
#         assert confirm_included_already_hashed(
#             blocks_new[height_with_transactions].header.data.removals_root,
#             coin_list[0],
#             res.data.proofs[0][1],
#         )
#
#         # Ask for one coin and check PoE
#         coin_list = [token_bytes(32)]
#
#         res = await full_node_1.request_removals(
#             wallet_protocol.RequestRemovals(
#                 blocks_new[height_with_transactions].sub_block_height,
#                 blocks_new[height_with_transactions].header_hash,
#                 coin_list,
#             )
#         )
#         assert isinstance(res.data, wallet_protocol.RespondRemovals)
#         assert len(res.data.coins) == 1
#         assert res.data.coins[0][1] is None
#         assert res.data.proofs is not None
#         assert len(res.data.proofs) == 1
#         assert confirm_not_included_already_hashed(
#             blocks_new[height_with_transactions].header.data.removals_root,
#             coin_list[0],
#             res.data.proofs[0][1],
#         )
#
#         # Ask for two coins
#         coin_list = [spend_bundles[0].removals()[0].name(), token_bytes(32)]
#
#         res = await full_node_1.request_removals(
#             wallet_protocol.RequestRemovals(
#                 blocks_new[height_with_transactions].sub_block_height,
#                 blocks_new[height_with_transactions].header_hash,
#                 coin_list,
#             )
#         )
#
#         assert isinstance(res.data, wallet_protocol.RespondRemovals)
#         assert len(res.data.coins) == 2
#         assert res.data.coins[0][1] is not None
#         assert res.data.coins[1][1] is None
#         assert res.data.proofs is not None
#         assert len(res.data.proofs) == 2
#         assert confirm_included_already_hashed(
#             blocks_new[height_with_transactions].header.data.removals_root,
#             coin_list[0],
#             res.data.proofs[0][1],
#         )
#         assert confirm_not_included_already_hashed(
#             blocks_new[height_with_transactions].header.data.removals_root,
#             coin_list[1],
#             res.data.proofs[1][1],
#         )
#
#     @pytest.mark.asyncio
#     async def test_request_additions(self, two_nodes, wallet_nodes):
#         full_node_1, full_node_2, server_1, server_2, wallet_a, wallet_receiver = wallet_nodes
#         wallet_a, wallet_receiver, blocks = wallet_blocks
#
#         await server_2.start_client(PeerInfo("localhost", uint16(server_1._port)), None)
#         blocks_list = await get_block_path(full_node_1.full_node)
#         blocks_new = bt.get_consecutive_blocks(test_constants, 5, seed=b"test_request_additions")
#
#         # Request additinos for nonexisting block fails
#         res = await full_node_1.request_additions(
#             wallet_protocol.RequestAdditions(blocks_new[-1].sub_block_height, blocks_new[-1].header_hash, None)
#         )
#         assert isinstance(res.data, wallet_protocol.RejectAdditionsRequest)
#
#         # Request additions for orphaned block fails
#         for block in blocks_new:
#             await full_node_1.respond_sub_block(fnp.RespondSubBlock(block))
#
#         res = await full_node_1.request_additions(
#             wallet_protocol.RequestAdditions(blocks_new[-1].sub_block_height, blocks_new[-1].header_hash, None)
#         )
#         assert isinstance(res.data, wallet_protocol.RejectAdditionsRequest)
#
#         # If there are no transactions, only cb and fees additions
#         blocks_new = bt.get_consecutive_blocks(
#             test_constants,
#             10,
#             block_list_input=blocks_list,
#         )
#         for block in blocks_new:
#             await full_node_1.respond_sub_block(fnp.RespondSubBlock(block))
#
#         res = await full_node_1.request_additions(
#             wallet_protocol.RequestAdditions(blocks_new[-4].sub_block_height, blocks_new[-4].header_hash, None)
#         )
#         assert isinstance(res.data, wallet_protocol.RespondAdditions)
#         assert len(res.data.coins) == 2
#         assert res.data.proofs is None
#
#         # Add a block with transactions
#         spend_bundles = []
#         puzzle_hashes = [wallet_a.get_new_puzzlehash(), wallet_a.get_new_puzzlehash()]
#         for i in range(5):
#             spend_bundles.append(
#                 wallet_a.generate_signed_transaction(
#                     100,
#                     puzzle_hashes[i % 2],
#                     blocks_new[i - 8].get_coinbase(),
#                 )
#             )
#         height_with_transactions = len(blocks_new) + 1
#         agg = SpendBundle.aggregate(spend_bundles)
#         dic_h = {
#             height_with_transactions: (
#                 best_solution_program(agg),
#                 agg.aggregated_signature,
#             )
#         }
#         blocks_new = bt.get_consecutive_blocks(
#             test_constants, 5, block_list_input=blocks_new, transaction_data_at_height=dic_h
#         )
#         for block in blocks_new:
#             await full_node_1.respond_sub_block(fnp.RespondSubBlock(block))
#
#         # If no puzzle hashes requested, respond all coins and NO proof
#         res = await full_node_1.request_additions(
#             wallet_protocol.RequestAdditions(
#                 blocks_new[height_with_transactions].sub_block_height,
#                 blocks_new[height_with_transactions].header_hash,
#                 None,
#             )
#         )
#         assert isinstance(res.data, wallet_protocol.RespondAdditions)
#         # One puzzle hash with change and fee (x3) = 9, minus two repeated ph = 7 + coinbase and fees = 9
#         assert len(res.data.coins) == 9
#         assert res.data.proofs is None
#
#         additions_merkle_set = MerkleSet()
#         for sb in spend_bundles:
#             for coin in sb.additions():
#                 if coin is not None:
#                     additions_merkle_set.add_already_hashed(coin.name())
#
#         # Ask for one coin and check both PoI
#         ph_list = [puzzle_hashes[0]]
#         res = await full_node_1.request_additions(
#             wallet_protocol.RequestAdditions(
#                 blocks_new[height_with_transactions].sub_block_height,
#                 blocks_new[height_with_transactions].header_hash,
#                 ph_list,
#             )
#         )
#         assert isinstance(res.data, wallet_protocol.RespondAdditions)
#         assert len(res.data.coins) == 1
#         assert len(res.data.coins[0][1]) == 3
#         assert res.data.proofs is not None
#         assert len(res.data.proofs) == 1
#         assert confirm_included_already_hashed(
#             blocks_new[height_with_transactions].header.data.additions_root,
#             ph_list[0],
#             res.data.proofs[0][1],
#         )
#         coin_list_for_ph = [
#             coin for coin in blocks_new[height_with_transactions].additions() if coin.puzzle_hash == ph_list[0]
#         ]
#         assert confirm_included_already_hashed(
#             blocks_new[height_with_transactions].header.data.additions_root,
#             hash_coin_list(coin_list_for_ph),
#             res.data.proofs[0][2],
#         )
#
#         # Ask for one ph and check PoE
#         ph_list = [token_bytes(32)]
#         res = await full_node_1.request_additions(
#             wallet_protocol.RequestAdditions(
#                 blocks_new[height_with_transactions].sub_block_height,
#                 blocks_new[height_with_transactions].header_hash,
#                 ph_list,
#             )
#         )
#         assert isinstance(res.data, wallet_protocol.RespondAdditions)
#         assert len(res.data.coins) == 1
#         assert len(res.data.coins[0][1]) == 0
#         assert res.data.proofs is not None
#         assert len(res.data.proofs) == 1
#         assert confirm_not_included_already_hashed(
#             blocks_new[height_with_transactions].header.data.additions_root,
#             ph_list[0],
#             res.data.proofs[0][1],
#         )
#         assert res.data.proofs[0][2] is None
#
#         # Ask for two puzzle_hashes
#         ph_list = [puzzle_hashes[0], token_bytes(32)]
#         res = await full_node_1.request_additions(
#             wallet_protocol.RequestAdditions(
#                 blocks_new[height_with_transactions].sub_block_height,
#                 blocks_new[height_with_transactions].header_hash,
#                 ph_list,
#             )
#         )
#         assert isinstance(res.data, wallet_protocol.RespondAdditions)
#         assert len(res.data.coins) == 2
#         assert len(res.data.coins[0][1]) == 3
#         assert res.data.proofs is not None
#         assert len(res.data.proofs) == 2
#         assert confirm_included_already_hashed(
#             blocks_new[height_with_transactions].header.data.additions_root,
#             ph_list[0],
#             res.data.proofs[0][1],
#         )
#         assert confirm_included_already_hashed(
#             blocks_new[height_with_transactions].header.data.additions_root,
#             hash_coin_list(coin_list_for_ph),
#             res.data.proofs[0][2],
#         )
#         assert confirm_not_included_already_hashed(
#             blocks_new[height_with_transactions].header.data.additions_root,
#             ph_list[1],
#             res.data.proofs[1][1],
#         )
#         assert res.data.proofs[1][2] is None<|MERGE_RESOLUTION|>--- conflicted
+++ resolved
@@ -685,15 +685,9 @@
         full_node_1, full_node_2, server_1, server_2, wallet_a, wallet_receiver = wallet_nodes
         blocks = await full_node_1.get_all_full_blocks()
         peer = await connect_and_get_peer(server_1, server_2)
-
-<<<<<<< HEAD
-        blocks = bt.get_consecutive_blocks(5)
-        block: FullBlock = blocks[0]
-=======
         blocks = bt.get_consecutive_blocks(2, block_list_input=blocks, seed=b"12345")
         await full_node_1.full_node.respond_sub_block(fnp.RespondSubBlock(blocks[-2]))
         block: FullBlock = blocks[-1]
->>>>>>> edf9f9ea
         unf = UnfinishedBlock(
             block.finished_sub_slots,
             block.reward_chain_sub_block.get_unfinished(),
