--- conflicted
+++ resolved
@@ -11,25 +11,11 @@
 from tests.time_out_assert import time_out_assert
 
 
-<<<<<<< HEAD
-class TestNodeLoad:
-    @pytest_asyncio.fixture(scope="function")
-    async def two_nodes(self, db_version, self_hostname):
-        async for _ in setup_two_nodes(test_constants, db_version=db_version, self_hostname=self_hostname):
-            yield _
-=======
-@pytest.fixture(scope="session")
-def event_loop():
-    loop = asyncio.get_event_loop()
-    yield loop
-
-
 @pytest_asyncio.fixture(scope="function")
 async def two_nodes(db_version, self_hostname):
     async for _ in setup_two_nodes(test_constants, db_version=db_version, self_hostname=self_hostname):
         yield _
 
->>>>>>> 773d692f
 
 class TestNodeLoad:
     @pytest.mark.asyncio
