--- conflicted
+++ resolved
@@ -334,44 +334,6 @@
         async def async_mock():
             log.info("do nothing")
 
-<<<<<<< HEAD
-        full_node_2.full_node._sync = MagicMock(return_value=async_mock())
-
-        # load blocks into node 1
-        for block in blocks[:501]:
-            await full_node_1.full_node.add_block(block)
-
-        peak1 = full_node_1.full_node.blockchain.get_peak()
-        assert peak1 is not None
-
-        summary_heights = full_node_1.full_node.blockchain.get_ses_heights()
-        summaries: List[SubEpochSummary] = []
-
-        # get ses list
-        for sub_epoch_n, ses_height in enumerate(summary_heights):
-            summaries.append(full_node_1.full_node.blockchain.get_ses(ses_height))
-
-        # change summary so check would fail on sub epoch 1
-        s = summaries[1]
-        summaries[1] = SubEpochSummary(
-            s.prev_subepoch_summary_hash,
-            s.reward_chain_hash,
-            s.num_blocks_overflow,
-            s.new_difficulty * 2,
-            s.new_sub_slot_iters * 2,
-        )
-        # manually try sync with wrong sub epoch summary list
-        await server_2.start_client(PeerInfo(self_hostname, uint16(server_1._port)), None)
-
-        # call peer has block to populate peer_to_peak
-        full_node_2.full_node.sync_store.peer_has_block(
-            peak1.header_hash, full_node_1.full_node.server.node_id, peak1.weight, peak1.height, True
-        )
-        # sync using bad ses list
-        await full_node_2.full_node.sync_from_fork_point(0, peak1.height, peak1.header_hash, summaries)
-        # assert we failed somewhere between sub epoch 0 to sub epoch 1
-        assert node_height_between(full_node_2, summary_heights[0], summary_heights[1])
-=======
         with monkeypatch.context() as monkeypatch_context:
             monkeypatch_context.setattr(full_node_2.full_node, "_sync", async_mock)
             # load blocks into node 1
@@ -405,10 +367,9 @@
                 peak1.header_hash, full_node_1.full_node.server.node_id, peak1.weight, peak1.height, True
             )
             # sync using bad ses list
-            await full_node_2.full_node.sync_from_fork_point(0, 500, peak1.header_hash, summaries)
+            await full_node_2.full_node.sync_from_fork_point(0, peak1.height, peak1.header_hash, summaries)
             # assert we failed somewhere between sub epoch 0 to sub epoch 1
             assert node_height_between(full_node_2, summary_heights[0], summary_heights[1])
->>>>>>> 3584b3ba
 
     @pytest.mark.asyncio
     @pytest.mark.skip("skipping until we re-enable the capability in chia.protocols.shared_protocol")
