--- conflicted
+++ resolved
@@ -2437,18 +2437,13 @@
         # the number 6095 was chosen carefully to not exceed the maximum cost
         condition = CREATE_UNIQUE_COINS.format(num=6094)
 
-        with assert_runtime(seconds=0.2, label=request.node.name):
+        with assert_runtime(seconds=0.3, label=request.node.name):
             npc_result = generator_condition_tester(condition, quote=False, height=softfork_height)
 
         assert npc_result.error is None
         assert len(npc_result.conds.spends) == 1
         spend = npc_result.conds.spends[0]
         assert len(spend.create_coin) == 6094
-<<<<<<< HEAD
-=======
-        print(f"run time:{run_time}")
-        assert run_time < 0.3
->>>>>>> b644f372
 
     @pytest.mark.asyncio
     async def test_invalid_coin_spend_coin(self, bt, one_node_one_block, wallet_a):
