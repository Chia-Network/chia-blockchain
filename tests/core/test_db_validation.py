--- conflicted
+++ resolved
@@ -6,7 +6,6 @@
 from pathlib import Path
 from typing import List
 
-import anyio
 import pytest
 
 from chia.cmds.db_validate_func import validate_v2
@@ -145,12 +144,6 @@
             results = PreValidationResult(None, uint64(1), None, False)
             result, err, _ = await bc.add_block(block, results)
             assert err is None
-<<<<<<< HEAD
-    finally:
-        with anyio.CancelScope(shield=True):
-            await db_wrapper.close()
-=======
->>>>>>> 3caa0754
 
 
 @pytest.mark.anyio
