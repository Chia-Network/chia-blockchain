--- conflicted
+++ resolved
@@ -145,14 +145,12 @@
             chia_policy.global_max_concurrent_connections = self.original_connection_limit
 
 
-<<<<<<< HEAD
-@pytest.mark.only
-=======
 @pytest.mark.xfail(
     condition=sys.platform == "win32",
     reason="known failure, being worked on in https://github.com/Chia-Network/chia-blockchain/pull/16207",
 )
->>>>>>> b475ad86
+# TODO: remove this
+@pytest.mark.only
 @pytest.mark.asyncio
 async def test_loop() -> None:
     logger = logging.getLogger()
