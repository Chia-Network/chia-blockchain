from __future__ import annotations

import json
import os
import re
from pathlib import Path
from typing import Dict, List, Optional

import pytest
from click.testing import CliRunner, Result

from chia.cmds.chia import cli
from chia.cmds.keys import delete_all_cmd, generate_and_print_cmd, sign_cmd, verify_cmd
from chia.util.config import load_config
from chia.util.default_root import DEFAULT_KEYS_ROOT_PATH
from chia.util.keychain import Keychain, KeyData, generate_mnemonic
from chia.util.keyring_wrapper import KeyringWrapper

TEST_MNEMONIC_SEED = (
    "grief lock ketchup video day owner torch young work "
    "another venue evidence spread season bright private "
    "tomato remind jaguar original blur embody project can"
)
TEST_PUBLIC_KEY = "8a37cad4c5edf0a7544cbdb9f9383f7c5e82567d0236dc4f5b0547137afff9a5ce33aece3358d0202cafb9a12607ab53"
TEST_PK_FINGERPRINT = 2167729070
TEST_FINGERPRINT = 2877570395


@pytest.fixture(scope="function")
def keyring_with_one_public_one_private_key(empty_keyring):
    keychain = empty_keyring
<<<<<<< HEAD
    keychain.add_private_key(TEST_MNEMONIC_SEED)
    keychain.add_public_key(TEST_PUBLIC_KEY)
=======
    keychain.add_key(TEST_MNEMONIC_SEED)
    return keychain


@pytest.fixture(scope="function")
def keyring_with_one_sk_one_pk(empty_keyring):
    keychain = empty_keyring
    keychain.add_key(TEST_MNEMONIC_SEED)
    keychain.add_key(bytes(G1Element()).hex(), private=False)
>>>>>>> 3c172ef0
    return keychain


@pytest.fixture(scope="function")
def mnemonic_seed_file(tmp_path):
    seed_file = Path(tmp_path) / "seed.txt"
    with open(seed_file, "w") as f:
        f.write(TEST_MNEMONIC_SEED)
    return seed_file


@pytest.fixture(scope="function")
def setup_keyringwrapper(tmp_path):
    KeyringWrapper.cleanup_shared_instance()
    KeyringWrapper.set_keys_root_path(tmp_path)
    _ = KeyringWrapper.get_shared_instance()
    yield
    KeyringWrapper.cleanup_shared_instance()
    KeyringWrapper.set_keys_root_path(DEFAULT_KEYS_ROOT_PATH)


def assert_label(keychain: Keychain, label: Optional[str], index: int) -> None:
    all_keys = keychain.get_keys()
    assert len(all_keys) > index
    assert all_keys[index].label == label


class TestKeysCommands:
    def test_generate_with_new_config(self, tmp_path, empty_keyring):
        """
        Generate a new config and a new key. Verify that the config has
        the correct xch_target_address entries.
        """

        keychain = empty_keyring
        keys_root_path = keychain.keyring_wrapper.keys_root_path

        # Generate the new config
        runner = CliRunner()
        init_result = runner.invoke(
            cli,
            ["--root-path", os.fspath(tmp_path), "--keys-root-path", os.fspath(keys_root_path), "init"],
            catch_exceptions=False,
        )

        assert init_result.exit_code == 0
        assert len(keychain.get_all_private_keys()) == 0

        # Generate a new key
        runner = CliRunner()
        result = runner.invoke(
            cli,
            [
                "--root-path",
                os.fspath(tmp_path),
                "--keys-root-path",
                os.fspath(keys_root_path),
                "keys",
                "generate",
            ],
            input="\n",
            catch_exceptions=False,
        )

        assert result.exit_code == 0
        assert len(keychain.get_all_private_keys()) == 1

        # Verify that the config has the correct xch_target_address entries
        address_matches = re.findall(r"xch1[^\n]+", result.output)
        assert len(address_matches) > 1
        address = address_matches[0]

        config: Dict = load_config(tmp_path, "config.yaml")
        assert config["farmer"]["xch_target_address"] == address
        assert config["pool"]["xch_target_address"] == address

    def test_generate_with_existing_config(self, tmp_path, empty_keyring):
        """
        Generate a new key using an existing config. Verify that the config has
        the original xch_target_address entries.
        """

        keychain = empty_keyring
        keys_root_path = keychain.keyring_wrapper.keys_root_path

        # Generate the new config
        runner = CliRunner()
        init_result = runner.invoke(
            cli,
            ["--root-path", os.fspath(tmp_path), "--keys-root-path", os.fspath(keys_root_path), "init"],
            catch_exceptions=False,
        )

        assert init_result.exit_code == 0
        assert len(keychain.get_all_private_keys()) == 0

        # Generate the first key
        runner = CliRunner()
        generate_result = runner.invoke(
            cli,
            [
                "--root-path",
                os.fspath(tmp_path),
                "--keys-root-path",
                os.fspath(keys_root_path),
                "keys",
                "generate",
            ],
            input="\n",
            catch_exceptions=False,
        )

        assert generate_result.exit_code == 0
        assert len(keychain.get_all_private_keys()) == 1

        # Verify that the config has the correct xch_target_address entries
        address_matches = re.findall(r"xch1[^\n]+", generate_result.output)
        assert len(address_matches) > 1
        address = address_matches[0]

        existing_config: Dict = load_config(tmp_path, "config.yaml")
        assert existing_config["farmer"]["xch_target_address"] == address
        assert existing_config["pool"]["xch_target_address"] == address

        # Generate the second key
        runner = CliRunner()
        result = runner.invoke(
            cli,
            [
                "--root-path",
                os.fspath(tmp_path),
                "--keys-root-path",
                os.fspath(keys_root_path),
                "keys",
                "generate",
            ],
            input="\n",
            catch_exceptions=False,
        )

        assert result.exit_code == 0
        assert len(keychain.get_all_private_keys()) == 2

        # Verify that the config's xch_target_address entries have not changed
        config: Dict = load_config(tmp_path, "config.yaml")
        assert config["farmer"]["xch_target_address"] == existing_config["farmer"]["xch_target_address"]
        assert config["pool"]["xch_target_address"] == existing_config["pool"]["xch_target_address"]

    @pytest.mark.parametrize(
        "cmd_params, label, input_str",
        [
            (["generate"], None, "\n"),
            (["generate", "-l", "key_0"], "key_0", None),
            (["generate", "--label", "key_0"], "key_0", None),
            (["generate", "-l", ""], None, None),
            (["generate", "--label", ""], None, None),
            (["generate"], "key_0", "key_0\n"),
            (["add"], None, f"{TEST_MNEMONIC_SEED}\n\n"),
            (["add"], "key_0", f"{TEST_MNEMONIC_SEED}\nkey_0\n"),
            (["add", "-l", "key_0"], "key_0", f"{TEST_MNEMONIC_SEED}\n"),
            (["add", "--label", "key_0"], "key_0", f"{TEST_MNEMONIC_SEED}\n"),
            (["add", "-l", ""], None, f"{TEST_MNEMONIC_SEED}\n"),
            (["add", "--label", ""], None, f"{TEST_MNEMONIC_SEED}\n"),
            (["add", "-l", "key_0"], "key_0", f"{TEST_PUBLIC_KEY}\n"),
        ],
    )
    def test_generate_and_add_label_parameter(
        self, cmd_params: List[str], label: Optional[str], input_str: Optional[str], tmp_path, empty_keyring
    ):
        keychain = empty_keyring
        keys_root_path = keychain.keyring_wrapper.keys_root_path
        base_params = [
            "--root-path",
            os.fspath(tmp_path),
            "--keys-root-path",
            os.fspath(keys_root_path),
        ]
        runner = CliRunner()
        # Generate a new config
        assert runner.invoke(cli, [*base_params, "init"], catch_exceptions=False).exit_code == 0
        # Run the command
        result = runner.invoke(
            cli,
            [*base_params, "keys", *cmd_params],
            catch_exceptions=False,
            input=input_str,
        )
        assert result.exit_code == 0
        # And make sure the label was set to the expected label
        assert_label(keychain, label, 0)

    def test_set_label(self, keyring_with_one_public_one_private_key, tmp_path):
        keychain = keyring_with_one_public_one_private_key
        keys_root_path = keychain.keyring_wrapper.keys_root_path
        base_params = [
            "--root-path",
            os.fspath(tmp_path),
            "--keys-root-path",
            os.fspath(keys_root_path),
        ]
        cmd_params = ["keys", "label", "set", "-f", TEST_FINGERPRINT]
        runner = CliRunner()

        def set_and_validate(label: str):
            result = runner.invoke(cli, [*base_params, *cmd_params, "-l", label], catch_exceptions=False)
            assert result.exit_code == 0
            assert result.output == f"label {label!r} assigned to {TEST_FINGERPRINT!r}\n"
            assert_label(keychain, label, 0)

        # Generate a new config
        assert runner.invoke(cli, [*base_params, "init"], catch_exceptions=False).exit_code == 0
        # There should be no label for this key
        assert_label(keychain, None, 0)
        # Set a label
        set_and_validate("key_0")
        # Change the label
        set_and_validate("changed")

    def test_delete_label(self, keyring_with_one_public_one_private_key, tmp_path):
        keychain = keyring_with_one_public_one_private_key
        keys_root_path = keychain.keyring_wrapper.keys_root_path
        base_params = [
            "--root-path",
            os.fspath(tmp_path),
            "--keys-root-path",
            os.fspath(keys_root_path),
        ]
        cmd_params = ["keys", "label", "delete", "-f", TEST_FINGERPRINT]
        runner = CliRunner()
        # Generate a new config
        assert runner.invoke(cli, [*base_params, "init"], catch_exceptions=False).exit_code == 0
        # There should be no label for this key
        assert_label(keychain, None, 0)
        # Set a label
        keychain.set_label(TEST_FINGERPRINT, "key_0")
        assert_label(keychain, "key_0", 0)
        # Delete the label
        result = runner.invoke(cli, [*base_params, *cmd_params], catch_exceptions=False)
        assert result.output == f"label removed for {TEST_FINGERPRINT!r}\n"
        assert_label(keychain, None, 0)

    def test_show_labels(self, empty_keyring, tmp_path):
        keychain = empty_keyring
        runner = CliRunner()
        keys_root_path = keychain.keyring_wrapper.keys_root_path
        base_params = [
            "--root-path",
            os.fspath(tmp_path),
            "--keys-root-path",
            os.fspath(keys_root_path),
        ]
        cmd_params = ["keys", "label", "show"]
        # Generate a new config
        assert runner.invoke(cli, [*base_params, "init"], catch_exceptions=False).exit_code == 0
        # Make sure the command works with no keys
        result = runner.invoke(cli, [*base_params, *cmd_params], catch_exceptions=False)
        assert result.output == "No keys are present in the keychain. Generate them with 'chia keys generate'\n"
        # Add 10 keys to the keychain, give every other a label
        keys = [KeyData.generate(f"key_{i}" if i % 2 == 0 else None) for i in range(10)]
        for key in keys:
            keychain.add_key(key.mnemonic_str(), key.label)
        # Make sure all 10 keys are printed correct
        result = runner.invoke(cli, [*base_params, *cmd_params], catch_exceptions=False)
        assert result.exit_code == 0
        lines = result.output.splitlines()[2:]  # Split into lines but drop the header
        fingerprints = [int(line.split("|")[1].strip()) for line in lines]
        labels = [line.split("|")[2].strip() for line in lines]
        assert len(fingerprints) == len(labels) == len(keys)
        for fingerprint, label, key in zip(fingerprints, labels, keys):
            assert fingerprint == key.fingerprint
            if key.label is None:
                assert label == "No label assigned"
            else:
                assert label == key.label

    def test_show(self, keyring_with_one_public_one_private_key, tmp_path):
        """
        Test that the `chia keys show` command shows the correct key.
        """

        keychain = keyring_with_one_public_one_private_key

        assert len(keychain.get_all_private_keys()) == 1
        assert len(keychain.get_all_public_keys()) == 2

        keys_root_path = keychain.keyring_wrapper.keys_root_path
        base_params = [
            "--root-path",
            os.fspath(tmp_path),
            "--keys-root-path",
            os.fspath(keys_root_path),
        ]
        runner = CliRunner()
        cmd_params = ["keys", "show"]
        # Generate a new config
        assert runner.invoke(cli, [*base_params, "init"], catch_exceptions=False).exit_code == 0
        # Run the command
        result = runner.invoke(cli, [*base_params, *cmd_params], catch_exceptions=False)

        # assert result.exit_code == 0
        assert result.output.find(f"Fingerprint: {TEST_FINGERPRINT}") != -1
        assert result.output.find(f"Fingerprint: {TEST_PK_FINGERPRINT}") != -1

        # Try with non_observer_derivation
        result = runner.invoke(cli, [*base_params, *cmd_params, "--non-observer-derivation"])
        assert result.output.find(f"Fingerprint: {TEST_FINGERPRINT}") != -1
        assert result.output.find(f"Fingerprint: {TEST_PK_FINGERPRINT}") != -1
        assert result.output.find("First wallet address (non-observer): N/A") != -1

    def test_show_fingerprint(self, keyring_with_one_public_one_private_key, tmp_path):
        """
        Test that the `chia keys show --fingerprint` command shows the correct key.
        """

        keychain = keyring_with_one_public_one_private_key

        # add a key
        keychain.add_key(generate_mnemonic())
        assert len(keychain.get_all_private_keys()) == 2
        assert len(keychain.get_all_public_keys()) == 3

        keys_root_path = keychain.keyring_wrapper.keys_root_path
        base_params = [
            "--root-path",
            os.fspath(tmp_path),
            "--keys-root-path",
            os.fspath(keys_root_path),
        ]
        runner = CliRunner()
        cmd_params = ["keys", "show", "--fingerprint", TEST_FINGERPRINT]
        # Generate a new config
        assert runner.invoke(cli, [*base_params, "init"], catch_exceptions=False).exit_code == 0
        # Run the command
        result = runner.invoke(cli, [*base_params, *cmd_params], catch_exceptions=False)

        assert result.exit_code == 0
        fingerprints = [line for line in result.output.splitlines() if "Fingerprint:" in line]
        assert len(fingerprints) == 1
        assert str(TEST_FINGERPRINT) in fingerprints[0]

    def test_show_json(self, keyring_with_one_public_one_private_key, tmp_path):
        """
        Test that the `chia keys show --json` command shows the correct key.
        """

        keychain = keyring_with_one_public_one_private_key

        assert len(keychain.get_all_private_keys()) == 1
        assert len(keychain.get_all_public_keys()) == 2

        keys_root_path = keychain.keyring_wrapper.keys_root_path
        base_params = [
            "--root-path",
            os.fspath(tmp_path),
            "--keys-root-path",
            os.fspath(keys_root_path),
        ]
        runner = CliRunner()
        cmd_params = ["keys", "show", "--json"]
        # Generate a new config
        assert runner.invoke(cli, [*base_params, "init"], catch_exceptions=False).exit_code == 0
        # Run the command
        result = runner.invoke(cli, [*base_params, *cmd_params], catch_exceptions=False)

        json_result = json.loads(result.output)

        # assert result.exit_code == 0
        assert json_result["keys"][0]["fingerprint"] == TEST_FINGERPRINT
        assert json_result["keys"][1]["fingerprint"] == TEST_PK_FINGERPRINT

    def test_show_mnemonic(self, keyring_with_one_public_one_private_key, tmp_path):
        """
        Test that the `chia keys show --show-mnemonic-seed` command shows the key's mnemonic seed.
        """

        keychain = keyring_with_one_public_one_private_key

        assert len(keychain.get_all_private_keys()) == 1

        keys_root_path = keychain.keyring_wrapper.keys_root_path
        base_params = [
            "--root-path",
            os.fspath(tmp_path),
            "--keys-root-path",
            os.fspath(keys_root_path),
        ]
        runner = CliRunner()
        cmd_params = ["keys", "show", "--show-mnemonic-seed"]
        # Generate a new config
        assert runner.invoke(cli, [*base_params, "init"], catch_exceptions=False).exit_code == 0
        # Run the command
        result = runner.invoke(cli, [*base_params, *cmd_params], catch_exceptions=False)

        # assert result.exit_code == 0
        assert result.output.find(f"Fingerprint: {TEST_FINGERPRINT}") != -1
        assert result.output.find("Mnemonic seed (24 secret words):") != -1
        assert result.output.find(TEST_MNEMONIC_SEED) != -1
        assert result.output.find(f"Fingerprint: {TEST_PK_FINGERPRINT}") != -1
        assert result.output.find("Mnemonic seed (24 secret words):\nN/A") != -1

    def test_show_mnemonic_json(self, keyring_with_one_public_one_private_key, tmp_path):
        """
        Test that the `chia keys show --show-mnemonic-seed --json` command shows the key's mnemonic seed.
        """

        keychain = keyring_with_one_public_one_private_key

        assert len(keychain.get_all_private_keys()) == 1

        keys_root_path = keychain.keyring_wrapper.keys_root_path
        base_params = [
            "--root-path",
            os.fspath(tmp_path),
            "--keys-root-path",
            os.fspath(keys_root_path),
        ]
        runner = CliRunner()
        cmd_params = ["keys", "show", "--show-mnemonic-seed", "--json"]
        # Generate a new config
        assert runner.invoke(cli, [*base_params, "init"], catch_exceptions=False).exit_code == 0
        # Run the command
        result = runner.invoke(cli, [*base_params, *cmd_params], catch_exceptions=False)
        json_result = json.loads(result.output)

        # assert result.exit_code == 0
        assert json_result["keys"][0]["fingerprint"] == TEST_FINGERPRINT
        assert json_result["keys"][0]["mnemonic"] == TEST_MNEMONIC_SEED
        assert json_result["keys"][1]["fingerprint"] == TEST_PK_FINGERPRINT
        assert json_result["keys"][1]["mnemonic"] is None

    def test_add_interactive(self, tmp_path, empty_keyring):
        """
        Test adding a key from mnemonic seed using the interactive prompt.
        """

        keychain = empty_keyring
        keys_root_path = keychain.keyring_wrapper.keys_root_path

        runner = CliRunner()
        init_result = runner.invoke(
            cli,
            ["--root-path", os.fspath(tmp_path), "--keys-root-path", os.fspath(keys_root_path), "init"],
            catch_exceptions=False,
        )

        assert init_result.exit_code == 0
        assert len(keychain.get_all_private_keys()) == 0

        runner = CliRunner()
        result = runner.invoke(
            cli,
            [
                "--root-path",
                os.fspath(tmp_path),
                "--keys-root-path",
                os.fspath(keys_root_path),
                "keys",
                "add",
            ],
            catch_exceptions=False,
            input=f"{TEST_MNEMONIC_SEED}\n\n",
        )

        assert result.exit_code == 0
        assert len(keychain.get_all_private_keys()) == 1

    def test_add_from_mnemonic_seed(self, tmp_path, empty_keyring, mnemonic_seed_file):
        """
        Test adding a key from a mnemonic seed file using the `--filename` flag.
        """

        keychain = empty_keyring
        keys_root_path = keychain.keyring_wrapper.keys_root_path

        runner = CliRunner()
        init_result = runner.invoke(
            cli,
            ["--root-path", os.fspath(tmp_path), "--keys-root-path", os.fspath(keys_root_path), "init"],
            catch_exceptions=False,
        )

        assert init_result.exit_code == 0
        assert len(keychain.get_all_private_keys()) == 0

        runner = CliRunner()
        result = runner.invoke(
            cli,
            [
                "--root-path",
                os.fspath(tmp_path),
                "--keys-root-path",
                os.fspath(keys_root_path),
                "keys",
                "add",
                "--filename",
                os.fspath(mnemonic_seed_file),
            ],
            catch_exceptions=False,
            input="\n",
        )

        assert result.exit_code == 0
        assert len(keychain.get_all_private_keys()) == 1

    def test_delete(self, tmp_path, empty_keyring, mnemonic_seed_file):
        """
        Test deleting a key using the `--fingerprint` option.
        """

        keychain = empty_keyring
        keys_root_path = keychain.keyring_wrapper.keys_root_path

        runner = CliRunner()
        init_result = runner.invoke(
            cli,
            ["--root-path", os.fspath(tmp_path), "--keys-root-path", os.fspath(keys_root_path), "init"],
            catch_exceptions=False,
        )

        assert init_result.exit_code == 0
        assert len(keychain.get_all_private_keys()) == 0

        runner = CliRunner()
        add_result = runner.invoke(
            cli,
            [
                "--root-path",
                os.fspath(tmp_path),
                "--keys-root-path",
                os.fspath(keys_root_path),
                "keys",
                "add",
                "--filename",
                os.fspath(mnemonic_seed_file),
            ],
            catch_exceptions=False,
            input="\n",
        )

        assert add_result.exit_code == 0
        assert len(keychain.get_all_private_keys()) == 1

        runner = CliRunner()
        result = runner.invoke(
            cli,
            [
                "--root-path",
                os.fspath(tmp_path),
                "--keys-root-path",
                os.fspath(keys_root_path),
                "keys",
                "delete",
                "--fingerprint",
                TEST_FINGERPRINT,
            ],
            catch_exceptions=False,
        )

        assert result.exit_code == 0
        assert len(keychain.get_all_private_keys()) == 0

    def test_delete_all(self, empty_keyring):
        """
        Test deleting all keys from the keyring
        """

        keychain = empty_keyring

        assert len(keychain.get_all_private_keys()) == 0

        for i in range(5):
            mnemonic: str = generate_mnemonic()
            keychain.add_key(mnemonic)

        assert len(keychain.get_all_private_keys()) == 5

        runner = CliRunner()
        result = runner.invoke(delete_all_cmd, [], catch_exceptions=False)

        assert result.exit_code == 0
        assert len(keychain.get_all_private_keys()) == 0

    def test_generate_and_print(self):
        """
        Test the `chia keys generate_and_print` command.
        """

        runner = CliRunner()
        result = runner.invoke(generate_and_print_cmd, [], catch_exceptions=False)

        assert result.exit_code == 0
        assert result.output.find("Mnemonic (24 secret words):") != -1

    def test_sign(self, keyring_with_one_public_one_private_key):
        """
        Test the `chia keys sign` command.
        """

        message: str = "hello world"
        hd_path: str = "m/12381/8444/0/1"
        runner = CliRunner()
        result = runner.invoke(
            sign_cmd,
            ["--message", message, "--fingerprint", str(TEST_FINGERPRINT), "--hd_path", hd_path],
            catch_exceptions=False,
        )

        assert result.exit_code == 0
        assert (
            result.output.find(
                "Public Key: 92f15caed8a5495faa7ec25a8af3f223438ef73c974b0aa81e788057b1154870f149739b2c2d0e"
                "736234baf9386f7f83"
            )
            != -1
        )
        assert (
            result.output.find(
                "Signature: a82e7d1b87d8c25a6ccac603194011d73f71fc76c17c1ce4ee53484f81874f116b1cb9dd991bcf9"
                "aa41c10beaab54a830fc6f7e5e25a9144f73e38a6fb852a87e36d80f575a6f84359144e6e9499ba9208912de55"
                "a1f7514cd8cfa166ae48e64"
            )
            != -1
        )

    def test_sign_non_observer(self, keyring_with_one_public_one_private_key):
        """
        Test the `chia keys sign` command with a non-observer key.
        """

        message: str = "hello world"
        hd_path: str = "m/12381n/8444n/0n/1n"
        runner = CliRunner()
        result = runner.invoke(
            sign_cmd,
            ["--message", message, "--fingerprint", str(TEST_FINGERPRINT), "--hd_path", hd_path],
            catch_exceptions=False,
        )

        assert result.exit_code == 0
        assert (
            result.output.find(
                "Public Key: b5e383b8192dacff662455bdb3bbfc433f678f0d7ff7f118149e0d2ad39aa6d59ac4cb3662acf8"
                "e8307e66069d3a13cc"
            )
        ) != -1
        assert (
            result.output.find(
                "Signature: b5b3bc1417f67498748018a7ad2c95acfc5ae2dcd0d9dd0f3abfc7e3f047f2e6cf6c3e775b6caff"
                "a3e0baaadc2fe705a100cd4c961d6ff3c575c5c33683eb7b1e2dbbcaf37318227ae40ef8ccf57879a7818fad8f"
                "dc573d55c908be2611b8077"
            )
        ) != -1

    def test_sign_mnemonic_seed_file(self, empty_keyring, mnemonic_seed_file):
        """
        Test signing a message using a key imported from a mnemonic seed file.
        """

        message: str = "hello world"
        hd_path: str = "m/12381/8444/0/1"
        runner = CliRunner()
        result = runner.invoke(
            sign_cmd,
            [
                "--message",
                message,
                "--hd_path",
                hd_path,
                "--mnemonic-seed-filename",
                mnemonic_seed_file,
            ],
            catch_exceptions=False,
        )

        assert result.exit_code == 0
        assert (
            result.output.find(
                "Public Key: "
                "92f15caed8a5495faa7ec25a8af3f223438ef73c974b0aa81e788057b1154870f149739b2c2d0e736234baf9386f7f83"
            )
            != -1
        )
        assert (
            result.output.find(
                "Signature: a82e7d1b87d8c25a6ccac603194011d73f71fc76c17c1ce4ee53484f81874f116b1cb9dd991bcf"
                "9aa41c10beaab54a830fc6f7e5e25a9144f73e38a6fb852a87e36d80f575a6f84359144e6e9499ba9208912de"
                "55a1f7514cd8cfa166ae48e64"
            )
            != -1
        )

    def test_verify(self):
        """
        Test the `chia keys verify` command.
        """

        message: str = "hello world"
        signature: str = (
            "a82e7d1b87d8c25a6ccac603194011d73f71fc76c17c1ce4ee53484f81874f116b1cb9dd991bcf9aa41c10beaab54a83"
            "0fc6f7e5e25a9144f73e38a6fb852a87e36d80f575a6f84359144e6e9499ba9208912de55a1f7514cd8cfa166ae48e64"
        )
        public_key: str = (
            "92f15caed8a5495faa7ec25a8af3f223438ef73c974b0aa81e788057b1154870f149739b2c2d0e736234baf9386f7f83"
        )
        runner = CliRunner()
        result = runner.invoke(
            verify_cmd,
            ["--message", message, "--public_key", public_key, "--signature", signature],
            catch_exceptions=False,
        )

        assert result.exit_code == 0
        assert result.output.find("True") == 0

    def test_derive_search(self, tmp_path, keyring_with_one_public_one_private_key):
        """
        Test the `chia keys derive search` command, searching a public and private key
        """

        keychain = keyring_with_one_public_one_private_key
        keys_root_path = keychain.keyring_wrapper.keys_root_path

        runner = CliRunner()
        init_result = runner.invoke(
            cli,
            ["--root-path", os.fspath(tmp_path), "--keys-root-path", os.fspath(keys_root_path), "init"],
            catch_exceptions=False,
        )

        assert init_result.exit_code == 0
        assert len(keychain.get_all_private_keys()) == 1

        runner = CliRunner()
        result = runner.invoke(
            cli,
            [
                "--root-path",
                os.fspath(tmp_path),
                "--keys-root-path",
                os.fspath(keys_root_path),
                "keys",
                "derive",
                "--fingerprint",
                str(TEST_FINGERPRINT),
                "search",
                "--limit",
                "10",
                "--search-type",
                "all",
                "a4601f992f24047097a30854ef656382911575694439108723698972941e402d737c13df76fdf43597f7b3c2fa9ed27a",
                "028e33fa3f8caa3102c028f3bff6b6680e528d9a0c543c479ef0b0339060ef36",
                "--show-progress",
            ],
            catch_exceptions=False,
        )

        assert result.exit_code == 0
        assert result.output.find(f"Searching keys derived from: {TEST_FINGERPRINT}") != -1
        assert (
            result.output.find(
                "Found public key: a4601f992f24047097a30854ef656382911575694439108723698"
                "972941e402d737c13df76fdf43597f7b3c2fa9ed27a (HD path: m/12381/8444/2/9)"
            )
            != -1
        )
        assert (
            result.output.find(
                "Found private key: "
                "028e33fa3f8caa3102c028f3bff6b6680e528d9a0c543c479ef0b0339060ef36 (HD path: m/12381/8444/2/9)"
            )
            != -1
        )

        result: Result = runner.invoke(
            cli,
            [
                "--root-path",
                os.fspath(tmp_path),
                "--keys-root-path",
                os.fspath(keys_root_path),
                "keys",
                "derive",
                "--fingerprint",
                str(TEST_FINGERPRINT),
                "search",
                "--limit",
                "10",
                "--search-type",
                "all",
                "83062a1b26d27820600eac4e31c1a890a6ba026b28bb96bb66454e9ce1033f4cba8824259dc17dc3b643ab1003e6b961",
                "--show-progress",
                "--non-observer-derivation",
            ],
        )

        assert result.exit_code == 0
        assert result.output.find(f"Searching keys derived from: {TEST_FINGERPRINT}") != -1
        assert (
            result.output.find(
                "Found public key: 83062a1b26d27820600eac4e31c1a890a6ba026b28bb96bb66454"
                "e9ce1033f4cba8824259dc17dc3b643ab1003e6b961 (HD path: m/12381n/8444n/2n/9n)"
            )
            != -1
        )

        result: Result = runner.invoke(
            cli,
            [
                "--root-path",
                os.fspath(tmp_path),
                "--keys-root-path",
                os.fspath(keys_root_path),
                "keys",
                "derive",
                "--fingerprint",
                str(TEST_FINGERPRINT),
                "search",
                "--limit",
                "10",
                "--search-type",
                "private_key",
                "028e33fa3f8caa3102c028f3bff6b6680e528d9a0c543c479ef0b0339060ef36",
            ],
        )

        assert result.exit_code == 0
        assert (
            result.output.find(
                "Found private key: 028e33fa3f8caa3102c028f3bff6b6680e528d9a0c543c479ef0b0339060ef36"
                " (HD path: m/12381/8444/2/9)"
            )
            != -1
        )

        result: Result = runner.invoke(
            cli,
            [
                "--root-path",
                os.fspath(tmp_path),
                "--keys-root-path",
                os.fspath(keys_root_path),
                "keys",
                "derive",
                "--fingerprint",
                str(TEST_PK_FINGERPRINT),
                "search",
                "--limit",
                "10",
                "--search-type",
                "all",
                "a272d5aaa6046e64bd7fd69bae288b9f9e5622c13058ec7d1b85e3d4d1acfa5d63d6542336c7b24d2fceab991919e989",
            ],
        )

        assert result.exit_code == 0
        assert (
            result.output.find(
                "Found public key: a272d5aaa6046e64bd7fd69bae288b9f9e5622c13058ec7d1b85e"
                "3d4d1acfa5d63d6542336c7b24d2fceab991919e989 (HD path: m/12381/8444/2/9)"
            )
            != -1
        )

        result: Result = runner.invoke(
            cli,
            [
                "--root-path",
                os.fspath(tmp_path),
                "--keys-root-path",
                os.fspath(keys_root_path),
                "keys",
                "derive",
                "search",
                "--limit",
                "10",
                "--search-type",
                "all",
                "a272d5aaa6046e64bd7fd69bae288b9f9e5622c13058ec7d1b85e3d4d1acfa5d63d6542336c7b24d2fceab991919e989",
            ],
        )

        assert result.exit_code == 0
        assert (
            result.output.find(
                "Found public key: a272d5aaa6046e64bd7fd69bae288b9f9e5622c13058ec7d1b85e"
                "3d4d1acfa5d63d6542336c7b24d2fceab991919e989 (HD path: m/12381/8444/2/9)"
            )
            != -1
        )

        result: Result = runner.invoke(
            cli,
            [
                "--root-path",
                os.fspath(tmp_path),
                "--keys-root-path",
                os.fspath(keys_root_path),
                "keys",
                "derive",
                "search",
                "--limit",
                "10",
                "--search-type",
                "all",
                "83062a1b26d27820600eac4e31c1a890a6ba026b28bb96bb66454e9ce1033f4cba8824259dc17dc3b643ab1003e6b961",
                "a272d5aaa6046e64bd7fd69bae288b9f9e5622c13058ec7d1b85e3d4d1acfa5d63d6542336c7b24d2fceab991919e989",
                "--non-observer-derivation",
            ],
        )

        assert result.exit_code == 1
        assert (
            result.output.find(
                "Found public key: 83062a1b26d27820600eac4e31c1a890a6ba026b28bb96bb66454"
                "e9ce1033f4cba8824259dc17dc3b643ab1003e6b961 (HD path: m/12381n/8444n/2n/9n)"
            )
            != -1
        )

        result: Result = runner.invoke(
            cli,
            [
                "--root-path",
                os.fspath(tmp_path),
                "--keys-root-path",
                os.fspath(keys_root_path),
                "keys",
                "derive",
                "--fingerprint",
                str(TEST_PK_FINGERPRINT),
                "search",
                "--limit",
                "10",
                "--search-type",
                "all",
                "a4601f992f24047097a30854ef656382911575694439108723698972941e402d737c13df76fdf43597f7b3c2fa9ed27a",
                "--show-progress",
            ],
        )

        assert result.exit_code == 1
        assert result.output.find(f"Searching keys derived from: {TEST_PK_FINGERPRINT}") != -1
        assert (
            result.output.find(
                "Could not find 'a4601f992f24047097a30854ef656382911575694439108723698972941e402d73"
                "7c13df76fdf43597f7b3c2fa9ed27a'"
            )
            != -1
        )

        # 83062a1b26d27820600eac4e31c1a890a6ba026b28bb96bb66454e9ce1033f4cba8824259dc17dc3b643ab1003e6b961

    def test_derive_search_wallet_address(self, tmp_path, keyring_with_one_public_one_private_key):
        """
        Test the `chia keys derive search` command, searching for a wallet address
        """

        keychain = keyring_with_one_public_one_private_key
        keys_root_path = keychain.keyring_wrapper.keys_root_path

        runner = CliRunner()
        init_result = runner.invoke(
            cli,
            ["--root-path", os.fspath(tmp_path), "--keys-root-path", os.fspath(keys_root_path), "init"],
            catch_exceptions=False,
        )

        assert init_result.exit_code == 0
        assert len(keychain.get_all_private_keys()) == 1

        runner = CliRunner()
        result = runner.invoke(
            cli,
            [
                "--root-path",
                os.fspath(tmp_path),
                "--keys-root-path",
                os.fspath(keys_root_path),
                "keys",
                "derive",
                "--fingerprint",
                str(TEST_FINGERPRINT),
                "search",
                "--limit",
                "40",
                "--search-type",
                "address",
                "xch1mnr0ygu7lvmk3nfgzmncfk39fwu0dv933yrcv97nd6pmrt7fzmhs8taffd",
            ],
            catch_exceptions=False,
        )

        assert result.exit_code == 0
        assert (
            result.output.find(
                "Found wallet address: "
                "xch1mnr0ygu7lvmk3nfgzmncfk39fwu0dv933yrcv97nd6pmrt7fzmhs8taffd (HD path: m/12381/8444/2/30)"
            )
            != -1
        )

        result: Result = runner.invoke(
            cli,
            [
                "--root-path",
                os.fspath(tmp_path),
                "--keys-root-path",
                os.fspath(keys_root_path),
                "keys",
                "derive",
                "--fingerprint",
                str(TEST_PK_FINGERPRINT),
                "search",
                "--limit",
                "40",
                "--search-type",
                "address",
                "xch1p33y7kv48u7l68m490mr8levl6nkyxm3x8tfcnnec555egxzd3gs829wkl",
            ],
        )

        assert result.exit_code == 0
        assert (
            result.output.find(
                "Found wallet address: "
                "xch1p33y7kv48u7l68m490mr8levl6nkyxm3x8tfcnnec555egxzd3gs829wkl (HD path: m/12381/8444/2/9)"
            )
            != -1
        )

    def test_derive_search_wallet_testnet_address(self, tmp_path, keyring_with_one_public_one_private_key):
        """
        Test the `chia keys derive search` command, searching for a testnet wallet address
        """

        keychain = keyring_with_one_public_one_private_key
        keys_root_path = keychain.keyring_wrapper.keys_root_path

        runner = CliRunner()
        init_result = runner.invoke(
            cli,
            ["--root-path", os.fspath(tmp_path), "--keys-root-path", os.fspath(keys_root_path), "init"],
            catch_exceptions=False,
        )

        assert init_result.exit_code == 0
        assert len(keychain.get_all_private_keys()) == 1

        runner = CliRunner()
        result = runner.invoke(
            cli,
            [
                "--root-path",
                os.fspath(tmp_path),
                "--keys-root-path",
                os.fspath(keys_root_path),
                "keys",
                "derive",
                "--fingerprint",
                str(TEST_FINGERPRINT),
                "search",
                "--limit",
                "40",
                "--search-type",
                "address",
                "txch1mnr0ygu7lvmk3nfgzmncfk39fwu0dv933yrcv97nd6pmrt7fzmhs2v6lg7",
                "--prefix",
                "txch",
            ],
            catch_exceptions=False,
        )

        assert result.exit_code == 0
        assert (
            result.output.find(
                "Found wallet address: "
                "txch1mnr0ygu7lvmk3nfgzmncfk39fwu0dv933yrcv97nd6pmrt7fzmhs2v6lg7 (HD path: m/12381/8444/2/30)"
            )
            != -1
        )

        result: Result = runner.invoke(
            cli,
            [
                "--root-path",
                os.fspath(tmp_path),
                "--keys-root-path",
                os.fspath(keys_root_path),
                "keys",
                "derive",
                "--fingerprint",
                str(TEST_PK_FINGERPRINT),
                "search",
                "--limit",
                "40",
                "--search-type",
                "address",
                "txch1p33y7kv48u7l68m490mr8levl6nkyxm3x8tfcnnec555egxzd3gs2dzchv",
                "--prefix",
                "txch",
            ],
        )

        assert result.exit_code == 0
        assert (
            result.output.find(
                "Found wallet address: "
                "txch1p33y7kv48u7l68m490mr8levl6nkyxm3x8tfcnnec555egxzd3gs2dzchv (HD path: m/12381/8444/2/9)"
            )
            != -1
        )

    def test_derive_search_failure(self, tmp_path, keyring_with_one_public_one_private_key):
        """
        Test the `chia keys derive search` command with a failing search.
        """

        keychain = keyring_with_one_public_one_private_key
        keys_root_path = keychain.keyring_wrapper.keys_root_path

        runner = CliRunner()
        init_result = runner.invoke(
            cli,
            ["--root-path", os.fspath(tmp_path), "--keys-root-path", os.fspath(keys_root_path), "init"],
            catch_exceptions=False,
        )

        assert init_result.exit_code == 0
        assert len(keychain.get_all_private_keys()) == 1

        runner = CliRunner()
        result = runner.invoke(
            cli,
            [
                "--root-path",
                os.fspath(tmp_path),
                "--keys-root-path",
                os.fspath(keys_root_path),
                "keys",
                "derive",
                "--fingerprint",
                str(TEST_FINGERPRINT),
                "search",
                "--limit",
                "10",
                "--search-type",
                "all",
                "something_that_doesnt_exist",
            ],
            catch_exceptions=False,
        )

        assert result.exit_code != 0

    def test_derive_search_hd_path(self, tmp_path, empty_keyring, mnemonic_seed_file):
        """
        Test the `chia keys derive search` command, searching under a provided HD path.
        """

        keychain = empty_keyring
        keys_root_path = keychain.keyring_wrapper.keys_root_path

        runner = CliRunner()
        init_result = runner.invoke(
            cli,
            ["--root-path", os.fspath(tmp_path), "--keys-root-path", os.fspath(keys_root_path), "init"],
            catch_exceptions=False,
        )

        assert init_result.exit_code == 0
        assert len(keychain.get_all_private_keys()) == 0

        runner = CliRunner()
        result = runner.invoke(
            cli,
            [
                "--root-path",
                os.fspath(tmp_path),
                "--keys-root-path",
                os.fspath(keys_root_path),
                "keys",
                "derive",
                "--mnemonic-seed-filename",
                os.fspath(mnemonic_seed_file),
                "search",
                "--limit",
                "50",
                "--search-type",
                "all",
                "--derive-from-hd-path",
                "m/12381n/8444n/2/",
                "80dc3a2ea450eb09e24debe22e1b5934911ba530792ef0be361badebb168780bd328ff8d4655e5dd573d5bef4a340344",
            ],
            catch_exceptions=False,
        )

        assert result.exit_code == 0
        assert (
            result.output.find(
                "Found public key: 80dc3a2ea450eb09e24debe22e1b5934911ba530792ef0be361bad"
                "ebb168780bd328ff8d4655e5dd573d5bef4a340344 (HD path: m/12381n/8444n/2/35)"
            )
            != -1
        )

    def test_derive_wallet_address(self, tmp_path, keyring_with_one_public_one_private_key, mnemonic_seed_file):
        """
        Test the `chia keys derive wallet-address` command, generating a couple of wallet addresses.
        """

        keychain = keyring_with_one_public_one_private_key
        keys_root_path = keychain.keyring_wrapper.keys_root_path

        runner = CliRunner()
        init_result = runner.invoke(
            cli,
            ["--root-path", os.fspath(tmp_path), "--keys-root-path", os.fspath(keys_root_path), "init"],
            catch_exceptions=False,
        )

        assert init_result.exit_code == 0
        assert len(keychain.get_all_private_keys()) == 1

        runner = CliRunner()
        result = runner.invoke(
            cli,
            [
                "--root-path",
                os.fspath(tmp_path),
                "--keys-root-path",
                os.fspath(keys_root_path),
                "keys",
                "derive",
                "--mnemonic-seed-filename",
                str(mnemonic_seed_file),
                "wallet-address",
                "--index",
                "50",
                "--count",
                "2",
                "--non-observer-derivation",
                "--show-hd-path",
            ],
            catch_exceptions=False,
        )

        assert result.exit_code == 0
        assert (
            result.output.find(
                "Wallet address 50 (m/12381n/8444n/2n/50n): "
                "xch1jp2u7an0mn9hdlw2x05nmje49gwgzmqyvh0qmh6008yksetuvkfs6wrfdq"
            )
            != -1
        )
        assert (
            result.output.find(
                "Wallet address 51 (m/12381n/8444n/2n/51n): "
                "xch1006n6l3x5e8exar8mlj004znjl5pq0tq73h76kz0yergswnjzn8sumvfmt"
            )
            != -1
        )

        result: Result = runner.invoke(
            cli,
            [
                "--root-path",
                os.fspath(tmp_path),
                "--keys-root-path",
                os.fspath(keys_root_path),
                "keys",
                "derive",
                "--fingerprint",
                str(TEST_PK_FINGERPRINT),
                "wallet-address",
                "--index",
                "9",
                "--count",
                "1",
                "--show-hd-path",
            ],
        )

        assert result.exit_code == 0
        assert (
            result.output.find(
                "Wallet address 9 (m/12381/8444/2/9): " "xch1p33y7kv48u7l68m490mr8levl6nkyxm3x8tfcnnec555egxzd3gs829wkl"
            )
            != -1
        )

        result: Result = runner.invoke(
            cli,
            [
                "--root-path",
                os.fspath(tmp_path),
                "--keys-root-path",
                os.fspath(keys_root_path),
                "keys",
                "derive",
                "--fingerprint",
                str(TEST_PK_FINGERPRINT),
                "wallet-address",
                "--index",
                "9",
                "--count",
                "1",
                "--show-hd-path",
                "--non-observer-derivation",
            ],
        )
        assert result.exit_code == 0
        assert result.output.find("Need a private key for non observer derivation of wallet addresses") != -1

    def test_derive_wallet_testnet_address(self, tmp_path, keyring_with_one_public_one_private_key):
        """
        Test the `chia keys derive wallet-address` command, generating a couple of testnet wallet addresses.
        """

        keychain = keyring_with_one_public_one_private_key
        keys_root_path = keychain.keyring_wrapper.keys_root_path

        runner = CliRunner()
        init_result = runner.invoke(
            cli,
            ["--root-path", os.fspath(tmp_path), "--keys-root-path", os.fspath(keys_root_path), "init"],
            catch_exceptions=False,
        )

        assert init_result.exit_code == 0
        assert len(keychain.get_all_private_keys()) == 1

        runner = CliRunner()
        result = runner.invoke(
            cli,
            [
                "--root-path",
                os.fspath(tmp_path),
                "--keys-root-path",
                os.fspath(keys_root_path),
                "keys",
                "derive",
                "--fingerprint",
                str(TEST_FINGERPRINT),
                "wallet-address",
                "--index",
                "50",
                "--count",
                "2",
                "--non-observer-derivation",
                "--show-hd-path",
                "--prefix",
                "txch",
            ],
            catch_exceptions=False,
        )

        assert result.exit_code == 0
        assert (
            result.output.find(
                "Wallet address 50 (m/12381n/8444n/2n/50n): "
                "txch1jp2u7an0mn9hdlw2x05nmje49gwgzmqyvh0qmh6008yksetuvkfshfylvn"
            )
            != -1
        )
        assert (
            result.output.find(
                "Wallet address 51 (m/12381n/8444n/2n/51n): "
                "txch1006n6l3x5e8exar8mlj004znjl5pq0tq73h76kz0yergswnjzn8s3utl6c"
            )
            != -1
        )

        result: Result = runner.invoke(
            cli,
            [
                "--root-path",
                os.fspath(tmp_path),
                "--keys-root-path",
                os.fspath(keys_root_path),
                "keys",
                "derive",
                "--fingerprint",
                str(TEST_PK_FINGERPRINT),
                "wallet-address",
                "--index",
                "9",
                "--count",
                "1",
                "--show-hd-path",
                "--prefix",
                "txch",
            ],
        )

        assert result.exit_code == 0
        assert (
            result.output.find(
                "Wallet address 9 (m/12381/8444/2/9): "
                "txch1p33y7kv48u7l68m490mr8levl6nkyxm3x8tfcnnec555egxzd3gs2dzchv"
            )
            != -1
        )

    def test_derive_child_keys(self, tmp_path, keyring_with_one_public_one_private_key, mnemonic_seed_file):
        """
        Test the `chia keys derive child-keys` command, generating a couple of derived keys.
        """

        keychain = keyring_with_one_public_one_private_key
        keys_root_path = keychain.keyring_wrapper.keys_root_path

        runner = CliRunner()
        init_result = runner.invoke(
            cli,
            ["--root-path", os.fspath(tmp_path), "--keys-root-path", os.fspath(keys_root_path), "init"],
            catch_exceptions=False,
        )

        assert init_result.exit_code == 0
        assert len(keychain.get_all_private_keys()) == 1

        runner = CliRunner()
        result = runner.invoke(
            cli,
            [
                "--root-path",
                os.fspath(tmp_path),
                "--keys-root-path",
                os.fspath(keys_root_path),
                "keys",
                "derive",
                "--mnemonic-seed-filename",
                str(mnemonic_seed_file),
                "child-key",
                "--derive-from-hd-path",
                "m/12381n/8444n/2/3/4/",
                "--index",
                "30",
                "--count",
                "2",
                "--show-private-keys",
                "--show-hd-path",
            ],
            catch_exceptions=False,
        )

        assert result.exit_code == 0
        assert (
            result.output.find(
                "Observer public key 30 (m/12381n/8444n/2/3/4/30): "
                "979a1fa0bfc140488d4a9edcfbf244a398fe922618a981cc0fffe5445d811f2237ff8234c0520b28b3096c8269f2731e"
            )
            != -1
        )
        assert (
            result.output.find(
                "Observer private key 30 (m/12381n/8444n/2/3/4/30): "
                "5dd22db24fe28805b101104c543f5bec3808328ad67de3d3dcd9efd6faab13aa"
            )
            != -1
        )
        assert (
            result.output.find(
                "Observer public key 31 (m/12381n/8444n/2/3/4/31): "
                "ab5885df340a27b5eb3f1c4b8c32889f529ad5ecc4c9718247e36756de2e143c604af9956941a72239124e6fb352782e"
            )
            != -1
        )
        assert (
            result.output.find(
                "Observer private key 31 (m/12381n/8444n/2/3/4/31): "
                "113610b39c2151fd68d7f795d5dd596b94889a3cf7825a56da5c6d2c7e5141a1"
            )
            != -1
        )

        result: Result = runner.invoke(
            cli,
            [
                "--root-path",
                os.fspath(tmp_path),
                "--keys-root-path",
                os.fspath(keys_root_path),
                "keys",
                "derive",
                "--fingerprint",
                str(TEST_FINGERPRINT),
                "child-key",
                "--type",
                "wallet",
                "--index",
                "9",
                "--count",
                "1",
                "--show-hd-path",
                "--show-private-keys",
                "--non-observer-derivation",
            ],
        )

        assert result.exit_code == 0
        assert (
            result.output.find(
                "Wallet public key 9 (m/12381n/8444n/2n/9n): "
                "83062a1b26d27820600eac4e31c1a890a6ba026b28bb96bb66454e9ce1033f4cba8824259dc17dc3b643ab1003e6b961"
            )
            != -1
        )
        assert (
            result.output.find(
                "Wallet private key 9 (m/12381n/8444n/2n/9n): "
                "522f45786db6446d2f617a0c7df894385a21d05c7fbbfb34ee5aaaa417d8f41f"
            )
            != -1
        )

        result: Result = runner.invoke(
            cli,
            [
                "--root-path",
                os.fspath(tmp_path),
                "--keys-root-path",
                os.fspath(keys_root_path),
                "keys",
                "derive",
                "--fingerprint",
                str(TEST_FINGERPRINT),
                "child-key",
                "--type",
                "wallet",
                "--index",
                "9",
                "--count",
                "1",
                "--show-hd-path",
                "--show-private-keys",
            ],
        )

        assert result.exit_code == 0
        assert (
            result.output.find(
                "Wallet public key 9 (m/12381/8444/2/9): "
                "a4601f992f24047097a30854ef656382911575694439108723698972941e402d737c13df76fdf43597f7b3c2fa9ed27a"
            )
            != -1
        )
        assert (
            result.output.find(
                "Wallet private key 9 (m/12381/8444/2/9): "
                "028e33fa3f8caa3102c028f3bff6b6680e528d9a0c543c479ef0b0339060ef36"
            )
            != -1
        )

        result: Result = runner.invoke(
            cli,
            [
                "--root-path",
                os.fspath(tmp_path),
                "--keys-root-path",
                os.fspath(keys_root_path),
                "keys",
                "derive",
                "--fingerprint",
                str(TEST_PK_FINGERPRINT),
                "child-key",
                "--derive-from-hd-path",
                "m/12381/8444/2/3/4/",
                "--index",
                "30",
                "--count",
                "2",
                "--show-hd-path",
            ],
        )

        assert result.exit_code == 0
        assert (
            result.output.find(
                "Observer public key 30 (m/12381/8444/2/3/4/30): "
                "b64b1c85bacc8fe3509a559d0178ce8373d8ea1dfcdb0c4b76fa03540da31d01276f7f000306d576c1c29468cf13b45a"
            )
            != -1
        )
        assert (
            result.output.find(
                "Observer public key 31 (m/12381/8444/2/3/4/31): "
                "92ba067175f2e87dd47336302ef8331a05ee0a737a92deec1b23dcd49eeb783d7feafdd055e3cba24fd6c94b39eb7bf3"
            )
            != -1
        )

        result: Result = runner.invoke(
            cli,
            [
                "--root-path",
                os.fspath(tmp_path),
                "--keys-root-path",
                os.fspath(keys_root_path),
                "keys",
                "derive",
                "--fingerprint",
                str(TEST_PK_FINGERPRINT),
                "child-key",
                "--type",
                "wallet",
                "--index",
                "9",
                "--count",
                "1",
                "--show-hd-path",
            ],
        )

        assert result.exit_code == 0
        assert (
            result.output.find(
                "Wallet public key 9 (m/12381/8444/2/9): "
                "a272d5aaa6046e64bd7fd69bae288b9f9e5622c13058ec7d1b85e3d4d1acfa5d63d6542336c7b24d2fceab991919e989"
            )
            != -1
        )

        result: Result = runner.invoke(
            cli,
            [
                "--root-path",
                os.fspath(tmp_path),
                "--keys-root-path",
                os.fspath(keys_root_path),
                "keys",
                "derive",
                "--fingerprint",
                str(TEST_PK_FINGERPRINT),
                "child-key",
                "--type",
                "wallet",
                "--index",
                "9",
                "--count",
                "1",
                "--show-hd-path",
                "--non-observer-derivation",
            ],
        )

        assert isinstance(result.exception, ValueError) and result.exception.args == (
            "Cannot perform non-observer derivation on an observer-only key",
        )

        result: Result = runner.invoke(
            cli,
            [
                "--root-path",
                os.fspath(tmp_path),
                "--keys-root-path",
                os.fspath(keys_root_path),
                "keys",
                "derive",
                "--fingerprint",
                str(TEST_PK_FINGERPRINT),
                "child-key",
                "--derive-from-hd-path",
                "m/12381n/8444/2/3/4/",
                "--index",
                "30",
                "--count",
                "2",
                "--show-hd-path",
            ],
        )

        assert isinstance(result.exception, ValueError) and result.exception.args == (
            "Hardened path specified for observer key",
        )<|MERGE_RESOLUTION|>--- conflicted
+++ resolved
@@ -29,20 +29,8 @@
 @pytest.fixture(scope="function")
 def keyring_with_one_public_one_private_key(empty_keyring):
     keychain = empty_keyring
-<<<<<<< HEAD
-    keychain.add_private_key(TEST_MNEMONIC_SEED)
-    keychain.add_public_key(TEST_PUBLIC_KEY)
-=======
     keychain.add_key(TEST_MNEMONIC_SEED)
-    return keychain
-
-
-@pytest.fixture(scope="function")
-def keyring_with_one_sk_one_pk(empty_keyring):
-    keychain = empty_keyring
-    keychain.add_key(TEST_MNEMONIC_SEED)
-    keychain.add_key(bytes(G1Element()).hex(), private=False)
->>>>>>> 3c172ef0
+    keychain.add_key(TEST_PUBLIC_KEY, private=False)
     return keychain
 
 
