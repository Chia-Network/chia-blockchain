--- conflicted
+++ resolved
@@ -67,11 +67,8 @@
     bt: BlockTools,
     db_path: Optional[Path] = None,
     wallet_service: Optional[Service[WalletNode, WalletNodeAPI]] = None,
-<<<<<<< HEAD
+    manage_data_interval: int = 5,
     full_file_storage_window: Optional[int] = None,
-=======
-    manage_data_interval: int = 5,
->>>>>>> 9071480b
 ) -> AsyncIterator[Service[DataLayer, DataLayerAPI]]:
     config = bt.config
     config["data_layer"]["wallet_peer"]["port"] = int(wallet_rpc_port)
@@ -103,17 +100,14 @@
     bt: BlockTools,
     db_path: Path,
     wallet_service: Optional[Service[WalletNode, WalletNodeAPI]] = None,
-<<<<<<< HEAD
+    manage_data_interval: int = 5,
     full_file_storage_window: Optional[int] = None,
 ) -> AsyncIterator[DataLayer]:
     async with init_data_layer_service(
         wallet_rpc_port, bt, db_path, wallet_service, full_file_storage_window
-=======
-    manage_data_interval: int = 5,
 ) -> AsyncIterator[DataLayer]:
     async with init_data_layer_service(
         wallet_rpc_port, bt, db_path, wallet_service, manage_data_interval
->>>>>>> 9071480b
     ) as data_layer_service:
         yield data_layer_service._api.data_layer
 
@@ -2071,7 +2065,6 @@
                 )
 
 
-<<<<<<< HEAD
 @pytest.mark.parametrize(argnames="full_file_storage_window", argvalues=[1, 5, 100])
 @pytest.mark.asyncio
 async def test_full_file_storage_window(
@@ -2079,27 +2072,17 @@
     one_wallet_and_one_simulator_services: SimulatorsAndWalletsServices,
     tmp_path: Path,
     full_file_storage_window: int,
-=======
-@pytest.mark.parametrize("retain", [True, False])
-@pytest.mark.asyncio
-async def test_unsubscribe_removes_files(
-    self_hostname: str,
-    one_wallet_and_one_simulator_services: SimulatorsAndWalletsServices,
-    tmp_path: Path,
-    retain: bool,
->>>>>>> 9071480b
 ) -> None:
     wallet_rpc_api, full_node_api, wallet_rpc_port, ph, bt = await init_wallet_and_node(
         self_hostname, one_wallet_and_one_simulator_services
     )
-<<<<<<< HEAD
-    async with init_data_layer(
-        wallet_rpc_port=wallet_rpc_port, bt=bt, db_path=tmp_path, full_file_storage_window=full_file_storage_window
-=======
     manage_data_interval = 5
     async with init_data_layer(
-        wallet_rpc_port=wallet_rpc_port, bt=bt, db_path=tmp_path, manage_data_interval=manage_data_interval
->>>>>>> 9071480b
+        wallet_rpc_port=wallet_rpc_port,
+        bt=bt,
+        db_path=tmp_path,
+        manage_data_interval=manage_data_interval,
+        full_file_storage_window=full_file_storage_window,
     ) as data_layer:
         data_rpc_api = DataLayerRpcApi(data_layer)
         res = await data_rpc_api.create_data_store({})
@@ -2107,21 +2090,14 @@
         assert res is not None
         store_id = bytes32.from_hexstr(res["id"])
         await farm_block_check_singelton(data_layer, full_node_api, ph, store_id)
-
-<<<<<<< HEAD
         for batch_count in range(1, 10):
-=======
-        update_count = 10
-        for batch_count in range(update_count):
->>>>>>> 9071480b
             key = batch_count.to_bytes(2, "big")
             value = batch_count.to_bytes(2, "big")
             changelist = [{"action": "insert", "key": key.hex(), "value": value.hex()}]
             res = await data_rpc_api.batch_update({"id": store_id.hex(), "changelist": changelist})
             update_tx_rec = res["tx_id"]
             await farm_block_with_spend(full_node_api, ph, update_tx_rec, wallet_rpc_api)
-<<<<<<< HEAD
-            await asyncio.sleep(10)
+            await asyncio.sleep(manage_data_interval * 2)
             root_hash = await data_rpc_api.get_root({"id": store_id.hex()})
             root_hashes.append(root_hash["hash"])
             with os.scandir(data_layer.server_files_location) as entries:
@@ -2136,7 +2112,38 @@
                         assert filename in filenames
                     else:
                         assert filename not in filenames
-=======
+
+
+@pytest.mark.parametrize("retain", [True, False])
+@pytest.mark.asyncio
+async def test_unsubscribe_removes_files(
+    self_hostname: str,
+    one_wallet_and_one_simulator_services: SimulatorsAndWalletsServices,
+    tmp_path: Path,
+    retain: bool,
+) -> None:
+    wallet_rpc_api, full_node_api, wallet_rpc_port, ph, bt = await init_wallet_and_node(
+        self_hostname, one_wallet_and_one_simulator_services
+    )
+    manage_data_interval = 5
+    async with init_data_layer(
+        wallet_rpc_port=wallet_rpc_port, bt=bt, db_path=tmp_path, manage_data_interval=manage_data_interval
+    ) as data_layer:
+        data_rpc_api = DataLayerRpcApi(data_layer)
+        res = await data_rpc_api.create_data_store({})
+        root_hashes: List[bytes32] = []
+        assert res is not None
+        store_id = bytes32.from_hexstr(res["id"])
+        await farm_block_check_singelton(data_layer, full_node_api, ph, store_id)
+
+        update_count = 10
+        for batch_count in range(update_count):
+            key = batch_count.to_bytes(2, "big")
+            value = batch_count.to_bytes(2, "big")
+            changelist = [{"action": "insert", "key": key.hex(), "value": value.hex()}]
+            res = await data_rpc_api.batch_update({"id": store_id.hex(), "changelist": changelist})
+            update_tx_rec = res["tx_id"]
+            await farm_block_with_spend(full_node_api, ph, update_tx_rec, wallet_rpc_api)
             await asyncio.sleep(manage_data_interval * 2)
             root_hash = await data_rpc_api.get_root({"id": store_id.hex()})
             root_hashes.append(root_hash["hash"])
@@ -2150,7 +2157,6 @@
         res = await data_rpc_api.unsubscribe(request={"id": store_id.hex(), "retain": retain})
         filenames = {path.name for path in data_layer.server_files_location.iterdir()}
         assert len(filenames) == (2 * update_count if retain else 0)
->>>>>>> 9071480b
 
 
 @pytest.mark.parametrize(argnames="layer", argvalues=list(InterfaceLayer))
