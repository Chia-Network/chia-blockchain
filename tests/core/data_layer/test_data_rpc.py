--- conflicted
+++ resolved
@@ -2664,121 +2664,17 @@
 
 @pytest.mark.limit_consensus_modes(reason="does not depend on consensus rules")
 @pytest.mark.anyio
-<<<<<<< HEAD
-async def test_unpublished_batch_update(
-=======
 async def test_pagination_rpcs(
->>>>>>> e50e1e69
     self_hostname: str, one_wallet_and_one_simulator_services: SimulatorsAndWalletsServices, tmp_path: Path
 ) -> None:
     wallet_rpc_api, full_node_api, wallet_rpc_port, ph, bt = await init_wallet_and_node(
         self_hostname, one_wallet_and_one_simulator_services
     )
-<<<<<<< HEAD
-    # Number of farmed blocks to check our batch update was not published.
-    NUM_BLOCKS_WITHOUT_PUBLISH = 10
-=======
     # TODO: with this being a pseudo context manager'ish thing it doesn't actually handle shutdown
->>>>>>> e50e1e69
     async with init_data_layer(wallet_rpc_port=wallet_rpc_port, bt=bt, db_path=tmp_path) as data_layer:
         data_rpc_api = DataLayerRpcApi(data_layer)
         res = await data_rpc_api.create_data_store({})
         assert res is not None
-<<<<<<< HEAD
-
-        store_id = bytes32(hexstr_to_bytes(res["id"]))
-        await farm_block_check_singleton(data_layer, full_node_api, ph, store_id, wallet=wallet_rpc_api.service)
-
-        to_insert = [(b"a", b"\x00\x01"), (b"b", b"\x00\x02"), (b"c", b"\x00\x03")]
-        for key, value in to_insert:
-            changelist: List[Dict[str, str]] = [{"action": "insert", "key": key.hex(), "value": value.hex()}]
-
-            res = await data_rpc_api.batch_update(
-                {"id": store_id.hex(), "changelist": changelist, "publish_on_chain": False}
-            )
-            assert res == {}
-
-            await full_node_api.farm_blocks_to_puzzlehash(count=NUM_BLOCKS_WITHOUT_PUBLISH, guarantee_transaction_blocks=True)
-            keys_values = await data_rpc_api.get_keys_values({"id": store_id.hex()})
-            assert keys_values == {"keys_values": []}
-            pending_root = await data_layer.data_store.get_pending_root(tree_id=store_id)
-            assert pending_root is not None
-            assert pending_root.status == Status.PENDING_BATCH
-
-        key = b"d"
-        value = b"\x00\x04"
-        to_insert.append((key, value))
-
-        changelist = [{"action": "insert", "key": key.hex(), "value": value.hex()}]
-        res = await data_rpc_api.batch_update({"id": store_id.hex(), "changelist": changelist})
-        update_tx_rec0 = res["tx_id"]
-        await farm_block_with_spend(full_node_api, ph, update_tx_rec0, wallet_rpc_api)
-
-        keys_values = await data_rpc_api.get_keys_values({"id": store_id.hex()})
-        assert len(keys_values["keys_values"]) == len(to_insert)
-        kv_dict = {item["key"]: item["value"] for item in keys_values["keys_values"]}
-        for key, value in to_insert:
-            assert kv_dict["0x" + key.hex()] == "0x" + value.hex()
-        prev_keys_values = keys_values
-
-        key = b"e"
-        value = b"\x00\x05"
-        changelist = [{"action": "insert", "key": key.hex(), "value": value.hex()}]
-        res = await data_rpc_api.batch_update(
-            {"id": store_id.hex(), "changelist": changelist, "publish_on_chain": False}
-        )
-        assert res == {}
-
-        for _ in range(NUM_BLOCKS_WITHOUT_PUBLISH):
-            await full_node_api.farm_new_transaction_block(FarmNewBlockProtocol(ph))
-
-        await data_rpc_api.clear_pending_roots({"store_id": store_id.hex()})
-        pending_root = await data_layer.data_store.get_pending_root(tree_id=store_id)
-        assert pending_root is None
-
-        key = b"f"
-        value = b"\x00\x06"
-        changelist = [{"action": "insert", "key": key.hex(), "value": value.hex()}]
-        to_insert.append((key, value))
-
-        res = await data_rpc_api.batch_update(
-            {"id": store_id.hex(), "changelist": changelist, "publish_on_chain": False}
-        )
-        assert res == {}
-
-        for _ in range(NUM_BLOCKS_WITHOUT_PUBLISH):
-            await full_node_api.farm_new_transaction_block(FarmNewBlockProtocol(ph))
-        keys_values = await data_rpc_api.get_keys_values({"id": store_id.hex()})
-        assert keys_values == prev_keys_values
-
-        pending_root = await data_layer.data_store.get_pending_root(tree_id=store_id)
-        assert pending_root is not None
-        assert pending_root.status == Status.PENDING_BATCH
-
-        res = await data_rpc_api.publish_pending_root({"id": store_id.hex()})
-        pending_root = await data_layer.data_store.get_pending_root(tree_id=store_id)
-        assert pending_root is not None
-        assert pending_root.status == Status.PENDING
-        update_tx_rec1 = res["tx_id"]
-
-        key = b"g"
-        value = b"\x00\x07"
-        changelist = [{"action": "insert", "key": key.hex(), "value": value.hex()}]
-        with pytest.raises(Exception, match="Already have a pending root waiting for confirmation"):
-            res = await data_rpc_api.batch_update(
-                {"id": store_id.hex(), "changelist": changelist, "publish_on_chain": False}
-            )
-        with pytest.raises(Exception, match="Pending root is already published"):
-            res = await data_rpc_api.publish_pending_root({"id": store_id.hex()})
-
-        await farm_block_with_spend(full_node_api, ph, update_tx_rec1, wallet_rpc_api)
-
-        keys_values = await data_rpc_api.get_keys_values({"id": store_id.hex()})
-        assert len(keys_values["keys_values"]) == len(to_insert)
-        kv_dict = {item["key"]: item["value"] for item in keys_values["keys_values"]}
-        for key, value in to_insert:
-            assert kv_dict["0x" + key.hex()] == "0x" + value.hex()
-=======
         store_id = bytes32(hexstr_to_bytes(res["id"]))
         await farm_block_check_singleton(data_layer, full_node_api, ph, store_id, wallet=wallet_rpc_api.service)
         key1 = b"aa"
@@ -3259,4 +3155,112 @@
             }
         else:  # pragma: no cover
             assert False, "unhandled parametrization"
->>>>>>> e50e1e69
+
+
+@pytest.mark.limit_consensus_modes(reason="does not depend on consensus rules")
+@pytest.mark.anyio
+async def test_unpublished_batch_update(
+    self_hostname: str, one_wallet_and_one_simulator_services: SimulatorsAndWalletsServices, tmp_path: Path
+) -> None:
+    wallet_rpc_api, full_node_api, wallet_rpc_port, ph, bt = await init_wallet_and_node(
+        self_hostname, one_wallet_and_one_simulator_services
+    )
+    # Number of farmed blocks to check our batch update was not published.
+    NUM_BLOCKS_WITHOUT_PUBLISH = 10
+    async with init_data_layer(wallet_rpc_port=wallet_rpc_port, bt=bt, db_path=tmp_path) as data_layer:
+        data_rpc_api = DataLayerRpcApi(data_layer)
+        res = await data_rpc_api.create_data_store({})
+        assert res is not None
+
+        store_id = bytes32(hexstr_to_bytes(res["id"]))
+        await farm_block_check_singleton(data_layer, full_node_api, ph, store_id, wallet=wallet_rpc_api.service)
+
+        to_insert = [(b"a", b"\x00\x01"), (b"b", b"\x00\x02"), (b"c", b"\x00\x03")]
+        for key, value in to_insert:
+            changelist: List[Dict[str, str]] = [{"action": "insert", "key": key.hex(), "value": value.hex()}]
+
+            res = await data_rpc_api.batch_update(
+                {"id": store_id.hex(), "changelist": changelist, "publish_on_chain": False}
+            )
+            assert res == {}
+
+            await full_node_api.farm_blocks_to_puzzlehash(count=NUM_BLOCKS_WITHOUT_PUBLISH, guarantee_transaction_blocks=True)
+            keys_values = await data_rpc_api.get_keys_values({"id": store_id.hex()})
+            assert keys_values == {"keys_values": []}
+            pending_root = await data_layer.data_store.get_pending_root(tree_id=store_id)
+            assert pending_root is not None
+            assert pending_root.status == Status.PENDING_BATCH
+
+        key = b"d"
+        value = b"\x00\x04"
+        to_insert.append((key, value))
+
+        changelist = [{"action": "insert", "key": key.hex(), "value": value.hex()}]
+        res = await data_rpc_api.batch_update({"id": store_id.hex(), "changelist": changelist})
+        update_tx_rec0 = res["tx_id"]
+        await farm_block_with_spend(full_node_api, ph, update_tx_rec0, wallet_rpc_api)
+
+        keys_values = await data_rpc_api.get_keys_values({"id": store_id.hex()})
+        assert len(keys_values["keys_values"]) == len(to_insert)
+        kv_dict = {item["key"]: item["value"] for item in keys_values["keys_values"]}
+        for key, value in to_insert:
+            assert kv_dict["0x" + key.hex()] == "0x" + value.hex()
+        prev_keys_values = keys_values
+
+        key = b"e"
+        value = b"\x00\x05"
+        changelist = [{"action": "insert", "key": key.hex(), "value": value.hex()}]
+        res = await data_rpc_api.batch_update(
+            {"id": store_id.hex(), "changelist": changelist, "publish_on_chain": False}
+        )
+        assert res == {}
+
+        for _ in range(NUM_BLOCKS_WITHOUT_PUBLISH):
+            await full_node_api.farm_new_transaction_block(FarmNewBlockProtocol(ph))
+
+        await data_rpc_api.clear_pending_roots({"store_id": store_id.hex()})
+        pending_root = await data_layer.data_store.get_pending_root(tree_id=store_id)
+        assert pending_root is None
+
+        key = b"f"
+        value = b"\x00\x06"
+        changelist = [{"action": "insert", "key": key.hex(), "value": value.hex()}]
+        to_insert.append((key, value))
+
+        res = await data_rpc_api.batch_update(
+            {"id": store_id.hex(), "changelist": changelist, "publish_on_chain": False}
+        )
+        assert res == {}
+
+        for _ in range(NUM_BLOCKS_WITHOUT_PUBLISH):
+            await full_node_api.farm_new_transaction_block(FarmNewBlockProtocol(ph))
+        keys_values = await data_rpc_api.get_keys_values({"id": store_id.hex()})
+        assert keys_values == prev_keys_values
+
+        pending_root = await data_layer.data_store.get_pending_root(tree_id=store_id)
+        assert pending_root is not None
+        assert pending_root.status == Status.PENDING_BATCH
+
+        res = await data_rpc_api.publish_pending_root({"id": store_id.hex()})
+        pending_root = await data_layer.data_store.get_pending_root(tree_id=store_id)
+        assert pending_root is not None
+        assert pending_root.status == Status.PENDING
+        update_tx_rec1 = res["tx_id"]
+
+        key = b"g"
+        value = b"\x00\x07"
+        changelist = [{"action": "insert", "key": key.hex(), "value": value.hex()}]
+        with pytest.raises(Exception, match="Already have a pending root waiting for confirmation"):
+            res = await data_rpc_api.batch_update(
+                {"id": store_id.hex(), "changelist": changelist, "publish_on_chain": False}
+            )
+        with pytest.raises(Exception, match="Pending root is already published"):
+            res = await data_rpc_api.publish_pending_root({"id": store_id.hex()})
+
+        await farm_block_with_spend(full_node_api, ph, update_tx_rec1, wallet_rpc_api)
+
+        keys_values = await data_rpc_api.get_keys_values({"id": store_id.hex()})
+        assert len(keys_values["keys_values"]) == len(to_insert)
+        kv_dict = {item["key"]: item["value"] for item in keys_values["keys_values"]}
+        for key, value in to_insert:
+            assert kv_dict["0x" + key.hex()] == "0x" + value.hex()