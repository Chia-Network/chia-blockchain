--- conflicted
+++ resolved
@@ -16,6 +16,7 @@
 from chia.cmds.data_funcs import clear_pending_roots
 from chia.consensus.block_rewards import calculate_base_farmer_reward, calculate_pool_reward
 from chia.data_layer.data_layer import DataLayer
+from chia.data_layer.data_layer_api import DataLayerAPI
 from chia.data_layer.data_layer_errors import OfferIntegrityError
 from chia.data_layer.data_layer_util import OfferStore, Status, StoreProofs
 from chia.data_layer.data_layer_wallet import DataLayerWallet, verify_offer
@@ -48,18 +49,12 @@
 
 
 @contextlib.asynccontextmanager
-<<<<<<< HEAD
 async def init_data_layer_service(
-    wallet_rpc_port: uint16, bt: BlockTools, db_path: Path, wallet_service: Optional[Service[WalletNode]] = None
-) -> AsyncIterator[Service[DataLayer]]:
-=======
-async def init_data_layer(
     wallet_rpc_port: uint16,
     bt: BlockTools,
     db_path: Path,
     wallet_service: Optional[Service[WalletNode, WalletNodeAPI]] = None,
-) -> AsyncIterator[DataLayer]:
->>>>>>> 49140b2b
+) -> AsyncIterator[Service[DataLayer, DataLayerAPI]]:
     config = bt.config
     config["data_layer"]["wallet_peer"]["port"] = int(wallet_rpc_port)
     # TODO: running the data server causes the RPC tests to hang at the end
@@ -81,7 +76,10 @@
 
 @contextlib.asynccontextmanager
 async def init_data_layer(
-    wallet_rpc_port: uint16, bt: BlockTools, db_path: Path, wallet_service: Optional[Service[WalletNode]] = None
+    wallet_rpc_port: uint16,
+    bt: BlockTools,
+    db_path: Path,
+    wallet_service: Optional[Service[WalletNode, WalletNodeAPI]] = None,
 ) -> AsyncIterator[DataLayer]:
     async with init_data_layer_service(wallet_rpc_port, bt, db_path, wallet_service) as data_layer_service:
         yield data_layer_service._api.data_layer
@@ -1892,6 +1890,8 @@
         )
 
         pending_root = await data_store.get_pending_root(tree_id=tree_id)
+        assert pending_root is not None
+
         if use_client == "direct":
             cleared_root = await data_rpc_api.clear_pending_roots({"store_id": tree_id.hex()})
         elif use_client == "funcs":
