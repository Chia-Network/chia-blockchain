from __future__ import annotations

import os
import pathlib
<<<<<<< HEAD
=======
import random
import subprocess
>>>>>>> 5b39550f
import sys
import time
from typing import Any, AsyncIterable, Awaitable, Callable, Dict, Iterator

import pytest
import pytest_asyncio

# https://github.com/pytest-dev/pytest/issues/7469
from _pytest.fixtures import SubRequest

from chia.data_layer.data_layer_util import NodeType, Status
from chia.data_layer.data_store import DataStore
from chia.types.blockchain_format.tree_hash import bytes32
from tests.core.data_layer.util import (
    ChiaRoot,
    Example,
    add_0123_example,
    add_01234567_example,
    create_valid_node_values,
)
from tests.util.misc import closing_chia_root_popen

# TODO: These are more general than the data layer and should either move elsewhere or
#       be replaced with an existing common approach.  For now they can at least be
#       shared among the data layer test files.


@pytest.fixture(name="chia_daemon", scope="function")
def chia_daemon_fixture(chia_root: ChiaRoot) -> Iterator[None]:
    with closing_chia_root_popen(chia_root=chia_root, args=[sys.executable, "-m", "chia.daemon.server"]):
        # TODO: this is not pretty as a hard coded time
        # let it settle
        time.sleep(5)
        yield


@pytest.fixture(name="chia_data", scope="function")
def chia_data_fixture(chia_root: ChiaRoot, chia_daemon: None, scripts_path: pathlib.Path) -> Iterator[None]:
    with closing_chia_root_popen(chia_root=chia_root, args=[os.fspath(scripts_path.joinpath("chia_data_layer"))]):
        # TODO: this is not pretty as a hard coded time
        # let it settle
        time.sleep(5)
        yield


@pytest.fixture(name="create_example", params=[add_0123_example, add_01234567_example])
def create_example_fixture(request: SubRequest) -> Callable[[DataStore, bytes32], Awaitable[Example]]:
    # https://github.com/pytest-dev/pytest/issues/8763
    return request.param  # type: ignore[no-any-return]


@pytest.fixture(name="database_uri")
def database_uri_fixture() -> str:
    return f"file:db_{random.randint(0, 99999999)}?mode=memory&cache=shared"


@pytest.fixture(name="tree_id", scope="function")
def tree_id_fixture() -> bytes32:
    base = b"a tree id"
    pad = b"." * (32 - len(base))
    return bytes32(pad + base)


@pytest_asyncio.fixture(name="raw_data_store", scope="function")
async def raw_data_store_fixture(database_uri: str) -> AsyncIterable[DataStore]:
    store = await DataStore.create(database=database_uri, uri=True)
    yield store
    await store.close()


@pytest_asyncio.fixture(name="data_store", scope="function")
async def data_store_fixture(raw_data_store: DataStore, tree_id: bytes32) -> AsyncIterable[DataStore]:
    await raw_data_store.create_tree(tree_id=tree_id, status=Status.COMMITTED)

    await raw_data_store.check()
    yield raw_data_store
    await raw_data_store.check()


@pytest.fixture(name="node_type", params=NodeType)
def node_type_fixture(request: SubRequest) -> NodeType:
    return request.param  # type: ignore[no-any-return]


@pytest_asyncio.fixture(name="valid_node_values")
async def valid_node_values_fixture(
    data_store: DataStore,
    tree_id: bytes32,
    node_type: NodeType,
) -> Dict[str, Any]:
    await add_01234567_example(data_store=data_store, tree_id=tree_id)
    node_a = await data_store.get_node_by_key(key=b"\x02", tree_id=tree_id)
    node_b = await data_store.get_node_by_key(key=b"\x04", tree_id=tree_id)

    return create_valid_node_values(node_type=node_type, left_hash=node_a.hash, right_hash=node_b.hash)


@pytest.fixture(name="bad_node_type", params=range(2 * len(NodeType)))
def bad_node_type_fixture(request: SubRequest, valid_node_values: Dict[str, Any]) -> int:
    if request.param == valid_node_values["node_type"]:
        pytest.skip("Actually, this is a valid node type")

    return request.param  # type: ignore[no-any-return]<|MERGE_RESOLUTION|>--- conflicted
+++ resolved
@@ -2,11 +2,7 @@
 
 import os
 import pathlib
-<<<<<<< HEAD
-=======
 import random
-import subprocess
->>>>>>> 5b39550f
 import sys
 import time
 from typing import Any, AsyncIterable, Awaitable, Callable, Dict, Iterator
