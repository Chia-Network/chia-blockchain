import contextlib
from dataclasses import dataclass
import functools
import os
import pathlib
import subprocess
<<<<<<< HEAD
from typing import Any, Dict, Iterator, IO, List, Optional, TYPE_CHECKING, Union

from chia.data_layer.data_layer_types import NodeType, Side
=======
from random import Random
from typing import Any, Iterator, IO, List, Optional, TYPE_CHECKING, Union

from chia.data_layer.data_layer_types import Side, TerminalNode
>>>>>>> 94e961f4
from chia.data_layer.data_store import DataStore
from chia.types.blockchain_format.program import Program
from chia.types.blockchain_format.tree_hash import bytes32


# from subprocess.pyi
_FILE = Union[None, int, IO[Any]]


if TYPE_CHECKING:
    # these require Python 3.9 at runtime
    os_PathLike_str = os.PathLike[str]
    subprocess_CompletedProcess_str = subprocess.CompletedProcess[str]
else:
    os_PathLike_str = os.PathLike
    subprocess_CompletedProcess_str = subprocess.CompletedProcess


async def general_insert(
    data_store: DataStore,
    tree_id: bytes32,
    key: bytes,
    value: bytes,
    reference_node_hash: bytes32,
    side: Optional[Side],
) -> bytes32:
    return await data_store.insert(
        key=key,
        value=value,
        tree_id=tree_id,
        reference_node_hash=reference_node_hash,
        side=side,
    )


@dataclass(frozen=True)
class Example:
    expected: Program
    terminal_nodes: List[bytes32]


async def add_0123_example(data_store: DataStore, tree_id: bytes32) -> Example:
    expected = Program.to(
        (
            (
                (b"\x00", b"\x10\x00"),
                (b"\x01", b"\x11\x01"),
            ),
            (
                (b"\x02", b"\x12\x02"),
                (b"\x03", b"\x13\x03"),
            ),
        ),
    )

    insert = functools.partial(general_insert, data_store=data_store, tree_id=tree_id)

    c_hash = await insert(key=b"\x02", value=b"\x12\x02", reference_node_hash=None, side=None)
    b_hash = await insert(key=b"\x01", value=b"\x11\x01", reference_node_hash=c_hash, side=Side.LEFT)
    d_hash = await insert(key=b"\x03", value=b"\x13\x03", reference_node_hash=c_hash, side=Side.RIGHT)
    a_hash = await insert(key=b"\x00", value=b"\x10\x00", reference_node_hash=b_hash, side=Side.LEFT)

    return Example(expected=expected, terminal_nodes=[a_hash, b_hash, c_hash, d_hash])


async def add_01234567_example(data_store: DataStore, tree_id: bytes32) -> Example:
    expected = Program.to(
        (
            (
                (
                    (b"\x00", b"\x10\x00"),
                    (b"\x01", b"\x11\x01"),
                ),
                (
                    (b"\x02", b"\x12\x02"),
                    (b"\x03", b"\x13\x03"),
                ),
            ),
            (
                (
                    (b"\x04", b"\x14\x04"),
                    (b"\x05", b"\x15\x05"),
                ),
                (
                    (b"\x06", b"\x16\x06"),
                    (b"\x07", b"\x17\x07"),
                ),
            ),
        ),
    )

    insert = functools.partial(general_insert, data_store=data_store, tree_id=tree_id)

    g_hash = await insert(key=b"\x06", value=b"\x16\x06", reference_node_hash=None, side=None)

    c_hash = await insert(key=b"\x02", value=b"\x12\x02", reference_node_hash=g_hash, side=Side.LEFT)
    b_hash = await insert(key=b"\x01", value=b"\x11\x01", reference_node_hash=c_hash, side=Side.LEFT)
    d_hash = await insert(key=b"\x03", value=b"\x13\x03", reference_node_hash=c_hash, side=Side.RIGHT)
    a_hash = await insert(key=b"\x00", value=b"\x10\x00", reference_node_hash=b_hash, side=Side.LEFT)

    f_hash = await insert(key=b"\x05", value=b"\x15\x05", reference_node_hash=g_hash, side=Side.LEFT)
    h_hash = await insert(key=b"\x07", value=b"\x17\x07", reference_node_hash=g_hash, side=Side.RIGHT)
    e_hash = await insert(key=b"\x04", value=b"\x14\x04", reference_node_hash=f_hash, side=Side.LEFT)

    return Example(expected=expected, terminal_nodes=[a_hash, b_hash, c_hash, d_hash, e_hash, f_hash, g_hash, h_hash])


async def generate_big_datastore(data_store: DataStore, tree_id: bytes32, random: Random, num_nodes: int = 250) -> None:
    insert = functools.partial(general_insert, data_store=data_store, tree_id=tree_id)
    insertions = 0
    deletions = 0
    for i in range(num_nodes):
        key = i.to_bytes(4, byteorder="big")
        value = (2 * i).to_bytes(4, byteorder="big")
        root = await data_store.get_tree_root(tree_id)
        reference_node_hash: Optional[bytes32] = None
        side: Optional[Side] = None
        if i > 0:
            height = 0
            reference_node_hash = root.node_hash
            while True:
                height += 1
                assert reference_node_hash is not None
                node = await data_store.get_node(reference_node_hash)
                if isinstance(node, TerminalNode):
                    break
                if random.randint(0, 1) == 0:
                    reference_node_hash = node.left_hash
                else:
                    reference_node_hash = node.right_hash
            side = Side.LEFT if random.randint(0, 1) == 0 else Side.RIGHT
            assert height <= 60

        if random.randint(0, 4) > 0 or insertions - 1 <= deletions:
            insertions += 1
            _ = await insert(
                key=key,
                value=value,
                reference_node_hash=reference_node_hash,
                side=side,
            )
        else:
            deletions += 1
            assert reference_node_hash is not None
            node = await data_store.get_node(reference_node_hash)
            assert isinstance(node, TerminalNode)
            await data_store.delete(key=node.key, tree_id=tree_id)
    print(f"Insertions: {insertions} Deletions: {deletions}")


@dataclass
class ChiaRoot:
    path: pathlib.Path
    scripts_path: pathlib.Path

    def run(
        self,
        args: List[Union[str, os_PathLike_str]],
        *other_args: Any,
        check: bool = True,
        encoding: str = "utf-8",
        stdout: Optional[_FILE] = subprocess.PIPE,
        stderr: Optional[_FILE] = subprocess.PIPE,
        **kwargs: Any,
    ) -> subprocess_CompletedProcess_str:
        # TODO: --root-path doesn't seem to work here...
        kwargs.setdefault("env", {})
        kwargs["env"]["CHIA_ROOT"] = os.fspath(self.path)
        kwargs["env"]["CHIA_KEYS_ROOT"] = os.fspath(self.path)

        # This is for windows
        if "SYSTEMROOT" in os.environ:
            kwargs["env"]["SYSTEMROOT"] = os.environ["SYSTEMROOT"]

        modified_args: List[Union[str, os_PathLike_str]] = [
            self.scripts_path.joinpath("chia"),
            "--root-path",
            self.path,
            *args,
        ]
        processed_args: List[str] = [os.fspath(element) for element in modified_args]
        final_args = [processed_args, *other_args]

        kwargs["check"] = check
        kwargs["encoding"] = encoding
        kwargs["stdout"] = stdout
        kwargs["stderr"] = stderr

        return subprocess.run(*final_args, **kwargs)

    def read_log(self) -> str:
        return self.path.joinpath("log", "debug.log").read_text(encoding="utf-8")

    def print_log(self) -> None:
        log_text: Optional[str]

        try:
            log_text = self.read_log()
        except FileNotFoundError:
            log_text = None

        if log_text is None:
            print(f"---- no log at: {self.path}")
        else:
            print(f"---- start of: {self.path}")
            print(log_text)
            print(f"---- end of: {self.path}")

    @contextlib.contextmanager
    def print_log_after(self) -> Iterator[None]:
        try:
            yield
        finally:
            self.print_log()


def create_valid_node_values(
    node_type: NodeType,
    left_hash: Optional[bytes32] = None,
    right_hash: Optional[bytes32] = None,
) -> Dict[str, Any]:
    if node_type == NodeType.INTERNAL:
        return {
            "hash": Program.to((left_hash, right_hash)).get_tree_hash(left_hash, right_hash),
            "node_type": node_type,
            "left": left_hash,
            "right": right_hash,
            "key": None,
            "value": None,
        }
    elif node_type == NodeType.TERMINAL:
        key = b""
        value = b""
        return {
            "hash": Program.to((key, value)).get_tree_hash(),
            "node_type": node_type,
            "left": None,
            "right": None,
            "key": key,
            "value": value,
        }

    raise Exception(f"Unhandled node type: {node_type!r}")<|MERGE_RESOLUTION|>--- conflicted
+++ resolved
@@ -4,16 +4,10 @@
 import os
 import pathlib
 import subprocess
-<<<<<<< HEAD
+from random import Random
 from typing import Any, Dict, Iterator, IO, List, Optional, TYPE_CHECKING, Union
 
-from chia.data_layer.data_layer_types import NodeType, Side
-=======
-from random import Random
-from typing import Any, Iterator, IO, List, Optional, TYPE_CHECKING, Union
-
-from chia.data_layer.data_layer_types import Side, TerminalNode
->>>>>>> 94e961f4
+from chia.data_layer.data_layer_types import NodeType, Side, TerminalNode
 from chia.data_layer.data_store import DataStore
 from chia.types.blockchain_format.program import Program
 from chia.types.blockchain_format.tree_hash import bytes32
