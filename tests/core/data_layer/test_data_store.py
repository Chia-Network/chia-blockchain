from __future__ import annotations

import itertools
import logging
import random
import re
import statistics
from dataclasses import dataclass
from pathlib import Path
from random import Random
from typing import Any, Awaitable, Callable, Dict, List, Set, Tuple

import pytest

# TODO: update after resolution in https://github.com/pytest-dev/pytest/issues/7469
from _pytest.fixtures import SubRequest

from chia.data_layer.data_layer_errors import NodeHashError, TreeGenerationIncrementingError
from chia.data_layer.data_layer_util import (
    DiffData,
    InternalNode,
    NodeType,
    OperationType,
    ProofOfInclusion,
    ProofOfInclusionLayer,
    Root,
    ServerInfo,
    Side,
    Status,
    Subscription,
    TerminalNode,
    _debug_dump,
    leaf_hash,
)
from chia.data_layer.data_store import DataStore
from chia.data_layer.download_data import (
    get_delta_filename,
    get_full_tree_filename,
    insert_into_data_store_from_file,
    is_filename_valid,
    write_files_for_root,
)
from chia.types.blockchain_format.program import Program
from chia.types.blockchain_format.sized_bytes import bytes32
from chia.util.byte_types import hexstr_to_bytes
from chia.util.db_wrapper import DBWrapper2
from tests.core.data_layer.util import Example, add_0123_example, add_01234567_example
from tests.util.misc import Marks, assert_runtime, datacases

log = logging.getLogger(__name__)


pytestmark = pytest.mark.data_layer


table_columns: Dict[str, List[str]] = {
    "node": ["hash", "node_type", "left", "right", "key", "value"],
    "root": ["tree_id", "generation", "node_hash", "status"],
}


# TODO: Someday add tests for malformed DB data to make sure we handle it gracefully
#       and with good error messages.


@pytest.mark.asyncio
async def test_valid_node_values_fixture_are_valid(data_store: DataStore, valid_node_values: Dict[str, Any]) -> None:
    async with data_store.db_wrapper.writer() as writer:
        await writer.execute(
            """
            INSERT INTO node(hash, node_type, left, right, key, value)
            VALUES(:hash, :node_type, :left, :right, :key, :value)
            """,
            valid_node_values,
        )


@pytest.mark.parametrize(argnames=["table_name", "expected_columns"], argvalues=table_columns.items())
@pytest.mark.asyncio
async def test_create_creates_tables_and_columns(
    database_uri: str, table_name: str, expected_columns: List[str]
) -> None:
    # Never string-interpolate sql queries...  Except maybe in tests when it does not
    # allow you to parametrize the query.
    query = f"pragma table_info({table_name});"

    db_wrapper = await DBWrapper2.create(database=database_uri, uri=True, reader_count=1)
    try:
        async with db_wrapper.reader() as reader:
            cursor = await reader.execute(query)
            columns = await cursor.fetchall()
            assert columns == []

        store = await DataStore.create(database=database_uri, uri=True)
        try:
            async with db_wrapper.reader() as reader:
                cursor = await reader.execute(query)
                columns = await cursor.fetchall()
                assert [column[1] for column in columns] == expected_columns
        finally:
            await store.close()
    finally:
        await db_wrapper.close()


@pytest.mark.asyncio
async def test_create_tree_accepts_bytes32(raw_data_store: DataStore) -> None:
    tree_id = bytes32(b"\0" * 32)

    await raw_data_store.create_tree(tree_id=tree_id)


@pytest.mark.parametrize(argnames=["length"], argvalues=[[length] for length in [*range(0, 32), *range(33, 48)]])
@pytest.mark.asyncio
async def test_create_tree_fails_for_not_bytes32(raw_data_store: DataStore, length: int) -> None:
    bad_tree_id = b"\0" * length

    # TODO: require a more specific exception
    with pytest.raises(Exception):
        # type ignore since we are trying to intentionally pass a bad argument
        await raw_data_store.create_tree(tree_id=bad_tree_id)  # type: ignore[arg-type]


@pytest.mark.asyncio
async def test_get_trees(raw_data_store: DataStore) -> None:
    expected_tree_ids = set()

    for n in range(10):
        tree_id = bytes32((b"\0" * 31 + bytes([n])))
        await raw_data_store.create_tree(tree_id=tree_id)
        expected_tree_ids.add(tree_id)

    tree_ids = await raw_data_store.get_tree_ids()

    assert tree_ids == expected_tree_ids


@pytest.mark.asyncio
async def test_table_is_empty(data_store: DataStore, tree_id: bytes32) -> None:
    is_empty = await data_store.table_is_empty(tree_id=tree_id)
    assert is_empty


@pytest.mark.asyncio
async def test_table_is_not_empty(data_store: DataStore, tree_id: bytes32) -> None:
    key = b"\x01\x02"
    value = b"abc"

    await data_store.insert(
        key=key,
        value=value,
        tree_id=tree_id,
        reference_node_hash=None,
        side=None,
        status=Status.COMMITTED,
    )

    is_empty = await data_store.table_is_empty(tree_id=tree_id)
    assert not is_empty


# @pytest.mark.asyncio
# async def test_create_root_provides_bytes32(raw_data_store: DataStore, tree_id: bytes32) -> None:
#     await raw_data_store.create_tree(tree_id=tree_id)
#     # TODO: catchup with the node_hash=
#     root_hash = await raw_data_store.create_root(tree_id=tree_id, node_hash=23)
#
#     assert isinstance(root_hash, bytes32)


@pytest.mark.asyncio
async def test_insert_over_empty(data_store: DataStore, tree_id: bytes32) -> None:
    key = b"\x01\x02"
    value = b"abc"

    node_hash = await data_store.insert(key=key, value=value, tree_id=tree_id, reference_node_hash=None, side=None)
    assert node_hash == leaf_hash(key=key, value=value)


@pytest.mark.asyncio
async def test_insert_increments_generation(data_store: DataStore, tree_id: bytes32) -> None:
    keys = [b"a", b"b", b"c", b"d"]  # efghijklmnopqrstuvwxyz")
    value = b"\x01\x02\x03"

    generations = []
    expected = []

    node_hash = None
    for key, expected_generation in zip(keys, itertools.count(start=1)):
        node_hash = await data_store.insert(
            key=key,
            value=value,
            tree_id=tree_id,
            reference_node_hash=node_hash,
            side=None if node_hash is None else Side.LEFT,
            status=Status.COMMITTED,
        )
        generation = await data_store.get_tree_generation(tree_id=tree_id)
        generations.append(generation)
        expected.append(expected_generation)

    assert generations == expected


@pytest.mark.asyncio
async def test_get_tree_generation_returns_none_when_none_available(
    raw_data_store: DataStore,
    tree_id: bytes32,
) -> None:
    with pytest.raises(Exception, match=re.escape(f"No generations found for tree ID: {tree_id.hex()}")):
        await raw_data_store.get_tree_generation(tree_id=tree_id)


@pytest.mark.asyncio
async def test_insert_internal_node_does_nothing_if_matching(data_store: DataStore, tree_id: bytes32) -> None:
    await add_01234567_example(data_store=data_store, tree_id=tree_id)

    kv_node = await data_store.get_node_by_key(key=b"\x04", tree_id=tree_id)
    ancestors = await data_store.get_ancestors(node_hash=kv_node.hash, tree_id=tree_id)
    parent = ancestors[0]

    async with data_store.db_wrapper.reader() as reader:
        cursor = await reader.execute("SELECT * FROM node")
        before = await cursor.fetchall()

    await data_store._insert_internal_node(left_hash=parent.left_hash, right_hash=parent.right_hash)

    async with data_store.db_wrapper.reader() as reader:
        cursor = await reader.execute("SELECT * FROM node")
        after = await cursor.fetchall()

    assert after == before


@pytest.mark.asyncio
async def test_insert_terminal_node_does_nothing_if_matching(data_store: DataStore, tree_id: bytes32) -> None:
    await add_01234567_example(data_store=data_store, tree_id=tree_id)

    kv_node = await data_store.get_node_by_key(key=b"\x04", tree_id=tree_id)

    async with data_store.db_wrapper.reader() as reader:
        cursor = await reader.execute("SELECT * FROM node")
        before = await cursor.fetchall()

    await data_store._insert_terminal_node(key=kv_node.key, value=kv_node.value)

    async with data_store.db_wrapper.reader() as reader:
        cursor = await reader.execute("SELECT * FROM node")
        after = await cursor.fetchall()

    assert after == before


@pytest.mark.asyncio
async def test_build_a_tree(
    data_store: DataStore,
    tree_id: bytes32,
    create_example: Callable[[DataStore, bytes32], Awaitable[Example]],
) -> None:
    example = await create_example(data_store, tree_id)

    await _debug_dump(db=data_store.db_wrapper, description="final")
    actual = await data_store.get_tree_as_program(tree_id=tree_id)
    # print("actual  ", actual.as_python())
    # print("expected", example.expected.as_python())
    assert actual == example.expected


@pytest.mark.asyncio
async def test_get_node_by_key(data_store: DataStore, tree_id: bytes32) -> None:
    example = await add_0123_example(data_store=data_store, tree_id=tree_id)

    key_node_hash = example.terminal_nodes[2]

    # TODO: make a nicer relationship between the hash and the key

    actual = await data_store.get_node_by_key(key=b"\x02", tree_id=tree_id)
    assert actual.hash == key_node_hash


@pytest.mark.asyncio
async def test_get_ancestors(data_store: DataStore, tree_id: bytes32) -> None:
    example = await add_0123_example(data_store=data_store, tree_id=tree_id)

    reference_node_hash = example.terminal_nodes[2]

    ancestors = await data_store.get_ancestors(node_hash=reference_node_hash, tree_id=tree_id)
    hashes = [node.hash.hex() for node in ancestors]

    # TODO: reverify these are correct
    assert hashes == [
        "3ab212e30b0e746d81a993e39f2cb4ba843412d44b402c1117a500d6451309e3",
        "c852ecd8fb61549a0a42f9eb9dde65e6c94a01934dbd9c1d35ab94e2a0ae58e2",
    ]

    ancestors_2 = await data_store.get_ancestors_optimized(node_hash=reference_node_hash, tree_id=tree_id)
    assert ancestors == ancestors_2


@pytest.mark.asyncio
async def test_get_ancestors_optimized(data_store: DataStore, tree_id: bytes32) -> None:
    ancestors: List[Tuple[int, bytes32, List[InternalNode]]] = []
    random = Random()
    random.seed(100, version=2)

    first_insertions = [True, False, True, False, True, True, False, True, False, True, True, False, False, True, False]
    deleted_all = False
    node_count = 0
    for i in range(1000):
        is_insert = False
        if i <= 14:
            is_insert = first_insertions[i]
        if i > 14 and i <= 25:
            is_insert = True
        if i > 25 and i <= 200 and random.randint(0, 4):
            is_insert = True
        if i > 200:
            hint_keys_values = await data_store.get_keys_values_dict(tree_id)
            if not deleted_all:
                while node_count > 0:
                    node_count -= 1
                    seed = bytes32(b"0" * 32)
                    node_hash = await data_store.get_terminal_node_for_seed(tree_id, seed)
                    assert node_hash is not None
                    node = await data_store.get_node(node_hash)
                    assert isinstance(node, TerminalNode)
                    await data_store.delete(
                        key=node.key, tree_id=tree_id, hint_keys_values=hint_keys_values, status=Status.COMMITTED
                    )
                deleted_all = True
                is_insert = True
            else:
                assert node_count <= 4
                if node_count == 0:
                    is_insert = True
                elif node_count < 4 and random.randint(0, 2):
                    is_insert = True
        key = (i % 200).to_bytes(4, byteorder="big")
        value = (i % 200).to_bytes(4, byteorder="big")
        seed = Program.to((key, value)).get_tree_hash()
        node_hash = await data_store.get_terminal_node_for_seed(tree_id, seed)
        if is_insert:
            node_count += 1
            side = None if node_hash is None else data_store.get_side_for_seed(seed)

            node_hash = await data_store.insert(
                key=key,
                value=value,
                tree_id=tree_id,
                reference_node_hash=node_hash,
                side=side,
                use_optimized=False,
                status=Status.COMMITTED,
            )
            if node_hash is not None:
                generation = await data_store.get_tree_generation(tree_id=tree_id)
                current_ancestors = await data_store.get_ancestors(node_hash=node_hash, tree_id=tree_id)
                ancestors.append((generation, node_hash, current_ancestors))
        else:
            node_count -= 1
            assert node_hash is not None
            node = await data_store.get_node(node_hash)
            assert isinstance(node, TerminalNode)
            await data_store.delete(key=node.key, tree_id=tree_id, use_optimized=False, status=Status.COMMITTED)

    for generation, node_hash, expected_ancestors in ancestors:
        current_ancestors = await data_store.get_ancestors_optimized(
            node_hash=node_hash, tree_id=tree_id, generation=generation
        )
        assert current_ancestors == expected_ancestors


@pytest.mark.asyncio
@pytest.mark.parametrize(
    "use_optimized",
    [True, False],
)
async def test_batch_update(data_store: DataStore, tree_id: bytes32, use_optimized: bool, tmp_path: Path) -> None:
    num_batches = 10
    num_ops_per_batch = 100 if use_optimized else 10
    saved_roots: List[Root] = []
    saved_batches: List[List[Dict[str, Any]]] = []

    db_path = tmp_path.joinpath("dl_server_util.sqlite")

    single_op_data_store = await DataStore.create(database=db_path)
    try:
        await single_op_data_store.create_tree(tree_id, status=Status.COMMITTED)
        random = Random()
        random.seed(100, version=2)

        batch: List[Dict[str, Any]] = []
        keys: List[bytes] = []
        hint_keys_values: Dict[bytes, bytes] = {}
        for operation in range(num_batches * num_ops_per_batch):
            if random.randint(0, 4) > 0 or len(keys) == 0:
                key = operation.to_bytes(4, byteorder="big")
                value = (2 * operation).to_bytes(4, byteorder="big")
                if use_optimized:
                    await single_op_data_store.autoinsert(
                        key=key,
                        value=value,
                        tree_id=tree_id,
                        hint_keys_values=hint_keys_values,
                        status=Status.COMMITTED,
                    )
                else:
                    await single_op_data_store.autoinsert(
                        key=key, value=value, tree_id=tree_id, use_optimized=False, status=Status.COMMITTED
                    )
                batch.append({"action": "insert", "key": key, "value": value})
                keys.append(key)
            else:
                key = random.choice(keys)
                keys.remove(key)
                if use_optimized:
                    await single_op_data_store.delete(
                        key=key, tree_id=tree_id, hint_keys_values=hint_keys_values, status=Status.COMMITTED
                    )
                else:
                    await single_op_data_store.delete(
                        key=key, tree_id=tree_id, use_optimized=False, status=Status.COMMITTED
                    )
                batch.append({"action": "delete", "key": key})
            if (operation + 1) % num_ops_per_batch == 0:
                saved_batches.append(batch)
                batch = []
                root = await single_op_data_store.get_tree_root(tree_id=tree_id)
                saved_roots.append(root)
    finally:
        await single_op_data_store.close()

    for batch_number, batch in enumerate(saved_batches):
        assert len(batch) == num_ops_per_batch
        await data_store.insert_batch(tree_id, batch, status=Status.COMMITTED)
        root = await data_store.get_tree_root(tree_id)
        assert root.generation == batch_number + 1
        assert root.node_hash == saved_roots[batch_number].node_hash
        assert root.node_hash is not None
        queue: List[bytes32] = [root.node_hash]
        ancestors: Dict[bytes32, bytes32] = {}
        while len(queue) > 0:
            node_hash = queue.pop(0)
            expected_ancestors = []
            ancestor = node_hash
            while ancestor in ancestors:
                ancestor = ancestors[ancestor]
                expected_ancestors.append(ancestor)
            result_ancestors = await data_store.get_ancestors_optimized(node_hash, tree_id)
            assert [node.hash for node in result_ancestors] == expected_ancestors
            node = await data_store.get_node(node_hash)
            if isinstance(node, InternalNode):
                queue.append(node.left_hash)
                queue.append(node.right_hash)
                ancestors[node.left_hash] = node_hash
                ancestors[node.right_hash] = node_hash


@pytest.mark.asyncio
async def test_ancestor_table_unique_inserts(data_store: DataStore, tree_id: bytes32) -> None:
    await add_0123_example(data_store=data_store, tree_id=tree_id)
    hash_1 = bytes32.from_hexstr("0763561814685fbf92f6ca71fbb1cb11821951450d996375c239979bd63e9535")
    hash_2 = bytes32.from_hexstr("924be8ff27e84cba17f5bc918097f8410fab9824713a4668a21c8e060a8cab40")
    await data_store._insert_ancestor_table(hash_1, hash_2, tree_id, 2)
    with pytest.raises(Exception):
        await data_store._insert_ancestor_table(hash_1, hash_1, tree_id, 2)
    await data_store._insert_ancestor_table(hash_1, hash_2, tree_id, 2)


@pytest.mark.asyncio
async def test_get_pairs(
    data_store: DataStore,
    tree_id: bytes32,
    create_example: Callable[[DataStore, bytes32], Awaitable[Example]],
) -> None:
    example = await create_example(data_store, tree_id)

    pairs = await data_store.get_keys_values(tree_id=tree_id)

    assert [node.hash for node in pairs] == example.terminal_nodes


@pytest.mark.asyncio
async def test_get_pairs_when_empty(data_store: DataStore, tree_id: bytes32) -> None:
    pairs = await data_store.get_keys_values(tree_id=tree_id)

    assert pairs == []


@pytest.mark.parametrize(
    argnames=["first_value", "second_value"],
    argvalues=[[b"\x06", b"\x06"], [b"\x06", b"\x07"]],
    ids=["same values", "different values"],
)
@pytest.mark.asyncio()
async def test_inserting_duplicate_key_fails(
    data_store: DataStore,
    tree_id: bytes32,
    first_value: bytes,
    second_value: bytes,
) -> None:
    key = b"\x05"

    first_hash = await data_store.insert(
        key=key,
        value=first_value,
        tree_id=tree_id,
        reference_node_hash=None,
        side=None,
    )

    # TODO: more specific exception
    with pytest.raises(Exception):
        await data_store.insert(
            key=key,
            value=second_value,
            tree_id=tree_id,
            reference_node_hash=first_hash,
            side=Side.RIGHT,
        )

    hint_keys_values = await data_store.get_keys_values_dict(tree_id=tree_id)
    # TODO: more specific exception
    with pytest.raises(Exception):
        await data_store.insert(
            key=key,
            value=second_value,
            tree_id=tree_id,
            reference_node_hash=first_hash,
            side=Side.RIGHT,
            hint_keys_values=hint_keys_values,
        )


@pytest.mark.asyncio()
async def test_autoinsert_balances_from_scratch(data_store: DataStore, tree_id: bytes32) -> None:
    random = Random()
    random.seed(100, version=2)
    hint_keys_values: Dict[bytes, bytes] = {}
    hashes = []

    for i in range(2000):
        key = (i + 100).to_bytes(4, byteorder="big")
        value = (i + 200).to_bytes(4, byteorder="big")
        node_hash = await data_store.autoinsert(key, value, tree_id, hint_keys_values, status=Status.COMMITTED)
        hashes.append(node_hash)

    heights = {node_hash: len(await data_store.get_ancestors_optimized(node_hash, tree_id)) for node_hash in hashes}
    too_tall = {hash: height for hash, height in heights.items() if height > 14}
    assert too_tall == {}
    assert 11 <= statistics.mean(heights.values()) <= 12


@pytest.mark.asyncio()
async def test_autoinsert_balances_gaps(data_store: DataStore, tree_id: bytes32) -> None:
    random = Random()
    random.seed(101, version=2)
    hint_keys_values: Dict[bytes, bytes] = {}
    hashes = []

    for i in range(2000):
        key = (i + 100).to_bytes(4, byteorder="big")
        value = (i + 200).to_bytes(4, byteorder="big")
        if i == 0 or i > 10:
            node_hash = await data_store.autoinsert(key, value, tree_id, hint_keys_values, status=Status.COMMITTED)
        else:
            reference_node_hash = await data_store.get_terminal_node_for_seed(tree_id, bytes32([0] * 32))
            node_hash = await data_store.insert(
                key=key,
                value=value,
                tree_id=tree_id,
                reference_node_hash=reference_node_hash,
                side=Side.LEFT,
                hint_keys_values=hint_keys_values,
                status=Status.COMMITTED,
            )
            ancestors = await data_store.get_ancestors_optimized(node_hash, tree_id)
            assert len(ancestors) == i
        hashes.append(node_hash)

    heights = {node_hash: len(await data_store.get_ancestors_optimized(node_hash, tree_id)) for node_hash in hashes}
    too_tall = {hash: height for hash, height in heights.items() if height > 14}
    assert too_tall == {}
    assert 11 <= statistics.mean(heights.values()) <= 12


@pytest.mark.parametrize(
    "use_hint",
    [True, False],
)
@pytest.mark.asyncio()
async def test_delete_from_left_both_terminal(data_store: DataStore, tree_id: bytes32, use_hint: bool) -> None:
    await add_01234567_example(data_store=data_store, tree_id=tree_id)

    hint_keys_values = None
    if use_hint:
        hint_keys_values = await data_store.get_keys_values_dict(tree_id=tree_id)

    expected = Program.to(
        (
            (
                (
                    (b"\x00", b"\x10\x00"),
                    (b"\x01", b"\x11\x01"),
                ),
                (
                    (b"\x02", b"\x12\x02"),
                    (b"\x03", b"\x13\x03"),
                ),
            ),
            (
                (b"\x05", b"\x15\x05"),
                (
                    (b"\x06", b"\x16\x06"),
                    (b"\x07", b"\x17\x07"),
                ),
            ),
        ),
    )

    await data_store.delete(
        key=Program.to(b"\x04"), tree_id=tree_id, hint_keys_values=hint_keys_values, status=Status.COMMITTED
    )
    result = await data_store.get_tree_as_program(tree_id=tree_id)

    assert result == expected


@pytest.mark.parametrize(
    "use_hint",
    [True, False],
)
@pytest.mark.asyncio()
async def test_delete_from_left_other_not_terminal(data_store: DataStore, tree_id: bytes32, use_hint: bool) -> None:
    await add_01234567_example(data_store=data_store, tree_id=tree_id)

    hint_keys_values = None
    if use_hint:
        hint_keys_values = await data_store.get_keys_values_dict(tree_id=tree_id)

    expected = Program.to(
        (
            (
                (
                    (b"\x00", b"\x10\x00"),
                    (b"\x01", b"\x11\x01"),
                ),
                (
                    (b"\x02", b"\x12\x02"),
                    (b"\x03", b"\x13\x03"),
                ),
            ),
            (
                (b"\x06", b"\x16\x06"),
                (b"\x07", b"\x17\x07"),
            ),
        ),
    )

    await data_store.delete(
        key=Program.to(b"\x04"), tree_id=tree_id, hint_keys_values=hint_keys_values, status=Status.COMMITTED
    )
    await data_store.delete(
        key=Program.to(b"\x05"), tree_id=tree_id, hint_keys_values=hint_keys_values, status=Status.COMMITTED
    )
    result = await data_store.get_tree_as_program(tree_id=tree_id)

    assert result == expected


@pytest.mark.parametrize(
    "use_hint",
    [True, False],
)
@pytest.mark.asyncio()
async def test_delete_from_right_both_terminal(data_store: DataStore, tree_id: bytes32, use_hint: bool) -> None:
    await add_01234567_example(data_store=data_store, tree_id=tree_id)

    hint_keys_values = None
    if use_hint:
        hint_keys_values = await data_store.get_keys_values_dict(tree_id=tree_id)

    expected = Program.to(
        (
            (
                (
                    (b"\x00", b"\x10\x00"),
                    (b"\x01", b"\x11\x01"),
                ),
                (b"\x02", b"\x12\x02"),
            ),
            (
                (
                    (b"\x04", b"\x14\x04"),
                    (b"\x05", b"\x15\x05"),
                ),
                (
                    (b"\x06", b"\x16\x06"),
                    (b"\x07", b"\x17\x07"),
                ),
            ),
        ),
    )

    await data_store.delete(
        key=Program.to(b"\x03"), tree_id=tree_id, hint_keys_values=hint_keys_values, status=Status.COMMITTED
    )
    result = await data_store.get_tree_as_program(tree_id=tree_id)

    assert result == expected


@pytest.mark.parametrize(
    "use_hint",
    [True, False],
)
@pytest.mark.asyncio()
async def test_delete_from_right_other_not_terminal(data_store: DataStore, tree_id: bytes32, use_hint: bool) -> None:
    await add_01234567_example(data_store=data_store, tree_id=tree_id)

    hint_keys_values = None
    if use_hint:
        hint_keys_values = await data_store.get_keys_values_dict(tree_id=tree_id)

    expected = Program.to(
        (
            (
                (b"\x00", b"\x10\x00"),
                (b"\x01", b"\x11\x01"),
            ),
            (
                (
                    (b"\x04", b"\x14\x04"),
                    (b"\x05", b"\x15\x05"),
                ),
                (
                    (b"\x06", b"\x16\x06"),
                    (b"\x07", b"\x17\x07"),
                ),
            ),
        ),
    )

    await data_store.delete(
        key=Program.to(b"\x03"), tree_id=tree_id, hint_keys_values=hint_keys_values, status=Status.COMMITTED
    )
    await data_store.delete(
        key=Program.to(b"\x02"), tree_id=tree_id, hint_keys_values=hint_keys_values, status=Status.COMMITTED
    )
    result = await data_store.get_tree_as_program(tree_id=tree_id)

    assert result == expected


@pytest.mark.asyncio
async def test_proof_of_inclusion_by_hash(data_store: DataStore, tree_id: bytes32) -> None:
    """A proof of inclusion contains the expected sibling side, sibling hash, combined
    hash, key, value, and root hash values.
    """
    await add_01234567_example(data_store=data_store, tree_id=tree_id)
    root = await data_store.get_tree_root(tree_id=tree_id)
    assert root.node_hash is not None
    node = await data_store.get_node_by_key(key=b"\x04", tree_id=tree_id)

    proof = await data_store.get_proof_of_inclusion_by_hash(node_hash=node.hash, tree_id=tree_id)

    print(node)
    await _debug_dump(db=data_store.db_wrapper)

    expected_layers = [
        ProofOfInclusionLayer(
            other_hash_side=Side.RIGHT,
            other_hash=bytes32.fromhex("fb66fe539b3eb2020dfbfadfd601fa318521292b41f04c2057c16fca6b947ca1"),
            combined_hash=bytes32.fromhex("36cb1fc56017944213055da8cb0178fb0938c32df3ec4472f5edf0dff85ba4a3"),
        ),
        ProofOfInclusionLayer(
            other_hash_side=Side.RIGHT,
            other_hash=bytes32.fromhex("6d3af8d93db948e8b6aa4386958e137c6be8bab726db86789594b3588b35adcd"),
            combined_hash=bytes32.fromhex("5f67a0ab1976e090b834bf70e5ce2a0f0a9cd474e19a905348c44ae12274d30b"),
        ),
        ProofOfInclusionLayer(
            other_hash_side=Side.LEFT,
            other_hash=bytes32.fromhex("c852ecd8fb61549a0a42f9eb9dde65e6c94a01934dbd9c1d35ab94e2a0ae58e2"),
            combined_hash=bytes32.fromhex("7a5193a4e31a0a72f6623dfeb2876022ab74a48abb5966088a1c6f5451cc5d81"),
        ),
    ]

    assert proof == ProofOfInclusion(node_hash=node.hash, layers=expected_layers)


@pytest.mark.asyncio
async def test_proof_of_inclusion_by_hash_no_ancestors(data_store: DataStore, tree_id: bytes32) -> None:
    """Check proper proof of inclusion creation when the node being proved is the root."""
    await data_store.autoinsert(key=b"\x04", value=b"\x03", tree_id=tree_id, status=Status.COMMITTED)
    root = await data_store.get_tree_root(tree_id=tree_id)
    assert root.node_hash is not None
    node = await data_store.get_node_by_key(key=b"\x04", tree_id=tree_id)

    proof = await data_store.get_proof_of_inclusion_by_hash(node_hash=node.hash, tree_id=tree_id)

    assert proof == ProofOfInclusion(node_hash=node.hash, layers=[])


@pytest.mark.asyncio
async def test_proof_of_inclusion_by_hash_program(data_store: DataStore, tree_id: bytes32) -> None:
    """The proof of inclusion program has the expected Python equivalence."""

    await add_01234567_example(data_store=data_store, tree_id=tree_id)
    node = await data_store.get_node_by_key(key=b"\x04", tree_id=tree_id)

    proof = await data_store.get_proof_of_inclusion_by_hash(node_hash=node.hash, tree_id=tree_id)

    assert proof.as_program() == [
        b"\x04",
        [
            bytes32.fromhex("fb66fe539b3eb2020dfbfadfd601fa318521292b41f04c2057c16fca6b947ca1"),
            bytes32.fromhex("6d3af8d93db948e8b6aa4386958e137c6be8bab726db86789594b3588b35adcd"),
            bytes32.fromhex("c852ecd8fb61549a0a42f9eb9dde65e6c94a01934dbd9c1d35ab94e2a0ae58e2"),
        ],
    ]


@pytest.mark.asyncio
async def test_proof_of_inclusion_by_hash_equals_by_key(data_store: DataStore, tree_id: bytes32) -> None:
    """The proof of inclusion is equal between hash and key requests."""

    await add_01234567_example(data_store=data_store, tree_id=tree_id)
    node = await data_store.get_node_by_key(key=b"\x04", tree_id=tree_id)

    proof_by_hash = await data_store.get_proof_of_inclusion_by_hash(node_hash=node.hash, tree_id=tree_id)
    proof_by_key = await data_store.get_proof_of_inclusion_by_key(key=b"\x04", tree_id=tree_id)

    assert proof_by_hash == proof_by_key


@pytest.mark.asyncio
async def test_proof_of_inclusion_by_hash_bytes(data_store: DataStore, tree_id: bytes32) -> None:
    """The proof of inclusion provided by the data store is able to be converted to a
    program and subsequently to bytes.
    """
    await add_01234567_example(data_store=data_store, tree_id=tree_id)
    node = await data_store.get_node_by_key(key=b"\x04", tree_id=tree_id)

    proof = await data_store.get_proof_of_inclusion_by_hash(node_hash=node.hash, tree_id=tree_id)

    expected = (
        b"\xff\x04\xff\xff\xa0\xfbf\xfeS\x9b>\xb2\x02\r\xfb\xfa\xdf\xd6\x01\xfa1\x85!)"
        b"+A\xf0L W\xc1o\xcak\x94|\xa1\xff\xa0m:\xf8\xd9=\xb9H\xe8\xb6\xaaC\x86\x95"
        b"\x8e\x13|k\xe8\xba\xb7&\xdb\x86x\x95\x94\xb3X\x8b5\xad\xcd\xff\xa0\xc8R\xec"
        b"\xd8\xfbaT\x9a\nB\xf9\xeb\x9d\xdee\xe6\xc9J\x01\x93M\xbd\x9c\x1d5\xab\x94"
        b"\xe2\xa0\xaeX\xe2\x80\x80"
    )

    assert bytes(proof.as_program()) == expected


# @pytest.mark.asyncio
# async def test_create_first_pair(data_store: DataStore, tree_id: bytes) -> None:
#     key = SExp.to([1, 2])
#     value = SExp.to(b'abc')
#
#     root_hash = await data_store.create_root(tree_id=tree_id)
#
#
#     await data_store.create_pair(key=key, value=value)


def test_all_checks_collected() -> None:
    expected = {value for name, value in vars(DataStore).items() if name.startswith("_check_") and callable(value)}

    assert set(DataStore._checks) == expected


a_bytes_32 = bytes32(range(32))
another_bytes_32 = bytes(reversed(a_bytes_32))

valid_program_hex = Program.to((b"abc", 2)).as_bin().hex()
invalid_program_hex = b"\xab\xcd".hex()


@pytest.mark.asyncio
async def test_check_roots_are_incrementing_missing_zero(raw_data_store: DataStore) -> None:
    tree_id = hexstr_to_bytes("c954ab71ffaf5b0f129b04b35fdc7c84541f4375167e730e2646bfcfdb7cf2cd")

    async with raw_data_store.db_wrapper.writer() as writer:
        for generation in range(1, 5):
            await writer.execute(
                """
                INSERT INTO root(tree_id, generation, node_hash, status)
                VALUES(:tree_id, :generation, :node_hash, :status)
                """,
                {
                    "tree_id": tree_id,
                    "generation": generation,
                    "node_hash": None,
                    "status": Status.COMMITTED.value,
                },
            )

    with pytest.raises(
        TreeGenerationIncrementingError,
        match=r"\n +c954ab71ffaf5b0f129b04b35fdc7c84541f4375167e730e2646bfcfdb7cf2cd$",
    ):
        await raw_data_store._check_roots_are_incrementing()


@pytest.mark.asyncio
async def test_check_roots_are_incrementing_gap(raw_data_store: DataStore) -> None:
    tree_id = hexstr_to_bytes("c954ab71ffaf5b0f129b04b35fdc7c84541f4375167e730e2646bfcfdb7cf2cd")

    async with raw_data_store.db_wrapper.writer() as writer:
        for generation in [*range(5), *range(6, 10)]:
            await writer.execute(
                """
                INSERT INTO root(tree_id, generation, node_hash, status)
                VALUES(:tree_id, :generation, :node_hash, :status)
                """,
                {
                    "tree_id": tree_id,
                    "generation": generation,
                    "node_hash": None,
                    "status": Status.COMMITTED.value,
                },
            )

    with pytest.raises(
        TreeGenerationIncrementingError,
        match=r"\n +c954ab71ffaf5b0f129b04b35fdc7c84541f4375167e730e2646bfcfdb7cf2cd$",
    ):
        await raw_data_store._check_roots_are_incrementing()


@pytest.mark.asyncio
async def test_check_hashes_internal(raw_data_store: DataStore) -> None:
    async with raw_data_store.db_wrapper.writer() as writer:
        await writer.execute(
            "INSERT INTO node(hash, node_type, left, right) VALUES(:hash, :node_type, :left, :right)",
            {
                "hash": a_bytes_32,
                "node_type": NodeType.INTERNAL,
                "left": a_bytes_32,
                "right": a_bytes_32,
            },
        )

    with pytest.raises(
        NodeHashError,
        match=r"\n +000102030405060708090a0b0c0d0e0f101112131415161718191a1b1c1d1e1f$",
    ):
        await raw_data_store._check_hashes()


@pytest.mark.asyncio
async def test_check_hashes_terminal(raw_data_store: DataStore) -> None:
    async with raw_data_store.db_wrapper.writer() as writer:
        await writer.execute(
            "INSERT INTO node(hash, node_type, key, value) VALUES(:hash, :node_type, :key, :value)",
            {
                "hash": a_bytes_32,
                "node_type": NodeType.TERMINAL,
                "key": Program.to((1, 2)).as_bin(),
                "value": Program.to((1, 2)).as_bin(),
            },
        )

    with pytest.raises(
        NodeHashError,
        match=r"\n +000102030405060708090a0b0c0d0e0f101112131415161718191a1b1c1d1e1f$",
    ):
        await raw_data_store._check_hashes()


@pytest.mark.asyncio
async def test_root_state(data_store: DataStore, tree_id: bytes32) -> None:
    key = b"\x01\x02"
    value = b"abc"
    await data_store.insert(
        key=key, value=value, tree_id=tree_id, reference_node_hash=None, side=None, status=Status.PENDING
    )
    is_empty = await data_store.table_is_empty(tree_id=tree_id)
    assert is_empty


@pytest.mark.asyncio
async def test_change_root_state(data_store: DataStore, tree_id: bytes32) -> None:
    key = b"\x01\x02"
    value = b"abc"
    await data_store.insert(
        key=key,
        value=value,
        tree_id=tree_id,
        reference_node_hash=None,
        side=None,
    )
    root = await data_store.get_pending_root(tree_id)
    assert root is not None
    await data_store.change_root_status(root, Status.COMMITTED)
    root = await data_store.get_tree_root(tree_id)
    is_empty = await data_store.table_is_empty(tree_id=tree_id)
    assert not is_empty
    assert root.node_hash is not None


@pytest.mark.asyncio
async def test_kv_diff(data_store: DataStore, tree_id: bytes32) -> None:
    random = Random()
    random.seed(100, version=2)
    insertions = 0
    expected_diff: Set[DiffData] = set()
    for i in range(500):
        key = (i + 100).to_bytes(4, byteorder="big")
        value = (i + 200).to_bytes(4, byteorder="big")
        seed = leaf_hash(key=key, value=value)
        node_hash = await data_store.get_terminal_node_for_seed(tree_id, seed)
        if random.randint(0, 4) > 0 or insertions < 10:
            insertions += 1
            side = None if node_hash is None else data_store.get_side_for_seed(seed)

            await data_store.insert(
                key=key,
                value=value,
                tree_id=tree_id,
                reference_node_hash=node_hash,
                side=side,
                status=Status.COMMITTED,
            )
            if i > 200:
                expected_diff.add(DiffData(OperationType.INSERT, key, value))
        else:
            assert node_hash is not None
            node = await data_store.get_node(node_hash)
            assert isinstance(node, TerminalNode)
            await data_store.delete(key=node.key, tree_id=tree_id, status=Status.COMMITTED)
            if i > 200:
                if DiffData(OperationType.INSERT, node.key, node.value) in expected_diff:
                    expected_diff.remove(DiffData(OperationType.INSERT, node.key, node.value))
                else:
                    expected_diff.add(DiffData(OperationType.DELETE, node.key, node.value))
        if i == 200:
            root_start = await data_store.get_tree_root(tree_id)

    root_end = await data_store.get_tree_root(tree_id)
    assert root_start.node_hash is not None
    assert root_end.node_hash is not None
    diffs = await data_store.get_kv_diff(tree_id, root_start.node_hash, root_end.node_hash)
    assert diffs == expected_diff


@pytest.mark.asyncio
async def test_kv_diff_2(data_store: DataStore, tree_id: bytes32) -> None:
    node_hash = await data_store.insert(
        key=b"000",
        value=b"000",
        tree_id=tree_id,
        reference_node_hash=None,
        side=None,
    )
    empty_hash = bytes32([0] * 32)
    invalid_hash = bytes32([0] * 31 + [1])
    diff_1 = await data_store.get_kv_diff(tree_id, empty_hash, node_hash)
    assert diff_1 == set([DiffData(OperationType.INSERT, b"000", b"000")])
    diff_2 = await data_store.get_kv_diff(tree_id, node_hash, empty_hash)
    assert diff_2 == set([DiffData(OperationType.DELETE, b"000", b"000")])
    diff_3 = await data_store.get_kv_diff(tree_id, invalid_hash, node_hash)
    assert diff_3 == set()


@pytest.mark.asyncio
async def test_rollback_to_generation(data_store: DataStore, tree_id: bytes32) -> None:
    await add_0123_example(data_store, tree_id)
    expected_hashes = []
    roots = await data_store.get_roots_between(tree_id, 1, 5)
    for generation, root in enumerate(roots):
        expected_hashes.append((generation + 1, root.node_hash))
    for generation, expected_hash in reversed(expected_hashes):
        await data_store.rollback_to_generation(tree_id, generation)
        root = await data_store.get_tree_root(tree_id)
        assert root.node_hash == expected_hash


@pytest.mark.asyncio
async def test_subscribe_unsubscribe(data_store: DataStore, tree_id: bytes32) -> None:
    await data_store.subscribe(Subscription(tree_id, [ServerInfo("http://127:0:0:1/8000", 1, 1)]))
    subscriptions = await data_store.get_subscriptions()
    urls = [server_info.url for subscription in subscriptions for server_info in subscription.servers_info]
    assert urls == ["http://127:0:0:1/8000"]

    await data_store.subscribe(Subscription(tree_id, [ServerInfo("http://127:0:0:1/8001", 2, 2)]))
    subscriptions = await data_store.get_subscriptions()
    urls = [server_info.url for subscription in subscriptions for server_info in subscription.servers_info]
    assert urls == ["http://127:0:0:1/8000", "http://127:0:0:1/8001"]

    await data_store.subscribe(
        Subscription(
            tree_id, [ServerInfo("http://127:0:0:1/8000", 100, 100), ServerInfo("http://127:0:0:1/8001", 200, 200)]
        )
    )
    subscriptions = await data_store.get_subscriptions()
    assert subscriptions == [
        Subscription(tree_id, [ServerInfo("http://127:0:0:1/8000", 1, 1), ServerInfo("http://127:0:0:1/8001", 2, 2)]),
    ]

    await data_store.unsubscribe(tree_id)
    assert await data_store.get_subscriptions() == []
    tree_id2 = bytes32([0] * 32)

    await data_store.subscribe(
        Subscription(
            tree_id, [ServerInfo("http://127:0:0:1/8000", 100, 100), ServerInfo("http://127:0:0:1/8001", 200, 200)]
        )
    )
    await data_store.subscribe(
        Subscription(
            tree_id2, [ServerInfo("http://127:0:0:1/8000", 300, 300), ServerInfo("http://127:0:0:1/8001", 400, 400)]
        )
    )
    subscriptions = await data_store.get_subscriptions()
    assert subscriptions == [
        Subscription(
            tree_id, [ServerInfo("http://127:0:0:1/8000", 100, 100), ServerInfo("http://127:0:0:1/8001", 200, 200)]
        ),
        Subscription(
            tree_id2, [ServerInfo("http://127:0:0:1/8000", 300, 300), ServerInfo("http://127:0:0:1/8001", 400, 400)]
        ),
    ]


@pytest.mark.asyncio
async def test_server_selection(data_store: DataStore, tree_id: bytes32) -> None:
    start_timestamp = 1000
    await data_store.subscribe(
        Subscription(tree_id, [ServerInfo(f"http://127.0.0.1/{port}", 0, 0) for port in range(8000, 8010)])
    )

    free_servers = set(f"http://127.0.0.1/{port}" for port in range(8000, 8010))
    tried_servers = 0
    random = Random()
    random.seed(100, version=2)
    while len(free_servers) > 0:
        servers_info = await data_store.get_available_servers_for_store(tree_id=tree_id, timestamp=start_timestamp)
        random.shuffle(servers_info)
        assert servers_info != []
        server_info = servers_info[0]
        assert server_info.ignore_till == 0
        await data_store.received_incorrect_file(tree_id=tree_id, server_info=server_info, timestamp=start_timestamp)
        assert server_info.url in free_servers
        tried_servers += 1
        free_servers.remove(server_info.url)

    assert tried_servers == 10
    servers_info = await data_store.get_available_servers_for_store(tree_id=tree_id, timestamp=start_timestamp)
    assert servers_info == []

    current_timestamp = 2000 + 7 * 24 * 3600
    selected_servers = set()
    for _ in range(100):
        servers_info = await data_store.get_available_servers_for_store(tree_id=tree_id, timestamp=current_timestamp)
        random.shuffle(servers_info)
        assert servers_info != []
        selected_servers.add(servers_info[0].url)
    assert selected_servers == set(f"http://127.0.0.1/{port}" for port in range(8000, 8010))

    for _ in range(100):
        servers_info = await data_store.get_available_servers_for_store(tree_id=tree_id, timestamp=current_timestamp)
        random.shuffle(servers_info)
        assert servers_info != []
        if servers_info[0].url != "http://127.0.0.1/8000":
            await data_store.received_incorrect_file(
                tree_id=tree_id, server_info=servers_info[0], timestamp=current_timestamp
            )

    servers_info = await data_store.get_available_servers_for_store(tree_id=tree_id, timestamp=current_timestamp)
    random.shuffle(servers_info)
    assert len(servers_info) == 1
    assert servers_info[0].url == "http://127.0.0.1/8000"
    await data_store.received_correct_file(tree_id=tree_id, server_info=servers_info[0])

    ban_times = [5 * 60] * 3 + [15 * 60] * 3 + [60 * 60] * 2 + [240 * 60] * 10
    for ban_time in ban_times:
        servers_info = await data_store.get_available_servers_for_store(tree_id=tree_id, timestamp=current_timestamp)
        assert len(servers_info) == 1
        await data_store.server_misses_file(tree_id=tree_id, server_info=servers_info[0], timestamp=current_timestamp)
        current_timestamp += ban_time
        servers_info = await data_store.get_available_servers_for_store(tree_id=tree_id, timestamp=current_timestamp)
        assert servers_info == []
        current_timestamp += 1


@pytest.mark.parametrize(
    "test_delta",
    [True, False],
)
@pytest.mark.asyncio
async def test_data_server_files(data_store: DataStore, tree_id: bytes32, test_delta: bool, tmp_path: Path) -> None:
    roots: List[Root] = []
    num_batches = 10
    num_ops_per_batch = 100

    db_path = tmp_path.joinpath("dl_server_util.sqlite")

    data_store_server = await DataStore.create(database=db_path)
    try:
        await data_store_server.create_tree(tree_id, status=Status.COMMITTED)
        random = Random()
        random.seed(100, version=2)

        keys: List[bytes] = []
        counter = 0

        for batch in range(num_batches):
            changelist: List[Dict[str, Any]] = []
            for operation in range(num_ops_per_batch):
                if random.randint(0, 4) > 0 or len(keys) == 0:
                    key = counter.to_bytes(4, byteorder="big")
                    value = (2 * counter).to_bytes(4, byteorder="big")
                    keys.append(key)
                    changelist.append({"action": "insert", "key": key, "value": value})
                else:
                    key = random.choice(keys)
                    keys.remove(key)
                    changelist.append({"action": "delete", "key": key})
                counter += 1
            await data_store_server.insert_batch(tree_id, changelist, status=Status.COMMITTED)
            root = await data_store_server.get_tree_root(tree_id)
            await write_files_for_root(data_store_server, tree_id, root, tmp_path)
            roots.append(root)
    finally:
        await data_store_server.close()

    generation = 1
    assert len(roots) == num_batches
    for root in roots:
        assert root.node_hash is not None
        if not test_delta:
            filename = get_full_tree_filename(tree_id, root.node_hash, generation)
        else:
            filename = get_delta_filename(tree_id, root.node_hash, generation)
        assert is_filename_valid(filename)
        await insert_into_data_store_from_file(data_store, tree_id, root.node_hash, tmp_path.joinpath(filename))
        current_root = await data_store.get_tree_root(tree_id=tree_id)
        assert current_root.node_hash == root.node_hash
        generation += 1


@pytest.mark.asyncio
async def test_pending_roots(data_store: DataStore, tree_id: bytes32) -> None:
    key = b"\x01\x02"
    value = b"abc"

    await data_store.insert(
        key=key,
        value=value,
        tree_id=tree_id,
        reference_node_hash=None,
        side=None,
        status=Status.COMMITTED,
    )

    key = b"\x01\x03"
    value = b"abc"

    await data_store.autoinsert(
        key=key,
        value=value,
        tree_id=tree_id,
        status=Status.PENDING,
    )
    pending_root = await data_store.get_pending_root(tree_id=tree_id)
    assert pending_root is not None
    assert pending_root.generation == 2 and pending_root.status == Status.PENDING

    await data_store.clear_pending_roots(tree_id=tree_id)
    pending_root = await data_store.get_pending_root(tree_id=tree_id)
    assert pending_root is None


<<<<<<< HEAD
@dataclass
class BatchInsertBenchmarkCase:
    pre: int
    count: int
    limit: float
    marks: Marks = ()

    @property
    def id(self) -> str:
        return f"pre={self.pre},count={self.count}"


@datacases(
    BatchInsertBenchmarkCase(
        pre=0,
        count=100,
        limit=2.2,
    ),
    BatchInsertBenchmarkCase(
        pre=1_000,
        count=100,
        limit=2.2,
    ),
    BatchInsertBenchmarkCase(
        pre=0,
        count=1_000,
        limit=17,
    ),
    BatchInsertBenchmarkCase(
        pre=1_000,
        count=1_000,
        limit=19,
    ),
)
@pytest.mark.benchmark
@pytest.mark.asyncio
async def test_benchmark_batch_insert_speed(
    data_store: DataStore,
    tree_id: bytes32,
    request: SubRequest,
    case: BatchInsertBenchmarkCase,
) -> None:
    r = random.Random()
    r.seed("shadowlands", version=2)

    changelist = [
        {
            "action": "insert",
            "key": x.to_bytes(32, byteorder="big", signed=False),
            "value": bytes(r.getrandbits(8) for _ in range(1200)),
        }
        for x in range(case.pre + case.count)
    ]

    pre = changelist[: case.pre]
    batch = changelist[case.pre : case.pre + case.count]

    if case.pre > 0:
        await data_store.insert_batch(
            tree_id=tree_id,
            changelist=pre,
            status=Status.COMMITTED,
        )

    with assert_runtime(seconds=case.limit, label=request.node.name):
        await data_store.insert_batch(
            tree_id=tree_id,
            changelist=batch,
        )
=======
@pytest.mark.asyncio
async def test_clear_pending_roots_returns_root(data_store: DataStore, tree_id: bytes32) -> None:
    key = b"\x01\x02"
    value = b"abc"

    await data_store.insert(
        key=key,
        value=value,
        tree_id=tree_id,
        reference_node_hash=None,
        side=None,
        status=Status.PENDING,
    )

    pending_root = await data_store.get_pending_root(tree_id=tree_id)
    cleared_root = await data_store.clear_pending_roots(tree_id=tree_id)
    assert cleared_root == pending_root
>>>>>>> f66b5210
<|MERGE_RESOLUTION|>--- conflicted
+++ resolved
@@ -1274,7 +1274,25 @@
     assert pending_root is None
 
 
-<<<<<<< HEAD
+@pytest.mark.asyncio
+async def test_clear_pending_roots_returns_root(data_store: DataStore, tree_id: bytes32) -> None:
+    key = b"\x01\x02"
+    value = b"abc"
+
+    await data_store.insert(
+        key=key,
+        value=value,
+        tree_id=tree_id,
+        reference_node_hash=None,
+        side=None,
+        status=Status.PENDING,
+    )
+
+    pending_root = await data_store.get_pending_root(tree_id=tree_id)
+    cleared_root = await data_store.clear_pending_roots(tree_id=tree_id)
+    assert cleared_root == pending_root
+
+
 @dataclass
 class BatchInsertBenchmarkCase:
     pre: int
@@ -1343,23 +1361,4 @@
         await data_store.insert_batch(
             tree_id=tree_id,
             changelist=batch,
-        )
-=======
-@pytest.mark.asyncio
-async def test_clear_pending_roots_returns_root(data_store: DataStore, tree_id: bytes32) -> None:
-    key = b"\x01\x02"
-    value = b"abc"
-
-    await data_store.insert(
-        key=key,
-        value=value,
-        tree_id=tree_id,
-        reference_node_hash=None,
-        side=None,
-        status=Status.PENDING,
-    )
-
-    pending_root = await data_store.get_pending_root(tree_id=tree_id)
-    cleared_root = await data_store.clear_pending_roots(tree_id=tree_id)
-    assert cleared_root == pending_root
->>>>>>> f66b5210
+        )