# flake8: noqa: F811, F401
import asyncio
import logging
import sys
from typing import Dict, Optional, List, Tuple, Mapping, Container

import aiosqlite
import pytest
from src.consensus.default_constants import DEFAULT_CONSTANTS
from src.full_node.block_store import BlockStore
from src.util.block_cache import BlockCache

try:
    from reprlib import repr
except ImportError:
    pass

from src.consensus.full_block_to_sub_block_record import block_to_sub_block_record
from src.consensus.pot_iterations import calculate_iterations_quality
from src.consensus.sub_block_record import SubBlockRecord
from src.full_node.weight_proof import (  # type: ignore
    WeightProofHandler,
    _map_summaries,
)
from src.types.full_block import FullBlock
from src.types.header_block import HeaderBlock
from src.types.sized_bytes import bytes32
from src.types.sub_epoch_summary import SubEpochSummary
from src.util.default_root import DEFAULT_ROOT_PATH
from src.util.ints import uint32, uint64
from src.util.logging import initialize_logging
from tests.setup_nodes import test_constants, bt
from tests.core.fixtures import empty_blockchain, default_1000_blocks, default_400_blocks, default_10000_blocks


@pytest.fixture(scope="session")
def event_loop():
    loop = asyncio.get_event_loop()
    yield loop


def count_sub_epochs(blockchain, last_hash) -> int:
    curr = blockchain._sub_blocks[last_hash]
    count = 0
    while True:
        if curr.height == 0:
            break
        # next sub block
        curr = blockchain._sub_blocks[curr.prev_hash]
        # if end of sub-epoch
        if curr.sub_epoch_summary_included is not None:
            count += 1
    return count


def get_prev_ses_block(sub_blocks, last_hash) -> Tuple[SubBlockRecord, int]:
    curr = sub_blocks[last_hash]
    blocks = 1
    while curr.sub_block_height != 0:
        # next sub block
        curr = sub_blocks[curr.prev_hash]
        # if end of sub-epoch
        if curr.sub_epoch_summary_included is not None:
            return curr, blocks
        blocks += 1
    assert False


async def load_blocks_dont_validate(
    blocks,
) -> Tuple[
    Dict[bytes32, HeaderBlock], Dict[uint32, bytes32], Dict[bytes32, SubBlockRecord], Dict[bytes32, SubEpochSummary]
]:
    header_cache: Dict[bytes32, HeaderBlock] = {}
    height_to_hash: Dict[uint32, bytes32] = {}
    sub_blocks: Dict[bytes32, SubBlockRecord] = {}
    sub_epoch_summaries: Dict[bytes32, SubEpochSummary] = {}
    prev_block = None
    difficulty = test_constants.DIFFICULTY_STARTING
    block: FullBlock
    for block in blocks:
        if block.sub_block_height > 0:
            assert prev_block is not None
            difficulty = block.reward_chain_sub_block.weight - prev_block.weight

        if block.reward_chain_sub_block.challenge_chain_sp_vdf is None:
            assert block.reward_chain_sub_block.signage_point_index == 0
            cc_sp: bytes32 = block.reward_chain_sub_block.pos_ss_cc_challenge_hash
        else:
            cc_sp = block.reward_chain_sub_block.challenge_chain_sp_vdf.output.get_hash()

        quality_string: Optional[bytes32] = block.reward_chain_sub_block.proof_of_space.verify_and_get_quality_string(
            test_constants,
            block.reward_chain_sub_block.pos_ss_cc_challenge_hash,
            cc_sp,
        )
        assert quality_string is not None

        required_iters: uint64 = calculate_iterations_quality(
            quality_string,
            block.reward_chain_sub_block.proof_of_space.size,
            difficulty,
            cc_sp,
        )

        sub_block = block_to_sub_block_record(
            test_constants, BlockCache(sub_blocks, height_to_hash), required_iters, block, None
        )
        sub_blocks[block.header_hash] = sub_block
        height_to_hash[block.sub_block_height] = block.header_hash
        header_cache[block.header_hash] = block.get_block_header()
        if sub_block.sub_epoch_summary_included is not None:
            sub_epoch_summaries[block.sub_block_height] = sub_block.sub_epoch_summary_included
        prev_block = block
    return header_cache, height_to_hash, sub_blocks, sub_epoch_summaries


async def _test_map_summaries(blocks, header_cache, height_to_hash, sub_blocks, summaries):
    curr = sub_blocks[blocks[-1].header_hash]
    orig_summaries: Dict[int, SubEpochSummary] = {}
    while curr.sub_block_height > 0:
        if curr.sub_epoch_summary_included is not None:
            orig_summaries[curr.sub_block_height] = curr.sub_epoch_summary_included
        # next sub block
        curr = sub_blocks[curr.prev_hash]

    wpf = WeightProofHandler(test_constants, BlockCache(sub_blocks, header_cache, height_to_hash, summaries))

    wp = await wpf.get_proof_of_weight(blocks[-1].header_hash)
    assert wp is not None
    # sub epoch summaries validate hashes
    summaries, sub_epoch_data_weight = _map_summaries(
        test_constants.SUB_EPOCH_SUB_BLOCKS,
        test_constants.GENESIS_SES_HASH,
        wp.sub_epochs,
        test_constants.DIFFICULTY_STARTING,
    )
    assert len(summaries) == len(orig_summaries)


class TestWeightProof:
    @pytest.mark.asyncio
    async def test_weight_proof_map_summaries_1(self, default_400_blocks):
        header_cache, height_to_hash, sub_blocks, summaries = await load_blocks_dont_validate(default_400_blocks)
        await _test_map_summaries(default_400_blocks, header_cache, height_to_hash, sub_blocks, summaries)

    @pytest.mark.asyncio
    async def test_weight_proof_map_summaries_2(self, default_1000_blocks):
        header_cache, height_to_hash, sub_blocks, summaries = await load_blocks_dont_validate(default_1000_blocks)
        await _test_map_summaries(default_1000_blocks, header_cache, height_to_hash, sub_blocks, summaries)

    @pytest.mark.asyncio
    async def test_weight_proof_summaries_1000_blocks(self, default_1000_blocks):
        blocks = default_1000_blocks
        header_cache, height_to_hash, sub_blocks, summaries = await load_blocks_dont_validate(blocks)
        wpf = WeightProofHandler(test_constants, BlockCache(sub_blocks, header_cache, height_to_hash, summaries))
        wp = await wpf.get_proof_of_weight(blocks[-1].header_hash)
        summaries, sub_epoch_data_weight = _map_summaries(
            wpf.constants.SUB_EPOCH_SUB_BLOCKS,
            wpf.constants.GENESIS_SES_HASH,
            wp.sub_epochs,
            wpf.constants.DIFFICULTY_STARTING,
        )
        assert wpf._validate_summaries_weight(sub_epoch_data_weight, summaries, wp)
        # assert res is not None

    @pytest.mark.asyncio
    async def test_weight_proof_bad_peak_hash(self, default_1000_blocks):
        blocks = default_1000_blocks
        header_cache, height_to_hash, sub_blocks, summaries = await load_blocks_dont_validate(blocks)
        wpf = WeightProofHandler(test_constants, BlockCache(sub_blocks, header_cache, height_to_hash, summaries))
        wpf.log.setLevel(logging.INFO)
        initialize_logging("", {"log_stdout": True}, DEFAULT_ROOT_PATH)
        wp = await wpf.get_proof_of_weight(b"sadgfhjhgdgsfadfgh")
        assert wp is None

    @pytest.mark.asyncio
    @pytest.mark.skip(reason="broken")
    async def test_weight_proof_from_genesis(self, default_400_blocks):
        blocks = default_400_blocks
        header_cache, height_to_hash, sub_blocks, summaries = await load_blocks_dont_validate(blocks)
        wpf = WeightProofHandler(test_constants, BlockCache(sub_blocks, header_cache, height_to_hash, summaries))
        wp = await wpf.get_proof_of_weight(blocks[-1].header_hash)
        assert wp is not None
        wp = await wpf.get_proof_of_weight(blocks[-1].header_hash)
        assert wp is not None

    @pytest.mark.asyncio
    async def test_weight_proof_validate_segment(self, default_400_blocks):
        blocks = default_400_blocks
        header_cache, height_to_hash, sub_blocks, summaries = await load_blocks_dont_validate(blocks)
        wpf = WeightProofHandler(test_constants, BlockCache(sub_blocks, header_cache, height_to_hash, summaries))
        summaries_list: List[SubEpochSummary] = []
        for key in sorted(summaries.keys()):
            summaries_list.append(summaries[key])

        wp = await wpf._create_proof_of_weight(blocks[-1].header_hash)

        res, _, _, _, _ = wpf._validate_segment_slots(
            wp.sub_epoch_segments[0],
            test_constants.SUB_SLOT_ITERS_STARTING,
            test_constants.DIFFICULTY_STARTING,
            None,
        )

        assert res

    @pytest.mark.asyncio
    async def test_weight_proof1000(self, default_1000_blocks):
        blocks = default_1000_blocks
        header_cache, height_to_hash, sub_blocks, summaries = await load_blocks_dont_validate(blocks)
        wpf = WeightProofHandler(test_constants, BlockCache(sub_blocks, header_cache, height_to_hash, summaries))
        wp = await wpf.get_proof_of_weight(blocks[-1].header_hash)
        assert wp is not None
        wpf = WeightProofHandler(test_constants, BlockCache(sub_blocks, height_to_hash))
        valid, fork_point = wpf.validate_weight_proof(wp)

        assert valid
        assert fork_point == 0

    @pytest.mark.asyncio
    async def test_weight_proof10000(self, default_10000_blocks):
        blocks = default_10000_blocks
        header_cache, height_to_hash, sub_blocks, summaries = await load_blocks_dont_validate(blocks)
        wpf = WeightProofHandler(test_constants, BlockCache(sub_blocks, header_cache, height_to_hash, summaries))
        wp = await wpf.get_proof_of_weight(blocks[-1].header_hash)

        assert wp is not None
        wpf = WeightProofHandler(test_constants, BlockCache(sub_blocks, height_to_hash))
        valid, fork_point = wpf.validate_weight_proof(wp)

        assert valid
        assert fork_point == 0

    @pytest.mark.asyncio
    async def test_weight_proof_extend_no_ses(self, default_1000_blocks):
        blocks = default_1000_blocks
        header_cache, height_to_hash, sub_blocks, summaries = await load_blocks_dont_validate(blocks)
        last_ses_height = sorted(summaries.keys())[-1]
        wpf = WeightProofHandler(test_constants, BlockCache(sub_blocks, header_cache, height_to_hash, summaries))
        wp = await wpf.get_proof_of_weight(blocks[last_ses_height].header_hash)
        assert wp is not None
        # todo for each sampled sub epoch, validate number of segments
        wpf = WeightProofHandler(test_constants, BlockCache(sub_blocks, header_cache, height_to_hash))
        valid, fork_point = wpf.validate_weight_proof(wp)
        assert valid
        assert fork_point == 0
        # extend proof with 100 blocks
        new_wp = await wpf._extend_proof_of_weight(wp, sub_blocks[blocks[-1].header_hash])
        valid, fork_point = wpf.validate_weight_proof(new_wp)
        assert valid
        assert fork_point == 0

    @pytest.mark.asyncio
    async def test_weight_proof_extend_new_ses(self, default_1000_blocks):
        blocks = default_1000_blocks
        header_cache, height_to_hash, sub_blocks, summaries = await load_blocks_dont_validate(blocks)
        # delete last summary
        last_ses_height = sorted(summaries.keys())[-1]
        last_ses = summaries[last_ses_height]
        del summaries[last_ses_height]
        wpf = WeightProofHandler(test_constants, BlockCache(sub_blocks, header_cache, height_to_hash, summaries))
        wp = await wpf.get_proof_of_weight(blocks[last_ses_height - 50].header_hash)
        assert wp is not None
        wpf = WeightProofHandler(test_constants, BlockCache(sub_blocks, header_cache, height_to_hash))
        valid, fork_point = wpf.validate_weight_proof(wp)
        assert valid
        assert fork_point == 0
        # extend proof with 100 blocks
        summaries[last_ses_height] = last_ses
        wpf = WeightProofHandler(test_constants, BlockCache(sub_blocks, header_cache, height_to_hash, summaries))
        new_wp = await wpf._extend_proof_of_weight(wp, sub_blocks[blocks[-1].header_hash])
        valid, fork_point = wpf.validate_weight_proof(new_wp)
        assert valid
        assert fork_point != 0

    @pytest.mark.asyncio
    async def test_weight_proof_extend_multiple_ses(self, default_1000_blocks):
        blocks = default_1000_blocks
        header_cache, height_to_hash, sub_blocks, summaries = await load_blocks_dont_validate(blocks)
        # delete last summary
        last_ses_height = sorted(summaries.keys())[-1]
        last_ses = summaries[last_ses_height]
        before_last_ses_height = sorted(summaries.keys())[-2]
        before_last_ses = summaries[before_last_ses_height]
        del summaries[last_ses_height]
        del summaries[before_last_ses_height]
<<<<<<< HEAD
        wpf = WeightProofHandler(test_constants, BlockCache(sub_blocks, header_cache, height_to_hash, summaries))
=======
        wpf = WeightProofHandler(test_constants, BlockCache(sub_blocks, height_to_hash, header_cache, summaries))
>>>>>>> d360dd08
        wp = await wpf.get_proof_of_weight(blocks[before_last_ses_height - 50].header_hash)
        assert wp is not None
        wpf = WeightProofHandler(test_constants, BlockCache(sub_blocks, header_cache, height_to_hash))
        valid, fork_point = wpf.validate_weight_proof(wp)
        assert valid
        assert fork_point == 0
        # extend proof with 100 blocks
        summaries[last_ses_height] = last_ses
        summaries[before_last_ses_height] = before_last_ses
<<<<<<< HEAD
        wpf = WeightProofHandler(test_constants, BlockCache(sub_blocks, header_cache, height_to_hash, summaries))
        new_wp = await wpf._extend_proof_of_weight(wp, sub_blocks[blocks[-1].header_hash])
        valid, fork_point = wpf.validate_weight_proof(new_wp)
        print(f"{wp.sub_epochs}")
=======
        wpf = WeightProofHandler(test_constants, BlockCache(sub_blocks, height_to_hash, header_cache, summaries))
        new_wp = await wpf._extend_proof_of_weight(wp, sub_blocks[blocks[-1].header_hash])
        valid, fork_point = wpf.validate_weight_proof(new_wp)
>>>>>>> d360dd08
        assert valid
        assert fork_point != 0

    @pytest.mark.skip("used for debugging")
    @pytest.mark.asyncio
    async def test_weight_proof_from_database(self):
        connection = await aiosqlite.connect("path to db")
        block_store: BlockStore = await BlockStore.create(connection)
        sub_blocks, peak = await block_store.get_sub_block_records()
        sub_height_to_hash = {}
        sub_epoch_summaries = {}

        if len(sub_blocks) == 0:
            return None, None

        assert peak is not None
        peak_height = sub_blocks[peak].sub_block_height

        # Sets the other state variables (peak_height and height_to_hash)
        curr: SubBlockRecord = sub_blocks[peak]
        while True:
            sub_height_to_hash[curr.sub_block_height] = curr.header_hash
            if curr.sub_epoch_summary_included is not None:
                sub_epoch_summaries[curr.sub_block_height] = curr.sub_epoch_summary_included
            if curr.sub_block_height == 0:
                break
            curr = sub_blocks[curr.prev_hash]
        assert len(sub_height_to_hash) == peak_height + 1
        block_cache = BlockCache(sub_blocks, sub_height_to_hash, sub_epoch_summaries=sub_epoch_summaries)
        print(f"size{len(sub_blocks)}")
        wpf = WeightProofHandler(DEFAULT_CONSTANTS, block_cache)
        wp = await wpf._create_proof_of_weight(sub_height_to_hash[peak_height - 1])
        valid, fork_point = wpf.validate_weight_proof(wp)

        await connection.close()
        assert valid


def get_size(obj, seen=None):
    """Recursively finds size of objects"""
    size = sys.getsizeof(obj)
    if seen is None:
        seen = set()
    obj_id = id(obj)
    if obj_id in seen:
        return 0
    # Important mark as seen *before* entering recursion to gracefully handle
    # self-referential objects
    seen.add(obj_id)
    if isinstance(obj, dict):
        size += sum([get_size(v, seen) for v in obj.values()])
        size += sum([get_size(k, seen) for k in obj.keys()])
    elif hasattr(obj, "__dict__"):
        size += get_size(obj.__dict__, seen)
    elif hasattr(obj, "__iter__") and not isinstance(obj, (str, bytes, bytearray)):
        size += sum([get_size(i, seen) for i in obj])
    return size<|MERGE_RESOLUTION|>--- conflicted
+++ resolved
@@ -259,16 +259,16 @@
         last_ses_height = sorted(summaries.keys())[-1]
         last_ses = summaries[last_ses_height]
         del summaries[last_ses_height]
-        wpf = WeightProofHandler(test_constants, BlockCache(sub_blocks, header_cache, height_to_hash, summaries))
-        wp = await wpf.get_proof_of_weight(blocks[last_ses_height - 50].header_hash)
-        assert wp is not None
-        wpf = WeightProofHandler(test_constants, BlockCache(sub_blocks, header_cache, height_to_hash))
+        wpf = WeightProofHandler(test_constants, BlockCache(sub_blocks, height_to_hash, header_cache, summaries))
+        wp = await wpf.get_proof_of_weight(blocks[last_ses_height - 10].header_hash)
+        assert wp is not None
+        wpf = WeightProofHandler(test_constants, BlockCache(sub_blocks, height_to_hash, header_cache))
         valid, fork_point = wpf.validate_weight_proof(wp)
         assert valid
         assert fork_point == 0
         # extend proof with 100 blocks
         summaries[last_ses_height] = last_ses
-        wpf = WeightProofHandler(test_constants, BlockCache(sub_blocks, header_cache, height_to_hash, summaries))
+        wpf = WeightProofHandler(test_constants, BlockCache(sub_blocks, height_to_hash, header_cache, summaries))
         new_wp = await wpf._extend_proof_of_weight(wp, sub_blocks[blocks[-1].header_hash])
         valid, fork_point = wpf.validate_weight_proof(new_wp)
         assert valid
@@ -285,11 +285,7 @@
         before_last_ses = summaries[before_last_ses_height]
         del summaries[last_ses_height]
         del summaries[before_last_ses_height]
-<<<<<<< HEAD
-        wpf = WeightProofHandler(test_constants, BlockCache(sub_blocks, header_cache, height_to_hash, summaries))
-=======
         wpf = WeightProofHandler(test_constants, BlockCache(sub_blocks, height_to_hash, header_cache, summaries))
->>>>>>> d360dd08
         wp = await wpf.get_proof_of_weight(blocks[before_last_ses_height - 50].header_hash)
         assert wp is not None
         wpf = WeightProofHandler(test_constants, BlockCache(sub_blocks, header_cache, height_to_hash))
@@ -299,16 +295,9 @@
         # extend proof with 100 blocks
         summaries[last_ses_height] = last_ses
         summaries[before_last_ses_height] = before_last_ses
-<<<<<<< HEAD
-        wpf = WeightProofHandler(test_constants, BlockCache(sub_blocks, header_cache, height_to_hash, summaries))
-        new_wp = await wpf._extend_proof_of_weight(wp, sub_blocks[blocks[-1].header_hash])
-        valid, fork_point = wpf.validate_weight_proof(new_wp)
-        print(f"{wp.sub_epochs}")
-=======
         wpf = WeightProofHandler(test_constants, BlockCache(sub_blocks, height_to_hash, header_cache, summaries))
         new_wp = await wpf._extend_proof_of_weight(wp, sub_blocks[blocks[-1].header_hash])
         valid, fork_point = wpf.validate_weight_proof(new_wp)
->>>>>>> d360dd08
         assert valid
         assert fork_point != 0
 
@@ -337,8 +326,10 @@
                 break
             curr = sub_blocks[curr.prev_hash]
         assert len(sub_height_to_hash) == peak_height + 1
-        block_cache = BlockCache(sub_blocks, sub_height_to_hash, sub_epoch_summaries=sub_epoch_summaries)
-        print(f"size{len(sub_blocks)}")
+        block_cache = BlockCache(
+            sub_blocks, sub_height_to_hash, sub_epoch_summaries=sub_epoch_summaries, block_store=block_store
+        )
+
         wpf = WeightProofHandler(DEFAULT_CONSTANTS, block_cache)
         wp = await wpf._create_proof_of_weight(sub_height_to_hash[peak_height - 1])
         valid, fork_point = wpf.validate_weight_proof(wp)
