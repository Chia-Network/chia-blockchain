--- conflicted
+++ resolved
@@ -3,11 +3,8 @@
 from os import unlink
 from pathlib import Path
 from secrets import token_bytes
-<<<<<<< HEAD
+from shutil import copy, move
 import time
-=======
-from shutil import copy, move
->>>>>>> 6d60bfd5
 
 import pytest
 from blspy import AugSchemeMPL
