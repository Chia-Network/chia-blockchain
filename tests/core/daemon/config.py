--- conflicted
+++ resolved
@@ -1,8 +1,4 @@
 from __future__ import annotations
 
-<<<<<<< HEAD
-=======
 job_timeout = 50
-install_timelord = True
->>>>>>> e7778c77
 checkout_blocks_and_plots = True