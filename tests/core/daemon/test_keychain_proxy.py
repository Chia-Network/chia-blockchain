from __future__ import annotations

import logging
from dataclasses import replace
from typing import Any, AsyncGenerator

import pytest
from chia_rs import G1Element

from chia.daemon.keychain_proxy import KeychainProxy, connect_to_keychain_and_validate
from chia.simulator.block_tools import BlockTools
from chia.simulator.setup_services import setup_daemon
from chia.util.errors import KeychainIsEmpty, KeychainKeyNotFound
from chia.util.keychain import KeyData

TEST_KEY_1 = KeyData.generate(label="🚽🍯")
TEST_KEY_2 = KeyData.generate(label="👨‍✈️🥦")
TEST_KEY_3 = KeyData.generate(label="☕️🍬")


@pytest.fixture(scope="function", params=[True, False])
async def keychain_proxy(get_b_tools: BlockTools, request: Any) -> AsyncGenerator[KeychainProxy, None]:
    async with setup_daemon(btools=get_b_tools) as daemon:
        log = logging.getLogger("keychain_proxy_fixture")
        keychain_proxy = await connect_to_keychain_and_validate(daemon.root_path, log)
        assert keychain_proxy is not None
        if request.param:
            keychain_proxy.keychain = daemon.keychain_server._default_keychain
        yield keychain_proxy
        await keychain_proxy.close()


@pytest.fixture(scope="function")
async def keychain_proxy_with_keys(keychain_proxy: KeychainProxy) -> KeychainProxy:
    await keychain_proxy.add_key(TEST_KEY_1.mnemonic_str(), TEST_KEY_1.label)
    await keychain_proxy.add_key(TEST_KEY_2.mnemonic_str(), TEST_KEY_2.label)
    return keychain_proxy


@pytest.mark.anyio
async def test_add_private_key(keychain_proxy: KeychainProxy) -> None:
    keychain = keychain_proxy
    await keychain.add_key(TEST_KEY_3.mnemonic_str(), TEST_KEY_3.label)
    key = await keychain.get_key(TEST_KEY_3.fingerprint, include_secrets=True)
    assert key == TEST_KEY_3


@pytest.mark.anyio
async def test_add_public_key(keychain_proxy: KeychainProxy) -> None:
    keychain = keychain_proxy
<<<<<<< HEAD
    assert isinstance(TEST_KEY_3.observation_root, G1Element)
    await keychain.add_public_key(TEST_KEY_3.public_key.hex(), TEST_KEY_3.label)
    with pytest.raises(Exception, match="already exists"):
        await keychain.add_public_key(TEST_KEY_3.public_key.hex(), "")
=======
    await keychain.add_key(bytes(TEST_KEY_3.public_key).hex(), TEST_KEY_3.label, private=False)
    with pytest.raises(Exception, match="already exists"):
        await keychain.add_key(bytes(TEST_KEY_3.public_key).hex(), "", private=False)
>>>>>>> c068e1fc
    key = await keychain.get_key(TEST_KEY_3.fingerprint, include_secrets=False)
    assert key is not None
    assert key.observation_root == TEST_KEY_3.observation_root
    assert key.secrets is None

    pk = await keychain.get_key_for_fingerprint(TEST_KEY_3.fingerprint, private=False)
    assert pk is not None
    assert pk == TEST_KEY_3.observation_root

    pk = await keychain.get_key_for_fingerprint(None, private=False)
    assert pk is not None
    assert pk == TEST_KEY_3.observation_root

    with pytest.raises(KeychainKeyNotFound):
        pk = await keychain.get_key_for_fingerprint(1234567890, private=False)


@pytest.mark.parametrize("include_secrets", [True, False])
@pytest.mark.anyio
async def test_get_key(keychain_proxy_with_keys: KeychainProxy, include_secrets: bool) -> None:
    keychain = keychain_proxy_with_keys
    key = await keychain.get_key(TEST_KEY_1.fingerprint, include_secrets=include_secrets)
    expected_key = TEST_KEY_1 if include_secrets else replace(TEST_KEY_1, secrets=None)
    assert key == expected_key


@pytest.mark.anyio
async def test_get_key_for_fingerprint(keychain_proxy: KeychainProxy) -> None:
    keychain = keychain_proxy
    with pytest.raises(KeychainIsEmpty):
<<<<<<< HEAD
        await keychain.get_public_key_for_fingerprint(None)
    await keychain_proxy.add_private_key(TEST_KEY_1.mnemonic_str(), TEST_KEY_1.label)
    assert await keychain.get_public_key_for_fingerprint(TEST_KEY_1.fingerprint) == TEST_KEY_1.observation_root
    assert await keychain.get_public_key_for_fingerprint(None) == TEST_KEY_1.observation_root
=======
        await keychain.get_key_for_fingerprint(None, private=False)
    await keychain_proxy.add_key(TEST_KEY_1.mnemonic_str(), TEST_KEY_1.label)
    assert await keychain.get_key_for_fingerprint(TEST_KEY_1.fingerprint, private=False) == TEST_KEY_1.public_key
    assert await keychain.get_key_for_fingerprint(None, private=False) == TEST_KEY_1.public_key
>>>>>>> c068e1fc
    with pytest.raises(KeychainKeyNotFound):
        await keychain.get_key_for_fingerprint(1234567890, private=False)


@pytest.mark.parametrize("include_secrets", [True, False])
@pytest.mark.anyio
async def test_get_keys(keychain_proxy_with_keys: KeychainProxy, include_secrets: bool) -> None:
    keychain = keychain_proxy_with_keys
    keys = await keychain.get_keys(include_secrets=include_secrets)
    if include_secrets:
        expected_keys = [TEST_KEY_1, TEST_KEY_2]
    else:
        expected_keys = [replace(TEST_KEY_1, secrets=None), replace(TEST_KEY_2, secrets=None)]
    assert keys == expected_keys<|MERGE_RESOLUTION|>--- conflicted
+++ resolved
@@ -48,16 +48,10 @@
 @pytest.mark.anyio
 async def test_add_public_key(keychain_proxy: KeychainProxy) -> None:
     keychain = keychain_proxy
-<<<<<<< HEAD
     assert isinstance(TEST_KEY_3.observation_root, G1Element)
-    await keychain.add_public_key(TEST_KEY_3.public_key.hex(), TEST_KEY_3.label)
+    await keychain.add_key(TEST_KEY_3.public_key.hex(), TEST_KEY_3.label, private=False)
     with pytest.raises(Exception, match="already exists"):
-        await keychain.add_public_key(TEST_KEY_3.public_key.hex(), "")
-=======
-    await keychain.add_key(bytes(TEST_KEY_3.public_key).hex(), TEST_KEY_3.label, private=False)
-    with pytest.raises(Exception, match="already exists"):
-        await keychain.add_key(bytes(TEST_KEY_3.public_key).hex(), "", private=False)
->>>>>>> c068e1fc
+        await keychain.add_key(TEST_KEY_3.public_key.hex(), "", private=False)
     key = await keychain.get_key(TEST_KEY_3.fingerprint, include_secrets=False)
     assert key is not None
     assert key.observation_root == TEST_KEY_3.observation_root
@@ -88,17 +82,10 @@
 async def test_get_key_for_fingerprint(keychain_proxy: KeychainProxy) -> None:
     keychain = keychain_proxy
     with pytest.raises(KeychainIsEmpty):
-<<<<<<< HEAD
-        await keychain.get_public_key_for_fingerprint(None)
-    await keychain_proxy.add_private_key(TEST_KEY_1.mnemonic_str(), TEST_KEY_1.label)
-    assert await keychain.get_public_key_for_fingerprint(TEST_KEY_1.fingerprint) == TEST_KEY_1.observation_root
-    assert await keychain.get_public_key_for_fingerprint(None) == TEST_KEY_1.observation_root
-=======
         await keychain.get_key_for_fingerprint(None, private=False)
     await keychain_proxy.add_key(TEST_KEY_1.mnemonic_str(), TEST_KEY_1.label)
-    assert await keychain.get_key_for_fingerprint(TEST_KEY_1.fingerprint, private=False) == TEST_KEY_1.public_key
-    assert await keychain.get_key_for_fingerprint(None, private=False) == TEST_KEY_1.public_key
->>>>>>> c068e1fc
+    assert await keychain.get_key_for_fingerprint(TEST_KEY_1.fingerprint, private=False) == TEST_KEY_1.observation_root
+    assert await keychain.get_key_for_fingerprint(None, private=False) == TEST_KEY_1.observation_root
     with pytest.raises(KeychainKeyNotFound):
         await keychain.get_key_for_fingerprint(1234567890, private=False)
 
