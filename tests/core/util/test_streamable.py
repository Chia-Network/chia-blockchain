from __future__ import annotations

import io
from dataclasses import dataclass
from typing import Dict, List, Optional, Tuple

import pytest
from clvm_tools import binutils
from typing_extensions import Literal

from chia.protocols.wallet_protocol import RespondRemovals
from chia.types.blockchain_format.coin import Coin
from chia.types.blockchain_format.program import Program
from chia.types.blockchain_format.sized_bytes import bytes32
from chia.types.full_block import FullBlock
from chia.types.weight_proof import SubEpochChallengeSegment
from chia.util.ints import uint8, uint32, uint64
from chia.util.streamable import (
    DefinitionError,
    Streamable,
    is_type_List,
    is_type_SpecificOptional,
    parse_bool,
    parse_bytes,
    parse_list,
    parse_optional,
    parse_size_hints,
    parse_str,
    parse_tuple,
    parse_uint32,
    streamable,
    write_uint32,
)
from tests.block_tools import BlockTools
from tests.setup_nodes import test_constants


def test_int_not_supported() -> None:
    with pytest.raises(NotImplementedError):

        @streamable
        @dataclass(frozen=True)
        class TestClassInt(Streamable):
            a: int


def test_float_not_supported() -> None:
    with pytest.raises(NotImplementedError):

        @streamable
        @dataclass(frozen=True)
        class TestClassFloat(Streamable):
            a: float


def test_dict_not_suppported() -> None:
    with pytest.raises(NotImplementedError):

        @streamable
        @dataclass(frozen=True)
        class TestClassDict(Streamable):
            a: Dict[str, str]


@dataclass(frozen=True)
class DataclassOnly:
    a: uint8


def test_pure_dataclass_not_supported() -> None:

    with pytest.raises(NotImplementedError):

        @streamable
        @dataclass(frozen=True)
        class TestClassDataclass(Streamable):
            a: DataclassOnly


class PlainClass:
    a: uint8


def test_plain_class_not_supported() -> None:

    with pytest.raises(NotImplementedError):

        @streamable
        @dataclass(frozen=True)
        class TestClassPlain(Streamable):
            a: PlainClass


def test_basic_list() -> None:
    a = [1, 2, 3]
    assert is_type_List(type(a))
    assert is_type_List(List)
    assert is_type_List(List[int])
    assert is_type_List(List[uint8])
    assert is_type_List(list)
    assert not is_type_List(type(Tuple))
    assert not is_type_List(tuple)
    assert not is_type_List(dict)


def test_not_lists() -> None:
    assert not is_type_List(Dict)


def test_basic_optional() -> None:
    assert is_type_SpecificOptional(Optional[int])
    assert is_type_SpecificOptional(Optional[Optional[int]])
    assert not is_type_SpecificOptional(List[int])


def test_StrictDataClass() -> None:
    @streamable
    @dataclass(frozen=True)
    class TestClass1(Streamable):
        a: uint8
        b: str

    # we want to test invalid here, hence the ignore.
    good: TestClass1 = TestClass1(24, "!@12")  # type: ignore[arg-type]
    assert TestClass1.__name__ == "TestClass1"
    assert good
    assert good.a == 24
    assert good.b == "!@12"
    # we want to test invalid here, hence the ignore.
    good2 = TestClass1(52, bytes([1, 2, 3]))  # type: ignore[arg-type]
    assert good2.b == str(bytes([1, 2, 3]))


def test_StrictDataClassBad() -> None:
    @streamable
    @dataclass(frozen=True)
    class TestClass2(Streamable):
        a: uint8
        b = 0

    # we want to test invalid here, hence the ignore.
    assert TestClass2(25)  # type: ignore[arg-type]

    # we want to test invalid here, hence the ignore.
    with pytest.raises(TypeError):
        TestClass2(1, 2)  # type: ignore[call-arg,arg-type] # pylint: disable=too-many-function-args


def test_StrictDataClassLists() -> None:
    @streamable
    @dataclass(frozen=True)
    class TestClass(Streamable):
        a: List[uint8]
        b: List[List[uint8]]

    # we want to test invalid here, hence the ignore.
    assert TestClass([1, 2, 3], [[uint8(200), uint8(25)], [uint8(25)]])  # type: ignore[list-item]

    # we want to test invalid here, hence the ignore.
    with pytest.raises(ValueError):
        TestClass({"1": 1}, [[uint8(200), uint8(25)], [uint8(25)]])  # type: ignore[arg-type]

    # we want to test invalid here, hence the ignore.
    with pytest.raises(ValueError):
        TestClass([1, 2, 3], [uint8(200), uint8(25)])  # type: ignore[list-item]


def test_StrictDataClassOptional() -> None:
    @streamable
    @dataclass(frozen=True)
    class TestClass(Streamable):
        a: Optional[uint8]
        b: Optional[uint8]
        c: Optional[Optional[uint8]]
        d: Optional[Optional[uint8]]

    # we want to test invalid here, hence the ignore.
    good = TestClass(12, None, 13, None)  # type: ignore[arg-type]
    assert good


def test_basic() -> None:
    @streamable
    @dataclass(frozen=True)
    class TestClass(Streamable):
        a: uint32
        b: uint32
        c: List[uint32]
        d: List[List[uint32]]
        e: Optional[uint32]
        f: Optional[uint32]
        g: Tuple[uint32, str, bytes]

    # we want to test invalid here, hence the ignore.
    a = TestClass(24, 352, [1, 2, 4], [[1, 2, 3], [3, 4]], 728, None, (383, "hello", b"goodbye"))  # type: ignore[arg-type,list-item] # noqa: E501

    b: bytes = bytes(a)
    assert a == TestClass.from_bytes(b)


def test_variable_size() -> None:
    @streamable
    @dataclass(frozen=True)
    class TestClass2(Streamable):
        a: uint32
        b: uint32
        c: bytes

    a = TestClass2(uint32(1), uint32(2), b"3")
    bytes(a)

    with pytest.raises(NotImplementedError):

        @streamable
        @dataclass(frozen=True)
        class TestClass3(Streamable):
            a: int


def test_json(bt: BlockTools) -> None:
    block = bt.create_genesis_block(test_constants, bytes32([0] * 32), uint64(0))
    dict_block = block.to_json_dict()
    assert FullBlock.from_json_dict(dict_block) == block


@streamable
@dataclass(frozen=True)
class OptionalTestClass(Streamable):
    a: Optional[str]
    b: Optional[bool]
    c: Optional[List[Optional[str]]]


@pytest.mark.parametrize(
    "a, b, c",
    [
        ("", True, ["1"]),
        ("1", False, ["1"]),
        ("1", True, []),
        ("1", True, [""]),
        ("1", True, ["1"]),
        (None, None, None),
    ],
)
def test_optional_json(a: Optional[str], b: Optional[bool], c: Optional[List[Optional[str]]]) -> None:
    obj: OptionalTestClass = OptionalTestClass.from_json_dict({"a": a, "b": b, "c": c})
    assert obj.a == a
    assert obj.b == b
    assert obj.c == c


@streamable
@dataclass(frozen=True)
class TestClassRecursive1(Streamable):
    a: List[uint32]


@streamable
@dataclass(frozen=True)
class TestClassRecursive2(Streamable):
    a: uint32
    b: List[Optional[List[TestClassRecursive1]]]
    c: bytes32


def test_recursive_json() -> None:
    tc1_a = TestClassRecursive1([uint32(1), uint32(2)])
    tc1_b = TestClassRecursive1([uint32(4), uint32(5)])
    tc1_c = TestClassRecursive1([uint32(7), uint32(8)])

    tc2 = TestClassRecursive2(uint32(5), [[tc1_a], [tc1_b, tc1_c], None], bytes32(bytes([1] * 32)))
    assert TestClassRecursive2.from_json_dict(tc2.to_json_dict()) == tc2


def test_recursive_types() -> None:
    coin: Optional[Coin] = None
    l1 = [(bytes32([2] * 32), coin)]
    rr = RespondRemovals(uint32(1), bytes32([1] * 32), l1, None)
    RespondRemovals(rr.height, rr.header_hash, rr.coins, rr.proofs)


def test_ambiguous_deserialization_optionals() -> None:
    with pytest.raises(AssertionError):
        SubEpochChallengeSegment.from_bytes(b"\x00\x00\x00\x03\xff\xff\xff\xff")

    @streamable
    @dataclass(frozen=True)
    class TestClassOptional(Streamable):
        a: Optional[uint8]

    # Does not have the required elements
    with pytest.raises(AssertionError):
        TestClassOptional.from_bytes(bytes([]))

    TestClassOptional.from_bytes(bytes([0]))
    TestClassOptional.from_bytes(bytes([1, 2]))


def test_ambiguous_deserialization_int() -> None:
    @streamable
    @dataclass(frozen=True)
    class TestClassUint(Streamable):
        a: uint32

    # Does not have the required uint size
<<<<<<< HEAD
    with raises(ValueError):
=======
    with pytest.raises(AssertionError):
>>>>>>> 3795a521
        TestClassUint.from_bytes(b"\x00\x00")


def test_ambiguous_deserialization_list() -> None:
    @streamable
    @dataclass(frozen=True)
    class TestClassList(Streamable):
        a: List[uint8]

    # Does not have the required elements
<<<<<<< HEAD
    with raises(ValueError):
=======
    with pytest.raises(AssertionError):
>>>>>>> 3795a521
        TestClassList.from_bytes(bytes([0, 0, 100, 24]))


def test_ambiguous_deserialization_tuple() -> None:
    @streamable
    @dataclass(frozen=True)
    class TestClassTuple(Streamable):
        a: Tuple[uint8, str]

    # Does not have the required elements
    with pytest.raises(AssertionError):
        TestClassTuple.from_bytes(bytes([0, 0, 100, 24]))


def test_ambiguous_deserialization_str() -> None:
    @streamable
    @dataclass(frozen=True)
    class TestClassStr(Streamable):
        a: str

    # Does not have the required str size
    with pytest.raises(AssertionError):
        TestClassStr.from_bytes(bytes([0, 0, 100, 24, 52]))


def test_ambiguous_deserialization_bytes() -> None:
    @streamable
    @dataclass(frozen=True)
    class TestClassBytes(Streamable):
        a: bytes

    # Does not have the required str size
    with pytest.raises(AssertionError):
        TestClassBytes.from_bytes(bytes([0, 0, 100, 24, 52]))

    with pytest.raises(AssertionError):
        TestClassBytes.from_bytes(bytes([0, 0, 0, 1]))

    TestClassBytes.from_bytes(bytes([0, 0, 0, 1, 52]))
    TestClassBytes.from_bytes(bytes([0, 0, 0, 2, 52, 21]))


def test_ambiguous_deserialization_bool() -> None:
    @streamable
    @dataclass(frozen=True)
    class TestClassBool(Streamable):
        a: bool

    # Does not have the required str size
    with pytest.raises(AssertionError):
        TestClassBool.from_bytes(bytes([]))

    TestClassBool.from_bytes(bytes([0]))
    TestClassBool.from_bytes(bytes([1]))


def test_ambiguous_deserialization_program() -> None:
    @streamable
    @dataclass(frozen=True)
    class TestClassProgram(Streamable):
        a: Program

    program = Program.to(binutils.assemble("()"))  # type: ignore[no-untyped-call]  # TODO, add typing in clvm_tools

    TestClassProgram.from_bytes(bytes(program))

    with pytest.raises(AssertionError):
        TestClassProgram.from_bytes(bytes(program) + b"9")


def test_streamable_empty() -> None:
    @streamable
    @dataclass(frozen=True)
    class A(Streamable):
        pass

    assert A.from_bytes(bytes(A())) == A()


def test_parse_bool() -> None:
    assert not parse_bool(io.BytesIO(b"\x00"))
    assert parse_bool(io.BytesIO(b"\x01"))

    # EOF
    with pytest.raises(AssertionError):
        parse_bool(io.BytesIO(b""))

    with pytest.raises(ValueError):
        parse_bool(io.BytesIO(b"\xff"))

    with pytest.raises(ValueError):
        parse_bool(io.BytesIO(b"\x02"))


def test_uint32() -> None:
    assert parse_uint32(io.BytesIO(b"\x00\x00\x00\x00")) == 0
    assert parse_uint32(io.BytesIO(b"\x00\x00\x00\x01")) == 1
    assert parse_uint32(io.BytesIO(b"\x00\x00\x00\x01"), "little") == 16777216
    assert parse_uint32(io.BytesIO(b"\x01\x00\x00\x00")) == 16777216
    assert parse_uint32(io.BytesIO(b"\x01\x00\x00\x00"), "little") == 1
    assert parse_uint32(io.BytesIO(b"\xff\xff\xff\xff"), "little") == 4294967295

    def test_write(value: int, byteorder: Literal["little", "big"]) -> None:
        f = io.BytesIO()
        write_uint32(f, uint32(value), byteorder)
        f.seek(0)
        assert parse_uint32(f, byteorder) == value

    test_write(1, "big")
    test_write(1, "little")
    test_write(4294967295, "big")
    test_write(4294967295, "little")

    with pytest.raises(AssertionError):
        parse_uint32(io.BytesIO(b""))
    with pytest.raises(AssertionError):
        parse_uint32(io.BytesIO(b"\x00"))
    with pytest.raises(AssertionError):
        parse_uint32(io.BytesIO(b"\x00\x00"))
    with pytest.raises(AssertionError):
        parse_uint32(io.BytesIO(b"\x00\x00\x00"))


def test_parse_optional() -> None:
    assert parse_optional(io.BytesIO(b"\x00"), parse_bool) is None
    assert parse_optional(io.BytesIO(b"\x01\x01"), parse_bool)
    assert not parse_optional(io.BytesIO(b"\x01\x00"), parse_bool)

    # EOF
    with pytest.raises(AssertionError):
        parse_optional(io.BytesIO(b"\x01"), parse_bool)

    # optional must be 0 or 1
    with pytest.raises(ValueError):
        parse_optional(io.BytesIO(b"\x02\x00"), parse_bool)

    with pytest.raises(ValueError):
        parse_optional(io.BytesIO(b"\xff\x00"), parse_bool)


def test_parse_bytes() -> None:

    assert parse_bytes(io.BytesIO(b"\x00\x00\x00\x00")) == b""
    assert parse_bytes(io.BytesIO(b"\x00\x00\x00\x01\xff")) == b"\xff"

    # 512 bytes
    assert parse_bytes(io.BytesIO(b"\x00\x00\x02\x00" + b"a" * 512)) == b"a" * 512

    # 255 bytes
    assert parse_bytes(io.BytesIO(b"\x00\x00\x00\xff" + b"b" * 255)) == b"b" * 255

    # EOF
    with pytest.raises(AssertionError):
        parse_bytes(io.BytesIO(b"\x00\x00\x00\xff\x01\x02\x03"))

    with pytest.raises(AssertionError):
        parse_bytes(io.BytesIO(b"\xff\xff\xff\xff"))

    with pytest.raises(AssertionError):
        parse_bytes(io.BytesIO(b"\xff\xff\xff\xff" + b"a" * 512))

    # EOF off by one
    with pytest.raises(AssertionError):
        parse_bytes(io.BytesIO(b"\x00\x00\x02\x01" + b"a" * 512))


def test_parse_list() -> None:

    assert parse_list(io.BytesIO(b"\x00\x00\x00\x00"), parse_bool) == []
    assert parse_list(io.BytesIO(b"\x00\x00\x00\x01\x01"), parse_bool) == [True]
    assert parse_list(io.BytesIO(b"\x00\x00\x00\x03\x01\x00\x01"), parse_bool) == [True, False, True]

    # EOF
    with pytest.raises(AssertionError):
        parse_list(io.BytesIO(b"\x00\x00\x00\x01"), parse_bool)

    with pytest.raises(AssertionError):
        parse_list(io.BytesIO(b"\x00\x00\x00\xff\x00\x00"), parse_bool)

    with pytest.raises(AssertionError):
        parse_list(io.BytesIO(b"\xff\xff\xff\xff\x00\x00"), parse_bool)

    # failure to parser internal type
    with pytest.raises(ValueError):
        parse_list(io.BytesIO(b"\x00\x00\x00\x01\x02"), parse_bool)


def test_parse_tuple() -> None:

    assert parse_tuple(io.BytesIO(b""), []) == ()
    assert parse_tuple(io.BytesIO(b"\x00\x00"), [parse_bool, parse_bool]) == (False, False)
    assert parse_tuple(io.BytesIO(b"\x00\x01"), [parse_bool, parse_bool]) == (False, True)

    # error in parsing internal type
    with pytest.raises(ValueError):
        parse_tuple(io.BytesIO(b"\x00\x02"), [parse_bool, parse_bool])

    # EOF
    with pytest.raises(AssertionError):
        parse_tuple(io.BytesIO(b"\x00"), [parse_bool, parse_bool])


class TestFromBytes:
    b: bytes

    @classmethod
    def from_bytes(cls, b: bytes) -> TestFromBytes:
        ret = TestFromBytes()
        ret.b = b
        return ret


class FailFromBytes:
    @classmethod
    def from_bytes(cls, b: bytes) -> FailFromBytes:
        raise ValueError()


def test_parse_size_hints() -> None:
    assert parse_size_hints(io.BytesIO(b"1337"), TestFromBytes, 4).b == b"1337"

    # EOF
    with pytest.raises(AssertionError):
        parse_size_hints(io.BytesIO(b"133"), TestFromBytes, 4)

    # error in underlying type
    with pytest.raises(ValueError):
        parse_size_hints(io.BytesIO(b"1337"), FailFromBytes, 4)


def test_parse_str() -> None:

    assert parse_str(io.BytesIO(b"\x00\x00\x00\x00")) == ""
    assert parse_str(io.BytesIO(b"\x00\x00\x00\x01a")) == "a"

    # 512 bytes
    assert parse_str(io.BytesIO(b"\x00\x00\x02\x00" + b"a" * 512)) == "a" * 512

    # 255 bytes
    assert parse_str(io.BytesIO(b"\x00\x00\x00\xff" + b"b" * 255)) == "b" * 255

    # EOF
    with pytest.raises(AssertionError):
        parse_str(io.BytesIO(b"\x00\x00\x00\xff\x01\x02\x03"))

    with pytest.raises(AssertionError):
        parse_str(io.BytesIO(b"\xff\xff\xff\xff"))

    with pytest.raises(AssertionError):
        parse_str(io.BytesIO(b"\xff\xff\xff\xff" + b"a" * 512))

    # EOF off by one
    with pytest.raises(AssertionError):
        parse_str(io.BytesIO(b"\x00\x00\x02\x01" + b"a" * 512))


def test_wrong_decorator_order() -> None:

    with pytest.raises(DefinitionError):

        @dataclass(frozen=True)
        @streamable
        class WrongDecoratorOrder(Streamable):
            pass


def test_dataclass_not_frozen() -> None:

    with pytest.raises(DefinitionError):

        @streamable
        @dataclass(frozen=False)
        class DataclassNotFrozen(Streamable):
            pass


def test_dataclass_missing() -> None:

    with pytest.raises(DefinitionError):

        @streamable
        class DataclassMissing(Streamable):
            pass


def test_streamable_inheritance_missing() -> None:

    with pytest.raises(DefinitionError):
        # we want to test invalid here, hence the ignore.
        @streamable
        @dataclass(frozen=True)
        class StreamableInheritanceMissing:  # type: ignore[type-var]
            pass<|MERGE_RESOLUTION|>--- conflicted
+++ resolved
@@ -303,11 +303,7 @@
         a: uint32
 
     # Does not have the required uint size
-<<<<<<< HEAD
-    with raises(ValueError):
-=======
-    with pytest.raises(AssertionError):
->>>>>>> 3795a521
+    with pytest.raises(ValueError):
         TestClassUint.from_bytes(b"\x00\x00")
 
 
@@ -318,11 +314,7 @@
         a: List[uint8]
 
     # Does not have the required elements
-<<<<<<< HEAD
-    with raises(ValueError):
-=======
-    with pytest.raises(AssertionError):
->>>>>>> 3795a521
+    with pytest.raises(ValueError):
         TestClassList.from_bytes(bytes([0, 0, 100, 24]))
 
 
