--- conflicted
+++ resolved
@@ -2487,11 +2487,7 @@
     def test_duplicate_large_integer_ladder(self, opcode, softfork_height, benchmark_runner: BenchmarkRunner):
         condition = SINGLE_ARG_INT_LADDER_COND.format(opcode=opcode.value[0], num=28, filler="0x00")
 
-<<<<<<< HEAD
         with benchmark_runner.assert_runtime(seconds=0.5):
-=======
-        with benchmark_runner.assert_runtime(seconds=1):
->>>>>>> bf4cdf22
             npc_result = generator_condition_tester(condition, quote=False, height=softfork_height)
 
         assert npc_result.error == error_for_condition(opcode)
