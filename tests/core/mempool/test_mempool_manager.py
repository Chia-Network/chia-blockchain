from __future__ import annotations

<<<<<<< HEAD
from dataclasses import dataclass
from typing import Any, Awaitable, Callable, Collection, Dict, List, Optional, Set, Tuple, Union
=======
import dataclasses
import logging
from typing import Any, Awaitable, Callable, Collection, Dict, List, Optional, Set, Tuple
>>>>>>> 927ea40f

import pytest
from chia_rs import ELIGIBLE_FOR_DEDUP, G1Element, G2Element
from chiabip158 import PyBIP158
from clvm.SExp import CastableType

from chia.consensus.constants import ConsensusConstants
from chia.consensus.cost_calculator import NPCResult
from chia.consensus.default_constants import DEFAULT_CONSTANTS
from chia.full_node.bundle_tools import simple_solution_generator
from chia.full_node.mempool import MAX_SKIPPED_ITEMS, PRIORITY_TX_THRESHOLD
from chia.full_node.mempool_check_conditions import get_name_puzzle_conditions, mempool_check_time_locks
from chia.full_node.mempool_manager import (
    MEMPOOL_MIN_FEE_INCREASE,
    MempoolManager,
    TimelockConditions,
    can_replace,
    compute_assert_height,
    optional_max,
    optional_min,
)
from chia.protocols import wallet_protocol
from chia.protocols.protocol_message_types import ProtocolMessageTypes
from chia.simulator.full_node_simulator import FullNodeSimulator
from chia.simulator.simulator_protocol import FarmNewBlockProtocol
from chia.types.announcement import Announcement
from chia.types.blockchain_format.coin import Coin
from chia.types.blockchain_format.program import INFINITE_COST, Program
from chia.types.blockchain_format.serialized_program import SerializedProgram
from chia.types.blockchain_format.sized_bytes import bytes32
from chia.types.coin_record import CoinRecord
from chia.types.coin_spend import CoinSpend, make_spend
from chia.types.condition_opcodes import ConditionOpcode
from chia.types.eligible_coin_spends import DedupCoinSpend, EligibleCoinSpends, run_for_cost
from chia.types.mempool_inclusion_status import MempoolInclusionStatus
from chia.types.mempool_item import BundleCoinSpend, MempoolItem
from chia.types.peer_info import PeerInfo
from chia.types.spend_bundle import SpendBundle
from chia.types.spend_bundle_conditions import Spend, SpendBundleConditions
from chia.util.errors import Err, ValidationError
from chia.util.ints import uint32, uint64
from chia.wallet.payment import Payment
from chia.wallet.util.tx_config import DEFAULT_TX_CONFIG
from chia.wallet.wallet import Wallet
from chia.wallet.wallet_coin_record import WalletCoinRecord
from chia.wallet.wallet_node import WalletNode
from tests.util.misc import invariant_check_mempool
from tests.util.setup_nodes import OldSimulatorsAndWallets

IDENTITY_PUZZLE = SerializedProgram.to(1)
IDENTITY_PUZZLE_HASH = IDENTITY_PUZZLE.get_tree_hash()

TEST_TIMESTAMP = uint64(10040)
TEST_COIN_AMOUNT = uint64(1000000000)
TEST_COIN = Coin(IDENTITY_PUZZLE_HASH, IDENTITY_PUZZLE_HASH, TEST_COIN_AMOUNT)
TEST_COIN_ID = TEST_COIN.name()
TEST_COIN_RECORD = CoinRecord(TEST_COIN, uint32(0), uint32(0), False, TEST_TIMESTAMP)
TEST_COIN_AMOUNT2 = uint64(2000000000)
TEST_COIN2 = Coin(IDENTITY_PUZZLE_HASH, IDENTITY_PUZZLE_HASH, TEST_COIN_AMOUNT2)
TEST_COIN_ID2 = TEST_COIN2.name()
TEST_COIN_RECORD2 = CoinRecord(TEST_COIN2, uint32(0), uint32(0), False, TEST_TIMESTAMP)
TEST_COIN_AMOUNT3 = uint64(3000000000)
TEST_COIN3 = Coin(IDENTITY_PUZZLE_HASH, IDENTITY_PUZZLE_HASH, TEST_COIN_AMOUNT3)
TEST_COIN_ID3 = TEST_COIN3.name()
TEST_COIN_RECORD3 = CoinRecord(TEST_COIN3, uint32(0), uint32(0), False, TEST_TIMESTAMP)
TEST_HEIGHT = uint32(5)


@dataclasses.dataclass(frozen=True)
class TestBlockRecord:
    """
    This is a subset of BlockRecord that the mempool manager uses for peak.
    """

    header_hash: bytes32
    height: uint32
    timestamp: Optional[uint64]
    prev_transaction_block_height: uint32
    prev_transaction_block_hash: Optional[bytes32]

    @property
    def is_transaction_block(self) -> bool:
        return self.timestamp is not None


async def zero_calls_get_coin_records(coin_ids: Collection[bytes32]) -> List[CoinRecord]:
    assert len(coin_ids) == 0
    return []


async def get_coin_records_for_test_coins(coin_ids: Collection[bytes32]) -> List[CoinRecord]:
    test_coin_records = {
        TEST_COIN_ID: TEST_COIN_RECORD,
        TEST_COIN_ID2: TEST_COIN_RECORD2,
        TEST_COIN_ID3: TEST_COIN_RECORD3,
    }

    ret: List[CoinRecord] = []
    for name in coin_ids:
        r = test_coin_records.get(name)
        if r is not None:
            ret.append(r)
    return ret


def height_hash(height: int) -> bytes32:
    return bytes32(height.to_bytes(32, byteorder="big"))


def create_test_block_record(*, height: uint32 = TEST_HEIGHT, timestamp: uint64 = TEST_TIMESTAMP) -> TestBlockRecord:
    return TestBlockRecord(
        header_hash=height_hash(height),
        height=height,
        timestamp=timestamp,
        prev_transaction_block_height=uint32(height - 1),
        prev_transaction_block_hash=height_hash(height - 1),
    )


async def instantiate_mempool_manager(
    get_coin_records: Callable[[Collection[bytes32]], Awaitable[List[CoinRecord]]],
    *,
    block_height: uint32 = TEST_HEIGHT,
    block_timestamp: uint64 = TEST_TIMESTAMP,
    constants: ConsensusConstants = DEFAULT_CONSTANTS,
) -> MempoolManager:
    mempool_manager = MempoolManager(get_coin_records, constants)
    test_block_record = create_test_block_record(height=block_height, timestamp=block_timestamp)
    await mempool_manager.new_peak(test_block_record, None)
    invariant_check_mempool(mempool_manager.mempool)
    return mempool_manager


async def setup_mempool_with_coins(
    *, coin_amounts: List[int], max_block_clvm_cost: Optional[int] = None
) -> Tuple[MempoolManager, List[Coin]]:
    coins = []
    test_coin_records = {}
    for amount in coin_amounts:
        coin = Coin(IDENTITY_PUZZLE_HASH, IDENTITY_PUZZLE_HASH, uint64(amount))
        coins.append(coin)
        test_coin_records[coin.name()] = CoinRecord(coin, uint32(0), uint32(0), False, uint64(0))

    async def get_coin_records(coin_ids: Collection[bytes32]) -> List[CoinRecord]:
        ret: List[CoinRecord] = []
        for name in coin_ids:
            r = test_coin_records.get(name)
            if r is not None:
                ret.append(r)
        return ret

    if max_block_clvm_cost is not None:
        constants = dataclasses.replace(DEFAULT_CONSTANTS, MAX_BLOCK_COST_CLVM=max_block_clvm_cost)
    else:
        constants = DEFAULT_CONSTANTS
    mempool_manager = await instantiate_mempool_manager(get_coin_records, constants=constants)
    return (mempool_manager, coins)


def make_test_conds(
    *,
    birth_height: Optional[int] = None,
    birth_seconds: Optional[int] = None,
    height_relative: Optional[int] = None,
    height_absolute: int = 0,
    seconds_relative: Optional[int] = None,
    seconds_absolute: int = 0,
    before_height_relative: Optional[int] = None,
    before_height_absolute: Optional[int] = None,
    before_seconds_relative: Optional[int] = None,
    before_seconds_absolute: Optional[int] = None,
    cost: int = 0,
    spend_ids: List[bytes32] = [TEST_COIN_ID],
) -> SpendBundleConditions:
    return SpendBundleConditions(
        [
            Spend(
                spend_id,
                IDENTITY_PUZZLE_HASH,
                IDENTITY_PUZZLE_HASH,
                TEST_COIN_AMOUNT,
                None if height_relative is None else uint32(height_relative),
                None if seconds_relative is None else uint64(seconds_relative),
                None if before_height_relative is None else uint32(before_height_relative),
                None if before_seconds_relative is None else uint64(before_seconds_relative),
                None if birth_height is None else uint32(birth_height),
                None if birth_seconds is None else uint64(birth_seconds),
                [],
                [],
                [],
                [],
                [],
                [],
                [],
                [],
                0,
            )
            for spend_id in spend_ids
        ],
        0,
        uint32(height_absolute),
        uint64(seconds_absolute),
        None if before_height_absolute is None else uint32(before_height_absolute),
        None if before_seconds_absolute is None else uint64(before_seconds_absolute),
        [],
        cost,
        0,
        0,
    )


class TestCheckTimeLocks:
    COIN_CONFIRMED_HEIGHT = uint32(10)
    COIN_TIMESTAMP = uint64(10000)
    PREV_BLOCK_HEIGHT = uint32(15)
    PREV_BLOCK_TIMESTAMP = uint64(10150)

    COIN_RECORD = CoinRecord(
        TEST_COIN,
        confirmed_block_index=uint32(COIN_CONFIRMED_HEIGHT),
        spent_block_index=uint32(0),
        coinbase=False,
        timestamp=COIN_TIMESTAMP,
    )
    REMOVALS: Dict[bytes32, CoinRecord] = {TEST_COIN.name(): COIN_RECORD}

    @pytest.mark.parametrize(
        "conds,expected",
        [
            (make_test_conds(height_relative=5), None),
            (make_test_conds(height_relative=6), Err.ASSERT_HEIGHT_RELATIVE_FAILED),
            (make_test_conds(height_absolute=15), None),
            (make_test_conds(height_absolute=16), Err.ASSERT_HEIGHT_ABSOLUTE_FAILED),
            (make_test_conds(seconds_relative=150), None),
            (make_test_conds(seconds_relative=151), Err.ASSERT_SECONDS_RELATIVE_FAILED),
            (make_test_conds(seconds_absolute=10150), None),
            (make_test_conds(seconds_absolute=10151), Err.ASSERT_SECONDS_ABSOLUTE_FAILED),
            # the coin's confirmed height is 10
            (make_test_conds(birth_height=9), Err.ASSERT_MY_BIRTH_HEIGHT_FAILED),
            (make_test_conds(birth_height=10), None),
            (make_test_conds(birth_height=11), Err.ASSERT_MY_BIRTH_HEIGHT_FAILED),
            # coin timestamp is 10000
            (make_test_conds(birth_seconds=9999), Err.ASSERT_MY_BIRTH_SECONDS_FAILED),
            (make_test_conds(birth_seconds=10000), None),
            (make_test_conds(birth_seconds=10001), Err.ASSERT_MY_BIRTH_SECONDS_FAILED),
            # the coin is 5 blocks old in this test
            (make_test_conds(before_height_relative=5), Err.ASSERT_BEFORE_HEIGHT_RELATIVE_FAILED),
            (make_test_conds(before_height_relative=6), None),
            # The block height is 15
            (make_test_conds(before_height_absolute=15), Err.ASSERT_BEFORE_HEIGHT_ABSOLUTE_FAILED),
            (make_test_conds(before_height_absolute=16), None),
            # the coin is 150 seconds old in this test
            (make_test_conds(before_seconds_relative=150), Err.ASSERT_BEFORE_SECONDS_RELATIVE_FAILED),
            (make_test_conds(before_seconds_relative=151), None),
            # The block timestamp is 10150
            (make_test_conds(before_seconds_absolute=10150), Err.ASSERT_BEFORE_SECONDS_ABSOLUTE_FAILED),
            (make_test_conds(before_seconds_absolute=10151), None),
        ],
    )
    def test_conditions(
        self,
        conds: SpendBundleConditions,
        expected: Optional[Err],
    ) -> None:
        assert (
            mempool_check_time_locks(
                self.REMOVALS,
                conds,
                self.PREV_BLOCK_HEIGHT,
                self.PREV_BLOCK_TIMESTAMP,
            )
            == expected
        )


def expect(
    *, height: int = 0, seconds: int = 0, before_height: Optional[int] = None, before_seconds: Optional[int] = None
) -> TimelockConditions:
    ret = TimelockConditions(uint32(height), uint64(seconds))
    if before_height is not None:
        ret.assert_before_height = uint32(before_height)
    if before_seconds is not None:
        ret.assert_before_seconds = uint64(before_seconds)
    return ret


@pytest.mark.parametrize(
    "conds,expected",
    [
        # ASSERT_HEIGHT_*
        # coin birth height is 12
        (make_test_conds(), expect()),
        (make_test_conds(height_absolute=42), expect(height=42)),
        # 1 is a relative height, but that only amounts to 13, so the absolute
        # height is more restrictive
        (make_test_conds(height_relative=1), expect(height=13)),
        # 100 is a relative height, and since the coin was confirmed at height 12,
        # that's 112
        (make_test_conds(height_absolute=42, height_relative=100), expect(height=112)),
        # Same thing but without the absolute height
        (make_test_conds(height_relative=100), expect(height=112)),
        (make_test_conds(height_relative=0), expect(height=12)),
        # 42 is more restrictive than 13
        (make_test_conds(height_absolute=42, height_relative=1), expect(height=42)),
        # ASSERT_BEFORE_HEIGHT_*
        (make_test_conds(before_height_absolute=100), expect(before_height=100)),
        # coin is created at 12 + 1 relative height = 13
        (make_test_conds(before_height_relative=1), expect(before_height=13)),
        # coin is created at 12 + 0 relative height = 12
        (make_test_conds(before_height_relative=0), expect(before_height=12)),
        # 13 is more restrictive than 42
        (make_test_conds(before_height_absolute=42, before_height_relative=1), expect(before_height=13)),
        # 100 is a relative height, and since the coin was confirmed at height 12,
        # that's 112
        (make_test_conds(before_height_absolute=200, before_height_relative=100), expect(before_height=112)),
        # Same thing but without the absolute height
        (make_test_conds(before_height_relative=100), expect(before_height=112)),
        # ASSERT_BEFORE_SECONDS_*
        # coin timestamp is 10000
        # single absolute assert before seconds
        (make_test_conds(before_seconds_absolute=20000), expect(before_seconds=20000)),
        # coin is created at 10000 + 100 relative seconds = 10100
        (make_test_conds(before_seconds_relative=100), expect(before_seconds=10100)),
        # coin is created at 10000 + 0 relative seconds = 10000
        (make_test_conds(before_seconds_relative=0), expect(before_seconds=10000)),
        # 10100 is more restrictive than 20000
        (make_test_conds(before_seconds_absolute=20000, before_seconds_relative=100), expect(before_seconds=10100)),
        # 20000 is a relative seconds, and since the coin was confirmed at seconds
        # 10000 that's 300000
        (make_test_conds(before_seconds_absolute=20000, before_seconds_relative=20000), expect(before_seconds=20000)),
        # Same thing but without the absolute seconds
        (make_test_conds(before_seconds_relative=20000), expect(before_seconds=30000)),
        # ASSERT_SECONDS_*
        # coin timestamp is 10000
        # single absolute assert seconds
        (make_test_conds(seconds_absolute=20000), expect(seconds=20000)),
        # coin is created at 10000 + 100 relative seconds = 10100
        (make_test_conds(seconds_relative=100), expect(seconds=10100)),
        # coin is created at 10000 + 0 relative seconds = 10000
        (make_test_conds(seconds_relative=0), expect(seconds=10000)),
        # 20000 is more restrictive than 10100
        (make_test_conds(seconds_absolute=20000, seconds_relative=100), expect(seconds=20000)),
        # 20000 is a relative seconds, and since the coin was confirmed at seconds
        # 10000 that's 300000
        (make_test_conds(seconds_absolute=20000, seconds_relative=20000), expect(seconds=30000)),
        # Same thing but without the absolute seconds
        (make_test_conds(seconds_relative=20000), expect(seconds=30000)),
    ],
)
def test_compute_assert_height(conds: SpendBundleConditions, expected: TimelockConditions) -> None:
    coin_id = TEST_COIN.name()

    confirmed_height = uint32(12)
    coin_records = {coin_id: CoinRecord(TEST_COIN, confirmed_height, uint32(0), False, uint64(10000))}

    assert compute_assert_height(coin_records, conds) == expected


def spend_bundle_from_conditions(conditions: List[List[Any]], coin: Coin = TEST_COIN) -> SpendBundle:
    solution = Program.to(conditions)
    coin_spend = make_spend(coin, IDENTITY_PUZZLE, solution)
    return SpendBundle([coin_spend], G2Element())


async def add_spendbundle(
    mempool_manager: MempoolManager, sb: SpendBundle, sb_name: bytes32
) -> Tuple[Optional[uint64], MempoolInclusionStatus, Optional[Err]]:
    npc_result = await mempool_manager.pre_validate_spendbundle(sb, None, sb_name)
    ret = await mempool_manager.add_spend_bundle(sb, npc_result, sb_name, TEST_HEIGHT)
    invariant_check_mempool(mempool_manager.mempool)
    return ret


async def generate_and_add_spendbundle(
    mempool_manager: MempoolManager,
    conditions: List[List[Any]],
    coin: Coin = TEST_COIN,
) -> Tuple[SpendBundle, bytes32, Tuple[Optional[uint64], MempoolInclusionStatus, Optional[Err]]]:
    sb = spend_bundle_from_conditions(conditions, coin)
    sb_name = sb.name()
    result = await add_spendbundle(mempool_manager, sb, sb_name)
    return (sb, sb_name, result)


def make_bundle_spends_map_and_fee(
    spend_bundle: SpendBundle, npc_result: NPCResult
) -> Tuple[Dict[bytes32, BundleCoinSpend], uint64]:
    bundle_coin_spends: Dict[bytes32, BundleCoinSpend] = {}
    eligibility_and_additions: Dict[bytes32, Tuple[bool, List[Coin]]] = {}
    removals_amount = 0
    additions_amount = 0
    assert npc_result.conds is not None
    for spend in npc_result.conds.spends:
        coin_id = bytes32(spend.coin_id)
        spend_additions = []
        for puzzle_hash, amount, _ in spend.create_coin:
            spend_additions.append(Coin(coin_id, puzzle_hash, amount))
            additions_amount += amount
        eligibility_and_additions[coin_id] = (bool(spend.flags & ELIGIBLE_FOR_DEDUP), spend_additions)
    for coin_spend in spend_bundle.coin_spends:
        coin_id = coin_spend.coin.name()
        removals_amount += coin_spend.coin.amount
        eligible_for_dedup, spend_additions = eligibility_and_additions.get(coin_id, (False, []))
        bundle_coin_spends[coin_id] = BundleCoinSpend(coin_spend, eligible_for_dedup, spend_additions)
    fee = uint64(removals_amount - additions_amount)
    return bundle_coin_spends, fee


def mempool_item_from_spendbundle(spend_bundle: SpendBundle) -> MempoolItem:
    generator = simple_solution_generator(spend_bundle)
    npc_result = get_name_puzzle_conditions(
        generator=generator, max_cost=INFINITE_COST, mempool_mode=True, height=uint32(0), constants=DEFAULT_CONSTANTS
    )
    bundle_coin_spends, fee = make_bundle_spends_map_and_fee(spend_bundle, npc_result)
    return MempoolItem(
        spend_bundle=spend_bundle,
        fee=fee,
        npc_result=npc_result,
        spend_bundle_name=spend_bundle.name(),
        height_added_to_mempool=TEST_HEIGHT,
        bundle_coin_spends=bundle_coin_spends,
    )


@pytest.mark.anyio
async def test_empty_spend_bundle() -> None:
    mempool_manager = await instantiate_mempool_manager(zero_calls_get_coin_records)
    sb = SpendBundle([], G2Element())
    with pytest.raises(ValidationError, match="INVALID_SPEND_BUNDLE"):
        await mempool_manager.pre_validate_spendbundle(sb, None, sb.name())


@pytest.mark.anyio
async def test_negative_addition_amount() -> None:
    mempool_manager = await instantiate_mempool_manager(zero_calls_get_coin_records)
    conditions = [[ConditionOpcode.CREATE_COIN, IDENTITY_PUZZLE_HASH, -1]]
    sb = spend_bundle_from_conditions(conditions)
    with pytest.raises(ValidationError, match="COIN_AMOUNT_NEGATIVE"):
        await mempool_manager.pre_validate_spendbundle(sb, None, sb.name())


@pytest.mark.anyio
async def test_valid_addition_amount() -> None:
    mempool_manager = await instantiate_mempool_manager(zero_calls_get_coin_records)
    max_amount = mempool_manager.constants.MAX_COIN_AMOUNT
    conditions = [[ConditionOpcode.CREATE_COIN, IDENTITY_PUZZLE_HASH, max_amount]]
    coin = Coin(IDENTITY_PUZZLE_HASH, IDENTITY_PUZZLE_HASH, max_amount)
    sb = spend_bundle_from_conditions(conditions, coin)
    npc_result = await mempool_manager.pre_validate_spendbundle(sb, None, sb.name())
    assert npc_result.error is None


@pytest.mark.anyio
async def test_too_big_addition_amount() -> None:
    mempool_manager = await instantiate_mempool_manager(zero_calls_get_coin_records)
    max_amount = mempool_manager.constants.MAX_COIN_AMOUNT
    conditions = [[ConditionOpcode.CREATE_COIN, IDENTITY_PUZZLE_HASH, max_amount + 1]]
    sb = spend_bundle_from_conditions(conditions)
    with pytest.raises(ValidationError, match="COIN_AMOUNT_EXCEEDS_MAXIMUM"):
        await mempool_manager.pre_validate_spendbundle(sb, None, sb.name())


@pytest.mark.anyio
async def test_duplicate_output() -> None:
    mempool_manager = await instantiate_mempool_manager(zero_calls_get_coin_records)
    conditions = [
        [ConditionOpcode.CREATE_COIN, IDENTITY_PUZZLE_HASH, 1],
        [ConditionOpcode.CREATE_COIN, IDENTITY_PUZZLE_HASH, 1],
    ]
    sb = spend_bundle_from_conditions(conditions)
    with pytest.raises(ValidationError, match="DUPLICATE_OUTPUT"):
        await mempool_manager.pre_validate_spendbundle(sb, None, sb.name())


@pytest.mark.anyio
async def test_block_cost_exceeds_max() -> None:
    mempool_manager = await instantiate_mempool_manager(zero_calls_get_coin_records)
    conditions = []
    for i in range(2400):
        conditions.append([ConditionOpcode.CREATE_COIN, IDENTITY_PUZZLE_HASH, i])
    sb = spend_bundle_from_conditions(conditions)
    with pytest.raises(ValidationError, match="BLOCK_COST_EXCEEDS_MAX"):
        await mempool_manager.pre_validate_spendbundle(sb, None, sb.name())


@pytest.mark.anyio
async def test_double_spend_prevalidation() -> None:
    mempool_manager = await instantiate_mempool_manager(zero_calls_get_coin_records)
    conditions = [[ConditionOpcode.CREATE_COIN, IDENTITY_PUZZLE_HASH, 1]]
    sb = spend_bundle_from_conditions(conditions)
    sb_twice: SpendBundle = SpendBundle.aggregate([sb, sb])
    with pytest.raises(ValidationError, match="DOUBLE_SPEND"):
        await mempool_manager.pre_validate_spendbundle(sb_twice, None, sb_twice.name())


@pytest.mark.anyio
async def test_minting_coin() -> None:
    mempool_manager = await instantiate_mempool_manager(zero_calls_get_coin_records)
    conditions = [[ConditionOpcode.CREATE_COIN, IDENTITY_PUZZLE_HASH, TEST_COIN_AMOUNT]]
    sb = spend_bundle_from_conditions(conditions)
    npc_result = await mempool_manager.pre_validate_spendbundle(sb, None, sb.name())
    assert npc_result.error is None
    conditions = [[ConditionOpcode.CREATE_COIN, IDENTITY_PUZZLE_HASH, TEST_COIN_AMOUNT + 1]]
    sb = spend_bundle_from_conditions(conditions)
    with pytest.raises(ValidationError, match="MINTING_COIN"):
        await mempool_manager.pre_validate_spendbundle(sb, None, sb.name())


@pytest.mark.anyio
async def test_reserve_fee_condition() -> None:
    mempool_manager = await instantiate_mempool_manager(zero_calls_get_coin_records)
    conditions = [[ConditionOpcode.RESERVE_FEE, TEST_COIN_AMOUNT]]
    sb = spend_bundle_from_conditions(conditions)
    npc_result = await mempool_manager.pre_validate_spendbundle(sb, None, sb.name())
    assert npc_result.error is None
    conditions = [[ConditionOpcode.RESERVE_FEE, TEST_COIN_AMOUNT + 1]]
    sb = spend_bundle_from_conditions(conditions)
    with pytest.raises(ValidationError, match="RESERVE_FEE_CONDITION_FAILED"):
        await mempool_manager.pre_validate_spendbundle(sb, None, sb.name())


@pytest.mark.anyio
async def test_unknown_unspent() -> None:
    async def get_coin_records(_: Collection[bytes32]) -> List[CoinRecord]:
        return []

    mempool_manager = await instantiate_mempool_manager(get_coin_records)
    conditions = [[ConditionOpcode.CREATE_COIN, IDENTITY_PUZZLE_HASH, 1]]
    _, _, result = await generate_and_add_spendbundle(mempool_manager, conditions)
    assert result == (None, MempoolInclusionStatus.FAILED, Err.UNKNOWN_UNSPENT)


@pytest.mark.anyio
async def test_same_sb_twice_with_eligible_coin() -> None:
    mempool_manager = await instantiate_mempool_manager(get_coin_records_for_test_coins)
    sb1_conditions = [
        [ConditionOpcode.CREATE_COIN, IDENTITY_PUZZLE_HASH, 1],
        [ConditionOpcode.CREATE_COIN, IDENTITY_PUZZLE_HASH, 2],
    ]
    sb1 = spend_bundle_from_conditions(sb1_conditions)
    sb2_conditions = [
        [ConditionOpcode.CREATE_COIN, IDENTITY_PUZZLE_HASH, 3],
        [ConditionOpcode.AGG_SIG_UNSAFE, G1Element(), IDENTITY_PUZZLE_HASH],
    ]
    sb2 = spend_bundle_from_conditions(sb2_conditions, TEST_COIN2)
    sb = SpendBundle.aggregate([sb1, sb2])
    sb_name = sb.name()
    result = await add_spendbundle(mempool_manager, sb, sb_name)
    expected_cost = uint64(10268283)
    assert result == (expected_cost, MempoolInclusionStatus.SUCCESS, None)
    assert mempool_manager.get_spendbundle(sb_name) == sb
    result = await add_spendbundle(mempool_manager, sb, sb_name)
    assert result == (expected_cost, MempoolInclusionStatus.SUCCESS, None)
    assert mempool_manager.get_spendbundle(sb_name) == sb


@pytest.mark.anyio
async def test_sb_twice_with_eligible_coin_and_different_spends_order() -> None:
    mempool_manager = await instantiate_mempool_manager(get_coin_records_for_test_coins)
    sb1_conditions = [
        [ConditionOpcode.CREATE_COIN, IDENTITY_PUZZLE_HASH, 1],
        [ConditionOpcode.CREATE_COIN, IDENTITY_PUZZLE_HASH, 2],
    ]
    sb1 = spend_bundle_from_conditions(sb1_conditions)
    sb2_conditions = [
        [ConditionOpcode.CREATE_COIN, IDENTITY_PUZZLE_HASH, 3],
        [ConditionOpcode.AGG_SIG_UNSAFE, G1Element(), IDENTITY_PUZZLE_HASH],
    ]
    sb2 = spend_bundle_from_conditions(sb2_conditions, TEST_COIN2)
    sb3_conditions = [[ConditionOpcode.AGG_SIG_UNSAFE, G1Element(), IDENTITY_PUZZLE_HASH]]
    sb3 = spend_bundle_from_conditions(sb3_conditions, TEST_COIN3)
    sb = SpendBundle.aggregate([sb1, sb2, sb3])
    sb_name = sb.name()
    reordered_sb = SpendBundle.aggregate([sb3, sb1, sb2])
    reordered_sb_name = reordered_sb.name()
    assert mempool_manager.get_spendbundle(sb_name) is None
    assert mempool_manager.get_spendbundle(reordered_sb_name) is None
    result = await add_spendbundle(mempool_manager, sb, sb_name)
    expected_cost = uint64(13091510)
    assert result == (expected_cost, MempoolInclusionStatus.SUCCESS, None)
    assert mempool_manager.get_spendbundle(sb_name) == sb
    assert mempool_manager.get_spendbundle(reordered_sb_name) is None
    # This reordered spend bundle should generate conflicting coin spends with
    # the previously added spend bundle
    result = await add_spendbundle(mempool_manager, reordered_sb, reordered_sb_name)
    assert result == (expected_cost, MempoolInclusionStatus.PENDING, Err.MEMPOOL_CONFLICT)
    assert mempool_manager.get_spendbundle(sb_name) == sb
    assert mempool_manager.get_spendbundle(reordered_sb_name) is None


co = ConditionOpcode
mis = MempoolInclusionStatus


@pytest.mark.anyio
@pytest.mark.parametrize(
    "opcode,lock_value,expected_status,expected_error",
    [
        # the mempool rules don't allow relative height- or time conditions on
        # ephemeral spends
        # SECONDS RELATIVE
        (co.ASSERT_SECONDS_RELATIVE, -2, mis.FAILED, Err.EPHEMERAL_RELATIVE_CONDITION),
        (co.ASSERT_SECONDS_RELATIVE, -1, mis.FAILED, Err.EPHEMERAL_RELATIVE_CONDITION),
        (co.ASSERT_SECONDS_RELATIVE, 0, mis.FAILED, Err.EPHEMERAL_RELATIVE_CONDITION),
        (co.ASSERT_SECONDS_RELATIVE, 1, mis.FAILED, Err.EPHEMERAL_RELATIVE_CONDITION),
        (co.ASSERT_SECONDS_RELATIVE, 9, mis.FAILED, Err.EPHEMERAL_RELATIVE_CONDITION),
        (co.ASSERT_SECONDS_RELATIVE, 10, mis.FAILED, Err.EPHEMERAL_RELATIVE_CONDITION),
        # HEIGHT RELATIVE
        (co.ASSERT_HEIGHT_RELATIVE, -2, mis.FAILED, Err.EPHEMERAL_RELATIVE_CONDITION),
        (co.ASSERT_HEIGHT_RELATIVE, -1, mis.FAILED, Err.EPHEMERAL_RELATIVE_CONDITION),
        (co.ASSERT_HEIGHT_RELATIVE, 0, mis.FAILED, Err.EPHEMERAL_RELATIVE_CONDITION),
        (co.ASSERT_HEIGHT_RELATIVE, 1, mis.FAILED, Err.EPHEMERAL_RELATIVE_CONDITION),
        (co.ASSERT_HEIGHT_RELATIVE, 5, mis.FAILED, Err.EPHEMERAL_RELATIVE_CONDITION),
        (co.ASSERT_HEIGHT_RELATIVE, 6, mis.FAILED, Err.EPHEMERAL_RELATIVE_CONDITION),
        (co.ASSERT_HEIGHT_RELATIVE, 7, mis.FAILED, Err.EPHEMERAL_RELATIVE_CONDITION),
        (co.ASSERT_HEIGHT_RELATIVE, 10, mis.FAILED, Err.EPHEMERAL_RELATIVE_CONDITION),
        (co.ASSERT_HEIGHT_RELATIVE, 11, mis.FAILED, Err.EPHEMERAL_RELATIVE_CONDITION),
        # BEFORE HEIGHT RELATIVE
        (co.ASSERT_BEFORE_HEIGHT_RELATIVE, -2, mis.FAILED, Err.ASSERT_BEFORE_HEIGHT_RELATIVE_FAILED),
        (co.ASSERT_BEFORE_HEIGHT_RELATIVE, -1, mis.FAILED, Err.ASSERT_BEFORE_HEIGHT_RELATIVE_FAILED),
        (co.ASSERT_BEFORE_HEIGHT_RELATIVE, 0, mis.FAILED, Err.EPHEMERAL_RELATIVE_CONDITION),
        (co.ASSERT_BEFORE_HEIGHT_RELATIVE, 1, mis.FAILED, Err.EPHEMERAL_RELATIVE_CONDITION),
        (co.ASSERT_BEFORE_HEIGHT_RELATIVE, 5, mis.FAILED, Err.EPHEMERAL_RELATIVE_CONDITION),
        (co.ASSERT_BEFORE_HEIGHT_RELATIVE, 6, mis.FAILED, Err.EPHEMERAL_RELATIVE_CONDITION),
        (co.ASSERT_BEFORE_HEIGHT_RELATIVE, 7, mis.FAILED, Err.EPHEMERAL_RELATIVE_CONDITION),
        # HEIGHT ABSOLUTE
        (co.ASSERT_HEIGHT_ABSOLUTE, 4, mis.SUCCESS, None),
        (co.ASSERT_HEIGHT_ABSOLUTE, 5, mis.SUCCESS, None),
        (co.ASSERT_HEIGHT_ABSOLUTE, 6, mis.PENDING, Err.ASSERT_HEIGHT_ABSOLUTE_FAILED),
        (co.ASSERT_HEIGHT_ABSOLUTE, 7, mis.PENDING, Err.ASSERT_HEIGHT_ABSOLUTE_FAILED),
        # BEFORE HEIGHT ABSOLUTE
        (co.ASSERT_BEFORE_HEIGHT_ABSOLUTE, 4, mis.FAILED, Err.ASSERT_BEFORE_HEIGHT_ABSOLUTE_FAILED),
        (co.ASSERT_BEFORE_HEIGHT_ABSOLUTE, 5, mis.FAILED, Err.ASSERT_BEFORE_HEIGHT_ABSOLUTE_FAILED),
        (co.ASSERT_BEFORE_HEIGHT_ABSOLUTE, 6, mis.SUCCESS, None),
        (co.ASSERT_BEFORE_HEIGHT_ABSOLUTE, 7, mis.SUCCESS, None),
        # SECONDS ABSOLUTE
        # Current block timestamp is 10050
        (co.ASSERT_SECONDS_ABSOLUTE, 10049, mis.SUCCESS, None),
        (co.ASSERT_SECONDS_ABSOLUTE, 10050, mis.SUCCESS, None),
        (co.ASSERT_SECONDS_ABSOLUTE, 10051, mis.FAILED, Err.ASSERT_SECONDS_ABSOLUTE_FAILED),
        (co.ASSERT_SECONDS_ABSOLUTE, 10052, mis.FAILED, Err.ASSERT_SECONDS_ABSOLUTE_FAILED),
        # BEFORE SECONDS ABSOLUTE
        (co.ASSERT_BEFORE_SECONDS_ABSOLUTE, 10049, mis.FAILED, Err.ASSERT_BEFORE_SECONDS_ABSOLUTE_FAILED),
        (co.ASSERT_BEFORE_SECONDS_ABSOLUTE, 10050, mis.FAILED, Err.ASSERT_BEFORE_SECONDS_ABSOLUTE_FAILED),
        (co.ASSERT_BEFORE_SECONDS_ABSOLUTE, 10051, mis.SUCCESS, None),
        (co.ASSERT_BEFORE_SECONDS_ABSOLUTE, 10052, mis.SUCCESS, None),
    ],
)
async def test_ephemeral_timelock(
    opcode: ConditionOpcode,
    lock_value: int,
    expected_status: MempoolInclusionStatus,
    expected_error: Optional[Err],
) -> None:
    mempool_manager = await instantiate_mempool_manager(
        get_coin_records=get_coin_records_for_test_coins,
        block_height=uint32(5),
        block_timestamp=uint64(10050),
        constants=DEFAULT_CONSTANTS,
    )

    conditions = [[ConditionOpcode.CREATE_COIN, IDENTITY_PUZZLE_HASH, 1]]
    created_coin = Coin(TEST_COIN_ID, IDENTITY_PUZZLE_HASH, 1)
    sb1 = spend_bundle_from_conditions(conditions)
    sb2 = spend_bundle_from_conditions([[opcode, lock_value]], created_coin)
    # sb spends TEST_COIN and creates created_coin which gets spent too
    sb = SpendBundle.aggregate([sb1, sb2])
    # We shouldn't have a record of this ephemeral coin
    assert await get_coin_records_for_test_coins([created_coin.name()]) == []
    try:
        _, status, error = await add_spendbundle(mempool_manager, sb, sb.name())
        assert (status, error) == (expected_status, expected_error)
    except ValidationError as e:
        assert expected_status == mis.FAILED
        assert expected_error == e.code


def test_optional_min() -> None:
    assert optional_min(uint32(100), None) == uint32(100)
    assert optional_min(None, uint32(100)) == uint32(100)
    assert optional_min(None, None) is None
    assert optional_min(uint32(123), uint32(234)) == uint32(123)


def test_optional_max() -> None:
    assert optional_max(uint32(100), None) == uint32(100)
    assert optional_max(None, uint32(100)) == uint32(100)
    assert optional_max(None, None) is None
    assert optional_max(uint32(123), uint32(234)) == uint32(234)


def mk_item(
    coins: List[Coin],
    *,
    cost: int = 1,
    fee: int = 0,
    assert_height: Optional[int] = None,
    assert_before_height: Optional[int] = None,
    assert_before_seconds: Optional[int] = None,
) -> MempoolItem:
    # we don't actually care about the puzzle and solutions for the purpose of
    # can_replace()
    spends = [make_spend(c, SerializedProgram.to(None), SerializedProgram.to(None)) for c in coins]
    spend_bundle = SpendBundle(spends, G2Element())
    npc_result = NPCResult(None, make_test_conds(cost=cost, spend_ids=[c.name() for c in coins]))
    return MempoolItem(
        spend_bundle,
        uint64(fee),
        npc_result,
        spend_bundle.name(),
        uint32(0),
        None if assert_height is None else uint32(assert_height),
        None if assert_before_height is None else uint32(assert_before_height),
        None if assert_before_seconds is None else uint64(assert_before_seconds),
    )


def make_test_coins() -> List[Coin]:
    ret: List[Coin] = []
    for i in range(5):
        ret.append(Coin(height_hash(i), height_hash(i + 100), i * 100))
    return ret


coins = make_test_coins()


@pytest.mark.parametrize(
    "existing_items,new_item,expected",
    [
        # FEE RULE
        # the new item must pay a higher fee, in absolute terms
        # replacing exactly the same spend is fine, as long as we increment the fee
        ([mk_item(coins[0:1])], mk_item(coins[0:1]), False),
        # this is less than the minimum fee increase
        ([mk_item(coins[0:1])], mk_item(coins[0:1], fee=9999999), False),
        # this is the minimum fee increase
        ([mk_item(coins[0:1])], mk_item(coins[0:1], fee=10000000), True),
        # FEE RATE RULE
        # the new item must pay a higher fee per cost than the existing item(s)
        # the existing fee rate is 2 and the new fee rate is 2
        ([mk_item(coins[0:1], cost=1000, fee=2000)], mk_item(coins[0:1], cost=10000000, fee=20000000), False),
        # the new rate is >2
        ([mk_item(coins[0:1], cost=1000, fee=2000)], mk_item(coins[0:1], cost=10000000, fee=20000001), True),
        # SUPERSET RULE
        # we can't replace an item spending coin 0 and 1 with an
        # item that just spends coin 0
        ([mk_item(coins[0:2])], mk_item(coins[0:1], fee=10000000), False),
        # or just spends coin 1
        ([mk_item(coins[0:2])], mk_item(coins[1:2], fee=10000000), False),
        # but if we spend the same coins
        ([mk_item(coins[0:2])], mk_item(coins[0:2], fee=10000000), True),
        # or if we spend the same coins with additional coins
        ([mk_item(coins[0:2])], mk_item(coins[0:3], fee=10000000), True),
        # FEE- AND FEE RATE RULES
        # if we're replacing two items, each paying a fee of 100, we need to
        # spend (at least) the same coins and pay at least 10000000 higher fee
        (
            [mk_item(coins[0:1], fee=100, cost=100), mk_item(coins[1:2], fee=100, cost=100)],
            mk_item(coins[0:2], fee=10000200, cost=200),
            True,
        ),
        # if the fee rate is exactly the same, we won't allow the replacement
        (
            [mk_item(coins[0:1], fee=100, cost=100), mk_item(coins[1:2], fee=100, cost=100)],
            mk_item(coins[0:2], fee=10000200, cost=10000200),
            False,
        ),
        # TIMELOCK RULE
        # the new item must not have different time lock than the existing item(s)
        # the assert height time lock condition was introduced in the new item
        ([mk_item(coins[0:1])], mk_item(coins[0:1], fee=10000000, assert_height=1000), False),
        # the assert before height time lock condition was introduced in the new item
        ([mk_item(coins[0:1])], mk_item(coins[0:1], fee=10000000, assert_before_height=1000), False),
        # the assert before seconds time lock condition was introduced in the new item
        ([mk_item(coins[0:1])], mk_item(coins[0:1], fee=10000000, assert_before_seconds=1000), False),
        # if we don't alter any time locks, we are allowed to replace
        ([mk_item(coins[0:1])], mk_item(coins[0:1], fee=10000000), True),
        # ASSERT_HEIGHT
        # the assert height time lock condition was removed in the new item
        ([mk_item(coins[0:1], assert_height=1000)], mk_item(coins[0:1], fee=10000000), False),
        # different assert height constraint
        ([mk_item(coins[0:1], assert_height=1000)], mk_item(coins[0:1], fee=10000000, assert_height=100), False),
        ([mk_item(coins[0:1], assert_height=1000)], mk_item(coins[0:1], fee=10000000, assert_height=2000), False),
        # the same assert height is OK
        ([mk_item(coins[0:1], assert_height=1000)], mk_item(coins[0:1], fee=10000000, assert_height=1000), True),
        # The new spend just have to match the most restrictive condition
        (
            [mk_item(coins[0:1], assert_height=200), mk_item(coins[1:2], assert_height=400)],
            mk_item(coins[0:2], fee=10000000, assert_height=400),
            True,
        ),
        # ASSERT_BEFORE_HEIGHT
        # the assert before height time lock condition was removed in the new item
        ([mk_item(coins[0:1], assert_before_height=1000)], mk_item(coins[0:1], fee=10000000), False),
        # different assert before height constraint
        (
            [mk_item(coins[0:1], assert_before_height=1000)],
            mk_item(coins[0:1], fee=10000000, assert_before_height=100),
            False,
        ),
        (
            [mk_item(coins[0:1], assert_before_height=1000)],
            mk_item(coins[0:1], fee=10000000, assert_before_height=2000),
            False,
        ),
        # The new spend just have to match the most restrictive condition
        (
            [mk_item(coins[0:1], assert_before_height=200), mk_item(coins[1:2], assert_before_height=400)],
            mk_item(coins[0:2], fee=10000000, assert_before_height=200),
            True,
        ),
        # ASSERT_BEFORE_SECONDS
        # the assert before height time lock condition was removed in the new item
        ([mk_item(coins[0:1], assert_before_seconds=1000)], mk_item(coins[0:1], fee=10000000), False),
        # different assert before seconds constraint
        (
            [mk_item(coins[0:1], assert_before_seconds=1000)],
            mk_item(coins[0:1], fee=10000000, assert_before_seconds=100),
            False,
        ),
        (
            [mk_item(coins[0:1], assert_before_seconds=1000)],
            mk_item(coins[0:1], fee=10000000, assert_before_seconds=2000),
            False,
        ),
        # the assert before height time lock condition was introduced in the new item
        (
            [mk_item(coins[0:1], assert_before_seconds=1000)],
            mk_item(coins[0:1], fee=10000000, assert_before_seconds=1000),
            True,
        ),
        # The new spend just have to match the most restrictive condition
        (
            [mk_item(coins[0:1], assert_before_seconds=200), mk_item(coins[1:2], assert_before_seconds=400)],
            mk_item(coins[0:2], fee=10000000, assert_before_seconds=200),
            True,
        ),
        # MIXED CONDITIONS
        # we can't replace an assert_before_seconds with assert_before_height
        (
            [mk_item(coins[0:1], assert_before_seconds=1000)],
            mk_item(coins[0:1], fee=10000000, assert_before_height=2000),
            False,
        ),
        # we added another condition
        (
            [mk_item(coins[0:1], assert_before_seconds=1000)],
            mk_item(coins[0:1], fee=10000000, assert_before_seconds=1000, assert_height=200),
            False,
        ),
        # we removed assert before height
        (
            [mk_item(coins[0:1], assert_height=200, assert_before_height=1000)],
            mk_item(coins[0:1], fee=10000000, assert_height=200),
            False,
        ),
    ],
)
def test_can_replace(existing_items: List[MempoolItem], new_item: MempoolItem, expected: bool) -> None:
    removals = {c.name() for c in new_item.spend_bundle.removals()}
    assert can_replace(existing_items, removals, new_item) == expected


@pytest.mark.anyio
async def test_get_items_not_in_filter() -> None:
    mempool_manager = await instantiate_mempool_manager(get_coin_records_for_test_coins)
    conditions = [[ConditionOpcode.CREATE_COIN, IDENTITY_PUZZLE_HASH, 1]]
    sb1, sb1_name, _ = await generate_and_add_spendbundle(mempool_manager, conditions)
    conditions2 = [[ConditionOpcode.CREATE_COIN, IDENTITY_PUZZLE_HASH, 2]]
    sb2, sb2_name, _ = await generate_and_add_spendbundle(mempool_manager, conditions2, TEST_COIN2)
    conditions3 = [[ConditionOpcode.CREATE_COIN, IDENTITY_PUZZLE_HASH, 3]]
    sb3, sb3_name, _ = await generate_and_add_spendbundle(mempool_manager, conditions3, TEST_COIN3)

    # Don't filter anything
    empty_filter = PyBIP158([])
    result = mempool_manager.get_items_not_in_filter(empty_filter)
    assert result == [sb3, sb2, sb1]

    # Filter everything
    full_filter = PyBIP158([bytearray(sb1_name), bytearray(sb2_name), bytearray(sb3_name)])
    result = mempool_manager.get_items_not_in_filter(full_filter)
    assert result == []

    # Negative limit
    with pytest.raises(AssertionError):
        mempool_manager.get_items_not_in_filter(empty_filter, limit=-1)

    # Zero limit
    with pytest.raises(AssertionError):
        mempool_manager.get_items_not_in_filter(empty_filter, limit=0)

    # Filter only one of the spend bundles
    sb3_filter = PyBIP158([bytearray(sb3_name)])

    # With a limit of one, sb2 has the highest FPC
    result = mempool_manager.get_items_not_in_filter(sb3_filter, limit=1)
    assert result == [sb2]

    # With a higher limit, all bundles aside from sb3 get included
    result = mempool_manager.get_items_not_in_filter(sb3_filter, limit=5)
    assert result == [sb2, sb1]

    # Filter two of the spend bundles
    sb2_and_3_filter = PyBIP158([bytearray(sb2_name), bytearray(sb3_name)])
    result = mempool_manager.get_items_not_in_filter(sb2_and_3_filter)
    assert result == [sb1]


@pytest.mark.anyio
async def test_total_mempool_fees() -> None:
    coin_records: Dict[bytes32, CoinRecord] = {}

    async def get_coin_records(coin_ids: Collection[bytes32]) -> List[CoinRecord]:
        ret: List[CoinRecord] = []
        for name in coin_ids:
            r = coin_records.get(name)
            if r is not None:
                ret.append(r)
        return ret

    mempool_manager = await instantiate_mempool_manager(get_coin_records)
    conditions = [[ConditionOpcode.CREATE_COIN, IDENTITY_PUZZLE_HASH, 1]]

    # the limit of total fees in the mempool is 2^63
    # the limit per mempool item is 2^50, that lets us add 8192 items with the
    # maximum amount of fee before reaching the total mempool limit
    amount = uint64(2**50)
    total_fee = 0
    for i in range(8192):
        coin = Coin(IDENTITY_PUZZLE_HASH, IDENTITY_PUZZLE_HASH, amount)
        coin_records[coin.name()] = CoinRecord(coin, uint32(0), uint32(0), False, uint64(0))
        amount = uint64(amount - 1)
        # the fee is 1 less than the amount because we create a coin of 1 mojo
        total_fee += amount
        _, _, result = await generate_and_add_spendbundle(mempool_manager, conditions, coin)
        assert result[1] == MempoolInclusionStatus.SUCCESS
        assert mempool_manager.mempool.total_mempool_fees() == total_fee

    coin = Coin(IDENTITY_PUZZLE_HASH, IDENTITY_PUZZLE_HASH, amount)
    coin_records[coin.name()] = CoinRecord(coin, uint32(0), uint32(0), False, uint64(0))
    _, _, result = await generate_and_add_spendbundle(mempool_manager, conditions, coin)
    assert result[1] == MempoolInclusionStatus.FAILED
    assert result[2] == Err.INVALID_BLOCK_FEE_AMOUNT


@pytest.mark.parametrize("reverse_tx_order", [True, False])
@pytest.mark.anyio
async def test_create_bundle_from_mempool(reverse_tx_order: bool) -> None:
    async def make_coin_spends(coins: List[Coin], *, high_fees: bool = True) -> List[CoinSpend]:
        spends_list = []
        for i in range(0, len(coins)):
            coin_spend = make_spend(
                coins[i],
                IDENTITY_PUZZLE,
                Program.to(
                    [[ConditionOpcode.CREATE_COIN, IDENTITY_PUZZLE_HASH, i if high_fees else (coins[i].amount - 1)]]
                ),
            )
            spends_list.append(coin_spend)
        return spends_list

    async def send_spends_to_mempool(coin_spends: List[CoinSpend]) -> None:
        g2 = G2Element()
        for cs in coin_spends:
            sb = SpendBundle([cs], g2)
            result = await add_spendbundle(mempool_manager, sb, sb.name())
            assert result[1] == MempoolInclusionStatus.SUCCESS

    mempool_manager, coins = await setup_mempool_with_coins(coin_amounts=list(range(2000000000, 2000002200)))
    high_rate_spends = await make_coin_spends(coins[0:2000])
    low_rate_spends = await make_coin_spends(coins[2000:2100], high_fees=False)
    spends = low_rate_spends + high_rate_spends if reverse_tx_order else high_rate_spends + low_rate_spends
    await send_spends_to_mempool(spends)
    assert mempool_manager.peak is not None
    result = mempool_manager.create_bundle_from_mempool(mempool_manager.peak.header_hash)
    assert result is not None
    # Make sure we filled the block with only high rate spends
    assert len([s for s in high_rate_spends if s in result[0].coin_spends]) == len(result[0].coin_spends)
    assert len([s for s in low_rate_spends if s in result[0].coin_spends]) == 0


@pytest.mark.parametrize("num_skipped_items", [PRIORITY_TX_THRESHOLD, MAX_SKIPPED_ITEMS])
@pytest.mark.anyio
async def test_create_bundle_from_mempool_on_max_cost(num_skipped_items: int, caplog: pytest.LogCaptureFixture) -> None:
    # This test exercises the path where an item's inclusion would exceed the
    # maximum cumulative cost, so it gets skipped as a result

    # NOTE:
    # 1. After PRIORITY_TX_THRESHOLD, we skip items with eligible coins.
    # 2. After skipping MAX_SKIPPED_ITEMS, we stop processing further items.

    async def make_and_send_big_cost_sb(coin: Coin) -> None:
        conditions = []
        g1 = G1Element()
        for _ in range(120):
            conditions.append([ConditionOpcode.AGG_SIG_UNSAFE, g1, IDENTITY_PUZZLE_HASH])
        conditions.append([ConditionOpcode.CREATE_COIN, IDENTITY_PUZZLE_HASH, coin.amount - 10_000_000])
        # Create a spend bundle with a big enough cost that gets it close to the limit
        _, _, res = await generate_and_add_spendbundle(mempool_manager, conditions, coin)
        assert res[1] == MempoolInclusionStatus.SUCCESS

    mempool_manager, coins = await setup_mempool_with_coins(
        coin_amounts=list(range(1_000_000_000, 1_000_000_030)), max_block_clvm_cost=550_000_000
    )
    # Create the spend bundles with a big enough cost that they get close to the limit
    for i in range(num_skipped_items):
        await make_and_send_big_cost_sb(coins[i])

    # Create a spend bundle with a relatively smaller cost.
    # Combined with a big cost spend bundle, we'd exceed the maximum block clvm cost
    sb2_coin = coins[num_skipped_items]
    conditions = [[ConditionOpcode.CREATE_COIN, IDENTITY_PUZZLE_HASH, sb2_coin.amount - 200_000]]
    sb2, _, res = await generate_and_add_spendbundle(mempool_manager, conditions, sb2_coin)
    assert res[1] == MempoolInclusionStatus.SUCCESS
    sb2_addition = Coin(sb2_coin.name(), IDENTITY_PUZZLE_HASH, sb2_coin.amount - 200_000)
    # Create 4 extra spend bundles with smaller FPC and smaller costs
    extra_sbs = []
    extra_additions = []
    for i in range(num_skipped_items + 1, num_skipped_items + 5):
        conditions = [[ConditionOpcode.CREATE_COIN, IDENTITY_PUZZLE_HASH, coins[i].amount - 30_000]]
        # Make the first of these without eligible coins
        if i == num_skipped_items + 1:
            conditions.append([ConditionOpcode.AGG_SIG_UNSAFE, G1Element(), IDENTITY_PUZZLE_HASH])
        sb, _, res = await generate_and_add_spendbundle(mempool_manager, conditions, coins[i])
        extra_sbs.append(sb)
        coin = Coin(coins[i].name(), IDENTITY_PUZZLE_HASH, coins[i].amount - 30_000)
        extra_additions.append(coin)
        assert res[1] == MempoolInclusionStatus.SUCCESS

    assert mempool_manager.peak is not None
    caplog.set_level(logging.DEBUG)
    result = mempool_manager.create_bundle_from_mempool(mempool_manager.peak.header_hash)
    assert result is not None
    agg, additions = result
    skipped_due_to_eligible_coins = sum(
        1
        for line in caplog.text.split("\n")
        if "DEBUG Exception while checking a mempool item for deduplication: Skipping transaction with eligible coin(s)"
        in line
    )
    if num_skipped_items == PRIORITY_TX_THRESHOLD:
        # We skipped enough big cost items to reach `PRIORITY_TX_THRESHOLD`,
        # so the first from the extra 4 (the one without eligible coins) went in,
        # and the other 3 were skipped (they have eligible coins)
        assert skipped_due_to_eligible_coins == 3
        assert agg == SpendBundle.aggregate([sb2, extra_sbs[0]])
        assert additions == [sb2_addition, extra_additions[0]]
        assert agg.removals() == [sb2_coin, coins[num_skipped_items + 1]]
    elif num_skipped_items == MAX_SKIPPED_ITEMS:
        # We skipped enough big cost items to trigger `MAX_SKIPPED_ITEMS` so
        # we didn't process any of the extra items
        assert skipped_due_to_eligible_coins == 0
        assert agg == SpendBundle.aggregate([sb2])
        assert additions == [sb2_addition]
        assert agg.removals() == [sb2_coin]
    else:
        raise ValueError("num_skipped_items must be PRIORITY_TX_THRESHOLD or MAX_SKIPPED_ITEMS")  # pragma: no cover


@pytest.mark.parametrize(
    "opcode,arg,expect_eviction, expect_limit",
    [
        # current height: 10 current_time: 10000
        # we step the chain forward 1 block and 19 seconds
        (co.ASSERT_BEFORE_SECONDS_ABSOLUTE, 10001, True, None),
        (co.ASSERT_BEFORE_SECONDS_ABSOLUTE, 10019, True, None),
        (co.ASSERT_BEFORE_SECONDS_ABSOLUTE, 10020, False, 10020),
        (co.ASSERT_BEFORE_HEIGHT_ABSOLUTE, 11, True, None),
        (co.ASSERT_BEFORE_HEIGHT_ABSOLUTE, 12, False, 12),
        # the coin was created at height: 5 timestamp: 9900
        (co.ASSERT_BEFORE_HEIGHT_RELATIVE, 6, True, None),
        (co.ASSERT_BEFORE_HEIGHT_RELATIVE, 7, False, 5 + 7),
        (co.ASSERT_BEFORE_SECONDS_RELATIVE, 119, True, None),
        (co.ASSERT_BEFORE_SECONDS_RELATIVE, 120, False, 9900 + 120),
    ],
)
@pytest.mark.anyio
async def test_assert_before_expiration(
    opcode: ConditionOpcode, arg: int, expect_eviction: bool, expect_limit: Optional[int]
) -> None:
    async def get_coin_records(coin_ids: Collection[bytes32]) -> List[CoinRecord]:
        all_coins = {TEST_COIN.name(): CoinRecord(TEST_COIN, uint32(5), uint32(0), False, uint64(9900))}
        ret: List[CoinRecord] = []
        for name in coin_ids:
            r = all_coins.get(name)
            if r is not None:
                ret.append(r)
        return ret

    mempool_manager = await instantiate_mempool_manager(
        get_coin_records,
        block_height=uint32(10),
        block_timestamp=uint64(10000),
        constants=DEFAULT_CONSTANTS,
    )

    bundle = spend_bundle_from_conditions(
        [
            [ConditionOpcode.CREATE_COIN, IDENTITY_PUZZLE_HASH, 1],
            [opcode, arg],
        ],
        coin=TEST_COIN,
    )
    bundle_name = bundle.name()
    assert (await add_spendbundle(mempool_manager, bundle, bundle_name))[1] == mis.SUCCESS
    # make sure the spend was added correctly
    assert mempool_manager.get_spendbundle(bundle_name) == bundle

    block_record = create_test_block_record(height=uint32(11), timestamp=uint64(10019))
    await mempool_manager.new_peak(block_record, None)
    invariant_check_mempool(mempool_manager.mempool)

    still_in_pool = mempool_manager.get_spendbundle(bundle_name) == bundle
    assert still_in_pool != expect_eviction
    if still_in_pool:
        assert expect_limit is not None
        item = mempool_manager.get_mempool_item(bundle_name)
        assert item is not None
        if opcode in [co.ASSERT_BEFORE_SECONDS_ABSOLUTE, co.ASSERT_BEFORE_SECONDS_RELATIVE]:
            assert item.assert_before_seconds == expect_limit
        elif opcode in [co.ASSERT_BEFORE_HEIGHT_ABSOLUTE, co.ASSERT_BEFORE_HEIGHT_RELATIVE]:
            assert item.assert_before_height == expect_limit
        else:
            assert False


def make_test_spendbundle(coin: Coin, *, fee: int = 0, eligible_spend: bool = False) -> SpendBundle:
    conditions = [[ConditionOpcode.CREATE_COIN, IDENTITY_PUZZLE_HASH, uint64(coin.amount - fee)]]
    if not eligible_spend:
        conditions.append([ConditionOpcode.AGG_SIG_UNSAFE, G1Element(), IDENTITY_PUZZLE_HASH])
    return spend_bundle_from_conditions(conditions, coin)


async def send_spendbundle(
    mempool_manager: MempoolManager,
    sb: SpendBundle,
    expected_result: Tuple[MempoolInclusionStatus, Optional[Err]] = (MempoolInclusionStatus.SUCCESS, None),
) -> None:
    result = await add_spendbundle(mempool_manager, sb, sb.name())
    assert (result[1], result[2]) == expected_result


async def make_and_send_spendbundle(
    mempool_manager: MempoolManager,
    coin: Coin,
    *,
    fee: int = 0,
    expected_result: Tuple[MempoolInclusionStatus, Optional[Err]] = (MempoolInclusionStatus.SUCCESS, None),
) -> SpendBundle:
    sb = make_test_spendbundle(coin, fee=fee)
    await send_spendbundle(mempool_manager, sb, expected_result)
    return sb


def assert_sb_in_pool(mempool_manager: MempoolManager, sb: SpendBundle) -> None:
    assert sb == mempool_manager.get_spendbundle(sb.name())


def assert_sb_not_in_pool(mempool_manager: MempoolManager, sb: SpendBundle) -> None:
    assert mempool_manager.get_spendbundle(sb.name()) is None


@pytest.mark.anyio
async def test_insufficient_fee_increase() -> None:
    mempool_manager, coins = await setup_mempool_with_coins(coin_amounts=list(range(1000000000, 1000000010)))
    sb1_1 = await make_and_send_spendbundle(mempool_manager, coins[0])
    sb1_2 = await make_and_send_spendbundle(
        mempool_manager, coins[0], fee=1, expected_result=(MempoolInclusionStatus.PENDING, Err.MEMPOOL_CONFLICT)
    )
    # The old spendbundle must stay
    assert_sb_in_pool(mempool_manager, sb1_1)
    assert_sb_not_in_pool(mempool_manager, sb1_2)


@pytest.mark.anyio
async def test_sufficient_fee_increase() -> None:
    mempool_manager, coins = await setup_mempool_with_coins(coin_amounts=list(range(1000000000, 1000000010)))
    sb1_1 = await make_and_send_spendbundle(mempool_manager, coins[0])
    sb1_2 = await make_and_send_spendbundle(mempool_manager, coins[0], fee=MEMPOOL_MIN_FEE_INCREASE)
    # sb1_1 gets replaced with sb1_2
    assert_sb_not_in_pool(mempool_manager, sb1_1)
    assert_sb_in_pool(mempool_manager, sb1_2)


@pytest.mark.anyio
async def test_superset() -> None:
    # Aggregated spendbundle sb12 replaces sb1 since it spends a superset
    # of coins spent in sb1
    mempool_manager, coins = await setup_mempool_with_coins(coin_amounts=list(range(1000000000, 1000000010)))
    sb1 = await make_and_send_spendbundle(mempool_manager, coins[0])
    sb2 = make_test_spendbundle(coins[1], fee=MEMPOOL_MIN_FEE_INCREASE)
    sb12 = SpendBundle.aggregate([sb2, sb1])
    await send_spendbundle(mempool_manager, sb12)
    assert_sb_in_pool(mempool_manager, sb12)
    assert_sb_not_in_pool(mempool_manager, sb1)


@pytest.mark.anyio
async def test_superset_violation() -> None:
    mempool_manager, coins = await setup_mempool_with_coins(coin_amounts=list(range(1000000000, 1000000010)))
    sb1 = make_test_spendbundle(coins[0])
    sb2 = make_test_spendbundle(coins[1])
    sb12 = SpendBundle.aggregate([sb1, sb2])
    await send_spendbundle(mempool_manager, sb12)
    assert_sb_in_pool(mempool_manager, sb12)
    # sb23 must not replace existing sb12 as the former does not spend all
    # coins that are spent in the latter (specifically, the first coin)
    sb3 = make_test_spendbundle(coins[2], fee=MEMPOOL_MIN_FEE_INCREASE)
    sb23 = SpendBundle.aggregate([sb2, sb3])
    await send_spendbundle(
        mempool_manager, sb23, expected_result=(MempoolInclusionStatus.PENDING, Err.MEMPOOL_CONFLICT)
    )
    assert_sb_in_pool(mempool_manager, sb12)
    assert_sb_not_in_pool(mempool_manager, sb23)


@pytest.mark.anyio
async def test_total_fpc_decrease() -> None:
    mempool_manager, coins = await setup_mempool_with_coins(coin_amounts=list(range(1000000000, 1000000010)))
    sb1 = make_test_spendbundle(coins[0])
    sb2 = make_test_spendbundle(coins[1], fee=MEMPOOL_MIN_FEE_INCREASE * 2)
    sb12 = SpendBundle.aggregate([sb1, sb2])
    await send_spendbundle(mempool_manager, sb12)
    sb3 = await make_and_send_spendbundle(mempool_manager, coins[2], fee=MEMPOOL_MIN_FEE_INCREASE * 2)
    assert_sb_in_pool(mempool_manager, sb12)
    assert_sb_in_pool(mempool_manager, sb3)
    # sb1234 should not be in pool as it decreases total fees per cost
    sb4 = make_test_spendbundle(coins[3], fee=MEMPOOL_MIN_FEE_INCREASE)
    sb1234 = SpendBundle.aggregate([sb12, sb3, sb4])
    await send_spendbundle(
        mempool_manager, sb1234, expected_result=(MempoolInclusionStatus.PENDING, Err.MEMPOOL_CONFLICT)
    )
    assert_sb_not_in_pool(mempool_manager, sb1234)


@pytest.mark.anyio
async def test_sufficient_total_fpc_increase() -> None:
    mempool_manager, coins = await setup_mempool_with_coins(coin_amounts=list(range(1000000000, 1000000010)))
    sb1 = make_test_spendbundle(coins[0])
    sb2 = make_test_spendbundle(coins[1], fee=MEMPOOL_MIN_FEE_INCREASE * 2)
    sb12 = SpendBundle.aggregate([sb1, sb2])
    await send_spendbundle(mempool_manager, sb12)
    sb3 = await make_and_send_spendbundle(mempool_manager, coins[2], fee=MEMPOOL_MIN_FEE_INCREASE * 2)
    assert_sb_in_pool(mempool_manager, sb12)
    assert_sb_in_pool(mempool_manager, sb3)
    # sb1234 has a higher fee per cost than its conflicts and should get
    # into the mempool
    sb4 = make_test_spendbundle(coins[3], fee=MEMPOOL_MIN_FEE_INCREASE * 3)
    sb1234 = SpendBundle.aggregate([sb12, sb3, sb4])
    await send_spendbundle(mempool_manager, sb1234)
    assert_sb_in_pool(mempool_manager, sb1234)
    assert_sb_not_in_pool(mempool_manager, sb12)
    assert_sb_not_in_pool(mempool_manager, sb3)


@pytest.mark.anyio
async def test_replace_with_extra_eligible_coin() -> None:
    mempool_manager, coins = await setup_mempool_with_coins(coin_amounts=list(range(1000000000, 1000000010)))
    sb1234 = SpendBundle.aggregate([make_test_spendbundle(coins[i]) for i in range(4)])
    await send_spendbundle(mempool_manager, sb1234)
    assert_sb_in_pool(mempool_manager, sb1234)
    # Replace sb1234 with sb1234_2 which spends an eligible coin additionally
    eligible_sb = make_test_spendbundle(coins[4], fee=MEMPOOL_MIN_FEE_INCREASE, eligible_spend=True)
    sb1234_2 = SpendBundle.aggregate([sb1234, eligible_sb])
    await send_spendbundle(mempool_manager, sb1234_2)
    assert_sb_not_in_pool(mempool_manager, sb1234)
    assert_sb_in_pool(mempool_manager, sb1234_2)


@pytest.mark.anyio
async def test_replacing_one_with_an_eligible_coin() -> None:
    mempool_manager, coins = await setup_mempool_with_coins(coin_amounts=list(range(1000000000, 1000000010)))
    sb123 = SpendBundle.aggregate([make_test_spendbundle(coins[i]) for i in range(3)])
    eligible_sb = make_test_spendbundle(coins[3], eligible_spend=True)
    sb123e = SpendBundle.aggregate([sb123, eligible_sb])
    await send_spendbundle(mempool_manager, sb123e)
    assert_sb_in_pool(mempool_manager, sb123e)
    # Replace sb123e with sb123e4
    sb4 = make_test_spendbundle(coins[4], fee=MEMPOOL_MIN_FEE_INCREASE)
    sb123e4 = SpendBundle.aggregate([sb123e, sb4])
    await send_spendbundle(mempool_manager, sb123e4)
    assert_sb_not_in_pool(mempool_manager, sb123e)
    assert_sb_in_pool(mempool_manager, sb123e4)


@pytest.mark.parametrize("amount", [0, 1])
def test_run_for_cost(amount: int) -> None:
    conditions: List[List[Union[bytes, int]]] = [[ConditionOpcode.CREATE_COIN, IDENTITY_PUZZLE_HASH, amount]]
    solution = SerializedProgram.to(conditions)
    cost = run_for_cost(IDENTITY_PUZZLE, solution, additions_count=1, max_cost=uint64(10000000))
    assert cost == uint64(1800044)


def test_run_for_cost_max_cost() -> None:
    conditions: List[List[Union[bytes, int]]] = [[ConditionOpcode.CREATE_COIN, IDENTITY_PUZZLE_HASH, 1]]
    solution = SerializedProgram.to(conditions)
    with pytest.raises(ValueError, match="cost exceeded"):
        run_for_cost(IDENTITY_PUZZLE, solution, additions_count=1, max_cost=uint64(43))


def test_dedup_info_nothing_to_do() -> None:
    # No eligible coins, nothing to deduplicate, item gets considered normally
    conditions = [
        [ConditionOpcode.AGG_SIG_UNSAFE, G1Element(), IDENTITY_PUZZLE_HASH],
        [ConditionOpcode.CREATE_COIN, IDENTITY_PUZZLE_HASH, 1],
    ]
    sb = spend_bundle_from_conditions(conditions, TEST_COIN)
    mempool_item = mempool_item_from_spendbundle(sb)
    assert mempool_item.npc_result.conds is not None
    eligible_coin_spends = EligibleCoinSpends()
    unique_coin_spends, cost_saving, unique_additions = eligible_coin_spends.get_deduplication_info(
        bundle_coin_spends=mempool_item.bundle_coin_spends, max_cost=mempool_item.npc_result.conds.cost
    )
    assert unique_coin_spends == sb.coin_spends
    assert cost_saving == 0
    assert unique_additions == [Coin(TEST_COIN_ID, IDENTITY_PUZZLE_HASH, 1)]
    assert eligible_coin_spends == EligibleCoinSpends()


def test_dedup_info_eligible_1st_time() -> None:
    # Eligible coin encountered for the first time
    conditions: List[List[Union[bytes, int]]] = [
        [ConditionOpcode.CREATE_COIN, IDENTITY_PUZZLE_HASH, 1],
        [ConditionOpcode.CREATE_COIN, IDENTITY_PUZZLE_HASH, 2],
    ]
    sb = spend_bundle_from_conditions(conditions, TEST_COIN)
    mempool_item = mempool_item_from_spendbundle(sb)
    assert mempool_item.npc_result.conds is not None
    eligible_coin_spends = EligibleCoinSpends()
    solution = SerializedProgram.to(conditions)
    unique_coin_spends, cost_saving, unique_additions = eligible_coin_spends.get_deduplication_info(
        bundle_coin_spends=mempool_item.bundle_coin_spends, max_cost=mempool_item.npc_result.conds.cost
    )
    assert unique_coin_spends == sb.coin_spends
    assert cost_saving == 0
    assert set(unique_additions) == {
        Coin(TEST_COIN_ID, IDENTITY_PUZZLE_HASH, 1),
        Coin(TEST_COIN_ID, IDENTITY_PUZZLE_HASH, 2),
    }
    assert eligible_coin_spends == EligibleCoinSpends({TEST_COIN_ID: DedupCoinSpend(solution=solution, cost=None)})


def test_dedup_info_eligible_but_different_solution() -> None:
    # Eligible coin but different solution from the one we encountered
    initial_conditions: List[List[Union[bytes, int]]] = [
        [ConditionOpcode.CREATE_COIN, IDENTITY_PUZZLE_HASH, 1],
        [ConditionOpcode.CREATE_COIN, IDENTITY_PUZZLE_HASH, 2],
    ]
    initial_solution = SerializedProgram.to(initial_conditions)
    eligible_coin_spends = EligibleCoinSpends({TEST_COIN_ID: DedupCoinSpend(solution=initial_solution, cost=None)})
    conditions = [[ConditionOpcode.CREATE_COIN, IDENTITY_PUZZLE_HASH, 2]]
    sb = spend_bundle_from_conditions(conditions, TEST_COIN)
    mempool_item = mempool_item_from_spendbundle(sb)
    assert mempool_item.npc_result.conds is not None
    with pytest.raises(ValueError, match="Solution is different from what we're deduplicating on"):
        eligible_coin_spends.get_deduplication_info(
            bundle_coin_spends=mempool_item.bundle_coin_spends, max_cost=mempool_item.npc_result.conds.cost
        )


def test_dedup_info_eligible_2nd_time_and_another_1st_time() -> None:
    # Eligible coin encountered a second time, and another for the first time
    initial_conditions: List[List[Union[bytes, int]]] = [
        [ConditionOpcode.CREATE_COIN, IDENTITY_PUZZLE_HASH, 1],
        [ConditionOpcode.CREATE_COIN, IDENTITY_PUZZLE_HASH, 2],
    ]
    initial_solution = SerializedProgram.to(initial_conditions)
    eligible_coin_spends = EligibleCoinSpends({TEST_COIN_ID: DedupCoinSpend(solution=initial_solution, cost=None)})
    sb1 = spend_bundle_from_conditions(initial_conditions, TEST_COIN)
    second_conditions: List[List[Union[bytes, int]]] = [[ConditionOpcode.CREATE_COIN, IDENTITY_PUZZLE_HASH, 3]]
    second_solution = SerializedProgram.to(second_conditions)
    sb2 = spend_bundle_from_conditions(second_conditions, TEST_COIN2)
    sb = SpendBundle.aggregate([sb1, sb2])
    mempool_item = mempool_item_from_spendbundle(sb)
    assert mempool_item.npc_result.conds is not None
    unique_coin_spends, cost_saving, unique_additions = eligible_coin_spends.get_deduplication_info(
        bundle_coin_spends=mempool_item.bundle_coin_spends, max_cost=mempool_item.npc_result.conds.cost
    )
    # Only the eligible one that we encountered more than once gets deduplicated
    assert unique_coin_spends == sb2.coin_spends
    saved_cost = uint64(3600044)
    assert cost_saving == saved_cost
    assert unique_additions == [Coin(TEST_COIN_ID2, IDENTITY_PUZZLE_HASH, 3)]
    # The coin we encountered a second time has its cost and additions properly updated
    # The coin we encountered for the first time gets cost None and an empty set of additions
    expected_eligible_spends = EligibleCoinSpends(
        {
            TEST_COIN_ID: DedupCoinSpend(solution=initial_solution, cost=saved_cost),
            TEST_COIN_ID2: DedupCoinSpend(solution=second_solution, cost=None),
        }
    )
    assert eligible_coin_spends == expected_eligible_spends


def test_dedup_info_eligible_3rd_time_another_2nd_time_and_one_non_eligible() -> None:
    # Eligible coin encountered a third time, another for the second time and one non eligible
    initial_conditions: List[List[Union[bytes, int]]] = [
        [ConditionOpcode.CREATE_COIN, IDENTITY_PUZZLE_HASH, 1],
        [ConditionOpcode.CREATE_COIN, IDENTITY_PUZZLE_HASH, 2],
    ]
    initial_solution = SerializedProgram.to(initial_conditions)
    second_conditions: List[List[Union[bytes, int]]] = [[ConditionOpcode.CREATE_COIN, IDENTITY_PUZZLE_HASH, 3]]
    second_solution = SerializedProgram.to(second_conditions)
    saved_cost = uint64(3600044)
    eligible_coin_spends = EligibleCoinSpends(
        {
            TEST_COIN_ID: DedupCoinSpend(solution=initial_solution, cost=saved_cost),
            TEST_COIN_ID2: DedupCoinSpend(solution=second_solution, cost=None),
        }
    )
    sb1 = spend_bundle_from_conditions(initial_conditions, TEST_COIN)
    sb2 = spend_bundle_from_conditions(second_conditions, TEST_COIN2)
    sb3_conditions = [
        [ConditionOpcode.AGG_SIG_UNSAFE, G1Element(), IDENTITY_PUZZLE_HASH],
        [ConditionOpcode.CREATE_COIN, IDENTITY_PUZZLE_HASH, 4],
    ]
    sb3 = spend_bundle_from_conditions(sb3_conditions, TEST_COIN3)
    sb = SpendBundle.aggregate([sb1, sb2, sb3])
    mempool_item = mempool_item_from_spendbundle(sb)
    assert mempool_item.npc_result.conds is not None
    unique_coin_spends, cost_saving, unique_additions = eligible_coin_spends.get_deduplication_info(
        bundle_coin_spends=mempool_item.bundle_coin_spends, max_cost=mempool_item.npc_result.conds.cost
    )
    assert unique_coin_spends == sb3.coin_spends
    saved_cost2 = uint64(1800044)
    assert cost_saving == saved_cost + saved_cost2
    assert unique_additions == [Coin(TEST_COIN_ID3, IDENTITY_PUZZLE_HASH, 4)]
    expected_eligible_spends = EligibleCoinSpends(
        {
            TEST_COIN_ID: DedupCoinSpend(initial_solution, saved_cost),
            TEST_COIN_ID2: DedupCoinSpend(second_solution, saved_cost2),
        }
    )
    assert eligible_coin_spends == expected_eligible_spends


@pytest.mark.anyio
@pytest.mark.parametrize("new_height_step", [1, 2, -1])
async def test_coin_spending_different_ways_then_finding_it_spent_in_new_peak(new_height_step: int) -> None:
    """
    This test makes sure all mempool items that spend a coin (in different ways)
    that shows up as spent in a block, get removed properly.
    NOTE: `new_height_step` parameter allows us to cover both the optimized and
    the reorg code paths
    """
    new_height = uint32(TEST_HEIGHT + new_height_step)
    coin = Coin(IDENTITY_PUZZLE_HASH, IDENTITY_PUZZLE_HASH, 100)
    coin_id = coin.name()
    test_coin_records = {coin_id: CoinRecord(coin, uint32(0), uint32(0), False, uint64(0))}

    async def get_coin_records(coin_ids: Collection[bytes32]) -> List[CoinRecord]:
        ret: List[CoinRecord] = []
        for name in coin_ids:
            r = test_coin_records.get(name)
            if r is not None:
                ret.append(r)
        return ret

    mempool_manager = await instantiate_mempool_manager(get_coin_records)
    # Create a bunch of mempool items that spend the coin in different ways
    for i in range(3):
        _, _, result = await generate_and_add_spendbundle(
            mempool_manager, [[ConditionOpcode.CREATE_COIN, IDENTITY_PUZZLE_HASH, i]], coin
        )
        assert result[1] == MempoolInclusionStatus.SUCCESS
    assert len(mempool_manager.mempool.get_items_by_coin_id(coin_id)) == 3
    assert mempool_manager.mempool.size() == 3
    assert len(list(mempool_manager.mempool.items_by_feerate())) == 3
    # Setup a new peak where the incoming block has spent the coin
    # Mark this coin as spent
    test_coin_records = {coin_id: CoinRecord(coin, uint32(0), TEST_HEIGHT, False, uint64(0))}
    block_record = create_test_block_record(height=new_height)
    await mempool_manager.new_peak(block_record, [coin_id])
    invariant_check_mempool(mempool_manager.mempool)
    # As the coin was a spend in all the mempool items we had, nothing should be left now
    assert len(mempool_manager.mempool.get_items_by_coin_id(coin_id)) == 0
    assert mempool_manager.mempool.size() == 0
    assert len(list(mempool_manager.mempool.items_by_feerate())) == 0


@pytest.mark.anyio
async def test_bundle_coin_spends() -> None:
    # This tests the construction of bundle_coin_spends map for mempool items
    # We're creating sb123e with 4 coins, one of them being eligible
    mempool_manager, coins = await setup_mempool_with_coins(coin_amounts=list(range(1000000000, 1000000005)))
    sb123 = SpendBundle.aggregate([make_test_spendbundle(coins[i]) for i in range(3)])
    eligible_sb = make_test_spendbundle(coins[3], eligible_spend=True)
    sb123e = SpendBundle.aggregate([sb123, eligible_sb])
    await send_spendbundle(mempool_manager, sb123e)
    mi123e = mempool_manager.get_mempool_item(sb123e.name())
    assert mi123e is not None
    for i in range(3):
        assert mi123e.bundle_coin_spends[coins[i].name()] == BundleCoinSpend(
            coin_spend=sb123.coin_spends[i],
            eligible_for_dedup=False,
            additions=[Coin(coins[i].name(), IDENTITY_PUZZLE_HASH, coins[i].amount)],
        )
    assert mi123e.bundle_coin_spends[coins[3].name()] == BundleCoinSpend(
        coin_spend=eligible_sb.coin_spends[0],
        eligible_for_dedup=True,
        additions=[Coin(coins[3].name(), IDENTITY_PUZZLE_HASH, coins[3].amount)],
    )


@pytest.mark.anyio
async def test_identical_spend_aggregation_e2e(
    simulator_and_wallet: OldSimulatorsAndWallets, self_hostname: str
) -> None:
    def get_sb_names_by_coin_id(
        full_node_api: FullNodeSimulator,
        spent_coin_id: bytes32,
    ) -> Set[bytes32]:
        return {
            i.spend_bundle_name
            for i in full_node_api.full_node.mempool_manager.mempool.get_items_by_coin_id(spent_coin_id)
        }

    async def send_to_mempool(
        full_node: FullNodeSimulator, spend_bundle: SpendBundle, *, expecting_conflict: bool = False
    ) -> None:
        res = await full_node.send_transaction(wallet_protocol.SendTransaction(spend_bundle))
        assert res is not None and ProtocolMessageTypes(res.type) == ProtocolMessageTypes.transaction_ack
        res_parsed = wallet_protocol.TransactionAck.from_bytes(res.data)
        if expecting_conflict:
            assert res_parsed.status == MempoolInclusionStatus.PENDING.value
            assert res_parsed.error == "MEMPOOL_CONFLICT"
        else:
            assert res_parsed.status == MempoolInclusionStatus.SUCCESS.value

    async def farm_a_block(full_node_api: FullNodeSimulator, wallet_node: WalletNode, ph: bytes32) -> None:
        await full_node_api.farm_new_transaction_block(FarmNewBlockProtocol(ph))
        await full_node_api.wait_for_wallet_synced(wallet_node=wallet_node, timeout=30)

    async def make_setup_and_coins(
        full_node_api: FullNodeSimulator, wallet_node: WalletNode
    ) -> Tuple[Wallet, list[WalletCoinRecord], bytes32]:
        wallet = wallet_node.wallet_state_manager.main_wallet
        ph = await wallet.get_new_puzzlehash()
        phs = [await wallet.get_new_puzzlehash() for _ in range(3)]
        for _ in range(2):
            await farm_a_block(full_node_api, wallet_node, ph)
        other_recipients = [Payment(puzzle_hash=p, amount=uint64(200), memos=[]) for p in phs[1:]]
        [tx] = await wallet.generate_signed_transaction(
            uint64(200), phs[0], DEFAULT_TX_CONFIG, primaries=other_recipients
        )
        assert tx.spend_bundle is not None
        await send_to_mempool(full_node_api, tx.spend_bundle)
        await farm_a_block(full_node_api, wallet_node, ph)
        coins = list(await wallet_node.wallet_state_manager.coin_store.get_unspent_coins_for_wallet(1))
        # Two blocks farmed plus 3 transactions
        assert len(coins) == 7
        return (wallet, coins, ph)

    [[full_node_api], [[wallet_node, wallet_server]], _] = simulator_and_wallet
    server = full_node_api.full_node.server
    await wallet_server.start_client(PeerInfo(self_hostname, server.get_port()), None)
    wallet, coins, ph = await make_setup_and_coins(full_node_api, wallet_node)

    # Make sure spending AB then BC would generate a conflict for the latter
    [tx_a] = await wallet.generate_signed_transaction(uint64(30), ph, DEFAULT_TX_CONFIG, coins={coins[0].coin})
    [tx_b] = await wallet.generate_signed_transaction(uint64(30), ph, DEFAULT_TX_CONFIG, coins={coins[1].coin})
    [tx_c] = await wallet.generate_signed_transaction(uint64(30), ph, DEFAULT_TX_CONFIG, coins={coins[2].coin})
    assert tx_a.spend_bundle is not None
    assert tx_b.spend_bundle is not None
    assert tx_c.spend_bundle is not None
    ab_bundle = SpendBundle.aggregate([tx_a.spend_bundle, tx_b.spend_bundle])
    await send_to_mempool(full_node_api, ab_bundle)
    # BC should conflict here (on B)
    bc_bundle = SpendBundle.aggregate([tx_b.spend_bundle, tx_c.spend_bundle])
    await send_to_mempool(full_node_api, bc_bundle, expecting_conflict=True)
    await farm_a_block(full_node_api, wallet_node, ph)

    # Make sure DE and EF would aggregate on E when E is eligible for deduplication

    # Create a coin with the identity puzzle hash
    [tx] = await wallet.generate_signed_transaction(
        uint64(200), IDENTITY_PUZZLE_HASH, DEFAULT_TX_CONFIG, coins={coins[3].coin}
    )
    assert tx.spend_bundle is not None
    await send_to_mempool(full_node_api, tx.spend_bundle)
    await farm_a_block(full_node_api, wallet_node, ph)
    # Grab the coin we created and make an eligible coin out of it
    coins_with_identity_ph = await full_node_api.full_node.coin_store.get_coin_records_by_puzzle_hash(
        False, IDENTITY_PUZZLE_HASH
    )
    sb = spend_bundle_from_conditions(
        [[ConditionOpcode.CREATE_COIN, IDENTITY_PUZZLE_HASH, 110]], coins_with_identity_ph[0].coin
    )
    await send_to_mempool(full_node_api, sb)
    await farm_a_block(full_node_api, wallet_node, ph)
    # Grab the eligible coin to spend as E in DE and EF transactions
    e_coin = (await full_node_api.full_node.coin_store.get_coin_records_by_puzzle_hash(False, IDENTITY_PUZZLE_HASH))[
        0
    ].coin
    e_coin_id = e_coin.name()
    # Restrict spending E with an announcement to consume
    message = b"Identical spend aggregation test"
    e_announcement = Announcement(e_coin_id, message)
    # Create transactions D and F that consume an announcement created by E
    [tx_d] = await wallet.generate_signed_transaction(
        uint64(100),
        ph,
        DEFAULT_TX_CONFIG,
        fee=uint64(0),
        coins={coins[4].coin},
        coin_announcements_to_consume={e_announcement},
    )
    [tx_f] = await wallet.generate_signed_transaction(
        uint64(150),
        ph,
        DEFAULT_TX_CONFIG,
        fee=uint64(0),
        coins={coins[5].coin},
        coin_announcements_to_consume={e_announcement},
    )
    assert tx_d.spend_bundle is not None
    assert tx_f.spend_bundle is not None
    # Create transaction E now that spends e_coin to create another eligible
    # coin as well as the announcement consumed by D and F
    conditions: List[List[Any]] = [
        [ConditionOpcode.CREATE_COIN, IDENTITY_PUZZLE_HASH, 42],
        [ConditionOpcode.CREATE_COIN_ANNOUNCEMENT, message],
    ]
    sb_e = spend_bundle_from_conditions(conditions, e_coin)
    # Send DE and EF combinations to the mempool
    sb_de = SpendBundle.aggregate([tx_d.spend_bundle, sb_e])
    sb_de_name = sb_de.name()
    await send_to_mempool(full_node_api, sb_de)
    sb_ef = SpendBundle.aggregate([sb_e, tx_f.spend_bundle])
    sb_ef_name = sb_ef.name()
    await send_to_mempool(full_node_api, sb_ef)
    # Send also a transaction EG that spends E differently from DE and EF,
    # so that it doesn't get deduplicated on E with them
    conditions = [
        [ConditionOpcode.CREATE_COIN, IDENTITY_PUZZLE_HASH, e_coin.amount - 1],
        [ConditionOpcode.CREATE_COIN_ANNOUNCEMENT, message],
    ]
    sb_e2 = spend_bundle_from_conditions(conditions, e_coin)
    g_coin = coins[6].coin
    g_coin_id = g_coin.name()
    [tx_g] = await wallet.generate_signed_transaction(
        uint64(13), ph, DEFAULT_TX_CONFIG, coins={g_coin}, coin_announcements_to_consume={e_announcement}
    )
    assert tx_g.spend_bundle is not None
    sb_e2g = SpendBundle.aggregate([sb_e2, tx_g.spend_bundle])
    sb_e2g_name = sb_e2g.name()
    await send_to_mempool(full_node_api, sb_e2g)

    # Make sure our coin IDs to spend bundles mappings are correct
    assert get_sb_names_by_coin_id(full_node_api, coins[4].coin.name()) == {sb_de_name}
    assert get_sb_names_by_coin_id(full_node_api, e_coin_id) == {sb_de_name, sb_ef_name, sb_e2g_name}
    assert get_sb_names_by_coin_id(full_node_api, coins[5].coin.name()) == {sb_ef_name}
    assert get_sb_names_by_coin_id(full_node_api, g_coin_id) == {sb_e2g_name}

    await farm_a_block(full_node_api, wallet_node, ph)

    # Make sure sb_de and sb_ef coins, including the deduplicated one, are removed
    # from the coin IDs to spend bundles mappings with the creation of a new block
    assert get_sb_names_by_coin_id(full_node_api, coins[4].coin.name()) == set()
    assert get_sb_names_by_coin_id(full_node_api, e_coin_id) == set()
    assert get_sb_names_by_coin_id(full_node_api, coins[5].coin.name()) == set()
    assert get_sb_names_by_coin_id(full_node_api, g_coin_id) == set()

    # Make sure coin G remains because E2G was removed as E got spent differently (by DE and EF)
    coins_set = await wallet_node.wallet_state_manager.coin_store.get_unspent_coins_for_wallet(1)
    assert g_coin in (c.coin for c in coins_set)
    # Only the newly created eligible coin is left now
    eligible_coins = await full_node_api.full_node.coin_store.get_coin_records_by_puzzle_hash(
        False, IDENTITY_PUZZLE_HASH
    )
    assert len(eligible_coins) == 1
    assert eligible_coins[0].coin.amount == 42


# we have two coins in this test. They have different birth heights (and
# timestamps)
# coin1: amount=1, confirmed_height=10, timestamp=1000
# coin2: amount=2, confirmed_height=20, timestamp=2000
# the mempool is at height 21 and timestamp 2010
@pytest.mark.anyio
@pytest.mark.parametrize(
    "cond1,cond2,expected",
    [
        # ASSERT HEIGHT ABSOLUTE
        (
            [co.ASSERT_BEFORE_HEIGHT_ABSOLUTE, 30],
            [co.ASSERT_HEIGHT_ABSOLUTE, 30],
            Err.IMPOSSIBLE_HEIGHT_ABSOLUTE_CONSTRAINTS,
        ),
        (
            [co.ASSERT_BEFORE_HEIGHT_ABSOLUTE, 31],
            [co.ASSERT_HEIGHT_ABSOLUTE, 30],
            None,
        ),
        (
            [co.ASSERT_BEFORE_HEIGHT_ABSOLUTE, 21],
            [co.ASSERT_HEIGHT_ABSOLUTE, 20],
            Err.ASSERT_BEFORE_HEIGHT_ABSOLUTE_FAILED,
        ),
        # ASSERT SECONDS ABSOLUTE
        (
            [co.ASSERT_BEFORE_SECONDS_ABSOLUTE, 3000],
            [co.ASSERT_SECONDS_ABSOLUTE, 3000],
            Err.IMPOSSIBLE_SECONDS_ABSOLUTE_CONSTRAINTS,
        ),
        (
            [co.ASSERT_BEFORE_SECONDS_ABSOLUTE, 3001],
            [co.ASSERT_SECONDS_ABSOLUTE, 3000],
            Err.ASSERT_SECONDS_ABSOLUTE_FAILED,
        ),
        (
            [co.ASSERT_BEFORE_SECONDS_ABSOLUTE, 2001],
            [co.ASSERT_SECONDS_ABSOLUTE, 2000],
            Err.ASSERT_BEFORE_SECONDS_ABSOLUTE_FAILED,
        ),
        # ASSERT HEIGHT RELATIVE
        # coin1: height=10
        # coin2: height=20
        (
            [co.ASSERT_BEFORE_HEIGHT_RELATIVE, 15],
            [co.ASSERT_HEIGHT_RELATIVE, 5],
            Err.IMPOSSIBLE_HEIGHT_ABSOLUTE_CONSTRAINTS,
        ),
        (
            [co.ASSERT_BEFORE_HEIGHT_RELATIVE, 26],
            [co.ASSERT_HEIGHT_RELATIVE, 15],
            None,
        ),
        (
            [co.ASSERT_BEFORE_HEIGHT_RELATIVE, 16],
            [co.ASSERT_HEIGHT_RELATIVE, 5],
            None,
        ),
        # ASSERT SECONDS RELATIVE
        # coin1: timestamp=1000
        # coin2: timestamp=2000
        (
            [co.ASSERT_BEFORE_SECONDS_RELATIVE, 1500],
            [co.ASSERT_SECONDS_RELATIVE, 500],
            Err.IMPOSSIBLE_SECONDS_ABSOLUTE_CONSTRAINTS,
        ),
        # we don't have a pending cache for seconds timelocks, so these fail
        # immediately
        (
            [co.ASSERT_BEFORE_SECONDS_RELATIVE, 2501],
            [co.ASSERT_SECONDS_RELATIVE, 1500],
            Err.ASSERT_SECONDS_RELATIVE_FAILED,
        ),
        (
            [co.ASSERT_BEFORE_SECONDS_RELATIVE, 1501],
            [co.ASSERT_SECONDS_RELATIVE, 500],
            Err.ASSERT_SECONDS_RELATIVE_FAILED,
        ),
        # ASSERT HEIGHT RELATIVE and ASSERT HEIGHT ABSOLUTE
        # coin1: height=10
        # coin2: height=20
        (
            [co.ASSERT_BEFORE_HEIGHT_RELATIVE, 20],
            [co.ASSERT_HEIGHT_ABSOLUTE, 30],
            Err.IMPOSSIBLE_HEIGHT_ABSOLUTE_CONSTRAINTS,
        ),
        (
            [co.ASSERT_BEFORE_HEIGHT_ABSOLUTE, 30],
            [co.ASSERT_HEIGHT_RELATIVE, 10],
            Err.IMPOSSIBLE_HEIGHT_ABSOLUTE_CONSTRAINTS,
        ),
        (
            [co.ASSERT_BEFORE_HEIGHT_RELATIVE, 21],
            [co.ASSERT_HEIGHT_ABSOLUTE, 30],
            None,
        ),
        (
            [co.ASSERT_BEFORE_HEIGHT_ABSOLUTE, 31],
            [co.ASSERT_HEIGHT_RELATIVE, 10],
            None,
        ),
        # ASSERT SECONDS ABSOLUTE and ASSERT SECONDS RELATIVE
        (
            [co.ASSERT_BEFORE_SECONDS_RELATIVE, 2000],
            [co.ASSERT_SECONDS_ABSOLUTE, 3000],
            Err.IMPOSSIBLE_SECONDS_ABSOLUTE_CONSTRAINTS,
        ),
        (
            [co.ASSERT_BEFORE_SECONDS_ABSOLUTE, 3000],
            [co.ASSERT_SECONDS_RELATIVE, 1000],
            Err.IMPOSSIBLE_SECONDS_ABSOLUTE_CONSTRAINTS,
        ),
        # we don't have a pending cache for seconds timelocks, so these fail
        # immediately
        (
            [co.ASSERT_BEFORE_SECONDS_RELATIVE, 2001],
            [co.ASSERT_SECONDS_ABSOLUTE, 3000],
            Err.ASSERT_SECONDS_ABSOLUTE_FAILED,
        ),
        (
            [co.ASSERT_BEFORE_SECONDS_ABSOLUTE, 3001],
            [co.ASSERT_SECONDS_RELATIVE, 1000],
            Err.ASSERT_SECONDS_RELATIVE_FAILED,
        ),
    ],
)
async def test_mempool_timelocks(cond1: List[CastableType], cond2: List[CastableType], expected: Optional[Err]) -> None:
    coins = []
    test_coin_records = {}

    coin = Coin(IDENTITY_PUZZLE_HASH, IDENTITY_PUZZLE_HASH, uint64(1))
    coins.append(coin)
    test_coin_records[coin.name()] = CoinRecord(coin, uint32(10), uint32(0), False, uint64(1000))
    coin = Coin(IDENTITY_PUZZLE_HASH, IDENTITY_PUZZLE_HASH, uint64(2))
    coins.append(coin)
    test_coin_records[coin.name()] = CoinRecord(coin, uint32(20), uint32(0), False, uint64(2000))

    async def get_coin_records(coin_ids: Collection[bytes32]) -> List[CoinRecord]:
        ret: List[CoinRecord] = []
        for name in coin_ids:
            r = test_coin_records.get(name)
            if r is not None:
                ret.append(r)
        return ret

    mempool_manager = await instantiate_mempool_manager(
        get_coin_records, block_height=uint32(21), block_timestamp=uint64(2010)
    )

    coin_spends = [
        make_spend(coins[0], IDENTITY_PUZZLE, Program.to([cond1])),
        make_spend(coins[1], IDENTITY_PUZZLE, Program.to([cond2])),
    ]

    bundle = SpendBundle(coin_spends, G2Element())
    bundle_name = bundle.name()
    try:
        result = await add_spendbundle(mempool_manager, bundle, bundle_name)
        print(result)
        if expected is not None:
            assert result == (None, MempoolInclusionStatus.FAILED, expected)
        else:
            assert result[0] is not None
            assert result[1] != MempoolInclusionStatus.FAILED
    except ValidationError as e:
        assert e.code == expected<|MERGE_RESOLUTION|>--- conflicted
+++ resolved
@@ -1,13 +1,8 @@
 from __future__ import annotations
 
-<<<<<<< HEAD
-from dataclasses import dataclass
-from typing import Any, Awaitable, Callable, Collection, Dict, List, Optional, Set, Tuple, Union
-=======
 import dataclasses
 import logging
-from typing import Any, Awaitable, Callable, Collection, Dict, List, Optional, Set, Tuple
->>>>>>> 927ea40f
+from typing import Any, Awaitable, Callable, Collection, Dict, List, Optional, Set, Tuple, Union
 
 import pytest
 from chia_rs import ELIGIBLE_FOR_DEDUP, G1Element, G2Element
