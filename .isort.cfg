[settings]
line_length = 120
profile=black
skip_gitignore=true
# venv/bin/isort --check . |& sed -n "s;ERROR: ${PWD}/\(.*\) Imports are.*;    \1;p" | sort | uniq
extend_skip=
    chia/clvm/spend_sim.py
    chia/cmds/chia.py
    chia/cmds/data_funcs.py
    chia/cmds/data.py
    chia/cmds/db.py
    chia/cmds/db_upgrade_func.py
    chia/cmds/farm_funcs.py
    chia/cmds/farm.py
    chia/cmds/init_funcs.py
    chia/cmds/init.py
    chia/cmds/keys_funcs.py
    chia/cmds/keys.py
    chia/cmds/netspace.py
    chia/cmds/passphrase_funcs.py
    chia/cmds/passphrase.py
    chia/cmds/plotnft_funcs.py
    chia/cmds/plotnft.py
    chia/cmds/plotters.py
    chia/cmds/show.py
    chia/cmds/start_funcs.py
    chia/cmds/start.py
    chia/cmds/wallet_funcs.py
    chia/cmds/wallet.py
    chia/daemon/keychain_proxy.py
    chia/daemon/keychain_server.py
    chia/daemon/server.py
<<<<<<< HEAD
    chia/data_layer/benchmark.py
    chia/data_layer/data_layer_errors.py
    chia/data_layer/data_layer.py
    chia/data_layer/data_layer_server.py
    chia/data_layer/data_layer_wallet.py
    chia/data_layer/data_store.py
    chia/data_layer/dl_wallet_store.py
    chia/data_layer/download_data.py
    chia/farmer/farmer_api.py
    chia/farmer/farmer.py
=======
>>>>>>> d1e445fa
    chia/full_node/block_height_map.py
    chia/full_node/block_store.py
    chia/full_node/bundle_tools.py
    chia/full_node/coin_store.py
    chia/full_node/full_node_api.py
    chia/full_node/full_node.py
    chia/full_node/generator.py
    chia/full_node/hint_store.py
    chia/full_node/lock_queue.py
    chia/full_node/mempool_check_conditions.py
    chia/full_node/mempool_manager.py
    chia/full_node/weight_proof.py
    chia/introducer/introducer.py
    chia/plotters/bladebit.py
    chia/plotters/chiapos.py
    chia/plotters/install_plotter.py
    chia/plotters/madmax.py
    chia/plotters/plotters.py
    chia/pools/pool_puzzles.py
    chia/pools/pool_wallet_info.py
    chia/pools/pool_wallet.py
    chia/protocols/pool_protocol.py
    chia/protocols/protocol_state_machine.py
<<<<<<< HEAD
    chia/rpc/data_layer_rpc_api.py
    chia/rpc/farmer_rpc_client.py
=======
>>>>>>> d1e445fa
    chia/rpc/full_node_rpc_client.py
    chia/rpc/rpc_client.py
    chia/rpc/wallet_rpc_api.py
    chia/rpc/wallet_rpc_client.py
    chia/seeder/crawler.py
    chia/seeder/crawl_store.py
    chia/seeder/dns_server.py
    chia/server/address_manager_sqlite_store.py
    chia/server/address_manager_store.py
    chia/server/introducer_peers.py
    chia/server/node_discovery.py
    chia/server/peer_store_resolver.py
    chia/server/reconnect_task.py
    chia/server/start_data_layer.py
    chia/server/start_service.py
    chia/server/start_wallet.py
    chia/simulator/simulator_constants.py
    chia/simulator/start_simulator.py
    chia/ssl/create_ssl.py
    chia/timelord/timelord_launcher.py
    chia/types/blockchain_format/program.py
    chia/types/blockchain_format/proof_of_space.py
    chia/types/blockchain_format/vdf.py
    chia/types/coin_solution.py
    chia/types/coin_spend.py
    chia/types/full_block.py
    chia/types/generator_types.py
    chia/types/name_puzzle_condition.py
    chia/types/spend_bundle.py
    chia/util/bech32m.py
    chia/util/byte_types.py
    chia/util/chain_utils.py
    chia/util/check_fork_next_block.py
    chia/util/chia_logging.py
    chia/util/condition_tools.py
    chia/util/dump_keyring.py
    chia/util/file_keyring.py
    chia/util/files.py
    chia/util/generator_tools.py
    chia/util/keychain.py
    chia/util/keyring_wrapper.py
    chia/util/log_exceptions.py
    chia/util/network.py
    chia/util/profiler.py
    chia/util/service_groups.py
    chia/util/ssl_check.py
    chia/util/ws_message.py
    chia/wallet/cat_wallet/cat_info.py
    chia/wallet/cat_wallet/cat_utils.py
    chia/wallet/cat_wallet/cat_wallet.py
    chia/wallet/db_wallet/db_wallet_puzzles.py
    chia/wallet/derive_keys.py
    chia/wallet/did_wallet/did_info.py
    chia/wallet/did_wallet/did_wallet_puzzles.py
    chia/wallet/did_wallet/did_wallet.py
    chia/wallet/dlo_wallet/dlo_wallet.py
    chia/wallet/lineage_proof.py
    chia/wallet/payment.py
    chia/wallet/puzzles/load_clvm.py
    chia/wallet/puzzles/prefarm/make_prefarm_ph.py
    chia/wallet/puzzles/prefarm/spend_prefarm.py
    chia/wallet/puzzles/puzzle_utils.py
    chia/wallet/puzzles/singleton_top_layer.py
    chia/wallet/puzzles/tails.py
    chia/wallet/rl_wallet/rl_wallet.py
    chia/wallet/sign_coin_spends.py
    chia/wallet/trade_manager.py
    chia/wallet/trade_record.py
    chia/wallet/trading/offer.py
    chia/wallet/trading/trade_store.py
    chia/wallet/transaction_record.py
    chia/wallet/util/compute_hints.py
    chia/wallet/util/compute_memos.py
    chia/wallet/util/debug_spend_bundle.py
    chia/wallet/util/merkle_tree.py
    chia/wallet/util/puzzle_compression.py
    chia/wallet/util/wallet_sync_utils.py
    chia/wallet/wallet_blockchain.py
    chia/wallet/wallet_coin_store.py
    chia/wallet/wallet_interested_store.py
    chia/wallet/wallet_node_api.py
    chia/wallet/wallet_node.py
    chia/wallet/wallet_pool_store.py
    chia/wallet/wallet.py
    chia/wallet/wallet_state_manager.py
    chia/wallet/wallet_weight_proof_handler.py
    tests/blockchain/test_blockchain.py
    tests/blockchain/test_blockchain_transactions.py
    tests/block_tools.py
    tests/build-init-files.py
    tests/build-workflows.py
    tests/clvm/benchmark_costs.py
    tests/clvm/coin_store.py
    tests/clvm/test_chialisp_deserialization.py
    tests/clvm/test_program.py
    tests/clvm/test_puzzle_compression.py
    tests/clvm/test_serialized_program.py
    tests/clvm/test_singletons.py
    tests/clvm/test_spend_sim.py
    tests/conftest.py
    tests/core/cmds/test_keys.py
    tests/core/custom_types/test_coin.py
    tests/core/custom_types/test_spend_bundle.py
    tests/core/daemon/test_daemon.py
    tests/core/data_layer/conftest.py
    tests/core/data_layer/test_data_cli.py
    tests/core/data_layer/test_data_rpc.py
    tests/core/data_layer/test_data_store.py
    tests/core/data_layer/util.py
    tests/core/full_node/full_sync/test_full_sync.py
    tests/core/full_node/ram_db.py
    tests/core/full_node/stores/test_block_store.py
    tests/core/full_node/stores/test_coin_store.py
    tests/core/full_node/stores/test_full_node_store.py
    tests/core/full_node/stores/test_hint_store.py
    tests/core/full_node/test_block_height_map.py
    tests/core/full_node/test_conditions.py
    tests/core/full_node/test_full_node.py
    tests/core/full_node/test_mempool_performance.py
    tests/core/full_node/test_mempool.py
    tests/core/full_node/test_performance.py
    tests/core/server/test_dos.py
    tests/core/server/test_rate_limits.py
    tests/core/ssl/test_ssl.py
    tests/core/test_daemon_rpc.py
    tests/core/test_db_conversion.py
    tests/core/test_filter.py
    tests/core/test_full_node_rpc.py
    tests/core/util/test_cached_bls.py
    tests/core/util/test_config.py
    tests/core/util/test_file_keyring_synchronization.py
    tests/core/util/test_files.py
    tests/core/util/test_keychain.py
    tests/core/util/test_keyring_wrapper.py
    tests/generator/test_compression.py
    tests/generator/test_generator_types.py
    tests/generator/test_list_to_batches.py
    tests/generator/test_rom.py
    tests/generator/test_scan.py
    tests/pools/test_pool_cmdline.py
    tests/pools/test_pool_config.py
    tests/pools/test_pool_puzzles_lifecycle.py
    tests/pools/test_pool_rpc.py
    tests/pools/test_wallet_pool_store.py
    tests/setup_nodes.py
    tests/simulation/test_simulation.py
    tests/util/benchmark_cost.py
    tests/util/blockchain.py
    tests/util/build_network_protocol_files.py
    tests/util/db_connection.py
    tests/util/keyring.py
    tests/util/key_tool.py
    tests/util/misc.py
    tests/util/network_protocol_data.py
    tests/util/network.py
    tests/util/test_lock_queue.py
    tests/util/test_network_protocol_files.py
    tests/util/test_struct_stream.py
    tests/wallet/cat_wallet/test_cat_lifecycle.py
    tests/wallet/cat_wallet/test_cat_wallet.py
    tests/wallet/cat_wallet/test_offer_lifecycle.py
    tests/wallet/db_wallet/test_db_clvm.py
    tests/wallet/db_wallet/test_dl_wallet.py
    tests/wallet/did_wallet/test_did.py
    tests/wallet/did_wallet/test_did_rpc.py
<<<<<<< HEAD
    tests/wallet/rpc/test_dl_wallet_rpc.py
    tests/wallet/rpc/test_wallet_rpc.py
=======
>>>>>>> d1e445fa
    tests/wallet/simple_sync/test_simple_sync_protocol.py
    tests/wallet/test_singleton_lifecycle_fast.py
    tests/wallet/test_singleton_lifecycle.py
    tests/wallet/test_singleton.py
    tests/wallet/test_wallet_blockchain.py
    tests/wallet/test_wallet_interested_store.py
    tests/wallet/test_wallet_key_val_store.py
    tests/wallet/test_wallet.py
    tests/wallet_tools.py
    tests/weight_proof/test_weight_proof.py
    tools/analyze-chain.py<|MERGE_RESOLUTION|>--- conflicted
+++ resolved
@@ -30,7 +30,6 @@
     chia/daemon/keychain_proxy.py
     chia/daemon/keychain_server.py
     chia/daemon/server.py
-<<<<<<< HEAD
     chia/data_layer/benchmark.py
     chia/data_layer/data_layer_errors.py
     chia/data_layer/data_layer.py
@@ -39,10 +38,6 @@
     chia/data_layer/data_store.py
     chia/data_layer/dl_wallet_store.py
     chia/data_layer/download_data.py
-    chia/farmer/farmer_api.py
-    chia/farmer/farmer.py
-=======
->>>>>>> d1e445fa
     chia/full_node/block_height_map.py
     chia/full_node/block_store.py
     chia/full_node/bundle_tools.py
@@ -66,11 +61,7 @@
     chia/pools/pool_wallet.py
     chia/protocols/pool_protocol.py
     chia/protocols/protocol_state_machine.py
-<<<<<<< HEAD
     chia/rpc/data_layer_rpc_api.py
-    chia/rpc/farmer_rpc_client.py
-=======
->>>>>>> d1e445fa
     chia/rpc/full_node_rpc_client.py
     chia/rpc/rpc_client.py
     chia/rpc/wallet_rpc_api.py
@@ -236,11 +227,7 @@
     tests/wallet/db_wallet/test_dl_wallet.py
     tests/wallet/did_wallet/test_did.py
     tests/wallet/did_wallet/test_did_rpc.py
-<<<<<<< HEAD
     tests/wallet/rpc/test_dl_wallet_rpc.py
-    tests/wallet/rpc/test_wallet_rpc.py
-=======
->>>>>>> d1e445fa
     tests/wallet/simple_sync/test_simple_sync_protocol.py
     tests/wallet/test_singleton_lifecycle_fast.py
     tests/wallet/test_singleton_lifecycle.py
