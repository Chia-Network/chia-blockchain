CMAKE_MINIMUM_REQUIRED(VERSION 3.1.0 FATAL_ERROR)
set(CMAKE_CXX_STANDARD 17)
set(CMAKE_POSITION_INDEPENDENT_CODE ON)

IF(NOT CMAKE_BUILD_TYPE)
  SET(CMAKE_BUILD_TYPE "RELEASE")
ENDIF()

project(chiapos)

set(FSE_LIB ${CMAKE_CURRENT_SOURCE_DIR}/lib/FiniteStateEntropy/lib)
set(FSE_FILES
    ${FSE_LIB}/fse_compress.c
    ${FSE_LIB}/fse_decompress.c
    ${FSE_LIB}/entropy_common.c
    ${FSE_LIB}/hist.c
)

include_directories(
  ${INCLUDE_DIRECTORIES}
  ${CMAKE_CURRENT_SOURCE_DIR}/../lib/include
  ${CMAKE_CURRENT_SOURCE_DIR}/../lib/FiniteStateEntropy/lib
  ${CMAKE_CURRENT_SOURCE_DIR}/src
  ${CMAKE_CURRENT_SOURCE_DIR}/test
  ${CMAKE_CURRENT_SOURCE_DIR}/hellman_example
  )

add_library(fse ${FSE_FILES})

add_subdirectory(lib/pybind11)

pybind11_add_module(chiapos ${CMAKE_CURRENT_SOURCE_DIR}/python-bindings/chiapos.cpp)

<<<<<<< HEAD
set (CMAKE_CXX_FLAGS "-g -O3 -Wall -msse2 -msse -march=native -std=c++11 -maes")
try_run(CMAKE_AESNI_TEST_RUN_RESULT
    CMAKE_AESNI_TEST_COMPILE_RESULT
    ${CMAKE_CURRENT_BINARY_DIR}/cmake_aesni_test
    ${CMAKE_CURRENT_SOURCE_DIR}/src/cmake_aesni_test.cpp)

# Did compilation succeed and process return 0 (success)?
IF("${CMAKE_AESNI_TEST_COMPILE_RESULT}" AND ("${CMAKE_AESNI_TEST_RUN_RESULT}" EQUAL 0))
    message(STATUS "AESNI Enabled")
    set (CMAKE_CXX_FLAGS "-g -O3 -Wall -msse2 -msse -march=native -std=c++11 -maes")
ELSE()
    message(STATUS "AESNI Disabled")
    add_compile_definitions (DISABLE_AESNI)
    set (CMAKE_CXX_FLAGS "-g -O3 -Wall -march=native -std=c++11")
ENDIF()
=======
set (CMAKE_CXX_FLAGS "-g -O3 -Wall -msse2 -msse -march=native -std=c++1z -maes")
>>>>>>> 5468c25a

add_executable(ProofOfSpace
    src/cli.cpp
)

add_executable(HellmanAttacks
    src/cli.cpp
)

add_executable(RunTests
    tests/test-main.cpp
    tests/test.cpp
)

if (${CMAKE_SYSTEM_NAME} MATCHES "Darwin")
  target_link_libraries(chiapos PRIVATE fse)
  target_link_libraries(ProofOfSpace fse)
  target_link_libraries(HellmanAttacks fse)
  target_link_libraries(RunTests fse)
else()
  target_link_libraries(chiapos PRIVATE fse stdc++fs)
  target_link_libraries(ProofOfSpace fse stdc++fs)
  target_link_libraries(HellmanAttacks fse stdc++fs)
  target_link_libraries(RunTests fse stdc++fs)
endif()<|MERGE_RESOLUTION|>--- conflicted
+++ resolved
@@ -31,25 +31,7 @@
 
 pybind11_add_module(chiapos ${CMAKE_CURRENT_SOURCE_DIR}/python-bindings/chiapos.cpp)
 
-<<<<<<< HEAD
-set (CMAKE_CXX_FLAGS "-g -O3 -Wall -msse2 -msse -march=native -std=c++11 -maes")
-try_run(CMAKE_AESNI_TEST_RUN_RESULT
-    CMAKE_AESNI_TEST_COMPILE_RESULT
-    ${CMAKE_CURRENT_BINARY_DIR}/cmake_aesni_test
-    ${CMAKE_CURRENT_SOURCE_DIR}/src/cmake_aesni_test.cpp)
-
-# Did compilation succeed and process return 0 (success)?
-IF("${CMAKE_AESNI_TEST_COMPILE_RESULT}" AND ("${CMAKE_AESNI_TEST_RUN_RESULT}" EQUAL 0))
-    message(STATUS "AESNI Enabled")
-    set (CMAKE_CXX_FLAGS "-g -O3 -Wall -msse2 -msse -march=native -std=c++11 -maes")
-ELSE()
-    message(STATUS "AESNI Disabled")
-    add_compile_definitions (DISABLE_AESNI)
-    set (CMAKE_CXX_FLAGS "-g -O3 -Wall -march=native -std=c++11")
-ENDIF()
-=======
 set (CMAKE_CXX_FLAGS "-g -O3 -Wall -msse2 -msse -march=native -std=c++1z -maes")
->>>>>>> 5468c25a
 
 add_executable(ProofOfSpace
     src/cli.cpp
