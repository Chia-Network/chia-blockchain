--- conflicted
+++ resolved
@@ -10,22 +10,21 @@
   )
 
   (defmacro and ARGS
-<<<<<<< HEAD
-   (if ARGS
-       (qq (if (unquote (f ARGS))
-           (unquote (c and (r ARGS)))
-           ()
-           ))
-       1)
-   )
+    (if ARGS
+        (qq (if (unquote (f ARGS))
+                (unquote (c and (r ARGS)))
+                ()
+        ))
+    1)
+  )
 
-   (defmacro or ARGS
-      (if ARGS
-          (qq (if (unquote (f ARGS))
-              1
-              (unquote (c or (r ARGS)))
-          ))
-      0)
+  (defmacro or ARGS
+    (if ARGS
+        (qq (if (unquote (f ARGS))
+                1
+                (unquote (c or (r ARGS)))
+        ))
+    0)
   )
 
   (defun in (atom list_a)
@@ -36,13 +35,6 @@
         )
         ()
     )
-=======
-    (if ARGS
-        (qq (if (unquote (f ARGS))
-                (unquote (c and (r ARGS)))
-                ()
-        ))
-    1)
->>>>>>> 54686f11
   )
+
 )