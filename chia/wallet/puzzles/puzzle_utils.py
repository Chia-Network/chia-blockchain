--- conflicted
+++ resolved
@@ -1,21 +1,14 @@
 from __future__ import annotations
 
-from typing import Any, List
+from typing import List
 
-<<<<<<< HEAD
 from chia.types.blockchain_format.program import Program
-=======
 from chia.types.blockchain_format.sized_bytes import bytes32
->>>>>>> 35cc3deb
 from chia.types.condition_opcodes import ConditionOpcode
 from chia.util.ints import uint64
 
 
-<<<<<<< HEAD
-def make_create_coin_condition(puzzle_hash, amount, memos: List[bytes]) -> Program:
-=======
-def make_create_coin_condition(puzzle_hash: bytes32, amount: uint64, memos: List[bytes]) -> List[Any]:
->>>>>>> 35cc3deb
+def make_create_coin_condition(puzzle_hash: bytes32, amount: uint64, memos: List[bytes]) -> Program:
     condition = [ConditionOpcode.CREATE_COIN, puzzle_hash, amount]
     if len(memos) > 0:
         condition.append(memos)
@@ -23,52 +16,26 @@
     return condition_after_memos
 
 
-def make_assert_aggsig_condition(pubkey) -> Program:
-    condition: Program = Program.to([ConditionOpcode.AGG_SIG_UNSAFE, pubkey])
-    return condition
-
-
-<<<<<<< HEAD
-def make_reserve_fee_condition(fee) -> Program:
+def make_reserve_fee_condition(fee: uint64) -> Program:
     condition: Program = Program.to([ConditionOpcode.RESERVE_FEE, fee])
     return condition
 
 
-def make_assert_coin_announcement(announcement_hash) -> Program:
+def make_assert_coin_announcement(announcement_hash: bytes32) -> Program:
     condition: Program = Program.to([ConditionOpcode.ASSERT_COIN_ANNOUNCEMENT, announcement_hash])
     return condition
 
 
-def make_assert_puzzle_announcement(announcement_hash) -> Program:
+def make_assert_puzzle_announcement(announcement_hash: bytes32) -> Program:
     condition: Program = Program.to([ConditionOpcode.ASSERT_PUZZLE_ANNOUNCEMENT, announcement_hash])
     return condition
 
 
-def make_create_coin_announcement(message) -> Program:
+def make_create_coin_announcement(message: bytes) -> Program:
     condition: Program = Program.to([ConditionOpcode.CREATE_COIN_ANNOUNCEMENT, message])
     return condition
 
 
-def make_create_puzzle_announcement(message) -> Program:
+def make_create_puzzle_announcement(message: bytes) -> Program:
     condition: Program = Program.to([ConditionOpcode.CREATE_PUZZLE_ANNOUNCEMENT, message])
-    return condition
-=======
-def make_reserve_fee_condition(fee: uint64) -> List[Any]:
-    return [ConditionOpcode.RESERVE_FEE, fee]
-
-
-def make_assert_coin_announcement(announcement_hash: bytes32) -> List[bytes]:
-    return [ConditionOpcode.ASSERT_COIN_ANNOUNCEMENT, announcement_hash]
-
-
-def make_assert_puzzle_announcement(announcement_hash: bytes32) -> List[bytes]:
-    return [ConditionOpcode.ASSERT_PUZZLE_ANNOUNCEMENT, announcement_hash]
-
-
-def make_create_coin_announcement(message: bytes) -> List[bytes]:
-    return [ConditionOpcode.CREATE_COIN_ANNOUNCEMENT, message]
-
-
-def make_create_puzzle_announcement(message: bytes) -> List[bytes]:
-    return [ConditionOpcode.CREATE_PUZZLE_ANNOUNCEMENT, message]
->>>>>>> 35cc3deb
+    return condition