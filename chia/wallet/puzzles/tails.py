from __future__ import annotations

from typing import Any, Dict, List, Optional, Tuple

from chia_rs import Coin

from chia.types.blockchain_format.program import Program
from chia.types.blockchain_format.sized_bytes import bytes32
from chia.types.spend_bundle import SpendBundle
from chia.util.byte_types import hexstr_to_bytes
from chia.util.ints import uint64
from chia.wallet.cat_wallet.cat_info import CATInfo
from chia.wallet.cat_wallet.cat_utils import (
    CAT_MOD,
    SpendableCAT,
    construct_cat_puzzle,
    unsigned_spend_bundle_for_spendable_cats,
)
from chia.wallet.cat_wallet.lineage_store import CATLineageStore
from chia.wallet.dao_wallet.dao_utils import create_cat_launcher_for_singleton_id
from chia.wallet.lineage_proof import LineageProof
from chia.wallet.payment import Payment
from chia.wallet.puzzles.load_clvm import load_clvm_maybe_recompile
from chia.wallet.transaction_record import TransactionRecord
from chia.wallet.wallet_action_scope import WalletActionScope

GENESIS_BY_ID_MOD = load_clvm_maybe_recompile(
    "genesis_by_coin_id.clsp", package_or_requirement="chia.wallet.cat_wallet.puzzles"
)
GENESIS_BY_PUZHASH_MOD = load_clvm_maybe_recompile(
    "genesis_by_puzzle_hash.clsp", package_or_requirement="chia.wallet.cat_wallet.puzzles"
)
EVERYTHING_WITH_SIG_MOD = load_clvm_maybe_recompile(
    "everything_with_signature.clsp", package_or_requirement="chia.wallet.cat_wallet.puzzles"
)
DELEGATED_LIMITATIONS_MOD = load_clvm_maybe_recompile(
    "delegated_tail.clsp", package_or_requirement="chia.wallet.cat_wallet.puzzles"
)
GENESIS_BY_ID_OR_SINGLETON_MOD = load_clvm_maybe_recompile(
    "genesis_by_coin_id_or_singleton.clsp", package_or_requirement="chia.wallet.cat_wallet.puzzles"
)


class LimitationsProgram:
    @staticmethod
    def match(uncurried_mod: Program, curried_args: Program) -> Tuple[bool, List[Program]]:
        raise NotImplementedError("Need to implement 'match' on limitations programs")

    @staticmethod
    def construct(args: List[Program]) -> Program:
        raise NotImplementedError("Need to implement 'construct' on limitations programs")

    @staticmethod
    def solve(args: List[Program], solution_dict: Dict) -> Program:
        raise NotImplementedError("Need to implement 'solve' on limitations programs")

    @classmethod
    async def generate_issuance_bundle(
        cls, wallet, cat_tail_info: Dict, amount: uint64, action_scope: WalletActionScope
    ) -> SpendBundle:
        raise NotImplementedError("Need to implement 'generate_issuance_bundle' on limitations programs")


class GenesisById(LimitationsProgram):
    """
    This TAIL allows for coins to be issued only by a specific "genesis" coin ID.
    There can therefore only be one issuance. There is no minting or melting allowed.
    """

    @staticmethod
    def match(uncurried_mod: Program, curried_args: Program) -> Tuple[bool, List[Program]]:
        if uncurried_mod == GENESIS_BY_ID_MOD:
            genesis_id = curried_args.first()
            return True, [genesis_id]
        else:
            return False, []

    @staticmethod
    def construct(args: List[Program]) -> Program:
        return GENESIS_BY_ID_MOD.curry(args[0])

    @staticmethod
    def solve(args: List[Program], solution_dict: Dict) -> Program:
        return Program.to([])

    @classmethod
    async def generate_issuance_bundle(
        cls,
        wallet,
        _: Dict,
        amount: uint64,
        action_scope: WalletActionScope,
        fee: uint64 = uint64(0),
    ) -> SpendBundle:
        coins = await wallet.standard_wallet.select_coins(
            amount + fee, action_scope.config.tx_config.coin_selection_config
        )

        origin = coins.copy().pop()
        origin_id = origin.name()

        cat_inner: Program = await wallet.get_new_inner_puzzle()
        inner_tree_hash = cat_inner.get_tree_hash()
        tail: Program = cls.construct([Program.to(origin_id)])

        wallet.lineage_store = await CATLineageStore.create(
            wallet.wallet_state_manager.db_wrapper, tail.get_tree_hash().hex()
        )
        await wallet.add_lineage(origin_id, LineageProof())

        minted_cat_puzzle_hash: bytes32 = construct_cat_puzzle(CAT_MOD, tail.get_tree_hash(), cat_inner).get_tree_hash()
        eve_coin = Coin(origin_id, minted_cat_puzzle_hash, amount)

        eve_solution = await wallet.standard_wallet.make_solution(
            primaries=[Payment(inner_tree_hash, amount, [inner_tree_hash])],
            action_scope=action_scope,
            coin_id=eve_coin.name(),
        )

        inner_solution = wallet.standard_wallet.add_condition_to_solution(
            Program.to([51, 0, -113, tail, []]),
            eve_solution,
        )

<<<<<<< HEAD
        async with wallet.wallet_state_manager.new_action_scope(push=False) as inner_action_scope:
            async with inner_action_scope.use() as inner_interface:
                inner_interface.side_effects.solutions.append(inner_solution)
                inner_interface.side_effects.coin_ids.append(eve_coin.name())
            await wallet.standard_wallet.generate_signed_transaction(
                amount,
                minted_cat_puzzle_hash,
                tx_config,
                inner_action_scope,
                fee,
                coins,
                origin_id=origin_id,
=======
        async with wallet.wallet_state_manager.new_action_scope(
            action_scope.config.tx_config, push=False
        ) as inner_action_scope:
            await wallet.standard_wallet.generate_signed_transaction(
                amount, minted_cat_puzzle_hash, inner_action_scope, fee, coins, origin_id=origin_id
>>>>>>> 3bf382dc
            )

        async with action_scope.use() as interface:
            interface.side_effects.transactions = inner_action_scope.side_effects.transactions

        eve_spend = unsigned_spend_bundle_for_spendable_cats(
            CAT_MOD,
            [
                SpendableCAT(
                    eve_coin,
                    tail.get_tree_hash(),
                    cat_inner,
                    inner_solution,
                    limitations_program_reveal=tail,
                )
            ],
        )

        if wallet.cat_info.my_tail is None:
            await wallet.save_info(CATInfo(tail.get_tree_hash(), tail))

        return eve_spend


class GenesisByPuzhash(LimitationsProgram):
    """
    This TAIL allows for issuance of a certain coin only by a specific puzzle hash.
    There is no minting or melting allowed.
    """

    @staticmethod
    def match(uncurried_mod: Program, curried_args: Program) -> Tuple[bool, List[Program]]:
        if uncurried_mod == GENESIS_BY_PUZHASH_MOD:
            genesis_puzhash = curried_args.first()
            return True, [genesis_puzhash]
        else:
            return False, []

    @staticmethod
    def construct(args: List[Program]) -> Program:
        return GENESIS_BY_PUZHASH_MOD.curry(args[0])

    @staticmethod
    def solve(args: List[Program], solution_dict: Dict) -> Program:
        pid = hexstr_to_bytes(solution_dict["parent_coin_info"])
        return Program.to([pid, solution_dict["amount"]])


class EverythingWithSig(LimitationsProgram):
    """
    This TAIL allows for issuance, minting, and melting as long as you provide a signature with the spend.
    """

    @staticmethod
    def match(uncurried_mod: Program, curried_args: Program) -> Tuple[bool, List[Program]]:
        if uncurried_mod == EVERYTHING_WITH_SIG_MOD:
            pubkey = curried_args.first()
            return True, [pubkey]
        else:
            return False, []

    @staticmethod
    def construct(args: List[Program]) -> Program:
        return EVERYTHING_WITH_SIG_MOD.curry(args[0])

    @staticmethod
    def solve(args: List[Program], solution_dict: Dict) -> Program:
        return Program.to([])


class DelegatedLimitations(LimitationsProgram):
    """
    This TAIL allows for another TAIL to be used, as long as a signature of that TAIL's puzzlehash is included.
    """

    @staticmethod
    def match(uncurried_mod: Program, curried_args: Program) -> Tuple[bool, List[Program]]:
        if uncurried_mod == DELEGATED_LIMITATIONS_MOD:
            pubkey = curried_args.first()
            return True, [pubkey]
        else:
            return False, []

    @staticmethod
    def construct(args: List[Program]) -> Program:
        return DELEGATED_LIMITATIONS_MOD.curry(args[0])

    @staticmethod
    def solve(args: List[Program], solution_dict: Dict) -> Program:
        signed_program = ALL_LIMITATIONS_PROGRAMS[solution_dict["signed_program"]["identifier"]]
        inner_program_args = [Program.fromhex(item) for item in solution_dict["signed_program"]["args"]]
        inner_solution_dict = solution_dict["program_arguments"]
        return Program.to(
            [
                signed_program.construct(inner_program_args),
                signed_program.solve(inner_program_args, inner_solution_dict),
            ]
        )


class GenesisByIdOrSingleton(LimitationsProgram):
    """
    This TAIL allows for another TAIL to be used, as long as a signature of that TAIL's puzzlehash is included.
    """

    @staticmethod
    def match(uncurried_mod: Program, curried_args: Program) -> Tuple[bool, List[Program]]:  # pragma: no cover
        if uncurried_mod == GENESIS_BY_ID_OR_SINGLETON_MOD:
            genesis_id = curried_args.first()
            return True, [genesis_id]
        else:
            return False, []

    @staticmethod
    def construct(args: List[Program]) -> Program:
        return GENESIS_BY_ID_OR_SINGLETON_MOD.curry(
            args[0],
            args[1],
        )

    @staticmethod
    def solve(args: List[Program], solution_dict: Dict) -> Program:  # pragma: no cover
        pid = hexstr_to_bytes(solution_dict["parent_coin_info"])
        return Program.to([pid, solution_dict["amount"]])

    @classmethod
    async def generate_issuance_bundle(
        cls,
        wallet,
        tail_info: Dict,
        amount: uint64,
        action_scope: WalletActionScope,
        fee: uint64 = uint64(0),
    ) -> SpendBundle:
        if "coins" in tail_info:
            coins: List[Coin] = tail_info["coins"]
            origin_id = coins.copy().pop().name()
        else:  # pragma: no cover
            coins = await wallet.standard_wallet.select_coins(
                amount + fee, action_scope.config.tx_config.coin_selection_config
            )
            origin = coins.copy().pop()
            origin_id = origin.name()

        cat_inner: Program = await wallet.get_new_inner_puzzle()
        # GENESIS_ID
        # TREASURY_SINGLETON_STRUCT  ; (SINGLETON_MOD_HASH, (LAUNCHER_ID, LAUNCHER_PUZZLE_HASH))
        launcher_puzhash = create_cat_launcher_for_singleton_id(tail_info["treasury_id"]).get_tree_hash()
        tail: Program = cls.construct(
            [
                Program.to(origin_id),
                Program.to(launcher_puzhash),
            ]
        )

        wallet.lineage_store = await CATLineageStore.create(
            wallet.wallet_state_manager.db_wrapper, tail.get_tree_hash().hex()
        )
        await wallet.add_lineage(origin_id, LineageProof())

        minted_cat_puzzle_hash: bytes32 = construct_cat_puzzle(CAT_MOD, tail.get_tree_hash(), cat_inner).get_tree_hash()

        async with wallet.wallet_state_manager.new_action_scope(
            action_scope.config.tx_config, push=False
        ) as inner_action_scope:
            await wallet.standard_wallet.generate_signed_transaction(
                amount,
                minted_cat_puzzle_hash,
                inner_action_scope,
                fee,
                coins=set(coins),
                origin_id=origin_id,
            )

        async with action_scope.use() as interface:
            interface.side_effects.transactions.extend(inner_action_scope.side_effects.transactions)
        tx_record: TransactionRecord = inner_action_scope.side_effects.transactions[0]
        assert tx_record.spend_bundle is not None
        payment = Payment(cat_inner.get_tree_hash(), amount)
        inner_solution = wallet.standard_wallet.add_condition_to_solution(
            Program.to([51, 0, -113, tail, []]),
            (
                await wallet.standard_wallet.make_solution(
                    primaries=[payment],
                    action_scope=action_scope,
                )
            ),
        )
        eve_spend = unsigned_spend_bundle_for_spendable_cats(
            CAT_MOD,
            [
                SpendableCAT(
                    list(filter(lambda a: a.amount == amount, tx_record.additions))[0],
                    tail.get_tree_hash(),
                    cat_inner,
                    inner_solution,
                    limitations_program_reveal=tail,
                )
            ],
        )

        if wallet.cat_info.my_tail is None:
            await wallet.save_info(CATInfo(tail.get_tree_hash(), tail))

        return eve_spend


# This should probably be much more elegant than just a dictionary with strings as identifiers
# Right now this is small and experimental so it can stay like this
ALL_LIMITATIONS_PROGRAMS: Dict[str, Any] = {
    "genesis_by_id": GenesisById,
    "genesis_by_puzhash": GenesisByPuzhash,
    "everything_with_signature": EverythingWithSig,
    "delegated_limitations": DelegatedLimitations,
    "genesis_by_id_or_singleton": GenesisByIdOrSingleton,
}


def match_limitations_program(limitations_program: Program) -> Tuple[Optional[LimitationsProgram], List[Program]]:
    uncurried_mod, curried_args = limitations_program.uncurry()
    for key, lp in ALL_LIMITATIONS_PROGRAMS.items():
        matched, args = lp.match(uncurried_mod, curried_args)
        if matched:
            return lp, args
    return None, []<|MERGE_RESOLUTION|>--- conflicted
+++ resolved
@@ -122,7 +122,6 @@
             eve_solution,
         )
 
-<<<<<<< HEAD
         async with wallet.wallet_state_manager.new_action_scope(push=False) as inner_action_scope:
             async with inner_action_scope.use() as inner_interface:
                 inner_interface.side_effects.solutions.append(inner_solution)
@@ -130,18 +129,10 @@
             await wallet.standard_wallet.generate_signed_transaction(
                 amount,
                 minted_cat_puzzle_hash,
-                tx_config,
                 inner_action_scope,
                 fee,
                 coins,
                 origin_id=origin_id,
-=======
-        async with wallet.wallet_state_manager.new_action_scope(
-            action_scope.config.tx_config, push=False
-        ) as inner_action_scope:
-            await wallet.standard_wallet.generate_signed_transaction(
-                amount, minted_cat_puzzle_hash, inner_action_scope, fee, coins, origin_id=origin_id
->>>>>>> 3bf382dc
             )
 
         async with action_scope.use() as interface:
