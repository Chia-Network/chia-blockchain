from __future__ import annotations

import logging
from typing import Any, List, Optional, Set, Union

from chia.consensus.default_constants import DEFAULT_CONSTANTS
from chia.types.blockchain_format.coin import Coin
from chia.types.blockchain_format.program import Program
from chia.types.blockchain_format.serialized_program import SerializedProgram
from chia.types.blockchain_format.sized_bytes import bytes32
from chia.types.coin_spend import CoinSpend, make_spend
from chia.types.condition_opcodes import ConditionOpcode
from chia.util.condition_tools import conditions_for_solution
from chia.util.ints import uint64
from chia.util.misc import VersionedBlob
from chia.wallet.puzzles.clawback.metadata import ClawbackMetadata
from chia.wallet.puzzles.load_clvm import load_clvm_maybe_recompile
from chia.wallet.puzzles.p2_delegated_puzzle_or_hidden_puzzle import MOD
from chia.wallet.uncurried_puzzle import UncurriedPuzzle
from chia.wallet.util.curry_and_treehash import calculate_hash_of_quoted_mod_hash, curry_and_treehash
from chia.wallet.util.merkle_tree import MerkleTree
from chia.wallet.util.wallet_types import RemarkDataType

P2_1_OF_N = load_clvm_maybe_recompile("p2_1_of_n.clsp")
P2_CURRIED_PUZZLE_MOD = load_clvm_maybe_recompile("p2_puzzle_hash.clsp")
P2_CURRIED_PUZZLE_MOD_HASH_QUOTED = calculate_hash_of_quoted_mod_hash(P2_CURRIED_PUZZLE_MOD.get_tree_hash())
AUGMENTED_CONDITION = load_clvm_maybe_recompile("augmented_condition.clsp")
AUGMENTED_CONDITION_HASH = AUGMENTED_CONDITION.get_tree_hash()
log = logging.getLogger(__name__)


def create_augmented_cond_puzzle(condition: List[Union[int, uint64]], puzzle: Program) -> Program:
    return AUGMENTED_CONDITION.curry(condition, puzzle)


def create_augmented_cond_puzzle_hash(condition: List[Any], puzzle_hash: bytes32) -> bytes32:
    hash_of_quoted_mod_hash = calculate_hash_of_quoted_mod_hash(AUGMENTED_CONDITION_HASH)
    hashed_args = [Program.to(condition).get_tree_hash(), puzzle_hash]
    return curry_and_treehash(hash_of_quoted_mod_hash, *hashed_args)


def create_augmented_cond_solution(inner_solution: Program) -> Program:
    solution: Program = Program.to([inner_solution])
    return solution


def create_p2_puzzle_hash_puzzle(puzzle_hash: bytes32) -> Program:
    return P2_CURRIED_PUZZLE_MOD.curry(puzzle_hash)


def create_p2_puzzle_hash_solution(inner_puzzle: Program, inner_solution: Program) -> Program:
    solution: Program = Program.to([inner_puzzle, inner_solution])
    return solution


def create_clawback_merkle_tree(timelock: uint64, sender_ph: bytes32, recipient_ph: bytes32) -> MerkleTree:
    """
    Returns a merkle tree object
    For clawbacks there are only 2 puzzles in the merkle tree, claim puzzle and clawback puzzle
    """
    if timelock < 1:
        raise ValueError("Timelock must be at least 1 second")
    timelock_condition = [ConditionOpcode.ASSERT_SECONDS_RELATIVE, timelock]
    augmented_cond_puz_hash = create_augmented_cond_puzzle_hash(timelock_condition, recipient_ph)
    merkle_tree = MerkleTree(
        [
            augmented_cond_puz_hash,
            curry_and_treehash(P2_CURRIED_PUZZLE_MOD_HASH_QUOTED, Program.to(sender_ph).get_tree_hash()),
        ]
    )
    return merkle_tree


def create_merkle_proof(merkle_tree: MerkleTree, puzzle_hash: bytes32) -> Program:
    """
    To spend a p2_1_of_n clawback we recreate the full merkle tree
    The required proof is then selected from the merkle tree based on the puzzle_hash of the puzzle we
    want to execute
    Returns a proof: (int, List[bytes32]) which can be provided to the p2_1_of_n solution
    """
    proof = merkle_tree.generate_proof(puzzle_hash)
    program: Program = Program.to((proof[0], proof[1][0]))
    return program


def create_merkle_puzzle(timelock: uint64, sender_ph: bytes32, recipient_ph: bytes32) -> Program:
    merkle_tree = create_clawback_merkle_tree(timelock, sender_ph, recipient_ph)
    puzzle: Program = P2_1_OF_N.curry(merkle_tree.calculate_root())
    return puzzle


def create_merkle_solution(
    timelock: uint64,
    sender_ph: bytes32,
    recipient_ph: bytes32,
    inner_puzzle: Program,
    inner_solution: Program,
) -> Program:
    """
    Recreates the full merkle tree of a p2_1_of_n clawback coin. It uses the timelock and each party's
    puzhash to create the tree.
    The provided inner puzzle must hash to match either the sender or recipient puzhash
    If it's the sender, then create the clawback solution. If it's the recipient then create the claim
    solution.
    Returns a program which is the solution to a p2_1_of_n clawback.
    """
    merkle_tree = create_clawback_merkle_tree(timelock, sender_ph, recipient_ph)
    inner_puzzle_hash = inner_puzzle.get_tree_hash()
    if inner_puzzle_hash == sender_ph:
        cb_inner_puz = create_p2_puzzle_hash_puzzle(sender_ph)
        merkle_proof = create_merkle_proof(merkle_tree, cb_inner_puz.get_tree_hash())
        cb_inner_solution = create_p2_puzzle_hash_solution(inner_puzzle, inner_solution)
    elif inner_puzzle_hash == recipient_ph:
        condition = [80, timelock]
        cb_inner_puz = create_augmented_cond_puzzle(condition, inner_puzzle)
        merkle_proof = create_merkle_proof(merkle_tree, cb_inner_puz.get_tree_hash())
        cb_inner_solution = create_augmented_cond_solution(inner_solution)
    else:
        raise ValueError("Invalid Clawback inner puzzle.")
    solution: Program = Program.to([merkle_proof, cb_inner_puz, cb_inner_solution])
    return solution


def match_clawback_puzzle(
    uncurried: UncurriedPuzzle,
    inner_puzzle: Union[Program, SerializedProgram],
    inner_solution: Union[Program, SerializedProgram],
) -> Optional[ClawbackMetadata]:
    # Check if the inner puzzle is a P2 puzzle
    if MOD != uncurried.mod:
        return None
    # Fetch Remark condition
<<<<<<< HEAD
    conditions = conditions_for_solution(
        SerializedProgram.from_program(inner_puzzle),
        SerializedProgram.from_program(inner_solution),
        DEFAULT_CONSTANTS.MAX_BLOCK_COST_CLVM // 8,
    )
=======
    conditions = conditions_for_solution(inner_puzzle, inner_solution, DEFAULT_CONSTANTS.MAX_BLOCK_COST_CLVM // 8)
>>>>>>> e7c233d8
    metadata: Optional[ClawbackMetadata] = None
    new_puzhash: Set[bytes32] = set()
    if conditions is not None:
        for condition in conditions:
            if (
                condition.opcode == ConditionOpcode.REMARK
                and len(condition.vars) == 2
                and int.from_bytes(condition.vars[0], "big") == RemarkDataType.CLAWBACK
            ):
                try:
                    metadata = ClawbackMetadata.from_bytes(VersionedBlob.from_bytes(condition.vars[1]).blob)
                except Exception:
                    # Invalid Clawback metadata
                    log.error(f"Invalid Clawback metadata {condition.vars[1].hex()}")
                    return None
            if condition.opcode == ConditionOpcode.CREATE_COIN:
                new_puzhash.add(bytes32.from_bytes(condition.vars[0]))
    # Check if the inner puzzle matches the coin puzzle hash
    if metadata is None:
        return metadata
    puzzle: Program = create_merkle_puzzle(
        metadata.time_lock, metadata.sender_puzzle_hash, metadata.recipient_puzzle_hash
    )
    if puzzle.get_tree_hash() not in new_puzhash:
        # The metadata doesn't match the inner puzzle, ignore it
        log.error(
            f"Clawback metadata {metadata} doesn't match inner puzzle {inner_puzzle.get_tree_hash().hex()}"
        )  # pragma: no cover
        return None  # pragma: no cover
    return metadata


def generate_clawback_spend_bundle(
    coin: Coin, metadata: ClawbackMetadata, inner_puzzle: Program, inner_solution: Program
) -> CoinSpend:
    time_lock: uint64 = metadata.time_lock
    puzzle: Program = create_merkle_puzzle(time_lock, metadata.sender_puzzle_hash, metadata.recipient_puzzle_hash)
    if puzzle.get_tree_hash() != coin.puzzle_hash:
        raise ValueError(
            f"Cannot spend merkle coin {coin.name()}, "
            f"recreate puzzle hash {puzzle.get_tree_hash().hex()}, actual puzzle hash {coin.puzzle_hash.hex()}"
        )

    solution: Program = create_merkle_solution(
        time_lock, metadata.sender_puzzle_hash, metadata.recipient_puzzle_hash, inner_puzzle, inner_solution
    )
    return make_spend(coin, puzzle, solution)<|MERGE_RESOLUTION|>--- conflicted
+++ resolved
@@ -130,15 +130,11 @@
     if MOD != uncurried.mod:
         return None
     # Fetch Remark condition
-<<<<<<< HEAD
     conditions = conditions_for_solution(
         SerializedProgram.from_program(inner_puzzle),
         SerializedProgram.from_program(inner_solution),
         DEFAULT_CONSTANTS.MAX_BLOCK_COST_CLVM // 8,
     )
-=======
-    conditions = conditions_for_solution(inner_puzzle, inner_solution, DEFAULT_CONSTANTS.MAX_BLOCK_COST_CLVM // 8)
->>>>>>> e7c233d8
     metadata: Optional[ClawbackMetadata] = None
     new_puzhash: Set[bytes32] = set()
     if conditions is not None:
