from time import perf_counter
from typing import List, Optional, Tuple

import aiosqlite
import logging

from chia.types.blockchain_format.sized_bytes import bytes32
from chia.types.mempool_inclusion_status import MempoolInclusionStatus
from chia.util.db_wrapper import DBWrapper
from chia.util.errors import Err
from chia.util.ints import uint8, uint32
from chia.wallet.trade_record import TradeRecord
from chia.wallet.trading.trade_status import TradeStatus


async def migrate_is_my_offer(log: logging.Logger, db_connection: aiosqlite.Connection) -> None:
    """
    Migrate the is_my_offer property contained in the serialized TradeRecord (trade_record column)
    to the is_my_offer column in the trade_records table.
    """
    log.info("Beginning migration of is_my_offer property in trade_records")

    start_time = perf_counter()
    cursor = await db_connection.execute("SELECT trade_record, trade_id from trade_records")
    rows = await cursor.fetchall()
    await cursor.close()

    updates: List[Tuple[int, str]] = []
    for row in rows:
        record = TradeRecord.from_bytes(row[0])
        is_my_offer = 1 if record.is_my_offer else 0
        updates.append((is_my_offer, row[1]))

    try:
        await db_connection.executemany("UPDATE trade_records SET is_my_offer=? WHERE trade_id=?", updates)
    except (aiosqlite.OperationalError, aiosqlite.IntegrityError):
        log.exception("Failed to migrate is_my_offer property in trade_records")
        raise

    end_time = perf_counter()
    log.info(f"Completed migration of {len(updates)} records in {end_time - start_time} seconds")


class TradeStore:
    """
    TradeStore stores trading history.
    """

    db_connection: aiosqlite.Connection
    cache_size: uint32
    db_wrapper: DBWrapper
    log: logging.Logger

    @classmethod
    async def create(cls, db_wrapper: DBWrapper, cache_size: uint32 = uint32(600000), name: str = None) -> "TradeStore":
        self = cls()

        if name:
            self.log = logging.getLogger(name)
        else:
            self.log = logging.getLogger(__name__)

        self.cache_size = cache_size
        self.db_wrapper = db_wrapper
        self.db_connection = db_wrapper.db
        await self.db_connection.execute(
            (
                "CREATE TABLE IF NOT EXISTS trade_records("
                " trade_record blob,"
                " trade_id text PRIMARY KEY,"
                " status int,"
                " confirmed_at_index int,"
                " created_at_time bigint,"
                " sent int,"
                " is_my_offer tinyint)"
            )
        )

        # Attempt to add the is_my_offer column. If successful, migrate is_my_offer to the new column.
        needs_is_my_offer_migration: bool = False
        try:
            await self.db_connection.execute("ALTER TABLE trade_records ADD COLUMN is_my_offer tinyint")
            needs_is_my_offer_migration = True
        except aiosqlite.OperationalError:
            pass  # ignore what is likely Duplicate column error

        await self.db_connection.execute(
            "CREATE INDEX IF NOT EXISTS trade_confirmed_index on trade_records(confirmed_at_index)"
        )
        await self.db_connection.execute("CREATE INDEX IF NOT EXISTS trade_status on trade_records(status)")
        await self.db_connection.execute("CREATE INDEX IF NOT EXISTS trade_id on trade_records(trade_id)")

        await self.db_connection.commit()

        if needs_is_my_offer_migration:
            await migrate_is_my_offer(self.log, self.db_connection)

        return self

    async def _clear_database(self):
        cursor = await self.db_connection.execute("DELETE FROM trade_records")
        await cursor.close()
        await self.db_connection.commit()

    async def add_trade_record(self, record: TradeRecord, in_transaction) -> None:
        """
        Store TradeRecord into DB
        """
        if not in_transaction:
            await self.db_wrapper.lock.acquire()
        try:
            cursor = await self.db_connection.execute(
                "INSERT OR REPLACE INTO trade_records "
                "(trade_record, trade_id, status, confirmed_at_index, created_at_time, sent, is_my_offer) "
                "VALUES(?, ?, ?, ?, ?, ?, ?)",
                (
                    bytes(record),
                    record.trade_id.hex(),
                    record.status,
                    record.confirmed_at_index,
                    record.created_at_time,
                    record.sent,
                    record.is_my_offer,
                ),
            )
            await cursor.close()
        finally:
            if not in_transaction:
                await self.db_connection.commit()
                self.db_wrapper.lock.release()

    async def set_status(self, trade_id: bytes32, status: TradeStatus, in_transaction: bool, index: uint32 = uint32(0)):
        """
        Updates the status of the trade
        """
        current: Optional[TradeRecord] = await self.get_trade_record(trade_id)
        if current is None:
            return None
        confirmed_at_index = current.confirmed_at_index
        if index != 0:
            confirmed_at_index = index
        tx: TradeRecord = TradeRecord(
            confirmed_at_index=confirmed_at_index,
            accepted_at_time=current.accepted_at_time,
            created_at_time=current.created_at_time,
            is_my_offer=current.is_my_offer,
            sent=current.sent,
            offer=current.offer,
            taken_offer=current.taken_offer,
            coins_of_interest=current.coins_of_interest,
            trade_id=current.trade_id,
            status=uint32(status.value),
            sent_to=current.sent_to,
        )
        await self.add_trade_record(tx, in_transaction)

    async def increment_sent(
        self, id: bytes32, name: str, send_status: MempoolInclusionStatus, err: Optional[Err]
    ) -> bool:
        """
        Updates trade sent count (Full Node has received spend_bundle and sent ack).
        """

        current: Optional[TradeRecord] = await self.get_trade_record(id)
        if current is None:
            return False

        sent_to = current.sent_to.copy()

        err_str = err.name if err is not None else None
        append_data = (name, uint8(send_status.value), err_str)

        # Don't increment count if it's already sent to this peer
        if append_data in sent_to:
            return False

        sent_to.append(append_data)

        tx: TradeRecord = TradeRecord(
            confirmed_at_index=current.confirmed_at_index,
            accepted_at_time=current.accepted_at_time,
            created_at_time=current.created_at_time,
            is_my_offer=current.is_my_offer,
            sent=uint32(current.sent + 1),
            offer=current.offer,
            taken_offer=current.taken_offer,
            coins_of_interest=current.coins_of_interest,
            trade_id=current.trade_id,
            status=current.status,
            sent_to=sent_to,
        )

        await self.add_trade_record(tx, False)
        return True

    async def get_trades_count(self) -> Tuple[int, int, int]:
        """
        Returns the number of trades in the database broken down by is_my_offer status
        """
        query = "SELECT COUNT(*) AS total, "
        query += "SUM(CASE WHEN is_my_offer=1 THEN 1 ELSE 0 END) AS my_offers, "
        query += "SUM(CASE WHEN is_my_offer=0 THEN 1 ELSE 0 END) AS taken_offers "
        query += "FROM trade_records"
        cursor = await self.db_connection.execute(query)
        row = await cursor.fetchone()
        await cursor.close()

        total = 0
        my_offers_count = 0
        taken_offers_count = 0

        if row is not None:
            if row[0] is not None:
                total = int(row[0])
            if row[1] is not None:
                my_offers_count = int(row[1])
            if row[2] is not None:
                taken_offers_count = int(row[2])

        return total, my_offers_count, taken_offers_count

    async def get_trade_record(self, trade_id: bytes32) -> Optional[TradeRecord]:
        """
        Checks DB for TradeRecord with id: id and returns it.
        """
        cursor = await self.db_connection.execute("SELECT trade_record FROM trade_records WHERE trade_id=?", (trade_id.hex(),))
        row = await cursor.fetchone()
        await cursor.close()
        if row is not None:
            record = TradeRecord.from_bytes(row[0])
            return record
        return None

    async def get_trade_record_with_status(self, status: TradeStatus) -> List[TradeRecord]:
        """
        Checks DB for TradeRecord with id: id and returns it.
        """
        cursor = await self.db_connection.execute("SELECT trade_record FROM trade_records WHERE status=?", (status.value,))
        rows = await cursor.fetchall()
        await cursor.close()
        records = []
        for row in rows:
            record = TradeRecord.from_bytes(row[0])
            records.append(record)

        return records

    async def get_not_sent(self) -> List[TradeRecord]:
        """
        Returns the list of trades that have not been received by full node yet.
        """

<<<<<<< HEAD
        cursor = await self.db_connection.execute(
            "SELECT trade_record FROM trade_records WHERE sent<? AND confirmed=?",
            (
                4,
                0,
            ),
        )
=======
        cursor = await self.db_connection.execute("SELECT * from trade_records WHERE sent<? and confirmed=?", (4, 0))
>>>>>>> ab1ac66b
        rows = await cursor.fetchall()
        await cursor.close()
        records = []
        for row in rows:
            record = TradeRecord.from_bytes(row[0])
            records.append(record)

        return records

    async def get_all_unconfirmed(self) -> List[TradeRecord]:
        """
        Returns the list of all trades that have not yet been confirmed.
        """

        cursor = await self.db_connection.execute("SELECT trade_record FROM trade_records WHERE confirmed=?", (0,))
        rows = await cursor.fetchall()
        await cursor.close()
        records = []

        for row in rows:
            record = TradeRecord.from_bytes(row[0])
            records.append(record)

        return records

    async def get_all_trades(self) -> List[TradeRecord]:
        """
        Returns all stored trades.
        """

        cursor = await self.db_connection.execute("SELECT trade_record FROM trade_records")
        rows = await cursor.fetchall()
        await cursor.close()
        records = []

        for row in rows:
            record = TradeRecord.from_bytes(row[0])
            records.append(record)

        return records

    async def get_trades_between(
        self,
        start: int,
        end: int,
        *,
        sort_key: Optional[str] = None,
        reverse: bool = False,
        exclude_my_offers: bool = False,
        exclude_taken_offers: bool = False,
        include_completed: bool = False,
    ) -> List[TradeRecord]:
        """
        Return a list of trades sorted by a key and between a start and end index.
        """
        if start < 0:
            raise ValueError("start must be >= 0")

        if start > end:
            raise ValueError("start must be less than or equal to end")

        # If excluding everything, return an empty list
        if exclude_my_offers and exclude_taken_offers:
            return []

        offset = start
        limit = end - start
        where_status_clause: Optional[str] = None
        order_by_clause: Optional[str] = None

        if not include_completed:
            # Construct a WHERE clause that only looks at active/pending statuses
            where_status_clause = (
                f"(status={TradeStatus.PENDING_ACCEPT.value} OR "
                f"status={TradeStatus.PENDING_CONFIRM.value} OR "
                f"status={TradeStatus.PENDING_CANCEL.value}) "
            )

        # Create an ORDER BY clause according to the desired sort type
        if sort_key is None or sort_key == "CONFIRMED_AT_HEIGHT":
            order_by_clause = (
                f"ORDER BY confirmed_at_index {'ASC' if reverse else 'DESC'}, "
                f"trade_id {'DESC' if reverse else 'ASC'} "
            )
        elif sort_key == "RELEVANCE":
            # Custom sort order for statuses to separate out pending/completed offers
            ordered_statuses = [
                # Pending statuses are grouped together and ordered by creation date/confirmation height
                (TradeStatus.PENDING_ACCEPT.value, 1 if reverse else 0),
                (TradeStatus.PENDING_CONFIRM.value, 1 if reverse else 0),
                (TradeStatus.PENDING_CANCEL.value, 1 if reverse else 0),
                # Cancelled/Confirmed/Failed are grouped together and ordered by creation date/confirmation height
                (TradeStatus.CANCELLED.value, 0 if reverse else 1),
                (TradeStatus.CONFIRMED.value, 0 if reverse else 1),
                (TradeStatus.FAILED.value, 0 if reverse else 1),
            ]
            if reverse:
                ordered_statuses.reverse()
            # Create the "WHEN {status} THEN {index}" cases for the "CASE status" statement
            ordered_status_clause = " ".join(map(lambda x: f"WHEN {x[0]} THEN {x[1]}", ordered_statuses))
            ordered_status_clause = f"CASE status {ordered_status_clause} END, "
            order_by_clause = (
                f"ORDER BY "
                f"{ordered_status_clause} "
                f"created_at_time {'ASC' if reverse else 'DESC'}, "
                f"confirmed_at_index {'ASC' if reverse else 'DESC'}, "
                f"trade_id {'DESC' if reverse else 'ASC'} "
            )
        else:
            raise ValueError(f"No known sort {sort_key}")

        query = "SELECT trade_record FROM trade_records "
        args = []

        if exclude_my_offers or exclude_taken_offers:
            # We check if exclude_my_offers == exclude_taken_offers earlier and return [] if so
            is_my_offer_val = 0 if exclude_my_offers else 1
            args.append(is_my_offer_val)

            query += "WHERE is_my_offer=? "
            # Include the additional WHERE status clause if we're filtering out certain statuses
            if where_status_clause is not None:
                query += "AND " + where_status_clause
        else:
            query = "SELECT trade_record FROM trade_records "
            # Include the additional WHERE status clause if we're filtering out certain statuses
            if where_status_clause is not None:
                query += "WHERE " + where_status_clause

        # Include the ORDER BY clause
        if order_by_clause is not None:
            query += order_by_clause
        # Include the LIMIT clause
        query += "LIMIT ? OFFSET ?"

        args.extend([limit, offset])

        cursor = await self.db_connection.execute(query, tuple(args))
        rows = await cursor.fetchall()
        await cursor.close()

        records = []

        for row in rows:
            record = TradeRecord.from_bytes(row[0])
            records.append(record)

        return records

    async def get_trades_above(self, height: uint32) -> List[TradeRecord]:
        cursor = await self.db_connection.execute("SELECT trade_record FROM trade_records WHERE confirmed_at_index>?", (height,))
        rows = await cursor.fetchall()
        await cursor.close()
        records = []

        for row in rows:
            record = TradeRecord.from_bytes(row[0])
            records.append(record)

        return records

    async def rollback_to_block(self, block_index):
        async with self.db_wrapper.lock:
            # Delete from storage
            cursor = await self.db_connection.execute(
                "DELETE FROM trade_records WHERE confirmed_at_index>?", (block_index,)
            )
            await cursor.close()
            await self.db_connection.commit()<|MERGE_RESOLUTION|>--- conflicted
+++ resolved
@@ -250,17 +250,7 @@
         Returns the list of trades that have not been received by full node yet.
         """
 
-<<<<<<< HEAD
-        cursor = await self.db_connection.execute(
-            "SELECT trade_record FROM trade_records WHERE sent<? AND confirmed=?",
-            (
-                4,
-                0,
-            ),
-        )
-=======
-        cursor = await self.db_connection.execute("SELECT * from trade_records WHERE sent<? and confirmed=?", (4, 0))
->>>>>>> ab1ac66b
+        cursor = await self.db_connection.execute("SELECT trade_record FROM trade_records WHERE sent<? AND confirmed=?", (4, 0))
         rows = await cursor.fetchall()
         await cursor.close()
         records = []
