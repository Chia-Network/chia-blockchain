--- conflicted
+++ resolved
@@ -626,11 +626,7 @@
             if coin_spend.coin.parent_coin_info == ZERO_32:
                 notarized_payments: List[NotarizedPayment] = []
                 for payment_group in coin_spend.solution.to_program().as_iter():
-<<<<<<< HEAD
-                    nonce = bytes32(payment_group.first().as_python())
-=======
                     nonce = bytes32(payment_group.first().as_atom())
->>>>>>> e7c233d8
                     payment_args_list = payment_group.rest().as_iter()
                     notarized_payments.extend(
                         [NotarizedPayment.from_condition_and_nonce(condition, nonce) for condition in payment_args_list]
