from __future__ import annotations

import dataclasses
import logging
import time
from typing import Optional

import aiosqlite

from chia.types.blockchain_format.sized_bytes import bytes32
from chia.types.mempool_inclusion_status import MempoolInclusionStatus
from chia.util.db_wrapper import DBWrapper2
from chia.util.errors import Err
from chia.util.ints import uint8, uint32
from chia.wallet.conditions import ConditionValidTimes
from chia.wallet.transaction_record import (
    LightTransactionRecord,
    TransactionRecord,
    TransactionRecordOld,
    minimum_send_attempts,
)
from chia.wallet.transaction_sorting import SortKey
from chia.wallet.util.query_filter import FilterMode, TransactionTypeFilter
from chia.wallet.util.transaction_type import TransactionType

log = logging.getLogger(__name__)


def filter_ok_mempool_status(sent_to: list[tuple[str, uint8, Optional[str]]]) -> list[tuple[str, uint8, Optional[str]]]:
    """Remove SUCCESS and PENDING status records from a TransactionRecord sent_to field"""
    new_sent_to = []
    for peer, status, err in sent_to:
        if status == MempoolInclusionStatus.FAILED.value:
            new_sent_to.append((peer, status, err))
    return new_sent_to


class WalletTransactionStore:
    """
    WalletTransactionStore stores transaction history for the wallet.
    """

    db_wrapper: DBWrapper2
<<<<<<< HEAD
    tx_submitted: Dict[bytes32, Tuple[int, int]]  # tx_id: [time submitted: count]
    unconfirmed_txs: List[LightTransactionRecord]  # tx_id: [time submitted: count]
=======
    tx_submitted: dict[bytes32, tuple[int, int]]  # tx_id: [time submitted: count]
>>>>>>> dfaf7089
    last_wallet_tx_resend_time: int  # Epoch time in seconds

    @classmethod
    async def create(cls, db_wrapper: DBWrapper2):
        self = cls()

        self.db_wrapper = db_wrapper
        async with self.db_wrapper.writer_maybe_transaction() as conn:
            await conn.execute(
                "CREATE TABLE IF NOT EXISTS transaction_record("
                " transaction_record blob,"
                " bundle_id text PRIMARY KEY,"  # NOTE: bundle_id is being stored as bytes, not hex
                " confirmed_at_height bigint,"
                " created_at_time bigint,"
                " to_puzzle_hash text,"
                " amount blob,"
                " fee_amount blob,"
                " confirmed int,"
                " sent int,"
                " wallet_id bigint,"
                " trade_id text,"
                " type int)"
            )

            # Useful for reorg lookups
            await conn.execute(
                "CREATE INDEX IF NOT EXISTS tx_confirmed_index on transaction_record(confirmed_at_height)"
            )
            await conn.execute("CREATE INDEX IF NOT EXISTS tx_created_index on transaction_record(created_at_time)")
            # Remove a redundant index on `created_at_time`
            # See https://github.com/Chia-Network/chia-blockchain/issues/10276
            await conn.execute("DROP INDEX IF EXISTS tx_created_time")
            await conn.execute("CREATE INDEX IF NOT EXISTS tx_to_puzzle_hash on transaction_record(to_puzzle_hash)")
            await conn.execute("CREATE INDEX IF NOT EXISTS tx_confirmed on transaction_record(confirmed)")
            await conn.execute("CREATE INDEX IF NOT EXISTS tx_sent on transaction_record(sent)")
            await conn.execute(
                "CREATE INDEX IF NOT EXISTS transaction_record_wallet_id on transaction_record(wallet_id)"
            )
            await conn.execute(
                "CREATE INDEX IF NOT EXISTS transaction_record_trade_id_idx ON transaction_record(trade_id)"
            )
            await conn.execute("CREATE INDEX IF NOT EXISTS tx_type on transaction_record(type)")

            try:
                await conn.execute("CREATE TABLE tx_times(txid blob PRIMARY KEY, valid_times blob)")
                async with await conn.execute("SELECT bundle_id from transaction_record") as cursor:
                    txids: list[bytes32] = [bytes32(row[0]) for row in await cursor.fetchall()]
                    await conn.executemany(
                        "INSERT INTO tx_times (txid, valid_times) VALUES(?, ?)",
                        [(id, bytes(ConditionValidTimes())) for id in txids],
                    )
            except aiosqlite.OperationalError:
                pass  # ignore what is likely Duplicate table error

        self.tx_submitted = {}
        self.last_wallet_tx_resend_time = int(time.time())
        await self.load_unconfirmed()
        return self

    async def add_transaction_record(self, record: TransactionRecord) -> None:
        """
        Store TransactionRecord in DB and Cache.
        """
        async with self.db_wrapper.writer_maybe_transaction() as conn:
            transaction_record_old = TransactionRecordOld(
                confirmed_at_height=record.confirmed_at_height,
                created_at_time=record.created_at_time,
                to_puzzle_hash=record.to_puzzle_hash,
                amount=record.amount,
                fee_amount=record.fee_amount,
                confirmed=record.confirmed,
                sent=record.sent,
                spend_bundle=record.spend_bundle,
                additions=record.additions,
                removals=record.removals,
                wallet_id=record.wallet_id,
                sent_to=record.sent_to,
                trade_id=record.trade_id,
                type=record.type,
                name=record.name,
                memos=record.memos,
            )
            await conn.execute_insert(
                "INSERT OR REPLACE INTO transaction_record VALUES(?, ?, ?, ?, ?, ?, ?, ?, ?, ?, ?, ?)",
                (
                    bytes(transaction_record_old),
                    record.name,
                    record.confirmed_at_height,
                    record.created_at_time,
                    record.to_puzzle_hash.hex(),
                    record.amount.stream_to_bytes(),
                    record.fee_amount.stream_to_bytes(),
                    int(record.confirmed),
                    record.sent,
                    record.wallet_id,
                    record.trade_id,
                    record.type,
                ),
            )
            await conn.execute_insert(
                "INSERT OR REPLACE INTO tx_times VALUES (?, ?)", (record.name, bytes(record.valid_times))
            )
            if record.confirmed is False and record not in self.unconfirmed_txs:
                self.unconfirmed_txs.append(get_light_transaction_record(record))

    async def delete_transaction_record(self, tx_id: bytes32) -> None:
        async with self.db_wrapper.writer_maybe_transaction() as conn:
            await (await conn.execute("DELETE FROM transaction_record WHERE bundle_id=?", (tx_id,))).close()

    async def set_confirmed(self, tx_id: bytes32, height: uint32):
        """
        Updates transaction to be confirmed.
        """
        current: Optional[TransactionRecord] = await self.get_transaction_record(tx_id)
        if current is None:
            return None
        if current.confirmed_at_height == height:
            return
        tx: TransactionRecord = dataclasses.replace(current, confirmed_at_height=height, confirmed=True)
        await self.add_transaction_record(tx)
        self.unconfirmed_txs.remove(get_light_transaction_record(current))

    async def increment_sent(
        self,
        tx_id: bytes32,
        name: str,
        send_status: MempoolInclusionStatus,
        err: Optional[Err],
    ) -> bool:
        """
        Updates transaction sent count (Full Node has received spend_bundle and sent ack).
        """

        current: Optional[TransactionRecord] = await self.get_transaction_record(tx_id)
        if current is None:
            return False

        sent_to = current.sent_to.copy()

        current_peers = set()
        err_str = err.name if err is not None else None
        append_data = (name, uint8(send_status.value), err_str)

        for peer_id, status, error in sent_to:
            current_peers.add(peer_id)

        if name in current_peers:
            sent_count = uint32(current.sent)
        else:
            sent_count = uint32(current.sent + 1)

        sent_to.append(append_data)

        tx: TransactionRecord = dataclasses.replace(current, sent=sent_count, sent_to=sent_to)
        if not tx.is_valid():
            # if the tx is not valid due to repeated failures, we will confirm that we can't spend it
            log.info(f"Marking tx={tx.name} as confirmed but failed, since it is not spendable due to errors")
            tx = dataclasses.replace(tx, confirmed=True, confirmed_at_height=uint32(0))
        await self.add_transaction_record(tx)
        return True

    async def tx_reorged(self, record: TransactionRecord):
        """
        Updates transaction sent count to 0 and resets confirmation data
        """
        tx: TransactionRecord = dataclasses.replace(
            record, confirmed_at_height=uint32(0), confirmed=False, sent=uint32(0), sent_to=[]
        )
        await self.add_transaction_record(tx)

    async def get_transaction_record(self, tx_id: bytes32) -> Optional[TransactionRecord]:
        """
        Checks DB and cache for TransactionRecord with id: id and returns it.
        """
        async with self.db_wrapper.reader_no_transaction() as conn:
            # NOTE: bundle_id is being stored as bytes, not hex
            rows = list(
                await conn.execute_fetchall(
                    "SELECT transaction_record from transaction_record WHERE bundle_id=?", (tx_id,)
                )
            )
        if len(rows) > 0:
            return (await self._get_new_tx_records_from_old([TransactionRecordOld.from_bytes(rows[0][0])]))[0]
        return None

    # TODO: This should probably be split into separate function, one that
    # queries the state and one that updates it. Also, include_accepted_txs=True
    # might be a separate function too.
    # also, the current time should be passed in as a parameter
    async def get_not_sent(self, *, include_accepted_txs=False) -> list[TransactionRecord]:
        """
        Returns the list of transactions that have not been received by full node yet.
        """
        current_time = int(time.time())
        async with self.db_wrapper.reader_no_transaction() as conn:
            rows = await conn.execute_fetchall(
                "SELECT transaction_record from transaction_record WHERE confirmed=0",
            )
        records = []

        for row in rows:
            record = (await self._get_new_tx_records_from_old([TransactionRecordOld.from_bytes(row[0])]))[0]
            if include_accepted_txs:
                # Reset the "sent" state for peers that have replied about this transaction. Retain errors.
                record = dataclasses.replace(record, sent=uint32(1), sent_to=filter_ok_mempool_status(record.sent_to))
                await self.add_transaction_record(record)
                self.tx_submitted[record.name] = current_time, 1
                records.append(record)
            elif record.name in self.tx_submitted:
                time_submitted, count = self.tx_submitted[record.name]
                if time_submitted < current_time - (60 * 10):
                    records.append(record)
                    self.tx_submitted[record.name] = current_time, 1
                else:
                    if count < minimum_send_attempts:
                        records.append(record)
                        self.tx_submitted[record.name] = time_submitted, (count + 1)
            else:
                records.append(record)
                self.tx_submitted[record.name] = current_time, 1

        return records

    async def get_farming_rewards(self) -> list[TransactionRecord]:
        """
        Returns the list of all farming rewards.
        """
        async with self.db_wrapper.reader_no_transaction() as conn:
            fee_int = TransactionType.FEE_REWARD.value
            pool_int = TransactionType.COINBASE_REWARD.value
            rows = await conn.execute_fetchall(
                "SELECT transaction_record from transaction_record WHERE confirmed=1 and (type=? or type=?)",
                (fee_int, pool_int),
            )
        return await self._get_new_tx_records_from_old([TransactionRecordOld.from_bytes(row[0]) for row in rows])

<<<<<<< HEAD
    async def get_all_unconfirmed(self) -> List[LightTransactionRecord]:
=======
    async def get_all_unconfirmed(self) -> list[TransactionRecord]:
>>>>>>> dfaf7089
        """
        Returns the list of all transaction that have not yet been confirmed.
        """
        return self.unconfirmed_txs

    async def load_unconfirmed(self) -> None:
        """
        loads the list of all transaction that have not yet been confirmed into the cache.
        """
        async with self.db_wrapper.reader_no_transaction() as conn:
            rows = await conn.execute_fetchall("SELECT transaction_record from transaction_record WHERE confirmed=0")
        records = [TransactionRecordOld.from_bytes(row[0]) for row in rows]
        self.unconfirmed_txs = [get_light_transaction_record(rec) for rec in records]

    async def get_unconfirmed_for_wallet(self, wallet_id: int) -> list[TransactionRecord]:
        """
        Returns the list of transaction that have not yet been confirmed.
        """
        async with self.db_wrapper.reader_no_transaction() as conn:
            rows = await conn.execute_fetchall(
                "SELECT transaction_record from transaction_record WHERE confirmed=0 AND wallet_id=?", (wallet_id,)
            )
        return await self._get_new_tx_records_from_old([TransactionRecordOld.from_bytes(row[0]) for row in rows])

    async def get_transactions_between(
        self,
        wallet_id: int,
        start,
        end,
        sort_key=None,
        reverse=False,
        confirmed: Optional[bool] = None,
        to_puzzle_hash: Optional[bytes32] = None,
        type_filter: Optional[TransactionTypeFilter] = None,
    ) -> list[TransactionRecord]:
        """Return a list of transaction between start and end index. List is in reverse chronological order.
        start = 0 is most recent transaction
        """
        limit = end - start

        if to_puzzle_hash is None:
            puzz_hash_where = ""
        else:
            puzz_hash_where = f' AND to_puzzle_hash="{to_puzzle_hash.hex()}"'

        if sort_key is None:
            sort_key = "CONFIRMED_AT_HEIGHT"
        if sort_key not in SortKey.__members__:
            raise ValueError(f"There is no known sort {sort_key}")

        if reverse:
            query_str = SortKey[sort_key].descending()
        else:
            query_str = SortKey[sort_key].ascending()

        confirmed_str = ""
        if confirmed is not None:
            confirmed_str = f"AND confirmed={int(confirmed)}"

        if type_filter is None:
            type_filter_str = ""
        else:
            type_filter_str = (
                f"AND type {'' if type_filter.mode == FilterMode.include else 'NOT'} "
                f"IN ({','.join([str(x) for x in type_filter.values])})"
            )

        async with self.db_wrapper.reader_no_transaction() as conn:
            rows = await conn.execute_fetchall(
                f"SELECT transaction_record FROM transaction_record WHERE wallet_id=?{puzz_hash_where}"
                f" {type_filter_str} {confirmed_str} {query_str}, rowid"
                f" LIMIT {start}, {limit}",
                (wallet_id,),
            )

        return await self._get_new_tx_records_from_old([TransactionRecordOld.from_bytes(row[0]) for row in rows])

    async def get_transaction_count_for_wallet(
        self,
        wallet_id: int,
        confirmed: Optional[bool] = None,
        type_filter: Optional[TransactionTypeFilter] = None,
    ) -> int:
        confirmed_str = ""
        if confirmed is not None:
            confirmed_str = f"AND confirmed={int(confirmed)}"

        if type_filter is None:
            type_filter_str = ""
        else:
            type_filter_str = (
                f"AND type {'' if type_filter.mode == FilterMode.include else 'NOT'} "
                f"IN ({','.join([str(x) for x in type_filter.values])})"
            )
        async with self.db_wrapper.reader_no_transaction() as conn:
            rows = list(
                await conn.execute_fetchall(
                    f"SELECT COUNT(*) FROM transaction_record where wallet_id=? {type_filter_str} {confirmed_str}",
                    (wallet_id,),
                )
            )
        return 0 if len(rows) == 0 else rows[0][0]

    async def get_all_transactions_for_wallet(
        self, wallet_id: int, type: Optional[int] = None
    ) -> list[TransactionRecord]:
        """
        Returns all stored transactions.
        """
        async with self.db_wrapper.reader_no_transaction() as conn:
            if type is None:
                rows = await conn.execute_fetchall(
                    "SELECT transaction_record FROM transaction_record WHERE wallet_id=?", (wallet_id,)
                )
            else:
                rows = await conn.execute_fetchall(
                    "SELECT transaction_record FROM transaction_record WHERE wallet_id=? AND type=?",
                    (
                        wallet_id,
                        type,
                    ),
                )
        return await self._get_new_tx_records_from_old([TransactionRecordOld.from_bytes(row[0]) for row in rows])

    async def get_all_transactions(self) -> list[TransactionRecord]:
        """
        Returns all stored transactions.
        """
        async with self.db_wrapper.reader_no_transaction() as conn:
            rows = await conn.execute_fetchall("SELECT transaction_record from transaction_record")
        return await self._get_new_tx_records_from_old([TransactionRecordOld.from_bytes(row[0]) for row in rows])

    async def get_transaction_above(self, height: int) -> list[TransactionRecord]:
        # Can be -1 (get all tx)

        async with self.db_wrapper.reader_no_transaction() as conn:
            rows = await conn.execute_fetchall(
                "SELECT transaction_record from transaction_record WHERE confirmed_at_height>?", (height,)
            )
        return await self._get_new_tx_records_from_old([TransactionRecordOld.from_bytes(row[0]) for row in rows])

    async def get_transactions_by_trade_id(self, trade_id: bytes32) -> list[TransactionRecord]:
        async with self.db_wrapper.reader_no_transaction() as conn:
            rows = await conn.execute_fetchall(
                "SELECT transaction_record from transaction_record WHERE trade_id=?", (trade_id,)
            )
        return await self._get_new_tx_records_from_old([TransactionRecordOld.from_bytes(row[0]) for row in rows])

    async def rollback_to_block(self, height: int):
        # Delete from storage
        self.tx_submitted = {}
        async with self.db_wrapper.writer_maybe_transaction() as conn:
            await (await conn.execute("DELETE FROM transaction_record WHERE confirmed_at_height>?", (height,))).close()

    async def delete_unconfirmed_transactions(self, wallet_id: int):
        async with self.db_wrapper.writer_maybe_transaction() as conn:
            await (
                await conn.execute(
                    "DELETE FROM transaction_record WHERE confirmed=0 AND wallet_id=? AND type not in (?,?)",
                    (
                        wallet_id,
                        TransactionType.INCOMING_CLAWBACK_SEND.value,
                        TransactionType.INCOMING_CLAWBACK_RECEIVE.value,
                    ),
                )
            ).close()

    async def _get_new_tx_records_from_old(self, old_records: list[TransactionRecordOld]) -> list[TransactionRecord]:
        tx_id_to_valid_times: dict[bytes, ConditionValidTimes] = {}
        empty_valid_times = ConditionValidTimes()
        async with self.db_wrapper.reader_no_transaction() as conn:
            chunked_records: list[list[TransactionRecordOld]] = [
                old_records[i : min(len(old_records), i + self.db_wrapper.host_parameter_limit)]
                for i in range(0, len(old_records), self.db_wrapper.host_parameter_limit)
            ]
            for records_chunk in chunked_records:
                cursor = await conn.execute(
                    f"SELECT txid, valid_times from tx_times WHERE txid IN ({','.join('?' * len(records_chunk))})",
                    tuple(tx.name for tx in records_chunk),
                )
                for row in await cursor.fetchall():
                    tx_id_to_valid_times[row[0]] = ConditionValidTimes.from_bytes(row[1])
                await cursor.close()
        return [
            TransactionRecord(
                confirmed_at_height=record.confirmed_at_height,
                created_at_time=record.created_at_time,
                to_puzzle_hash=record.to_puzzle_hash,
                amount=record.amount,
                fee_amount=record.fee_amount,
                confirmed=record.confirmed,
                sent=record.sent,
                spend_bundle=record.spend_bundle,
                additions=record.additions,
                removals=record.removals,
                wallet_id=record.wallet_id,
                sent_to=record.sent_to,
                trade_id=record.trade_id,
                type=record.type,
                name=record.name,
                memos=record.memos,
                valid_times=(
                    tx_id_to_valid_times[record.name] if record.name in tx_id_to_valid_times else empty_valid_times
                ),
            )
            for record in old_records
        ]


def get_light_transaction_record(rec: TransactionRecordOld) -> LightTransactionRecord:
    return LightTransactionRecord(
        name=rec.name, additions=rec.additions, removals=rec.removals, type=rec.type, spend_bundle=rec.spend_bundle
    )<|MERGE_RESOLUTION|>--- conflicted
+++ resolved
@@ -41,12 +41,8 @@
     """
 
     db_wrapper: DBWrapper2
-<<<<<<< HEAD
-    tx_submitted: Dict[bytes32, Tuple[int, int]]  # tx_id: [time submitted: count]
-    unconfirmed_txs: List[LightTransactionRecord]  # tx_id: [time submitted: count]
-=======
     tx_submitted: dict[bytes32, tuple[int, int]]  # tx_id: [time submitted: count]
->>>>>>> dfaf7089
+    unconfirmed_txs: list[LightTransactionRecord]  # tx_id: [time submitted: count]
     last_wallet_tx_resend_time: int  # Epoch time in seconds
 
     @classmethod
@@ -283,11 +279,7 @@
             )
         return await self._get_new_tx_records_from_old([TransactionRecordOld.from_bytes(row[0]) for row in rows])
 
-<<<<<<< HEAD
-    async def get_all_unconfirmed(self) -> List[LightTransactionRecord]:
-=======
-    async def get_all_unconfirmed(self) -> list[TransactionRecord]:
->>>>>>> dfaf7089
+    async def get_all_unconfirmed(self) -> list[LightTransactionRecord]:
         """
         Returns the list of all transaction that have not yet been confirmed.
         """
