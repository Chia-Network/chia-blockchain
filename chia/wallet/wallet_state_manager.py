--- conflicted
+++ resolved
@@ -162,11 +162,8 @@
 from chia.wallet.wallet_protocol import MainWalletProtocol, WalletProtocol
 from chia.wallet.wallet_puzzle_store import WalletPuzzleStore
 from chia.wallet.wallet_retry_store import WalletRetryStore
-<<<<<<< HEAD
 from chia.wallet.wallet_singleton_store import WalletSingletonStore
-=======
 from chia.wallet.wallet_spend_bundle import WalletSpendBundle
->>>>>>> 2b3999dd
 from chia.wallet.wallet_transaction_store import WalletTransactionStore
 from chia.wallet.wallet_user_store import WalletUserStore
 
@@ -2410,7 +2407,7 @@
                     if tx.additions == []:
                         tx = dataclasses.replace(tx, additions=tx.spend_bundle.additions())
                     if tx.removals == []:
-                        assert isinstance(tx.spend_bundle, SpendBundle)
+                        assert isinstance(tx.spend_bundle, WalletSpendBundle)
                         tx = dataclasses.replace(tx, removals=tx.spend_bundle.removals())
                 tx_records[i] = tx
 
@@ -2918,7 +2915,7 @@
         )
 
         launcher_cs = make_spend(launcher_coin, SINGLETON_LAUNCHER_PUZZLE, genesis_launcher_solution)
-        launcher_sb = SpendBundle([launcher_cs], AugSchemeMPL.aggregate([]))
+        launcher_sb = WalletSpendBundle([launcher_cs], AugSchemeMPL.aggregate([]))
 
         async with action_scope.use() as interface:
             interface.side_effects.transactions.append(
