from __future__ import annotations

import asyncio
import contextlib
import dataclasses
import logging
import multiprocessing.context
import time
import traceback
from collections.abc import AsyncIterator, Iterator
from contextlib import asynccontextmanager
from pathlib import Path
from typing import TYPE_CHECKING, Any, Callable, Optional, TypeVar, Union

import aiosqlite
from chia_rs import AugSchemeMPL, G1Element, G2Element, PrivateKey

from chia.consensus.block_rewards import calculate_base_farmer_reward, calculate_pool_reward
from chia.consensus.coinbase import farmer_parent_id, pool_parent_id
from chia.consensus.constants import ConsensusConstants
from chia.data_layer.data_layer_wallet import DataLayerWallet
from chia.data_layer.dl_wallet_store import DataLayerStore
from chia.pools.pool_puzzles import (
    SINGLETON_LAUNCHER_HASH,
    get_most_recent_singleton_coin_from_coin_spend,
    solution_to_pool_state,
)
from chia.pools.pool_wallet import PoolWallet
from chia.protocols.wallet_protocol import CoinState
from chia.rpc.rpc_server import StateChangedProtocol
from chia.server.outbound_message import NodeType
from chia.server.server import ChiaServer
from chia.server.ws_connection import WSChiaConnection
from chia.types.blockchain_format.coin import Coin
from chia.types.blockchain_format.program import Program
from chia.types.blockchain_format.sized_bytes import bytes32
from chia.types.coin_record import CoinRecord
from chia.types.coin_spend import CoinSpend, compute_additions, make_spend
from chia.types.mempool_inclusion_status import MempoolInclusionStatus
from chia.util.bech32m import encode_puzzle_hash
from chia.util.db_synchronous import db_synchronous_on
from chia.util.db_wrapper import DBWrapper2
from chia.util.errors import Err
from chia.util.hash import std_hash
from chia.util.ints import uint16, uint32, uint64, uint128
from chia.util.lru_cache import LRUCache
from chia.util.observation_root import ObservationRoot
from chia.util.path import path_from_root
from chia.util.secret_info import SecretInfo
from chia.util.streamable import Streamable, UInt32Range, UInt64Range, VersionedBlob
from chia.wallet.cat_wallet.cat_constants import DEFAULT_CATS
from chia.wallet.cat_wallet.cat_info import CATCoinData, CATInfo, CRCATInfo
from chia.wallet.cat_wallet.cat_utils import CAT_MOD, CAT_MOD_HASH, construct_cat_puzzle, match_cat_puzzle
from chia.wallet.cat_wallet.cat_wallet import CATWallet
from chia.wallet.cat_wallet.dao_cat_wallet import DAOCATWallet
from chia.wallet.conditions import (
    AssertCoinAnnouncement,
    Condition,
    ConditionValidTimes,
    CreateCoinAnnouncement,
    parse_timelock_info,
)
from chia.wallet.dao_wallet.dao_utils import (
    get_p2_singleton_puzhash,
    match_dao_cat_puzzle,
    match_finished_puzzle,
    match_funding_puzzle,
    match_proposal_puzzle,
    match_treasury_puzzle,
)
from chia.wallet.dao_wallet.dao_wallet import DAOWallet
from chia.wallet.db_wallet.db_wallet_puzzles import MIRROR_PUZZLE_HASH
from chia.wallet.derivation_record import DerivationRecord
from chia.wallet.derive_keys import (
    _derive_path,
    _derive_pk_unhardened,
    master_pk_to_wallet_pk_unhardened,
    master_pk_to_wallet_pk_unhardened_intermediate,
    master_sk_to_wallet_sk,
    master_sk_to_wallet_sk_intermediate,
    master_sk_to_wallet_sk_unhardened,
)
from chia.wallet.did_wallet.did_info import DIDCoinData
from chia.wallet.did_wallet.did_wallet import DIDWallet
from chia.wallet.did_wallet.did_wallet_puzzles import DID_INNERPUZ_MOD, match_did_puzzle
from chia.wallet.key_val_store import KeyValStore
from chia.wallet.nft_wallet.nft_puzzles import get_metadata_and_phs, get_new_owner_did
from chia.wallet.nft_wallet.nft_wallet import NFTWallet
from chia.wallet.nft_wallet.uncurry_nft import NFTCoinData, UncurriedNFT
from chia.wallet.notification_manager import NotificationManager
from chia.wallet.outer_puzzles import AssetType
from chia.wallet.payment import Payment
from chia.wallet.puzzle_drivers import PuzzleInfo
from chia.wallet.puzzles.clawback.drivers import generate_clawback_spend_bundle, match_clawback_puzzle
from chia.wallet.puzzles.clawback.metadata import ClawbackMetadata, ClawbackVersion
from chia.wallet.signer_protocol import (
    KeyHints,
    PathHint,
    SignedTransaction,
    SigningInstructions,
    SigningResponse,
    Spend,
    SumHint,
    TransactionInfo,
    UnsignedTransaction,
)
from chia.wallet.singleton import (
    SINGLETON_LAUNCHER_PUZZLE,
    create_singleton_puzzle,
    get_inner_puzzle_from_singleton,
    get_singleton_id_from_puzzle,
)
from chia.wallet.trade_manager import TradeManager
from chia.wallet.trading.offer import Offer
from chia.wallet.trading.trade_status import TradeStatus
from chia.wallet.transaction_record import TransactionRecord
from chia.wallet.uncurried_puzzle import uncurry_puzzle
from chia.wallet.util.address_type import AddressType
from chia.wallet.util.compute_hints import compute_spend_hints_and_additions
from chia.wallet.util.compute_memos import compute_memos
from chia.wallet.util.curry_and_treehash import NIL_TREEHASH
from chia.wallet.util.puzzle_decorator import PuzzleDecoratorManager
from chia.wallet.util.query_filter import HashFilter
from chia.wallet.util.transaction_type import CLAWBACK_INCOMING_TRANSACTION_TYPES, TransactionType
from chia.wallet.util.tx_config import TXConfig, TXConfigLoader
from chia.wallet.util.wallet_sync_utils import (
    PeerRequestException,
    fetch_coin_spend_for_coin_state,
    last_change_height_cs,
)
from chia.wallet.util.wallet_types import CoinType, WalletIdentifier, WalletType
from chia.wallet.vault.vault_drivers import get_vault_full_puzzle_hash, get_vault_inner_puzzle_hash, match_vault_puzzle
from chia.wallet.vault.vault_root import VaultRoot
from chia.wallet.vault.vault_wallet import Vault
from chia.wallet.vc_wallet.cr_cat_drivers import CRCAT, ProofsChecker, construct_pending_approval_state
from chia.wallet.vc_wallet.cr_cat_wallet import CRCATWallet
from chia.wallet.vc_wallet.vc_drivers import VerifiedCredential
from chia.wallet.vc_wallet.vc_store import VCStore
from chia.wallet.vc_wallet.vc_wallet import VCWallet
from chia.wallet.wallet import Wallet
from chia.wallet.wallet_action_scope import WalletActionScope, new_wallet_action_scope
from chia.wallet.wallet_blockchain import WalletBlockchain
from chia.wallet.wallet_coin_record import MetadataTypes, WalletCoinRecord
from chia.wallet.wallet_coin_store import WalletCoinStore
from chia.wallet.wallet_info import WalletInfo
from chia.wallet.wallet_interested_store import WalletInterestedStore
from chia.wallet.wallet_nft_store import WalletNftStore
from chia.wallet.wallet_pool_store import WalletPoolStore
from chia.wallet.wallet_protocol import MainWalletProtocol, WalletProtocol
from chia.wallet.wallet_puzzle_store import WalletPuzzleStore
from chia.wallet.wallet_retry_store import WalletRetryStore
from chia.wallet.wallet_singleton_store import WalletSingletonStore
from chia.wallet.wallet_spend_bundle import WalletSpendBundle
from chia.wallet.wallet_transaction_store import WalletTransactionStore
from chia.wallet.wallet_user_store import WalletUserStore

TWalletType = TypeVar("TWalletType", bound=WalletProtocol[Any])

if TYPE_CHECKING:
    from chia.wallet.wallet_node import WalletNode


PendingTxCallback = Callable[[], None]


class WalletStateManager:
    interested_ph_cache: dict[bytes32, list[int]] = {}
    interested_coin_cache: dict[bytes32, list[int]] = {}
    constants: ConsensusConstants
    config: dict[str, Any]
    tx_store: WalletTransactionStore
    puzzle_store: WalletPuzzleStore
    user_store: WalletUserStore
    nft_store: WalletNftStore
    vc_store: VCStore
    basic_store: KeyValStore

    # Makes sure only one asyncio thread is changing the blockchain state at one time
    lock: asyncio.Lock

    log: logging.Logger

    # TODO Don't allow user to send tx until wallet is synced
    _sync_target: Optional[uint32]

    state_changed_callback: Optional[StateChangedProtocol] = None
    pending_tx_callback: Optional[PendingTxCallback]
    db_path: Path
    db_wrapper: DBWrapper2

<<<<<<< HEAD
    main_wallet: MainWalletProtocol
    wallets: Dict[uint32, WalletProtocol[Any]]
    private_key: Optional[SecretInfo[Any]]
    observation_root: ObservationRoot
=======
    main_wallet: Wallet
    wallets: dict[uint32, WalletProtocol[Any]]
    private_key: Optional[PrivateKey]
    root_pubkey: G1Element
>>>>>>> 470ae0ff

    trade_manager: TradeManager
    notification_manager: NotificationManager
    blockchain: WalletBlockchain
    coin_store: WalletCoinStore
    interested_store: WalletInterestedStore
    retry_store: WalletRetryStore
    multiprocessing_context: multiprocessing.context.BaseContext
    server: ChiaServer
    root_path: Path
    wallet_node: WalletNode
    pool_store: WalletPoolStore
    dl_store: DataLayerStore
<<<<<<< HEAD
    singleton_store: WalletSingletonStore
    default_cats: Dict[str, Any]
    asset_to_wallet_map: Dict[AssetType, Any]
=======
    default_cats: dict[str, Any]
    asset_to_wallet_map: dict[AssetType, Any]
>>>>>>> 470ae0ff
    initial_num_public_keys: int
    decorator_manager: PuzzleDecoratorManager

    @staticmethod
    async def create(
<<<<<<< HEAD
        private_key: Optional[SecretInfo[Any]],
        config: Dict[str, Any],
=======
        private_key: Optional[PrivateKey],
        config: dict[str, Any],
>>>>>>> 470ae0ff
        db_path: Path,
        constants: ConsensusConstants,
        server: ChiaServer,
        root_path: Path,
        wallet_node: WalletNode,
        observation_root: Optional[ObservationRoot] = None,
    ) -> WalletStateManager:
        self = WalletStateManager()

        self.config = config
        self.constants = constants
        self.server = server
        self.root_path = root_path
        self.log = logging.getLogger(__name__)
        self.lock = asyncio.Lock()
        self.log.debug(f"Starting in db path: {db_path}")
        sql_log_path: Optional[Path] = None
        if self.config.get("log_sqlite_cmds", False):
            sql_log_path = path_from_root(self.root_path, "log/wallet_sql.log")
            self.log.info(f"logging SQL commands to {sql_log_path}")

        self.db_wrapper = await DBWrapper2.create(
            database=db_path,
            reader_count=self.config.get("db_readers", 4),
            log_path=sql_log_path,
            synchronous=db_synchronous_on(self.config.get("db_sync", "auto")),
        )

        self.initial_num_public_keys = config["initial_num_public_keys"]
        min_num_public_keys = 425
        if not config.get("testing", False) and self.initial_num_public_keys < min_num_public_keys:
            self.initial_num_public_keys = min_num_public_keys

        self.coin_store = await WalletCoinStore.create(self.db_wrapper)
        self.tx_store = await WalletTransactionStore.create(self.db_wrapper)
        self.puzzle_store = await WalletPuzzleStore.create(self.db_wrapper)
        self.user_store = await WalletUserStore.create(self.db_wrapper)
        self.nft_store = await WalletNftStore.create(self.db_wrapper)
        self.vc_store = await VCStore.create(self.db_wrapper)
        self.basic_store = await KeyValStore.create(self.db_wrapper)
        self.trade_manager = await TradeManager.create(self, self.db_wrapper)
        self.notification_manager = await NotificationManager.create(self, self.db_wrapper)
        self.pool_store = await WalletPoolStore.create(self.db_wrapper)
        self.dl_store = await DataLayerStore.create(self.db_wrapper)
        self.interested_store = await WalletInterestedStore.create(self.db_wrapper)
        self.retry_store = await WalletRetryStore.create(self.db_wrapper)
        self.singleton_store = await WalletSingletonStore.create(self.db_wrapper)
        self.default_cats = DEFAULT_CATS

        self.wallet_node = wallet_node
        self._sync_target = None
        self.blockchain = await WalletBlockchain.create(self.basic_store, self.constants)
        self.state_changed_callback = None
        self.pending_tx_callback = None
        self.db_path = db_path

        main_wallet_info = await self.user_store.get_wallet_by_id(1)
        assert main_wallet_info is not None

        self.private_key = private_key
        if private_key is None:  # pragma: no cover
            if observation_root is None:
                raise ValueError("WalletStateManager requires either a root private key or root public key")
            else:
                self.observation_root = observation_root
        else:
            calculated_root_public_key: ObservationRoot = private_key.public_key()
            if observation_root is not None:
                assert observation_root == calculated_root_public_key
            self.observation_root = calculated_root_public_key

        fingerprint = self.observation_root.get_fingerprint()
        puzzle_decorators = self.config.get("puzzle_decorators", {}).get(fingerprint, [])
        self.decorator_manager = PuzzleDecoratorManager.create(puzzle_decorators)

        self.main_wallet = await self.get_main_wallet_driver(self.observation_root).create(self, main_wallet_info)

        self.wallets = {main_wallet_info.id: self.main_wallet}

        self.asset_to_wallet_map = {
            AssetType.CAT: CATWallet,
        }

        wallet: Optional[WalletProtocol[Any]] = None
        for wallet_info in await self.get_all_wallet_info_entries():
            wallet_type = WalletType(wallet_info.type)
            if wallet_type == WalletType.STANDARD_WALLET:
                if wallet_info.id == 1:
                    continue
                wallet = await Wallet.create(self, wallet_info)
            elif wallet_type == WalletType.CAT:
                wallet = await CATWallet.create(
                    self,
                    self.main_wallet,
                    wallet_info,
                )
            elif wallet_type == WalletType.DECENTRALIZED_ID:
                wallet = await DIDWallet.create(
                    self,
                    self.main_wallet,
                    wallet_info,
                )
            elif wallet_type == WalletType.NFT:
                wallet = await NFTWallet.create(
                    self,
                    self.main_wallet,
                    wallet_info,
                )
            elif wallet_type == WalletType.POOLING_WALLET:
                wallet = await PoolWallet.create_from_db(
                    self,
                    self.main_wallet,
                    wallet_info,
                )
            elif wallet_type == WalletType.DATA_LAYER:  # pragma: no cover
                wallet = await DataLayerWallet.create(
                    self,
                    wallet_info,
                )
            elif wallet_type == WalletType.DAO:  # pragma: no cover
                wallet = await DAOWallet.create(
                    self,
                    self.main_wallet,
                    wallet_info,
                )
            elif wallet_type == WalletType.DAO_CAT:  # pragma: no cover
                wallet = await DAOCATWallet.create(
                    self,
                    self.main_wallet,
                    wallet_info,
                )
            elif wallet_type == WalletType.VC:  # pragma: no cover
                wallet = await VCWallet.create(
                    self,
                    self.main_wallet,
                    wallet_info,
                )
            elif wallet_type == WalletType.CRCAT:  # pragma: no cover
                wallet = await CRCATWallet.create(
                    self,
                    self.main_wallet,
                    wallet_info,
                )
            if wallet is not None:
                self.wallets[wallet_info.id] = wallet

        return self

    def get_main_wallet_driver(self, observation_root: ObservationRoot) -> Type[MainWalletProtocol]:
        root_bytes: bytes = bytes(observation_root)
        if len(root_bytes) == 48:
            return Wallet
        if len(root_bytes) == 32:
            return Vault

        raise ValueError(  # pragma: no cover
            f"Could not find a valid wallet type for observation_root: {root_bytes.hex()}"
        )

    def get_public_key_unhardened(self, index: uint32) -> G1Element:
        if not isinstance(self.observation_root, G1Element):  # pragma: no cover
            # TODO: Add test coverage when vault wallet exists
            raise ValueError("Public key derivation is not supported for non-G1Element keys")
        return master_pk_to_wallet_pk_unhardened(self.observation_root, index)

    async def get_private_key(self, puzzle_hash: bytes32) -> SecretInfo[Any]:
        record = await self.puzzle_store.record_for_puzzle_hash(puzzle_hash)
        if record is None:
            raise ValueError(f"No key for puzzle hash: {puzzle_hash.hex()}")
        sk = self.get_master_private_key()
        # This will need to work when other key types are derivable but for now we will just sanitize and move on
        assert isinstance(sk, PrivateKey)
        if record.hardened:
            return master_sk_to_wallet_sk(sk, record.index)

        return master_sk_to_wallet_sk_unhardened(sk, record.index)

    async def get_public_key(self, puzzle_hash: bytes32) -> bytes:
        record = await self.puzzle_store.record_for_puzzle_hash(puzzle_hash)
        if record is None:
            raise ValueError(f"No key for puzzle hash: {puzzle_hash.hex()}")
        if isinstance(record._pubkey, bytes):
            pk_bytes = record._pubkey
        else:
            pk_bytes = bytes(record._pubkey)
        return pk_bytes

    def get_master_private_key(self) -> SecretInfo[Any]:
        if self.private_key is None:  # pragma: no cover
            raise ValueError("Wallet is currently in observer mode and access to private key is denied")

        return self.private_key

    def get_wallet(self, id: uint32, required_type: type[TWalletType]) -> TWalletType:
        wallet = self.wallets[id]
        if not isinstance(wallet, required_type):
            raise Exception(
                f"wallet id {id} is of type {type(wallet).__name__} but type {required_type.__name__} is required",
            )

        return wallet

    async def create_more_puzzle_hashes(
        self,
        from_zero: bool = False,
        mark_existing_as_used: bool = True,
        up_to_index: Optional[uint32] = None,
        num_additional_phs: Optional[int] = None,
    ) -> None:
        """
        For all wallets in the user store, generates the first few puzzle hashes so
        that we can restore the wallet from only the private keys.
        """
        targets = list(self.wallets.keys())
        self.log.debug("Target wallets to generate puzzle hashes for: %s", repr(targets))
        unused: Optional[uint32] = (
            uint32(up_to_index + 1) if up_to_index is not None else await self.puzzle_store.get_unused_derivation_path()
        )
        if unused is None:
            # This handles the case where the database has entries but they have all been used
            unused = await self.puzzle_store.get_last_derivation_path()
            self.log.debug("Tried finding unused: %s", unused)
            if unused is None:
                # This handles the case where the database is empty
                unused = uint32(0)

        self.log.debug(f"Requested to generate puzzle hashes to at least index {unused}")
        start_t = time.time()
        to_generate = num_additional_phs if num_additional_phs is not None else self.initial_num_public_keys

        # iterate all wallets that need derived keys and establish the start
        # index for all of them
        start_index_by_wallet: dict[uint32, int] = {}
        last_index = unused + to_generate
        for wallet_id in targets:
            target_wallet = self.wallets[wallet_id]
            if not target_wallet.require_derivation_paths():
                self.log.debug("Skipping wallet %s as no derivation paths required", wallet_id)
                continue
            if from_zero:
                start_index_by_wallet[wallet_id] = 0
                continue
            last: Optional[uint32] = await self.puzzle_store.get_last_derivation_path_for_wallet(wallet_id)
            if last is not None:
                if last + 1 >= last_index:
                    self.log.debug(f"Nothing to create for for wallet_id: {wallet_id}, index: {last_index}")
                    continue
                start_index_by_wallet[wallet_id] = last + 1
            else:
                start_index_by_wallet[wallet_id] = 0

        if len(start_index_by_wallet) == 0:
            return

        lowest_start_index = min(start_index_by_wallet.values())
<<<<<<< HEAD
        if not target_wallet.handle_own_derivation():
            # now derive the keysfrom start_index to last_index
            # these maps derivation index to public key
            hardened_keys: Dict[int, G1Element] = {}
            unhardened_keys: Dict[int, G1Element] = {}

            # This function shoul work for other types of observation roots too
            # However to generalize this function beyond pubkeys is beyond the scope of current work
            # So we're just going to sanitize and move on
            assert isinstance(self.observation_root, G1Element)
            if self.private_key is not None:
                assert isinstance(self.private_key, PrivateKey)

            if self.private_key is not None:
                # Hardened
                intermediate_sk = master_sk_to_wallet_sk_intermediate(self.private_key)
                for index in range(lowest_start_index, last_index):
                    hardened_keys[index] = _derive_path(intermediate_sk, [index]).public_key()

            # Unhardened
            intermediate_pk_un = master_pk_to_wallet_pk_unhardened_intermediate(self.observation_root)
=======

        # now derive the keysfrom lowest_start_index to last_index
        # these maps derivation index to public key
        hardened_keys: dict[int, G1Element] = {}
        unhardened_keys: dict[int, G1Element] = {}

        if self.private_key is not None:
            # Hardened
            intermediate_sk = master_sk_to_wallet_sk_intermediate(self.private_key)
>>>>>>> 470ae0ff
            for index in range(lowest_start_index, last_index):
                unhardened_keys[index] = _derive_pk_unhardened(intermediate_pk_un, [index])

        for wallet_id, start_index in start_index_by_wallet.items():
            target_wallet = self.wallets[wallet_id]
            assert target_wallet.type() != WalletType.POOLING_WALLET
            assert start_index < last_index

            derivation_paths: list[DerivationRecord] = []
            creating_msg = f"Creating puzzle hashes from {start_index} to {last_index - 1} for wallet_id: {wallet_id}"
            self.log.info(f"Start: {creating_msg}")
            for index in range(start_index, last_index):
                if target_wallet.handle_own_derivation():
                    derivation_paths.extend(target_wallet.derivation_for_index(index))
                else:
                    pubkey: Optional[G1Element] = hardened_keys.get(index)
                    if pubkey is not None:
                        # Hardened
                        puzzlehash: bytes32 = target_wallet.puzzle_hash_for_pk(pubkey)
                        self.log.debug(f"Puzzle at index {index} wallet ID {wallet_id} puzzle hash {puzzlehash.hex()}")
                        derivation_paths.append(
                            DerivationRecord(
                                uint32(index),
                                puzzlehash,
                                pubkey,
                                target_wallet.type(),
                                uint32(target_wallet.id()),
                                True,
                            )
                        )
                    # Unhardened
                    pubkey = unhardened_keys.get(index)
                    assert pubkey is not None
                    puzzlehash_unhardened: bytes32 = target_wallet.puzzle_hash_for_pk(pubkey)
                    self.log.debug(
                        f"Puzzle at index {index} wallet ID {wallet_id} puzzle hash {puzzlehash_unhardened.hex()}"
                    )
                    derivation_paths.append(
                        DerivationRecord(
                            uint32(index),
                            puzzlehash_unhardened,
                            pubkey,
                            target_wallet.type(),
                            uint32(target_wallet.id()),
                            False,
                        )
                    )
            self.log.info(f"Done: {creating_msg} Time: {time.time() - start_t} seconds")
            if len(derivation_paths) > 0:
                await self.puzzle_store.add_derivation_paths(derivation_paths)
                if wallet_id == self.main_wallet.id():
                    await self.wallet_node.new_peak_queue.subscribe_to_puzzle_hashes(
                        [record.puzzle_hash for record in derivation_paths]
                    )
        if not target_wallet.handle_own_derivation():
            if len(unhardened_keys) > 0:
                self.state_changed("new_derivation_index", data_object={"index": last_index - 1})
            # By default, we'll mark previously generated unused puzzle hashes as used if we have new paths
            if mark_existing_as_used and unused > 0 and len(unhardened_keys) > 0:
                self.log.info(f"Updating last used derivation index: {unused - 1}")
                await self.puzzle_store.set_used_up_to(uint32(unused - 1))

    async def update_wallet_puzzle_hashes(self, wallet_id: uint32) -> None:
        derivation_paths: list[DerivationRecord] = []
        target_wallet = self.wallets[wallet_id]
        last: Optional[uint32] = await self.puzzle_store.get_last_derivation_path_for_wallet(wallet_id)
        unused: Optional[uint32] = await self.puzzle_store.get_unused_derivation_path()
        if unused is None:
            # This handles the case where the database has entries but they have all been used
            unused = await self.puzzle_store.get_last_derivation_path()
            if unused is None:
                # This handles the case where the database is empty
                unused = uint32(0)
        if last is not None:
            for index in range(unused, last):
                # Since DID are not released yet we can assume they are only using unhardened keys derivation
                pubkey: G1Element = self.get_public_key_unhardened(uint32(index))
                puzzlehash = target_wallet.puzzle_hash_for_pk(pubkey)
                self.log.info(f"Generating public key at index {index} puzzle hash {puzzlehash.hex()}")
                derivation_paths.append(
                    DerivationRecord(
                        uint32(index),
                        puzzlehash,
                        pubkey,
                        WalletType(target_wallet.wallet_info.type),
                        uint32(target_wallet.wallet_info.id),
                        False,
                    )
                )
            await self.puzzle_store.add_derivation_paths(derivation_paths)

    async def get_unused_derivation_record(self, wallet_id: uint32, *, hardened: bool = False) -> DerivationRecord:
        """
        Creates a puzzle hash for the given wallet, and then makes more puzzle hashes
        for every wallet to ensure we always have more in the database. Never reusue the
        same public key more than once (for privacy).
        """
        async with self.puzzle_store.lock:
            # If we have no unused public keys, we will create new ones
            unused: Optional[uint32] = await self.puzzle_store.get_unused_derivation_path()
            if unused is None:
                self.log.debug("No unused paths, generate more ")
                await self.create_more_puzzle_hashes()
                # Now we must have unused public keys
                unused = await self.puzzle_store.get_unused_derivation_path()
                assert unused is not None

            self.log.debug("Fetching derivation record for: %s %s %s", unused, wallet_id, hardened)
            record: Optional[DerivationRecord] = await self.puzzle_store.get_derivation_record(
                unused, wallet_id, hardened
            )
            if record is None:
                raise ValueError(f"Missing derivation '{unused}' for wallet id '{wallet_id}' (hardened={hardened})")

            # Set this key to used so we never use it again
            await self.puzzle_store.set_used_up_to(record.index)

            # Create more puzzle hashes / keys
            await self.create_more_puzzle_hashes()
            return record

    async def get_current_derivation_record_for_wallet(self, wallet_id: uint32) -> Optional[DerivationRecord]:
        async with self.puzzle_store.lock:
            # If we have no unused public keys, we will create new ones
            current: Optional[DerivationRecord] = await self.puzzle_store.get_current_derivation_record_for_wallet(
                wallet_id
            )
            return current

    def set_callback(self, callback: StateChangedProtocol) -> None:
        """
        Callback to be called when the state of the wallet changes.
        """
        self.state_changed_callback = callback

    def set_pending_callback(self, callback: PendingTxCallback) -> None:
        """
        Callback to be called when new pending transaction enters the store
        """
        self.pending_tx_callback = callback

    def state_changed(
        self, state: str, wallet_id: Optional[int] = None, data_object: Optional[dict[str, Any]] = None
    ) -> None:
        """
        Calls the callback if it's present.
        """
        if self.state_changed_callback is None:
            return None
        change_data: dict[str, Any] = {"state": state}
        if wallet_id is not None:
            change_data["wallet_id"] = wallet_id
        if data_object is not None:
            change_data["additional_data"] = data_object
        self.state_changed_callback(state, change_data)

    def tx_pending_changed(self) -> None:
        """
        Notifies the wallet node that there's new tx pending
        """
        if self.pending_tx_callback is None:
            return None

        self.pending_tx_callback()

    async def synced(self, block_is_current_at: Optional[int] = None) -> bool:
        if block_is_current_at is None:
            block_is_current_at = int(time.time() - 60 * 5)
        if len(self.server.get_connections(NodeType.FULL_NODE)) == 0:
            return False

        latest = await self.blockchain.get_peak_block()
        if latest is None:
            return False

        if "simulator" in self.config.get("selected_network", ""):
            return True  # sim is always synced if we have a genesis block.

        if latest.height - await self.blockchain.get_finished_sync_up_to() > 1:
            return False

        latest_timestamp = self.blockchain.get_latest_timestamp()
        has_pending_queue_items = self.wallet_node.new_peak_queue.has_pending_data_process_items()

        if latest_timestamp > block_is_current_at and not has_pending_queue_items:
            return True
        return False

    @property
    def sync_mode(self) -> bool:
        return self._sync_target is not None

    @property
    def sync_target(self) -> Optional[uint32]:
        return self._sync_target

    @asynccontextmanager
    async def set_sync_mode(self, target_height: uint32) -> AsyncIterator[uint32]:
        if self.log.level == logging.DEBUG:
            self.log.debug(f"set_sync_mode enter {await self.blockchain.get_finished_sync_up_to()}-{target_height}")
        async with self.lock:
            self._sync_target = target_height
            start_time = time.time()
            start_height = await self.blockchain.get_finished_sync_up_to()
            self.log.info(f"set_sync_mode syncing - range: {start_height}-{target_height}")
            self.state_changed("sync_changed")
            try:
                yield start_height
            except Exception:
                self.log.exception(
                    f"set_sync_mode failed - range: {start_height}-{target_height}, seconds: {time.time() - start_time}"
                )
            finally:
                self.state_changed("sync_changed")
                if self.log.level == logging.DEBUG:
                    self.log.debug(
                        f"set_sync_mode exit - range: {start_height}-{target_height}, "
                        f"get_finished_sync_up_to: {await self.blockchain.get_finished_sync_up_to()}, "
                        f"seconds: {time.time() - start_time}"
                    )
                self._sync_target = None

    async def get_confirmed_spendable_balance_for_wallet(
        self, wallet_id: int, unspent_records: Optional[set[WalletCoinRecord]] = None
    ) -> uint128:
        """
        Returns the balance amount of all coins that are spendable.
        """

        spendable: set[WalletCoinRecord] = await self.get_spendable_coins_for_wallet(wallet_id, unspent_records)

        spendable_amount: uint128 = uint128(0)
        for record in spendable:
            spendable_amount = uint128(spendable_amount + record.coin.amount)

        return spendable_amount

    async def does_coin_belong_to_wallet(
        self, coin: Coin, wallet_id: int, hint_dict: dict[bytes32, bytes32] = {}
    ) -> bool:
        """
        Returns true if we have the key for this coin.
        """
        wallet_identifier = await self.get_wallet_identifier_for_coin(coin, hint_dict)
        return wallet_identifier is not None and wallet_identifier.id == wallet_id

    async def get_confirmed_balance_for_wallet(
        self,
        wallet_id: int,
        unspent_coin_records: Optional[set[WalletCoinRecord]] = None,
    ) -> uint128:
        """
        Returns the confirmed balance, including coinbase rewards that are not spendable.
        """
        # lock only if unspent_coin_records is None
        if unspent_coin_records is None:
            if self.wallets[uint32(wallet_id)].type() == WalletType.CRCAT:
                coin_type = CoinType.CRCAT
            else:
                coin_type = CoinType.NORMAL
            unspent_coin_records = await self.coin_store.get_unspent_coins_for_wallet(wallet_id, coin_type)
        return uint128(sum(cr.coin.amount for cr in unspent_coin_records))

    async def get_unconfirmed_balance(
        self, wallet_id: int, unspent_coin_records: Optional[set[WalletCoinRecord]] = None
    ) -> uint128:
        """
        Returns the balance, including coinbase rewards that are not spendable, and unconfirmed
        transactions.
        """
        # This API should change so that get_balance_from_coin_records is called for Set[WalletCoinRecord]
        # and this method is called only for the unspent_coin_records==None case.
        if unspent_coin_records is None:
            wallet_type: WalletType = self.wallets[uint32(wallet_id)].type()
            if wallet_type == WalletType.CRCAT:
                unspent_coin_records = await self.coin_store.get_unspent_coins_for_wallet(wallet_id, CoinType.CRCAT)
                pending_crcat = await self.coin_store.get_unspent_coins_for_wallet(wallet_id, CoinType.CRCAT_PENDING)
                unspent_coin_records = unspent_coin_records.union(pending_crcat)
            else:
                unspent_coin_records = await self.coin_store.get_unspent_coins_for_wallet(wallet_id)

        unconfirmed_tx: list[TransactionRecord] = await self.tx_store.get_unconfirmed_for_wallet(wallet_id)
        all_unspent_coins: set[Coin] = {cr.coin for cr in unspent_coin_records}

        for record in unconfirmed_tx:
            if record.type in CLAWBACK_INCOMING_TRANSACTION_TYPES:
                # We do not wish to consider clawback-able funds as unconfirmed.
                # That is reserved for when the action to actually claw a tx back or forward is initiated.
                continue
            for addition in record.additions:
                # This change or a self transaction
                if await self.does_coin_belong_to_wallet(addition, wallet_id, record.hint_dict()):
                    all_unspent_coins.add(addition)

            for removal in record.removals:
                if (
                    await self.does_coin_belong_to_wallet(removal, wallet_id, record.hint_dict())
                    and removal in all_unspent_coins
                ):
                    all_unspent_coins.remove(removal)

        return uint128(sum(coin.amount for coin in all_unspent_coins))

    async def unconfirmed_removals_for_wallet(self, wallet_id: int) -> dict[bytes32, Coin]:
        """
        Returns new removals transactions that have not been confirmed yet.
        """
        removals: dict[bytes32, Coin] = {}
        unconfirmed_tx = await self.tx_store.get_unconfirmed_for_wallet(wallet_id)
        for record in unconfirmed_tx:
            if record.type in CLAWBACK_INCOMING_TRANSACTION_TYPES:
                # We do not wish to consider clawback-able funds as pending removal.
                # That is reserved for when the action to actually claw a tx back or forward is initiated.
                continue
            for coin in record.removals:
                if coin not in record.additions:
                    removals[coin.name()] = coin
        trade_removals: dict[bytes32, WalletCoinRecord] = await self.trade_manager.get_locked_coins()
        return {**removals, **{coin_id: cr.coin for coin_id, cr in trade_removals.items() if cr.wallet_id == wallet_id}}

    async def determine_coin_type(
        self, peer: WSChiaConnection, coin_state: CoinState, fork_height: Optional[uint32]
    ) -> tuple[Optional[WalletIdentifier], Optional[Streamable]]:
        if coin_state.created_height is not None and (
            self.is_pool_reward(uint32(coin_state.created_height), coin_state.coin)
            or self.is_farmer_reward(uint32(coin_state.created_height), coin_state.coin)
        ):
            return None, None

        response: list[CoinState] = await self.wallet_node.get_coin_state(
            [coin_state.coin.parent_coin_info], peer=peer, fork_height=fork_height
        )
        if len(response) == 0:
            self.log.warning(f"Could not find a parent coin with ID: {coin_state.coin.parent_coin_info.hex()}")
            return None, None
        parent_coin_state = response[0]
        assert parent_coin_state.spent_height == coin_state.created_height

        coin_spend = await fetch_coin_spend_for_coin_state(parent_coin_state, peer)

        uncurried = uncurry_puzzle(coin_spend.puzzle_reveal)

        vault_check = match_vault_puzzle(uncurried.mod, uncurried.args)
        if vault_check:
            return await self.handle_vault(coin_spend.puzzle_reveal.to_program(), coin_spend, coin_state), None

        dao_ids = []
        wallets = self.wallets.values()
        for wallet in wallets:
            if wallet.type() == WalletType.DAO.value:
                assert isinstance(wallet, DAOWallet)
                dao_ids.append(wallet.dao_info.treasury_id)
        funding_puzzle_check = match_funding_puzzle(
            uncurried, coin_spend.solution.to_program(), coin_state.coin, dao_ids
        )
        if funding_puzzle_check:
            return await self.get_dao_wallet_from_coinspend_hint(coin_spend, coin_state), None

        # Check if the coin is a DAO Treasury
        dao_curried_args = match_treasury_puzzle(uncurried.mod, uncurried.args)
        if dao_curried_args is not None:
            return await self.handle_dao_treasury(dao_curried_args, parent_coin_state, coin_state, coin_spend), None
        # Check if the coin is a Proposal and that it isn't the timer coin (amount == 0)
        dao_curried_args = match_proposal_puzzle(uncurried.mod, uncurried.args)
        if (dao_curried_args is not None) and (coin_state.coin.amount != 0):
            return await self.handle_dao_proposal(dao_curried_args, parent_coin_state, coin_state, coin_spend), None

        # Check if the coin is a finished proposal
        dao_curried_args = match_finished_puzzle(uncurried.mod, uncurried.args)
        if dao_curried_args is not None:
            return (
                await self.handle_dao_finished_proposals(dao_curried_args, parent_coin_state, coin_state, coin_spend),
                None,
            )

        # Check if the coin is a DAO CAT
        dao_cat_args = match_dao_cat_puzzle(uncurried)
        if dao_cat_args:
            return await self.handle_dao_cat(dao_cat_args, parent_coin_state, coin_state, coin_spend, fork_height), None

        # Check if the coin is a CAT
        cat_curried_args = match_cat_puzzle(uncurried)
        if cat_curried_args is not None:
            cat_mod_hash, tail_program_hash, cat_inner_puzzle = cat_curried_args
            cat_data: CATCoinData = CATCoinData(
                bytes32(cat_mod_hash.as_atom()),
                bytes32(tail_program_hash.as_atom()),
                cat_inner_puzzle,
                parent_coin_state.coin.parent_coin_info,
                uint64(parent_coin_state.coin.amount),
            )
            return (
                await self.handle_cat(
                    cat_data,
                    parent_coin_state,
                    coin_state,
                    coin_spend,
                    peer,
                    fork_height,
                ),
                cat_data,
            )

        # Check if the coin is a NFT
        #                                                        hint
        # First spend where 1 mojo coin -> Singleton launcher -> NFT -> NFT
        uncurried_nft = UncurriedNFT.uncurry(uncurried.mod, uncurried.args)
        if uncurried_nft is not None and coin_state.coin.amount % 2 == 1:
            nft_data = NFTCoinData(uncurried_nft, parent_coin_state, coin_spend)
            return await self.handle_nft(nft_data), nft_data

        # Check if the coin is a DID
        did_curried_args = match_did_puzzle(uncurried.mod, uncurried.args)
        if did_curried_args is not None and coin_state.coin.amount % 2 == 1:
            p2_puzzle, recovery_list_hash, num_verification, singleton_struct, metadata = did_curried_args
            did_data: DIDCoinData = DIDCoinData(
                p2_puzzle,
                bytes32(recovery_list_hash.as_atom()),
                uint16(num_verification.as_int()),
                singleton_struct,
                metadata,
                get_inner_puzzle_from_singleton(coin_spend.puzzle_reveal),
                parent_coin_state,
            )
            return await self.handle_did(did_data, parent_coin_state, coin_state, coin_spend, peer), did_data

        # Check if the coin is clawback
        clawback_coin_data = match_clawback_puzzle(uncurried, coin_spend.puzzle_reveal, coin_spend.solution)
        if clawback_coin_data is not None:
            return await self.handle_clawback(clawback_coin_data, coin_state, coin_spend, peer), clawback_coin_data

        # Check if the coin is a VC
        is_vc, err_msg = VerifiedCredential.is_vc(uncurried)
        if is_vc:
            vc: VerifiedCredential = VerifiedCredential.get_next_from_coin_spend(coin_spend)
            return await self.handle_vc(vc), vc

        await self.notification_manager.potentially_add_new_notification(coin_state, coin_spend)

        return None, None

    async def auto_claim_coins(self) -> None:
        # Get unspent clawback coin
        current_timestamp = self.blockchain.get_latest_timestamp()
        clawback_coins: dict[Coin, ClawbackMetadata] = {}
        tx_fee = uint64(self.config.get("auto_claim", {}).get("tx_fee", 0))
        assert self.wallet_node.logged_in_fingerprint is not None
        tx_config_loader: TXConfigLoader = TXConfigLoader.from_json_dict(self.config.get("auto_claim", {}))
        if tx_config_loader.min_coin_amount is None:
            tx_config_loader = tx_config_loader.override(
                min_coin_amount=self.config.get("auto_claim", {}).get("min_amount"),
            )
        tx_config: TXConfig = tx_config_loader.autofill(
            constants=self.constants,
            config=self.config,
            logged_in_fingerprint=self.wallet_node.logged_in_fingerprint,
        )
        unspent_coins = await self.coin_store.get_coin_records(
            coin_type=CoinType.CLAWBACK,
            wallet_type=WalletType.STANDARD_WALLET,
            spent_range=UInt32Range(stop=uint32(0)),
            amount_range=UInt64Range(
                start=tx_config.coin_selection_config.min_coin_amount,
                stop=tx_config.coin_selection_config.max_coin_amount,
            ),
        )
        async with self.new_action_scope(tx_config, push=True) as action_scope:
            for coin in unspent_coins.records:
                try:
                    metadata: MetadataTypes = coin.parsed_metadata()
                    assert isinstance(metadata, ClawbackMetadata)
                    if await metadata.is_recipient(self.puzzle_store):
                        coin_timestamp = await self.wallet_node.get_timestamp_for_height(coin.confirmed_block_height)
                        if current_timestamp - coin_timestamp >= metadata.time_lock:
                            clawback_coins[coin.coin] = metadata
                            if len(clawback_coins) >= self.config.get("auto_claim", {}).get("batch_size", 50):
                                await self.spend_clawback_coins(clawback_coins, tx_fee, action_scope)
                                async with action_scope.use() as interface:
                                    # TODO: editing this is not ideal, action scopes should know what coins are spent
                                    action_scope._config = dataclasses.replace(
                                        action_scope._config,
                                        tx_config=dataclasses.replace(
                                            action_scope._config.tx_config,
                                            excluded_coin_ids=[
                                                *action_scope.config.tx_config.excluded_coin_ids,
                                                *(
                                                    c.name()
                                                    for tx in interface.side_effects.transactions
                                                    for c in tx.removals
                                                ),
                                            ],
                                        ),
                                    )
                                clawback_coins = {}
                except Exception as e:
                    self.log.error(f"Failed to claim clawback coin {coin.coin.name().hex()}: %s", e)
            if len(clawback_coins) > 0:
                await self.spend_clawback_coins(clawback_coins, tx_fee, action_scope)

    async def spend_clawback_coins(
        self,
        clawback_coins: dict[Coin, ClawbackMetadata],
        fee: uint64,
        action_scope: WalletActionScope,
        force: bool = False,
        extra_conditions: tuple[Condition, ...] = tuple(),
    ) -> None:
        assert len(clawback_coins) > 0
        coin_spends: list[CoinSpend] = []
        message: bytes32 = std_hash(b"".join([c.name() for c in clawback_coins.keys()]))
        now: uint64 = uint64(int(time.time()))
        derivation_record: Optional[DerivationRecord] = None
        amount: uint64 = uint64(0)
        for coin, metadata in clawback_coins.items():
            try:
                self.log.info(f"Claiming clawback coin {coin.name().hex()}")
                # Get incoming tx
                incoming_tx = await self.tx_store.get_transaction_record(coin.name())
                assert incoming_tx is not None, f"Cannot find incoming tx for clawback coin {coin.name().hex()}"
                if incoming_tx.sent > 0 and not force:
                    self.log.error(
                        f"Clawback coin {coin.name().hex()} is already in a pending spend bundle. {incoming_tx}"
                    )
                    continue

                recipient_puzhash: bytes32 = metadata.recipient_puzzle_hash
                sender_puzhash: bytes32 = metadata.sender_puzzle_hash
                is_recipient: bool = await metadata.is_recipient(self.puzzle_store)
                if is_recipient:
                    derivation_record = await self.puzzle_store.get_derivation_record_for_puzzle_hash(recipient_puzhash)
                else:
                    derivation_record = await self.puzzle_store.get_derivation_record_for_puzzle_hash(sender_puzhash)
                assert derivation_record is not None
                amount = uint64(amount + coin.amount)
                # Remove the clawback hint since it is unnecessary for the XCH coin
                memos: list[bytes] = [] if len(incoming_tx.memos) == 0 else incoming_tx.memos[0][1][1:]
                inner_puzzle: Program = self.main_wallet.puzzle_for_pk(derivation_record.pubkey)
                inner_solution: Program = await self.main_wallet.make_solution(
                    primaries=[
                        Payment(
                            derivation_record.puzzle_hash,
                            uint64(coin.amount),
                            memos,  # Forward memo of the first coin
                        )
                    ],
                    action_scope=action_scope,
                    conditions=(
                        extra_conditions
                        if len(coin_spends) > 0 or fee == 0
                        else (*extra_conditions, CreateCoinAnnouncement(message))
                    ),
                )
                coin_spend: CoinSpend = generate_clawback_spend_bundle(coin, metadata, inner_puzzle, inner_solution)
                coin_spends.append(coin_spend)
                # Update incoming tx to prevent double spend and mark it is pending
                await self.tx_store.increment_sent(incoming_tx.name, "", MempoolInclusionStatus.PENDING, None)
            except Exception as e:
                self.log.error(f"Failed to create clawback spend bundle for {coin.name().hex()}: {e}")
        if len(coin_spends) == 0:
            return
        spend_bundle = WalletSpendBundle(coin_spends, G2Element())
        if fee > 0:
            async with self.new_action_scope(action_scope.config.tx_config, push=False) as inner_action_scope:
                await self.main_wallet.create_tandem_xch_tx(
                    fee,
                    inner_action_scope,
                    extra_conditions=(
                        AssertCoinAnnouncement(asserted_id=coin_spends[0].coin.name(), asserted_msg=message),
                    ),
                )
            async with action_scope.use() as interface:
                # This should not be looked to for best practice. Ideally, the two spend bundles can exist separately on
                # each tx record until they are pushed. This is not very supported behavior at the moment so to avoid
                # any potential backwards compatibility issues, we're moving the spend bundle from this TX to the main
                interface.side_effects.transactions.extend(
                    [dataclasses.replace(tx, spend_bundle=None) for tx in inner_action_scope.side_effects.transactions]
                )
            spend_bundle = WalletSpendBundle.aggregate(
                [
                    spend_bundle,
                    *(
                        tx.spend_bundle
                        for tx in inner_action_scope.side_effects.transactions
                        if tx.spend_bundle is not None
                    ),
                ]
            )
        assert derivation_record is not None
        tx_record = TransactionRecord(
            confirmed_at_height=uint32(0),
            created_at_time=now,
            to_puzzle_hash=derivation_record.puzzle_hash,
            amount=amount,
            fee_amount=uint64(fee),
            confirmed=False,
            sent=uint32(0),
            spend_bundle=spend_bundle,
            additions=spend_bundle.additions(),
            removals=spend_bundle.removals(),
            wallet_id=uint32(1),
            sent_to=[],
            trade_id=None,
            type=uint32(TransactionType.OUTGOING_CLAWBACK),
            name=spend_bundle.name(),
            memos=list(compute_memos(spend_bundle).items()),
            valid_times=parse_timelock_info(extra_conditions),
        )
        async with action_scope.use() as interface:
            interface.side_effects.transactions.append(tx_record)

    async def filter_spam(self, new_coin_state: list[CoinState]) -> list[CoinState]:
        xch_spam_amount = self.config.get("xch_spam_amount", 1000000)

        # No need to filter anything if the filter is set to 1 or 0 mojos
        if xch_spam_amount <= 1:
            return new_coin_state

        spam_filter_after_n_txs = self.config.get("spam_filter_after_n_txs", 200)
        small_unspent_count = await self.coin_store.count_small_unspent(xch_spam_amount)

        # if small_unspent_count > spam_filter_after_n_txs:
        filtered_cs: list[CoinState] = []
        is_standard_wallet_phs: set[bytes32] = set()

        for cs in new_coin_state:
            # Only apply filter to new coins being sent to our wallet, that are very small
            if (
                cs.created_height is not None
                and cs.spent_height is None
                and cs.coin.amount < xch_spam_amount
                and (cs.coin.puzzle_hash in is_standard_wallet_phs or await self.is_standard_wallet_tx(cs))
            ):
                is_standard_wallet_phs.add(cs.coin.puzzle_hash)
                if small_unspent_count < spam_filter_after_n_txs:
                    filtered_cs.append(cs)
                small_unspent_count += 1
            else:
                filtered_cs.append(cs)
        return filtered_cs

    async def is_standard_wallet_tx(self, coin_state: CoinState) -> bool:
        wallet_identifier = await self.get_wallet_identifier_for_puzzle_hash(coin_state.coin.puzzle_hash)
        return wallet_identifier is not None and wallet_identifier.type == WalletType.STANDARD_WALLET

    async def handle_vault(
        self,
        puzzle: Program,
        coin_spend: CoinSpend,
        coin_state: CoinState,
    ) -> Optional[WalletIdentifier]:
        if isinstance(self.observation_root, VaultRoot):
            for wallet in self.wallets.values():
                if wallet.type() == WalletType.STANDARD_WALLET:
                    assert isinstance(wallet, Vault)
                    # make sure we've got the singleton coin
                    if coin_state.coin.amount % 2 == 1:
                        # Update the vault singleton record
                        await wallet.update_vault_singleton(puzzle, coin_spend, coin_state)
                        return WalletIdentifier.create(wallet)
        return None

    async def handle_dao_cat(
        self,
        curried_args: Iterator[Program],
        parent_coin_state: CoinState,
        coin_state: CoinState,
        coin_spend: CoinSpend,
        fork_height: Optional[uint32],
    ) -> Optional[WalletIdentifier]:
        """
        Handle the new coin when it is a DAO CAT
        """
        mod_hash, tail_hash, inner_puzzle = curried_args
        asset_id: bytes32 = bytes32(bytes(tail_hash)[1:])
        for wallet in self.wallets.values():
            if wallet.type() == WalletType.DAO_CAT:
                assert isinstance(wallet, DAOCATWallet)
                if wallet.dao_cat_info.limitations_program_hash == asset_id:
                    return WalletIdentifier.create(wallet)
        # Found a DAO_CAT, but we don't have a wallet for it. Add to unacknowledged
        await self.interested_store.add_unacknowledged_token(
            asset_id,
            CATWallet.default_wallet_name_for_unknown_cat(asset_id.hex()),
            None if parent_coin_state.spent_height is None else uint32(parent_coin_state.spent_height),
            parent_coin_state.coin.puzzle_hash,
        )
        await self.interested_store.add_unacknowledged_coin_state(
            asset_id,
            coin_state,
            fork_height,
        )
        self.state_changed("added_stray_cat")
        return None  # pragma: no cover

    async def handle_cat(
        self,
        parent_data: CATCoinData,
        parent_coin_state: CoinState,
        coin_state: CoinState,
        coin_spend: CoinSpend,
        peer: WSChiaConnection,
        fork_height: Optional[uint32],
    ) -> Optional[WalletIdentifier]:
        """
        Handle the new coin when it is a CAT
        :param parent_data: Parent CAT coin uncurried metadata
        :param parent_coin_state: Parent coin state
        :param coin_state: Current coin state
        :param coin_spend: New coin spend
        :param fork_height: Current block height
        :return: Wallet ID & Wallet Type
        """
        hinted_coin = compute_spend_hints_and_additions(coin_spend)[0][coin_state.coin.name()]
        assert hinted_coin.hint is not None, f"hint missing for coin {hinted_coin.coin}"
        derivation_record = await self.puzzle_store.get_derivation_record_for_puzzle_hash(hinted_coin.hint)

        if derivation_record is None:
            self.log.info(f"Received state for the coin that doesn't belong to us {coin_state}")
            return None
        else:
            our_inner_puzzle: Program = self.main_wallet.puzzle_for_pk(derivation_record.pubkey)
            asset_id: bytes32 = parent_data.tail_program_hash
            cat_puzzle = construct_cat_puzzle(CAT_MOD, asset_id, our_inner_puzzle, CAT_MOD_HASH)
            is_crcat: bool = False
            if cat_puzzle.get_tree_hash() != coin_state.coin.puzzle_hash:
                # Check if it is a CRCAT
                if CRCAT.is_cr_cat(uncurry_puzzle(coin_spend.puzzle_reveal)):
                    is_crcat = True
                else:
                    return None  # pragma: no cover
            if is_crcat:
                # Since CRCAT wallet doesn't have derivation path, every CRCAT will go through this code path
                crcat: CRCAT = next(
                    crc for crc in CRCAT.get_next_from_coin_spend(coin_spend) if crc.coin == coin_state.coin
                )

                # Make sure we control the inner puzzle or we control it if it's wrapped in the pending state
                if (
                    await self.puzzle_store.get_derivation_record_for_puzzle_hash(crcat.inner_puzzle_hash) is None
                    and crcat.inner_puzzle_hash
                    != construct_pending_approval_state(
                        hinted_coin.hint,
                        uint64(coin_state.coin.amount),
                    ).get_tree_hash()
                ):
                    self.log.error(f"Unknown CRCAT inner puzzle, coin ID:{crcat.coin.name().hex()}")  # pragma: no cover
                    return None  # pragma: no cover

                # Check if we already have a wallet
                for wallet_info in await self.get_all_wallet_info_entries(wallet_type=WalletType.CRCAT):
                    crcat_info: CRCATInfo = CRCATInfo.from_bytes(bytes.fromhex(wallet_info.data))
                    if crcat_info.limitations_program_hash == asset_id:
                        return WalletIdentifier(wallet_info.id, WalletType(wallet_info.type))

                # We didn't find a matching CR-CAT wallet, but maybe we have a matching CAT wallet that we can convert
                for wallet_info in await self.get_all_wallet_info_entries(wallet_type=WalletType.CAT):
                    cat_info: CATInfo = CATInfo.from_bytes(bytes.fromhex(wallet_info.data))
                    found_cat_wallet = self.wallets[wallet_info.id]
                    assert isinstance(found_cat_wallet, CATWallet)
                    if cat_info.limitations_program_hash == crcat.tail_hash:
                        await CRCATWallet.convert_to_cr(
                            found_cat_wallet,
                            crcat.authorized_providers,
                            ProofsChecker.from_program(uncurry_puzzle(crcat.proofs_checker)),
                        )
                        self.state_changed("converted cat wallet to cr", wallet_info.id)
                        return WalletIdentifier(wallet_info.id, WalletType(WalletType.CRCAT))
            if parent_data.tail_program_hash.hex() in self.default_cats or self.config.get(
                "automatically_add_unknown_cats", False
            ):
                if is_crcat:
                    cat_wallet: Union[CATWallet, CRCATWallet] = await CRCATWallet.get_or_create_wallet_for_cat(
                        self,
                        self.main_wallet,
                        crcat.tail_hash.hex(),
                        authorized_providers=crcat.authorized_providers,
                        proofs_checker=ProofsChecker.from_program(uncurry_puzzle(crcat.proofs_checker)),
                    )
                else:
                    cat_wallet = await CATWallet.get_or_create_wallet_for_cat(
                        self, self.main_wallet, parent_data.tail_program_hash.hex()
                    )
                return WalletIdentifier.create(cat_wallet)
            else:
                # Found unacknowledged CAT, save it in the database.
                await self.interested_store.add_unacknowledged_token(
                    asset_id,
                    CATWallet.default_wallet_name_for_unknown_cat(asset_id.hex()),
                    None if parent_coin_state.spent_height is None else uint32(parent_coin_state.spent_height),
                    parent_coin_state.coin.puzzle_hash,
                )
                await self.interested_store.add_unacknowledged_coin_state(
                    asset_id,
                    coin_state,
                    fork_height,
                )
                self.state_changed("added_stray_cat")
                return None

    async def handle_did(
        self,
        parent_data: DIDCoinData,
        parent_coin_state: CoinState,
        coin_state: CoinState,
        coin_spend: CoinSpend,
        peer: WSChiaConnection,
    ) -> Optional[WalletIdentifier]:
        """
        Handle the new coin when it is a DID
        :param parent_data: Curried data of the DID coin
        :param parent_coin_state: Parent coin state
        :param coin_state: Current coin state
        :param coin_spend: New coin spend
        :return: Wallet ID & Wallet Type
        """

        inner_puzzle_hash = parent_data.p2_puzzle.get_tree_hash()
        self.log.info(f"parent: {parent_coin_state.coin.name()} inner_puzzle_hash for parent is {inner_puzzle_hash}")

        hinted_coin = compute_spend_hints_and_additions(coin_spend)[0][coin_state.coin.name()]
        assert hinted_coin.hint is not None, f"hint missing for coin {hinted_coin.coin}"
        derivation_record = await self.puzzle_store.get_derivation_record_for_puzzle_hash(hinted_coin.hint)

        launch_id = bytes32(parent_data.singleton_struct.rest().first().as_atom())
        if derivation_record is None:
            self.log.info(f"Received state for the coin that doesn't belong to us {coin_state}")
            # Check if it was owned by us
            # If the puzzle inside is no longer recognised then delete the wallet associated
            removed_wallet_ids = []
            for wallet in self.wallets.values():
                if not isinstance(wallet, DIDWallet):
                    continue
                if (
                    wallet.did_info.origin_coin is not None
                    and launch_id == wallet.did_info.origin_coin.name()
                    and not wallet.did_info.sent_recovery_transaction
                ):
                    await self.user_store.delete_wallet(wallet.id())
                    removed_wallet_ids.append(wallet.id())
            for remove_id in removed_wallet_ids:
                self.wallets.pop(remove_id)
                self.log.info(f"Removed DID wallet {remove_id}, Launch_ID: {launch_id.hex()}")
                self.state_changed("wallet_removed", remove_id)
            return None
        else:
            our_inner_puzzle: Program = self.main_wallet.puzzle_for_pk(derivation_record.pubkey)

            self.log.info(f"Found DID, launch_id {launch_id}.")
            did_puzzle = DID_INNERPUZ_MOD.curry(
                our_inner_puzzle,
                parent_data.recovery_list_hash,
                parent_data.num_verification,
                parent_data.singleton_struct,
                parent_data.metadata,
            )
            full_puzzle = create_singleton_puzzle(did_puzzle, launch_id)
            did_puzzle_empty_recovery = DID_INNERPUZ_MOD.curry(
                our_inner_puzzle,
                NIL_TREEHASH,
                uint64(0),
                parent_data.singleton_struct,
                parent_data.metadata,
            )
            full_puzzle_empty_recovery = create_singleton_puzzle(did_puzzle_empty_recovery, launch_id)
            if full_puzzle.get_tree_hash() != coin_state.coin.puzzle_hash:
                if full_puzzle_empty_recovery.get_tree_hash() == coin_state.coin.puzzle_hash:
                    did_puzzle = did_puzzle_empty_recovery
                    self.log.info("DID recovery list was reset by the previous owner.")
                else:
                    self.log.error("DID puzzle hash doesn't match, please check curried parameters.")
                    return None
            # Create DID wallet
            response: list[CoinState] = await self.wallet_node.get_coin_state([launch_id], peer=peer)
            if len(response) == 0:
                self.log.warning(f"Could not find the launch coin with ID: {launch_id}")
                return None
            launch_coin: CoinState = response[0]
            origin_coin = launch_coin.coin

            did_wallet_count = 0
            for wallet in self.wallets.values():
                if wallet.type() == WalletType.DECENTRALIZED_ID:
                    assert isinstance(wallet, DIDWallet)
                    assert wallet.did_info.origin_coin is not None
                    if origin_coin.name() == wallet.did_info.origin_coin.name():
                        return WalletIdentifier.create(wallet)
                    did_wallet_count += 1
            if coin_state.spent_height is not None:
                # The first coin we received for DID wallet is spent.
                # This means the wallet is in a resync process, skip the coin
                return None
            # check we aren't above the auto-add wallet limit
            limit = self.config.get("did_auto_add_limit", 10)
            if did_wallet_count < limit:
                did_wallet = await DIDWallet.create_new_did_wallet_from_coin_spend(
                    self,
                    self.main_wallet,
                    launch_coin.coin,
                    did_puzzle,
                    coin_spend,
                    f"DID {encode_puzzle_hash(launch_id, AddressType.DID.hrp(self.config))}",
                )
                wallet_identifier = WalletIdentifier.create(did_wallet)
                self.state_changed("wallet_created", wallet_identifier.id, {"did_id": did_wallet.get_my_DID()})
                return wallet_identifier
            # we are over the limit
            self.log.warning(
                f"You are at the max configured limit of {limit} DIDs. Ignoring received DID {launch_id.hex()}"
            )
            return None

    async def get_minter_did(self, launcher_coin: Coin, peer: WSChiaConnection) -> Optional[bytes32]:
        # Get minter DID
        eve_coin = (await self.wallet_node.fetch_children(launcher_coin.name(), peer=peer))[0]
        eve_coin_spend = await fetch_coin_spend_for_coin_state(eve_coin, peer)
        eve_full_puzzle: Program = Program.from_bytes(bytes(eve_coin_spend.puzzle_reveal))
        eve_uncurried_nft: Optional[UncurriedNFT] = UncurriedNFT.uncurry(*eve_full_puzzle.uncurry())
        if eve_uncurried_nft is None:
            raise ValueError("Couldn't get minter DID for NFT")
        if not eve_uncurried_nft.supports_did:
            return None
        minter_did = get_new_owner_did(eve_uncurried_nft, eve_coin_spend.solution.to_program())
        if minter_did == b"":
            minter_did = None
        if minter_did is None:
            # Check if the NFT is a bulk minting
            launcher_parent: list[CoinState] = await self.wallet_node.get_coin_state(
                [launcher_coin.parent_coin_info], peer=peer
            )
            assert (
                launcher_parent is not None
                and len(launcher_parent) == 1
                and launcher_parent[0].spent_height is not None
            )
            # NFTs minted out of coinbase coins would not have minter DIDs
            if self.constants.GENESIS_CHALLENGE[:16] in bytes(
                launcher_parent[0].coin.parent_coin_info
            ) or self.constants.GENESIS_CHALLENGE[16:] in bytes(launcher_parent[0].coin.parent_coin_info):
                return None
            did_coin: list[CoinState] = await self.wallet_node.get_coin_state(
                [launcher_parent[0].coin.parent_coin_info], peer=peer
            )
            assert did_coin is not None and len(did_coin) == 1 and did_coin[0].spent_height is not None
            did_spend = await fetch_coin_spend_for_coin_state(did_coin[0], peer)
            uncurried = uncurry_puzzle(did_spend.puzzle_reveal)
            did_curried_args = match_did_puzzle(uncurried.mod, uncurried.args)
            if did_curried_args is not None:
                p2_puzzle, recovery_list_hash, num_verification, singleton_struct, metadata = did_curried_args
                minter_did = bytes32(bytes(singleton_struct.rest().first())[1:])
        return minter_did

    async def handle_dao_treasury(
        self,
        uncurried_args: Iterator[Program],
        parent_coin_state: CoinState,
        coin_state: CoinState,
        coin_spend: CoinSpend,
    ) -> Optional[WalletIdentifier]:
        self.log.info("Entering dao_treasury handling in WalletStateManager")
        singleton_id = get_singleton_id_from_puzzle(coin_spend.puzzle_reveal)
        for wallet in self.wallets.values():
            if wallet.type() == WalletType.DAO:
                assert isinstance(wallet, DAOWallet)
                if wallet.dao_info.treasury_id == singleton_id:
                    return WalletIdentifier.create(wallet)

        # TODO: If we can't find the wallet for this DAO but we've got here because we're subscribed,
        #        then create the wallet. (see early in dao-wallet commits for how to do this)
        return None  # pragma: no cover

    async def handle_dao_proposal(
        self,
        uncurried_args: Iterator[Program],
        parent_coin_state: CoinState,
        coin_state: CoinState,
        coin_spend: CoinSpend,
    ) -> Optional[WalletIdentifier]:
        (
            # ; second hash
            SELF_HASH,
            PROPOSAL_ID,
            PROPOSED_PUZ_HASH,
            YES_VOTES,
            TOTAL_VOTES,
            # ; first hash
            PROPOSAL_TIMER_MOD_HASH,
            SINGLETON_MOD_HASH,
            SINGLETON_LAUNCHER_PUZHASH,
            CAT_MOD_HASH,
            DAO_FINISHED_STATE_MOD_HASH,
            TREASURY_MOD_HASH,
            LOCKUP_SELF_HASH,
            CAT_TAIL_HASH,
            TREASURY_ID,
        ) = uncurried_args
        for wallet in self.wallets.values():
            if wallet.type() == WalletType.DAO:
                assert isinstance(wallet, DAOWallet)
                if wallet.dao_info.treasury_id == TREASURY_ID.as_atom():
                    assert isinstance(coin_state.created_height, int)
                    await wallet.add_or_update_proposal_info(coin_spend, uint32(coin_state.created_height))
                    return WalletIdentifier.create(wallet)
        return None  # pragma: no cover

    async def handle_dao_finished_proposals(
        self,
        uncurried_args: Iterator[Program],
        parent_coin_state: CoinState,
        coin_state: CoinState,
        coin_spend: CoinSpend,
    ) -> Optional[WalletIdentifier]:
        if coin_state.created_height is None:  # pragma: no cover
            raise ValueError("coin_state argument to handle_dao_finished_proposals cannot have created_height of None")
        (
            SINGLETON_STRUCT,  # (SINGLETON_MOD_HASH, (SINGLETON_ID, LAUNCHER_PUZZLE_HASH))
            FINISHED_STATE_MOD_HASH,
        ) = uncurried_args
        proposal_id = SINGLETON_STRUCT.rest().first().as_atom()
        for wallet in self.wallets.values():
            if wallet.type() == WalletType.DAO:
                assert isinstance(wallet, DAOWallet)
                for proposal_info in wallet.dao_info.proposals_list:
                    if proposal_info.proposal_id == proposal_id:
                        await wallet.add_or_update_proposal_info(coin_spend, uint32(coin_state.created_height))
                        return WalletIdentifier.create(wallet)
        return None

    async def get_dao_wallet_from_coinspend_hint(
        self, coin_spend: CoinSpend, coin_state: CoinState
    ) -> Optional[WalletIdentifier]:
        hinted_coin = compute_spend_hints_and_additions(coin_spend)[0][coin_state.coin.name()]
        if hinted_coin:
            for wallet in self.wallets.values():
                if wallet.type() == WalletType.DAO.value:
                    assert isinstance(wallet, DAOWallet)
                    if get_p2_singleton_puzhash(wallet.dao_info.treasury_id) == hinted_coin.hint:
                        return WalletIdentifier.create(wallet)
        return None

    async def handle_nft(
        self,
        nft_data: NFTCoinData,
    ) -> Optional[WalletIdentifier]:
        """
        Handle the new coin when it is a NFT
        :param nft_data: all necessary data to process a NFT coin
        :return: Wallet ID & Wallet Type
        """
        wallet_identifier = None
        # DID ID determines which NFT wallet should process the NFT
        new_did_id: Optional[bytes32] = None
        old_did_id = None
        # P2 puzzle hash determines if we should ignore the NFT
        uncurried_nft: UncurriedNFT = nft_data.uncurried_nft
        old_p2_puzhash = uncurried_nft.p2_puzzle.get_tree_hash()
        metadata, new_p2_puzhash = get_metadata_and_phs(
            uncurried_nft,
            nft_data.parent_coin_spend.solution,
        )
        if uncurried_nft.supports_did:
            _new_did_id = get_new_owner_did(uncurried_nft, nft_data.parent_coin_spend.solution.to_program())
            old_did_id = uncurried_nft.owner_did
            if _new_did_id is None:
                new_did_id = old_did_id
            elif _new_did_id == b"":
                new_did_id = None
            else:
                new_did_id = _new_did_id
        self.log.debug(
            "Handling NFT: %s， old DID:%s, new DID:%s, old P2:%s, new P2:%s",
            nft_data.parent_coin_spend,
            old_did_id,
            new_did_id,
            old_p2_puzhash,
            new_p2_puzhash,
        )
        new_derivation_record: Optional[DerivationRecord] = (
            await self.puzzle_store.get_derivation_record_for_puzzle_hash(new_p2_puzhash)
        )
        old_derivation_record: Optional[DerivationRecord] = (
            await self.puzzle_store.get_derivation_record_for_puzzle_hash(old_p2_puzhash)
        )
        if new_derivation_record is None and old_derivation_record is None:
            self.log.debug(
                "Cannot find a P2 puzzle hash for NFT:%s, this NFT belongs to others.",
                uncurried_nft.singleton_launcher_id.hex(),
            )
            return wallet_identifier
        for nft_wallet in self.wallets.copy().values():
            if not isinstance(nft_wallet, NFTWallet):
                continue
            if nft_wallet.nft_wallet_info.did_id == old_did_id and old_derivation_record is not None:
                self.log.info(
                    "Removing old NFT, NFT_ID:%s, DID_ID:%s",
                    uncurried_nft.singleton_launcher_id.hex(),
                    old_did_id,
                )
                if nft_data.parent_coin_state.spent_height is not None:
                    await nft_wallet.remove_coin(
                        nft_data.parent_coin_spend.coin, uint32(nft_data.parent_coin_state.spent_height)
                    )
                    is_empty = await nft_wallet.is_empty()
                    has_did = False
                    for did_wallet in self.wallets.values():
                        if not isinstance(did_wallet, DIDWallet):
                            continue
                        assert did_wallet.did_info.origin_coin is not None
                        if did_wallet.did_info.origin_coin.name() == old_did_id:
                            has_did = True
                            break
                    if is_empty and nft_wallet.did_id is not None and not has_did:
                        self.log.info(f"No NFT, deleting wallet {nft_wallet.did_id.hex()} ...")
                        await self.user_store.delete_wallet(nft_wallet.wallet_info.id)
                        self.wallets.pop(nft_wallet.wallet_info.id)
            if nft_wallet.nft_wallet_info.did_id == new_did_id and new_derivation_record is not None:
                self.log.info(
                    "Adding new NFT, NFT_ID:%s, DID_ID:%s",
                    uncurried_nft.singleton_launcher_id.hex(),
                    new_did_id,
                )
                wallet_identifier = WalletIdentifier.create(nft_wallet)

        if wallet_identifier is None and new_derivation_record is not None:
            # Cannot find an existed NFT wallet for the new NFT
            self.log.info(
                "Cannot find a NFT wallet for NFT_ID: %s DID_ID: %s, creating a new one.",
                uncurried_nft.singleton_launcher_id,
                new_did_id,
            )
            new_nft_wallet: NFTWallet = await NFTWallet.create_new_nft_wallet(
                self, self.main_wallet, did_id=new_did_id, name="NFT Wallet"
            )
            wallet_identifier = WalletIdentifier.create(new_nft_wallet)
        return wallet_identifier

    async def handle_clawback(
        self,
        metadata: ClawbackMetadata,
        coin_state: CoinState,
        coin_spend: CoinSpend,
        peer: WSChiaConnection,
    ) -> Optional[WalletIdentifier]:
        """
        Handle Clawback coins
        :param metadata: Clawback metadata for spending the merkle coin
        :param coin_state: Clawback merkle coin
        :param coin_spend: Parent coin spend
        :param peer: Fullnode peer
        :return:
        """
        # Record metadata
        assert coin_state.created_height is not None
        is_recipient: Optional[bool] = None
        # Check if the wallet is the sender
        sender_derivation_record: Optional[DerivationRecord] = (
            await self.puzzle_store.get_derivation_record_for_puzzle_hash(metadata.sender_puzzle_hash)
        )
        # Check if the wallet is the recipient
        recipient_derivation_record = await self.puzzle_store.get_derivation_record_for_puzzle_hash(
            metadata.recipient_puzzle_hash
        )
        if sender_derivation_record is not None:
            self.log.info("Found Clawback merkle coin %s as the sender.", coin_state.coin.name().hex())
            is_recipient = False
        elif recipient_derivation_record is not None:
            self.log.info("Found Clawback merkle coin %s as the recipient.", coin_state.coin.name().hex())
            is_recipient = True
            # For the recipient we need to manually subscribe the merkle coin
            await self.add_interested_coin_ids([coin_state.coin.name()])
        if is_recipient is not None:
            spend_bundle = WalletSpendBundle([coin_spend], G2Element())
            memos = compute_memos(spend_bundle)
            spent_height: uint32 = uint32(0)
            if coin_state.spent_height is not None:
                self.log.debug("Resync clawback coin: %s", coin_state.coin.name().hex())
                # Resync case
                spent_height = uint32(coin_state.spent_height)
                # Create Clawback outgoing transaction
                created_timestamp = await self.wallet_node.get_timestamp_for_height(uint32(coin_state.spent_height))
                clawback_coin_spend: CoinSpend = await fetch_coin_spend_for_coin_state(coin_state, peer)
                clawback_spend_bundle = WalletSpendBundle([clawback_coin_spend], G2Element())
                if await self.puzzle_store.puzzle_hash_exists(clawback_spend_bundle.additions()[0].puzzle_hash):
                    tx_record = TransactionRecord(
                        confirmed_at_height=uint32(coin_state.spent_height),
                        created_at_time=created_timestamp,
                        to_puzzle_hash=(
                            metadata.sender_puzzle_hash
                            if clawback_spend_bundle.additions()[0].puzzle_hash == metadata.sender_puzzle_hash
                            else metadata.recipient_puzzle_hash
                        ),
                        amount=uint64(coin_state.coin.amount),
                        fee_amount=uint64(0),
                        confirmed=True,
                        sent=uint32(0),
                        spend_bundle=clawback_spend_bundle,
                        additions=clawback_spend_bundle.additions(),
                        removals=clawback_spend_bundle.removals(),
                        wallet_id=uint32(1),
                        sent_to=[],
                        trade_id=None,
                        type=uint32(TransactionType.OUTGOING_CLAWBACK),
                        name=clawback_spend_bundle.name(),
                        memos=list(compute_memos(clawback_spend_bundle).items()),
                        valid_times=ConditionValidTimes(),
                    )
                    await self.tx_store.add_transaction_record(tx_record)
            coin_record = WalletCoinRecord(
                coin_state.coin,
                uint32(coin_state.created_height),
                spent_height,
                spent_height != 0,
                False,
                WalletType.STANDARD_WALLET,
                1,
                CoinType.CLAWBACK,
                VersionedBlob(ClawbackVersion.V1.value, bytes(metadata)),
            )
            # Add merkle coin
            await self.coin_store.add_coin_record(coin_record)
            # Add tx record
            # We use TransactionRecord.confirmed to indicate if a Clawback transaction is claimable
            # If the Clawback coin is unspent, confirmed should be false
            created_timestamp = await self.wallet_node.get_timestamp_for_height(uint32(coin_state.created_height))
            tx_record = TransactionRecord(
                confirmed_at_height=uint32(coin_state.created_height),
                created_at_time=uint64(created_timestamp),
                to_puzzle_hash=metadata.recipient_puzzle_hash,
                amount=uint64(coin_state.coin.amount),
                fee_amount=uint64(0),
                confirmed=spent_height != 0,
                sent=uint32(0),
                spend_bundle=None,
                additions=[coin_state.coin],
                removals=[coin_spend.coin],
                wallet_id=uint32(1),
                sent_to=[],
                trade_id=None,
                type=uint32(
                    TransactionType.INCOMING_CLAWBACK_RECEIVE
                    if is_recipient
                    else TransactionType.INCOMING_CLAWBACK_SEND
                ),
                # Use coin ID as the TX ID to mapping with the coin table
                name=coin_record.coin.name(),
                memos=list(memos.items()),
                valid_times=ConditionValidTimes(),
            )
            await self.tx_store.add_transaction_record(tx_record)
        return None

    async def handle_vc(self, vc: VerifiedCredential) -> Optional[WalletIdentifier]:
        # Check the ownership
        derivation_record: Optional[DerivationRecord] = await self.puzzle_store.get_derivation_record_for_puzzle_hash(
            vc.inner_puzzle_hash
        )
        if derivation_record is None:
            self.log.warning(
                f"Verified credential {vc.launcher_id.hex()} is not belong to the current wallet."
            )  # pragma: no cover
            return None  # pragma: no cover
        self.log.info(f"Found verified credential {vc.launcher_id.hex()}.")
        for wallet_info in await self.get_all_wallet_info_entries(wallet_type=WalletType.VC):
            return WalletIdentifier(wallet_info.id, WalletType.VC)
        else:
            # Create a new VC wallet
            vc_wallet = await VCWallet.create_new_vc_wallet(self, self.main_wallet)  # pragma: no cover
            return WalletIdentifier(vc_wallet.id(), WalletType.VC)  # pragma: no cover

    async def _add_coin_states(
        self,
        coin_states: list[CoinState],
        peer: WSChiaConnection,
        fork_height: Optional[uint32],
    ) -> None:
        # TODO: add comment about what this method does
        # Input states should already be sorted by cs_height, with reorgs at the beginning
        curr_h = -1
        for c_state in coin_states:
            last_change_height = last_change_height_cs(c_state)
            if last_change_height < curr_h:
                raise ValueError("Input coin_states is not sorted properly")
            curr_h = last_change_height

        trade_removals = await self.trade_manager.get_coins_of_interest()
        all_unconfirmed: list[TransactionRecord] = await self.tx_store.get_all_unconfirmed()
        used_up_to = -1
        ph_to_index_cache: LRUCache[bytes32, uint32] = LRUCache(100)

        coin_names = [bytes32(coin_state.coin.name()) for coin_state in coin_states]
        local_records = await self.coin_store.get_coin_records(coin_id_filter=HashFilter.include(coin_names))

        for coin_name, coin_state in zip(coin_names, coin_states):
            if peer.closed:
                raise ConnectionError("Connection closed")
            self.log.debug("Add coin state: %s: %s", coin_name, coin_state)
            local_record = local_records.coin_id_to_record.get(coin_name)
            rollback_wallets = None
            try:
                async with self.db_wrapper.writer():
                    rollback_wallets = self.wallets.copy()  # Shallow copy of wallets if writer rolls back the db
                    # This only succeeds if we don't raise out of the transaction
                    await self.retry_store.remove_state(coin_state)

                    wallet_identifier = await self.get_wallet_identifier_for_puzzle_hash(coin_state.coin.puzzle_hash)
                    coin_data: Optional[Streamable] = None
                    # If we already have this coin, & it was spent & confirmed at the same heights, then return (done)
                    if local_record is not None:
                        local_spent = None
                        if local_record.spent_block_height != 0:
                            local_spent = local_record.spent_block_height
                        if (
                            local_spent == coin_state.spent_height
                            and local_record.confirmed_block_height == coin_state.created_height
                        ):
                            continue

                    if coin_state.spent_height is not None and coin_name in trade_removals:
                        await self.trade_manager.coins_of_interest_farmed(coin_state, fork_height, peer)
                    if wallet_identifier is not None:
                        self.log.debug(f"Found existing wallet_identifier: {wallet_identifier}, coin: {coin_name}")
                    elif local_record is not None:
                        wallet_identifier = WalletIdentifier(uint32(local_record.wallet_id), local_record.wallet_type)
                    elif coin_state.created_height is not None:
                        wallet_identifier, coin_data = await self.determine_coin_type(peer, coin_state, fork_height)

                        try:
                            dl_wallet = self.get_dl_wallet()
                        except ValueError:
                            pass
                        else:
                            if (
                                await dl_wallet.get_singleton_record(coin_name) is not None
                                or coin_state.coin.puzzle_hash == MIRROR_PUZZLE_HASH
                            ):
                                wallet_identifier = WalletIdentifier.create(dl_wallet)

                    if wallet_identifier is None:
                        # Confirm tx records for txs which we submitted for coins which aren't in our wallet
                        if coin_state.created_height is not None and coin_state.spent_height is not None:
                            all_unconfirmed = await self.tx_store.get_all_unconfirmed()
                            tx_records_to_confirm: list[TransactionRecord] = []
                            for out_tx_record in all_unconfirmed:
                                if coin_state.coin in out_tx_record.removals:
                                    tx_records_to_confirm.append(out_tx_record)

                            if len(tx_records_to_confirm) > 0:
                                for tx_record in tx_records_to_confirm:
                                    await self.tx_store.set_confirmed(tx_record.name, uint32(coin_state.spent_height))
                        self.log.debug(f"No wallet for coin state: {coin_state}")
                        continue

                    # Update the DB to signal that we used puzzle hashes up to this one
                    derivation_index = ph_to_index_cache.get(coin_state.coin.puzzle_hash)
                    if derivation_index is None:
                        derivation_index = await self.puzzle_store.index_for_puzzle_hash(coin_state.coin.puzzle_hash)
                    if derivation_index is not None:
                        ph_to_index_cache.put(coin_state.coin.puzzle_hash, derivation_index)
                        if derivation_index > used_up_to:
                            await self.puzzle_store.set_used_up_to(derivation_index)
                            used_up_to = derivation_index

                    if coin_state.created_height is None:
                        # TODO implements this coin got reorged
                        # TODO: we need to potentially roll back the pool wallet here
                        pass
                    # if the new coin has not been spent (i.e not ephemeral)
                    elif coin_state.created_height is not None and coin_state.spent_height is None:
                        if local_record is None:
                            await self.coin_added(
                                coin_state.coin,
                                uint32(coin_state.created_height),
                                all_unconfirmed,
                                wallet_identifier.id,
                                wallet_identifier.type,
                                peer,
                                coin_name,
                                coin_data,
                            )
                            await self.add_interested_coin_ids([coin_name])

                    # if the coin has been spent
                    elif coin_state.created_height is not None and coin_state.spent_height is not None:
                        self.log.debug("Coin spent: %s", coin_state)
                        children = await self.wallet_node.fetch_children(coin_name, peer=peer, fork_height=fork_height)
                        record = local_record
                        if record is None:
                            farmer_reward = False
                            pool_reward = False
                            tx_type: int
                            if self.is_farmer_reward(uint32(coin_state.created_height), coin_state.coin):
                                farmer_reward = True
                                tx_type = TransactionType.FEE_REWARD.value
                            elif self.is_pool_reward(uint32(coin_state.created_height), coin_state.coin):
                                pool_reward = True
                                tx_type = TransactionType.COINBASE_REWARD.value
                            else:
                                tx_type = TransactionType.INCOMING_TX.value
                            record = WalletCoinRecord(
                                coin_state.coin,
                                uint32(coin_state.created_height),
                                uint32(coin_state.spent_height),
                                True,
                                farmer_reward or pool_reward,
                                wallet_identifier.type,
                                wallet_identifier.id,
                            )
                            await self.coin_store.add_coin_record(record)
                            # Coin first received
                            parent_coin_record: Optional[WalletCoinRecord] = await self.coin_store.get_coin_record(
                                coin_state.coin.parent_coin_info
                            )
                            if (
                                parent_coin_record is not None
                                and wallet_identifier.type == parent_coin_record.wallet_type
                            ):
                                change = True
                            else:
                                change = False

                            if not change:
                                created_timestamp = await self.wallet_node.get_timestamp_for_height(
                                    uint32(coin_state.created_height)
                                )
                                tx_record = TransactionRecord(
                                    confirmed_at_height=uint32(coin_state.created_height),
                                    created_at_time=uint64(created_timestamp),
                                    to_puzzle_hash=(
                                        await self.convert_puzzle_hash(
                                            wallet_identifier.id, coin_state.coin.puzzle_hash
                                        )
                                    ),
                                    amount=uint64(coin_state.coin.amount),
                                    fee_amount=uint64(0),
                                    confirmed=True,
                                    sent=uint32(0),
                                    spend_bundle=None,
                                    additions=[coin_state.coin],
                                    removals=[],
                                    wallet_id=wallet_identifier.id,
                                    sent_to=[],
                                    trade_id=None,
                                    type=uint32(tx_type),
                                    name=bytes32.secret(),
                                    memos=[],
                                    valid_times=ConditionValidTimes(),
                                )
                                await self.tx_store.add_transaction_record(tx_record)

                            additions = [state.coin for state in children]
                            if len(children) > 0:
                                fee = 0

                                to_puzzle_hash = None
                                coin_spend: Optional[CoinSpend] = None
                                clawback_metadata: Optional[ClawbackMetadata] = None
                                # Find coin that doesn't belong to us
                                amount = 0
                                for coin in additions:
                                    derivation_record = await self.puzzle_store.get_derivation_record_for_puzzle_hash(
                                        coin.puzzle_hash
                                    )
                                    if derivation_record is None:  # not change
                                        to_puzzle_hash = coin.puzzle_hash
                                        amount += coin.amount
                                        if coin_spend is None:
                                            # To prevent unnecessary fetch, we only fetch once,
                                            # if there is a child coin that is not owned by the wallet.
                                            coin_spend = await fetch_coin_spend_for_coin_state(coin_state, peer)
                                            # Check if the parent coin is a Clawback coin
                                            uncurried = uncurry_puzzle(coin_spend.puzzle_reveal)
                                            clawback_metadata = match_clawback_puzzle(
                                                uncurried, coin_spend.puzzle_reveal, coin_spend.solution
                                            )
                                        if clawback_metadata is not None:
                                            # Add the Clawback coin as the interested coin for the sender
                                            await self.add_interested_coin_ids([coin.name()])
                                    elif wallet_identifier.type == WalletType.CAT:
                                        # We subscribe to change for CATs since they didn't hint previously
                                        await self.add_interested_coin_ids([coin.name()])

                                if to_puzzle_hash is None:
                                    to_puzzle_hash = additions[0].puzzle_hash

                                spent_timestamp = await self.wallet_node.get_timestamp_for_height(
                                    uint32(coin_state.spent_height)
                                )

                                # Reorg rollback adds reorged transactions so it's possible there is tx_record already
                                # Even though we are just adding coin record to the db (after reorg)
                                tx_records: list[TransactionRecord] = []
                                for out_tx_record in all_unconfirmed:
                                    for rem_coin in out_tx_record.removals:
                                        if rem_coin == coin_state.coin:
                                            tx_records.append(out_tx_record)

                                if len(tx_records) > 0:
                                    for tx_record in tx_records:
                                        await self.tx_store.set_confirmed(
                                            tx_record.name, uint32(coin_state.spent_height)
                                        )
                                else:
                                    tx_name = bytes(coin_state.coin.name())
                                    for added_coin in additions:
                                        tx_name += bytes(added_coin.name())
                                    tx_name = std_hash(tx_name)
                                    tx_record = TransactionRecord(
                                        confirmed_at_height=uint32(coin_state.spent_height),
                                        created_at_time=uint64(spent_timestamp),
                                        to_puzzle_hash=(
                                            await self.convert_puzzle_hash(wallet_identifier.id, to_puzzle_hash)
                                        ),
                                        amount=uint64(int(amount)),
                                        fee_amount=uint64(fee),
                                        confirmed=True,
                                        sent=uint32(0),
                                        spend_bundle=None,
                                        additions=additions,
                                        removals=[coin_state.coin],
                                        wallet_id=wallet_identifier.id,
                                        sent_to=[],
                                        trade_id=None,
                                        type=uint32(TransactionType.OUTGOING_TX.value),
                                        name=tx_name,
                                        memos=[],
                                        valid_times=ConditionValidTimes(),
                                    )

                                    await self.tx_store.add_transaction_record(tx_record)
                        else:
                            await self.coin_store.set_spent(coin_name, uint32(coin_state.spent_height))
                            if record.coin_type == CoinType.CLAWBACK:
                                await self.interested_store.remove_interested_coin_id(coin_state.coin.name())
                            confirmed_tx_records: list[TransactionRecord] = []

                            for tx_record in all_unconfirmed:
                                if tx_record.type in CLAWBACK_INCOMING_TRANSACTION_TYPES:
                                    for add_coin in tx_record.additions:
                                        if add_coin == coin_state.coin:
                                            confirmed_tx_records.append(tx_record)
                                else:
                                    for rem_coin in tx_record.removals:
                                        if rem_coin == coin_state.coin:
                                            confirmed_tx_records.append(tx_record)

                            for tx_record in confirmed_tx_records:
                                await self.tx_store.set_confirmed(tx_record.name, uint32(coin_state.spent_height))
                        for unconfirmed_record in all_unconfirmed:
                            for rem_coin in unconfirmed_record.removals:
                                if rem_coin == coin_state.coin:
                                    self.log.info(f"Setting tx_id: {unconfirmed_record.name} to confirmed")
                                    await self.tx_store.set_confirmed(
                                        unconfirmed_record.name, uint32(coin_state.spent_height)
                                    )

                        if record.wallet_type in [WalletType.POOLING_WALLET, WalletType.DAO]:
                            wallet_type_to_class = {WalletType.POOLING_WALLET: PoolWallet, WalletType.DAO: DAOWallet}
                            if coin_state.spent_height is not None and coin_state.coin.amount == uint64(1):
                                singleton_wallet: Union[PoolWallet, DAOWallet] = self.get_wallet(
                                    id=uint32(record.wallet_id), required_type=wallet_type_to_class[record.wallet_type]
                                )
                                curr_coin_state: CoinState = coin_state

                                while curr_coin_state.spent_height is not None:
                                    cs: CoinSpend = await fetch_coin_spend_for_coin_state(curr_coin_state, peer)
                                    success = await singleton_wallet.apply_state_transition(
                                        cs, uint32(curr_coin_state.spent_height)
                                    )
                                    if not success:
                                        break
                                    new_singleton_coin = get_most_recent_singleton_coin_from_coin_spend(cs)
                                    if new_singleton_coin is None:
                                        # No more singleton (maybe destroyed?)
                                        break

                                    coin_name = new_singleton_coin.name()
                                    existing = await self.coin_store.get_coin_record(coin_name)
                                    if existing is None:
                                        await self.coin_added(
                                            new_singleton_coin,
                                            uint32(curr_coin_state.spent_height),
                                            [],
                                            uint32(record.wallet_id),
                                            record.wallet_type,
                                            peer,
                                            coin_name,
                                            coin_data,
                                        )
                                    await self.coin_store.set_spent(
                                        curr_coin_state.coin.name(), uint32(curr_coin_state.spent_height)
                                    )
                                    await self.add_interested_coin_ids([new_singleton_coin.name()])
                                    new_coin_state: list[CoinState] = await self.wallet_node.get_coin_state(
                                        [coin_name], peer=peer, fork_height=fork_height
                                    )
                                    assert len(new_coin_state) == 1
                                    curr_coin_state = new_coin_state[0]
                        if record.wallet_type == WalletType.DATA_LAYER:
                            singleton_spend = await fetch_coin_spend_for_coin_state(coin_state, peer)
                            dl_wallet = self.get_wallet(id=uint32(record.wallet_id), required_type=DataLayerWallet)
                            await dl_wallet.singleton_removed(
                                singleton_spend,
                                uint32(coin_state.spent_height),
                            )

                        elif record.wallet_type == WalletType.NFT:
                            if coin_state.spent_height is not None:
                                nft_wallet = self.get_wallet(id=uint32(record.wallet_id), required_type=NFTWallet)
                                await nft_wallet.remove_coin(coin_state.coin, uint32(coin_state.spent_height))
                        elif record.wallet_type == WalletType.VC:
                            if coin_state.spent_height is not None:
                                vc_wallet = self.get_wallet(id=uint32(record.wallet_id), required_type=VCWallet)
                                await vc_wallet.remove_coin(coin_state.coin, uint32(coin_state.spent_height))

                        # Check if a child is a singleton launcher
                        for child in children:
                            if child.coin.puzzle_hash != SINGLETON_LAUNCHER_HASH:
                                continue
                            if await self.have_a_pool_wallet_with_launched_id(child.coin.name()):
                                continue
                            if child.spent_height is None:
                                # TODO handle spending launcher later block
                                continue
                            launcher_spend = await fetch_coin_spend_for_coin_state(child, peer)
                            if launcher_spend is None:
                                continue
                            try:
                                pool_state = solution_to_pool_state(launcher_spend)
                                assert pool_state is not None
                            except (AssertionError, ValueError) as e:
                                self.log.debug(f"Not a pool wallet launcher {e}, child: {child}")
                                matched, inner_puzhash = await DataLayerWallet.match_dl_launcher(launcher_spend)
                                if (
                                    matched
                                    and inner_puzhash is not None
                                    and (await self.puzzle_store.puzzle_hash_exists(inner_puzhash))
                                ):
                                    try:
                                        dl_wallet = self.get_dl_wallet()
                                    except ValueError:
                                        dl_wallet = await DataLayerWallet.create_new_dl_wallet(
                                            self,
                                        )
                                    await dl_wallet.track_new_launcher_id(
                                        child.coin.name(),
                                        peer,
                                        spend=launcher_spend,
                                        height=uint32(child.spent_height),
                                    )
                                continue

                            # solution_to_pool_state may return None but this may not be an error
                            if pool_state is None:
                                self.log.debug("solution_to_pool_state returned None, ignore and continue")
                                continue

                            pool_wallet = await PoolWallet.create(
                                self,
                                self.main_wallet,
                                child.coin.name(),
                                [launcher_spend],
                                uint32(child.spent_height),
                                name="pool_wallet",
                            )
                            launcher_spend_additions = compute_additions(launcher_spend)
                            assert len(launcher_spend_additions) == 1
                            coin_added = launcher_spend_additions[0]
                            coin_name = coin_added.name()
                            existing = await self.coin_store.get_coin_record(coin_name)
                            if existing is None:
                                await self.coin_added(
                                    coin_added,
                                    uint32(coin_state.spent_height),
                                    [],
                                    pool_wallet.id(),
                                    pool_wallet.type(),
                                    peer,
                                    coin_name,
                                    coin_data,
                                )
                            await self.add_interested_coin_ids([coin_name])

                    else:
                        raise RuntimeError("All cases already handled")  # Logic error, all cases handled
            except Exception as e:
                self.log.exception(f"Failed to add coin_state: {coin_state}, error: {e}")
                if rollback_wallets is not None:
                    self.wallets = rollback_wallets  # Restore since DB will be rolled back by writer
                if isinstance(e, (PeerRequestException, aiosqlite.Error)):
                    await self.retry_store.add_state(coin_state, peer.peer_node_id, fork_height)
                else:
                    await self.retry_store.remove_state(coin_state)
                continue

    async def add_coin_states(
        self,
        coin_states: list[CoinState],
        peer: WSChiaConnection,
        fork_height: Optional[uint32],
    ) -> bool:
        try:
            await self._add_coin_states(coin_states, peer, fork_height)
        except Exception as e:
            log_level = logging.DEBUG if peer.closed else logging.ERROR
            self.log.log(log_level, f"add_coin_states failed - exception {e}, traceback: {traceback.format_exc()}")
            return False

        await self.blockchain.clean_block_records()

        return True

    async def have_a_pool_wallet_with_launched_id(self, launcher_id: bytes32) -> bool:
        for wallet_id, wallet in self.wallets.items():
            if wallet.type() == WalletType.POOLING_WALLET:
                assert isinstance(wallet, PoolWallet)
                if (await wallet.get_current_state()).launcher_id == launcher_id:
                    self.log.warning("Already have, not recreating")
                    return True
        return False

    def is_pool_reward(self, created_height: uint32, coin: Coin) -> bool:
        if coin.amount != calculate_pool_reward(created_height) and coin.amount != calculate_pool_reward(
            uint32(max(0, created_height - 128))
        ):
            # Optimization to avoid the computation below. Any coin that has a different amount is not a pool reward
            return False
        for i in range(0, 30):
            try_height = created_height - i
            if try_height < 0:
                break
            calculated = pool_parent_id(uint32(try_height), self.constants.GENESIS_CHALLENGE)
            if calculated == coin.parent_coin_info:
                return True
        return False

    def is_farmer_reward(self, created_height: uint32, coin: Coin) -> bool:
        if coin.amount < calculate_base_farmer_reward(created_height):
            # Optimization to avoid the computation below. Any coin less than this base amount cannot be farmer reward
            return False
        for i in range(0, 30):
            try_height = created_height - i
            if try_height < 0:
                break
            calculated = farmer_parent_id(uint32(try_height), self.constants.GENESIS_CHALLENGE)
            if calculated == coin.parent_coin_info:
                return True
        return False

    async def get_wallet_identifier_for_puzzle_hash(self, puzzle_hash: bytes32) -> Optional[WalletIdentifier]:
        wallet_identifier = await self.puzzle_store.get_wallet_identifier_for_puzzle_hash(puzzle_hash)
        if wallet_identifier is not None:
            return wallet_identifier

        interested_wallet_id = await self.interested_store.get_interested_puzzle_hash_wallet_id(puzzle_hash=puzzle_hash)
        if interested_wallet_id is not None:
            wallet_id = uint32(interested_wallet_id)
            if wallet_id not in self.wallets.keys():
                self.log.warning(f"Do not have wallet {wallet_id} for puzzle_hash {puzzle_hash}")
                return None
            return WalletIdentifier(uint32(wallet_id), self.wallets[uint32(wallet_id)].type())
        return None

    async def get_wallet_identifier_for_coin(
        self, coin: Coin, hint_dict: dict[bytes32, bytes32] = {}
    ) -> Optional[WalletIdentifier]:
        wallet_identifier = await self.puzzle_store.get_wallet_identifier_for_puzzle_hash(coin.puzzle_hash)
        if (
            wallet_identifier is None
            and coin.name() in hint_dict
            and await self.puzzle_store.puzzle_hash_exists(hint_dict[coin.name()])
        ):
            wallet_identifier = await self.get_wallet_identifier_for_hinted_coin(coin, hint_dict[coin.name()])
        if wallet_identifier is None:
            coin_record = await self.coin_store.get_coin_record(coin.name())
            if coin_record is not None:
                wallet_identifier = WalletIdentifier(uint32(coin_record.wallet_id), coin_record.wallet_type)
        return wallet_identifier

    async def get_wallet_identifier_for_hinted_coin(self, coin: Coin, hint: bytes32) -> Optional[WalletIdentifier]:
        for wallet in self.wallets.values():
            if await wallet.match_hinted_coin(coin, hint):
                return WalletIdentifier(wallet.id(), wallet.type())
        return None

    async def coin_added(
        self,
        coin: Coin,
        height: uint32,
        all_unconfirmed_transaction_records: list[TransactionRecord],
        wallet_id: uint32,
        wallet_type: WalletType,
        peer: WSChiaConnection,
        coin_name: bytes32,
        coin_data: Optional[Streamable],
    ) -> None:
        """
        Adding coin to DB
        """

        self.log.debug(
            "Adding record to state manager coin: %s at %s wallet_id: %s and type: %s",
            coin,
            height,
            wallet_id,
            wallet_type,
        )

        if self.is_pool_reward(height, coin):
            tx_type = TransactionType.COINBASE_REWARD
        elif self.is_farmer_reward(height, coin):
            tx_type = TransactionType.FEE_REWARD
        else:
            tx_type = TransactionType.INCOMING_TX

        coinbase = tx_type in {TransactionType.FEE_REWARD, TransactionType.COINBASE_REWARD}
        coin_confirmed_transaction = False
        if not coinbase:
            for record in all_unconfirmed_transaction_records:
                if coin in record.additions and not record.confirmed:
                    await self.tx_store.set_confirmed(record.name, height)
                    coin_confirmed_transaction = True
                    break

        parent_coin_record: Optional[WalletCoinRecord] = await self.coin_store.get_coin_record(coin.parent_coin_info)
        change = parent_coin_record is not None and wallet_type.value == parent_coin_record.wallet_type
        # If the coin is from a Clawback spent, we want to add the INCOMING_TX,
        # no matter if there is another TX updated.
        clawback = parent_coin_record is not None and parent_coin_record.coin_type == CoinType.CLAWBACK

        if coinbase or clawback or not coin_confirmed_transaction and not change:
            tx_record = TransactionRecord(
                confirmed_at_height=uint32(height),
                created_at_time=await self.wallet_node.get_timestamp_for_height(height),
                to_puzzle_hash=await self.convert_puzzle_hash(wallet_id, coin.puzzle_hash),
                amount=uint64(coin.amount),
                fee_amount=uint64(0),
                confirmed=True,
                sent=uint32(0),
                spend_bundle=None,
                additions=[coin],
                removals=[],
                wallet_id=wallet_id,
                sent_to=[],
                trade_id=None,
                type=uint32(tx_type),
                name=coin_name,
                memos=[],
                valid_times=ConditionValidTimes(),
            )
            if tx_record.amount > 0:
                await self.tx_store.add_transaction_record(tx_record)

        # We only add normal coins here
        coin_record: WalletCoinRecord = WalletCoinRecord(
            coin, height, uint32(0), False, coinbase, wallet_type, wallet_id
        )

        await self.coin_store.add_coin_record(coin_record, coin_name)

        await self.wallets[wallet_id].coin_added(coin, height, peer, coin_data)

        if wallet_type == WalletType.DAO:
            return

        await self.create_more_puzzle_hashes()

    async def add_pending_transactions(
        self,
        tx_records: list[TransactionRecord],
        push: bool = True,
        merge_spends: bool = True,
        sign: Optional[bool] = None,
        additional_signing_responses: Optional[list[SigningResponse]] = None,
        extra_spends: Optional[list[WalletSpendBundle]] = None,
    ) -> list[TransactionRecord]:
        """
        Add a list of transactions to be submitted to the full node.
        Aggregates the `spend_bundle` property for each transaction onto the first transaction in the list.
        """
        if sign is None:
            sign = self.config.get("auto_sign_txs", True)
        agg_spend = WalletSpendBundle.aggregate([tx.spend_bundle for tx in tx_records if tx.spend_bundle is not None])
        if extra_spends is not None:
            agg_spend = WalletSpendBundle.aggregate([agg_spend, *extra_spends])
        actual_spend_involved: bool = agg_spend != WalletSpendBundle([], G2Element())
        if merge_spends and actual_spend_involved:
            tx_records = [
                dataclasses.replace(
                    tx,
                    spend_bundle=agg_spend if i == 0 else None,
                    name=agg_spend.name() if i == 0 else bytes32.secret(),
                )
                for i, tx in enumerate(tx_records)
            ]
        elif extra_spends is not None and extra_spends != []:
            extra_spends.extend([] if tx_records[0].spend_bundle is None else [tx_records[0].spend_bundle])
            extra_spend_bundle = WalletSpendBundle.aggregate(extra_spends)
            tx_records = [
                dataclasses.replace(
                    tx,
                    spend_bundle=extra_spend_bundle if i == 0 else tx.spend_bundle,
                    name=extra_spend_bundle.name() if i == 0 else bytes32.secret(),
                )
                for i, tx in enumerate(tx_records)
            ]
        if sign:
            tx_records, _ = await self.sign_transactions(
                tx_records,
                [] if additional_signing_responses is None else additional_signing_responses,
                additional_signing_responses != [] and additional_signing_responses is not None,
            )

        if push:
            all_coins_names = []
            async with self.db_wrapper.writer_maybe_transaction():
                for tx_record in tx_records:
                    # Wallet node will use this queue to retry sending this transaction until full nodes receives it
                    await self.tx_store.add_transaction_record(tx_record)
                    all_coins_names.extend([coin.name() for coin in tx_record.additions])
                    all_coins_names.extend([coin.name() for coin in tx_record.removals])

            await self.add_interested_coin_ids(all_coins_names)

            if actual_spend_involved:
                self.tx_pending_changed()
            for wallet_id in {tx.wallet_id for tx in tx_records}:
                self.state_changed("pending_transaction", wallet_id)
            await self.wallet_node.update_ui()

        return tx_records

    async def add_transaction(self, tx_record: TransactionRecord) -> None:
        """
        Called from wallet to add transaction that is not being set to full_node
        """
        await self.tx_store.add_transaction_record(tx_record)
        self.state_changed("pending_transaction", tx_record.wallet_id)

    async def remove_from_queue(
        self,
        spendbundle_id: bytes32,
        name: str,
        send_status: MempoolInclusionStatus,
        error: Optional[Err],
    ) -> None:
        """
        Full node received our transaction, no need to keep it in queue anymore, unless there was an error
        """

        updated = await self.tx_store.increment_sent(spendbundle_id, name, send_status, error)
        if updated:
            tx: Optional[TransactionRecord] = await self.get_transaction(spendbundle_id)
            if tx is not None and tx.spend_bundle is not None:
                self.log.info("Checking if we need to cancel trade for tx: %s", tx.name)
                # we're only interested in errors that are not temporary
                if (
                    send_status != MempoolInclusionStatus.SUCCESS
                    and error
                    and error not in (Err.INVALID_FEE_LOW_FEE, Err.INVALID_FEE_TOO_CLOSE_TO_ZERO)
                ):
                    coins_removed = tx.spend_bundle.removals()
                    trade_coins_removed = set()
                    trades = []
                    for removed_coin in coins_removed:
                        trade = await self.trade_manager.get_trade_by_coin(removed_coin)
                        if trade is not None and trade.status in (
                            TradeStatus.PENDING_CONFIRM.value,
                            TradeStatus.PENDING_ACCEPT.value,
                            TradeStatus.PENDING_CANCEL.value,
                        ):
                            if trade not in trades:
                                trades.append(trade)
                            # offer was tied to these coins, lets subscribe to them to get a confirmation to
                            # cancel it if it's confirmed
                            # we send transactions to multiple peers, and in cases when mempool gets
                            # fragmented, it's safest to wait for confirmation from blockchain before setting
                            # offer to failed
                            trade_coins_removed.add(removed_coin.name())
                    if trades != [] and trade_coins_removed != set():
                        if not tx.is_valid():
                            # we've tried to send this transaction to a full node multiple times
                            # but failed, it's safe to assume that it's not going to be accepted
                            # we can mark this offer as failed
                            self.log.info("This offer can't be posted, removing it from pending offers")
                            for trade in trades:
                                await self.trade_manager.fail_pending_offer(trade.trade_id)
                        else:
                            self.log.info(
                                "Subscribing to unspendable offer coins: %s",
                                [x.hex() for x in trade_coins_removed],
                            )
                            await self.add_interested_coin_ids(list(trade_coins_removed))

                    self.state_changed(
                        "tx_update", tx.wallet_id, {"transaction": tx, "error": error.name, "status": send_status.value}
                    )
                else:
                    self.state_changed("tx_update", tx.wallet_id, {"transaction": tx})

    async def get_all_transactions(self, wallet_id: int) -> list[TransactionRecord]:
        """
        Retrieves all confirmed and pending transactions
        """
        records = await self.tx_store.get_all_transactions_for_wallet(wallet_id)
        return records

    async def get_transaction(self, tx_id: bytes32) -> Optional[TransactionRecord]:
        return await self.tx_store.get_transaction_record(tx_id)

    async def get_coin_record_by_wallet_record(self, wr: WalletCoinRecord) -> CoinRecord:
        timestamp: uint64 = await self.wallet_node.get_timestamp_for_height(wr.confirmed_block_height)
        return wr.to_coin_record(timestamp)

    async def get_coin_records_by_coin_ids(self, **kwargs: Any) -> list[CoinRecord]:
        result = await self.coin_store.get_coin_records(**kwargs)
        return [await self.get_coin_record_by_wallet_record(record) for record in result.records]

    async def get_wallet_for_coin(self, coin_id: bytes32) -> Optional[WalletProtocol[Any]]:
        coin_record = await self.coin_store.get_coin_record(coin_id)
        if coin_record is None:
            return None
        wallet_id = uint32(coin_record.wallet_id)
        wallet = self.wallets[wallet_id]
        return wallet

    async def reorg_rollback(self, height: int) -> list[uint32]:
        """
        Rolls back and updates the coin_store and transaction store. It's possible this height
        is the tip, or even beyond the tip.
        """
        await self.retry_store.rollback_to_block(height)
        await self.nft_store.rollback_to_block(height)
        await self.coin_store.rollback_to_block(height)
        await self.interested_store.rollback_to_block(height)
        await self.dl_store.rollback_to_block(height)
        reorged: list[TransactionRecord] = await self.tx_store.get_transaction_above(height)
        await self.tx_store.rollback_to_block(height)
        for record in reorged:
            if TransactionType(record.type) in [
                TransactionType.OUTGOING_TX,
                TransactionType.OUTGOING_TRADE,
                TransactionType.INCOMING_TRADE,
                TransactionType.OUTGOING_CLAWBACK,
                TransactionType.INCOMING_CLAWBACK_SEND,
                TransactionType.INCOMING_CLAWBACK_RECEIVE,
            ]:
                await self.tx_store.tx_reorged(record)

        # Removes wallets that were created from a blockchain transaction which got reorged.
        remove_ids: list[uint32] = []
        for wallet_id, wallet in self.wallets.items():
            if wallet.type() == WalletType.POOLING_WALLET.value:
                assert isinstance(wallet, PoolWallet)
                remove: bool = await wallet.rewind(height)
                if remove:
                    remove_ids.append(wallet_id)
        for wallet_id in remove_ids:
            await self.user_store.delete_wallet(wallet_id)
            self.state_changed("wallet_removed", wallet_id)

        return remove_ids

    async def _await_closed(self) -> None:
        await self.db_wrapper.close()

    def unlink_db(self) -> None:
        Path(self.db_path).unlink()

    async def get_all_wallet_info_entries(self, wallet_type: Optional[WalletType] = None) -> list[WalletInfo]:
        return await self.user_store.get_all_wallet_info_entries(wallet_type)

    async def get_wallet_for_asset_id(self, asset_id: str) -> Optional[WalletProtocol[Any]]:
        for wallet_id, wallet in self.wallets.items():
            if wallet.type() in (WalletType.CAT, WalletType.CRCAT):
                assert isinstance(wallet, CATWallet)
                if wallet.get_asset_id() == asset_id:
                    return wallet
            elif wallet.type() == WalletType.DATA_LAYER:
                assert isinstance(wallet, DataLayerWallet)
                if await wallet.get_latest_singleton(bytes32.from_hexstr(asset_id)) is not None:
                    return wallet
            elif wallet.type() == WalletType.NFT:
                assert isinstance(wallet, NFTWallet)
                nft_coin = await self.nft_store.get_nft_by_id(bytes32.from_hexstr(asset_id), wallet_id)
                if nft_coin:
                    return wallet
        return None

    async def get_wallet_for_puzzle_info(self, puzzle_driver: PuzzleInfo) -> Optional[WalletProtocol[Any]]:
        for wallet in self.wallets.values():
            match_function = getattr(wallet, "match_puzzle_info", None)
            if match_function is not None and callable(match_function):
                if await match_function(puzzle_driver):
                    return wallet
        return None

    async def create_wallet_for_puzzle_info(self, puzzle_driver: PuzzleInfo, name: Optional[str] = None) -> None:
        if AssetType(puzzle_driver.type()) in self.asset_to_wallet_map:
            await self.asset_to_wallet_map[AssetType(puzzle_driver.type())].create_from_puzzle_info(
                self,
                self.main_wallet,
                puzzle_driver,
                name,
                potential_subclasses={
                    AssetType.CR: CRCATWallet,
                },
            )

    async def add_new_wallet(self, wallet: WalletProtocol[Any]) -> None:
        self.wallets[wallet.id()] = wallet
        await self.create_more_puzzle_hashes()
        self.state_changed("wallet_created")

    async def get_spendable_coins_for_wallet(
        self, wallet_id: int, records: Optional[set[WalletCoinRecord]] = None
    ) -> set[WalletCoinRecord]:
        wallet_type = self.wallets[uint32(wallet_id)].type()
        if records is None:
            if wallet_type == WalletType.CRCAT:
                records = await self.coin_store.get_unspent_coins_for_wallet(wallet_id, CoinType.CRCAT)
            else:
                records = await self.coin_store.get_unspent_coins_for_wallet(wallet_id)

        # Coins that are currently part of a transaction
        unconfirmed_tx: list[TransactionRecord] = await self.tx_store.get_unconfirmed_for_wallet(wallet_id)
        removal_dict: dict[bytes32, Coin] = {}
        for tx in unconfirmed_tx:
            for coin in tx.removals:
                # TODO, "if" might not be necessary once unconfirmed tx doesn't contain coins for other wallets
                if await self.does_coin_belong_to_wallet(coin, wallet_id, tx.hint_dict()):
                    removal_dict[coin.name()] = coin

        # Coins that are part of the trade
        offer_locked_coins: dict[bytes32, WalletCoinRecord] = await self.trade_manager.get_locked_coins()

        filtered = set()
        for record in records:
            if record.coin.name() in offer_locked_coins:
                continue
            if record.coin.name() in removal_dict:
                continue
            filtered.add(record)

        return filtered

    async def new_peak(self, height: uint32) -> None:
        for wallet_id, wallet in self.wallets.items():
            if wallet.type() == WalletType.POOLING_WALLET:
                assert isinstance(wallet, PoolWallet)
                await wallet.new_peak(height)
        current_time = int(time.time())

        if self.wallet_node.last_wallet_tx_resend_time < current_time - self.wallet_node.wallet_tx_resend_timeout_secs:
            self.tx_pending_changed()

    async def add_interested_puzzle_hashes(self, puzzle_hashes: list[bytes32], wallet_ids: list[int]) -> None:
        # TODO: It's unclear if the intended use for this is that each puzzle hash should store all
        # the elements of wallet_ids. It only stores one wallet_id per puzzle hash in the interested_store
        # but the coin_cache keeps all wallet_ids for each puzzle hash
        for puzzle_hash in puzzle_hashes:
            if puzzle_hash in self.interested_coin_cache:
                wallet_ids_to_add = list({w for w in wallet_ids if w not in self.interested_coin_cache[puzzle_hash]})
                self.interested_coin_cache[puzzle_hash].extend(wallet_ids_to_add)
            else:
                self.interested_coin_cache[puzzle_hash] = list(set(wallet_ids))
        for puzzle_hash, wallet_id in zip(puzzle_hashes, wallet_ids):
            await self.interested_store.add_interested_puzzle_hash(puzzle_hash, wallet_id)
        if len(puzzle_hashes) > 0:
            await self.wallet_node.new_peak_queue.subscribe_to_puzzle_hashes(puzzle_hashes)

    async def add_interested_coin_ids(self, coin_ids: list[bytes32], wallet_ids: list[int] = []) -> None:
        # TODO: FIX: wallet_ids is sometimes populated unexpectedly when called from add_pending_transaction
        for coin_id in coin_ids:
            if coin_id in self.interested_coin_cache:
                # prevent repeated wallet_ids from appearing in the coin cache
                wallet_ids_to_add = list({w for w in wallet_ids if w not in self.interested_coin_cache[coin_id]})
                self.interested_coin_cache[coin_id].extend(wallet_ids_to_add)
            else:
                self.interested_coin_cache[coin_id] = list(set(wallet_ids))
        for coin_id in coin_ids:
            await self.interested_store.add_interested_coin_id(coin_id)
        if len(coin_ids) > 0:
            await self.wallet_node.new_peak_queue.subscribe_to_coin_ids(coin_ids)

    async def delete_trade_transactions(self, trade_id: bytes32) -> None:
        txs: list[TransactionRecord] = await self.tx_store.get_transactions_by_trade_id(trade_id)
        for tx in txs:
            await self.tx_store.delete_transaction_record(tx.name)

    async def convert_puzzle_hash(self, wallet_id: uint32, puzzle_hash: bytes32) -> bytes32:
        wallet = self.wallets[wallet_id]
        # This should be general to wallets but for right now this is just for CATs so we'll add this if
        if wallet.type() in (WalletType.CAT.value, WalletType.CRCAT.value):
            assert isinstance(wallet, CATWallet)
            return await wallet.convert_puzzle_hash(puzzle_hash)

        return puzzle_hash

    def get_dl_wallet(self) -> DataLayerWallet:
        for wallet in self.wallets.values():
            if wallet.type() == WalletType.DATA_LAYER.value:
                assert isinstance(
                    wallet, DataLayerWallet
                ), f"WalletType.DATA_LAYER should be a DataLayerWallet instance got: {type(wallet).__name__}"
                return wallet
        raise ValueError("DataLayerWallet not available")

    async def get_or_create_vc_wallet(self) -> VCWallet:
        for _, wallet in self.wallets.items():
            if WalletType(wallet.type()) == WalletType.VC:
                assert isinstance(wallet, VCWallet)
                vc_wallet: VCWallet = wallet
                break
        else:
            # Create a new VC wallet
            vc_wallet = await VCWallet.create_new_vc_wallet(self, self.main_wallet)

        return vc_wallet

    async def sum_hint_for_pubkey(self, pk: bytes) -> Optional[SumHint]:
        return await self.main_wallet.sum_hint_for_pubkey(pk)

    async def path_hint_for_pubkey(self, pk: bytes) -> Optional[PathHint]:
        return await self.main_wallet.path_hint_for_pubkey(pk)

    async def key_hints_for_pubkeys(self, pks: list[bytes]) -> KeyHints:
        return KeyHints(
            [sum_hint for pk in pks for sum_hint in (await self.sum_hint_for_pubkey(pk),) if sum_hint is not None],
            [path_hint for pk in pks for path_hint in (await self.path_hint_for_pubkey(pk),) if path_hint is not None],
        )

<<<<<<< HEAD
    async def gather_signing_info(self, coin_spends: List[Spend]) -> SigningInstructions:
        return await self.main_wallet.gather_signing_info(coin_spends)
=======
    async def gather_signing_info(self, coin_spends: list[Spend]) -> SigningInstructions:
        pks: list[bytes] = []
        signing_targets: list[SigningTarget] = []
        for coin_spend in coin_spends:
            _coin_spend = coin_spend.as_coin_spend()
            # Get AGG_SIG conditions
            conditions_dict = conditions_dict_for_solution(
                _coin_spend.puzzle_reveal.to_program(),
                _coin_spend.solution.to_program(),
                self.constants.MAX_BLOCK_COST_CLVM,
            )
            # Create signature
            for pk, msg in pkm_pairs_for_conditions_dict(
                conditions_dict, _coin_spend.coin, self.constants.AGG_SIG_ME_ADDITIONAL_DATA
            ):
                pk_bytes = bytes(pk)
                pks.append(pk_bytes)
                fingerprint: bytes = pk.get_fingerprint().to_bytes(4, "big")
                signing_targets.append(SigningTarget(fingerprint, msg, std_hash(pk_bytes + msg)))

        return SigningInstructions(
            await self.key_hints_for_pubkeys(pks),
            signing_targets,
        )
>>>>>>> 470ae0ff

    async def gather_signing_info_for_bundles(self, bundles: list[WalletSpendBundle]) -> list[UnsignedTransaction]:
        utxs: list[UnsignedTransaction] = []
        for bundle in bundles:
            signer_protocol_spends: list[Spend] = [Spend.from_coin_spend(spend) for spend in bundle.coin_spends]
            utxs.append(
                UnsignedTransaction(
                    TransactionInfo(signer_protocol_spends), await self.gather_signing_info(signer_protocol_spends)
                )
            )

        return utxs

    async def gather_signing_info_for_txs(self, txs: list[TransactionRecord]) -> list[UnsignedTransaction]:
        return await self.gather_signing_info_for_bundles(
            [tx.spend_bundle for tx in txs if tx.spend_bundle is not None]
        )

    async def gather_signing_info_for_trades(self, offers: list[Offer]) -> list[UnsignedTransaction]:
        return await self.gather_signing_info_for_bundles([offer._bundle for offer in offers])

    async def execute_signing_instructions(
        self, signing_instructions: SigningInstructions, partial_allowed: bool = False
    ) -> list[SigningResponse]:
        return await self.main_wallet.execute_signing_instructions(signing_instructions, partial_allowed)

    async def apply_signatures(
        self, spends: list[Spend], signing_responses: list[SigningResponse]
    ) -> SignedTransaction:
        return await self.main_wallet.apply_signatures(spends, signing_responses)

    def signed_tx_to_spendbundle(self, signed_tx: SignedTransaction) -> WalletSpendBundle:
        if len([_ for _ in signed_tx.signatures if _.type != "bls_12381_aug_scheme"]) > 0:
            raise ValueError("Unable to handle signatures that are not bls_12381_aug_scheme")  # pragma: no cover
        return WalletSpendBundle(
            [spend.as_coin_spend() for spend in signed_tx.transaction_info.spends],
            AugSchemeMPL.aggregate([G2Element.from_bytes(sig.signature) for sig in signed_tx.signatures]),
        )

    async def sign_transactions(
        self,
        tx_records: list[TransactionRecord],
        additional_signing_responses: list[SigningResponse] = [],
        partial_allowed: bool = False,
    ) -> tuple[list[TransactionRecord], list[SigningResponse]]:
        unsigned_txs: list[UnsignedTransaction] = await self.gather_signing_info_for_txs(tx_records)
        new_txs: list[TransactionRecord] = []
        all_signing_responses = additional_signing_responses.copy()
        for unsigned_tx, tx in zip(
            unsigned_txs, [tx_record for tx_record in tx_records if tx_record.spend_bundle is not None]
        ):
            signing_responses: list[SigningResponse] = await self.execute_signing_instructions(
                unsigned_tx.signing_instructions, partial_allowed=partial_allowed
            )
            all_signing_responses.extend(signing_responses)
            new_bundle = self.signed_tx_to_spendbundle(
                await self.apply_signatures(
                    unsigned_tx.transaction_info.spends,
                    [*additional_signing_responses, *signing_responses],
                )
            )
            new_txs.append(dataclasses.replace(tx, spend_bundle=new_bundle, name=new_bundle.name()))
        new_txs.extend([tx_record for tx_record in tx_records if tx_record.spend_bundle is None])
        return new_txs, all_signing_responses

    async def sign_offers(
        self,
        offers: list[Offer],
        additional_signing_responses: list[SigningResponse] = [],
        partial_allowed: bool = False,
    ) -> tuple[list[Offer], list[SigningResponse]]:
        unsigned_txs: list[UnsignedTransaction] = await self.gather_signing_info_for_trades(offers)
        new_offers: list[Offer] = []
        all_signing_responses = additional_signing_responses.copy()
        for unsigned_tx, offer in zip(unsigned_txs, [offer for offer in offers]):
            signing_responses: list[SigningResponse] = await self.execute_signing_instructions(
                unsigned_tx.signing_instructions, partial_allowed=partial_allowed
            )
            all_signing_responses.extend(signing_responses)
            new_bundle = self.signed_tx_to_spendbundle(
                await self.apply_signatures(
                    unsigned_tx.transaction_info.spends,
                    [*additional_signing_responses, *signing_responses],
                )
            )
            new_offers.append(Offer(offer.requested_payments, new_bundle, offer.driver_dict))
        return new_offers, all_signing_responses

    async def sign_bundle(
        self,
        coin_spends: list[CoinSpend],
        additional_signing_responses: list[SigningResponse] = [],
        partial_allowed: bool = False,
    ) -> tuple[WalletSpendBundle, list[SigningResponse]]:
        [unsigned_tx] = await self.gather_signing_info_for_bundles([WalletSpendBundle(coin_spends, G2Element())])
        signing_responses: list[SigningResponse] = await self.execute_signing_instructions(
            unsigned_tx.signing_instructions, partial_allowed=partial_allowed
        )
        return (
            self.signed_tx_to_spendbundle(
                await self.apply_signatures(
                    unsigned_tx.transaction_info.spends,
                    [*additional_signing_responses, *signing_responses],
                )
            ),
            signing_responses,
        )

    async def submit_transactions(self, signed_txs: list[SignedTransaction]) -> list[bytes32]:
        bundles: list[WalletSpendBundle] = [self.signed_tx_to_spendbundle(tx) for tx in signed_txs]
        for bundle in bundles:
            await self.wallet_node.push_tx(bundle)
        return [bundle.name() for bundle in bundles]

    @contextlib.asynccontextmanager
    async def new_action_scope(
        self,
        tx_config: TXConfig,
        push: bool = False,
        merge_spends: bool = True,
        sign: Optional[bool] = None,
        additional_signing_responses: list[SigningResponse] = [],
        extra_spends: list[WalletSpendBundle] = [],
    ) -> AsyncIterator[WalletActionScope]:
        async with new_wallet_action_scope(
            self,
            tx_config,
            push=push,
            merge_spends=merge_spends,
            sign=sign,
            additional_signing_responses=additional_signing_responses,
            extra_spends=extra_spends,
        ) as action_scope:
            yield action_scope

    async def create_vault_wallet(
        self,
        secp_pk: bytes,
        hidden_puzzle_hash: bytes32,
        genesis_challenge: bytes32,
        action_scope: WalletActionScope,
        bls_pk: Optional[G1Element] = None,
        timelock: Optional[uint64] = None,
        fee: uint64 = uint64(0),
    ) -> None:
        """
        Returns a tx record for creating a new vault
        """
        wallet = self.main_wallet

        # Get xch coin
        amount = uint64(1)
        coins = await wallet.select_coins(uint64(amount + fee), action_scope)

        # Create singleton launcher
        origin = next(iter(coins))
        launcher_coin = Coin(origin.name(), SINGLETON_LAUNCHER_HASH, amount)

        vault_inner_puzzle_hash = get_vault_inner_puzzle_hash(
            secp_pk, genesis_challenge, hidden_puzzle_hash, bls_pk, timelock
        )
        vault_full_puzzle_hash = get_vault_full_puzzle_hash(launcher_coin.name(), vault_inner_puzzle_hash)
        memos = [secp_pk, hidden_puzzle_hash]
        if bls_pk:
            memos.extend([bls_pk.to_bytes(), Program.to(timelock).as_atom()])

        genesis_launcher_solution = Program.to([vault_full_puzzle_hash, amount, memos])
        announcement_message = genesis_launcher_solution.get_tree_hash()

        await wallet.generate_signed_transaction(
            amount,
            SINGLETON_LAUNCHER_HASH,
            action_scope,
            fee,
            coins,
            None,
            origin_id=origin.name(),
            extra_conditions=(
                AssertCoinAnnouncement(asserted_id=launcher_coin.name(), asserted_msg=announcement_message),
            ),
        )

        launcher_cs = make_spend(launcher_coin, SINGLETON_LAUNCHER_PUZZLE, genesis_launcher_solution)
        launcher_sb = WalletSpendBundle([launcher_cs], AugSchemeMPL.aggregate([]))

        async with action_scope.use() as interface:
            interface.side_effects.transactions.append(
                TransactionRecord(
                    confirmed_at_height=uint32(0),
                    created_at_time=uint64(int(time.time())),
                    amount=uint64(amount),
                    to_puzzle_hash=vault_inner_puzzle_hash,
                    fee_amount=fee,
                    confirmed=False,
                    sent=uint32(0),
                    spend_bundle=launcher_sb,
                    additions=launcher_sb.additions(),
                    removals=launcher_sb.removals(),
                    wallet_id=wallet.id(),
                    sent_to=[],
                    trade_id=None,
                    type=uint32(TransactionType.INCOMING_TX.value),
                    name=launcher_sb.name(),
                    memos=[],
                    valid_times=ConditionValidTimes(),
                )
            )
            await self.add_interested_puzzle_hashes([launcher_coin.name()], [self.main_wallet.id()])<|MERGE_RESOLUTION|>--- conflicted
+++ resolved
@@ -188,17 +188,10 @@
     db_path: Path
     db_wrapper: DBWrapper2
 
-<<<<<<< HEAD
     main_wallet: MainWalletProtocol
-    wallets: Dict[uint32, WalletProtocol[Any]]
+    wallets: dict[uint32, WalletProtocol[Any]]
     private_key: Optional[SecretInfo[Any]]
     observation_root: ObservationRoot
-=======
-    main_wallet: Wallet
-    wallets: dict[uint32, WalletProtocol[Any]]
-    private_key: Optional[PrivateKey]
-    root_pubkey: G1Element
->>>>>>> 470ae0ff
 
     trade_manager: TradeManager
     notification_manager: NotificationManager
@@ -212,26 +205,16 @@
     wallet_node: WalletNode
     pool_store: WalletPoolStore
     dl_store: DataLayerStore
-<<<<<<< HEAD
     singleton_store: WalletSingletonStore
-    default_cats: Dict[str, Any]
-    asset_to_wallet_map: Dict[AssetType, Any]
-=======
     default_cats: dict[str, Any]
     asset_to_wallet_map: dict[AssetType, Any]
->>>>>>> 470ae0ff
     initial_num_public_keys: int
     decorator_manager: PuzzleDecoratorManager
 
     @staticmethod
     async def create(
-<<<<<<< HEAD
         private_key: Optional[SecretInfo[Any]],
-        config: Dict[str, Any],
-=======
-        private_key: Optional[PrivateKey],
         config: dict[str, Any],
->>>>>>> 470ae0ff
         db_path: Path,
         constants: ConsensusConstants,
         server: ChiaServer,
@@ -380,7 +363,7 @@
 
         return self
 
-    def get_main_wallet_driver(self, observation_root: ObservationRoot) -> Type[MainWalletProtocol]:
+    def get_main_wallet_driver(self, observation_root: ObservationRoot) -> type[MainWalletProtocol]:
         root_bytes: bytes = bytes(observation_root)
         if len(root_bytes) == 48:
             return Wallet
@@ -487,12 +470,11 @@
             return
 
         lowest_start_index = min(start_index_by_wallet.values())
-<<<<<<< HEAD
         if not target_wallet.handle_own_derivation():
             # now derive the keysfrom start_index to last_index
             # these maps derivation index to public key
-            hardened_keys: Dict[int, G1Element] = {}
-            unhardened_keys: Dict[int, G1Element] = {}
+            hardened_keys: dict[int, G1Element] = {}
+            unhardened_keys: dict[int, G1Element] = {}
 
             # This function shoul work for other types of observation roots too
             # However to generalize this function beyond pubkeys is beyond the scope of current work
@@ -509,17 +491,6 @@
 
             # Unhardened
             intermediate_pk_un = master_pk_to_wallet_pk_unhardened_intermediate(self.observation_root)
-=======
-
-        # now derive the keysfrom lowest_start_index to last_index
-        # these maps derivation index to public key
-        hardened_keys: dict[int, G1Element] = {}
-        unhardened_keys: dict[int, G1Element] = {}
-
-        if self.private_key is not None:
-            # Hardened
-            intermediate_sk = master_sk_to_wallet_sk_intermediate(self.private_key)
->>>>>>> 470ae0ff
             for index in range(lowest_start_index, last_index):
                 unhardened_keys[index] = _derive_pk_unhardened(intermediate_pk_un, [index])
 
@@ -2750,35 +2721,8 @@
             [path_hint for pk in pks for path_hint in (await self.path_hint_for_pubkey(pk),) if path_hint is not None],
         )
 
-<<<<<<< HEAD
-    async def gather_signing_info(self, coin_spends: List[Spend]) -> SigningInstructions:
+    async def gather_signing_info(self, coin_spends: list[Spend]) -> SigningInstructions:
         return await self.main_wallet.gather_signing_info(coin_spends)
-=======
-    async def gather_signing_info(self, coin_spends: list[Spend]) -> SigningInstructions:
-        pks: list[bytes] = []
-        signing_targets: list[SigningTarget] = []
-        for coin_spend in coin_spends:
-            _coin_spend = coin_spend.as_coin_spend()
-            # Get AGG_SIG conditions
-            conditions_dict = conditions_dict_for_solution(
-                _coin_spend.puzzle_reveal.to_program(),
-                _coin_spend.solution.to_program(),
-                self.constants.MAX_BLOCK_COST_CLVM,
-            )
-            # Create signature
-            for pk, msg in pkm_pairs_for_conditions_dict(
-                conditions_dict, _coin_spend.coin, self.constants.AGG_SIG_ME_ADDITIONAL_DATA
-            ):
-                pk_bytes = bytes(pk)
-                pks.append(pk_bytes)
-                fingerprint: bytes = pk.get_fingerprint().to_bytes(4, "big")
-                signing_targets.append(SigningTarget(fingerprint, msg, std_hash(pk_bytes + msg)))
-
-        return SigningInstructions(
-            await self.key_hints_for_pubkeys(pks),
-            signing_targets,
-        )
->>>>>>> 470ae0ff
 
     async def gather_signing_info_for_bundles(self, bundles: list[WalletSpendBundle]) -> list[UnsignedTransaction]:
         utxs: list[UnsignedTransaction] = []
