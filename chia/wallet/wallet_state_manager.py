from __future__ import annotations

import asyncio
import logging
import multiprocessing.context
import time
import traceback
from contextlib import asynccontextmanager
from pathlib import Path
from secrets import token_bytes
from typing import TYPE_CHECKING, Any, AsyncIterator, Callable, Dict, List, Optional, Set, Tuple, Type, TypeVar, Union

import aiosqlite
from blspy import G1Element, G2Element, PrivateKey

from chia.consensus.block_rewards import calculate_base_farmer_reward, calculate_pool_reward
from chia.consensus.coinbase import farmer_parent_id, pool_parent_id
from chia.consensus.constants import ConsensusConstants
from chia.data_layer.data_layer_wallet import DataLayerWallet
from chia.data_layer.dl_wallet_store import DataLayerStore
from chia.pools.pool_puzzles import (
    SINGLETON_LAUNCHER_HASH,
    get_most_recent_singleton_coin_from_coin_spend,
    solution_to_pool_state,
)
from chia.pools.pool_wallet import PoolWallet
from chia.protocols.wallet_protocol import CoinState, NewPeakWallet
from chia.rpc.rpc_server import StateChangedProtocol
from chia.server.outbound_message import NodeType
from chia.server.server import ChiaServer
from chia.server.ws_connection import WSChiaConnection
from chia.types.announcement import Announcement
from chia.types.blockchain_format.coin import Coin
from chia.types.blockchain_format.program import Program
from chia.types.blockchain_format.sized_bytes import bytes32
from chia.types.coin_record import CoinRecord
from chia.types.coin_spend import CoinSpend, compute_additions
from chia.types.mempool_inclusion_status import MempoolInclusionStatus
from chia.types.spend_bundle import SpendBundle
from chia.util.bech32m import encode_puzzle_hash
from chia.util.db_synchronous import db_synchronous_on
from chia.util.db_wrapper import DBWrapper2
from chia.util.errors import Err
from chia.util.hash import std_hash
from chia.util.ints import uint16, uint32, uint64, uint128
from chia.util.lru_cache import LRUCache
from chia.util.misc import UInt32Range, UInt64Range, VersionedBlob
from chia.util.path import path_from_root
from chia.util.streamable import Streamable
from chia.wallet.cat_wallet.cat_constants import DEFAULT_CATS
from chia.wallet.cat_wallet.cat_info import CATCoinData, CATInfo, CRCATInfo
from chia.wallet.cat_wallet.cat_utils import CAT_MOD, CAT_MOD_HASH, construct_cat_puzzle, match_cat_puzzle
from chia.wallet.cat_wallet.cat_wallet import CATWallet
from chia.wallet.cat_wallet.dao_cat_wallet import DAOCATWallet
from chia.wallet.conditions import Condition
from chia.wallet.dao_wallet.dao_utils import (
    match_dao_cat_puzzle,
    match_finished_puzzle,
    match_funding_puzzle,
    match_proposal_puzzle,
    match_treasury_puzzle,
)
from chia.wallet.dao_wallet.dao_wallet import DAOWallet
from chia.wallet.db_wallet.db_wallet_puzzles import MIRROR_PUZZLE_HASH
from chia.wallet.derivation_record import DerivationRecord
from chia.wallet.derive_keys import (
    _derive_path,
    _derive_path_unhardened,
    master_sk_to_wallet_sk,
    master_sk_to_wallet_sk_intermediate,
    master_sk_to_wallet_sk_unhardened,
    master_sk_to_wallet_sk_unhardened_intermediate,
)
from chia.wallet.did_wallet.did_info import DIDCoinData
from chia.wallet.did_wallet.did_wallet import DIDWallet
from chia.wallet.did_wallet.did_wallet_puzzles import DID_INNERPUZ_MOD, match_did_puzzle
from chia.wallet.key_val_store import KeyValStore
from chia.wallet.nft_wallet.nft_puzzles import get_metadata_and_phs, get_new_owner_did
from chia.wallet.nft_wallet.nft_wallet import NFTWallet
from chia.wallet.nft_wallet.uncurry_nft import UncurriedNFT
from chia.wallet.notification_manager import NotificationManager
from chia.wallet.outer_puzzles import AssetType
from chia.wallet.payment import Payment
from chia.wallet.puzzle_drivers import PuzzleInfo
from chia.wallet.puzzles.clawback.drivers import generate_clawback_spend_bundle, match_clawback_puzzle
from chia.wallet.puzzles.clawback.metadata import ClawbackMetadata, ClawbackVersion
from chia.wallet.puzzles.p2_delegated_puzzle_or_hidden_puzzle import (
    DEFAULT_HIDDEN_PUZZLE_HASH,
    calculate_synthetic_secret_key,
    puzzle_hash_for_synthetic_public_key,
)
from chia.wallet.sign_coin_spends import sign_coin_spends
from chia.wallet.singleton import create_singleton_puzzle, get_singleton_id_from_puzzle
from chia.wallet.trade_manager import TradeManager
from chia.wallet.trading.trade_status import TradeStatus
from chia.wallet.transaction_record import TransactionRecord
from chia.wallet.uncurried_puzzle import uncurry_puzzle
from chia.wallet.util.address_type import AddressType
from chia.wallet.util.compute_hints import compute_spend_hints_and_additions
from chia.wallet.util.compute_memos import compute_memos
from chia.wallet.util.puzzle_decorator import PuzzleDecoratorManager
from chia.wallet.util.query_filter import HashFilter
from chia.wallet.util.transaction_type import CLAWBACK_INCOMING_TRANSACTION_TYPES, TransactionType
from chia.wallet.util.tx_config import TXConfig, TXConfigLoader
from chia.wallet.util.wallet_sync_utils import (
    PeerRequestException,
    fetch_coin_spend_for_coin_state,
    last_change_height_cs,
)
from chia.wallet.util.wallet_types import CoinType, WalletIdentifier, WalletType
from chia.wallet.vc_wallet.cr_cat_drivers import CRCAT, ProofsChecker, construct_pending_approval_state
from chia.wallet.vc_wallet.cr_cat_wallet import CRCATWallet
from chia.wallet.vc_wallet.vc_drivers import VerifiedCredential
from chia.wallet.vc_wallet.vc_store import VCStore
from chia.wallet.vc_wallet.vc_wallet import VCWallet
from chia.wallet.wallet import Wallet
from chia.wallet.wallet_blockchain import WalletBlockchain
from chia.wallet.wallet_coin_record import MetadataTypes, WalletCoinRecord
from chia.wallet.wallet_coin_store import WalletCoinStore
from chia.wallet.wallet_info import WalletInfo
from chia.wallet.wallet_interested_store import WalletInterestedStore
from chia.wallet.wallet_nft_store import WalletNftStore
from chia.wallet.wallet_pool_store import WalletPoolStore
from chia.wallet.wallet_protocol import WalletProtocol
from chia.wallet.wallet_puzzle_store import WalletPuzzleStore
from chia.wallet.wallet_retry_store import WalletRetryStore
from chia.wallet.wallet_singleton_store import WalletSingletonStore
from chia.wallet.wallet_transaction_store import WalletTransactionStore
from chia.wallet.wallet_user_store import WalletUserStore

TWalletType = TypeVar("TWalletType", bound=WalletProtocol[Any])

if TYPE_CHECKING:
    from chia.wallet.wallet_node import WalletNode


PendingTxCallback = Callable[[], None]


class WalletStateManager:
    interested_ph_cache: Dict[bytes32, List[int]] = {}
    interested_coin_cache: Dict[bytes32, List[int]] = {}
    constants: ConsensusConstants
    config: Dict[str, Any]
    tx_store: WalletTransactionStore
    puzzle_store: WalletPuzzleStore
    user_store: WalletUserStore
    nft_store: WalletNftStore
    vc_store: VCStore
    basic_store: KeyValStore

    # Makes sure only one asyncio thread is changing the blockchain state at one time
    lock: asyncio.Lock

    log: logging.Logger

    # TODO Don't allow user to send tx until wallet is synced
    _sync_target: Optional[uint32]

    state_changed_callback: Optional[StateChangedProtocol] = None
    pending_tx_callback: Optional[PendingTxCallback]
    db_path: Path
    db_wrapper: DBWrapper2

    main_wallet: Wallet
    wallets: Dict[uint32, WalletProtocol[Any]]
    private_key: PrivateKey

    trade_manager: TradeManager
    notification_manager: NotificationManager
    blockchain: WalletBlockchain
    coin_store: WalletCoinStore
    interested_store: WalletInterestedStore
    retry_store: WalletRetryStore
    multiprocessing_context: multiprocessing.context.BaseContext
    server: ChiaServer
    root_path: Path
    wallet_node: WalletNode
    pool_store: WalletPoolStore
    dl_store: DataLayerStore
    singleton_store: WalletSingletonStore
    default_cats: Dict[str, Any]
    asset_to_wallet_map: Dict[AssetType, Any]
    initial_num_public_keys: int
    decorator_manager: PuzzleDecoratorManager

    @staticmethod
    async def create(
        private_key: PrivateKey,
        config: Dict[str, Any],
        db_path: Path,
        constants: ConsensusConstants,
        server: ChiaServer,
        root_path: Path,
        wallet_node: WalletNode,
    ) -> WalletStateManager:
        self = WalletStateManager()

        self.config = config
        self.constants = constants
        self.server = server
        self.root_path = root_path
        self.log = logging.getLogger(__name__)
        self.lock = asyncio.Lock()
        self.log.debug(f"Starting in db path: {db_path}")
        fingerprint = private_key.get_g1().get_fingerprint()
        sql_log_path: Optional[Path] = None
        if self.config.get("log_sqlite_cmds", False):
            sql_log_path = path_from_root(self.root_path, "log/wallet_sql.log")
            self.log.info(f"logging SQL commands to {sql_log_path}")

        self.db_wrapper = await DBWrapper2.create(
            database=db_path,
            reader_count=self.config.get("db_readers", 4),
            log_path=sql_log_path,
            synchronous=db_synchronous_on(self.config.get("db_sync", "auto")),
        )

        self.initial_num_public_keys = config["initial_num_public_keys"]
        min_num_public_keys = 425
        if not config.get("testing", False) and self.initial_num_public_keys < min_num_public_keys:
            self.initial_num_public_keys = min_num_public_keys

        self.coin_store = await WalletCoinStore.create(self.db_wrapper)
        self.tx_store = await WalletTransactionStore.create(self.db_wrapper)
        self.puzzle_store = await WalletPuzzleStore.create(self.db_wrapper)
        self.user_store = await WalletUserStore.create(self.db_wrapper)
        self.nft_store = await WalletNftStore.create(self.db_wrapper)
        self.vc_store = await VCStore.create(self.db_wrapper)
        self.basic_store = await KeyValStore.create(self.db_wrapper)
        self.trade_manager = await TradeManager.create(self, self.db_wrapper)
        self.notification_manager = await NotificationManager.create(self, self.db_wrapper)
        self.pool_store = await WalletPoolStore.create(self.db_wrapper)
        self.dl_store = await DataLayerStore.create(self.db_wrapper)
        self.interested_store = await WalletInterestedStore.create(self.db_wrapper)
        self.retry_store = await WalletRetryStore.create(self.db_wrapper)
        self.singleton_store = await WalletSingletonStore.create(self.db_wrapper)
        self.default_cats = DEFAULT_CATS

        self.wallet_node = wallet_node
        self._sync_target = None
        self.blockchain = await WalletBlockchain.create(self.basic_store, self.constants)
        self.state_changed_callback = None
        self.pending_tx_callback = None
        self.db_path = db_path
        puzzle_decorators = self.config.get("puzzle_decorators", {}).get(fingerprint, [])
        self.decorator_manager = PuzzleDecoratorManager.create(puzzle_decorators)

        main_wallet_info = await self.user_store.get_wallet_by_id(1)
        assert main_wallet_info is not None

        self.private_key = private_key
        self.main_wallet = await Wallet.create(self, main_wallet_info)

        self.wallets = {main_wallet_info.id: self.main_wallet}

        self.asset_to_wallet_map = {
            AssetType.CAT: CATWallet,
        }

        wallet: Optional[WalletProtocol[Any]] = None
        for wallet_info in await self.get_all_wallet_info_entries():
            wallet_type = WalletType(wallet_info.type)
            if wallet_type == WalletType.STANDARD_WALLET:
                if wallet_info.id == 1:
                    continue
                wallet = await Wallet.create(self, wallet_info)
            elif wallet_type == WalletType.CAT:
                wallet = await CATWallet.create(
                    self,
                    self.main_wallet,
                    wallet_info,
                )
            elif wallet_type == WalletType.DECENTRALIZED_ID:
                wallet = await DIDWallet.create(
                    self,
                    self.main_wallet,
                    wallet_info,
                )
            elif wallet_type == WalletType.NFT:
                wallet = await NFTWallet.create(
                    self,
                    self.main_wallet,
                    wallet_info,
                )
            elif wallet_type == WalletType.POOLING_WALLET:
                wallet = await PoolWallet.create_from_db(
                    self,
                    self.main_wallet,
                    wallet_info,
                )
            elif wallet_type == WalletType.DATA_LAYER:  # pragma: no cover
                wallet = await DataLayerWallet.create(
                    self,
                    wallet_info,
                )
            elif wallet_type == WalletType.DAO:  # pragma: no cover
                wallet = await DAOWallet.create(
                    self,
                    self.main_wallet,
                    wallet_info,
                )
            elif wallet_type == WalletType.DAO_CAT:  # pragma: no cover
                wallet = await DAOCATWallet.create(
                    self,
                    self.main_wallet,
                    wallet_info,
                )
            elif wallet_type == WalletType.VC:  # pragma: no cover
                wallet = await VCWallet.create(
                    self,
                    self.main_wallet,
                    wallet_info,
                )
            elif wallet_type == WalletType.CRCAT:  # pragma: no cover
                wallet = await CRCATWallet.create(
                    self,
                    self.main_wallet,
                    wallet_info,
                )
            if wallet is not None:
                self.wallets[wallet_info.id] = wallet

        return self

    def get_public_key_unhardened(self, index: uint32) -> G1Element:
        return master_sk_to_wallet_sk_unhardened(self.private_key, index).get_g1()

    async def get_private_key(self, puzzle_hash: bytes32) -> PrivateKey:
        record = await self.puzzle_store.record_for_puzzle_hash(puzzle_hash)
        if record is None:
            raise ValueError(f"No key for puzzle hash: {puzzle_hash.hex()}")
        if record.hardened:
            return master_sk_to_wallet_sk(self.private_key, record.index)
        return master_sk_to_wallet_sk_unhardened(self.private_key, record.index)

    async def get_synthetic_private_key_for_puzzle_hash(self, puzzle_hash: bytes32) -> Optional[PrivateKey]:
        record = await self.puzzle_store.record_for_puzzle_hash(puzzle_hash)
        if record is None:
            return None
        if record.hardened:
            base_key = master_sk_to_wallet_sk(self.private_key, record.index)
        else:
            base_key = master_sk_to_wallet_sk_unhardened(self.private_key, record.index)

        return calculate_synthetic_secret_key(base_key, DEFAULT_HIDDEN_PUZZLE_HASH)

    async def get_private_key_for_pubkey(self, pubkey: G1Element) -> Optional[PrivateKey]:
        record = await self.puzzle_store.record_for_pubkey(pubkey)
        if record is None:
            return None
        if record.hardened:
            return master_sk_to_wallet_sk(self.private_key, record.index)
        return master_sk_to_wallet_sk_unhardened(self.private_key, record.index)

    def get_wallet(self, id: uint32, required_type: Type[TWalletType]) -> TWalletType:
        wallet = self.wallets[id]
        if not isinstance(wallet, required_type):
            raise Exception(
                f"wallet id {id} is of type {type(wallet).__name__} but type {required_type.__name__} is required",
            )

        return wallet

    async def create_more_puzzle_hashes(
        self,
        from_zero: bool = False,
        mark_existing_as_used: bool = True,
        up_to_index: Optional[uint32] = None,
        num_additional_phs: Optional[int] = None,
    ) -> None:
        """
        For all wallets in the user store, generates the first few puzzle hashes so
        that we can restore the wallet from only the private keys.
        """
        targets = list(self.wallets.keys())
        self.log.debug("Target wallets to generate puzzle hashes for: %s", repr(targets))
        unused: Optional[uint32] = (
            uint32(up_to_index + 1) if up_to_index is not None else await self.puzzle_store.get_unused_derivation_path()
        )
        if unused is None:
            # This handles the case where the database has entries but they have all been used
            unused = await self.puzzle_store.get_last_derivation_path()
            self.log.debug("Tried finding unused: %s", unused)
            if unused is None:
                # This handles the case where the database is empty
                unused = uint32(0)

        self.log.debug(f"Requested to generate puzzle hashes to at least index {unused}")
        start_t = time.time()
        to_generate = num_additional_phs if num_additional_phs is not None else self.initial_num_public_keys
        new_paths: bool = False

        for wallet_id in targets:
            target_wallet = self.wallets[wallet_id]
            if not target_wallet.require_derivation_paths():
                self.log.debug("Skipping wallet %s as no derivation paths required", wallet_id)
                continue
            last: Optional[uint32] = await self.puzzle_store.get_last_derivation_path_for_wallet(wallet_id)
            self.log.debug(
                "Fetched last record for wallet %r:  %s (from_zero=%r, unused=%r)", wallet_id, last, from_zero, unused
            )
            start_index = 0
            derivation_paths: List[DerivationRecord] = []

            if last is not None:
                start_index = last + 1

            # If the key was replaced (from_zero=True), we should generate the puzzle hashes for the new key
            if from_zero:
                start_index = 0
            last_index = unused + to_generate
            if start_index >= last_index:
                self.log.debug(f"Nothing to create for for wallet_id: {wallet_id}, index: {start_index}")
            else:
                creating_msg = (
                    f"Creating puzzle hashes from {start_index} to {last_index - 1} for wallet_id: {wallet_id}"
                )
                self.log.info(f"Start: {creating_msg}")
                intermediate_sk = master_sk_to_wallet_sk_intermediate(self.private_key)
                intermediate_sk_un = master_sk_to_wallet_sk_unhardened_intermediate(self.private_key)
                for index in range(start_index, last_index):
                    if target_wallet.type() == WalletType.POOLING_WALLET:
                        continue

                    # Hardened
                    pubkey: G1Element = _derive_path(intermediate_sk, [index]).get_g1()
                    puzzlehash: Optional[bytes32] = target_wallet.puzzle_hash_for_pk(pubkey)
                    if puzzlehash is None:
                        self.log.error(f"Unable to create puzzles with wallet {target_wallet}")
                        break
                    self.log.debug(f"Puzzle at index {index} wallet ID {wallet_id} puzzle hash {puzzlehash.hex()}")
                    new_paths = True
                    derivation_paths.append(
                        DerivationRecord(
                            uint32(index),
                            puzzlehash,
                            pubkey,
                            target_wallet.type(),
                            uint32(target_wallet.id()),
                            True,
                        )
                    )
                    # Unhardened
                    pubkey_unhardened: G1Element = _derive_path_unhardened(intermediate_sk_un, [index]).get_g1()
                    puzzlehash_unhardened: Optional[bytes32] = target_wallet.puzzle_hash_for_pk(pubkey_unhardened)
                    if puzzlehash_unhardened is None:
                        self.log.error(f"Unable to create puzzles with wallet {target_wallet}")
                        break
                    self.log.debug(
                        f"Puzzle at index {index} wallet ID {wallet_id} puzzle hash {puzzlehash_unhardened.hex()}"
                    )
                    # We await sleep here to allow an asyncio context switch (since the other parts of this loop do
                    # not have await and therefore block). This can prevent networking layer from responding to ping.
                    await asyncio.sleep(0)
                    derivation_paths.append(
                        DerivationRecord(
                            uint32(index),
                            puzzlehash_unhardened,
                            pubkey_unhardened,
                            target_wallet.type(),
                            uint32(target_wallet.id()),
                            False,
                        )
                    )
                self.log.info(f"Done: {creating_msg} Time: {time.time() - start_t} seconds")
            await self.puzzle_store.add_derivation_paths(derivation_paths)
            if len(derivation_paths) > 0:
                if wallet_id == self.main_wallet.id():
                    await self.wallet_node.new_peak_queue.subscribe_to_puzzle_hashes(
                        [record.puzzle_hash for record in derivation_paths]
                    )
                self.state_changed("new_derivation_index", data_object={"index": derivation_paths[-1].index})
        # By default, we'll mark previously generated unused puzzle hashes as used if we have new paths
        if mark_existing_as_used and unused > 0 and new_paths:
            self.log.info(f"Updating last used derivation index: {unused - 1}")
            await self.puzzle_store.set_used_up_to(uint32(unused - 1))

    async def update_wallet_puzzle_hashes(self, wallet_id: uint32) -> None:
        derivation_paths: List[DerivationRecord] = []
        target_wallet = self.wallets[wallet_id]
        last: Optional[uint32] = await self.puzzle_store.get_last_derivation_path_for_wallet(wallet_id)
        unused: Optional[uint32] = await self.puzzle_store.get_unused_derivation_path()
        if unused is None:
            # This handles the case where the database has entries but they have all been used
            unused = await self.puzzle_store.get_last_derivation_path()
            if unused is None:
                # This handles the case where the database is empty
                unused = uint32(0)
        if last is not None:
            for index in range(unused, last):
                # Since DID are not released yet we can assume they are only using unhardened keys derivation
                pubkey: G1Element = self.get_public_key_unhardened(uint32(index))
                puzzlehash = target_wallet.puzzle_hash_for_pk(pubkey)
                self.log.info(f"Generating public key at index {index} puzzle hash {puzzlehash.hex()}")
                derivation_paths.append(
                    DerivationRecord(
                        uint32(index),
                        puzzlehash,
                        pubkey,
                        WalletType(target_wallet.wallet_info.type),
                        uint32(target_wallet.wallet_info.id),
                        False,
                    )
                )
            await self.puzzle_store.add_derivation_paths(derivation_paths)

    async def get_unused_derivation_record(self, wallet_id: uint32, *, hardened: bool = False) -> DerivationRecord:
        """
        Creates a puzzle hash for the given wallet, and then makes more puzzle hashes
        for every wallet to ensure we always have more in the database. Never reusue the
        same public key more than once (for privacy).
        """
        async with self.puzzle_store.lock:
            # If we have no unused public keys, we will create new ones
            unused: Optional[uint32] = await self.puzzle_store.get_unused_derivation_path()
            if unused is None:
                self.log.debug("No unused paths, generate more ")
                await self.create_more_puzzle_hashes()
                # Now we must have unused public keys
                unused = await self.puzzle_store.get_unused_derivation_path()
                assert unused is not None

            self.log.debug("Fetching derivation record for: %s %s %s", unused, wallet_id, hardened)
            record: Optional[DerivationRecord] = await self.puzzle_store.get_derivation_record(
                unused, wallet_id, hardened
            )
            if record is None:
                raise ValueError(f"Missing derivation '{unused}' for wallet id '{wallet_id}' (hardened={hardened})")

            # Set this key to used so we never use it again
            await self.puzzle_store.set_used_up_to(record.index)

            # Create more puzzle hashes / keys
            await self.create_more_puzzle_hashes()
            return record

    async def get_current_derivation_record_for_wallet(self, wallet_id: uint32) -> Optional[DerivationRecord]:
        async with self.puzzle_store.lock:
            # If we have no unused public keys, we will create new ones
            current: Optional[DerivationRecord] = await self.puzzle_store.get_current_derivation_record_for_wallet(
                wallet_id
            )
            return current

    def set_callback(self, callback: StateChangedProtocol) -> None:
        """
        Callback to be called when the state of the wallet changes.
        """
        self.state_changed_callback = callback

    def set_pending_callback(self, callback: PendingTxCallback) -> None:
        """
        Callback to be called when new pending transaction enters the store
        """
        self.pending_tx_callback = callback

    def state_changed(
        self, state: str, wallet_id: Optional[int] = None, data_object: Optional[Dict[str, Any]] = None
    ) -> None:
        """
        Calls the callback if it's present.
        """
        if self.state_changed_callback is None:
            return None
        change_data: Dict[str, Any] = {"state": state}
        if wallet_id is not None:
            change_data["wallet_id"] = wallet_id
        if data_object is not None:
            change_data["additional_data"] = data_object
        self.state_changed_callback(state, change_data)

    def tx_pending_changed(self) -> None:
        """
        Notifies the wallet node that there's new tx pending
        """
        if self.pending_tx_callback is None:
            return None

        self.pending_tx_callback()

    async def synced(self) -> bool:
        if len(self.server.get_connections(NodeType.FULL_NODE)) == 0:
            return False

        latest = await self.blockchain.get_peak_block()
        if latest is None:
            return False

        if "simulator" in self.config.get("selected_network", ""):
            return True  # sim is always synced if we have a genesis block.

        if latest.height - await self.blockchain.get_finished_sync_up_to() > 1:
            return False

        latest_timestamp = self.blockchain.get_latest_timestamp()
        has_pending_queue_items = self.wallet_node.new_peak_queue.has_pending_data_process_items()

        if latest_timestamp > int(time.time()) - 5 * 60 and not has_pending_queue_items:
            return True
        return False

    @property
    def sync_mode(self) -> bool:
        return self._sync_target is not None

    @property
    def sync_target(self) -> Optional[uint32]:
        return self._sync_target

    @asynccontextmanager
    async def set_sync_mode(self, target_height: uint32) -> AsyncIterator[uint32]:
        if self.log.level == logging.DEBUG:
            self.log.debug(f"set_sync_mode enter {await self.blockchain.get_finished_sync_up_to()}-{target_height}")
        async with self.lock:
            self._sync_target = target_height
            start_time = time.time()
            start_height = await self.blockchain.get_finished_sync_up_to()
            self.log.info(f"set_sync_mode syncing - range: {start_height}-{target_height}")
            self.state_changed("sync_changed")
            try:
                yield start_height
            except Exception:
                self.log.exception(
                    f"set_sync_mode failed - range: {start_height}-{target_height}, seconds: {time.time() - start_time}"
                )
            finally:
                self.state_changed("sync_changed")
                if self.log.level == logging.DEBUG:
                    self.log.debug(
                        f"set_sync_mode exit - range: {start_height}-{target_height}, "
                        f"get_finished_sync_up_to: {await self.blockchain.get_finished_sync_up_to()}, "
                        f"seconds: {time.time() - start_time}"
                    )
                self._sync_target = None

    async def get_confirmed_spendable_balance_for_wallet(
        self, wallet_id: int, unspent_records: Optional[Set[WalletCoinRecord]] = None
    ) -> uint128:
        """
        Returns the balance amount of all coins that are spendable.
        """

        spendable: Set[WalletCoinRecord] = await self.get_spendable_coins_for_wallet(wallet_id, unspent_records)

        spendable_amount: uint128 = uint128(0)
        for record in spendable:
            spendable_amount = uint128(spendable_amount + record.coin.amount)

        return spendable_amount

    async def does_coin_belong_to_wallet(
        self, coin: Coin, wallet_id: int, hint_dict: Dict[bytes32, bytes32] = {}
    ) -> bool:
        """
        Returns true if we have the key for this coin.
        """
        wallet_identifier = await self.get_wallet_identifier_for_coin(coin, hint_dict)
        return wallet_identifier is not None and wallet_identifier.id == wallet_id

    async def get_confirmed_balance_for_wallet(
        self,
        wallet_id: int,
        unspent_coin_records: Optional[Set[WalletCoinRecord]] = None,
    ) -> uint128:
        """
        Returns the confirmed balance, including coinbase rewards that are not spendable.
        """
        # lock only if unspent_coin_records is None
        if unspent_coin_records is None:
            if self.wallets[uint32(wallet_id)].type() == WalletType.CRCAT:
                coin_type = CoinType.CRCAT
            else:
                coin_type = CoinType.NORMAL
            unspent_coin_records = await self.coin_store.get_unspent_coins_for_wallet(wallet_id, coin_type)
        return uint128(sum(cr.coin.amount for cr in unspent_coin_records))

    async def get_unconfirmed_balance(
        self, wallet_id: int, unspent_coin_records: Optional[Set[WalletCoinRecord]] = None
    ) -> uint128:
        """
        Returns the balance, including coinbase rewards that are not spendable, and unconfirmed
        transactions.
        """
        # This API should change so that get_balance_from_coin_records is called for Set[WalletCoinRecord]
        # and this method is called only for the unspent_coin_records==None case.
        if unspent_coin_records is None:
            wallet_type: WalletType = self.wallets[uint32(wallet_id)].type()
            if wallet_type == WalletType.CRCAT:
                unspent_coin_records = await self.coin_store.get_unspent_coins_for_wallet(wallet_id, CoinType.CRCAT)
                pending_crcat = await self.coin_store.get_unspent_coins_for_wallet(wallet_id, CoinType.CRCAT_PENDING)
                unspent_coin_records = unspent_coin_records.union(pending_crcat)
            else:
                unspent_coin_records = await self.coin_store.get_unspent_coins_for_wallet(wallet_id)

        unconfirmed_tx: List[TransactionRecord] = await self.tx_store.get_unconfirmed_for_wallet(wallet_id)
        all_unspent_coins: Set[Coin] = {cr.coin for cr in unspent_coin_records}

        for record in unconfirmed_tx:
            for addition in record.additions:
                # This change or a self transaction
                if await self.does_coin_belong_to_wallet(addition, wallet_id, record.hint_dict()):
                    all_unspent_coins.add(addition)

            for removal in record.removals:
                if (
                    await self.does_coin_belong_to_wallet(removal, wallet_id, record.hint_dict())
                    and removal in all_unspent_coins
                ):
                    all_unspent_coins.remove(removal)

        return uint128(sum(coin.amount for coin in all_unspent_coins))

    async def unconfirmed_removals_for_wallet(self, wallet_id: int) -> Dict[bytes32, Coin]:
        """
        Returns new removals transactions that have not been confirmed yet.
        """
        removals: Dict[bytes32, Coin] = {}
        unconfirmed_tx = await self.tx_store.get_unconfirmed_for_wallet(wallet_id)
        for record in unconfirmed_tx:
            for coin in record.removals:
                removals[coin.name()] = coin
        return removals

    async def determine_coin_type(
        self, peer: WSChiaConnection, coin_state: CoinState, fork_height: Optional[uint32]
    ) -> Tuple[Optional[WalletIdentifier], Optional[Streamable]]:
        if coin_state.created_height is not None and (
            self.is_pool_reward(uint32(coin_state.created_height), coin_state.coin)
            or self.is_farmer_reward(uint32(coin_state.created_height), coin_state.coin)
        ):
<<<<<<< HEAD
            return None
=======
            return None, None

>>>>>>> 7df9599b
        response: List[CoinState] = await self.wallet_node.get_coin_state(
            [coin_state.coin.parent_coin_info], peer=peer, fork_height=fork_height
        )
        if len(response) == 0:
            self.log.warning(f"Could not find a parent coin with ID: {coin_state.coin.parent_coin_info}")
            return None, None
        parent_coin_state = response[0]
        assert parent_coin_state.spent_height == coin_state.created_height

        coin_spend = await fetch_coin_spend_for_coin_state(parent_coin_state, peer)

        puzzle = Program.from_bytes(bytes(coin_spend.puzzle_reveal))
<<<<<<< HEAD
        solution = Program.from_bytes(bytes(coin_spend.solution))

=======
>>>>>>> 7df9599b
        uncurried = uncurry_puzzle(puzzle)

        funding_puzzle_check = match_funding_puzzle(uncurried, solution, coin_state.coin)
        if funding_puzzle_check:
            return await self.get_dao_wallet_from_coinspend_hint(coin_spend, coin_state)

        # Check if the coin is a DAO Treasury
        dao_curried_args = match_treasury_puzzle(uncurried.mod, uncurried.args)
        if dao_curried_args is not None:
            return await self.handle_dao_treasury(dao_curried_args, parent_coin_state, coin_state, coin_spend)
        # Check if the coin is a Proposal and that it isn't the timer coin (amount == 0)
        dao_curried_args = match_proposal_puzzle(uncurried.mod, uncurried.args)
        if (dao_curried_args is not None) and (coin_state.coin.amount != 0):
            return await self.handle_dao_proposal(dao_curried_args, parent_coin_state, coin_state, coin_spend)

        # Check if the coin is a finished proposal
        dao_curried_args = match_finished_puzzle(uncurried.mod, uncurried.args)
        if dao_curried_args is not None:
            return await self.handle_dao_finished_proposals(dao_curried_args, parent_coin_state, coin_state, coin_spend)

        # Check if the coin is a DAO CAT
        dao_cat_args = match_dao_cat_puzzle(uncurried)
        if dao_cat_args:
            return await self.handle_dao_cat(dao_cat_args, parent_coin_state, coin_state, coin_spend)

        # Check if the coin is a CAT
        cat_curried_args = match_cat_puzzle(uncurried)
        if cat_curried_args is not None:
            cat_mod_hash, tail_program_hash, cat_inner_puzzle = cat_curried_args
            cat_data: CATCoinData = CATCoinData(
                bytes32(cat_mod_hash.atom), bytes32(tail_program_hash.atom), cat_inner_puzzle
            )
            return (
                await self.handle_cat(
                    cat_data,
                    parent_coin_state,
                    coin_state,
                    coin_spend,
                    peer,
                    fork_height,
                ),
                cat_data,
            )

        # Check if the coin is a NFT
        #                                                        hint
        # First spend where 1 mojo coin -> Singleton launcher -> NFT -> NFT
        uncurried_nft = UncurriedNFT.uncurry(uncurried.mod, uncurried.args)
        if uncurried_nft is not None and coin_state.coin.amount % 2 == 1:
            return await self.handle_nft(coin_spend, uncurried_nft, parent_coin_state, coin_state), uncurried_nft

        # Check if the coin is a DID
        did_curried_args = match_did_puzzle(uncurried.mod, uncurried.args)
        if did_curried_args is not None and coin_state.coin.amount % 2 == 1:
            p2_puzzle, recovery_list_hash, num_verification, singleton_struct, metadata = did_curried_args
            did_data: DIDCoinData = DIDCoinData(
                p2_puzzle,
                bytes32(recovery_list_hash.atom),
                uint16(num_verification.as_int()),
                singleton_struct,
                metadata,
            )
            return await self.handle_did(did_data, parent_coin_state, coin_state, coin_spend, peer), did_data

        # Check if the coin is clawback
        solution = coin_spend.solution.to_program()
        clawback_coin_data = match_clawback_puzzle(uncurried, puzzle, solution)
        if clawback_coin_data is not None:
            return await self.handle_clawback(clawback_coin_data, coin_state, coin_spend, peer), clawback_coin_data

        # Check if the coin is a VC
        is_vc, err_msg = VerifiedCredential.is_vc(uncurried)
        if is_vc:
            vc: VerifiedCredential = VerifiedCredential.get_next_from_coin_spend(coin_spend)
            return await self.handle_vc(vc), vc

        await self.notification_manager.potentially_add_new_notification(coin_state, coin_spend)

        return None, None

    async def auto_claim_coins(self) -> None:
        # Get unspent clawback coin
        current_timestamp = self.blockchain.get_latest_timestamp()
        clawback_coins: Dict[Coin, ClawbackMetadata] = {}
        tx_fee = uint64(self.config.get("auto_claim", {}).get("tx_fee", 0))
        assert self.wallet_node.logged_in_fingerprint is not None
        tx_config_loader: TXConfigLoader = TXConfigLoader.from_json_dict(self.config.get("auto_claim", {}))
        if tx_config_loader.min_coin_amount is None:
            tx_config_loader = tx_config_loader.override(
                min_coin_amount=self.config.get("auto_claim", {}).get("min_amount"),
            )
        tx_config: TXConfig = tx_config_loader.autofill(
            constants=self.constants,
            config=self.config,
            logged_in_fingerprint=self.wallet_node.logged_in_fingerprint,
        )
        unspent_coins = await self.coin_store.get_coin_records(
            coin_type=CoinType.CLAWBACK,
            wallet_type=WalletType.STANDARD_WALLET,
            spent_range=UInt32Range(stop=uint32(0)),
            amount_range=UInt64Range(
                start=tx_config.coin_selection_config.min_coin_amount,
                stop=tx_config.coin_selection_config.max_coin_amount,
            ),
        )
        for coin in unspent_coins.records:
            try:
                metadata: MetadataTypes = coin.parsed_metadata()
                assert isinstance(metadata, ClawbackMetadata)
                if await metadata.is_recipient(self.puzzle_store):
                    coin_timestamp = await self.wallet_node.get_timestamp_for_height(coin.confirmed_block_height)
                    if current_timestamp - coin_timestamp >= metadata.time_lock:
                        clawback_coins[coin.coin] = metadata
                        if len(clawback_coins) >= self.config.get("auto_claim", {}).get("batch_size", 50):
                            await self.spend_clawback_coins(clawback_coins, tx_fee, tx_config)
                            clawback_coins = {}
            except Exception as e:
                self.log.error(f"Failed to claim clawback coin {coin.coin.name().hex()}: %s", e)
        if len(clawback_coins) > 0:
            await self.spend_clawback_coins(clawback_coins, tx_fee, tx_config)

    async def spend_clawback_coins(
        self,
        clawback_coins: Dict[Coin, ClawbackMetadata],
        fee: uint64,
        tx_config: TXConfig,
        force: bool = False,
        extra_conditions: Tuple[Condition, ...] = tuple(),
    ) -> List[bytes32]:
        assert len(clawback_coins) > 0
        coin_spends: List[CoinSpend] = []
        message: bytes32 = std_hash(b"".join([c.name() for c in clawback_coins.keys()]))
        now: uint64 = uint64(int(time.time()))
        derivation_record: Optional[DerivationRecord] = None
        amount: uint64 = uint64(0)
        for coin, metadata in clawback_coins.items():
            try:
                self.log.info(f"Claiming clawback coin {coin.name().hex()}")
                # Get incoming tx
                incoming_tx = await self.tx_store.get_transaction_record(coin.name())
                assert incoming_tx is not None, f"Cannot find incoming tx for clawback coin {coin.name().hex()}"
                if incoming_tx.sent > 0 and not force:
                    self.log.error(
                        f"Clawback coin {coin.name().hex()} is already in a pending spend bundle. {incoming_tx}"
                    )
                    continue

                recipient_puzhash: bytes32 = metadata.recipient_puzzle_hash
                sender_puzhash: bytes32 = metadata.sender_puzzle_hash
                is_recipient: bool = await metadata.is_recipient(self.puzzle_store)
                if is_recipient:
                    derivation_record = await self.puzzle_store.get_derivation_record_for_puzzle_hash(recipient_puzhash)
                else:
                    derivation_record = await self.puzzle_store.get_derivation_record_for_puzzle_hash(sender_puzhash)
                assert derivation_record is not None
                amount = uint64(amount + coin.amount)
                # Remove the clawback hint since it is unnecessary for the XCH coin
                memos: List[bytes] = [] if len(incoming_tx.memos) == 0 else incoming_tx.memos[0][1][1:]
                inner_puzzle: Program = self.main_wallet.puzzle_for_pk(derivation_record.pubkey)
                inner_solution: Program = self.main_wallet.make_solution(
                    primaries=[
                        Payment(
                            derivation_record.puzzle_hash,
                            uint64(coin.amount),
                            memos,  # Forward memo of the first coin
                        )
                    ],
                    coin_announcements=None if len(coin_spends) > 0 or fee == 0 else {message},
                    conditions=extra_conditions,
                )
                coin_spend: CoinSpend = generate_clawback_spend_bundle(coin, metadata, inner_puzzle, inner_solution)
                coin_spends.append(coin_spend)
                # Update incoming tx to prevent double spend and mark it is pending
                await self.tx_store.increment_sent(incoming_tx.name, "", MempoolInclusionStatus.PENDING, None)
            except Exception as e:
                self.log.error(f"Failed to create clawback spend bundle for {coin.name().hex()}: {e}")
        if len(coin_spends) == 0:
            return []
        spend_bundle: SpendBundle = await self.sign_transaction(coin_spends)
        if fee > 0:
            chia_tx = await self.main_wallet.create_tandem_xch_tx(
                fee, tx_config, Announcement(coin_spends[0].coin.name(), message)
            )
            assert chia_tx.spend_bundle is not None
            spend_bundle = SpendBundle.aggregate([spend_bundle, chia_tx.spend_bundle])
        assert derivation_record is not None
        tx_record = TransactionRecord(
            confirmed_at_height=uint32(0),
            created_at_time=now,
            to_puzzle_hash=derivation_record.puzzle_hash,
            amount=amount,
            fee_amount=uint64(fee),
            confirmed=False,
            sent=uint32(0),
            spend_bundle=spend_bundle,
            additions=spend_bundle.additions(),
            removals=spend_bundle.removals(),
            wallet_id=uint32(1),
            sent_to=[],
            trade_id=None,
            type=uint32(TransactionType.OUTGOING_CLAWBACK),
            name=spend_bundle.name(),
            memos=list(compute_memos(spend_bundle).items()),
        )
        await self.add_pending_transaction(tx_record)
        return [tx_record.name]

    async def filter_spam(self, new_coin_state: List[CoinState]) -> List[CoinState]:
        xch_spam_amount = self.config.get("xch_spam_amount", 1000000)

        # No need to filter anything if the filter is set to 1 or 0 mojos
        if xch_spam_amount <= 1:
            return new_coin_state

        spam_filter_after_n_txs = self.config.get("spam_filter_after_n_txs", 200)
        small_unspent_count = await self.coin_store.count_small_unspent(xch_spam_amount)

        # if small_unspent_count > spam_filter_after_n_txs:
        filtered_cs: List[CoinState] = []
        is_standard_wallet_phs: Set[bytes32] = set()

        for cs in new_coin_state:
            # Only apply filter to new coins being sent to our wallet, that are very small
            if (
                cs.created_height is not None
                and cs.spent_height is None
                and cs.coin.amount < xch_spam_amount
                and (cs.coin.puzzle_hash in is_standard_wallet_phs or await self.is_standard_wallet_tx(cs))
            ):
                is_standard_wallet_phs.add(cs.coin.puzzle_hash)
                if small_unspent_count < spam_filter_after_n_txs:
                    filtered_cs.append(cs)
                small_unspent_count += 1
            else:
                filtered_cs.append(cs)
        return filtered_cs

    async def is_standard_wallet_tx(self, coin_state: CoinState) -> bool:
        wallet_identifier = await self.get_wallet_identifier_for_puzzle_hash(coin_state.coin.puzzle_hash)
        return wallet_identifier is not None and wallet_identifier.type == WalletType.STANDARD_WALLET

    async def handle_dao_cat(
        self,
        curried_args: Iterator[Program],
        parent_coin_state: CoinState,
        coin_state: CoinState,
        coin_spend: CoinSpend,
    ) -> Optional[WalletIdentifier]:
        """
        Handle the new coin when it is a DAO CAT
        """
        mod_hash, tail_hash, inner_puzzle = curried_args
        asset_id: bytes32 = bytes32(bytes(tail_hash)[1:])
        for wallet in self.wallets.values():
            if wallet.type() == WalletType.DAO_CAT:
                assert isinstance(wallet, DAOCATWallet)
                if wallet.dao_cat_info.limitations_program_hash == asset_id:
                    return WalletIdentifier.create(wallet)
        return None  # pragma: no cover

    async def handle_cat(
        self,
        parent_data: CATCoinData,
        parent_coin_state: CoinState,
        coin_state: CoinState,
        coin_spend: CoinSpend,
        peer: WSChiaConnection,
        fork_height: Optional[uint32],
    ) -> Optional[WalletIdentifier]:
        """
        Handle the new coin when it is a CAT
        :param parent_data: Parent CAT coin uncurried metadata
        :param parent_coin_state: Parent coin state
        :param coin_state: Current coin state
        :param coin_spend: New coin spend
        :param fork_height: Current block height
        :return: Wallet ID & Wallet Type
        """
        hinted_coin = compute_spend_hints_and_additions(coin_spend)[coin_state.coin.name()]
        assert hinted_coin.hint is not None, f"hint missing for coin {hinted_coin.coin}"
        derivation_record = await self.puzzle_store.get_derivation_record_for_puzzle_hash(hinted_coin.hint)

        if derivation_record is None:
            self.log.info(f"Received state for the coin that doesn't belong to us {coin_state}")
            return None
        else:
            our_inner_puzzle: Program = self.main_wallet.puzzle_for_pk(derivation_record.pubkey)
            asset_id: bytes32 = parent_data.tail_program_hash
            cat_puzzle = construct_cat_puzzle(CAT_MOD, asset_id, our_inner_puzzle, CAT_MOD_HASH)
            is_crcat: bool = False
            if cat_puzzle.get_tree_hash() != coin_state.coin.puzzle_hash:
                # Check if it is a CRCAT
                if CRCAT.is_cr_cat(uncurry_puzzle(Program.from_bytes(bytes(coin_spend.puzzle_reveal)))):
                    is_crcat = True
                else:
                    return None  # pragma: no cover
            if is_crcat:
                # Since CRCAT wallet doesn't have derivation path, every CRCAT will go through this code path
                crcat: CRCAT = next(
                    crc for crc in CRCAT.get_next_from_coin_spend(coin_spend) if crc.coin == coin_state.coin
                )

                # Make sure we control the inner puzzle or we control it if it's wrapped in the pending state
                if (
                    await self.puzzle_store.get_derivation_record_for_puzzle_hash(crcat.inner_puzzle_hash) is None
                    and crcat.inner_puzzle_hash
                    != construct_pending_approval_state(
                        hinted_coin.hint,
                        uint64(coin_state.coin.amount),
                    ).get_tree_hash()
                ):
                    self.log.error(f"Unknown CRCAT inner puzzle, coin ID:{crcat.coin.name().hex()}")  # pragma: no cover
                    return None  # pragma: no cover

                # Check if we already have a wallet
                for wallet_info in await self.get_all_wallet_info_entries(wallet_type=WalletType.CRCAT):
                    crcat_info: CRCATInfo = CRCATInfo.from_bytes(bytes.fromhex(wallet_info.data))
                    if crcat_info.limitations_program_hash == asset_id:
                        return WalletIdentifier(wallet_info.id, WalletType(wallet_info.type))

                # We didn't find a matching CR-CAT wallet, but maybe we have a matching CAT wallet that we can convert
                for wallet_info in await self.get_all_wallet_info_entries(wallet_type=WalletType.CAT):
                    cat_info: CATInfo = CATInfo.from_bytes(bytes.fromhex(wallet_info.data))
                    found_cat_wallet = self.wallets[wallet_info.id]
                    assert isinstance(found_cat_wallet, CATWallet)
                    if cat_info.limitations_program_hash == crcat.tail_hash:
                        await CRCATWallet.convert_to_cr(
                            found_cat_wallet,
                            crcat.authorized_providers,
                            ProofsChecker.from_program(uncurry_puzzle(crcat.proofs_checker)),
                        )
                        self.state_changed("converted cat wallet to cr", wallet_info.id)
                        return WalletIdentifier(wallet_info.id, WalletType(WalletType.CRCAT))
            if parent_data.tail_program_hash.hex() in self.default_cats or self.config.get(
                "automatically_add_unknown_cats", False
            ):
                if is_crcat:
                    cat_wallet: Union[CATWallet, CRCATWallet] = await CRCATWallet.get_or_create_wallet_for_cat(
                        self,
                        self.main_wallet,
                        crcat.tail_hash.hex(),
                        authorized_providers=crcat.authorized_providers,
                        proofs_checker=ProofsChecker.from_program(uncurry_puzzle(crcat.proofs_checker)),
                    )
                else:
                    cat_wallet = await CATWallet.get_or_create_wallet_for_cat(
                        self, self.main_wallet, parent_data.tail_program_hash.hex()
                    )
                return WalletIdentifier.create(cat_wallet)
            else:
                # Found unacknowledged CAT, save it in the database.
                await self.interested_store.add_unacknowledged_token(
                    asset_id,
                    CATWallet.default_wallet_name_for_unknown_cat(asset_id.hex()),
                    None if parent_coin_state.spent_height is None else uint32(parent_coin_state.spent_height),
                    parent_coin_state.coin.puzzle_hash,
                )
                await self.interested_store.add_unacknowledged_coin_state(
                    asset_id,
                    coin_state,
                    fork_height,
                )
                self.state_changed("added_stray_cat")
                return None

    async def handle_did(
        self,
        parent_data: DIDCoinData,
        parent_coin_state: CoinState,
        coin_state: CoinState,
        coin_spend: CoinSpend,
        peer: WSChiaConnection,
    ) -> Optional[WalletIdentifier]:
        """
        Handle the new coin when it is a DID
        :param parent_data: Curried data of the DID coin
        :param parent_coin_state: Parent coin state
        :param coin_state: Current coin state
        :param coin_spend: New coin spend
        :return: Wallet ID & Wallet Type
        """

        inner_puzzle_hash = parent_data.p2_puzzle.get_tree_hash()
        self.log.info(f"parent: {parent_coin_state.coin.name()} inner_puzzle_hash for parent is {inner_puzzle_hash}")

        hinted_coin = compute_spend_hints_and_additions(coin_spend)[coin_state.coin.name()]
        assert hinted_coin.hint is not None, f"hint missing for coin {hinted_coin.coin}"
        derivation_record = await self.puzzle_store.get_derivation_record_for_puzzle_hash(hinted_coin.hint)

        launch_id: bytes32 = bytes32(parent_data.singleton_struct.rest().first().atom)
        if derivation_record is None:
            self.log.info(f"Received state for the coin that doesn't belong to us {coin_state}")
            # Check if it was owned by us
            # If the puzzle inside is no longer recognised then delete the wallet associated
            removed_wallet_ids = []
            for wallet in self.wallets.values():
                if not isinstance(wallet, DIDWallet):
                    continue
                if (
                    wallet.did_info.origin_coin is not None
                    and launch_id == wallet.did_info.origin_coin.name()
                    and not wallet.did_info.sent_recovery_transaction
                ):
                    await self.user_store.delete_wallet(wallet.id())
                    removed_wallet_ids.append(wallet.id())
            for remove_id in removed_wallet_ids:
                self.wallets.pop(remove_id)
                self.log.info(f"Removed DID wallet {remove_id}, Launch_ID: {launch_id.hex()}")
                self.state_changed("wallet_removed", remove_id)
            return None
        else:
            our_inner_puzzle: Program = self.main_wallet.puzzle_for_pk(derivation_record.pubkey)

            self.log.info(f"Found DID, launch_id {launch_id}.")
            did_puzzle = DID_INNERPUZ_MOD.curry(
                our_inner_puzzle,
                parent_data.recovery_list_hash,
                parent_data.num_verification,
                parent_data.singleton_struct,
                parent_data.metadata,
            )
            full_puzzle = create_singleton_puzzle(did_puzzle, launch_id)
            did_puzzle_empty_recovery = DID_INNERPUZ_MOD.curry(
                our_inner_puzzle,
                Program.to([]).get_tree_hash(),
                uint64(0),
                parent_data.singleton_struct,
                parent_data.metadata,
            )
            full_puzzle_empty_recovery = create_singleton_puzzle(did_puzzle_empty_recovery, launch_id)
            if full_puzzle.get_tree_hash() != coin_state.coin.puzzle_hash:
                if full_puzzle_empty_recovery.get_tree_hash() == coin_state.coin.puzzle_hash:
                    did_puzzle = did_puzzle_empty_recovery
                    self.log.info("DID recovery list was reset by the previous owner.")
                else:
                    self.log.error("DID puzzle hash doesn't match, please check curried parameters.")
                    return None
            # Create DID wallet
            response: List[CoinState] = await self.wallet_node.get_coin_state([launch_id], peer=peer)
            if len(response) == 0:
                self.log.warning(f"Could not find the launch coin with ID: {launch_id}")
                return None
            launch_coin: CoinState = response[0]
            origin_coin = launch_coin.coin

            for wallet in self.wallets.values():
                if wallet.type() == WalletType.DECENTRALIZED_ID:
                    assert isinstance(wallet, DIDWallet)
                    assert wallet.did_info.origin_coin is not None
                    if origin_coin.name() == wallet.did_info.origin_coin.name():
                        return WalletIdentifier.create(wallet)
            did_wallet = await DIDWallet.create_new_did_wallet_from_coin_spend(
                self,
                self.main_wallet,
                launch_coin.coin,
                did_puzzle,
                coin_spend,
                f"DID {encode_puzzle_hash(launch_id, AddressType.DID.hrp(self.config))}",
            )
            wallet_identifier = WalletIdentifier.create(did_wallet)
            self.state_changed("wallet_created", wallet_identifier.id, {"did_id": did_wallet.get_my_DID()})
            return wallet_identifier

    async def get_minter_did(self, launcher_coin: Coin, peer: WSChiaConnection) -> Optional[bytes32]:
        # Get minter DID
        eve_coin = (await self.wallet_node.fetch_children(launcher_coin.name(), peer=peer))[0]
        eve_coin_spend = await fetch_coin_spend_for_coin_state(eve_coin, peer)
        eve_full_puzzle: Program = Program.from_bytes(bytes(eve_coin_spend.puzzle_reveal))
        eve_uncurried_nft: Optional[UncurriedNFT] = UncurriedNFT.uncurry(*eve_full_puzzle.uncurry())
        if eve_uncurried_nft is None:
            raise ValueError("Couldn't get minter DID for NFT")
        if not eve_uncurried_nft.supports_did:
            return None
        minter_did = get_new_owner_did(eve_uncurried_nft, eve_coin_spend.solution.to_program())
        if minter_did == b"":
            minter_did = None
        if minter_did is None:
            # Check if the NFT is a bulk minting
            launcher_parent: List[CoinState] = await self.wallet_node.get_coin_state(
                [launcher_coin.parent_coin_info], peer=peer
            )
            assert (
                launcher_parent is not None
                and len(launcher_parent) == 1
                and launcher_parent[0].spent_height is not None
            )
            did_coin: List[CoinState] = await self.wallet_node.get_coin_state(
                [launcher_parent[0].coin.parent_coin_info], peer=peer
            )
            assert did_coin is not None and len(did_coin) == 1 and did_coin[0].spent_height is not None
            did_spend = await fetch_coin_spend_for_coin_state(did_coin[0], peer)
            puzzle = Program.from_bytes(bytes(did_spend.puzzle_reveal))
            uncurried = uncurry_puzzle(puzzle)
            did_curried_args = match_did_puzzle(uncurried.mod, uncurried.args)
            if did_curried_args is not None:
                p2_puzzle, recovery_list_hash, num_verification, singleton_struct, metadata = did_curried_args
                minter_did = bytes32(bytes(singleton_struct.rest().first())[1:])
        return minter_did

    async def handle_dao_treasury(
        self,
        uncurried_args: Iterator[Program],
        parent_coin_state: CoinState,
        coin_state: CoinState,
        coin_spend: CoinSpend,
    ) -> Optional[WalletIdentifier]:
        self.log.info("Entering dao_treasury handling in WalletStateManager")
        singleton_id = get_singleton_id_from_puzzle(coin_spend.puzzle_reveal)
        for wallet in self.wallets.values():
            if wallet.type() == WalletType.DAO:
                assert isinstance(wallet, DAOWallet)
                if wallet.dao_info.treasury_id == singleton_id:
                    return WalletIdentifier.create(wallet)

        # TODO: If we can't find the wallet for this DAO but we've got here because we're subscribed,
        #        then create the wallet. (see early in dao-wallet commits for how to do this)
        return None  # pragma: no cover

    async def handle_dao_proposal(
        self,
        uncurried_args: Iterator[Program],
        parent_coin_state: CoinState,
        coin_state: CoinState,
        coin_spend: CoinSpend,
    ) -> Optional[WalletIdentifier]:
        (
            # ; second hash
            SELF_HASH,
            PROPOSAL_ID,
            PROPOSED_PUZ_HASH,
            YES_VOTES,
            TOTAL_VOTES,
            # ; first hash
            PROPOSAL_TIMER_MOD_HASH,
            SINGLETON_MOD_HASH,
            SINGLETON_LAUNCHER_PUZHASH,
            CAT_MOD_HASH,
            DAO_FINISHED_STATE_MOD_HASH,
            TREASURY_MOD_HASH,
            LOCKUP_SELF_HASH,
            CAT_TAIL_HASH,
            TREASURY_ID,
        ) = uncurried_args
        for wallet in self.wallets.values():
            if wallet.type() == WalletType.DAO:
                assert isinstance(wallet, DAOWallet)
                if wallet.dao_info.treasury_id == TREASURY_ID.as_atom():
                    assert isinstance(coin_state.created_height, int)
                    await wallet.add_or_update_proposal_info(coin_spend, uint32(coin_state.created_height))
                    return WalletIdentifier.create(wallet)
        return None  # pragma: no cover

    async def handle_dao_finished_proposals(
        self,
        uncurried_args: Iterator[Program],
        parent_coin_state: CoinState,
        coin_state: CoinState,
        coin_spend: CoinSpend,
    ) -> Optional[WalletIdentifier]:
        if coin_state.created_height is None:  # pragma: no cover
            raise ValueError("coin_state argument to handle_dao_finished_proposals cannot have created_height of None")
        (
            SINGLETON_STRUCT,  # (SINGLETON_MOD_HASH, (SINGLETON_ID, LAUNCHER_PUZZLE_HASH))
            FINISHED_STATE_MOD_HASH,
        ) = uncurried_args
        proposal_id = SINGLETON_STRUCT.rest().first().as_atom()
        for wallet in self.wallets.values():
            if wallet.type() == WalletType.DAO:
                assert isinstance(wallet, DAOWallet)
                for proposal_info in wallet.dao_info.proposals_list:
                    if proposal_info.proposal_id == proposal_id:
                        await wallet.add_or_update_proposal_info(coin_spend, uint32(coin_state.created_height))
                        return WalletIdentifier.create(wallet)
        return None

    async def get_dao_wallet_from_coinspend_hint(
        self, coin_spend: CoinSpend, coin_state: CoinState
    ) -> Optional[WalletIdentifier]:
        hinted_coin = compute_spend_hints_and_additions(coin_spend)[coin_state.coin.name()]
        if hinted_coin:
            for wallet in self.wallets.values():
                if wallet.type() == WalletType.DAO.value:
                    assert isinstance(wallet, DAOWallet)
                    if wallet.dao_info.treasury_id == hinted_coin.hint:
                        return WalletIdentifier.create(wallet)
        return None

    async def handle_nft(
        self, coin_spend: CoinSpend, uncurried_nft: UncurriedNFT, parent_coin_state: CoinState, coin_state: CoinState
    ) -> Optional[WalletIdentifier]:
        """
        Handle the new coin when it is a NFT
        :param coin_spend: New coin spend
        :param uncurried_nft: Uncurried NFT
        :param parent_coin_state: Parent coin state
        :param coin_state: Current coin state
        :return: Wallet ID & Wallet Type
        """
        wallet_identifier = None
        # DID ID determines which NFT wallet should process the NFT
        new_did_id = None
        old_did_id = None
        # P2 puzzle hash determines if we should ignore the NFT
        old_p2_puzhash = uncurried_nft.p2_puzzle.get_tree_hash()
        metadata, new_p2_puzhash = get_metadata_and_phs(
            uncurried_nft,
            coin_spend.solution,
        )
        if uncurried_nft.supports_did:
            new_did_id = get_new_owner_did(uncurried_nft, coin_spend.solution.to_program())
            old_did_id = uncurried_nft.owner_did
            if new_did_id is None:
                new_did_id = old_did_id
            if new_did_id == b"":
                new_did_id = None
        self.log.debug(
            "Handling NFT: %s， old DID:%s, new DID:%s, old P2:%s, new P2:%s",
            coin_spend,
            old_did_id,
            new_did_id,
            old_p2_puzhash,
            new_p2_puzhash,
        )
        new_derivation_record: Optional[
            DerivationRecord
        ] = await self.puzzle_store.get_derivation_record_for_puzzle_hash(new_p2_puzhash)
        old_derivation_record: Optional[
            DerivationRecord
        ] = await self.puzzle_store.get_derivation_record_for_puzzle_hash(old_p2_puzhash)
        if new_derivation_record is None and old_derivation_record is None:
            self.log.debug(
                "Cannot find a P2 puzzle hash for NFT:%s, this NFT belongs to others.",
                uncurried_nft.singleton_launcher_id.hex(),
            )
            return wallet_identifier
        for nft_wallet in self.wallets.copy().values():
            if not isinstance(nft_wallet, NFTWallet):
                continue
            if nft_wallet.nft_wallet_info.did_id == old_did_id and old_derivation_record is not None:
                self.log.info(
                    "Removing old NFT, NFT_ID:%s, DID_ID:%s",
                    uncurried_nft.singleton_launcher_id.hex(),
                    old_did_id,
                )
                if parent_coin_state.spent_height is not None:
                    await nft_wallet.remove_coin(coin_spend.coin, uint32(parent_coin_state.spent_height))
                    is_empty = await nft_wallet.is_empty()
                    has_did = False
                    for did_wallet in self.wallets.values():
                        if not isinstance(did_wallet, DIDWallet):
                            continue
                        assert did_wallet.did_info.origin_coin is not None
                        if did_wallet.did_info.origin_coin.name() == old_did_id:
                            has_did = True
                            break
                    if is_empty and nft_wallet.did_id is not None and not has_did:
                        self.log.info(f"No NFT, deleting wallet {nft_wallet.did_id.hex()} ...")
                        await self.user_store.delete_wallet(nft_wallet.wallet_info.id)
                        self.wallets.pop(nft_wallet.wallet_info.id)
            if nft_wallet.nft_wallet_info.did_id == new_did_id and new_derivation_record is not None:
                self.log.info(
                    "Adding new NFT, NFT_ID:%s, DID_ID:%s",
                    uncurried_nft.singleton_launcher_id.hex(),
                    new_did_id,
                )
                wallet_identifier = WalletIdentifier.create(nft_wallet)

        if wallet_identifier is None and new_derivation_record is not None:
            # Cannot find an existed NFT wallet for the new NFT
            self.log.info(
                "Cannot find a NFT wallet for NFT_ID: %s DID_ID: %s, creating a new one.",
                uncurried_nft.singleton_launcher_id,
                new_did_id,
            )
            new_nft_wallet: NFTWallet = await NFTWallet.create_new_nft_wallet(
                self, self.main_wallet, did_id=new_did_id, name="NFT Wallet"
            )
            wallet_identifier = WalletIdentifier.create(new_nft_wallet)
        return wallet_identifier

    async def handle_clawback(
        self,
        metadata: ClawbackMetadata,
        coin_state: CoinState,
        coin_spend: CoinSpend,
        peer: WSChiaConnection,
    ) -> Optional[WalletIdentifier]:
        """
        Handle Clawback coins
        :param metadata: Clawback metadata for spending the merkle coin
        :param coin_state: Clawback merkle coin
        :param coin_spend: Parent coin spend
        :param peer: Fullnode peer
        :return:
        """
        # Record metadata
        assert coin_state.created_height is not None
        is_recipient: Optional[bool] = None
        # Check if the wallet is the sender
        sender_derivation_record: Optional[
            DerivationRecord
        ] = await self.puzzle_store.get_derivation_record_for_puzzle_hash(metadata.sender_puzzle_hash)
        # Check if the wallet is the recipient
        recipient_derivation_record = await self.puzzle_store.get_derivation_record_for_puzzle_hash(
            metadata.recipient_puzzle_hash
        )
        if sender_derivation_record is not None:
            self.log.info("Found Clawback merkle coin %s as the sender.", coin_state.coin.name().hex())
            is_recipient = False
        elif recipient_derivation_record is not None:
            self.log.info("Found Clawback merkle coin %s as the recipient.", coin_state.coin.name().hex())
            is_recipient = True
            # For the recipient we need to manually subscribe the merkle coin
            await self.add_interested_coin_ids([coin_state.coin.name()])
        if is_recipient is not None:
            spend_bundle = SpendBundle([coin_spend], G2Element())
            memos = compute_memos(spend_bundle)
            spent_height: uint32 = uint32(0)
            if coin_state.spent_height is not None:
                self.log.debug("Resync clawback coin: %s", coin_state.coin.name().hex())
                # Resync case
                spent_height = uint32(coin_state.spent_height)
                # Create Clawback outgoing transaction
                created_timestamp = await self.wallet_node.get_timestamp_for_height(uint32(coin_state.spent_height))
                clawback_coin_spend: CoinSpend = await fetch_coin_spend_for_coin_state(coin_state, peer)
                clawback_spend_bundle: SpendBundle = SpendBundle([clawback_coin_spend], G2Element())
                if await self.puzzle_store.puzzle_hash_exists(clawback_spend_bundle.additions()[0].puzzle_hash):
                    tx_record = TransactionRecord(
                        confirmed_at_height=uint32(coin_state.spent_height),
                        created_at_time=created_timestamp,
                        to_puzzle_hash=metadata.sender_puzzle_hash
                        if clawback_spend_bundle.additions()[0].puzzle_hash == metadata.sender_puzzle_hash
                        else metadata.recipient_puzzle_hash,
                        amount=uint64(coin_state.coin.amount),
                        fee_amount=uint64(0),
                        confirmed=True,
                        sent=uint32(0),
                        spend_bundle=clawback_spend_bundle,
                        additions=clawback_spend_bundle.additions(),
                        removals=clawback_spend_bundle.removals(),
                        wallet_id=uint32(1),
                        sent_to=[],
                        trade_id=None,
                        type=uint32(TransactionType.OUTGOING_CLAWBACK),
                        name=clawback_spend_bundle.name(),
                        memos=list(compute_memos(clawback_spend_bundle).items()),
                    )
                    await self.tx_store.add_transaction_record(tx_record)
            coin_record = WalletCoinRecord(
                coin_state.coin,
                uint32(coin_state.created_height),
                spent_height,
                spent_height != 0,
                False,
                WalletType.STANDARD_WALLET,
                1,
                CoinType.CLAWBACK,
                VersionedBlob(ClawbackVersion.V1.value, bytes(metadata)),
            )
            # Add merkle coin
            await self.coin_store.add_coin_record(coin_record)
            # Add tx record
            # We use TransactionRecord.confirmed to indicate if a Clawback transaction is claimable
            # If the Clawback coin is unspent, confirmed should be false
            created_timestamp = await self.wallet_node.get_timestamp_for_height(uint32(coin_state.created_height))
            tx_record = TransactionRecord(
                confirmed_at_height=uint32(coin_state.created_height),
                created_at_time=uint64(created_timestamp),
                to_puzzle_hash=metadata.recipient_puzzle_hash,
                amount=uint64(coin_state.coin.amount),
                fee_amount=uint64(0),
                confirmed=spent_height != 0,
                sent=uint32(0),
                spend_bundle=None,
                additions=[coin_state.coin],
                removals=[coin_spend.coin],
                wallet_id=uint32(1),
                sent_to=[],
                trade_id=None,
                type=uint32(
                    TransactionType.INCOMING_CLAWBACK_RECEIVE
                    if is_recipient
                    else TransactionType.INCOMING_CLAWBACK_SEND
                ),
                # Use coin ID as the TX ID to mapping with the coin table
                name=coin_record.coin.name(),
                memos=list(memos.items()),
            )
            await self.tx_store.add_transaction_record(tx_record)
        return None

    async def handle_vc(self, vc: VerifiedCredential) -> Optional[WalletIdentifier]:
        # Check the ownership
        derivation_record: Optional[DerivationRecord] = await self.puzzle_store.get_derivation_record_for_puzzle_hash(
            vc.inner_puzzle_hash
        )
        if derivation_record is None:
            self.log.warning(
                f"Verified credential {vc.launcher_id.hex()} is not belong to the current wallet."
            )  # pragma: no cover
            return None  # pragma: no cover
        self.log.info(f"Found verified credential {vc.launcher_id.hex()}.")
        for wallet_info in await self.get_all_wallet_info_entries(wallet_type=WalletType.VC):
            return WalletIdentifier(wallet_info.id, WalletType.VC)
        else:
            # Create a new VC wallet
            vc_wallet = await VCWallet.create_new_vc_wallet(self, self.main_wallet)  # pragma: no cover
            return WalletIdentifier(vc_wallet.id(), WalletType.VC)  # pragma: no cover

    async def _add_coin_states(
        self,
        coin_states: List[CoinState],
        peer: WSChiaConnection,
        fork_height: Optional[uint32],
    ) -> None:
        # TODO: add comment about what this method does
        # Input states should already be sorted by cs_height, with reorgs at the beginning
        curr_h = -1
        for c_state in coin_states:
            last_change_height = last_change_height_cs(c_state)
            if last_change_height < curr_h:
                raise ValueError("Input coin_states is not sorted properly")
            curr_h = last_change_height

        trade_removals = await self.trade_manager.get_coins_of_interest()
        all_unconfirmed: List[TransactionRecord] = await self.tx_store.get_all_unconfirmed()
        used_up_to = -1
        ph_to_index_cache: LRUCache[bytes32, uint32] = LRUCache(100)

        coin_names = [bytes32(coin_state.coin.name()) for coin_state in coin_states]
        local_records = await self.coin_store.get_coin_records(coin_id_filter=HashFilter.include(coin_names))

        for coin_name, coin_state in zip(coin_names, coin_states):
            if peer.closed:
                raise ConnectionError("Connection closed")
            self.log.debug("Add coin state: %s: %s", coin_name, coin_state)
            local_record = local_records.coin_id_to_record.get(coin_name)
            rollback_wallets = None
            try:
                async with self.db_wrapper.writer():
                    rollback_wallets = self.wallets.copy()  # Shallow copy of wallets if writer rolls back the db
                    # This only succeeds if we don't raise out of the transaction
                    await self.retry_store.remove_state(coin_state)

                    wallet_identifier = await self.get_wallet_identifier_for_puzzle_hash(coin_state.coin.puzzle_hash)
                    coin_data: Optional[Streamable] = None
                    # If we already have this coin, & it was spent & confirmed at the same heights, then return (done)
                    if local_record is not None:
                        local_spent = None
                        if local_record.spent_block_height != 0:
                            local_spent = local_record.spent_block_height
                        if (
                            local_spent == coin_state.spent_height
                            and local_record.confirmed_block_height == coin_state.created_height
                        ):
                            continue

                    if coin_state.spent_height is not None and coin_name in trade_removals:
                        await self.trade_manager.coins_of_interest_farmed(coin_state, fork_height, peer)
                    if wallet_identifier is not None:
                        self.log.debug(f"Found existing wallet_identifier: {wallet_identifier}, coin: {coin_name}")
                    elif local_record is not None:
                        wallet_identifier = WalletIdentifier(uint32(local_record.wallet_id), local_record.wallet_type)
                    elif coin_state.created_height is not None:
                        wallet_identifier, coin_data = await self.determine_coin_type(peer, coin_state, fork_height)
                        try:
                            dl_wallet = self.get_dl_wallet()
                        except ValueError:
                            pass
                        else:
                            if (
                                await dl_wallet.get_singleton_record(coin_name) is not None
                                or coin_state.coin.puzzle_hash == MIRROR_PUZZLE_HASH
                            ):
                                wallet_identifier = WalletIdentifier.create(dl_wallet)

                    if wallet_identifier is None:
                        self.log.debug(f"No wallet for coin state: {coin_state}")
                        continue

                    # Update the DB to signal that we used puzzle hashes up to this one
                    derivation_index = ph_to_index_cache.get(coin_state.coin.puzzle_hash)
                    if derivation_index is None:
                        derivation_index = await self.puzzle_store.index_for_puzzle_hash(coin_state.coin.puzzle_hash)
                    if derivation_index is not None:
                        ph_to_index_cache.put(coin_state.coin.puzzle_hash, derivation_index)
                        if derivation_index > used_up_to:
                            await self.puzzle_store.set_used_up_to(derivation_index)
                            used_up_to = derivation_index

                    if coin_state.created_height is None:
                        # TODO implements this coin got reorged
                        # TODO: we need to potentially roll back the pool wallet here
                        pass
                    # if the new coin has not been spent (i.e not ephemeral)
                    elif coin_state.created_height is not None and coin_state.spent_height is None:
                        if local_record is None:
                            await self.coin_added(
                                coin_state.coin,
                                uint32(coin_state.created_height),
                                all_unconfirmed,
                                wallet_identifier.id,
                                wallet_identifier.type,
                                peer,
                                coin_name,
                                coin_data,
                            )

                    # if the coin has been spent
                    elif coin_state.created_height is not None and coin_state.spent_height is not None:
                        self.log.debug("Coin spent: %s", coin_state)
                        children = await self.wallet_node.fetch_children(coin_name, peer=peer, fork_height=fork_height)
                        record = local_record
                        if record is None:
                            farmer_reward = False
                            pool_reward = False
                            tx_type: int
                            if self.is_farmer_reward(uint32(coin_state.created_height), coin_state.coin):
                                farmer_reward = True
                                tx_type = TransactionType.FEE_REWARD.value
                            elif self.is_pool_reward(uint32(coin_state.created_height), coin_state.coin):
                                pool_reward = True
                                tx_type = TransactionType.COINBASE_REWARD.value
                            else:
                                tx_type = TransactionType.INCOMING_TX.value
                            record = WalletCoinRecord(
                                coin_state.coin,
                                uint32(coin_state.created_height),
                                uint32(coin_state.spent_height),
                                True,
                                farmer_reward or pool_reward,
                                wallet_identifier.type,
                                wallet_identifier.id,
                            )
                            await self.coin_store.add_coin_record(record)
                            # Coin first received
                            parent_coin_record: Optional[WalletCoinRecord] = await self.coin_store.get_coin_record(
                                coin_state.coin.parent_coin_info
                            )
                            if (
                                parent_coin_record is not None
                                and wallet_identifier.type == parent_coin_record.wallet_type
                            ):
                                change = True
                            else:
                                change = False

                            if not change:
                                created_timestamp = await self.wallet_node.get_timestamp_for_height(
                                    uint32(coin_state.created_height)
                                )
                                tx_record = TransactionRecord(
                                    confirmed_at_height=uint32(coin_state.created_height),
                                    created_at_time=uint64(created_timestamp),
                                    to_puzzle_hash=(
                                        await self.convert_puzzle_hash(
                                            wallet_identifier.id, coin_state.coin.puzzle_hash
                                        )
                                    ),
                                    amount=uint64(coin_state.coin.amount),
                                    fee_amount=uint64(0),
                                    confirmed=True,
                                    sent=uint32(0),
                                    spend_bundle=None,
                                    additions=[coin_state.coin],
                                    removals=[],
                                    wallet_id=wallet_identifier.id,
                                    sent_to=[],
                                    trade_id=None,
                                    type=uint32(tx_type),
                                    name=bytes32(token_bytes()),
                                    memos=[],
                                )
                                await self.tx_store.add_transaction_record(tx_record)

                            additions = [state.coin for state in children]
                            if len(children) > 0:
                                fee = 0

                                to_puzzle_hash = None
                                coin_spend: Optional[CoinSpend] = None
                                clawback_metadata: Optional[ClawbackMetadata] = None
                                # Find coin that doesn't belong to us
                                amount = 0
                                for coin in additions:
                                    derivation_record = await self.puzzle_store.get_derivation_record_for_puzzle_hash(
                                        coin.puzzle_hash
                                    )
                                    if derivation_record is None:  # not change
                                        to_puzzle_hash = coin.puzzle_hash
                                        amount += coin.amount
                                        if coin_spend is None:
                                            # To prevent unnecessary fetch, we only fetch once,
                                            # if there is a child coin that is not owned by the wallet.
                                            coin_spend = await fetch_coin_spend_for_coin_state(coin_state, peer)
                                            # Check if the parent coin is a Clawback coin
                                            puzzle: Program = coin_spend.puzzle_reveal.to_program()
                                            solution: Program = coin_spend.solution.to_program()
                                            uncurried = uncurry_puzzle(puzzle)
                                            clawback_metadata = match_clawback_puzzle(uncurried, puzzle, solution)
                                        if clawback_metadata is not None:
                                            # Add the Clawback coin as the interested coin for the sender
                                            await self.add_interested_coin_ids([coin.name()])
                                    elif wallet_identifier.type == WalletType.CAT:
                                        # We subscribe to change for CATs since they didn't hint previously
                                        await self.add_interested_coin_ids([coin.name()])

                                if to_puzzle_hash is None:
                                    to_puzzle_hash = additions[0].puzzle_hash

                                spent_timestamp = await self.wallet_node.get_timestamp_for_height(
                                    uint32(coin_state.spent_height)
                                )

                                # Reorg rollback adds reorged transactions so it's possible there is tx_record already
                                # Even though we are just adding coin record to the db (after reorg)
                                tx_records: List[TransactionRecord] = []
                                for out_tx_record in all_unconfirmed:
                                    for rem_coin in out_tx_record.removals:
                                        if rem_coin == coin_state.coin:
                                            tx_records.append(out_tx_record)

                                if len(tx_records) > 0:
                                    for tx_record in tx_records:
                                        await self.tx_store.set_confirmed(
                                            tx_record.name, uint32(coin_state.spent_height)
                                        )
                                else:
                                    tx_name = bytes(coin_state.coin.name())
                                    for added_coin in additions:
                                        tx_name += bytes(added_coin.name())
                                    tx_name = std_hash(tx_name)
                                    tx_record = TransactionRecord(
                                        confirmed_at_height=uint32(coin_state.spent_height),
                                        created_at_time=uint64(spent_timestamp),
                                        to_puzzle_hash=(
                                            await self.convert_puzzle_hash(wallet_identifier.id, to_puzzle_hash)
                                        ),
                                        amount=uint64(int(amount)),
                                        fee_amount=uint64(fee),
                                        confirmed=True,
                                        sent=uint32(0),
                                        spend_bundle=None,
                                        additions=additions,
                                        removals=[coin_state.coin],
                                        wallet_id=wallet_identifier.id,
                                        sent_to=[],
                                        trade_id=None,
                                        type=uint32(TransactionType.OUTGOING_TX.value),
                                        name=tx_name,
                                        memos=[],
                                    )

                                    await self.tx_store.add_transaction_record(tx_record)
                        else:
                            await self.coin_store.set_spent(coin_name, uint32(coin_state.spent_height))
                            if record.coin_type == CoinType.CLAWBACK:
                                await self.interested_store.remove_interested_coin_id(coin_state.coin.name())
                            confirmed_tx_records: List[TransactionRecord] = []

                            for tx_record in all_unconfirmed:
                                if tx_record.type in CLAWBACK_INCOMING_TRANSACTION_TYPES:
                                    for add_coin in tx_record.additions:
                                        if add_coin == coin_state.coin:
                                            confirmed_tx_records.append(tx_record)
                                else:
                                    for rem_coin in tx_record.removals:
                                        if rem_coin == coin_state.coin:
                                            confirmed_tx_records.append(tx_record)

                            for tx_record in confirmed_tx_records:
                                await self.tx_store.set_confirmed(tx_record.name, uint32(coin_state.spent_height))
                        for unconfirmed_record in all_unconfirmed:
                            for rem_coin in unconfirmed_record.removals:
                                if rem_coin == coin_state.coin:
                                    self.log.info(f"Setting tx_id: {unconfirmed_record.name} to confirmed")
                                    await self.tx_store.set_confirmed(
                                        unconfirmed_record.name, uint32(coin_state.spent_height)
                                    )

                        if record.wallet_type in [WalletType.POOLING_WALLET, WalletType.DAO]:
                            wallet_type_to_class = {WalletType.POOLING_WALLET: PoolWallet, WalletType.DAO: DAOWallet}
                            if coin_state.spent_height is not None and coin_state.coin.amount == uint64(1):
                                singleton_wallet: Union[PoolWallet, DAOWallet] = self.get_wallet(
                                    id=uint32(record.wallet_id), required_type=wallet_type_to_class[record.wallet_type]
                                )
                                curr_coin_state: CoinState = coin_state

                                while curr_coin_state.spent_height is not None:
                                    cs: CoinSpend = await fetch_coin_spend_for_coin_state(curr_coin_state, peer)
                                    success = await singleton_wallet.apply_state_transition(
                                        cs, uint32(curr_coin_state.spent_height)
                                    )
                                    if not success:
                                        break
                                    new_singleton_coin = get_most_recent_singleton_coin_from_coin_spend(cs)
                                    if new_singleton_coin is None:
                                        # No more singleton (maybe destroyed?)
                                        break

                                    coin_name = new_singleton_coin.name()
                                    existing = await self.coin_store.get_coin_record(coin_name)
                                    if existing is None:
                                        await self.coin_added(
                                            new_singleton_coin,
                                            uint32(curr_coin_state.spent_height),
                                            [],
                                            uint32(record.wallet_id),
                                            record.wallet_type,
                                            peer,
                                            coin_name,
                                            coin_data,
                                        )
                                    await self.coin_store.set_spent(
                                        curr_coin_state.coin.name(), uint32(curr_coin_state.spent_height)
                                    )
                                    await self.add_interested_coin_ids([new_singleton_coin.name()])
                                    new_coin_state: List[CoinState] = await self.wallet_node.get_coin_state(
                                        [coin_name], peer=peer, fork_height=fork_height
                                    )
                                    assert len(new_coin_state) == 1
                                    curr_coin_state = new_coin_state[0]
                        if record.wallet_type == WalletType.DATA_LAYER:
                            singleton_spend = await fetch_coin_spend_for_coin_state(coin_state, peer)
                            dl_wallet = self.get_wallet(id=uint32(record.wallet_id), required_type=DataLayerWallet)
                            await dl_wallet.singleton_removed(
                                singleton_spend,
                                uint32(coin_state.spent_height),
                            )

                        elif record.wallet_type == WalletType.NFT:
                            if coin_state.spent_height is not None:
                                nft_wallet = self.get_wallet(id=uint32(record.wallet_id), required_type=NFTWallet)
                                await nft_wallet.remove_coin(coin_state.coin, uint32(coin_state.spent_height))
                        elif record.wallet_type == WalletType.VC:
                            if coin_state.spent_height is not None:
                                vc_wallet = self.get_wallet(id=uint32(record.wallet_id), required_type=VCWallet)
                                await vc_wallet.remove_coin(coin_state.coin, uint32(coin_state.spent_height))

                        # Check if a child is a singleton launcher
                        for child in children:
                            if child.coin.puzzle_hash != SINGLETON_LAUNCHER_HASH:
                                continue
                            if await self.have_a_pool_wallet_with_launched_id(child.coin.name()):
                                continue
                            if child.spent_height is None:
                                # TODO handle spending launcher later block
                                continue
                            launcher_spend = await fetch_coin_spend_for_coin_state(child, peer)
                            if launcher_spend is None:
                                continue
                            try:
                                pool_state = solution_to_pool_state(launcher_spend)
                                assert pool_state is not None
                            except (AssertionError, ValueError) as e:
                                self.log.debug(f"Not a pool wallet launcher {e}, child: {child}")
                                matched, inner_puzhash = await DataLayerWallet.match_dl_launcher(launcher_spend)
                                if (
                                    matched
                                    and inner_puzhash is not None
                                    and (await self.puzzle_store.puzzle_hash_exists(inner_puzhash))
                                ):
                                    try:
                                        dl_wallet = self.get_dl_wallet()
                                    except ValueError:
                                        dl_wallet = await DataLayerWallet.create_new_dl_wallet(
                                            self,
                                        )
                                    await dl_wallet.track_new_launcher_id(
                                        child.coin.name(),
                                        peer,
                                        spend=launcher_spend,
                                        height=uint32(child.spent_height),
                                    )
                                continue

                            # solution_to_pool_state may return None but this may not be an error
                            if pool_state is None:
                                self.log.debug("solution_to_pool_state returned None, ignore and continue")
                                continue

                            pool_wallet = await PoolWallet.create(
                                self,
                                self.main_wallet,
                                child.coin.name(),
                                [launcher_spend],
                                uint32(child.spent_height),
                                name="pool_wallet",
                            )
                            launcher_spend_additions = compute_additions(launcher_spend)
                            assert len(launcher_spend_additions) == 1
                            coin_added = launcher_spend_additions[0]
                            coin_name = coin_added.name()
                            existing = await self.coin_store.get_coin_record(coin_name)
                            if existing is None:
                                await self.coin_added(
                                    coin_added,
                                    uint32(coin_state.spent_height),
                                    [],
                                    pool_wallet.id(),
                                    pool_wallet.type(),
                                    peer,
                                    coin_name,
                                    coin_data,
                                )
                            await self.add_interested_coin_ids([coin_name])

                    else:
                        raise RuntimeError("All cases already handled")  # Logic error, all cases handled
            except Exception as e:
                self.log.exception(f"Failed to add coin_state: {coin_state}, error: {e}")
                if rollback_wallets is not None:
                    self.wallets = rollback_wallets  # Restore since DB will be rolled back by writer
                if isinstance(e, PeerRequestException) or isinstance(e, aiosqlite.Error):
                    await self.retry_store.add_state(coin_state, peer.peer_node_id, fork_height)
                else:
                    await self.retry_store.remove_state(coin_state)
                continue

    async def add_coin_states(
        self,
        coin_states: List[CoinState],
        peer: WSChiaConnection,
        fork_height: Optional[uint32],
    ) -> bool:
        try:
            await self._add_coin_states(coin_states, peer, fork_height)
        except Exception as e:
            log_level = logging.DEBUG if peer.closed else logging.ERROR
            self.log.log(log_level, f"add_coin_states failed - exception {e}, traceback: {traceback.format_exc()}")
            return False

        await self.blockchain.clean_block_records()

        return True

    async def have_a_pool_wallet_with_launched_id(self, launcher_id: bytes32) -> bool:
        for wallet_id, wallet in self.wallets.items():
            if wallet.type() == WalletType.POOLING_WALLET:
                assert isinstance(wallet, PoolWallet)
                if (await wallet.get_current_state()).launcher_id == launcher_id:
                    self.log.warning("Already have, not recreating")
                    return True
        return False

    def is_pool_reward(self, created_height: uint32, coin: Coin) -> bool:
        if coin.amount != calculate_pool_reward(created_height) and coin.amount != calculate_pool_reward(
            uint32(max(0, created_height - 128))
        ):
            # Optimization to avoid the computation below. Any coin that has a different amount is not a pool reward
            return False
        for i in range(0, 30):
            try_height = created_height - i
            if try_height < 0:
                break
            calculated = pool_parent_id(uint32(try_height), self.constants.GENESIS_CHALLENGE)
            if calculated == coin.parent_coin_info:
                return True
        return False

    def is_farmer_reward(self, created_height: uint32, coin: Coin) -> bool:
        if coin.amount < calculate_base_farmer_reward(created_height):
            # Optimization to avoid the computation below. Any coin less than this base amount cannot be farmer reward
            return False
        for i in range(0, 30):
            try_height = created_height - i
            if try_height < 0:
                break
            calculated = farmer_parent_id(uint32(try_height), self.constants.GENESIS_CHALLENGE)
            if calculated == coin.parent_coin_info:
                return True
        return False

    async def get_wallet_identifier_for_puzzle_hash(self, puzzle_hash: bytes32) -> Optional[WalletIdentifier]:
        wallet_identifier = await self.puzzle_store.get_wallet_identifier_for_puzzle_hash(puzzle_hash)
        if wallet_identifier is not None:
            return wallet_identifier

        interested_wallet_id = await self.interested_store.get_interested_puzzle_hash_wallet_id(puzzle_hash=puzzle_hash)
        if interested_wallet_id is not None:
            wallet_id = uint32(interested_wallet_id)
            if wallet_id not in self.wallets.keys():
                self.log.warning(f"Do not have wallet {wallet_id} for puzzle_hash {puzzle_hash}")
                return None
            return WalletIdentifier(uint32(wallet_id), self.wallets[uint32(wallet_id)].type())
        return None

    async def get_wallet_identifier_for_coin(
        self, coin: Coin, hint_dict: Dict[bytes32, bytes32] = {}
    ) -> Optional[WalletIdentifier]:
        wallet_identifier = await self.puzzle_store.get_wallet_identifier_for_puzzle_hash(coin.puzzle_hash)
        if (
            wallet_identifier is None
            and coin.name() in hint_dict
            and await self.puzzle_store.puzzle_hash_exists(hint_dict[coin.name()])
        ):
            wallet_identifier = await self.get_wallet_identifier_for_hinted_coin(coin, hint_dict[coin.name()])
        if wallet_identifier is None:
            coin_record = await self.coin_store.get_coin_record(coin.name())
            if coin_record is not None:
                wallet_identifier = WalletIdentifier(uint32(coin_record.wallet_id), coin_record.wallet_type)

        return wallet_identifier

    async def get_wallet_identifier_for_hinted_coin(self, coin: Coin, hint: bytes32) -> Optional[WalletIdentifier]:
        for wallet in self.wallets.values():
            if await wallet.match_hinted_coin(coin, hint):
                return WalletIdentifier(wallet.id(), wallet.type())
        return None

    async def coin_added(
        self,
        coin: Coin,
        height: uint32,
        all_unconfirmed_transaction_records: List[TransactionRecord],
        wallet_id: uint32,
        wallet_type: WalletType,
        peer: WSChiaConnection,
        coin_name: bytes32,
        coin_data: Optional[Streamable],
    ) -> None:
        """
        Adding coin to DB
        """

        self.log.debug(
            "Adding record to state manager coin: %s at %s wallet_id: %s and type: %s",
            coin,
            height,
            wallet_id,
            wallet_type,
        )

        if self.is_pool_reward(height, coin):
            tx_type = TransactionType.COINBASE_REWARD
        elif self.is_farmer_reward(height, coin):
            tx_type = TransactionType.FEE_REWARD
        else:
            tx_type = TransactionType.INCOMING_TX

        coinbase = tx_type in {TransactionType.FEE_REWARD, TransactionType.COINBASE_REWARD}
        coin_confirmed_transaction = False
        if not coinbase:
            for record in all_unconfirmed_transaction_records:
                if coin in record.additions and not record.confirmed:
                    await self.tx_store.set_confirmed(record.name, height)
                    coin_confirmed_transaction = True
                    break

        parent_coin_record: Optional[WalletCoinRecord] = await self.coin_store.get_coin_record(coin.parent_coin_info)
        change = parent_coin_record is not None and wallet_type.value == parent_coin_record.wallet_type
        # If the coin is from a Clawback spent, we want to add the INCOMING_TX,
        # no matter if there is another TX updated.
        clawback = parent_coin_record is not None and parent_coin_record.coin_type == CoinType.CLAWBACK

        if coinbase or clawback or not coin_confirmed_transaction and not change:
            tx_record = TransactionRecord(
                confirmed_at_height=uint32(height),
                created_at_time=await self.wallet_node.get_timestamp_for_height(height),
                to_puzzle_hash=await self.convert_puzzle_hash(wallet_id, coin.puzzle_hash),
                amount=uint64(coin.amount),
                fee_amount=uint64(0),
                confirmed=True,
                sent=uint32(0),
                spend_bundle=None,
                additions=[coin],
                removals=[],
                wallet_id=wallet_id,
                sent_to=[],
                trade_id=None,
                type=uint32(tx_type),
                name=coin_name,
                memos=[],
            )
            if tx_record.amount > 0:
                await self.tx_store.add_transaction_record(tx_record)

        # We only add normal coins here
        coin_record: WalletCoinRecord = WalletCoinRecord(
            coin, height, uint32(0), False, coinbase, wallet_type, wallet_id
        )

        await self.coin_store.add_coin_record(coin_record, coin_name)

        await self.wallets[wallet_id].coin_added(coin, height, peer, coin_data)

        if wallet_type == WalletType.DAO:
            return

        await self.create_more_puzzle_hashes()

    async def add_pending_transaction(self, tx_record: TransactionRecord) -> None:
        """
        Called from wallet before new transaction is sent to the full_node
        """
        # Wallet node will use this queue to retry sending this transaction until full nodes receives it
        await self.tx_store.add_transaction_record(tx_record)
        all_coins_names = []
        all_coins_names.extend([coin.name() for coin in tx_record.additions])
        all_coins_names.extend([coin.name() for coin in tx_record.removals])

        await self.add_interested_coin_ids(all_coins_names)
        if tx_record.spend_bundle is not None:
            self.tx_pending_changed()
        self.state_changed("pending_transaction", tx_record.wallet_id)

    async def add_transaction(self, tx_record: TransactionRecord) -> None:
        """
        Called from wallet to add transaction that is not being set to full_node
        """
        await self.tx_store.add_transaction_record(tx_record)
        self.state_changed("pending_transaction", tx_record.wallet_id)

    async def remove_from_queue(
        self,
        spendbundle_id: bytes32,
        name: str,
        send_status: MempoolInclusionStatus,
        error: Optional[Err],
    ) -> None:
        """
        Full node received our transaction, no need to keep it in queue anymore, unless there was an error
        """

        updated = await self.tx_store.increment_sent(spendbundle_id, name, send_status, error)
        if updated:
            tx: Optional[TransactionRecord] = await self.get_transaction(spendbundle_id)
            if tx is not None and tx.spend_bundle is not None:
                self.log.info("Checking if we need to cancel trade for tx: %s", tx.name)
                # we're only interested in errors that are not temporary
                if (
                    send_status != MempoolInclusionStatus.SUCCESS
                    and error
                    and error not in (Err.INVALID_FEE_LOW_FEE, Err.INVALID_FEE_TOO_CLOSE_TO_ZERO)
                ):
                    coins_removed = tx.spend_bundle.removals()
                    trade_coins_removed = set([])
                    trade = None
                    for removed_coin in coins_removed:
                        trade = await self.trade_manager.get_trade_by_coin(removed_coin)
                        if trade is not None and trade.status in (
                            TradeStatus.PENDING_CONFIRM.value,
                            TradeStatus.PENDING_ACCEPT.value,
                            TradeStatus.PENDING_CANCEL.value,
                        ):
                            # offer was tied to these coins, lets subscribe to them to get a confirmation to
                            # cancel it if it's confirmed
                            # we send transactions to multiple peers, and in cases when mempool gets
                            # fragmented, it's safest to wait for confirmation from blockchain before setting
                            # offer to failed
                            trade_coins_removed.add(removed_coin.name())
                    if trade and trade_coins_removed:
                        if not tx.is_valid():
                            # we've tried to send this transaction to a full node multiple times
                            # but failed, it's safe to assume that it's not going to be accepted
                            # we can mark this offer as failed
                            self.log.info("This offer can't be posted, removing it from pending offers")
                            assert trade is not None
                            await self.trade_manager.fail_pending_offer(trade.trade_id)

                        else:
                            self.log.info(
                                "Subscribing to unspendable offer coins: %s",
                                [x.hex() for x in trade_coins_removed],
                            )
                            await self.add_interested_coin_ids(list(trade_coins_removed))

                    self.state_changed(
                        "tx_update", tx.wallet_id, {"transaction": tx, "error": error.name, "status": send_status.value}
                    )
                else:
                    self.state_changed("tx_update", tx.wallet_id, {"transaction": tx})

    async def get_all_transactions(self, wallet_id: int) -> List[TransactionRecord]:
        """
        Retrieves all confirmed and pending transactions
        """
        records = await self.tx_store.get_all_transactions_for_wallet(wallet_id)
        return records

    async def get_transaction(self, tx_id: bytes32) -> Optional[TransactionRecord]:
        return await self.tx_store.get_transaction_record(tx_id)

    async def get_coin_record_by_wallet_record(self, wr: WalletCoinRecord) -> CoinRecord:
        timestamp: uint64 = await self.wallet_node.get_timestamp_for_height(wr.confirmed_block_height)
        return wr.to_coin_record(timestamp)

    async def get_coin_records_by_coin_ids(self, **kwargs: Any) -> List[CoinRecord]:
        result = await self.coin_store.get_coin_records(**kwargs)
        return [await self.get_coin_record_by_wallet_record(record) for record in result.records]

    async def get_wallet_for_coin(self, coin_id: bytes32) -> Optional[WalletProtocol[Any]]:
        coin_record = await self.coin_store.get_coin_record(coin_id)
        if coin_record is None:
            return None
        wallet_id = uint32(coin_record.wallet_id)
        wallet = self.wallets[wallet_id]
        return wallet

    async def reorg_rollback(self, height: int) -> List[uint32]:
        """
        Rolls back and updates the coin_store and transaction store. It's possible this height
        is the tip, or even beyond the tip.
        """
        await self.retry_store.rollback_to_block(height)
        await self.nft_store.rollback_to_block(height)
        await self.coin_store.rollback_to_block(height)
        await self.interested_store.rollback_to_block(height)
        reorged: List[TransactionRecord] = await self.tx_store.get_transaction_above(height)
        await self.tx_store.rollback_to_block(height)
        for record in reorged:
            if TransactionType(record.type) in [
                TransactionType.OUTGOING_TX,
                TransactionType.OUTGOING_TRADE,
                TransactionType.INCOMING_TRADE,
                TransactionType.OUTGOING_CLAWBACK,
                TransactionType.INCOMING_CLAWBACK_SEND,
                TransactionType.INCOMING_CLAWBACK_RECEIVE,
            ]:
                await self.tx_store.tx_reorged(record)

        # Removes wallets that were created from a blockchain transaction which got reorged.
        remove_ids: List[uint32] = []
        for wallet_id, wallet in self.wallets.items():
            if wallet.type() == WalletType.POOLING_WALLET.value:
                assert isinstance(wallet, PoolWallet)
                remove: bool = await wallet.rewind(height)
                if remove:
                    remove_ids.append(wallet_id)
        for wallet_id in remove_ids:
            await self.user_store.delete_wallet(wallet_id)
            self.state_changed("wallet_removed", wallet_id)

        return remove_ids

    async def _await_closed(self) -> None:
        await self.db_wrapper.close()

    def unlink_db(self) -> None:
        Path(self.db_path).unlink()

    async def get_all_wallet_info_entries(self, wallet_type: Optional[WalletType] = None) -> List[WalletInfo]:
        return await self.user_store.get_all_wallet_info_entries(wallet_type)

    async def get_wallet_for_asset_id(self, asset_id: str) -> Optional[WalletProtocol[Any]]:
        for wallet_id, wallet in self.wallets.items():
            if wallet.type() in (WalletType.CAT, WalletType.CRCAT):
                assert isinstance(wallet, CATWallet)
                if wallet.get_asset_id() == asset_id:
                    return wallet
            elif wallet.type() == WalletType.DATA_LAYER:
                assert isinstance(wallet, DataLayerWallet)
                if await wallet.get_latest_singleton(bytes32.from_hexstr(asset_id)) is not None:
                    return wallet
            elif wallet.type() == WalletType.NFT:
                assert isinstance(wallet, NFTWallet)
                nft_coin = await self.nft_store.get_nft_by_id(bytes32.from_hexstr(asset_id), wallet_id)
                if nft_coin:
                    return wallet
        return None

    async def get_wallet_for_puzzle_info(self, puzzle_driver: PuzzleInfo) -> Optional[WalletProtocol[Any]]:
        for wallet in self.wallets.values():
            match_function = getattr(wallet, "match_puzzle_info", None)
            if match_function is not None and callable(match_function):
                if await match_function(puzzle_driver):
                    return wallet
        return None

    async def create_wallet_for_puzzle_info(self, puzzle_driver: PuzzleInfo, name: Optional[str] = None) -> None:
        if AssetType(puzzle_driver.type()) in self.asset_to_wallet_map:
            await self.asset_to_wallet_map[AssetType(puzzle_driver.type())].create_from_puzzle_info(
                self,
                self.main_wallet,
                puzzle_driver,
                name,
                potential_subclasses={
                    AssetType.CR: CRCATWallet,
                },
            )

    async def add_new_wallet(self, wallet: WalletProtocol[Any]) -> None:
        self.wallets[wallet.id()] = wallet
        await self.create_more_puzzle_hashes()
        self.state_changed("wallet_created")

    async def get_spendable_coins_for_wallet(
        self, wallet_id: int, records: Optional[Set[WalletCoinRecord]] = None
    ) -> Set[WalletCoinRecord]:
        wallet_type = self.wallets[uint32(wallet_id)].type()
        if records is None:
            if wallet_type == WalletType.CRCAT:
                records = await self.coin_store.get_unspent_coins_for_wallet(wallet_id, CoinType.CRCAT)
            else:
                records = await self.coin_store.get_unspent_coins_for_wallet(wallet_id)

        # Coins that are currently part of a transaction
        unconfirmed_tx: List[TransactionRecord] = await self.tx_store.get_unconfirmed_for_wallet(wallet_id)
        removal_dict: Dict[bytes32, Coin] = {}
        for tx in unconfirmed_tx:
            for coin in tx.removals:
                # TODO, "if" might not be necessary once unconfirmed tx doesn't contain coins for other wallets
                if await self.does_coin_belong_to_wallet(coin, wallet_id, tx.hint_dict()):
                    removal_dict[coin.name()] = coin

        # Coins that are part of the trade
        offer_locked_coins: Dict[bytes32, WalletCoinRecord] = await self.trade_manager.get_locked_coins()

        filtered = set()
        for record in records:
            if record.coin.name() in offer_locked_coins:
                continue
            if record.coin.name() in removal_dict:
                continue
            filtered.add(record)

        return filtered

    async def new_peak(self, peak: NewPeakWallet) -> None:
        valid_list = [WalletType.POOLING_WALLET, WalletType.DAO]
        for wallet_id, wallet in self.wallets.items():
            if wallet.type() in valid_list:
                valid = isinstance(wallet, PoolWallet) or isinstance(wallet, DAOWallet)
                assert valid
                await wallet.new_peak(uint64(peak.height))  # type: ignore[attr-defined]
        current_time = int(time.time())

        if self.wallet_node.last_wallet_tx_resend_time < current_time - self.wallet_node.wallet_tx_resend_timeout_secs:
            self.tx_pending_changed()

    async def add_interested_puzzle_hashes(self, puzzle_hashes: List[bytes32], wallet_ids: List[int]) -> None:
        # TODO: It's unclear if the intended use for this is that each puzzle hash should store all
        # the elements of wallet_ids. It only stores one wallet_id per puzzle hash in the interested_store
        # but the coin_cache keeps all wallet_ids for each puzzle hash
        for puzzle_hash in puzzle_hashes:
            if puzzle_hash in self.interested_coin_cache:
                wallet_ids_to_add = list(
                    set([w for w in wallet_ids if w not in self.interested_coin_cache[puzzle_hash]])
                )
                self.interested_coin_cache[puzzle_hash].extend(wallet_ids_to_add)
            else:
                self.interested_coin_cache[puzzle_hash] = list(set(wallet_ids))
        for puzzle_hash, wallet_id in zip(puzzle_hashes, wallet_ids):
            await self.interested_store.add_interested_puzzle_hash(puzzle_hash, wallet_id)
        if len(puzzle_hashes) > 0:
            await self.wallet_node.new_peak_queue.subscribe_to_puzzle_hashes(puzzle_hashes)

    async def add_interested_coin_ids(self, coin_ids: List[bytes32], wallet_ids: List[int] = []) -> None:
        # TODO: FIX: wallet_ids is sometimes populated unexpectedly when called from add_pending_transaction
        for coin_id in coin_ids:
            if coin_id in self.interested_coin_cache:
                # prevent repeated wallet_ids from appearing in the coin cache
                wallet_ids_to_add = list(set([w for w in wallet_ids if w not in self.interested_coin_cache[coin_id]]))
                self.interested_coin_cache[coin_id].extend(wallet_ids_to_add)
            else:
                self.interested_coin_cache[coin_id] = list(set(wallet_ids))
        for coin_id in coin_ids:
            await self.interested_store.add_interested_coin_id(coin_id)
        if len(coin_ids) > 0:
            await self.wallet_node.new_peak_queue.subscribe_to_coin_ids(coin_ids)

    async def delete_trade_transactions(self, trade_id: bytes32) -> None:
        txs: List[TransactionRecord] = await self.tx_store.get_transactions_by_trade_id(trade_id)
        for tx in txs:
            await self.tx_store.delete_transaction_record(tx.name)

    async def convert_puzzle_hash(self, wallet_id: uint32, puzzle_hash: bytes32) -> bytes32:
        wallet = self.wallets[wallet_id]
        # This should be general to wallets but for right now this is just for CATs so we'll add this if
        if wallet.type() in (WalletType.CAT.value, WalletType.CRCAT.value):
            assert isinstance(wallet, CATWallet)
            return await wallet.convert_puzzle_hash(puzzle_hash)

        return puzzle_hash

    def get_dl_wallet(self) -> DataLayerWallet:
        for wallet in self.wallets.values():
            if wallet.type() == WalletType.DATA_LAYER.value:
                assert isinstance(
                    wallet, DataLayerWallet
                ), f"WalletType.DATA_LAYER should be a DataLayerWallet instance got: {type(wallet).__name__}"
                return wallet
        raise ValueError("DataLayerWallet not available")

    async def get_or_create_vc_wallet(self) -> VCWallet:
        for _, wallet in self.wallets.items():
            if WalletType(wallet.type()) == WalletType.VC:
                assert isinstance(wallet, VCWallet)
                vc_wallet: VCWallet = wallet
                break
        else:
            # Create a new VC wallet
            vc_wallet = await VCWallet.create_new_vc_wallet(self, self.main_wallet)

        return vc_wallet

    async def sign_transaction(self, coin_spends: List[CoinSpend]) -> SpendBundle:
        return await sign_coin_spends(
            coin_spends,
            self.get_private_key_for_pubkey,
            self.get_synthetic_private_key_for_puzzle_hash,
            self.constants.AGG_SIG_ME_ADDITIONAL_DATA,
            self.constants.MAX_BLOCK_COST_CLVM,
            [puzzle_hash_for_synthetic_public_key],
        )<|MERGE_RESOLUTION|>--- conflicted
+++ resolved
@@ -8,7 +8,21 @@
 from contextlib import asynccontextmanager
 from pathlib import Path
 from secrets import token_bytes
-from typing import TYPE_CHECKING, Any, AsyncIterator, Callable, Dict, List, Optional, Set, Tuple, Type, TypeVar, Union
+from typing import (
+    TYPE_CHECKING,
+    Any,
+    AsyncIterator,
+    Callable,
+    Dict,
+    Iterator,
+    List,
+    Optional,
+    Set,
+    Tuple,
+    Type,
+    TypeVar,
+    Union,
+)
 
 import aiosqlite
 from blspy import G1Element, G2Element, PrivateKey
@@ -729,12 +743,8 @@
             self.is_pool_reward(uint32(coin_state.created_height), coin_state.coin)
             or self.is_farmer_reward(uint32(coin_state.created_height), coin_state.coin)
         ):
-<<<<<<< HEAD
-            return None
-=======
             return None, None
 
->>>>>>> 7df9599b
         response: List[CoinState] = await self.wallet_node.get_coin_state(
             [coin_state.coin.parent_coin_info], peer=peer, fork_height=fork_height
         )
@@ -747,35 +757,35 @@
         coin_spend = await fetch_coin_spend_for_coin_state(parent_coin_state, peer)
 
         puzzle = Program.from_bytes(bytes(coin_spend.puzzle_reveal))
-<<<<<<< HEAD
         solution = Program.from_bytes(bytes(coin_spend.solution))
 
-=======
->>>>>>> 7df9599b
         uncurried = uncurry_puzzle(puzzle)
 
         funding_puzzle_check = match_funding_puzzle(uncurried, solution, coin_state.coin)
         if funding_puzzle_check:
-            return await self.get_dao_wallet_from_coinspend_hint(coin_spend, coin_state)
+            return await self.get_dao_wallet_from_coinspend_hint(coin_spend, coin_state), None
 
         # Check if the coin is a DAO Treasury
         dao_curried_args = match_treasury_puzzle(uncurried.mod, uncurried.args)
         if dao_curried_args is not None:
-            return await self.handle_dao_treasury(dao_curried_args, parent_coin_state, coin_state, coin_spend)
+            return await self.handle_dao_treasury(dao_curried_args, parent_coin_state, coin_state, coin_spend), None
         # Check if the coin is a Proposal and that it isn't the timer coin (amount == 0)
         dao_curried_args = match_proposal_puzzle(uncurried.mod, uncurried.args)
         if (dao_curried_args is not None) and (coin_state.coin.amount != 0):
-            return await self.handle_dao_proposal(dao_curried_args, parent_coin_state, coin_state, coin_spend)
+            return await self.handle_dao_proposal(dao_curried_args, parent_coin_state, coin_state, coin_spend), None
 
         # Check if the coin is a finished proposal
         dao_curried_args = match_finished_puzzle(uncurried.mod, uncurried.args)
         if dao_curried_args is not None:
-            return await self.handle_dao_finished_proposals(dao_curried_args, parent_coin_state, coin_state, coin_spend)
+            return (
+                await self.handle_dao_finished_proposals(dao_curried_args, parent_coin_state, coin_state, coin_spend),
+                None,
+            )
 
         # Check if the coin is a DAO CAT
         dao_cat_args = match_dao_cat_puzzle(uncurried)
         if dao_cat_args:
-            return await self.handle_dao_cat(dao_cat_args, parent_coin_state, coin_state, coin_spend)
+            return await self.handle_dao_cat(dao_cat_args, parent_coin_state, coin_state, coin_spend), None
 
         # Check if the coin is a CAT
         cat_curried_args = match_cat_puzzle(uncurried)
