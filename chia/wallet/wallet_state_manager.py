import asyncio
import json
import logging
import multiprocessing
import multiprocessing.context
import time
from collections import defaultdict
from pathlib import Path
from secrets import token_bytes
from typing import Any, Callable, Dict, Iterator, List, Optional, Set, Tuple

import aiosqlite
from blspy import G1Element, PrivateKey

from chia.consensus.coinbase import farmer_parent_id, pool_parent_id
from chia.consensus.constants import ConsensusConstants
from chia.pools.pool_puzzles import SINGLETON_LAUNCHER_HASH, solution_to_pool_state
from chia.pools.pool_wallet import PoolWallet
from chia.protocols import wallet_protocol
from chia.protocols.wallet_protocol import CoinState, PuzzleSolutionResponse, RespondPuzzleSolution
from chia.server.server import ChiaServer
from chia.server.ws_connection import WSChiaConnection
from chia.types.blockchain_format.coin import Coin
from chia.types.blockchain_format.program import Program
from chia.types.blockchain_format.sized_bytes import bytes32
from chia.types.coin_spend import CoinSpend
from chia.types.full_block import FullBlock
from chia.types.mempool_inclusion_status import MempoolInclusionStatus
from chia.util.byte_types import hexstr_to_bytes
from chia.util.config import process_config_start_method
from chia.util.db_synchronous import db_synchronous_on
from chia.util.db_wrapper import DBWrapper
from chia.util.errors import Err
from chia.util.ints import uint8, uint32, uint64, uint128
from chia.wallet.cat_wallet.cat_constants import DEFAULT_CATS
from chia.wallet.cat_wallet.cat_utils import construct_cat_puzzle, match_cat_puzzle
from chia.wallet.cat_wallet.cat_wallet import CATWallet
from chia.wallet.derivation_record import DerivationRecord
from chia.wallet.derive_keys import master_sk_to_wallet_sk, master_sk_to_wallet_sk_unhardened
from chia.wallet.did_wallet.did_wallet import DIDWallet
from chia.wallet.did_wallet.did_wallet_puzzles import DID_INNERPUZ_MOD, create_fullpuz, match_did_puzzle
from chia.wallet.key_val_store import KeyValStore
<<<<<<< HEAD
from chia.wallet.outer_puzzles import AssetType
=======
from chia.wallet.nft_wallet.nft_wallet import NFTWallet, NFTWalletInfo
from chia.wallet.nft_wallet.uncurry_nft import UncurriedNFT
from chia.wallet.outer_puzzles import AssetType, match_puzzle
>>>>>>> 60ef79bc
from chia.wallet.puzzle_drivers import PuzzleInfo
from chia.wallet.puzzles.cat_loader import CAT_MOD
from chia.wallet.rl_wallet.rl_wallet import RLWallet
from chia.wallet.settings.user_settings import UserSettings
from chia.wallet.trade_manager import TradeManager
from chia.wallet.transaction_record import TransactionRecord
from chia.wallet.util.compute_hints import compute_coin_hints
from chia.wallet.util.transaction_type import TransactionType
from chia.wallet.util.wallet_sync_utils import last_change_height_cs
from chia.wallet.util.wallet_types import WalletType
from chia.wallet.wallet import Wallet
from chia.wallet.wallet_action import WalletAction
from chia.wallet.wallet_action_store import WalletActionStore
from chia.wallet.wallet_blockchain import WalletBlockchain
from chia.wallet.wallet_coin_record import WalletCoinRecord
from chia.wallet.wallet_coin_store import WalletCoinStore
from chia.wallet.wallet_info import WalletInfo
from chia.wallet.wallet_interested_store import WalletInterestedStore
from chia.wallet.wallet_pool_store import WalletPoolStore
from chia.wallet.wallet_puzzle_store import WalletPuzzleStore
from chia.wallet.wallet_sync_store import WalletSyncStore
from chia.wallet.wallet_transaction_store import WalletTransactionStore
from chia.wallet.wallet_user_store import WalletUserStore
from chia.wallet.wallet_weight_proof_handler import WalletWeightProofHandler


class WalletStateManager:
    constants: ConsensusConstants
    config: Dict
    tx_store: WalletTransactionStore
    puzzle_store: WalletPuzzleStore
    user_store: WalletUserStore
    action_store: WalletActionStore
    basic_store: KeyValStore

    start_index: int

    # Makes sure only one asyncio thread is changing the blockchain state at one time
    lock: asyncio.Lock

    log: logging.Logger

    # TODO Don't allow user to send tx until wallet is synced
    sync_mode: bool
    sync_target: uint32
    genesis: FullBlock

    state_changed_callback: Optional[Callable]
    pending_tx_callback: Optional[Callable]
    puzzle_hash_created_callbacks: Dict = defaultdict(lambda *x: None)
    db_path: Path
    db_connection: aiosqlite.Connection
    db_wrapper: DBWrapper

    main_wallet: Wallet
    wallets: Dict[uint32, Any]
    private_key: PrivateKey

    trade_manager: TradeManager
    new_wallet: bool
    user_settings: UserSettings
    blockchain: WalletBlockchain
    coin_store: WalletCoinStore
    sync_store: WalletSyncStore
    finished_sync_up_to: uint32
    interested_store: WalletInterestedStore
    multiprocessing_context: multiprocessing.context.BaseContext
    weight_proof_handler: WalletWeightProofHandler
    server: ChiaServer
    root_path: Path
    wallet_node: Any
    pool_store: WalletPoolStore
    default_cats: Dict[str, Any]
    asset_to_wallet_map: Dict[AssetType, Any]

    @staticmethod
    async def create(
        private_key: PrivateKey,
        config: Dict,
        db_path: Path,
        constants: ConsensusConstants,
        server: ChiaServer,
        root_path: Path,
        wallet_node,
        name: str = None,
    ):
        self = WalletStateManager()
        self.new_wallet = False
        self.config = config
        self.constants = constants
        self.server = server
        self.root_path = root_path
        self.log = logging.getLogger(name if name else __name__)
        self.lock = asyncio.Lock()
        self.log.debug(f"Starting in db path: {db_path}")
        self.db_connection = await aiosqlite.connect(db_path)
        await self.db_connection.execute("pragma journal_mode=wal")

        await self.db_connection.execute(
            "pragma synchronous={}".format(db_synchronous_on(self.config.get("db_sync", "auto"), db_path))
        )

        self.db_wrapper = DBWrapper(self.db_connection)
        self.coin_store = await WalletCoinStore.create(self.db_wrapper)
        self.tx_store = await WalletTransactionStore.create(self.db_wrapper)
        self.puzzle_store = await WalletPuzzleStore.create(self.db_wrapper)
        self.user_store = await WalletUserStore.create(self.db_wrapper)
        self.action_store = await WalletActionStore.create(self.db_wrapper)
        self.basic_store = await KeyValStore.create(self.db_wrapper)
        self.trade_manager = await TradeManager.create(self, self.db_wrapper)
        self.user_settings = await UserSettings.create(self.basic_store)
        self.pool_store = await WalletPoolStore.create(self.db_wrapper)
        self.interested_store = await WalletInterestedStore.create(self.db_wrapper)
        self.default_cats = DEFAULT_CATS

        self.wallet_node = wallet_node
        self.sync_mode = False
        self.sync_target = uint32(0)
        self.finished_sync_up_to = uint32(0)
        multiprocessing_start_method = process_config_start_method(config=self.config, log=self.log)
        self.multiprocessing_context = multiprocessing.get_context(method=multiprocessing_start_method)
        self.weight_proof_handler = WalletWeightProofHandler(
            constants=self.constants,
            multiprocessing_context=self.multiprocessing_context,
        )
        self.blockchain = await WalletBlockchain.create(self.basic_store, self.constants, self.weight_proof_handler)

        self.state_changed_callback = None
        self.pending_tx_callback = None
        self.db_path = db_path

        main_wallet_info = await self.user_store.get_wallet_by_id(1)
        assert main_wallet_info is not None

        self.private_key = private_key
        self.main_wallet = await Wallet.create(self, main_wallet_info)

        self.wallets = {main_wallet_info.id: self.main_wallet}

        self.asset_to_wallet_map = {
            AssetType.CAT: CATWallet,
        }

        wallet = None
        for wallet_info in await self.get_all_wallet_info_entries():
            if wallet_info.type == WalletType.STANDARD_WALLET:
                if wallet_info.id == 1:
                    continue
                wallet = await Wallet.create(self, wallet_info)
            elif wallet_info.type == WalletType.CAT:
                wallet = await CATWallet.create(
                    self,
                    self.main_wallet,
                    wallet_info,
                )
            elif wallet_info.type == WalletType.RATE_LIMITED:
                wallet = await RLWallet.create(self, wallet_info)
            elif wallet_info.type == WalletType.DISTRIBUTED_ID:
                wallet = await DIDWallet.create(
                    self,
                    self.main_wallet,
                    wallet_info,
                )
            elif wallet_info.type == WalletType.NFT:
                wallet = await NFTWallet.create(
                    self,
                    self.main_wallet,
                    wallet_info,
                )
            elif wallet_info.type == WalletType.POOLING_WALLET:
                wallet = await PoolWallet.create_from_db(
                    self,
                    self.main_wallet,
                    wallet_info,
                )
            if wallet is not None:
                self.wallets[wallet_info.id] = wallet

        return self

    def get_public_key(self, index: uint32) -> G1Element:
        return master_sk_to_wallet_sk(self.private_key, index).get_g1()

    def get_public_key_unhardened(self, index: uint32) -> G1Element:
        return master_sk_to_wallet_sk_unhardened(self.private_key, index).get_g1()

    async def get_keys(self, puzzle_hash: bytes32) -> Optional[Tuple[G1Element, PrivateKey]]:
        record = await self.puzzle_store.record_for_puzzle_hash(puzzle_hash)
        if record is None:
            raise ValueError(f"No key for this puzzlehash {puzzle_hash})")
        if record.hardened:
            private = master_sk_to_wallet_sk(self.private_key, record.index)
            pubkey = private.get_g1()
            return pubkey, private
        private = master_sk_to_wallet_sk_unhardened(self.private_key, record.index)
        pubkey = private.get_g1()
        return pubkey, private

    async def create_more_puzzle_hashes(self, from_zero: bool = False, in_transaction=False):
        """
        For all wallets in the user store, generates the first few puzzle hashes so
        that we can restore the wallet from only the private keys.
        """
        targets = list(self.wallets.keys())
        self.log.debug("Target wallets to generate puzzle hashes for: %s", repr(targets))
        unused: Optional[uint32] = await self.puzzle_store.get_unused_derivation_path()
        if unused is None:
            # This handles the case where the database has entries but they have all been used
            unused = await self.puzzle_store.get_last_derivation_path()
            self.log.debug("Tried finding unused: %s", unused)
            if unused is None:
                # This handles the case where the database is empty
                unused = uint32(0)

        to_generate = self.config["initial_num_public_keys"]

        for wallet_id in targets:
            target_wallet = self.wallets[wallet_id]

            last: Optional[uint32] = await self.puzzle_store.get_last_derivation_path_for_wallet(wallet_id)

            start_index = 0
            derivation_paths: List[DerivationRecord] = []

            if last is not None:
                start_index = last + 1

            # If the key was replaced (from_zero=True), we should generate the puzzle hashes for the new key
            if from_zero:
                start_index = 0
            last_index = unused + to_generate
            if start_index >= last_index:
                self.log.debug(f"Nothing to create for for wallet_id: {wallet_id}, index: {start_index}")
            else:
                creating_msg = f"Creating puzzle hashes from {start_index} to {last_index} for wallet_id: {wallet_id}"
                self.log.info(f"Start: {creating_msg}")
                for index in range(start_index, last_index):
                    if WalletType(target_wallet.type()) == WalletType.POOLING_WALLET:
                        continue

                    # Hardened
                    pubkey: G1Element = self.get_public_key(uint32(index))
                    puzzle: Program = target_wallet.puzzle_for_pk(bytes(pubkey))
                    if puzzle is None:
                        self.log.error(f"Unable to create puzzles with wallet {target_wallet}")
                        break
                    puzzlehash: bytes32 = puzzle.get_tree_hash()
                    self.log.debug(f"Puzzle at index {index} wallet ID {wallet_id} puzzle hash {puzzlehash.hex()}")
                    derivation_paths.append(
                        DerivationRecord(
                            uint32(index), puzzlehash, pubkey, target_wallet.type(), uint32(target_wallet.id()), True
                        )
                    )
                    # Unhardened
                    pubkey_unhardened: G1Element = self.get_public_key_unhardened(uint32(index))
                    puzzle_unhardened: Program = target_wallet.puzzle_for_pk(bytes(pubkey_unhardened))
                    if puzzle_unhardened is None:
                        self.log.error(f"Unable to create puzzles with wallet {target_wallet}")
                        break
                    puzzlehash_unhardened: bytes32 = puzzle_unhardened.get_tree_hash()
                    self.log.debug(
                        f"Puzzle at index {index} wallet ID {wallet_id} puzzle hash {puzzlehash_unhardened.hex()}"
                    )
                    derivation_paths.append(
                        DerivationRecord(
                            uint32(index),
                            puzzlehash_unhardened,
                            pubkey_unhardened,
                            target_wallet.type(),
                            uint32(target_wallet.id()),
                            False,
                        )
                    )
                self.log.info(f"Done: {creating_msg}")
            await self.puzzle_store.add_derivation_paths(derivation_paths, in_transaction)
            await self.add_interested_puzzle_hashes(
                [record.puzzle_hash for record in derivation_paths],
                [record.wallet_id for record in derivation_paths],
                in_transaction,
            )
        if unused > 0:
            await self.puzzle_store.set_used_up_to(uint32(unused - 1), in_transaction)

    async def update_wallet_puzzle_hashes(self, wallet_id):
        derivation_paths: List[DerivationRecord] = []
        target_wallet = self.wallets[wallet_id]
        last: Optional[uint32] = await self.puzzle_store.get_last_derivation_path_for_wallet(wallet_id)
        unused: Optional[uint32] = await self.puzzle_store.get_unused_derivation_path()
        if unused is None:
            # This handles the case where the database has entries but they have all been used
            unused = await self.puzzle_store.get_last_derivation_path()
            if unused is None:
                # This handles the case where the database is empty
                unused = uint32(0)
        for index in range(unused, last):
            # Since DID are not released yet we can assume they are only using unhardened keys derivation
            pubkey: G1Element = self.get_public_key_unhardened(uint32(index))
            puzzle: Program = target_wallet.puzzle_for_pk(bytes(pubkey))
            puzzlehash: bytes32 = puzzle.get_tree_hash()
            self.log.info(f"Generating public key at index {index} puzzle hash {puzzlehash.hex()}")
            derivation_paths.append(
                DerivationRecord(
                    uint32(index),
                    puzzlehash,
                    pubkey,
                    target_wallet.wallet_info.type,
                    uint32(target_wallet.wallet_info.id),
                    False,
                )
            )
        await self.puzzle_store.add_derivation_paths(derivation_paths)

    async def get_unused_derivation_record(
        self, wallet_id: uint32, in_transaction=False, hardened=False
    ) -> DerivationRecord:
        """
        Creates a puzzle hash for the given wallet, and then makes more puzzle hashes
        for every wallet to ensure we always have more in the database. Never reusue the
        same public key more than once (for privacy).
        """
        async with self.puzzle_store.lock:
            # If we have no unused public keys, we will create new ones
            unused: Optional[uint32] = await self.puzzle_store.get_unused_derivation_path()
            if unused is None:
                self.log.debug("No unused paths, generate more ")
                await self.create_more_puzzle_hashes()
                # Now we must have unused public keys
                unused = await self.puzzle_store.get_unused_derivation_path()
                assert unused is not None

            self.log.debug("Fetching derivation record for: %s %s %s", unused, wallet_id, hardened)
            record: Optional[DerivationRecord] = await self.puzzle_store.get_derivation_record(
                unused, wallet_id, hardened
            )
            assert record is not None

            # Set this key to used so we never use it again
            await self.puzzle_store.set_used_up_to(record.index, in_transaction=in_transaction)

            # Create more puzzle hashes / keys
            await self.create_more_puzzle_hashes(in_transaction=in_transaction)
            return record

    async def get_current_derivation_record_for_wallet(self, wallet_id: uint32) -> Optional[DerivationRecord]:
        async with self.puzzle_store.lock:
            # If we have no unused public keys, we will create new ones
            current: Optional[DerivationRecord] = await self.puzzle_store.get_current_derivation_record_for_wallet(
                wallet_id
            )
            return current

    def set_callback(self, callback: Callable):
        """
        Callback to be called when the state of the wallet changes.
        """
        self.state_changed_callback = callback

    def set_pending_callback(self, callback: Callable):
        """
        Callback to be called when new pending transaction enters the store
        """
        self.pending_tx_callback = callback

    def set_coin_with_puzzlehash_created_callback(self, puzzlehash: bytes32, callback: Callable):
        """
        Callback to be called when new coin is seen with specified puzzlehash
        """
        self.puzzle_hash_created_callbacks[puzzlehash] = callback

    async def puzzle_hash_created(self, coin: Coin):
        callback = self.puzzle_hash_created_callbacks[coin.puzzle_hash]
        if callback is None:
            return None
        await callback(coin)

    def state_changed(self, state: str, wallet_id: int = None, data_object=None):
        """
        Calls the callback if it's present.
        """
        if data_object is None:
            data_object = {}
        if self.state_changed_callback is None:
            return None
        self.state_changed_callback(state, wallet_id, data_object)

    def tx_pending_changed(self) -> None:
        """
        Notifies the wallet node that there's new tx pending
        """
        if self.pending_tx_callback is None:
            return None

        self.pending_tx_callback()

    async def synced(self):
        latest = await self.blockchain.get_peak_block()
        if latest is None:
            return False

        if latest.height - await self.blockchain.get_finished_sync_up_to() > 1:
            return False

        latest_timestamp = self.blockchain.get_latest_timestamp()

        if latest_timestamp > int(time.time()) - 10 * 60:
            return True
        return False

    def set_sync_mode(self, mode: bool, sync_height: uint32 = uint32(0)):
        """
        Sets the sync mode. This changes the behavior of the wallet node.
        """
        self.sync_mode = mode
        self.sync_target = sync_height
        self.state_changed("sync_changed")

    async def get_confirmed_spendable_balance_for_wallet(self, wallet_id: int, unspent_records=None) -> uint128:
        """
        Returns the balance amount of all coins that are spendable.
        """

        spendable: Set[WalletCoinRecord] = await self.get_spendable_coins_for_wallet(wallet_id, unspent_records)

        spendable_amount: uint128 = uint128(0)
        for record in spendable:
            spendable_amount = uint128(spendable_amount + record.coin.amount)

        return spendable_amount

    async def does_coin_belong_to_wallet(self, coin: Coin, wallet_id: int) -> bool:
        """
        Returns true if we have the key for this coin.
        """
        info = await self.puzzle_store.wallet_info_for_puzzle_hash(coin.puzzle_hash)

        if info is None:
            return False

        coin_wallet_id, wallet_type = info
        if wallet_id == coin_wallet_id:
            return True

        return False

    async def get_confirmed_balance_for_wallet(
        self,
        wallet_id: int,
        unspent_coin_records: Optional[Set[WalletCoinRecord]] = None,
    ) -> uint128:
        """
        Returns the confirmed balance, including coinbase rewards that are not spendable.
        """
        # lock only if unspent_coin_records is None
        if unspent_coin_records is None:
            unspent_coin_records = await self.coin_store.get_unspent_coins_for_wallet(wallet_id)
        return uint128(sum(cr.coin.amount for cr in unspent_coin_records))

    async def get_unconfirmed_balance(
        self, wallet_id: int, unspent_coin_records: Optional[Set[WalletCoinRecord]] = None
    ) -> uint128:
        """
        Returns the balance, including coinbase rewards that are not spendable, and unconfirmed
        transactions.
        """
        # This API should change so that get_balance_from_coin_records is called for Set[WalletCoinRecord]
        # and this method is called only for the unspent_coin_records==None case.
        if unspent_coin_records is None:
            unspent_coin_records = await self.coin_store.get_unspent_coins_for_wallet(wallet_id)

        unconfirmed_tx: List[TransactionRecord] = await self.tx_store.get_unconfirmed_for_wallet(wallet_id)
        all_unspent_coins: Set[Coin] = {cr.coin for cr in unspent_coin_records}

        for record in unconfirmed_tx:
            for addition in record.additions:
                # This change or a self transaction
                if await self.does_coin_belong_to_wallet(addition, wallet_id):
                    all_unspent_coins.add(addition)

            for removal in record.removals:
                if await self.does_coin_belong_to_wallet(removal, wallet_id) and removal in all_unspent_coins:
                    all_unspent_coins.remove(removal)

        return uint128(sum(coin.amount for coin in all_unspent_coins))

    async def unconfirmed_removals_for_wallet(self, wallet_id: int) -> Dict[bytes32, Coin]:
        """
        Returns new removals transactions that have not been confirmed yet.
        """
        removals: Dict[bytes32, Coin] = {}
        unconfirmed_tx = await self.tx_store.get_unconfirmed_for_wallet(wallet_id)
        for record in unconfirmed_tx:
            for coin in record.removals:
                removals[coin.name()] = coin
        return removals

    async def determine_coin_type(
        self, peer: WSChiaConnection, coin_state: CoinState, fork_height: Optional[uint32]
    ) -> Tuple[Optional[uint32], Optional[WalletType]]:
        if self.is_pool_reward(coin_state.created_height, coin_state.coin.parent_coin_info) or self.is_farmer_reward(
            coin_state.created_height, coin_state.coin.parent_coin_info
        ):
            return None, None

        response: List[CoinState] = await self.wallet_node.get_coin_state(
            [coin_state.coin.parent_coin_info], fork_height, peer
        )
        if len(response) == 0:
            self.log.warning(f"Could not find a parent coin with ID: {coin_state.coin.parent_coin_info}")
            return None, None
        parent_coin_state = response[0]
        assert parent_coin_state.spent_height == coin_state.created_height

        coin_spend: Optional[CoinSpend] = await self.wallet_node.fetch_puzzle_solution(
            peer, parent_coin_state.spent_height, parent_coin_state.coin
        )
        if coin_spend is None:
            return None, None

        # Check if the coin is a CAT
        cat_matched, cat_curried_args = match_cat_puzzle(Program.from_bytes(bytes(coin_spend.puzzle_reveal)))
        if cat_matched:
            return await self.handle_cat(cat_curried_args, parent_coin_state, coin_state, coin_spend)

        # Check if the coin is a NFT
        #                                                        hint
        # First spend where 1 mojo coin -> Singleton launcher -> NFT -> NFT
        try:
            uncurried_nft = UncurriedNFT.uncurry(Program.from_bytes(bytes(coin_spend.puzzle_reveal)))
        except Exception:
            # This is not a NFT coin, skip NFT handling
            pass
        else:
            return await self.handle_nft(coin_spend, uncurried_nft)

        # Check if the coin is a DID
        did_matched, did_curried_args = match_did_puzzle(Program.from_bytes(bytes(coin_spend.puzzle_reveal)))
        if did_matched:
            return await self.handle_did(did_curried_args, parent_coin_state, coin_state, coin_spend)

        return None, None

    async def handle_cat(
        self,
        curried_args: Iterator[Program],
        parent_coin_state: CoinState,
        coin_state: CoinState,
        coin_spend: CoinSpend,
    ) -> Tuple[Optional[uint32], Optional[WalletType]]:
        """
        Handle the new coin when it is a CAT
        :param curried_args: Curried arg of the CAT mod
        :param parent_coin_state: Parent coin state
        :param coin_state: Current coin state
        :param coin_spend: New coin spend
        :return: Wallet ID & Wallet Type
        """
        wallet_id = None
        wallet_type = None
        mod_hash, tail_hash, inner_puzzle = curried_args
        inner_puzzle_hash = inner_puzzle.get_tree_hash()
        self.log.info(f"parent: {parent_coin_state.coin.name()} inner_puzzle_hash for parent is {inner_puzzle_hash}")

        hint_list = compute_coin_hints(coin_spend)
        derivation_record = None
        for hint in hint_list:
            derivation_record = await self.puzzle_store.get_derivation_record_for_puzzle_hash(bytes32(hint))
            if derivation_record is not None:
                break

        if derivation_record is None:
            self.log.info(f"Received state for the coin that doesn't belong to us {coin_state}")
        else:
            our_inner_puzzle: Program = self.main_wallet.puzzle_for_pk(bytes(derivation_record.pubkey))
            asset_id: bytes32 = bytes32(bytes(tail_hash)[1:])
            cat_puzzle = construct_cat_puzzle(CAT_MOD, asset_id, our_inner_puzzle)
            if cat_puzzle.get_tree_hash() != coin_state.coin.puzzle_hash:
                return None, None
            if bytes(tail_hash).hex()[2:] in self.default_cats or self.config.get(
                "automatically_add_unknown_cats", False
            ):
                cat_wallet = await CATWallet.create_wallet_for_cat(
                    self, self.main_wallet, bytes(tail_hash).hex()[2:], in_transaction=True
                )
                wallet_id = cat_wallet.id()
                wallet_type = WalletType(cat_wallet.type())
                self.state_changed("wallet_created")
            else:
                # Found unacknowledged CAT, save it in the database.
                await self.interested_store.add_unacknowledged_token(
                    asset_id,
                    CATWallet.default_wallet_name_for_unknown_cat(asset_id.hex()),
                    parent_coin_state.spent_height,
                    parent_coin_state.coin.puzzle_hash,
                )
                self.state_changed("added_stray_cat")
        return wallet_id, wallet_type

    async def handle_did(
        self,
        curried_args: Iterator[Program],
        parent_coin_state: CoinState,
        coin_state: CoinState,
        coin_spend: CoinSpend,
    ) -> Tuple[Optional[uint32], Optional[WalletType]]:
        """
        Handle the new coin when it is a DID
        :param curried_args: Curried arg of the DID mod
        :param parent_coin_state: Parent coin state
        :param coin_state: Current coin state
        :param coin_spend: New coin spend
        :return: Wallet ID & Wallet Type
        """
        wallet_id = None
        wallet_type = None
        p2_puzzle, recovery_list_hash, num_verification, singleton_struct, metadata = curried_args
        inner_puzzle_hash = p2_puzzle.get_tree_hash()
        self.log.info(f"parent: {parent_coin_state.coin.name()} inner_puzzle_hash for parent is {inner_puzzle_hash}")

        hint_list = compute_coin_hints(coin_spend)
        derivation_record = None
        for hint in hint_list:
            derivation_record = await self.puzzle_store.get_derivation_record_for_puzzle_hash(bytes32(hint))
            if derivation_record is not None:
                break

        if derivation_record is None:
            self.log.info(f"Received state for the coin that doesn't belong to us {coin_state}")
        else:
            our_inner_puzzle: Program = self.main_wallet.puzzle_for_pk(bytes(derivation_record.pubkey))

            launch_id: bytes32 = bytes32(bytes(singleton_struct.rest().first())[1:])
            self.log.info(f"Found DID, launch_id {launch_id}.")
            did_puzzle = DID_INNERPUZ_MOD.curry(
                our_inner_puzzle, recovery_list_hash, num_verification, singleton_struct, metadata
            )
            full_puzzle = create_fullpuz(did_puzzle, launch_id)
            did_puzzle_empty_recovery = DID_INNERPUZ_MOD.curry(
                our_inner_puzzle, Program.to([]).get_tree_hash(), uint64(0), singleton_struct, metadata
            )
            full_puzzle_empty_recovery = create_fullpuz(did_puzzle_empty_recovery, launch_id)
            if full_puzzle.get_tree_hash() != coin_state.coin.puzzle_hash:
                if full_puzzle_empty_recovery.get_tree_hash() == coin_state.coin.puzzle_hash:
                    did_puzzle = did_puzzle_empty_recovery
                    self.log.info("DID recovery list was reset by the previous owner.")
                else:
                    self.log.error("DID puzzle hash doesn't match, please check curried parameters.")
                    return None, None
            # Create DID wallet
            response: List[CoinState] = await self.wallet_node.get_coin_state([launch_id])
            if len(response) == 0:
                self.log.warning(f"Could not find the launch coin with ID: {launch_id}")
                return None, None
            launch_coin: CoinState = response[0]
            did_wallet = await DIDWallet.create_new_did_wallet_from_coin_spend(
                self, self.main_wallet, launch_coin.coin, did_puzzle, coin_spend, f"DID {launch_id.hex()}"
            )
            wallet_id = did_wallet.id()
            wallet_type = WalletType(did_wallet.type())
            self.state_changed("wallet_created")
        return wallet_id, wallet_type

    async def handle_nft(
        self, coin_spend: CoinSpend, uncurried_nft: UncurriedNFT
    ) -> Tuple[Optional[uint32], Optional[WalletType]]:
        """
        Handle the new coin when it is a NFT
        :param coin_spend: New coin spend
        :param uncurried_nft: Uncurried NFT
        :return: Wallet ID & Wallet Type
        """
        wallet_id = None
        wallet_type = None

        self.log.debug("Handling NFT: %s", coin_spend)
        for wallet_info in await self.get_all_wallet_info_entries():
            if wallet_info.type == WalletType.NFT:
                nft_wallet_info = NFTWalletInfo.from_json_dict(json.loads(wallet_info.data))
                self.log.debug(
                    "Checking NFT wallet %r and inner puzzle %s",
                    wallet_info.name,
                    uncurried_nft.inner_puzzle.get_tree_hash(),
                )
                if not nft_wallet_info.did_wallet_id:
                    # standard NFT wallet
                    wallet_id = wallet_info.id
                    wallet_type = WalletType.NFT
                    break
        if wallet_id is None:
            # TODO Modify this for NFT1
            self.log.info("Cannot find a NFT wallet, creating a new one.")
            nft_wallet: NFTWallet = await NFTWallet.create_new_nft_wallet(
                self, self.main_wallet, name="NFT Wallet", in_transaction=True
            )
            wallet_id = uint32(nft_wallet.wallet_id)
            wallet_type = WalletType.NFT

        return wallet_id, wallet_type

    async def new_coin_state(
        self, coin_states: List[CoinState], peer: WSChiaConnection, fork_height: Optional[uint32]
    ) -> None:
        # TODO: add comment about what this method does

        # Input states should already be sorted by cs_height, with reorgs at the beginning
        curr_h = -1
        for c_state in coin_states:
            last_change_height = last_change_height_cs(c_state)
            if last_change_height < curr_h:
                raise ValueError("Input coin_states is not sorted properly")
            curr_h = last_change_height

        all_txs_per_wallet: Dict[int, List[TransactionRecord]] = {}
        trade_removals = await self.trade_manager.get_coins_of_interest()
        all_unconfirmed: List[TransactionRecord] = await self.tx_store.get_all_unconfirmed()
        trade_coin_removed: List[CoinState] = []

        for coin_state_idx, coin_state in enumerate(coin_states):
            wallet_info: Optional[Tuple[uint32, WalletType]] = await self.get_wallet_id_for_puzzle_hash(
                coin_state.coin.puzzle_hash
            )
            local_record: Optional[WalletCoinRecord] = await self.coin_store.get_coin_record(coin_state.coin.name())
            self.log.debug(f"{coin_state.coin.name()}: {coin_state}")

            # If we already have this coin, and it was spent and confirmed at the same heights, then we return (done)
            if local_record is not None:
                local_spent = None
                if local_record.spent_block_height != 0:
                    local_spent = local_record.spent_block_height
                if (
                    local_spent == coin_state.spent_height
                    and local_record.confirmed_block_height == coin_state.created_height
                ):
                    continue

            wallet_id: Optional[uint32] = None
            wallet_type: Optional[WalletType] = None
            if wallet_info is not None:
                wallet_id, wallet_type = wallet_info
            elif local_record is not None:
                wallet_id = uint32(local_record.wallet_id)
                wallet_type = local_record.wallet_type
            elif coin_state.created_height is not None:
                wallet_id, wallet_type = await self.determine_coin_type(peer, coin_state, fork_height)

            if wallet_id is None or wallet_type is None:
                self.log.info(f"No wallet for coin state: {coin_state}")
                continue

            if wallet_id in all_txs_per_wallet:
                all_txs = all_txs_per_wallet[wallet_id]
            else:
                all_txs = await self.tx_store.get_all_transactions_for_wallet(wallet_id)
                all_txs_per_wallet[wallet_id] = all_txs

            all_outgoing = [tx for tx in all_txs if "OUTGOING" in TransactionType(tx.type).name]

            derivation_index = await self.puzzle_store.index_for_puzzle_hash(coin_state.coin.puzzle_hash)
            if derivation_index is not None:
                await self.puzzle_store.set_used_up_to(derivation_index, True)

            if coin_state.created_height is None:
                # TODO implements this coin got reorged
                # TODO: we need to potentially roll back the pool wallet here
                pass
            # if the new coin has not been spent (i.e not ephemeral)
            elif coin_state.created_height is not None and coin_state.spent_height is None:
                await self.coin_added(coin_state.coin, coin_state.created_height, all_txs, wallet_id, wallet_type)
            # if the coin has been spent
            elif coin_state.created_height is not None and coin_state.spent_height is not None:
                self.log.info(f"Coin Removed: {coin_state}")
                record = await self.coin_store.get_coin_record(coin_state.coin.name())
                if coin_state.coin.name() in trade_removals:
                    trade_coin_removed.append(coin_state)
                children: Optional[List[CoinState]] = None
                if record is None:
                    farmer_reward = False
                    pool_reward = False
                    tx_type: int
                    if self.is_farmer_reward(coin_state.created_height, coin_state.coin.parent_coin_info):
                        farmer_reward = True
                        tx_type = TransactionType.FEE_REWARD.value
                    elif self.is_pool_reward(coin_state.created_height, coin_state.coin.parent_coin_info):
                        pool_reward = True
                        tx_type = TransactionType.COINBASE_REWARD.value
                    else:
                        tx_type = TransactionType.INCOMING_TX.value
                    record = WalletCoinRecord(
                        coin_state.coin,
                        coin_state.created_height,
                        coin_state.spent_height,
                        True,
                        farmer_reward or pool_reward,
                        wallet_type,
                        wallet_id,
                    )
                    await self.coin_store.add_coin_record(record)
                    # Coin first received
                    coin_record: Optional[WalletCoinRecord] = await self.coin_store.get_coin_record(
                        coin_state.coin.parent_coin_info
                    )
                    if coin_record is not None and wallet_type.value == coin_record.wallet_type:
                        change = True
                    else:
                        change = False

                    if not change:
                        created_timestamp = await self.wallet_node.get_timestamp_for_height(coin_state.created_height)
                        tx_record = TransactionRecord(
                            confirmed_at_height=coin_state.created_height,
                            created_at_time=uint64(created_timestamp),
                            to_puzzle_hash=(await self.convert_puzzle_hash(wallet_id, coin_state.coin.puzzle_hash)),
                            amount=uint64(coin_state.coin.amount),
                            fee_amount=uint64(0),
                            confirmed=True,
                            sent=uint32(0),
                            spend_bundle=None,
                            additions=[coin_state.coin],
                            removals=[],
                            wallet_id=wallet_id,
                            sent_to=[],
                            trade_id=None,
                            type=uint32(tx_type),
                            name=bytes32(token_bytes()),
                            memos=[],
                        )
                        await self.tx_store.add_transaction_record(tx_record, True)

                    children = await self.wallet_node.fetch_children(peer, coin_state.coin.name(), fork_height)
                    assert children is not None
                    additions = [state.coin for state in children]
                    if len(children) > 0:
                        fee = 0

                        to_puzzle_hash = None
                        # Find coin that doesn't belong to us
                        amount = 0
                        for coin in additions:
                            derivation_record = await self.puzzle_store.get_derivation_record_for_puzzle_hash(
                                coin.puzzle_hash
                            )
                            if derivation_record is None:
                                to_puzzle_hash = coin.puzzle_hash
                                amount += coin.amount

                        if to_puzzle_hash is None:
                            to_puzzle_hash = additions[0].puzzle_hash

                        spent_timestamp = await self.wallet_node.get_timestamp_for_height(coin_state.spent_height)

                        # Reorg rollback adds reorged transactions so it's possible there is tx_record already
                        # Even though we are just adding coin record to the db (after reorg)
                        tx_records: List[TransactionRecord] = []
                        for out_tx_record in all_outgoing:
                            for rem_coin in out_tx_record.removals:
                                if rem_coin.name() == coin_state.coin.name():
                                    tx_records.append(out_tx_record)

                        if len(tx_records) > 0:
                            for tx_record in tx_records:
                                await self.tx_store.set_confirmed(tx_record.name, coin_state.spent_height)
                        else:
                            tx_record = TransactionRecord(
                                confirmed_at_height=coin_state.spent_height,
                                created_at_time=uint64(spent_timestamp),
                                to_puzzle_hash=(await self.convert_puzzle_hash(wallet_id, to_puzzle_hash)),
                                amount=uint64(int(amount)),
                                fee_amount=uint64(fee),
                                confirmed=True,
                                sent=uint32(0),
                                spend_bundle=None,
                                additions=additions,
                                removals=[coin_state.coin],
                                wallet_id=wallet_id,
                                sent_to=[],
                                trade_id=None,
                                type=uint32(TransactionType.OUTGOING_TX.value),
                                name=bytes32(token_bytes()),
                                memos=[],
                            )

                            await self.tx_store.add_transaction_record(tx_record, True)
                else:
                    await self.coin_store.set_spent(coin_state.coin.name(), coin_state.spent_height)
                    rem_tx_records: List[TransactionRecord] = []
                    for out_tx_record in all_outgoing:
                        for rem_coin in out_tx_record.removals:
                            if rem_coin.name() == coin_state.coin.name():
                                rem_tx_records.append(out_tx_record)

                    for tx_record in rem_tx_records:
                        await self.tx_store.set_confirmed(tx_record.name, coin_state.spent_height)
                for unconfirmed_record in all_unconfirmed:
                    for rem_coin in unconfirmed_record.removals:
                        if rem_coin.name() == coin_state.coin.name():
                            self.log.info(f"Setting tx_id: {unconfirmed_record.name} to confirmed")
                            await self.tx_store.set_confirmed(unconfirmed_record.name, coin_state.spent_height)

                if record.wallet_type == WalletType.POOLING_WALLET:
                    if coin_state.spent_height is not None and coin_state.coin.amount == uint64(1):
                        wallet = self.wallets[uint32(record.wallet_id)]
                        curr_coin_state: CoinState = coin_state

                        while curr_coin_state.spent_height is not None:
                            cs: CoinSpend = await self.wallet_node.fetch_puzzle_solution(
                                peer, curr_coin_state.spent_height, curr_coin_state.coin
                            )
                            success = await wallet.apply_state_transition(cs, curr_coin_state.spent_height)
                            if not success:
                                break
                            new_singleton_coin: Optional[Coin] = wallet.get_next_interesting_coin(cs)
                            if new_singleton_coin is None:
                                # No more singleton (maybe destroyed?)
                                break
                            await self.coin_added(
                                new_singleton_coin,
                                coin_state.spent_height,
                                [],
                                uint32(record.wallet_id),
                                record.wallet_type,
                            )
                            await self.coin_store.set_spent(curr_coin_state.coin.name(), curr_coin_state.spent_height)
                            await self.add_interested_coin_ids([new_singleton_coin.name()], True)
                            new_coin_state: List[CoinState] = await self.wallet_node.get_coin_state(
                                [new_singleton_coin.name()], fork_height, peer
                            )
                            assert len(new_coin_state) == 1
                            curr_coin_state = new_coin_state[0]

                elif record.wallet_type == WalletType.NFT:
                    if coin_state.spent_height is not None:
                        nft_wallet = self.wallets[uint32(record.wallet_id)]
                        await nft_wallet.remove_coin(coin_state.coin, in_transaction=True)

                # Check if a child is a singleton launcher
                if children is None:
                    children = await self.wallet_node.fetch_children(peer, coin_state.coin.name(), fork_height)
                assert children is not None
                for child in children:
                    if child.coin.puzzle_hash != SINGLETON_LAUNCHER_HASH:
                        continue
                    if await self.have_a_pool_wallet_with_launched_id(child.coin.name()):
                        continue
                    if child.spent_height is None:
                        # TODO handle spending launcher later block
                        continue
                    launcher_spend: Optional[CoinSpend] = await self.wallet_node.fetch_puzzle_solution(
                        peer, coin_state.spent_height, child.coin
                    )
                    if launcher_spend is None:
                        continue
                    try:
                        pool_state = solution_to_pool_state(launcher_spend)
                    except Exception as e:
                        self.log.debug(f"Not a pool wallet launcher {e}")
                        continue

                    # solution_to_pool_state may return None but this may not be an error
                    if pool_state is None:
                        self.log.debug("solution_to_pool_state returned None, ignore and continue")
                        continue

                    assert child.spent_height is not None
                    pool_wallet = await PoolWallet.create(
                        self,
                        self.main_wallet,
                        child.coin.name(),
                        [launcher_spend],
                        child.spent_height,
                        in_transaction=True,
                        name="pool_wallet",
                    )
                    launcher_spend_additions = launcher_spend.additions()
                    assert len(launcher_spend_additions) == 1
                    coin_added = launcher_spend_additions[0]
                    await self.coin_added(
                        coin_added, coin_state.spent_height, [], pool_wallet.id(), WalletType(pool_wallet.type())
                    )
                    await self.add_interested_coin_ids([coin_added.name()], True)

            else:
                raise RuntimeError("All cases already handled")  # Logic error, all cases handled
        for coin_state_removed in trade_coin_removed:
            await self.trade_manager.coins_of_interest_farmed(coin_state_removed, fork_height)

    async def have_a_pool_wallet_with_launched_id(self, launcher_id: bytes32) -> bool:
        for wallet_id, wallet in self.wallets.items():
            if (
                wallet.type() == WalletType.POOLING_WALLET
                and (await wallet.get_current_state()).launcher_id == launcher_id
            ):
                self.log.warning("Already have, not recreating")
                return True
        return False

    def is_pool_reward(self, created_height, parent_id):
        for i in range(0, 30):
            try_height = created_height - i
            if try_height < 0:
                break
            calculated = pool_parent_id(try_height, self.constants.GENESIS_CHALLENGE)
            if calculated == parent_id:
                return True
        return False

    def is_farmer_reward(self, created_height, parent_id):
        for i in range(0, 30):
            try_height = created_height - i
            if try_height < 0:
                break
            calculated = farmer_parent_id(try_height, self.constants.GENESIS_CHALLENGE)
            if calculated == parent_id:
                return True
        return False

    async def get_wallet_id_for_puzzle_hash(self, puzzle_hash: bytes32) -> Optional[Tuple[uint32, WalletType]]:
        info = await self.puzzle_store.wallet_info_for_puzzle_hash(puzzle_hash)
        if info is not None:
            wallet_id, wallet_type = info
            return uint32(wallet_id), wallet_type

        interested_wallet_id = await self.interested_store.get_interested_puzzle_hash_wallet_id(puzzle_hash=puzzle_hash)
        if interested_wallet_id is not None:
            wallet_id = uint32(interested_wallet_id)
            if wallet_id not in self.wallets.keys():
                self.log.warning(f"Do not have wallet {wallet_id} for puzzle_hash {puzzle_hash}")
                return None
            wallet_type = WalletType(self.wallets[uint32(wallet_id)].type())
            return uint32(wallet_id), wallet_type
        return None

    async def coin_added(
        self,
        coin: Coin,
        height: uint32,
        all_outgoing_transaction_records: List[TransactionRecord],
        wallet_id: uint32,
        wallet_type: WalletType,
    ) -> Optional[WalletCoinRecord]:
        """
        Adding coin to DB, return wallet coin record if it get's added
        """
        existing: Optional[WalletCoinRecord] = await self.coin_store.get_coin_record(coin.name())
        if existing is not None:
            return None

        self.log.info(
            f"Adding record to state manager coin: {coin} at {height} wallet_id:{wallet_id} and type: {wallet_type}"
        )
        farmer_reward = False
        pool_reward = False
        if self.is_farmer_reward(height, coin.parent_coin_info):
            farmer_reward = True
        elif self.is_pool_reward(height, coin.parent_coin_info):
            pool_reward = True

        farm_reward = False
        coin_record: Optional[WalletCoinRecord] = await self.coin_store.get_coin_record(coin.parent_coin_info)
        if coin_record is not None and wallet_type.value == coin_record.wallet_type:
            change = True
        else:
            change = False

        if farmer_reward or pool_reward:
            farm_reward = True
            if pool_reward:
                tx_type: int = TransactionType.COINBASE_REWARD.value
            else:
                tx_type = TransactionType.FEE_REWARD.value
            timestamp = await self.wallet_node.get_timestamp_for_height(height)

            tx_record = TransactionRecord(
                confirmed_at_height=uint32(height),
                created_at_time=timestamp,
                to_puzzle_hash=(await self.convert_puzzle_hash(wallet_id, coin.puzzle_hash)),
                amount=coin.amount,
                fee_amount=uint64(0),
                confirmed=True,
                sent=uint32(0),
                spend_bundle=None,
                additions=[coin],
                removals=[],
                wallet_id=wallet_id,
                sent_to=[],
                trade_id=None,
                type=uint32(tx_type),
                name=coin.name(),
                memos=[],
            )
            await self.tx_store.add_transaction_record(tx_record, True)
        else:
            records: List[TransactionRecord] = []
            for record in all_outgoing_transaction_records:
                for add_coin in record.additions:
                    if add_coin.name() == coin.name():
                        records.append(record)

            if len(records) > 0:
                for record in records:
                    if record.confirmed is False:
                        await self.tx_store.set_confirmed(record.name, height)
            elif not change:
                timestamp = await self.wallet_node.get_timestamp_for_height(height)
                tx_record = TransactionRecord(
                    confirmed_at_height=uint32(height),
                    created_at_time=timestamp,
                    to_puzzle_hash=(await self.convert_puzzle_hash(wallet_id, coin.puzzle_hash)),
                    amount=coin.amount,
                    fee_amount=uint64(0),
                    confirmed=True,
                    sent=uint32(0),
                    spend_bundle=None,
                    additions=[coin],
                    removals=[],
                    wallet_id=wallet_id,
                    sent_to=[],
                    trade_id=None,
                    type=uint32(TransactionType.INCOMING_TX.value),
                    name=coin.name(),
                    memos=[],
                )
                if coin.amount > 0:
                    await self.tx_store.add_transaction_record(tx_record, True)

        coin_record_1: WalletCoinRecord = WalletCoinRecord(
            coin, height, uint32(0), False, farm_reward, wallet_type, wallet_id
        )
        await self.coin_store.add_coin_record(coin_record_1)

        if wallet_type == WalletType.CAT or wallet_type == WalletType.DISTRIBUTED_ID:
            wallet = self.wallets[wallet_id]
            await wallet.coin_added(coin, height)

        if wallet_type == WalletType.NFT:
            await self.wallets[wallet_id].add_nft_coin(coin, height, in_transaction=True)

        await self.create_more_puzzle_hashes(in_transaction=True)
        return coin_record_1

    async def add_pending_transaction(self, tx_record: TransactionRecord):
        """
        Called from wallet before new transaction is sent to the full_node
        """
        # Wallet node will use this queue to retry sending this transaction until full nodes receives it
        await self.tx_store.add_transaction_record(tx_record, False)
        all_coins_names = []
        all_coins_names.extend([coin.name() for coin in tx_record.additions])
        all_coins_names.extend([coin.name() for coin in tx_record.removals])

        await self.add_interested_coin_ids(all_coins_names, False)
        self.tx_pending_changed()
        self.state_changed("pending_transaction", tx_record.wallet_id)

    async def add_transaction(self, tx_record: TransactionRecord, in_transaction=False):
        """
        Called from wallet to add transaction that is not being set to full_node
        """
        await self.tx_store.add_transaction_record(tx_record, in_transaction)
        self.state_changed("pending_transaction", tx_record.wallet_id)

    async def remove_from_queue(
        self,
        spendbundle_id: bytes32,
        name: str,
        send_status: MempoolInclusionStatus,
        error: Optional[Err],
    ):
        """
        Full node received our transaction, no need to keep it in queue anymore
        """
        updated = await self.tx_store.increment_sent(spendbundle_id, name, send_status, error)
        if updated:
            tx: Optional[TransactionRecord] = await self.get_transaction(spendbundle_id)
            if tx is not None:
                self.state_changed("tx_update", tx.wallet_id, {"transaction": tx})

    async def get_all_transactions(self, wallet_id: int) -> List[TransactionRecord]:
        """
        Retrieves all confirmed and pending transactions
        """
        records = await self.tx_store.get_all_transactions_for_wallet(wallet_id)
        return records

    async def get_transaction(self, tx_id: bytes32) -> Optional[TransactionRecord]:
        return await self.tx_store.get_transaction_record(tx_id)

    async def is_addition_relevant(self, addition: Coin):
        """
        Check whether we care about a new addition (puzzle_hash). Returns true if we
        control this puzzle hash.
        """
        result = await self.puzzle_store.puzzle_hash_exists(addition.puzzle_hash)
        return result

    async def get_wallet_for_coin(self, coin_id: bytes32) -> Any:
        coin_record = await self.coin_store.get_coin_record(coin_id)
        if coin_record is None:
            return None
        wallet_id = uint32(coin_record.wallet_id)
        wallet = self.wallets[wallet_id]
        return wallet

    async def reorg_rollback(self, height: int) -> List[uint32]:
        """
        Rolls back and updates the coin_store and transaction store. It's possible this height
        is the tip, or even beyond the tip.
        """
        await self.coin_store.rollback_to_block(height)
        reorged: List[TransactionRecord] = await self.tx_store.get_transaction_above(height)
        await self.tx_store.rollback_to_block(height)
        for record in reorged:
            if record.type in [
                TransactionType.OUTGOING_TX,
                TransactionType.OUTGOING_TRADE,
                TransactionType.INCOMING_TRADE,
            ]:
                await self.tx_store.tx_reorged(record, in_transaction=True)
        self.tx_pending_changed()

        # Removes wallets that were created from a blockchain transaction which got reorged.
        remove_ids = []
        for wallet_id, wallet in self.wallets.items():
            if wallet.type() == WalletType.POOLING_WALLET.value:
                remove: bool = await wallet.rewind(height, in_transaction=True)
                if remove:
                    remove_ids.append(wallet_id)
        for wallet_id in remove_ids:
            await self.user_store.delete_wallet(wallet_id, in_transaction=True)

        return remove_ids

    async def _await_closed(self) -> None:
        await self.db_connection.close()
        if self.weight_proof_handler is not None:
            self.weight_proof_handler.cancel_weight_proof_tasks()

    def unlink_db(self):
        Path(self.db_path).unlink()

    async def get_all_wallet_info_entries(self, wallet_type: Optional[WalletType] = None) -> List[WalletInfo]:
        return await self.user_store.get_all_wallet_info_entries(wallet_type)

    async def get_start_height(self):
        """
        If we have coin use that as starting height next time,
        otherwise use the peak
        """

        return 0

    async def get_wallet_for_asset_id(self, asset_id: str):
        for wallet_id in self.wallets:
            wallet = self.wallets[wallet_id]
            if wallet.type() == WalletType.CAT:
                if bytes(wallet.cat_info.limitations_program_hash).hex() == asset_id:
                    return wallet
            elif wallet.type() == WalletType.NFT:
                for nft_coin in wallet.nft_wallet_info.my_nft_coins:
                    nft_info = match_puzzle(nft_coin.full_puzzle)
                    if nft_info.info["launcher_id"] == "0x" + asset_id:  # type: ignore
                        return wallet
        return None

    async def get_wallet_for_puzzle_info(self, puzzle_driver: PuzzleInfo):
        for wallet in self.wallets.values():
            match_function = getattr(wallet, "match_puzzle_info", None)
            if match_function is not None and callable(match_function):
                if match_function(puzzle_driver):
                    return wallet
        return None

<<<<<<< HEAD
    async def get_wallet_for_puzzle_info(self, puzzle_driver: PuzzleInfo):
        for wallet in self.wallets.values():
            match_function = getattr(wallet, "match_puzzle_info", None)
            if match_function is not None and callable(match_function):
                if match_function(puzzle_driver):
                    return wallet
        return None

=======
>>>>>>> 60ef79bc
    async def create_wallet_for_puzzle_info(self, puzzle_driver: PuzzleInfo, name=None, in_transaction=False):
        if AssetType(puzzle_driver.type()) in self.asset_to_wallet_map:
            async with self.lock:
                await self.asset_to_wallet_map[AssetType(puzzle_driver.type())].create_from_puzzle_info(
                    self,
                    self.main_wallet,
                    puzzle_driver,
                    name,
                    in_transaction,
                )

    async def add_new_wallet(self, wallet: Any, wallet_id: int, create_puzzle_hashes=True, in_transaction=False):
        self.wallets[uint32(wallet_id)] = wallet
        if create_puzzle_hashes:
            await self.create_more_puzzle_hashes(in_transaction=in_transaction)
        self.state_changed("wallet_created")

    async def get_spendable_coins_for_wallet(self, wallet_id: int, records=None) -> Set[WalletCoinRecord]:
        if records is None:
            records = await self.coin_store.get_unspent_coins_for_wallet(wallet_id)

        # Coins that are currently part of a transaction
        unconfirmed_tx: List[TransactionRecord] = await self.tx_store.get_unconfirmed_for_wallet(wallet_id)
        removal_dict: Dict[bytes32, Coin] = {}
        for tx in unconfirmed_tx:
            for coin in tx.removals:
                # TODO, "if" might not be necessary once unconfirmed tx doesn't contain coins for other wallets
                if await self.does_coin_belong_to_wallet(coin, wallet_id):
                    removal_dict[coin.name()] = coin

        # Coins that are part of the trade
        offer_locked_coins: Dict[bytes32, WalletCoinRecord] = await self.trade_manager.get_locked_coins()

        filtered = set()
        for record in records:
            if record.coin.name() in offer_locked_coins:
                continue
            if record.coin.name() in removal_dict:
                continue
            filtered.add(record)

        return filtered

    async def create_action(
        self, name: str, wallet_id: int, wallet_type: int, callback: str, done: bool, data: str, in_transaction: bool
    ):
        await self.action_store.create_action(name, wallet_id, wallet_type, callback, done, data, in_transaction)
        self.tx_pending_changed()

    async def generator_received(self, height: uint32, header_hash: uint32, program: Program):

        actions: List[WalletAction] = await self.action_store.get_all_pending_actions()
        for action in actions:
            data = json.loads(action.data)
            action_data = data["data"]["action_data"]
            if action.name == "request_generator":
                stored_header_hash = bytes32(hexstr_to_bytes(action_data["header_hash"]))
                stored_height = uint32(action_data["height"])
                if stored_header_hash == header_hash and stored_height == height:
                    if action.done:
                        return None
                    wallet = self.wallets[uint32(action.wallet_id)]
                    callback_str = action.wallet_callback
                    if callback_str is not None:
                        callback = getattr(wallet, callback_str)
                        await callback(height, header_hash, program, action.id)

    async def puzzle_solution_received(self, response: RespondPuzzleSolution):
        unwrapped: PuzzleSolutionResponse = response.response
        actions: List[WalletAction] = await self.action_store.get_all_pending_actions()
        for action in actions:
            data = json.loads(action.data)
            action_data = data["data"]["action_data"]
            if action.name == "request_puzzle_solution":
                stored_coin_name = bytes32(hexstr_to_bytes(action_data["coin_name"]))
                height = uint32(action_data["height"])
                if stored_coin_name == unwrapped.coin_name and height == unwrapped.height:
                    if action.done:
                        return None
                    wallet = self.wallets[uint32(action.wallet_id)]
                    callback_str = action.wallet_callback
                    if callback_str is not None:
                        callback = getattr(wallet, callback_str)
                        await callback(unwrapped, action.id)

    async def new_peak(self, peak: wallet_protocol.NewPeakWallet):
        for wallet_id, wallet in self.wallets.items():
            if wallet.type() == uint8(WalletType.POOLING_WALLET):
                await wallet.new_peak(peak.height)
        current_time = int(time.time())

        if self.wallet_node.last_wallet_tx_resend_time < current_time - self.wallet_node.wallet_tx_resend_timeout_secs:
            self.tx_pending_changed()

    async def add_interested_puzzle_hashes(
        self, puzzle_hashes: List[bytes32], wallet_ids: List[int], in_transaction: bool = False
    ) -> None:
        for puzzle_hash, wallet_id in zip(puzzle_hashes, wallet_ids):
            await self.interested_store.add_interested_puzzle_hash(puzzle_hash, wallet_id, in_transaction)
        if len(puzzle_hashes) > 0:
            await self.wallet_node.new_peak_queue.subscribe_to_puzzle_hashes(puzzle_hashes)

    async def add_interested_coin_ids(self, coin_ids: List[bytes32], in_transaction: bool = False) -> None:
        for coin_id in coin_ids:
            await self.interested_store.add_interested_coin_id(coin_id, in_transaction)
        if len(coin_ids) > 0:
            await self.wallet_node.new_peak_queue.subscribe_to_coin_ids(coin_ids)

    async def delete_trade_transactions(self, trade_id: bytes32):
        txs: List[TransactionRecord] = await self.tx_store.get_transactions_by_trade_id(trade_id)
        for tx in txs:
            await self.tx_store.delete_transaction_record(tx.name)

    async def convert_puzzle_hash(self, wallet_id: uint32, puzzle_hash: bytes32) -> bytes32:
        wallet = self.wallets[wallet_id]
        # This should be general to wallets but for right now this is just for CATs so we'll add this if
        if wallet.type() == WalletType.CAT.value:
            return await wallet.convert_puzzle_hash(puzzle_hash)

        return puzzle_hash<|MERGE_RESOLUTION|>--- conflicted
+++ resolved
@@ -40,13 +40,9 @@
 from chia.wallet.did_wallet.did_wallet import DIDWallet
 from chia.wallet.did_wallet.did_wallet_puzzles import DID_INNERPUZ_MOD, create_fullpuz, match_did_puzzle
 from chia.wallet.key_val_store import KeyValStore
-<<<<<<< HEAD
-from chia.wallet.outer_puzzles import AssetType
-=======
 from chia.wallet.nft_wallet.nft_wallet import NFTWallet, NFTWalletInfo
 from chia.wallet.nft_wallet.uncurry_nft import UncurriedNFT
 from chia.wallet.outer_puzzles import AssetType, match_puzzle
->>>>>>> 60ef79bc
 from chia.wallet.puzzle_drivers import PuzzleInfo
 from chia.wallet.puzzles.cat_loader import CAT_MOD
 from chia.wallet.rl_wallet.rl_wallet import RLWallet
@@ -1317,7 +1313,6 @@
                     return wallet
         return None
 
-<<<<<<< HEAD
     async def get_wallet_for_puzzle_info(self, puzzle_driver: PuzzleInfo):
         for wallet in self.wallets.values():
             match_function = getattr(wallet, "match_puzzle_info", None)
@@ -1326,8 +1321,6 @@
                     return wallet
         return None
 
-=======
->>>>>>> 60ef79bc
     async def create_wallet_for_puzzle_info(self, puzzle_driver: PuzzleInfo, name=None, in_transaction=False):
         if AssetType(puzzle_driver.type()) in self.asset_to_wallet_map:
             async with self.lock:
