--- conflicted
+++ resolved
@@ -2227,13 +2227,9 @@
         if merge_spends and actual_spend_involved:
             tx_records = [
                 dataclasses.replace(
-<<<<<<< HEAD
-                    tx, spend_bundle=agg_spend if i == 0 else None, name=agg_spend.name() if i == 0 else tx.name
-=======
                     tx,
                     spend_bundle=agg_spend if i == 0 else None,
-                    name=agg_spend.name() if i == 0 else bytes32.secret(),
->>>>>>> ed676fde
+                    name=agg_spend.name() if i == 0 else tx.name,
                 )
                 for i, tx in enumerate(tx_records)
             ]
