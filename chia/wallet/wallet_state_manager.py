import asyncio
import base64
import json
import logging
import time
from collections import defaultdict
from pathlib import Path
from typing import Any, Callable, Dict, List, Optional, Set, Tuple

import aiosqlite
from blspy import AugSchemeMPL, G1Element, PrivateKey
from chiabip158 import PyBIP158
from cryptography.fernet import Fernet

from chia import __version__
from chia.consensus.block_record import BlockRecord
from chia.consensus.coinbase import pool_parent_id, farmer_parent_id
from chia.consensus.constants import ConsensusConstants
from chia.consensus.find_fork_point import find_fork_point_in_chain
from chia.full_node.weight_proof import WeightProofHandler
from chia.pools.pool_puzzles import SINGLETON_LAUNCHER_HASH, solution_to_extra_data
from chia.pools.pool_wallet import PoolWallet
from chia.protocols.wallet_protocol import PuzzleSolutionResponse, RespondPuzzleSolution
from chia.types.blockchain_format.coin import Coin
from chia.types.blockchain_format.program import Program
from chia.types.blockchain_format.sized_bytes import bytes32
from chia.types.coin_solution import CoinSolution
from chia.types.full_block import FullBlock
from chia.types.header_block import HeaderBlock
from chia.types.mempool_inclusion_status import MempoolInclusionStatus
from chia.util.byte_types import hexstr_to_bytes
from chia.util.db_wrapper import DBWrapper
from chia.util.errors import Err
from chia.util.hash import std_hash
from chia.util.ints import uint32, uint64, uint128
from chia.wallet.block_record import HeaderBlockRecord
from chia.wallet.cc_wallet.cc_wallet import CCWallet
from chia.wallet.derivation_record import DerivationRecord
from chia.wallet.derive_keys import master_sk_to_backup_sk, master_sk_to_wallet_sk
from chia.wallet.key_val_store import KeyValStore
from chia.wallet.rl_wallet.rl_wallet import RLWallet
from chia.wallet.settings.user_settings import UserSettings
from chia.wallet.trade_manager import TradeManager
from chia.wallet.transaction_record import TransactionRecord
from chia.wallet.util.backup_utils import open_backup_file
from chia.wallet.util.transaction_type import TransactionType
from chia.wallet.util.wallet_types import WalletType
from chia.wallet.wallet import Wallet
from chia.wallet.wallet_action import WalletAction
from chia.wallet.wallet_action_store import WalletActionStore
from chia.wallet.wallet_block_store import WalletBlockStore
from chia.wallet.wallet_blockchain import WalletBlockchain
from chia.wallet.wallet_coin_record import WalletCoinRecord
from chia.wallet.wallet_coin_store import WalletCoinStore
from chia.wallet.wallet_info import WalletInfo, WalletInfoBackup
from chia.wallet.wallet_interested_store import WalletInterestedStore
from chia.wallet.wallet_pool_store import WalletPoolStore
from chia.wallet.wallet_puzzle_store import WalletPuzzleStore
from chia.wallet.wallet_sync_store import WalletSyncStore
from chia.wallet.wallet_transaction_store import WalletTransactionStore
from chia.wallet.wallet_user_store import WalletUserStore
from chia.server.server import ChiaServer
from chia.wallet.did_wallet.did_wallet import DIDWallet


class WalletStateManager:
    constants: ConsensusConstants
    config: Dict
    tx_store: WalletTransactionStore
    puzzle_store: WalletPuzzleStore
    user_store: WalletUserStore
    action_store: WalletActionStore
    basic_store: KeyValStore

    start_index: int

    # Makes sure only one asyncio thread is changing the blockchain state at one time
    lock: asyncio.Lock

    tx_lock: asyncio.Lock

    log: logging.Logger

    # TODO Don't allow user to send tx until wallet is synced
    sync_mode: bool
    genesis: FullBlock

    state_changed_callback: Optional[Callable]
    pending_tx_callback: Optional[Callable]
    puzzle_hash_created_callbacks: Dict = defaultdict(lambda *x: None)
    new_peak_callbacks: Dict = defaultdict(lambda *x: None)
    db_path: Path
    db_connection: aiosqlite.Connection
    db_wrapper: DBWrapper

    main_wallet: Wallet
    wallets: Dict[uint32, Any]
    private_key: PrivateKey

    trade_manager: TradeManager
    new_wallet: bool
    user_settings: UserSettings
    blockchain: Any
    block_store: WalletBlockStore
    coin_store: WalletCoinStore
    sync_store: WalletSyncStore
    interested_store: WalletInterestedStore
    pool_store: WalletPoolStore
    weight_proof_handler: Any
    server: ChiaServer
    root_path: Path

    @staticmethod
    async def create(
        private_key: PrivateKey,
        config: Dict,
        db_path: Path,
        constants: ConsensusConstants,
        server: ChiaServer,
        root_path: Path,
        name: str = None,
    ) -> "WalletStateManager":
        self = WalletStateManager()
        self.new_wallet = False
        self.config = config
        self.constants = constants
        self.server = server
        self.root_path = root_path
        self.log = logging.getLogger(name if name else __name__)
        self.lock = asyncio.Lock()
        self.log.debug(f"Starting in db path: {db_path}")
        self.db_connection = await aiosqlite.connect(db_path)
        self.db_wrapper = DBWrapper(self.db_connection)
        self.coin_store = await WalletCoinStore.create(self.db_wrapper)
        self.tx_store = await WalletTransactionStore.create(self.db_wrapper)
        self.puzzle_store = await WalletPuzzleStore.create(self.db_wrapper)
        self.user_store = await WalletUserStore.create(self.db_wrapper)
        self.action_store = await WalletActionStore.create(self.db_wrapper)
        self.basic_store = await KeyValStore.create(self.db_wrapper)
        self.trade_manager = await TradeManager.create(self, self.db_wrapper)
        self.user_settings = await UserSettings.create(self.basic_store)
        self.block_store = await WalletBlockStore.create(self.db_wrapper)
        self.interested_store = await WalletInterestedStore.create(self.db_wrapper)
        self.pool_store = await WalletPoolStore.create(self.db_wrapper)

        self.blockchain = await WalletBlockchain.create(
            self.block_store,
            self.coin_store,
            self.tx_store,
            self.pool_store,
            self.constants,
            self.new_transaction_block_callback,
            self.reorg_rollback,
            self.lock,
        )
        self.weight_proof_handler = WeightProofHandler(self.constants, self.blockchain)

        self.sync_mode = False
        self.sync_store = await WalletSyncStore.create()

        self.state_changed_callback = None
        self.pending_tx_callback = None
        self.db_path = db_path

        main_wallet_info = await self.user_store.get_wallet_by_id(1)
        assert main_wallet_info is not None

        self.private_key = private_key
        self.main_wallet = await Wallet.create(self, main_wallet_info)

        self.wallets = {main_wallet_info.id: self.main_wallet}

        wallet = None
        for wallet_info in await self.get_all_wallet_info_entries():
            if wallet_info.type == WalletType.STANDARD_WALLET:
                if wallet_info.id == 1:
                    continue
                wallet = await Wallet.create(config, wallet_info)
            elif wallet_info.type == WalletType.COLOURED_COIN:
                wallet = await CCWallet.create(
                    self,
                    self.main_wallet,
                    wallet_info,
                )
            elif wallet_info.type == WalletType.RATE_LIMITED:
                wallet = await RLWallet.create(self, wallet_info)
            elif wallet_info.type == WalletType.DISTRIBUTED_ID:
                wallet = await DIDWallet.create(
                    self,
                    self.main_wallet,
                    wallet_info,
                )
            elif wallet_info.type == WalletType.POOLING_WALLET:
                wallet = await PoolWallet.create_from_db(
                    self,
                    self.main_wallet,
                    wallet_info,
                )
            if wallet is not None:
                self.wallets[wallet_info.id] = wallet

        async with self.puzzle_store.lock:
            index = await self.puzzle_store.get_last_derivation_path()
            if index is None or index < self.config["initial_num_public_keys"] - 1:
                await self.create_more_puzzle_hashes(from_zero=True)

        return self

    @property
    def peak(self) -> Optional[BlockRecord]:
        peak = self.blockchain.get_peak()
        return peak

    def get_derivation_index(self, pubkey: G1Element, max_depth: int = 1000) -> int:
        for i in range(0, max_depth):
            derived = self.get_public_key(uint32(i))
            if derived == pubkey:
                return i
        return -1

    def get_public_key(self, index: uint32) -> G1Element:
        return master_sk_to_wallet_sk(self.private_key, index).get_g1()

    async def load_wallets(self):
        for wallet_info in await self.get_all_wallet_info_entries():
            if wallet_info.id in self.wallets:
                continue
            if wallet_info.type == WalletType.STANDARD_WALLET:
                if wallet_info.id == 1:
                    continue
                wallet = await Wallet.create(self.config, wallet_info)
                self.wallets[wallet_info.id] = wallet
            # TODO add RL AND DiD WALLETS HERE
            elif wallet_info.type == WalletType.COLOURED_COIN:
                wallet = await CCWallet.create(
                    self,
                    self.main_wallet,
                    wallet_info,
                )
                self.wallets[wallet_info.id] = wallet
            elif wallet_info.type == WalletType.DISTRIBUTED_ID:
                wallet = await DIDWallet.create(
                    self,
                    self.main_wallet,
                    wallet_info,
                )
                self.wallets[wallet_info.id] = wallet

    async def get_keys(self, puzzle_hash: bytes32) -> Optional[Tuple[G1Element, PrivateKey]]:
        index_for_puzzlehash = await self.puzzle_store.index_for_puzzle_hash(puzzle_hash)
        if index_for_puzzlehash is None:
            raise ValueError(f"No key for this puzzlehash {puzzle_hash})")
        private = master_sk_to_wallet_sk(self.private_key, index_for_puzzlehash)
        pubkey = private.get_g1()
        return pubkey, private

<<<<<<< HEAD
    async def create_more_puzzle_hashes(self, from_zero: bool = False) -> None:
=======
    async def create_more_puzzle_hashes(self, from_zero: bool = False, in_transaction=False):
>>>>>>> 5af2f3d2
        """
        For all wallets in the user store, generates the first few puzzle hashes so
        that we can restore the wallet from only the private keys.
        """
        targets = list(self.wallets.keys())

        unused: Optional[uint32] = await self.puzzle_store.get_unused_derivation_path()
        if unused is None:
            # This handles the case where the database has entries but they have all been used
            unused = await self.puzzle_store.get_last_derivation_path()
            if unused is None:
                # This handles the case where the database is empty
                unused = uint32(0)

        if self.new_wallet:
            to_generate = self.config["initial_num_public_keys_new_wallet"]
        else:
            to_generate = self.config["initial_num_public_keys"]

        for wallet_id in targets:
            target_wallet = self.wallets[wallet_id]

            last: Optional[uint32] = await self.puzzle_store.get_last_derivation_path_for_wallet(wallet_id)

            start_index = 0
            derivation_paths: List[DerivationRecord] = []

            if last is not None:
                start_index = last + 1

            # If the key was replaced (from_zero=True), we should generate the puzzle hashes for the new key
            if from_zero:
                start_index = 0

            for index in range(start_index, unused + to_generate):
                if WalletType(target_wallet.type()) == WalletType.POOLING_WALLET:
                    continue
                if WalletType(target_wallet.type()) == WalletType.RATE_LIMITED:
                    if target_wallet.rl_info.initialized is False:
                        break
                    wallet_type = target_wallet.rl_info.type
                    if wallet_type == "user":
                        rl_pubkey = G1Element.from_bytes(target_wallet.rl_info.user_pubkey)
                    else:
                        rl_pubkey = G1Element.from_bytes(target_wallet.rl_info.admin_pubkey)
                    rl_puzzle: Program = target_wallet.puzzle_for_pk(rl_pubkey)
                    puzzle_hash: bytes32 = rl_puzzle.get_tree_hash()

                    rl_index = self.get_derivation_index(rl_pubkey)
                    if rl_index == -1:
                        break

                    derivation_paths.append(
                        DerivationRecord(
                            uint32(rl_index),
                            puzzle_hash,
                            rl_pubkey,
                            target_wallet.type(),
                            uint32(target_wallet.id()),
                        )
                    )
                    break

                pubkey: G1Element = self.get_public_key(uint32(index))
                puzzle: Program = target_wallet.puzzle_for_pk(bytes(pubkey))
                if puzzle is None:
                    self.log.warning(f"Unable to create puzzles with wallet {target_wallet}")
                    break
                puzzlehash: bytes32 = puzzle.get_tree_hash()
                self.log.info(f"Puzzle at index {index} wallet ID {wallet_id} puzzle hash {puzzlehash.hex()}")
                derivation_paths.append(
                    DerivationRecord(
                        uint32(index),
                        puzzlehash,
                        pubkey,
                        target_wallet.type(),
                        uint32(target_wallet.id()),
                    )
                )

            await self.puzzle_store.add_derivation_paths(derivation_paths, in_transaction)
        if unused > 0:
            await self.puzzle_store.set_used_up_to(uint32(unused - 1), in_transaction)

    async def update_wallet_puzzle_hashes(self, wallet_id):
        derivation_paths: List[DerivationRecord] = []
        target_wallet = self.wallets[wallet_id]
        last: Optional[uint32] = await self.puzzle_store.get_last_derivation_path_for_wallet(wallet_id)
        unused: Optional[uint32] = await self.puzzle_store.get_unused_derivation_path()
        if unused is None:
            # This handles the case where the database has entries but they have all been used
            unused = await self.puzzle_store.get_last_derivation_path()
            if unused is None:
                # This handles the case where the database is empty
                unused = uint32(0)
        for index in range(unused, last):
            pubkey: G1Element = self.get_public_key(uint32(index))
            puzzle: Program = target_wallet.puzzle_for_pk(bytes(pubkey))
            puzzlehash: bytes32 = puzzle.get_tree_hash()
            self.log.info(f"Generating public key at index {index} puzzle hash {puzzlehash.hex()}")
            derivation_paths.append(
                DerivationRecord(
                    uint32(index),
                    puzzlehash,
                    pubkey,
                    target_wallet.wallet_info.type,
                    uint32(target_wallet.wallet_info.id),
                )
            )
        await self.puzzle_store.add_derivation_paths(derivation_paths)

    async def get_unused_derivation_record(self, wallet_id: uint32, in_transaction=False) -> DerivationRecord:
        """
        Creates a puzzle hash for the given wallet, and then makes more puzzle hashes
        for every wallet to ensure we always have more in the database. Never reusue the
        same public key more than once (for privacy).
        """
        async with self.puzzle_store.lock:
            # If we have no unused public keys, we will create new ones
            unused: Optional[uint32] = await self.puzzle_store.get_unused_derivation_path()
            if unused is None:
                await self.create_more_puzzle_hashes()

            # Now we must have unused public keys
            unused = await self.puzzle_store.get_unused_derivation_path()
            assert unused is not None
            record: Optional[DerivationRecord] = await self.puzzle_store.get_derivation_record(unused, wallet_id)
            assert record is not None

            # Set this key to used so we never use it again
            await self.puzzle_store.set_used_up_to(record.index, in_transaction=in_transaction)

            # Create more puzzle hashes / keys
            await self.create_more_puzzle_hashes(in_transaction=in_transaction)
            return record

    async def get_current_derivation_record_for_wallet(self, wallet_id: uint32) -> Optional[DerivationRecord]:
        async with self.puzzle_store.lock:
            # If we have no unused public keys, we will create new ones
            current: Optional[DerivationRecord] = await self.puzzle_store.get_current_derivation_record_for_wallet(
                wallet_id
            )
            return current

    def set_callback(self, callback: Callable) -> None:
        """
        Callback to be called when the state of the wallet changes.
        """
        self.state_changed_callback = callback

    def set_pending_callback(self, callback: Callable) -> None:
        """
        Callback to be called when new pending transaction enters the store
        """
        self.pending_tx_callback = callback

<<<<<<< HEAD
    def set_coin_with_puzzlehash_created_callback(self, puzzlehash, callback: Callable) -> None:
=======
    def set_coin_with_puzzlehash_created_callback(self, puzzlehash: bytes32, callback: Callable):
>>>>>>> 5af2f3d2
        """
        Callback to be called when new coin is seen with specified puzzlehash
        """
        self.puzzle_hash_created_callbacks[puzzlehash] = callback

<<<<<<< HEAD
    async def puzzle_hash_created(self, coin: Coin) -> None:
=======
    def set_new_peak_callback(self, wallet_id: int, callback: Callable):
        """
        Callback to be called when blockchain adds new peak
        """
        self.new_peak_callbacks[wallet_id] = callback

    async def puzzle_hash_created(self, coin: Coin):
>>>>>>> 5af2f3d2
        callback = self.puzzle_hash_created_callbacks[coin.puzzle_hash]
        if callback is None:
            return None
        await callback(coin)

    def state_changed(self, state: str, wallet_id: int = None, data_object=None) -> None:
        """
        Calls the callback if it's present.
        """
        if data_object is None:
            data_object = {}
        if self.state_changed_callback is None:
            return None
        self.state_changed_callback(state, wallet_id, data_object)

    def tx_pending_changed(self) -> None:
        """
        Notifies the wallet node that there's new tx pending
        """
        if self.pending_tx_callback is None:
            return None

        self.pending_tx_callback()

    async def synced(self):
        if self.sync_mode is True:
            return False
        peak: Optional[BlockRecord] = self.blockchain.get_peak()
        if peak is None:
            return False

        curr = peak
        while not curr.is_transaction_block and not curr.height == 0:
            curr = self.blockchain.try_block_record(curr.prev_hash)
            if curr is None:
                return False
        if curr.is_transaction_block and curr.timestamp > int(time.time()) - 7 * 60:
            return True
        return False

    def set_sync_mode(self, mode: bool) -> None:
        """
        Sets the sync mode. This changes the behavior of the wallet node.
        """
        self.sync_mode = mode
        self.state_changed("sync_changed")

    async def get_confirmed_spendable_balance_for_wallet(
        self, wallet_id: int, unspent_records: Optional[Set[WalletCoinRecord]] = None
    ) -> uint128:
        """
        Returns the balance amount of all coins that are spendable.
        """

        spendable: Set[WalletCoinRecord] = await self.get_spendable_coins_for_wallet(wallet_id, unspent_records)

        spendable_amount: uint128 = uint128(0)
        for record in spendable:
            spendable_amount = uint128(spendable_amount + record.coin.amount)

        return spendable_amount

    async def does_coin_belong_to_wallet(self, coin: Coin, wallet_id: int) -> bool:
        """
        Returns true if we have the key for this coin.
        """
        info = await self.puzzle_store.wallet_info_for_puzzle_hash(coin.puzzle_hash)

        if info is None:
            return False

        coin_wallet_id, wallet_type = info
        if wallet_id == coin_wallet_id:
            return True

        return False

    async def get_confirmed_balance_for_wallet(
        self, wallet_id: int, unspent_coin_records: Optional[Set[WalletCoinRecord]] = None
    ) -> uint128:
        """
        Returns the confirmed balance, including coinbase rewards that are not spendable.
        """
        # lock only if unspent_coin_records is None
        if unspent_coin_records is None:
            async with self.lock:
                if unspent_coin_records is None:
                    unspent_coin_records = await self.coin_store.get_unspent_coins_for_wallet(wallet_id)
        amount: uint128 = uint128(0)
        for record in unspent_coin_records:
            amount = uint128(amount + record.coin.amount)
        return uint128(amount)

    async def get_unconfirmed_balance(
        self, wallet_id: int, unspent_coin_records: Optional[Set[WalletCoinRecord]] = None
    ) -> uint128:
        """
        Returns the balance, including coinbase rewards that are not spendable, and unconfirmed
        transactions.
        """
        confirmed = await self.get_confirmed_balance_for_wallet(wallet_id, unspent_coin_records)
        unconfirmed_tx: List[TransactionRecord] = await self.tx_store.get_unconfirmed_for_wallet(wallet_id)
        removal_amount: int = 0
        addition_amount: int = 0

        for record in unconfirmed_tx:
            for removal in record.removals:
                removal_amount += removal.amount
            for addition in record.additions:
                # This change or a self transaction
                if await self.does_coin_belong_to_wallet(addition, wallet_id):
                    addition_amount += addition.amount

        result = confirmed - removal_amount + addition_amount
        return uint128(result)

    async def unconfirmed_additions_for_wallet(self, wallet_id: int) -> Dict[bytes32, Coin]:
        """
        Returns change coins for the wallet_id.
        (Unconfirmed addition transactions that have not been confirmed yet.)
        """
        additions: Dict[bytes32, Coin] = {}
        unconfirmed_tx = await self.tx_store.get_unconfirmed_for_wallet(wallet_id)
        for record in unconfirmed_tx:
            for coin in record.additions:
                if await self.is_addition_relevant(coin):
                    additions[coin.name()] = coin
        return additions

    async def unconfirmed_removals_for_wallet(self, wallet_id: int) -> Dict[bytes32, Coin]:
        """
        Returns new removals transactions that have not been confirmed yet.
        """
        removals: Dict[bytes32, Coin] = {}
        unconfirmed_tx = await self.tx_store.get_unconfirmed_for_wallet(wallet_id)
        for record in unconfirmed_tx:
            for coin in record.removals:
                removals[coin.name()] = coin
        return removals

<<<<<<< HEAD
    async def coins_of_interest_received(self, removals: List[Coin], additions: List[Coin], height: uint32) -> None:
=======
    async def new_transaction_block_callback(
        self,
        removals: List[Coin],
        additions: List[Coin],
        block: BlockRecord,
        additional_coin_spends: List[CoinSolution],
    ):
        height: uint32 = block.height
>>>>>>> 5af2f3d2
        for coin in additions:
            await self.puzzle_hash_created(coin)
        trade_additions, added = await self.coins_of_interest_added(additions, block)
        trade_removals, removed = await self.coins_of_interest_removed(removals, height)
        if len(trade_additions) > 0 or len(trade_removals) > 0:
            await self.trade_manager.coins_of_interest_farmed(trade_removals, trade_additions, height)

        if len(additional_coin_spends) > 0:
            created_pool_wallet_ids: List[int] = []
            for cs in additional_coin_spends:
                if cs.coin.puzzle_hash == SINGLETON_LAUNCHER_HASH:
                    already_have = False
                    for wallet_id, wallet in self.wallets.items():
                        if (
                            wallet.type() == WalletType.POOLING_WALLET
                            and (await wallet.get_current_state()).launcher_id == cs.coin.name()
                        ):
                            self.log.warning("Already have, not recreating")
                            already_have = True
                    if not already_have:
                        try:
                            solution_to_extra_data(cs)
                        except Exception as e:
                            self.log.debug(f"Not a pool wallet launcher {e}")
                            continue
                        self.log.info("Found created launcher. Creating pool wallet")
                        pool_wallet = await PoolWallet.create(
                            self, self.main_wallet, cs.coin.name(), additional_coin_spends, height, True, "pool_wallet"
                        )
                        created_pool_wallet_ids.append(pool_wallet.wallet_id)

            for wallet_id, wallet in self.wallets.items():
                if wallet.type() == WalletType.POOLING_WALLET:
                    await wallet.apply_state_transitions(additional_coin_spends, height)

        added_notified = set()
        removed_notified = set()
        for coin_record in added:
            if coin_record.wallet_id in added_notified:
                continue
            added_notified.add(coin_record.wallet_id)
            self.state_changed("coin_added", coin_record.wallet_id)
        for coin_record in removed:
            if coin_record.wallet_id in removed_notified:
                continue
            removed_notified.add(coin_record.wallet_id)
            self.state_changed("coin_removed", coin_record.wallet_id)

        self.tx_pending_changed()

    async def coins_of_interest_added(
        self, coins: List[Coin], block: BlockRecord
    ) -> Tuple[List[Coin], List[WalletCoinRecord]]:
        (
            trade_removals,
            trade_additions,
        ) = await self.trade_manager.get_coins_of_interest()
        trade_adds: List[Coin] = []
        height = block.height

        pool_rewards = set()
        farmer_rewards = set()
        added = []

        prev = await self.blockchain.get_block_record_from_db(block.prev_hash)
        # [block 1] [block 2] [tx block 3] [block 4] [block 5] [tx block 6]
        # [tx block 6] will contain rewards for [block 1] [block 2] [tx block 3]
        while prev is not None:
            # step 1 find previous block
            if prev.is_transaction_block:
                break
            prev = await self.blockchain.get_block_record_from_db(prev.prev_hash)

        if prev is not None:
            # include last block
            pool_parent = pool_parent_id(uint32(prev.height), self.constants.GENESIS_CHALLENGE)
            farmer_parent = farmer_parent_id(uint32(prev.height), self.constants.GENESIS_CHALLENGE)
            pool_rewards.add(pool_parent)
            farmer_rewards.add(farmer_parent)
            prev = await self.blockchain.get_block_record_from_db(prev.prev_hash)

        while prev is not None:
            # step 2 traverse from previous block to the block before it
            pool_parent = pool_parent_id(uint32(prev.height), self.constants.GENESIS_CHALLENGE)
            farmer_parent = farmer_parent_id(uint32(prev.height), self.constants.GENESIS_CHALLENGE)
            pool_rewards.add(pool_parent)
            farmer_rewards.add(farmer_parent)
            if prev.is_transaction_block:
                break
            prev = await self.blockchain.get_block_record_from_db(prev.prev_hash)
        wallet_ids: Set[int] = set()
        for coin in coins:
            info = await self.puzzle_store.wallet_info_for_puzzle_hash(coin.puzzle_hash)
            if info is not None:
                wallet_ids.add(info[0])

        all_outgoing_tx: Dict[int, List[TransactionRecord]] = {}
        for wallet_id in wallet_ids:
            all_outgoing_tx[wallet_id] = await self.tx_store.get_all_transactions_for_wallet(
                wallet_id, TransactionType.OUTGOING_TX
            )

        for coin in coins:
            if coin.name() in trade_additions:
                trade_adds.append(coin)

            is_coinbase = False
            is_fee_reward = False
            if coin.parent_coin_info in pool_rewards:
                is_coinbase = True
            if coin.parent_coin_info in farmer_rewards:
                is_fee_reward = True

            info = await self.puzzle_store.wallet_info_for_puzzle_hash(coin.puzzle_hash)
            if info is not None:
                wallet_id, wallet_type = info
                added_coin_record = await self.coin_added(
                    coin,
                    is_coinbase,
                    is_fee_reward,
                    uint32(wallet_id),
                    wallet_type,
                    height,
                    all_outgoing_tx.get(wallet_id, []),
                )
                added.append(added_coin_record)
            else:
                interested_wallet_id = await self.interested_store.get_interested_puzzle_hash_wallet_id(
                    puzzle_hash=coin.puzzle_hash
                )
                if interested_wallet_id is not None:
                    wallet_type = self.wallets[uint32(interested_wallet_id)].type()
                    added_coin_record = await self.coin_added(
                        coin,
                        is_coinbase,
                        is_fee_reward,
                        uint32(interested_wallet_id),
                        wallet_type,
                        height,
                        all_outgoing_tx.get(interested_wallet_id, []),
                    )
                    added.append(added_coin_record)

            derivation_index = await self.puzzle_store.index_for_puzzle_hash(coin.puzzle_hash)
            if derivation_index is not None:
                await self.puzzle_store.set_used_up_to(derivation_index, True)

        return trade_adds, added

    async def coins_of_interest_removed(
        self, coins: List[Coin], height: uint32
    ) -> Tuple[List[Coin], List[WalletCoinRecord]]:
        # This gets called when coins of our interest are spent on chain
        if len(coins) > 0:
            self.log.info(f"Coins removed {coins} at height: {height}")
        (
            trade_removals,
            trade_additions,
        ) = await self.trade_manager.get_coins_of_interest()

        # Keep track of trade coins that are removed
        trade_coin_removed: List[Coin] = []
        removed = []
        all_unconfirmed: List[TransactionRecord] = await self.tx_store.get_all_unconfirmed()
        for coin in coins:
            record = await self.coin_store.get_coin_record(coin.name())
            if coin.name() in trade_removals:
                trade_coin_removed.append(coin)
            if record is None:
                self.log.info(f"Record for removed coin {coin.name()} is None. (ephemeral)")
            else:
                await self.coin_store.set_spent(coin.name(), height)
            for unconfirmed_record in all_unconfirmed:
                for rem_coin in unconfirmed_record.removals:
                    if rem_coin.name() == coin.name():
                        self.log.info(f"Setting tx_id: {unconfirmed_record.name} to confirmed")
                        await self.tx_store.set_confirmed(unconfirmed_record.name, height)
            if record is not None:
                removed.append(record)

        return trade_coin_removed, removed

    async def coin_added(
        self,
        coin: Coin,
        coinbase: bool,
        fee_reward: bool,
        wallet_id: uint32,
        wallet_type: WalletType,
        height: uint32,
        all_outgoing_transaction_records: List[TransactionRecord],
<<<<<<< HEAD
    ) -> None:
=======
    ) -> WalletCoinRecord:
>>>>>>> 5af2f3d2
        """
        Adding coin to DB
        """
        self.log.info(f"Adding coin: {coin} at {height}")
        farm_reward = False
        if coinbase or fee_reward:
            farm_reward = True
            now = uint64(int(time.time()))
            if coinbase:
                tx_type: int = TransactionType.COINBASE_REWARD.value
            else:
                tx_type = TransactionType.FEE_REWARD.value
            tx_record = TransactionRecord(
                confirmed_at_height=uint32(height),
                created_at_time=now,
                to_puzzle_hash=coin.puzzle_hash,
                amount=coin.amount,
                fee_amount=uint64(0),
                confirmed=True,
                sent=uint32(0),
                spend_bundle=None,
                additions=[coin],
                removals=[],
                wallet_id=wallet_id,
                sent_to=[],
                trade_id=None,
                type=uint32(tx_type),
                name=coin.name(),
            )
            await self.tx_store.add_transaction_record(tx_record, True)
        else:
            records: List[TransactionRecord] = []
            for record in all_outgoing_transaction_records:
                for add_coin in record.additions:
                    if add_coin.name() == coin.name():
                        records.append(record)

            if len(records) > 0:
                # This is the change from this transaction
                for record in records:
                    if record.confirmed is False:
                        await self.tx_store.set_confirmed(record.name, height)
            else:
                now = uint64(int(time.time()))
                tx_record = TransactionRecord(
                    confirmed_at_height=uint32(height),
                    created_at_time=now,
                    to_puzzle_hash=coin.puzzle_hash,
                    amount=coin.amount,
                    fee_amount=uint64(0),
                    confirmed=True,
                    sent=uint32(0),
                    spend_bundle=None,
                    additions=[coin],
                    removals=[],
                    wallet_id=wallet_id,
                    sent_to=[],
                    trade_id=None,
                    type=uint32(TransactionType.INCOMING_TX.value),
                    name=coin.name(),
                )
                if coin.amount > 0:
                    await self.tx_store.add_transaction_record(tx_record, True)

        coin_record: WalletCoinRecord = WalletCoinRecord(
            coin, height, uint32(0), False, farm_reward, wallet_type, wallet_id
        )
        await self.coin_store.add_coin_record(coin_record)

        if wallet_type == WalletType.COLOURED_COIN or wallet_type == WalletType.DISTRIBUTED_ID:
            wallet = self.wallets[wallet_id]
            await wallet.coin_added(coin, height)

        return coin_record

    async def add_pending_transaction(self, tx_record: TransactionRecord) -> None:
        """
        Called from wallet before new transaction is sent to the full_node
        """
        if self.peak is None or int(time.time()) <= self.constants.INITIAL_FREEZE_END_TIMESTAMP:
            raise ValueError("Initial Freeze Period")
        # Wallet node will use this queue to retry sending this transaction until full nodes receives it
        await self.tx_store.add_transaction_record(tx_record, False)
        self.tx_pending_changed()
        self.state_changed("pending_transaction", tx_record.wallet_id)

    async def add_transaction(self, tx_record: TransactionRecord) -> None:
        """
        Called from wallet to add transaction that is not being set to full_node
        """
        await self.tx_store.add_transaction_record(tx_record, False)
        self.state_changed("pending_transaction", tx_record.wallet_id)

    async def remove_from_queue(
        self,
        spendbundle_id: bytes32,
        name: str,
        send_status: MempoolInclusionStatus,
        error: Optional[Err],
    ) -> None:
        """
        Full node received our transaction, no need to keep it in queue anymore
        """
        updated = await self.tx_store.increment_sent(spendbundle_id, name, send_status, error)
        if updated:
            tx: Optional[TransactionRecord] = await self.get_transaction(spendbundle_id)
            if tx is not None:
                self.state_changed("tx_update", tx.wallet_id, {"transaction": tx})

    async def get_all_transactions(self, wallet_id: int) -> List[TransactionRecord]:
        """
        Retrieves all confirmed and pending transactions
        """
        records = await self.tx_store.get_all_transactions_for_wallet(wallet_id)
        return records

    async def get_transaction(self, tx_id: bytes32) -> Optional[TransactionRecord]:
        return await self.tx_store.get_transaction_record(tx_id)

    async def get_filter_additions_removals(
        self, new_block: HeaderBlock, transactions_filter: bytes, fork_point_with_peak: Optional[uint32]
    ) -> Tuple[List[bytes32], List[bytes32]]:
        """Returns a list of our coin ids, and a list of puzzle_hashes that positively match with provided filter."""
        # assert new_block.prev_header_hash in self.blockchain.blocks

        tx_filter = PyBIP158([b for b in transactions_filter])

        # Find fork point
        if fork_point_with_peak is not None:
            fork_h: int = fork_point_with_peak
        elif new_block.prev_header_hash != self.constants.GENESIS_CHALLENGE and self.peak is not None:
            block_record = await self.blockchain.get_block_record_from_db(self.peak.header_hash)
            # this may return -1, in case there is no shared ancestor block
            fork_h = find_fork_point_in_chain(
                self.blockchain,
                block_record,
                new_block,
            )
        else:
            fork_h = 0

        # Get all unspent coins
        my_coin_records: Set[WalletCoinRecord] = await self.coin_store.get_unspent_coins_at_height(
            uint32(fork_h) if fork_h >= 0 else None
        )

        # Filter coins up to and including fork point
        unspent_coin_names: Set[bytes32] = set()
        for coin in my_coin_records:
            if coin.confirmed_block_height <= fork_h:
                unspent_coin_names.add(coin.name())

        # Get all blocks after fork point up to but not including this block
        if new_block.height > 0:
            curr: BlockRecord = self.blockchain.block_record(new_block.prev_hash)
            reorg_blocks: List[HeaderBlockRecord] = []
            while curr.height > fork_h:
                header_block_record = await self.block_store.get_header_block_record(curr.header_hash)
                assert header_block_record is not None
                reorg_blocks.append(header_block_record)
                if curr.height == 0:
                    break
                curr = await self.blockchain.get_block_record_from_db(curr.prev_hash)
            reorg_blocks.reverse()

            # For each block, process additions to get all Coins, then process removals to get unspent coins
            for reorg_block in reorg_blocks:
                for addition in reorg_block.additions:
                    unspent_coin_names.add(addition.name())
                for removal in reorg_block.removals:
                    record = await self.puzzle_store.get_derivation_record_for_puzzle_hash(removal.puzzle_hash)
                    if record is None:
                        continue
                    unspent_coin_names.remove(removal)

        my_puzzle_hashes = self.puzzle_store.all_puzzle_hashes

        removals_of_interest: bytes32 = []
        additions_of_interest: bytes32 = []

        (
            trade_removals,
            trade_additions,
        ) = await self.trade_manager.get_coins_of_interest()
        for name, trade_coin in trade_removals.items():
            if tx_filter.Match(bytearray(trade_coin.name())):
                removals_of_interest.append(trade_coin.name())

        for name, trade_coin in trade_additions.items():
            if tx_filter.Match(bytearray(trade_coin.puzzle_hash)):
                additions_of_interest.append(trade_coin.puzzle_hash)

        for coin_name in unspent_coin_names:
            if tx_filter.Match(bytearray(coin_name)):
                removals_of_interest.append(coin_name)

        for puzzle_hash in my_puzzle_hashes:
            if tx_filter.Match(bytearray(puzzle_hash)):
                additions_of_interest.append(puzzle_hash)

        for coin_id in await self.interested_store.get_interested_coin_ids():
            if tx_filter.Match(bytearray(coin_id)):
                removals_of_interest.append(coin_id)

        for puzzle_hash, _ in await self.interested_store.get_interested_puzzle_hashes():
            if tx_filter.Match(bytearray(puzzle_hash)):
                additions_of_interest.append(puzzle_hash)

        return additions_of_interest, removals_of_interest

    async def is_addition_relevant(self, addition: Coin) -> bool:
        """
        Check whether we care about a new addition (puzzle_hash). Returns true if we
        control this puzzle hash.
        """
        result = await self.puzzle_store.puzzle_hash_exists(addition.puzzle_hash)
        return result

    async def get_wallet_for_coin(self, coin_id: bytes32) -> Any:
        coin_record = await self.coin_store.get_coin_record(coin_id)
        if coin_record is None:
            return None
        wallet_id = uint32(coin_record.wallet_id)
        wallet = self.wallets[wallet_id]
        return wallet

<<<<<<< HEAD
    async def get_relevant_removals(self, removals: List[Coin]) -> List[Coin]:
        """ Returns a list of our unspent coins that are in the passed list. """

        result: List[Coin] = []
        wallet_coin_records = await self.coin_store.get_unspent_coins_at_height()
        my_coins: Dict[bytes32, Coin] = {r.coin.name(): r.coin for r in list(wallet_coin_records)}

        for coin in removals:
            if coin.name() in my_coins:
                result.append(coin)

        return result

    async def reorg_rollback(self, height: int) -> None:
=======
    async def reorg_rollback(self, height: int):
>>>>>>> 5af2f3d2
        """
        Rolls back and updates the coin_store and transaction store. It's possible this height
        is the tip, or even beyond the tip.
        """
        await self.coin_store.rollback_to_block(height)

        reorged: List[TransactionRecord] = await self.tx_store.get_transaction_above(height)
        await self.tx_store.rollback_to_block(height)

<<<<<<< HEAD
        await self.retry_sending_after_reorg(reorged)

    async def retry_sending_after_reorg(self, records: List[TransactionRecord]) -> None:
        """
        Retries sending spend_bundle to the Full_Node, after confirmed tx
        get's excluded from chain because of the reorg.
        """
        if len(records) == 0:
            return

        for record in records:
=======
        for record in reorged:
>>>>>>> 5af2f3d2
            if record.type in [
                TransactionType.OUTGOING_TX,
                TransactionType.OUTGOING_TRADE,
                TransactionType.INCOMING_TRADE,
            ]:
                await self.tx_store.tx_reorged(record)

        # Removes wallets that were created from a blockchain transaction which got reorged.
        remove_ids = []
        for wallet_id, wallet in self.wallets.items():
            if wallet.type() == WalletType.POOLING_WALLET.value:
                remove: bool = await wallet.rewind(height)
                if remove:
                    remove_ids.append(wallet_id)
        for wallet_id in remove_ids:
            await self.user_store.delete_wallet(wallet_id, in_transaction=True)
            self.wallets.pop(wallet_id)
            self.new_peak_callbacks.pop(wallet_id)

    async def close_all_stores(self) -> None:
        if self.blockchain is not None:
            self.blockchain.shut_down()
        await self.db_connection.close()

    async def clear_all_stores(self):
        await self.coin_store._clear_database()
        await self.tx_store._clear_database()
        await self.puzzle_store._clear_database()
        await self.user_store._clear_database()
        await self.basic_store._clear_database()

    def unlink_db(self):
        Path(self.db_path).unlink()

    async def get_all_wallet_info_entries(self) -> List[WalletInfo]:
        return await self.user_store.get_all_wallet_info_entries()

    async def get_start_height(self):
        """
        If we have coin use that as starting height next time,
        otherwise use the peak
        """

        first_coin_height = await self.coin_store.get_first_coin_height()
        if first_coin_height is None:
            start_height = self.blockchain.get_peak()
        else:
            start_height = first_coin_height

        return start_height

    async def create_wallet_backup(self, file_path: Path) -> None:
        all_wallets = await self.get_all_wallet_info_entries()
        for wallet in all_wallets:
            if wallet.id == 1:
                all_wallets.remove(wallet)
                break

        backup_pk = master_sk_to_backup_sk(self.private_key)
        now = uint64(int(time.time()))
        wallet_backup = WalletInfoBackup(all_wallets)

        backup: Dict[str, Any] = {}

        data = wallet_backup.to_json_dict()
        data["version"] = __version__
        data["fingerprint"] = self.private_key.get_g1().get_fingerprint()
        data["timestamp"] = now
        data["start_height"] = await self.get_start_height()
        key_base_64 = base64.b64encode(bytes(backup_pk))
        f = Fernet(key_base_64)
        data_bytes = json.dumps(data).encode()
        encrypted = f.encrypt(data_bytes)

        meta_data: Dict[str, Any] = {"timestamp": now, "pubkey": bytes(backup_pk.get_g1()).hex()}

        meta_data_bytes = json.dumps(meta_data).encode()
        signature = bytes(AugSchemeMPL.sign(backup_pk, std_hash(encrypted) + std_hash(meta_data_bytes))).hex()

        backup["data"] = encrypted.decode()
        backup["meta_data"] = meta_data
        backup["signature"] = signature

        backup_file_text = json.dumps(backup)
        file_path.write_text(backup_file_text)

    async def import_backup_info(self, file_path: Path) -> None:
        json_dict = open_backup_file(file_path, self.private_key)
        wallet_list_json = json_dict["data"]["wallet_list"]

        for wallet_info in wallet_list_json:
            await self.user_store.create_wallet(
                wallet_info["name"],
                wallet_info["type"],
                wallet_info["data"],
                wallet_info["id"],
            )
        await self.load_wallets()
        await self.user_settings.user_imported_backup()
        await self.create_more_puzzle_hashes(from_zero=True)

    async def get_wallet_for_colour(self, colour):
        for wallet_id in self.wallets:
            wallet = self.wallets[wallet_id]
            if wallet.type() == WalletType.COLOURED_COIN:
                if bytes(wallet.cc_info.my_genesis_checker).hex() == colour:
                    return wallet
        return None

<<<<<<< HEAD
    async def add_new_wallet(self, wallet: Any, wallet_id: int) -> None:
=======
    async def add_new_wallet(self, wallet: Any, wallet_id: int, create_puzzle_hashes=True):
>>>>>>> 5af2f3d2
        self.wallets[uint32(wallet_id)] = wallet
        if create_puzzle_hashes:
            await self.create_more_puzzle_hashes()

    # search through the blockrecords and return the most recent coin to use a given puzzlehash
    async def search_blockrecords_for_puzzlehash(self, puzzlehash: bytes32):
        header_hash_of_interest = None
        highest_block_height = 0
        peak: Optional[BlockRecord] = self.blockchain.get_peak()
        if peak is None:
            return None, None
        peak_block: Optional[HeaderBlockRecord] = await self.blockchain.block_store.get_header_block_record(
            peak.header_hash
        )
        while peak_block is not None:
            tx_filter = PyBIP158([b for b in peak_block.header.transactions_filter])
            if tx_filter.Match(bytearray(puzzlehash)) and peak_block.height > highest_block_height:
                header_hash_of_interest = peak_block.header_hash
                highest_block_height = peak_block.height
                break
            else:
                peak_block = await self.blockchain.block_store.get_header_block_record(
                    peak_block.header.prev_header_hash
                )

        return highest_block_height, header_hash_of_interest

    async def get_spendable_coins_for_wallet(
        self, wallet_id: int, records: Optional[Set[WalletCoinRecord]] = None
    ) -> Set[WalletCoinRecord]:
        if self.peak is None:
            return set()

        if records is None:
            records = await self.coin_store.get_unspent_coins_for_wallet(wallet_id)

        # Coins that are currently part of a transaction
        unconfirmed_tx: List[TransactionRecord] = await self.tx_store.get_unconfirmed_for_wallet(wallet_id)
        removal_dict: Dict[bytes32, Coin] = {}
        for tx in unconfirmed_tx:
            for coin in tx.removals:
                # TODO, "if" might not be necessary once unconfirmed tx doesn't contain coins for other wallets
                if await self.does_coin_belong_to_wallet(coin, wallet_id):
                    removal_dict[coin.name()] = coin

        # Coins that are part of the trade
        offer_locked_coins: Dict[bytes32, WalletCoinRecord] = await self.trade_manager.get_locked_coins()

        filtered = set()
        for record in records:
            if record.coin.name() in offer_locked_coins:
                continue
            if record.coin.name() in removal_dict:
                continue
            filtered.add(record)

        return filtered

    async def create_action(
        self, name: str, wallet_id: int, wallet_type: int, callback: str, done: bool, data: str, in_transaction: bool
    ) -> None:
        await self.action_store.create_action(name, wallet_id, wallet_type, callback, done, data, in_transaction)
        self.tx_pending_changed()

    async def set_action_done(self, action_id: int) -> None:
        await self.action_store.action_done(action_id)

    async def generator_received(self, height: uint32, header_hash: uint32, program: Program) -> None:

        actions: List[WalletAction] = await self.action_store.get_all_pending_actions()
        for action in actions:
            data = json.loads(action.data)
            action_data = data["data"]["action_data"]
            if action.name == "request_generator":
                stored_header_hash = bytes32(hexstr_to_bytes(action_data["header_hash"]))
                stored_height = uint32(action_data["height"])
                if stored_header_hash == header_hash and stored_height == height:
                    if action.done:
                        return None
                    wallet = self.wallets[uint32(action.wallet_id)]
                    callback_str = action.wallet_callback
                    if callback_str is not None:
                        callback = getattr(wallet, callback_str)
                        await callback(height, header_hash, program, action.id)

    async def puzzle_solution_received(self, response: RespondPuzzleSolution) -> None:
        unwrapped: PuzzleSolutionResponse = response.response
        actions: List[WalletAction] = await self.action_store.get_all_pending_actions()
        for action in actions:
            data = json.loads(action.data)
            action_data = data["data"]["action_data"]
            if action.name == "request_puzzle_solution":
                stored_coin_name = bytes32(hexstr_to_bytes(action_data["coin_name"]))
                height = uint32(action_data["height"])
                if stored_coin_name == unwrapped.coin_name and height == unwrapped.height:
                    if action.done:
                        return None
                    wallet = self.wallets[uint32(action.wallet_id)]
                    callback_str = action.wallet_callback
                    if callback_str is not None:
                        callback = getattr(wallet, callback_str)
                        await callback(unwrapped, action.id)

    def get_peak(self) -> Optional[BlockRecord]:
        return self.blockchain.get_peak()

    async def get_next_interesting_coin_ids(self, spend: CoinSolution, in_transaction: bool) -> List[bytes32]:
        pool_wallet_interested: List[bytes32] = PoolWallet.get_next_interesting_coin_ids(spend)
        for coin_id in pool_wallet_interested:
            await self.interested_store.add_interested_coin_id(coin_id, in_transaction)
        return pool_wallet_interested

    async def new_peak(self):
        peak: Optional[BlockRecord] = self.get_peak()
        if peak is None:
            return

        for wallet_id, callback in self.new_peak_callbacks.items():
            await callback(peak)<|MERGE_RESOLUTION|>--- conflicted
+++ resolved
@@ -254,11 +254,7 @@
         pubkey = private.get_g1()
         return pubkey, private
 
-<<<<<<< HEAD
-    async def create_more_puzzle_hashes(self, from_zero: bool = False) -> None:
-=======
-    async def create_more_puzzle_hashes(self, from_zero: bool = False, in_transaction=False):
->>>>>>> 5af2f3d2
+    async def create_more_puzzle_hashes(self, from_zero: bool = False, in_transaction=False) -> None:
         """
         For all wallets in the user store, generates the first few puzzle hashes so
         that we can restore the wallet from only the private keys.
@@ -415,27 +411,19 @@
         """
         self.pending_tx_callback = callback
 
-<<<<<<< HEAD
-    def set_coin_with_puzzlehash_created_callback(self, puzzlehash, callback: Callable) -> None:
-=======
-    def set_coin_with_puzzlehash_created_callback(self, puzzlehash: bytes32, callback: Callable):
->>>>>>> 5af2f3d2
+    def set_coin_with_puzzlehash_created_callback(self, puzzlehash: bytes32, callback: Callable) -> None:
         """
         Callback to be called when new coin is seen with specified puzzlehash
         """
         self.puzzle_hash_created_callbacks[puzzlehash] = callback
 
-<<<<<<< HEAD
+    def set_new_peak_callback(self, wallet_id: int, callback: Callable) -> None:
+        """
+        Callback to be called when blockchain adds new peak
+        """
+        self.new_peak_callbacks[wallet_id] = callback
+
     async def puzzle_hash_created(self, coin: Coin) -> None:
-=======
-    def set_new_peak_callback(self, wallet_id: int, callback: Callable):
-        """
-        Callback to be called when blockchain adds new peak
-        """
-        self.new_peak_callbacks[wallet_id] = callback
-
-    async def puzzle_hash_created(self, coin: Coin):
->>>>>>> 5af2f3d2
         callback = self.puzzle_hash_created_callbacks[coin.puzzle_hash]
         if callback is None:
             return None
@@ -576,18 +564,14 @@
                 removals[coin.name()] = coin
         return removals
 
-<<<<<<< HEAD
-    async def coins_of_interest_received(self, removals: List[Coin], additions: List[Coin], height: uint32) -> None:
-=======
     async def new_transaction_block_callback(
         self,
         removals: List[Coin],
         additions: List[Coin],
         block: BlockRecord,
         additional_coin_spends: List[CoinSolution],
-    ):
+    ) -> None:
         height: uint32 = block.height
->>>>>>> 5af2f3d2
         for coin in additions:
             await self.puzzle_hash_created(coin)
         trade_additions, added = await self.coins_of_interest_added(additions, block)
@@ -779,11 +763,7 @@
         wallet_type: WalletType,
         height: uint32,
         all_outgoing_transaction_records: List[TransactionRecord],
-<<<<<<< HEAD
-    ) -> None:
-=======
     ) -> WalletCoinRecord:
->>>>>>> 5af2f3d2
         """
         Adding coin to DB
         """
@@ -1010,24 +990,7 @@
         wallet = self.wallets[wallet_id]
         return wallet
 
-<<<<<<< HEAD
-    async def get_relevant_removals(self, removals: List[Coin]) -> List[Coin]:
-        """ Returns a list of our unspent coins that are in the passed list. """
-
-        result: List[Coin] = []
-        wallet_coin_records = await self.coin_store.get_unspent_coins_at_height()
-        my_coins: Dict[bytes32, Coin] = {r.coin.name(): r.coin for r in list(wallet_coin_records)}
-
-        for coin in removals:
-            if coin.name() in my_coins:
-                result.append(coin)
-
-        return result
-
     async def reorg_rollback(self, height: int) -> None:
-=======
-    async def reorg_rollback(self, height: int):
->>>>>>> 5af2f3d2
         """
         Rolls back and updates the coin_store and transaction store. It's possible this height
         is the tip, or even beyond the tip.
@@ -1037,21 +1000,7 @@
         reorged: List[TransactionRecord] = await self.tx_store.get_transaction_above(height)
         await self.tx_store.rollback_to_block(height)
 
-<<<<<<< HEAD
-        await self.retry_sending_after_reorg(reorged)
-
-    async def retry_sending_after_reorg(self, records: List[TransactionRecord]) -> None:
-        """
-        Retries sending spend_bundle to the Full_Node, after confirmed tx
-        get's excluded from chain because of the reorg.
-        """
-        if len(records) == 0:
-            return
-
-        for record in records:
-=======
         for record in reorged:
->>>>>>> 5af2f3d2
             if record.type in [
                 TransactionType.OUTGOING_TX,
                 TransactionType.OUTGOING_TRADE,
@@ -1161,11 +1110,7 @@
                     return wallet
         return None
 
-<<<<<<< HEAD
-    async def add_new_wallet(self, wallet: Any, wallet_id: int) -> None:
-=======
-    async def add_new_wallet(self, wallet: Any, wallet_id: int, create_puzzle_hashes=True):
->>>>>>> 5af2f3d2
+    async def add_new_wallet(self, wallet: Any, wallet_id: int, create_puzzle_hashes=True) -> None:
         self.wallets[uint32(wallet_id)] = wallet
         if create_puzzle_hashes:
             await self.create_more_puzzle_hashes()
