--- conflicted
+++ resolved
@@ -482,7 +482,7 @@
         if len(start_index_by_wallet) == 0:
             return
 
-<<<<<<< HEAD
+        lowest_start_index = min(start_index_by_wallet.values())
         if not target_wallet.handle_own_derivation():
             # now derive the keysfrom start_index to last_index
             # these maps derivation index to public key
@@ -499,32 +499,13 @@
             if self.private_key is not None:
                 # Hardened
                 intermediate_sk = master_sk_to_wallet_sk_intermediate(self.private_key)
-                for index in range(start_index, last_index):
+                for index in range(lowest_start_index, last_index):
                     hardened_keys[index] = _derive_path(intermediate_sk, [index]).public_key()
 
             # Unhardened
             intermediate_pk_un = master_pk_to_wallet_pk_unhardened_intermediate(self.observation_root)
-            for index in range(start_index, last_index):
+            for index in range(lowest_start_index, last_index):
                 unhardened_keys[index] = _derive_pk_unhardened(intermediate_pk_un, [index])
-=======
-        lowest_start_index = min(start_index_by_wallet.values())
-
-        # now derive the keysfrom lowest_start_index to last_index
-        # these maps derivation index to public key
-        hardened_keys: Dict[int, G1Element] = {}
-        unhardened_keys: Dict[int, G1Element] = {}
-
-        if self.private_key is not None:
-            # Hardened
-            intermediate_sk = master_sk_to_wallet_sk_intermediate(self.private_key)
-            for index in range(lowest_start_index, last_index):
-                hardened_keys[index] = _derive_path(intermediate_sk, [index]).get_g1()
-
-        # Unhardened
-        intermediate_pk_un = master_pk_to_wallet_pk_unhardened_intermediate(self.root_pubkey)
-        for index in range(lowest_start_index, last_index):
-            unhardened_keys[index] = _derive_pk_unhardened(intermediate_pk_un, [index])
->>>>>>> 1b4b8e8d
 
         for wallet_id, start_index in start_index_by_wallet.items():
             target_wallet = self.wallets[wallet_id]
@@ -1850,10 +1831,6 @@
 
                     if wallet_identifier is None:
                         # Confirm tx records for txs which we submitted for coins which aren't in our wallet
-<<<<<<< HEAD
-                        # Used for vault recovery spends
-=======
->>>>>>> 1b4b8e8d
                         if coin_state.created_height is not None and coin_state.spent_height is not None:
                             all_unconfirmed = await self.tx_store.get_all_unconfirmed()
                             tx_records_to_confirm: List[TransactionRecord] = []
