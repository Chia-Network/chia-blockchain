import asyncio
import base64
import json
import logging
import time
from collections import defaultdict
from pathlib import Path
from typing import Any, Callable, Dict, List, Optional, Set, Tuple

import aiosqlite
from blspy import AugSchemeMPL, G1Element, PrivateKey
from chiabip158 import PyBIP158
from cryptography.fernet import Fernet

from chia import __version__
from chia.consensus.block_record import BlockRecord
from chia.consensus.coinbase import pool_parent_id, farmer_parent_id
from chia.consensus.constants import ConsensusConstants
from chia.consensus.find_fork_point import find_fork_point_in_chain
from chia.full_node.weight_proof import WeightProofHandler
from chia.pools.pool_puzzles import SINGLETON_LAUNCHER_HASH, solution_to_extra_data
from chia.pools.pool_wallet import PoolWallet
from chia.protocols.wallet_protocol import PuzzleSolutionResponse, RespondPuzzleSolution
from chia.types.blockchain_format.coin import Coin
from chia.types.blockchain_format.program import Program
from chia.types.blockchain_format.sized_bytes import bytes32
from chia.types.coin_spend import CoinSpend
from chia.types.full_block import FullBlock
from chia.types.header_block import HeaderBlock
from chia.types.mempool_inclusion_status import MempoolInclusionStatus
from chia.util.byte_types import hexstr_to_bytes
from chia.util.db_wrapper import DBWrapper
from chia.util.errors import Err
from chia.util.hash import std_hash
from chia.util.ints import uint32, uint64, uint128
from chia.wallet.block_record import HeaderBlockRecord
from chia.wallet.cc_wallet.cc_wallet import CCWallet
from chia.wallet.derivation_record import DerivationRecord
from chia.wallet.derive_keys import master_sk_to_backup_sk, master_sk_to_wallet_sk
from chia.wallet.key_val_store import KeyValStore
from chia.wallet.rl_wallet.rl_wallet import RLWallet
from chia.wallet.settings.user_settings import UserSettings
from chia.wallet.trade_manager import TradeManager
from chia.wallet.transaction_record import TransactionRecord
from chia.wallet.util.backup_utils import open_backup_file
from chia.wallet.util.transaction_type import TransactionType
from chia.wallet.util.wallet_types import WalletType
from chia.wallet.wallet import Wallet
from chia.wallet.wallet_action import WalletAction
from chia.wallet.wallet_action_store import WalletActionStore
from chia.wallet.wallet_block_store import WalletBlockStore
from chia.wallet.wallet_blockchain import WalletBlockchain
from chia.wallet.wallet_coin_record import WalletCoinRecord
from chia.wallet.wallet_coin_store import WalletCoinStore
from chia.wallet.wallet_info import WalletInfo, WalletInfoBackup
from chia.wallet.wallet_interested_store import WalletInterestedStore
from chia.wallet.wallet_pool_store import WalletPoolStore
from chia.wallet.wallet_puzzle_store import WalletPuzzleStore
from chia.wallet.wallet_sync_store import WalletSyncStore
from chia.wallet.wallet_transaction_store import WalletTransactionStore
from chia.wallet.wallet_user_store import WalletUserStore
from chia.server.server import ChiaServer
from chia.wallet.did_wallet.did_wallet import DIDWallet


class WalletStateManager:
    constants: ConsensusConstants
    config: Dict
    tx_store: WalletTransactionStore
    puzzle_store: WalletPuzzleStore
    user_store: WalletUserStore
    action_store: WalletActionStore
    basic_store: KeyValStore

    start_index: int

    # Makes sure only one asyncio thread is changing the blockchain state at one time
    lock: asyncio.Lock

    tx_lock: asyncio.Lock

    log: logging.Logger

    # TODO Don't allow user to send tx until wallet is synced
    sync_mode: bool
    genesis: FullBlock

    state_changed_callback: Optional[Callable]
    pending_tx_callback: Optional[Callable]
    puzzle_hash_created_callbacks: Dict = defaultdict(lambda *x: None)
    new_peak_callbacks: Dict = defaultdict(lambda *x: None)
    db_path: Path
    db_connection: aiosqlite.Connection
    db_wrapper: DBWrapper

    main_wallet: Wallet
    wallets: Dict[uint32, Any]
    private_key: PrivateKey

    trade_manager: TradeManager
    new_wallet: bool
    user_settings: UserSettings
    blockchain: Any
    block_store: WalletBlockStore
    coin_store: WalletCoinStore
    sync_store: WalletSyncStore
    interested_store: WalletInterestedStore
    pool_store: WalletPoolStore
    weight_proof_handler: Any
    server: ChiaServer
    root_path: Path

    @staticmethod
    async def create(
        private_key: PrivateKey,
        config: Dict,
        db_path: Path,
        constants: ConsensusConstants,
        server: ChiaServer,
        root_path: Path,
        name: str = None,
    ) -> "WalletStateManager":
        self = WalletStateManager()
        self.new_wallet = False
        self.config = config
        self.constants = constants
        self.server = server
        self.root_path = root_path
        self.log = logging.getLogger(name if name else __name__)
        self.lock = asyncio.Lock()
        self.log.debug(f"Starting in db path: {db_path}")
        self.db_connection = await aiosqlite.connect(db_path)
        self.db_wrapper = DBWrapper(self.db_connection)
        self.coin_store = await WalletCoinStore.create(self.db_wrapper)
        self.tx_store = await WalletTransactionStore.create(self.db_wrapper)
        self.puzzle_store = await WalletPuzzleStore.create(self.db_wrapper)
        self.user_store = await WalletUserStore.create(self.db_wrapper)
        self.action_store = await WalletActionStore.create(self.db_wrapper)
        self.basic_store = await KeyValStore.create(self.db_wrapper)
        self.trade_manager = await TradeManager.create(self, self.db_wrapper)
        self.user_settings = await UserSettings.create(self.basic_store)
        self.block_store = await WalletBlockStore.create(self.db_wrapper)
        self.interested_store = await WalletInterestedStore.create(self.db_wrapper)
        self.pool_store = await WalletPoolStore.create(self.db_wrapper)

        self.blockchain = await WalletBlockchain.create(
            self.block_store,
            self.coin_store,
            self.tx_store,
            self.pool_store,
            self.constants,
            self.new_transaction_block_callback,
            self.reorg_rollback,
            self.lock,
        )
        self.weight_proof_handler = WeightProofHandler(self.constants, self.blockchain)

        self.sync_mode = False
        self.sync_store = await WalletSyncStore.create()

        self.state_changed_callback = None
        self.pending_tx_callback = None
        self.db_path = db_path

        main_wallet_info = await self.user_store.get_wallet_by_id(1)
        assert main_wallet_info is not None

        self.private_key = private_key
        self.main_wallet = await Wallet.create(self, main_wallet_info)

        self.wallets = {main_wallet_info.id: self.main_wallet}

        wallet = None
        for wallet_info in await self.get_all_wallet_info_entries():
            if wallet_info.type == WalletType.STANDARD_WALLET:
                if wallet_info.id == 1:
                    continue
                wallet = await Wallet.create(config, wallet_info)
            elif wallet_info.type == WalletType.COLOURED_COIN:
                wallet = await CCWallet.create(
                    self,
                    self.main_wallet,
                    wallet_info,
                )
            elif wallet_info.type == WalletType.RATE_LIMITED:
                wallet = await RLWallet.create(self, wallet_info)
            elif wallet_info.type == WalletType.DISTRIBUTED_ID:
                wallet = await DIDWallet.create(
                    self,
                    self.main_wallet,
                    wallet_info,
                )
            elif wallet_info.type == WalletType.POOLING_WALLET:
                wallet = await PoolWallet.create_from_db(
                    self,
                    self.main_wallet,
                    wallet_info,
                )
            if wallet is not None:
                self.wallets[wallet_info.id] = wallet

        async with self.puzzle_store.lock:
            index = await self.puzzle_store.get_last_derivation_path()
            if index is None or index < self.config["initial_num_public_keys"] - 1:
                await self.create_more_puzzle_hashes(from_zero=True)

        return self

    @property
    def peak(self) -> Optional[BlockRecord]:
        peak = self.blockchain.get_peak()
        return peak

    def get_derivation_index(self, pubkey: G1Element, max_depth: int = 1000) -> int:
        for i in range(0, max_depth):
            derived = self.get_public_key(uint32(i))
            if derived == pubkey:
                return i
        return -1

    def get_public_key(self, index: uint32) -> G1Element:
        return master_sk_to_wallet_sk(self.private_key, index).get_g1()

    async def load_wallets(self):
        for wallet_info in await self.get_all_wallet_info_entries():
            if wallet_info.id in self.wallets:
                continue
            if wallet_info.type == WalletType.STANDARD_WALLET:
                if wallet_info.id == 1:
                    continue
                wallet = await Wallet.create(self.config, wallet_info)
                self.wallets[wallet_info.id] = wallet
            # TODO add RL AND DiD WALLETS HERE
            elif wallet_info.type == WalletType.COLOURED_COIN:
                wallet = await CCWallet.create(
                    self,
                    self.main_wallet,
                    wallet_info,
                )
                self.wallets[wallet_info.id] = wallet
            elif wallet_info.type == WalletType.DISTRIBUTED_ID:
                wallet = await DIDWallet.create(
                    self,
                    self.main_wallet,
                    wallet_info,
                )
                self.wallets[wallet_info.id] = wallet

    async def get_keys(self, puzzle_hash: bytes32) -> Optional[Tuple[G1Element, PrivateKey]]:
        index_for_puzzlehash = await self.puzzle_store.index_for_puzzle_hash(puzzle_hash)
        if index_for_puzzlehash is None:
            raise ValueError(f"No key for this puzzlehash {puzzle_hash})")
        private = master_sk_to_wallet_sk(self.private_key, index_for_puzzlehash)
        pubkey = private.get_g1()
        return pubkey, private

    async def create_more_puzzle_hashes(self, from_zero: bool = False, in_transaction=False) -> None:
        """
        For all wallets in the user store, generates the first few puzzle hashes so
        that we can restore the wallet from only the private keys.
        """
        targets = list(self.wallets.keys())

        unused: Optional[uint32] = await self.puzzle_store.get_unused_derivation_path()
        if unused is None:
            # This handles the case where the database has entries but they have all been used
            unused = await self.puzzle_store.get_last_derivation_path()
            if unused is None:
                # This handles the case where the database is empty
                unused = uint32(0)

        if self.new_wallet:
            to_generate = self.config["initial_num_public_keys_new_wallet"]
        else:
            to_generate = self.config["initial_num_public_keys"]

        for wallet_id in targets:
            target_wallet = self.wallets[wallet_id]

            last: Optional[uint32] = await self.puzzle_store.get_last_derivation_path_for_wallet(wallet_id)

            start_index = 0
            derivation_paths: List[DerivationRecord] = []

            if last is not None:
                start_index = last + 1

            # If the key was replaced (from_zero=True), we should generate the puzzle hashes for the new key
            if from_zero:
                start_index = 0

            for index in range(start_index, unused + to_generate):
                if WalletType(target_wallet.type()) == WalletType.POOLING_WALLET:
                    continue
                if WalletType(target_wallet.type()) == WalletType.RATE_LIMITED:
                    if target_wallet.rl_info.initialized is False:
                        break
                    wallet_type = target_wallet.rl_info.type
                    if wallet_type == "user":
                        rl_pubkey = G1Element.from_bytes(target_wallet.rl_info.user_pubkey)
                    else:
                        rl_pubkey = G1Element.from_bytes(target_wallet.rl_info.admin_pubkey)
                    rl_puzzle: Program = target_wallet.puzzle_for_pk(rl_pubkey)
                    puzzle_hash: bytes32 = rl_puzzle.get_tree_hash()

                    rl_index = self.get_derivation_index(rl_pubkey)
                    if rl_index == -1:
                        break

                    derivation_paths.append(
                        DerivationRecord(
                            uint32(rl_index),
                            puzzle_hash,
                            rl_pubkey,
                            target_wallet.type(),
                            uint32(target_wallet.id()),
                        )
                    )
                    break

                pubkey: G1Element = self.get_public_key(uint32(index))
                puzzle: Program = target_wallet.puzzle_for_pk(bytes(pubkey))
                if puzzle is None:
                    self.log.warning(f"Unable to create puzzles with wallet {target_wallet}")
                    break
                puzzlehash: bytes32 = puzzle.get_tree_hash()
                self.log.info(f"Puzzle at index {index} wallet ID {wallet_id} puzzle hash {puzzlehash.hex()}")
                derivation_paths.append(
                    DerivationRecord(
                        uint32(index),
                        puzzlehash,
                        pubkey,
                        target_wallet.type(),
                        uint32(target_wallet.id()),
                    )
                )

            await self.puzzle_store.add_derivation_paths(derivation_paths, in_transaction)
        if unused > 0:
            await self.puzzle_store.set_used_up_to(uint32(unused - 1), in_transaction)

    async def update_wallet_puzzle_hashes(self, wallet_id):
        derivation_paths: List[DerivationRecord] = []
        target_wallet = self.wallets[wallet_id]
        last: Optional[uint32] = await self.puzzle_store.get_last_derivation_path_for_wallet(wallet_id)
        unused: Optional[uint32] = await self.puzzle_store.get_unused_derivation_path()
        if unused is None:
            # This handles the case where the database has entries but they have all been used
            unused = await self.puzzle_store.get_last_derivation_path()
            if unused is None:
                # This handles the case where the database is empty
                unused = uint32(0)
        for index in range(unused, last):
            pubkey: G1Element = self.get_public_key(uint32(index))
            puzzle: Program = target_wallet.puzzle_for_pk(bytes(pubkey))
            puzzlehash: bytes32 = puzzle.get_tree_hash()
            self.log.info(f"Generating public key at index {index} puzzle hash {puzzlehash.hex()}")
            derivation_paths.append(
                DerivationRecord(
                    uint32(index),
                    puzzlehash,
                    pubkey,
                    target_wallet.wallet_info.type,
                    uint32(target_wallet.wallet_info.id),
                )
            )
        await self.puzzle_store.add_derivation_paths(derivation_paths)

    async def get_unused_derivation_record(self, wallet_id: uint32, in_transaction=False) -> DerivationRecord:
        """
        Creates a puzzle hash for the given wallet, and then makes more puzzle hashes
        for every wallet to ensure we always have more in the database. Never reusue the
        same public key more than once (for privacy).
        """
        async with self.puzzle_store.lock:
            # If we have no unused public keys, we will create new ones
            unused: Optional[uint32] = await self.puzzle_store.get_unused_derivation_path()
            if unused is None:
                await self.create_more_puzzle_hashes()

            # Now we must have unused public keys
            unused = await self.puzzle_store.get_unused_derivation_path()
            assert unused is not None
            record: Optional[DerivationRecord] = await self.puzzle_store.get_derivation_record(unused, wallet_id)
            assert record is not None

            # Set this key to used so we never use it again
            await self.puzzle_store.set_used_up_to(record.index, in_transaction=in_transaction)

            # Create more puzzle hashes / keys
            await self.create_more_puzzle_hashes(in_transaction=in_transaction)
            return record

    async def get_current_derivation_record_for_wallet(self, wallet_id: uint32) -> Optional[DerivationRecord]:
        async with self.puzzle_store.lock:
            # If we have no unused public keys, we will create new ones
            current: Optional[DerivationRecord] = await self.puzzle_store.get_current_derivation_record_for_wallet(
                wallet_id
            )
            return current

    def set_callback(self, callback: Callable) -> None:
        """
        Callback to be called when the state of the wallet changes.
        """
        self.state_changed_callback = callback

    def set_pending_callback(self, callback: Callable) -> None:
        """
        Callback to be called when new pending transaction enters the store
        """
        self.pending_tx_callback = callback

    def set_coin_with_puzzlehash_created_callback(self, puzzlehash: bytes32, callback: Callable) -> None:
        """
        Callback to be called when new coin is seen with specified puzzlehash
        """
        self.puzzle_hash_created_callbacks[puzzlehash] = callback

    def set_new_peak_callback(self, wallet_id: int, callback: Callable) -> None:
        """
        Callback to be called when blockchain adds new peak
        """
        self.new_peak_callbacks[wallet_id] = callback

    async def puzzle_hash_created(self, coin: Coin) -> None:
        callback = self.puzzle_hash_created_callbacks[coin.puzzle_hash]
        if callback is None:
            return None
        await callback(coin)

    def state_changed(self, state: str, wallet_id: int = None, data_object=None) -> None:
        """
        Calls the callback if it's present.
        """
        if data_object is None:
            data_object = {}
        if self.state_changed_callback is None:
            return None
        self.state_changed_callback(state, wallet_id, data_object)

    def tx_pending_changed(self) -> None:
        """
        Notifies the wallet node that there's new tx pending
        """
        if self.pending_tx_callback is None:
            return None

        self.pending_tx_callback()

    async def synced(self):
        if self.sync_mode is True:
            return False
        peak: Optional[BlockRecord] = self.blockchain.get_peak()
        if peak is None:
            return False

        curr = peak
        while not curr.is_transaction_block and not curr.height == 0:
            curr = self.blockchain.try_block_record(curr.prev_hash)
            if curr is None:
                return False
        if curr.is_transaction_block and curr.timestamp > int(time.time()) - 7 * 60:
            return True
        return False

    def set_sync_mode(self, mode: bool) -> None:
        """
        Sets the sync mode. This changes the behavior of the wallet node.
        """
        self.sync_mode = mode
        self.state_changed("sync_changed")

    async def get_confirmed_spendable_balance_for_wallet(
        self, wallet_id: int, unspent_records: Optional[Set[WalletCoinRecord]] = None
    ) -> uint128:
        """
        Returns the balance amount of all coins that are spendable.
        """

        spendable: Set[WalletCoinRecord] = await self.get_spendable_coins_for_wallet(wallet_id, unspent_records)

        spendable_amount: uint128 = uint128(0)
        for record in spendable:
            spendable_amount = uint128(spendable_amount + record.coin.amount)

        return spendable_amount

    async def does_coin_belong_to_wallet(self, coin: Coin, wallet_id: int) -> bool:
        """
        Returns true if we have the key for this coin.
        """
        info = await self.puzzle_store.wallet_info_for_puzzle_hash(coin.puzzle_hash)

        if info is None:
            return False

        coin_wallet_id, wallet_type = info
        if wallet_id == coin_wallet_id:
            return True

        return False

    async def get_confirmed_balance_for_wallet(
        self, wallet_id: int, unspent_coin_records: Optional[Set[WalletCoinRecord]] = None
    ) -> uint128:
        """
        Returns the confirmed balance, including coinbase rewards that are not spendable.
        """
        # lock only if unspent_coin_records is None
        if unspent_coin_records is None:
            async with self.lock:
                if unspent_coin_records is None:
                    unspent_coin_records = await self.coin_store.get_unspent_coins_for_wallet(wallet_id)
        amount: uint128 = uint128(0)
        for record in unspent_coin_records:
            amount = uint128(amount + record.coin.amount)
        return uint128(amount)

    async def get_unconfirmed_balance(
        self, wallet_id: int, unspent_coin_records: Optional[Set[WalletCoinRecord]] = None
    ) -> uint128:
        """
        Returns the balance, including coinbase rewards that are not spendable, and unconfirmed
        transactions.
        """
        confirmed = await self.get_confirmed_balance_for_wallet(wallet_id, unspent_coin_records)
        unconfirmed_tx: List[TransactionRecord] = await self.tx_store.get_unconfirmed_for_wallet(wallet_id)
        removal_amount: int = 0
        addition_amount: int = 0

        for record in unconfirmed_tx:
            for removal in record.removals:
                removal_amount += removal.amount
            for addition in record.additions:
                # This change or a self transaction
                if await self.does_coin_belong_to_wallet(addition, wallet_id):
                    addition_amount += addition.amount

        result = confirmed - removal_amount + addition_amount
        return uint128(result)

    async def unconfirmed_additions_for_wallet(self, wallet_id: int) -> Dict[bytes32, Coin]:
        """
        Returns change coins for the wallet_id.
        (Unconfirmed addition transactions that have not been confirmed yet.)
        """
        additions: Dict[bytes32, Coin] = {}
        unconfirmed_tx = await self.tx_store.get_unconfirmed_for_wallet(wallet_id)
        for record in unconfirmed_tx:
            for coin in record.additions:
                if await self.is_addition_relevant(coin):
                    additions[coin.name()] = coin
        return additions

    async def unconfirmed_removals_for_wallet(self, wallet_id: int) -> Dict[bytes32, Coin]:
        """
        Returns new removals transactions that have not been confirmed yet.
        """
        removals: Dict[bytes32, Coin] = {}
        unconfirmed_tx = await self.tx_store.get_unconfirmed_for_wallet(wallet_id)
        for record in unconfirmed_tx:
            for coin in record.removals:
                removals[coin.name()] = coin
        return removals

    async def new_transaction_block_callback(
        self,
        removals: List[Coin],
        additions: List[Coin],
        block: BlockRecord,
<<<<<<< HEAD
        additional_coin_spends: List[CoinSolution],
    ) -> None:
=======
        additional_coin_spends: List[CoinSpend],
    ):
>>>>>>> 7709599f
        height: uint32 = block.height
        for coin in additions:
            await self.puzzle_hash_created(coin)
        trade_additions, added = await self.coins_of_interest_added(additions, block)
        trade_removals, removed = await self.coins_of_interest_removed(removals, height)
        if len(trade_additions) > 0 or len(trade_removals) > 0:
            await self.trade_manager.coins_of_interest_farmed(trade_removals, trade_additions, height)

        if len(additional_coin_spends) > 0:
            created_pool_wallet_ids: List[int] = []
            for cs in additional_coin_spends:
                if cs.coin.puzzle_hash == SINGLETON_LAUNCHER_HASH:
                    already_have = False
                    for wallet_id, wallet in self.wallets.items():
                        if (
                            wallet.type() == WalletType.POOLING_WALLET
                            and (await wallet.get_current_state()).launcher_id == cs.coin.name()
                        ):
                            self.log.warning("Already have, not recreating")
                            already_have = True
                    if not already_have:
                        try:
                            solution_to_extra_data(cs)
                        except Exception as e:
                            self.log.debug(f"Not a pool wallet launcher {e}")
                            continue
                        self.log.info("Found created launcher. Creating pool wallet")
                        pool_wallet = await PoolWallet.create(
                            self, self.main_wallet, cs.coin.name(), additional_coin_spends, height, True, "pool_wallet"
                        )
                        created_pool_wallet_ids.append(pool_wallet.wallet_id)

            for wallet_id, wallet in self.wallets.items():
                if wallet.type() == WalletType.POOLING_WALLET:
                    await wallet.apply_state_transitions(additional_coin_spends, height)

        added_notified = set()
        removed_notified = set()
        for coin_record in added:
            if coin_record.wallet_id in added_notified:
                continue
            added_notified.add(coin_record.wallet_id)
            self.state_changed("coin_added", coin_record.wallet_id)
        for coin_record in removed:
            if coin_record.wallet_id in removed_notified:
                continue
            removed_notified.add(coin_record.wallet_id)
            self.state_changed("coin_removed", coin_record.wallet_id)

        self.tx_pending_changed()

    async def coins_of_interest_added(
        self, coins: List[Coin], block: BlockRecord
    ) -> Tuple[List[Coin], List[WalletCoinRecord]]:
        (
            trade_removals,
            trade_additions,
        ) = await self.trade_manager.get_coins_of_interest()
        trade_adds: List[Coin] = []
        height = block.height

        pool_rewards = set()
        farmer_rewards = set()
        added = []

        prev = await self.blockchain.get_block_record_from_db(block.prev_hash)
        # [block 1] [block 2] [tx block 3] [block 4] [block 5] [tx block 6]
        # [tx block 6] will contain rewards for [block 1] [block 2] [tx block 3]
        while prev is not None:
            # step 1 find previous block
            if prev.is_transaction_block:
                break
            prev = await self.blockchain.get_block_record_from_db(prev.prev_hash)

        if prev is not None:
            # include last block
            pool_parent = pool_parent_id(uint32(prev.height), self.constants.GENESIS_CHALLENGE)
            farmer_parent = farmer_parent_id(uint32(prev.height), self.constants.GENESIS_CHALLENGE)
            pool_rewards.add(pool_parent)
            farmer_rewards.add(farmer_parent)
            prev = await self.blockchain.get_block_record_from_db(prev.prev_hash)

        while prev is not None:
            # step 2 traverse from previous block to the block before it
            pool_parent = pool_parent_id(uint32(prev.height), self.constants.GENESIS_CHALLENGE)
            farmer_parent = farmer_parent_id(uint32(prev.height), self.constants.GENESIS_CHALLENGE)
            pool_rewards.add(pool_parent)
            farmer_rewards.add(farmer_parent)
            if prev.is_transaction_block:
                break
            prev = await self.blockchain.get_block_record_from_db(prev.prev_hash)
        wallet_ids: Set[int] = set()
        for coin in coins:
            info = await self.puzzle_store.wallet_info_for_puzzle_hash(coin.puzzle_hash)
            if info is not None:
                wallet_ids.add(info[0])

        all_outgoing_tx: Dict[int, List[TransactionRecord]] = {}
        for wallet_id in wallet_ids:
            all_outgoing_tx[wallet_id] = await self.tx_store.get_all_transactions_for_wallet(
                wallet_id, TransactionType.OUTGOING_TX
            )

        for coin in coins:
            if coin.name() in trade_additions:
                trade_adds.append(coin)

            is_coinbase = False
            is_fee_reward = False
            if coin.parent_coin_info in pool_rewards:
                is_coinbase = True
            if coin.parent_coin_info in farmer_rewards:
                is_fee_reward = True

            info = await self.puzzle_store.wallet_info_for_puzzle_hash(coin.puzzle_hash)
            if info is not None:
                wallet_id, wallet_type = info
                added_coin_record = await self.coin_added(
                    coin,
                    is_coinbase,
                    is_fee_reward,
                    uint32(wallet_id),
                    wallet_type,
                    height,
                    all_outgoing_tx.get(wallet_id, []),
                )
                added.append(added_coin_record)
            else:
                interested_wallet_id = await self.interested_store.get_interested_puzzle_hash_wallet_id(
                    puzzle_hash=coin.puzzle_hash
                )
                if interested_wallet_id is not None:
                    wallet_type = self.wallets[uint32(interested_wallet_id)].type()
                    added_coin_record = await self.coin_added(
                        coin,
                        is_coinbase,
                        is_fee_reward,
                        uint32(interested_wallet_id),
                        wallet_type,
                        height,
                        all_outgoing_tx.get(interested_wallet_id, []),
                    )
                    added.append(added_coin_record)

            derivation_index = await self.puzzle_store.index_for_puzzle_hash(coin.puzzle_hash)
            if derivation_index is not None:
                await self.puzzle_store.set_used_up_to(derivation_index, True)

        return trade_adds, added

    async def coins_of_interest_removed(
        self, coins: List[Coin], height: uint32
    ) -> Tuple[List[Coin], List[WalletCoinRecord]]:
        # This gets called when coins of our interest are spent on chain
        if len(coins) > 0:
            self.log.info(f"Coins removed {coins} at height: {height}")
        (
            trade_removals,
            trade_additions,
        ) = await self.trade_manager.get_coins_of_interest()

        # Keep track of trade coins that are removed
        trade_coin_removed: List[Coin] = []
        removed = []
        all_unconfirmed: List[TransactionRecord] = await self.tx_store.get_all_unconfirmed()
        for coin in coins:
            record = await self.coin_store.get_coin_record(coin.name())
            if coin.name() in trade_removals:
                trade_coin_removed.append(coin)
            if record is None:
                self.log.info(f"Record for removed coin {coin.name()} is None. (ephemeral)")
            else:
                await self.coin_store.set_spent(coin.name(), height)
            for unconfirmed_record in all_unconfirmed:
                for rem_coin in unconfirmed_record.removals:
                    if rem_coin.name() == coin.name():
                        self.log.info(f"Setting tx_id: {unconfirmed_record.name} to confirmed")
                        await self.tx_store.set_confirmed(unconfirmed_record.name, height)
            if record is not None:
                removed.append(record)

        return trade_coin_removed, removed

    async def coin_added(
        self,
        coin: Coin,
        coinbase: bool,
        fee_reward: bool,
        wallet_id: uint32,
        wallet_type: WalletType,
        height: uint32,
        all_outgoing_transaction_records: List[TransactionRecord],
    ) -> WalletCoinRecord:
        """
        Adding coin to DB
        """
        self.log.info(f"Adding coin: {coin} at {height}")
        farm_reward = False
        if coinbase or fee_reward:
            farm_reward = True
            now = uint64(int(time.time()))
            if coinbase:
                tx_type: int = TransactionType.COINBASE_REWARD.value
            else:
                tx_type = TransactionType.FEE_REWARD.value
            tx_record = TransactionRecord(
                confirmed_at_height=uint32(height),
                created_at_time=now,
                to_puzzle_hash=coin.puzzle_hash,
                amount=coin.amount,
                fee_amount=uint64(0),
                confirmed=True,
                sent=uint32(0),
                spend_bundle=None,
                additions=[coin],
                removals=[],
                wallet_id=wallet_id,
                sent_to=[],
                trade_id=None,
                type=uint32(tx_type),
                name=coin.name(),
            )
            await self.tx_store.add_transaction_record(tx_record, True)
        else:
            records: List[TransactionRecord] = []
            for record in all_outgoing_transaction_records:
                for add_coin in record.additions:
                    if add_coin.name() == coin.name():
                        records.append(record)

            if len(records) > 0:
                # This is the change from this transaction
                for record in records:
                    if record.confirmed is False:
                        await self.tx_store.set_confirmed(record.name, height)
            else:
                now = uint64(int(time.time()))
                tx_record = TransactionRecord(
                    confirmed_at_height=uint32(height),
                    created_at_time=now,
                    to_puzzle_hash=coin.puzzle_hash,
                    amount=coin.amount,
                    fee_amount=uint64(0),
                    confirmed=True,
                    sent=uint32(0),
                    spend_bundle=None,
                    additions=[coin],
                    removals=[],
                    wallet_id=wallet_id,
                    sent_to=[],
                    trade_id=None,
                    type=uint32(TransactionType.INCOMING_TX.value),
                    name=coin.name(),
                )
                if coin.amount > 0:
                    await self.tx_store.add_transaction_record(tx_record, True)

        coin_record: WalletCoinRecord = WalletCoinRecord(
            coin, height, uint32(0), False, farm_reward, wallet_type, wallet_id
        )
        await self.coin_store.add_coin_record(coin_record)

        if wallet_type == WalletType.COLOURED_COIN or wallet_type == WalletType.DISTRIBUTED_ID:
            wallet = self.wallets[wallet_id]
            await wallet.coin_added(coin, height)

        return coin_record

    async def add_pending_transaction(self, tx_record: TransactionRecord) -> None:
        """
        Called from wallet before new transaction is sent to the full_node
        """
        if self.peak is None or int(time.time()) <= self.constants.INITIAL_FREEZE_END_TIMESTAMP:
            raise ValueError("Initial Freeze Period")
        # Wallet node will use this queue to retry sending this transaction until full nodes receives it
        await self.tx_store.add_transaction_record(tx_record, False)
        self.tx_pending_changed()
        self.state_changed("pending_transaction", tx_record.wallet_id)

    async def add_transaction(self, tx_record: TransactionRecord) -> None:
        """
        Called from wallet to add transaction that is not being set to full_node
        """
        await self.tx_store.add_transaction_record(tx_record, False)
        self.state_changed("pending_transaction", tx_record.wallet_id)

    async def remove_from_queue(
        self,
        spendbundle_id: bytes32,
        name: str,
        send_status: MempoolInclusionStatus,
        error: Optional[Err],
    ) -> None:
        """
        Full node received our transaction, no need to keep it in queue anymore
        """
        updated = await self.tx_store.increment_sent(spendbundle_id, name, send_status, error)
        if updated:
            tx: Optional[TransactionRecord] = await self.get_transaction(spendbundle_id)
            if tx is not None:
                self.state_changed("tx_update", tx.wallet_id, {"transaction": tx})

    async def get_all_transactions(self, wallet_id: int) -> List[TransactionRecord]:
        """
        Retrieves all confirmed and pending transactions
        """
        records = await self.tx_store.get_all_transactions_for_wallet(wallet_id)
        return records

    async def get_transaction(self, tx_id: bytes32) -> Optional[TransactionRecord]:
        return await self.tx_store.get_transaction_record(tx_id)

    async def get_filter_additions_removals(
        self, new_block: HeaderBlock, transactions_filter: bytes, fork_point_with_peak: Optional[uint32]
    ) -> Tuple[List[bytes32], List[bytes32]]:
        """Returns a list of our coin ids, and a list of puzzle_hashes that positively match with provided filter."""
        # assert new_block.prev_header_hash in self.blockchain.blocks

        tx_filter = PyBIP158([b for b in transactions_filter])

        # Find fork point
        if fork_point_with_peak is not None:
            fork_h: int = fork_point_with_peak
        elif new_block.prev_header_hash != self.constants.GENESIS_CHALLENGE and self.peak is not None:
            block_record = await self.blockchain.get_block_record_from_db(self.peak.header_hash)
            # this may return -1, in case there is no shared ancestor block
            fork_h = find_fork_point_in_chain(
                self.blockchain,
                block_record,
                new_block,
            )
        else:
            fork_h = 0

        # Get all unspent coins
        my_coin_records: Set[WalletCoinRecord] = await self.coin_store.get_unspent_coins_at_height(
            uint32(fork_h) if fork_h >= 0 else None
        )

        # Filter coins up to and including fork point
        unspent_coin_names: Set[bytes32] = set()
        for coin in my_coin_records:
            if coin.confirmed_block_height <= fork_h:
                unspent_coin_names.add(coin.name())

        # Get all blocks after fork point up to but not including this block
        if new_block.height > 0:
            curr: BlockRecord = self.blockchain.block_record(new_block.prev_hash)
            reorg_blocks: List[HeaderBlockRecord] = []
            while curr.height > fork_h:
                header_block_record = await self.block_store.get_header_block_record(curr.header_hash)
                assert header_block_record is not None
                reorg_blocks.append(header_block_record)
                if curr.height == 0:
                    break
                curr = await self.blockchain.get_block_record_from_db(curr.prev_hash)
            reorg_blocks.reverse()

            # For each block, process additions to get all Coins, then process removals to get unspent coins
            for reorg_block in reorg_blocks:
                for addition in reorg_block.additions:
                    unspent_coin_names.add(addition.name())
                for removal in reorg_block.removals:
                    record = await self.puzzle_store.get_derivation_record_for_puzzle_hash(removal.puzzle_hash)
                    if record is None:
                        continue
                    unspent_coin_names.remove(removal)

        my_puzzle_hashes = self.puzzle_store.all_puzzle_hashes

        removals_of_interest: bytes32 = []
        additions_of_interest: bytes32 = []

        (
            trade_removals,
            trade_additions,
        ) = await self.trade_manager.get_coins_of_interest()
        for name, trade_coin in trade_removals.items():
            if tx_filter.Match(bytearray(trade_coin.name())):
                removals_of_interest.append(trade_coin.name())

        for name, trade_coin in trade_additions.items():
            if tx_filter.Match(bytearray(trade_coin.puzzle_hash)):
                additions_of_interest.append(trade_coin.puzzle_hash)

        for coin_name in unspent_coin_names:
            if tx_filter.Match(bytearray(coin_name)):
                removals_of_interest.append(coin_name)

        for puzzle_hash in my_puzzle_hashes:
            if tx_filter.Match(bytearray(puzzle_hash)):
                additions_of_interest.append(puzzle_hash)

        for coin_id in await self.interested_store.get_interested_coin_ids():
            if tx_filter.Match(bytearray(coin_id)):
                removals_of_interest.append(coin_id)

        for puzzle_hash, _ in await self.interested_store.get_interested_puzzle_hashes():
            if tx_filter.Match(bytearray(puzzle_hash)):
                additions_of_interest.append(puzzle_hash)

        return additions_of_interest, removals_of_interest

    async def is_addition_relevant(self, addition: Coin) -> bool:
        """
        Check whether we care about a new addition (puzzle_hash). Returns true if we
        control this puzzle hash.
        """
        result = await self.puzzle_store.puzzle_hash_exists(addition.puzzle_hash)
        return result

    async def get_wallet_for_coin(self, coin_id: bytes32) -> Any:
        coin_record = await self.coin_store.get_coin_record(coin_id)
        if coin_record is None:
            return None
        wallet_id = uint32(coin_record.wallet_id)
        wallet = self.wallets[wallet_id]
        return wallet

    async def reorg_rollback(self, height: int) -> None:
        """
        Rolls back and updates the coin_store and transaction store. It's possible this height
        is the tip, or even beyond the tip.
        """
        await self.coin_store.rollback_to_block(height)

        reorged: List[TransactionRecord] = await self.tx_store.get_transaction_above(height)
        await self.tx_store.rollback_to_block(height)

        for record in reorged:
            if record.type in [
                TransactionType.OUTGOING_TX,
                TransactionType.OUTGOING_TRADE,
                TransactionType.INCOMING_TRADE,
            ]:
                await self.tx_store.tx_reorged(record)

        # Removes wallets that were created from a blockchain transaction which got reorged.
        remove_ids = []
        for wallet_id, wallet in self.wallets.items():
            if wallet.type() == WalletType.POOLING_WALLET.value:
                remove: bool = await wallet.rewind(height)
                if remove:
                    remove_ids.append(wallet_id)
        for wallet_id in remove_ids:
            await self.user_store.delete_wallet(wallet_id, in_transaction=True)
            self.wallets.pop(wallet_id)
            self.new_peak_callbacks.pop(wallet_id)

    async def close_all_stores(self) -> None:
        if self.blockchain is not None:
            self.blockchain.shut_down()
        await self.db_connection.close()

    async def clear_all_stores(self):
        await self.coin_store._clear_database()
        await self.tx_store._clear_database()
        await self.puzzle_store._clear_database()
        await self.user_store._clear_database()
        await self.basic_store._clear_database()

    def unlink_db(self):
        Path(self.db_path).unlink()

    async def get_all_wallet_info_entries(self) -> List[WalletInfo]:
        return await self.user_store.get_all_wallet_info_entries()

    async def get_start_height(self):
        """
        If we have coin use that as starting height next time,
        otherwise use the peak
        """

        first_coin_height = await self.coin_store.get_first_coin_height()
        if first_coin_height is None:
            start_height = self.blockchain.get_peak()
        else:
            start_height = first_coin_height

        return start_height

    async def create_wallet_backup(self, file_path: Path) -> None:
        all_wallets = await self.get_all_wallet_info_entries()
        for wallet in all_wallets:
            if wallet.id == 1:
                all_wallets.remove(wallet)
                break

        backup_pk = master_sk_to_backup_sk(self.private_key)
        now = uint64(int(time.time()))
        wallet_backup = WalletInfoBackup(all_wallets)

        backup: Dict[str, Any] = {}

        data = wallet_backup.to_json_dict()
        data["version"] = __version__
        data["fingerprint"] = self.private_key.get_g1().get_fingerprint()
        data["timestamp"] = now
        data["start_height"] = await self.get_start_height()
        key_base_64 = base64.b64encode(bytes(backup_pk))
        f = Fernet(key_base_64)
        data_bytes = json.dumps(data).encode()
        encrypted = f.encrypt(data_bytes)

        meta_data: Dict[str, Any] = {"timestamp": now, "pubkey": bytes(backup_pk.get_g1()).hex()}

        meta_data_bytes = json.dumps(meta_data).encode()
        signature = bytes(AugSchemeMPL.sign(backup_pk, std_hash(encrypted) + std_hash(meta_data_bytes))).hex()

        backup["data"] = encrypted.decode()
        backup["meta_data"] = meta_data
        backup["signature"] = signature

        backup_file_text = json.dumps(backup)
        file_path.write_text(backup_file_text)

    async def import_backup_info(self, file_path: Path) -> None:
        json_dict = open_backup_file(file_path, self.private_key)
        wallet_list_json = json_dict["data"]["wallet_list"]

        for wallet_info in wallet_list_json:
            await self.user_store.create_wallet(
                wallet_info["name"],
                wallet_info["type"],
                wallet_info["data"],
                wallet_info["id"],
            )
        await self.load_wallets()
        await self.user_settings.user_imported_backup()
        await self.create_more_puzzle_hashes(from_zero=True)

    async def get_wallet_for_colour(self, colour):
        for wallet_id in self.wallets:
            wallet = self.wallets[wallet_id]
            if wallet.type() == WalletType.COLOURED_COIN:
                if bytes(wallet.cc_info.my_genesis_checker).hex() == colour:
                    return wallet
        return None

    async def add_new_wallet(self, wallet: Any, wallet_id: int, create_puzzle_hashes=True) -> None:
        self.wallets[uint32(wallet_id)] = wallet
        if create_puzzle_hashes:
            await self.create_more_puzzle_hashes()

    # search through the blockrecords and return the most recent coin to use a given puzzlehash
    async def search_blockrecords_for_puzzlehash(self, puzzlehash: bytes32):
        header_hash_of_interest = None
        highest_block_height = 0
        peak: Optional[BlockRecord] = self.blockchain.get_peak()
        if peak is None:
            return None, None
        peak_block: Optional[HeaderBlockRecord] = await self.blockchain.block_store.get_header_block_record(
            peak.header_hash
        )
        while peak_block is not None:
            tx_filter = PyBIP158([b for b in peak_block.header.transactions_filter])
            if tx_filter.Match(bytearray(puzzlehash)) and peak_block.height > highest_block_height:
                header_hash_of_interest = peak_block.header_hash
                highest_block_height = peak_block.height
                break
            else:
                peak_block = await self.blockchain.block_store.get_header_block_record(
                    peak_block.header.prev_header_hash
                )

        return highest_block_height, header_hash_of_interest

    async def get_spendable_coins_for_wallet(
        self, wallet_id: int, records: Optional[Set[WalletCoinRecord]] = None
    ) -> Set[WalletCoinRecord]:
        if self.peak is None:
            return set()

        if records is None:
            records = await self.coin_store.get_unspent_coins_for_wallet(wallet_id)

        # Coins that are currently part of a transaction
        unconfirmed_tx: List[TransactionRecord] = await self.tx_store.get_unconfirmed_for_wallet(wallet_id)
        removal_dict: Dict[bytes32, Coin] = {}
        for tx in unconfirmed_tx:
            for coin in tx.removals:
                # TODO, "if" might not be necessary once unconfirmed tx doesn't contain coins for other wallets
                if await self.does_coin_belong_to_wallet(coin, wallet_id):
                    removal_dict[coin.name()] = coin

        # Coins that are part of the trade
        offer_locked_coins: Dict[bytes32, WalletCoinRecord] = await self.trade_manager.get_locked_coins()

        filtered = set()
        for record in records:
            if record.coin.name() in offer_locked_coins:
                continue
            if record.coin.name() in removal_dict:
                continue
            filtered.add(record)

        return filtered

    async def create_action(
        self, name: str, wallet_id: int, wallet_type: int, callback: str, done: bool, data: str, in_transaction: bool
    ) -> None:
        await self.action_store.create_action(name, wallet_id, wallet_type, callback, done, data, in_transaction)
        self.tx_pending_changed()

    async def set_action_done(self, action_id: int) -> None:
        await self.action_store.action_done(action_id)

    async def generator_received(self, height: uint32, header_hash: uint32, program: Program) -> None:

        actions: List[WalletAction] = await self.action_store.get_all_pending_actions()
        for action in actions:
            data = json.loads(action.data)
            action_data = data["data"]["action_data"]
            if action.name == "request_generator":
                stored_header_hash = bytes32(hexstr_to_bytes(action_data["header_hash"]))
                stored_height = uint32(action_data["height"])
                if stored_header_hash == header_hash and stored_height == height:
                    if action.done:
                        return None
                    wallet = self.wallets[uint32(action.wallet_id)]
                    callback_str = action.wallet_callback
                    if callback_str is not None:
                        callback = getattr(wallet, callback_str)
                        await callback(height, header_hash, program, action.id)

    async def puzzle_solution_received(self, response: RespondPuzzleSolution) -> None:
        unwrapped: PuzzleSolutionResponse = response.response
        actions: List[WalletAction] = await self.action_store.get_all_pending_actions()
        for action in actions:
            data = json.loads(action.data)
            action_data = data["data"]["action_data"]
            if action.name == "request_puzzle_solution":
                stored_coin_name = bytes32(hexstr_to_bytes(action_data["coin_name"]))
                height = uint32(action_data["height"])
                if stored_coin_name == unwrapped.coin_name and height == unwrapped.height:
                    if action.done:
                        return None
                    wallet = self.wallets[uint32(action.wallet_id)]
                    callback_str = action.wallet_callback
                    if callback_str is not None:
                        callback = getattr(wallet, callback_str)
                        await callback(unwrapped, action.id)

    def get_peak(self) -> Optional[BlockRecord]:
        return self.blockchain.get_peak()

    async def get_next_interesting_coin_ids(self, spend: CoinSpend, in_transaction: bool) -> List[bytes32]:
        pool_wallet_interested: List[bytes32] = PoolWallet.get_next_interesting_coin_ids(spend)
        for coin_id in pool_wallet_interested:
            await self.interested_store.add_interested_coin_id(coin_id, in_transaction)
        return pool_wallet_interested

    async def new_peak(self):
        peak: Optional[BlockRecord] = self.get_peak()
        if peak is None:
            return

        for wallet_id, callback in self.new_peak_callbacks.items():
            await callback(peak)<|MERGE_RESOLUTION|>--- conflicted
+++ resolved
@@ -569,13 +569,8 @@
         removals: List[Coin],
         additions: List[Coin],
         block: BlockRecord,
-<<<<<<< HEAD
-        additional_coin_spends: List[CoinSolution],
+        additional_coin_spends: List[CoinSpend],
     ) -> None:
-=======
-        additional_coin_spends: List[CoinSpend],
-    ):
->>>>>>> 7709599f
         height: uint32 = block.height
         for coin in additions:
             await self.puzzle_hash_created(coin)
