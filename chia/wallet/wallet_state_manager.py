--- conflicted
+++ resolved
@@ -909,12 +909,7 @@
         if len(clawback_coins) > 0:
             all_txs.extend(await self.spend_clawback_coins(clawback_coins, tx_fee, tx_config))
 
-<<<<<<< HEAD
-        for tx in all_txs:
-            await self.add_pending_transaction(tx)
-=======
         await self.add_pending_transactions(all_txs)
->>>>>>> 3b1fcf2e
 
     async def spend_clawback_coins(
         self,
@@ -2243,7 +2238,7 @@
 
         if actual_spend_involved:
             self.tx_pending_changed()
-        for wallet_id in set(tx.wallet_id for tx in tx_records):
+        for wallet_id in {tx.wallet_id for tx in tx_records}:
             self.state_changed("pending_transaction", wallet_id)
         await self.wallet_node.update_ui()
 
