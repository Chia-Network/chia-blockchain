from __future__ import annotations

import asyncio
import dataclasses
import logging
import multiprocessing.context
import time
import traceback
from contextlib import asynccontextmanager
from pathlib import Path
from secrets import token_bytes
from typing import TYPE_CHECKING, Any, AsyncIterator, Callable, Dict, Iterator, List, Optional, Set, Type, TypeVar

import aiosqlite
from blspy import G1Element, G2Element, PrivateKey

from chia.consensus.block_rewards import calculate_base_farmer_reward, calculate_pool_reward
from chia.consensus.coinbase import farmer_parent_id, pool_parent_id
from chia.consensus.constants import ConsensusConstants
from chia.data_layer.data_layer_wallet import DataLayerWallet
from chia.data_layer.dl_wallet_store import DataLayerStore
from chia.pools.pool_puzzles import (
    SINGLETON_LAUNCHER_HASH,
    get_most_recent_singleton_coin_from_coin_spend,
    solution_to_pool_state,
)
from chia.pools.pool_wallet import PoolWallet
from chia.protocols.wallet_protocol import CoinState, NewPeakWallet
from chia.rpc.rpc_server import StateChangedProtocol
from chia.server.outbound_message import NodeType
from chia.server.server import ChiaServer
from chia.server.ws_connection import WSChiaConnection
from chia.types.announcement import Announcement
from chia.types.blockchain_format.coin import Coin
from chia.types.blockchain_format.program import Program
from chia.types.blockchain_format.sized_bytes import bytes32
from chia.types.coin_record import CoinRecord
from chia.types.coin_spend import CoinSpend, compute_additions
from chia.types.mempool_inclusion_status import MempoolInclusionStatus
from chia.types.spend_bundle import SpendBundle
from chia.util.bech32m import encode_puzzle_hash
from chia.util.db_synchronous import db_synchronous_on
from chia.util.db_wrapper import DBWrapper2
from chia.util.errors import Err
from chia.util.hash import std_hash
from chia.util.ints import uint32, uint64, uint128
from chia.util.lru_cache import LRUCache
from chia.util.misc import UInt32Range, VersionedBlob
from chia.util.path import path_from_root
from chia.wallet.cat_wallet.cat_constants import DEFAULT_CATS
from chia.wallet.cat_wallet.cat_utils import construct_cat_puzzle, match_cat_puzzle
from chia.wallet.cat_wallet.cat_wallet import CATWallet
from chia.wallet.db_wallet.db_wallet_puzzles import MIRROR_PUZZLE_HASH
from chia.wallet.derivation_record import DerivationRecord
from chia.wallet.derive_keys import (
    _derive_path,
    _derive_path_unhardened,
    master_sk_to_wallet_sk,
    master_sk_to_wallet_sk_intermediate,
    master_sk_to_wallet_sk_unhardened,
    master_sk_to_wallet_sk_unhardened_intermediate,
)
from chia.wallet.did_wallet.did_wallet import DIDWallet
from chia.wallet.did_wallet.did_wallet_puzzles import DID_INNERPUZ_MOD, match_did_puzzle
from chia.wallet.key_val_store import KeyValStore
from chia.wallet.nft_wallet.nft_puzzles import get_metadata_and_phs, get_new_owner_did
from chia.wallet.nft_wallet.nft_wallet import NFTWallet
from chia.wallet.nft_wallet.uncurry_nft import UncurriedNFT
from chia.wallet.notification_manager import NotificationManager
from chia.wallet.outer_puzzles import AssetType
from chia.wallet.payment import Payment
from chia.wallet.puzzle_drivers import PuzzleInfo
from chia.wallet.puzzles.cat_loader import CAT_MOD, CAT_MOD_HASH
from chia.wallet.puzzles.clawback.drivers import generate_clawback_spend_bundle, match_clawback_puzzle
from chia.wallet.puzzles.clawback.metadata import ClawbackMetadata, ClawbackVersion
from chia.wallet.singleton import create_singleton_puzzle
from chia.wallet.trade_manager import TradeManager
from chia.wallet.trading.trade_status import TradeStatus
from chia.wallet.transaction_record import TransactionRecord
from chia.wallet.uncurried_puzzle import uncurry_puzzle
from chia.wallet.util.address_type import AddressType
<<<<<<< HEAD
from chia.wallet.util.compute_hints import compute_spend_hints_and_additions
=======
from chia.wallet.util.compute_hints import compute_coin_hints
>>>>>>> 045ad39a
from chia.wallet.util.compute_memos import compute_memos
from chia.wallet.util.puzzle_decorator import PuzzleDecoratorManager
from chia.wallet.util.query_filter import HashFilter
from chia.wallet.util.transaction_type import TransactionType
from chia.wallet.util.wallet_sync_utils import (
    PeerRequestException,
    fetch_coin_spend_for_coin_state,
    last_change_height_cs,
    subscribe_to_coin_updates,
)
from chia.wallet.util.wallet_types import CoinType, WalletIdentifier, WalletType
from chia.wallet.vc_wallet.vc_drivers import VerifiedCredential
from chia.wallet.vc_wallet.vc_store import VCStore
from chia.wallet.vc_wallet.vc_wallet import VCWallet
from chia.wallet.wallet import Wallet
from chia.wallet.wallet_blockchain import WalletBlockchain
from chia.wallet.wallet_coin_record import WalletCoinRecord
from chia.wallet.wallet_coin_store import WalletCoinStore
from chia.wallet.wallet_info import WalletInfo
from chia.wallet.wallet_interested_store import WalletInterestedStore
from chia.wallet.wallet_nft_store import WalletNftStore
from chia.wallet.wallet_pool_store import WalletPoolStore
from chia.wallet.wallet_protocol import WalletProtocol
from chia.wallet.wallet_puzzle_store import WalletPuzzleStore
from chia.wallet.wallet_retry_store import WalletRetryStore
from chia.wallet.wallet_transaction_store import WalletTransactionStore
from chia.wallet.wallet_user_store import WalletUserStore

TWalletType = TypeVar("TWalletType", bound=WalletProtocol)

if TYPE_CHECKING:
    from chia.wallet.wallet_node import WalletNode


PendingTxCallback = Callable[[], None]


class WalletStateManager:
    constants: ConsensusConstants
    config: Dict[str, Any]
    tx_store: WalletTransactionStore
    puzzle_store: WalletPuzzleStore
    user_store: WalletUserStore
    nft_store: WalletNftStore
    vc_store: VCStore
    basic_store: KeyValStore

    # Makes sure only one asyncio thread is changing the blockchain state at one time
    lock: asyncio.Lock

    log: logging.Logger

    # TODO Don't allow user to send tx until wallet is synced
    _sync_target: Optional[uint32]

    state_changed_callback: Optional[StateChangedProtocol] = None
    pending_tx_callback: Optional[PendingTxCallback]
    db_path: Path
    db_wrapper: DBWrapper2

    main_wallet: Wallet
    wallets: Dict[uint32, WalletProtocol]
    private_key: PrivateKey

    trade_manager: TradeManager
    notification_manager: NotificationManager
    blockchain: WalletBlockchain
    coin_store: WalletCoinStore
    interested_store: WalletInterestedStore
    retry_store: WalletRetryStore
    multiprocessing_context: multiprocessing.context.BaseContext
    server: ChiaServer
    root_path: Path
    wallet_node: WalletNode
    pool_store: WalletPoolStore
    dl_store: DataLayerStore
    default_cats: Dict[str, Any]
    asset_to_wallet_map: Dict[AssetType, Any]
    initial_num_public_keys: int
    decorator_manager: PuzzleDecoratorManager

    @staticmethod
    async def create(
        private_key: PrivateKey,
        config: Dict[str, Any],
        db_path: Path,
        constants: ConsensusConstants,
        server: ChiaServer,
        root_path: Path,
        wallet_node: WalletNode,
    ) -> WalletStateManager:
        self = WalletStateManager()
        self.config = config
        self.constants = constants
        self.server = server
        self.root_path = root_path
        self.log = logging.getLogger(__name__)
        self.lock = asyncio.Lock()
        self.log.debug(f"Starting in db path: {db_path}")
        fingerprint = private_key.get_g1().get_fingerprint()
        sql_log_path: Optional[Path] = None
        if self.config.get("log_sqlite_cmds", False):
            sql_log_path = path_from_root(self.root_path, "log/wallet_sql.log")
            self.log.info(f"logging SQL commands to {sql_log_path}")

        self.db_wrapper = await DBWrapper2.create(
            database=db_path,
            reader_count=self.config.get("db_readers", 4),
            log_path=sql_log_path,
            synchronous=db_synchronous_on(self.config.get("db_sync", "auto")),
        )

        self.initial_num_public_keys = config["initial_num_public_keys"]
        min_num_public_keys = 425
        if not config.get("testing", False) and self.initial_num_public_keys < min_num_public_keys:
            self.initial_num_public_keys = min_num_public_keys

        self.coin_store = await WalletCoinStore.create(self.db_wrapper)
        self.tx_store = await WalletTransactionStore.create(self.db_wrapper)
        self.puzzle_store = await WalletPuzzleStore.create(self.db_wrapper)
        self.user_store = await WalletUserStore.create(self.db_wrapper)
        self.nft_store = await WalletNftStore.create(self.db_wrapper)
        self.vc_store = await VCStore.create(self.db_wrapper)
        self.basic_store = await KeyValStore.create(self.db_wrapper)
        self.trade_manager = await TradeManager.create(self, self.db_wrapper)
        self.notification_manager = await NotificationManager.create(self, self.db_wrapper)
        self.pool_store = await WalletPoolStore.create(self.db_wrapper)
        self.dl_store = await DataLayerStore.create(self.db_wrapper)
        self.interested_store = await WalletInterestedStore.create(self.db_wrapper)
        self.retry_store = await WalletRetryStore.create(self.db_wrapper)
        self.default_cats = DEFAULT_CATS

        self.wallet_node = wallet_node
        self._sync_target = None
        self.blockchain = await WalletBlockchain.create(self.basic_store, self.constants)
        self.state_changed_callback = None
        self.pending_tx_callback = None
        self.db_path = db_path
        puzzle_decorators = self.config.get("puzzle_decorators", {}).get(fingerprint, [])
        self.decorator_manager = PuzzleDecoratorManager.create(puzzle_decorators)

        main_wallet_info = await self.user_store.get_wallet_by_id(1)
        assert main_wallet_info is not None

        self.private_key = private_key
        self.main_wallet = await Wallet.create(self, main_wallet_info)

        self.wallets = {main_wallet_info.id: self.main_wallet}

        self.asset_to_wallet_map = {
            AssetType.CAT: CATWallet,
        }

        wallet = None
        for wallet_info in await self.get_all_wallet_info_entries():
            wallet_type = WalletType(wallet_info.type)
            if wallet_type == WalletType.STANDARD_WALLET:
                if wallet_info.id == 1:
                    continue
                wallet = await Wallet.create(self, wallet_info)
            elif wallet_type == WalletType.CAT:
                wallet = await CATWallet.create(
                    self,
                    self.main_wallet,
                    wallet_info,
                )
            elif wallet_type == WalletType.DECENTRALIZED_ID:
                wallet = await DIDWallet.create(
                    self,
                    self.main_wallet,
                    wallet_info,
                )
            elif wallet_type == WalletType.NFT:
                wallet = await NFTWallet.create(
                    self,
                    self.main_wallet,
                    wallet_info,
                )
            elif wallet_type == WalletType.POOLING_WALLET:
                wallet = await PoolWallet.create_from_db(
                    self,
                    self.main_wallet,
                    wallet_info,
                )
            elif wallet_type == WalletType.DATA_LAYER:
                wallet = await DataLayerWallet.create(self, wallet_info)
            elif wallet_type == WalletType.VC:  # pragma: no cover
                wallet = await VCWallet.create(
                    self,
                    self.main_wallet,
                    wallet_info,
                )
            if wallet is not None:
                self.wallets[wallet_info.id] = wallet

        return self

    def get_public_key_unhardened(self, index: uint32) -> G1Element:
        return master_sk_to_wallet_sk_unhardened(self.private_key, index).get_g1()

    async def get_private_key(self, puzzle_hash: bytes32) -> PrivateKey:
        record = await self.puzzle_store.record_for_puzzle_hash(puzzle_hash)
        if record is None:
            raise ValueError(f"No key for puzzle hash: {puzzle_hash.hex()}")
        if record.hardened:
            return master_sk_to_wallet_sk(self.private_key, record.index)
        return master_sk_to_wallet_sk_unhardened(self.private_key, record.index)

    def get_wallet(self, id: uint32, required_type: Type[TWalletType]) -> TWalletType:
        wallet = self.wallets[id]
        if not isinstance(wallet, required_type):
            raise Exception(
                f"wallet id {id} is of type {type(wallet).__name__} but type {required_type.__name__} is required",
            )

        return wallet

    async def create_more_puzzle_hashes(
        self,
        from_zero: bool = False,
        mark_existing_as_used: bool = True,
        up_to_index: Optional[uint32] = None,
        num_additional_phs: Optional[int] = None,
    ) -> None:
        """
        For all wallets in the user store, generates the first few puzzle hashes so
        that we can restore the wallet from only the private keys.
        """
        targets = list(self.wallets.keys())
        self.log.debug("Target wallets to generate puzzle hashes for: %s", repr(targets))
        unused: Optional[uint32] = (
            uint32(up_to_index + 1) if up_to_index is not None else await self.puzzle_store.get_unused_derivation_path()
        )
        if unused is None:
            # This handles the case where the database has entries but they have all been used
            unused = await self.puzzle_store.get_last_derivation_path()
            self.log.debug("Tried finding unused: %s", unused)
            if unused is None:
                # This handles the case where the database is empty
                unused = uint32(0)

        self.log.debug(f"Requested to generate puzzle hashes to at least index {unused}")
        start_t = time.time()
        to_generate = num_additional_phs if num_additional_phs is not None else self.initial_num_public_keys
        new_paths: bool = False

        for wallet_id in targets:
            target_wallet = self.wallets[wallet_id]
            if not target_wallet.require_derivation_paths():
                self.log.debug("Skipping wallet %s as no derivation paths required", wallet_id)
                continue
            last: Optional[uint32] = await self.puzzle_store.get_last_derivation_path_for_wallet(wallet_id)
            self.log.debug(
                "Fetched last record for wallet %r:  %s (from_zero=%r, unused=%r)", wallet_id, last, from_zero, unused
            )
            start_index = 0
            derivation_paths: List[DerivationRecord] = []

            if last is not None:
                start_index = last + 1

            # If the key was replaced (from_zero=True), we should generate the puzzle hashes for the new key
            if from_zero:
                start_index = 0
            last_index = unused + to_generate
            if start_index >= last_index:
                self.log.debug(f"Nothing to create for for wallet_id: {wallet_id}, index: {start_index}")
            else:
                creating_msg = (
                    f"Creating puzzle hashes from {start_index} to {last_index - 1} for wallet_id: {wallet_id}"
                )
                self.log.info(f"Start: {creating_msg}")
                intermediate_sk = master_sk_to_wallet_sk_intermediate(self.private_key)
                intermediate_sk_un = master_sk_to_wallet_sk_unhardened_intermediate(self.private_key)
                for index in range(start_index, last_index):
                    if target_wallet.type() == WalletType.POOLING_WALLET:
                        continue

                    # Hardened
                    pubkey: G1Element = _derive_path(intermediate_sk, [index]).get_g1()
                    puzzlehash: Optional[bytes32] = target_wallet.puzzle_hash_for_pk(pubkey)
                    if puzzlehash is None:
                        self.log.error(f"Unable to create puzzles with wallet {target_wallet}")
                        break
                    self.log.debug(f"Puzzle at index {index} wallet ID {wallet_id} puzzle hash {puzzlehash.hex()}")
                    new_paths = True
                    derivation_paths.append(
                        DerivationRecord(
                            uint32(index),
                            puzzlehash,
                            pubkey,
                            target_wallet.type(),
                            uint32(target_wallet.id()),
                            True,
                        )
                    )
                    # Unhardened
                    pubkey_unhardened: G1Element = _derive_path_unhardened(intermediate_sk_un, [index]).get_g1()
                    puzzlehash_unhardened: Optional[bytes32] = target_wallet.puzzle_hash_for_pk(pubkey_unhardened)
                    if puzzlehash_unhardened is None:
                        self.log.error(f"Unable to create puzzles with wallet {target_wallet}")
                        break
                    self.log.debug(
                        f"Puzzle at index {index} wallet ID {wallet_id} puzzle hash {puzzlehash_unhardened.hex()}"
                    )
                    # We await sleep here to allow an asyncio context switch (since the other parts of this loop do
                    # not have await and therefore block). This can prevent networking layer from responding to ping.
                    await asyncio.sleep(0)
                    derivation_paths.append(
                        DerivationRecord(
                            uint32(index),
                            puzzlehash_unhardened,
                            pubkey_unhardened,
                            target_wallet.type(),
                            uint32(target_wallet.id()),
                            False,
                        )
                    )
                self.log.info(f"Done: {creating_msg} Time: {time.time() - start_t} seconds")
            await self.puzzle_store.add_derivation_paths(derivation_paths)
            if len(derivation_paths) > 0:
                if wallet_id == self.main_wallet.id():
                    await self.wallet_node.new_peak_queue.subscribe_to_puzzle_hashes(
                        [record.puzzle_hash for record in derivation_paths]
                    )
                self.state_changed("new_derivation_index", data_object={"index": derivation_paths[-1].index})
        # By default, we'll mark previously generated unused puzzle hashes as used if we have new paths
        if mark_existing_as_used and unused > 0 and new_paths:
            self.log.info(f"Updating last used derivation index: {unused - 1}")
            await self.puzzle_store.set_used_up_to(uint32(unused - 1))

    async def update_wallet_puzzle_hashes(self, wallet_id: uint32) -> None:
        derivation_paths: List[DerivationRecord] = []
        target_wallet = self.wallets[wallet_id]
        last: Optional[uint32] = await self.puzzle_store.get_last_derivation_path_for_wallet(wallet_id)
        unused: Optional[uint32] = await self.puzzle_store.get_unused_derivation_path()
        if unused is None:
            # This handles the case where the database has entries but they have all been used
            unused = await self.puzzle_store.get_last_derivation_path()
            if unused is None:
                # This handles the case where the database is empty
                unused = uint32(0)
        if last is not None:
            for index in range(unused, last):
                # Since DID are not released yet we can assume they are only using unhardened keys derivation
                pubkey: G1Element = self.get_public_key_unhardened(uint32(index))
                puzzlehash = target_wallet.puzzle_hash_for_pk(pubkey)
                self.log.info(f"Generating public key at index {index} puzzle hash {puzzlehash.hex()}")
                derivation_paths.append(
                    DerivationRecord(
                        uint32(index),
                        puzzlehash,
                        pubkey,
                        WalletType(target_wallet.wallet_info.type),
                        uint32(target_wallet.wallet_info.id),
                        False,
                    )
                )
            await self.puzzle_store.add_derivation_paths(derivation_paths)

    async def get_unused_derivation_record(self, wallet_id: uint32, *, hardened: bool = False) -> DerivationRecord:
        """
        Creates a puzzle hash for the given wallet, and then makes more puzzle hashes
        for every wallet to ensure we always have more in the database. Never reusue the
        same public key more than once (for privacy).
        """
        async with self.puzzle_store.lock:
            # If we have no unused public keys, we will create new ones
            unused: Optional[uint32] = await self.puzzle_store.get_unused_derivation_path()
            if unused is None:
                self.log.debug("No unused paths, generate more ")
                await self.create_more_puzzle_hashes()
                # Now we must have unused public keys
                unused = await self.puzzle_store.get_unused_derivation_path()
                assert unused is not None

            self.log.debug("Fetching derivation record for: %s %s %s", unused, wallet_id, hardened)
            record: Optional[DerivationRecord] = await self.puzzle_store.get_derivation_record(
                unused, wallet_id, hardened
            )
            if record is None:
                raise ValueError(f"Missing derivation '{unused}' for wallet id '{wallet_id}' (hardened={hardened})")

            # Set this key to used so we never use it again
            await self.puzzle_store.set_used_up_to(record.index)

            # Create more puzzle hashes / keys
            await self.create_more_puzzle_hashes()
            return record

    async def get_current_derivation_record_for_wallet(self, wallet_id: uint32) -> Optional[DerivationRecord]:
        async with self.puzzle_store.lock:
            # If we have no unused public keys, we will create new ones
            current: Optional[DerivationRecord] = await self.puzzle_store.get_current_derivation_record_for_wallet(
                wallet_id
            )
            return current

    def set_callback(self, callback: StateChangedProtocol) -> None:
        """
        Callback to be called when the state of the wallet changes.
        """
        self.state_changed_callback = callback

    def set_pending_callback(self, callback: PendingTxCallback) -> None:
        """
        Callback to be called when new pending transaction enters the store
        """
        self.pending_tx_callback = callback

    def state_changed(
        self, state: str, wallet_id: Optional[int] = None, data_object: Optional[Dict[str, Any]] = None
    ) -> None:
        """
        Calls the callback if it's present.
        """
        if self.state_changed_callback is None:
            return None
        change_data: Dict[str, Any] = {"state": state}
        if wallet_id is not None:
            change_data["wallet_id"] = wallet_id
        if data_object is not None:
            change_data["additional_data"] = data_object
        self.state_changed_callback(state, change_data)

    def tx_pending_changed(self) -> None:
        """
        Notifies the wallet node that there's new tx pending
        """
        if self.pending_tx_callback is None:
            return None

        self.pending_tx_callback()

    async def synced(self) -> bool:
        if len(self.server.get_connections(NodeType.FULL_NODE)) == 0:
            return False

        latest = await self.blockchain.get_peak_block()
        if latest is None:
            return False

        if "simulator" in self.config.get("selected_network", ""):
            return True  # sim is always synced if we have a genesis block.

        if latest.height - await self.blockchain.get_finished_sync_up_to() > 1:
            return False

        latest_timestamp = self.blockchain.get_latest_timestamp()
        has_pending_queue_items = self.wallet_node.new_peak_queue.has_pending_data_process_items()

        if latest_timestamp > int(time.time()) - 5 * 60 and not has_pending_queue_items:
            return True
        return False

    @property
    def sync_mode(self) -> bool:
        return self._sync_target is not None

    @property
    def sync_target(self) -> Optional[uint32]:
        return self._sync_target

    @asynccontextmanager
    async def set_sync_mode(self, target_height: uint32) -> AsyncIterator[uint32]:
        if self.log.level == logging.DEBUG:
            self.log.debug(f"set_sync_mode enter {await self.blockchain.get_finished_sync_up_to()}-{target_height}")
        async with self.lock:
            self._sync_target = target_height
            start_time = time.time()
            start_height = await self.blockchain.get_finished_sync_up_to()
            self.log.info(f"set_sync_mode syncing - range: {start_height}-{target_height}")
            self.state_changed("sync_changed")
            try:
                yield start_height
            except Exception:
                self.log.exception(
                    f"set_sync_mode failed - range: {start_height}-{target_height}, seconds: {time.time() - start_time}"
                )
            finally:
                self.state_changed("sync_changed")
                if self.log.level == logging.DEBUG:
                    self.log.debug(
                        f"set_sync_mode exit - range: {start_height}-{target_height}, "
                        f"get_finished_sync_up_to: {await self.blockchain.get_finished_sync_up_to()}, "
                        f"seconds: {time.time() - start_time}"
                    )
                self._sync_target = None

    async def get_confirmed_spendable_balance_for_wallet(
        self, wallet_id: int, unspent_records: Optional[Set[WalletCoinRecord]] = None
    ) -> uint128:
        """
        Returns the balance amount of all coins that are spendable.
        """

        spendable: Set[WalletCoinRecord] = await self.get_spendable_coins_for_wallet(wallet_id, unspent_records)

        spendable_amount: uint128 = uint128(0)
        for record in spendable:
            spendable_amount = uint128(spendable_amount + record.coin.amount)

        return spendable_amount

    async def does_coin_belong_to_wallet(self, coin: Coin, wallet_id: int) -> bool:
        """
        Returns true if we have the key for this coin.
        """
        wallet_identifier = await self.puzzle_store.get_wallet_identifier_for_puzzle_hash(coin.puzzle_hash)
        return wallet_identifier is not None and wallet_identifier.id == wallet_id

    async def get_confirmed_balance_for_wallet(
        self,
        wallet_id: int,
        unspent_coin_records: Optional[Set[WalletCoinRecord]] = None,
    ) -> uint128:
        """
        Returns the confirmed balance, including coinbase rewards that are not spendable.
        """
        # lock only if unspent_coin_records is None
        if unspent_coin_records is None:
            unspent_coin_records = await self.coin_store.get_unspent_coins_for_wallet(wallet_id)
        return uint128(sum(cr.coin.amount for cr in unspent_coin_records))

    async def get_unconfirmed_balance(
        self, wallet_id: int, unspent_coin_records: Optional[Set[WalletCoinRecord]] = None
    ) -> uint128:
        """
        Returns the balance, including coinbase rewards that are not spendable, and unconfirmed
        transactions.
        """
        # This API should change so that get_balance_from_coin_records is called for Set[WalletCoinRecord]
        # and this method is called only for the unspent_coin_records==None case.
        if unspent_coin_records is None:
            unspent_coin_records = await self.coin_store.get_unspent_coins_for_wallet(wallet_id)

        unconfirmed_tx: List[TransactionRecord] = await self.tx_store.get_unconfirmed_for_wallet(wallet_id)
        all_unspent_coins: Set[Coin] = {cr.coin for cr in unspent_coin_records}

        for record in unconfirmed_tx:
            for addition in record.additions:
                # This change or a self transaction
                if await self.does_coin_belong_to_wallet(addition, wallet_id):
                    all_unspent_coins.add(addition)

            for removal in record.removals:
                if await self.does_coin_belong_to_wallet(removal, wallet_id) and removal in all_unspent_coins:
                    all_unspent_coins.remove(removal)

        return uint128(sum(coin.amount for coin in all_unspent_coins))

    async def unconfirmed_removals_for_wallet(self, wallet_id: int) -> Dict[bytes32, Coin]:
        """
        Returns new removals transactions that have not been confirmed yet.
        """
        removals: Dict[bytes32, Coin] = {}
        unconfirmed_tx = await self.tx_store.get_unconfirmed_for_wallet(wallet_id)
        for record in unconfirmed_tx:
            for coin in record.removals:
                removals[coin.name()] = coin
        return removals

    async def determine_coin_type(
        self, peer: WSChiaConnection, coin_state: CoinState, fork_height: Optional[uint32]
    ) -> Optional[WalletIdentifier]:
        if coin_state.created_height is not None and (
            self.is_pool_reward(uint32(coin_state.created_height), coin_state.coin)
            or self.is_farmer_reward(uint32(coin_state.created_height), coin_state.coin)
        ):
            return None

        response: List[CoinState] = await self.wallet_node.get_coin_state(
            [coin_state.coin.parent_coin_info], peer=peer, fork_height=fork_height
        )
        if len(response) == 0:
            self.log.warning(f"Could not find a parent coin with ID: {coin_state.coin.parent_coin_info}")
            return None
        parent_coin_state = response[0]
        assert parent_coin_state.spent_height == coin_state.created_height

        coin_spend = await fetch_coin_spend_for_coin_state(parent_coin_state, peer)
        if coin_spend is None:
            return None

        puzzle = Program.from_bytes(bytes(coin_spend.puzzle_reveal))

        uncurried = uncurry_puzzle(puzzle)

        # Check if the coin is a CAT
        cat_curried_args = match_cat_puzzle(uncurried)
        if cat_curried_args is not None:
            return await self.handle_cat(
                cat_curried_args,
                parent_coin_state,
                coin_state,
                coin_spend,
                peer,
                fork_height,
            )

        # Check if the coin is a NFT
        #                                                        hint
        # First spend where 1 mojo coin -> Singleton launcher -> NFT -> NFT
        uncurried_nft = UncurriedNFT.uncurry(uncurried.mod, uncurried.args)
        if uncurried_nft is not None and coin_state.coin.amount % 2 == 1:
            return await self.handle_nft(coin_spend, uncurried_nft, parent_coin_state, coin_state)

        # Check if the coin is a DID
        did_curried_args = match_did_puzzle(uncurried.mod, uncurried.args)
        if did_curried_args is not None and coin_state.coin.amount % 2 == 1:
            return await self.handle_did(did_curried_args, parent_coin_state, coin_state, coin_spend, peer)

        # Check if the coin is clawback
        solution = coin_spend.solution.to_program()
        clawback_metadata = match_clawback_puzzle(uncurried, puzzle, solution)
        if clawback_metadata is not None:
            return await self.handle_clawback(clawback_metadata, coin_state, coin_spend, peer)

        # Check if the coin is a VC
        is_vc, err_msg = VerifiedCredential.is_vc(uncurried)
        if is_vc:
            return await self.handle_vc(coin_spend)

        await self.notification_manager.potentially_add_new_notification(coin_state, coin_spend)

        return None

    def deserialize_coin_metadata(self, metadata: Optional[VersionedBlob], coin_type: CoinType) -> Any:
        if metadata is None:
            return None

        if coin_type == CoinType.CLAWBACK:
            return ClawbackMetadata.from_bytes(metadata.blob).to_json_dict()
        else:
            return metadata.blob

    async def auto_claim_coins(self) -> None:
        # Get unspent clawback coin
        current_timestamp = self.blockchain.get_latest_timestamp()
        clawback_coins: Dict[Coin, ClawbackMetadata] = {}
        tx_fee = uint64(self.config.get("auto_claim", {}).get("tx_fee", 0))
        min_amount = uint64(self.config.get("auto_claim", {}).get("min_amount", 0))
        unspent_coins = await self.coin_store.get_coin_records(
            coin_type=CoinType.CLAWBACK,
            wallet_type=WalletType.STANDARD_WALLET,
            spent_range=UInt32Range(stop=uint32(0)),
        )
        for coin in unspent_coins.records:
            try:
                assert coin.metadata is not None, f"Missing metadata for clawback coin {coin.coin.name().hex()}"
                metadata = ClawbackMetadata.from_bytes(coin.metadata.blob)
                if coin.coin.amount >= min_amount and await metadata.is_recipient(self.puzzle_store):
                    coin_timestamp = await self.wallet_node.get_timestamp_for_height(coin.confirmed_block_height)
                    if current_timestamp - coin_timestamp >= metadata.time_lock:
                        clawback_coins[coin.coin] = metadata
                        if len(clawback_coins) >= self.config.get("auto_claim", {}).get("batch_size", 50):
                            await self.spend_clawback_coins(clawback_coins, tx_fee)
                            clawback_coins = {}
            except Exception as e:
                self.log.error(f"Failed to claim clawback coin {coin.coin.name().hex()}: %s", e)
        if len(clawback_coins) > 0:
            await self.spend_clawback_coins(clawback_coins, tx_fee)

    async def spend_clawback_coins(self, clawback_coins: Dict[Coin, ClawbackMetadata], fee: uint64) -> List[bytes32]:
        assert len(clawback_coins) > 0
        coin_spends: List[CoinSpend] = []
        message: bytes32 = std_hash(b"".join([c.name() for c in clawback_coins.keys()]))
        now: uint64 = uint64(int(time.time()))
        derivation_record: Optional[DerivationRecord] = None
        amount: uint64 = uint64(0)
        for coin, metadata in clawback_coins.items():
            try:
                self.log.info(f"Claiming clawback coin {coin.name().hex()}")
                # Get incoming tx
                incoming_tx = await self.tx_store.get_transaction_record(coin.name())
                assert incoming_tx is not None, f"Cannot find incoming tx for clawback coin {coin.name().hex()}"
                if incoming_tx.sent > 0:
                    self.log.error(
                        f"Clawback coin {coin.name().hex()} is already in a pending spend bundle. {incoming_tx}"
                    )
                    continue

                recipient_puzhash: bytes32 = metadata.recipient_puzzle_hash
                sender_puzhash: bytes32 = metadata.sender_puzzle_hash
                is_recipient: bool = await metadata.is_recipient(self.puzzle_store)
                if is_recipient:
                    derivation_record = await self.puzzle_store.get_derivation_record_for_puzzle_hash(recipient_puzhash)
                else:
                    derivation_record = await self.puzzle_store.get_derivation_record_for_puzzle_hash(sender_puzhash)
                assert derivation_record is not None
                if self.main_wallet.secret_key_store.secret_key_for_public_key(derivation_record.pubkey) is None:
                    await self.main_wallet.hack_populate_secret_key_for_puzzle_hash(derivation_record.puzzle_hash)
                amount = uint64(amount + coin.amount)
                inner_puzzle: Program = self.main_wallet.puzzle_for_pk(derivation_record.pubkey)
                inner_solution: Program = self.main_wallet.make_solution(
                    primaries=[
                        Payment(
                            derivation_record.puzzle_hash,
                            uint64(coin.amount),
                            [] if metadata.memos is None else metadata.memos,
                        )
                    ],
                    coin_announcements=None if len(coin_spends) > 0 or fee == 0 else {message},
                )
                to_puzhash: Optional[bytes32] = derivation_record.puzzle_hash
                assert to_puzhash is not None
                coin_spend: CoinSpend = generate_clawback_spend_bundle(coin, metadata, inner_puzzle, inner_solution)
                coin_spends.append(coin_spend)
                # Update incoming tx to prevent double spend and mark it is pending
                await self.tx_store.increment_sent(incoming_tx.name, "", MempoolInclusionStatus.PENDING, None)
            except Exception as e:
                self.log.error(f"Failed to create clawback spend bundle for {coin.name().hex()}: {e}")
        if len(coin_spends) == 0:
            return []
        spend_bundle: SpendBundle = await self.main_wallet.sign_transaction(coin_spends)
        if fee > 0:
            chia_tx = await self.main_wallet.create_tandem_xch_tx(
                fee, Announcement(coin_spends[0].coin.name(), message)
            )
            assert chia_tx.spend_bundle is not None
            spend_bundle = SpendBundle.aggregate([spend_bundle, chia_tx.spend_bundle])
        assert derivation_record is not None
        tx_record = TransactionRecord(
            confirmed_at_height=uint32(0),
            created_at_time=now,
            to_puzzle_hash=derivation_record.puzzle_hash,
            amount=amount,
            fee_amount=uint64(fee),
            confirmed=False,
            sent=uint32(0),
            spend_bundle=spend_bundle,
            additions=spend_bundle.additions(),
            removals=spend_bundle.removals(),
            wallet_id=uint32(1),
            sent_to=[],
            trade_id=None,
            type=uint32(TransactionType.OUTGOING_CLAWBACK),
            name=spend_bundle.name(),
            memos=list(compute_memos(spend_bundle).items()),
        )
        await self.add_pending_transaction(tx_record)
        return [tx_record.name]

    async def filter_spam(self, new_coin_state: List[CoinState]) -> List[CoinState]:
        xch_spam_amount = self.config.get("xch_spam_amount", 1000000)

        # No need to filter anything if the filter is set to 1 or 0 mojos
        if xch_spam_amount <= 1:
            return new_coin_state

        spam_filter_after_n_txs = self.config.get("spam_filter_after_n_txs", 200)
        small_unspent_count = await self.coin_store.count_small_unspent(xch_spam_amount)

        # if small_unspent_count > spam_filter_after_n_txs:
        filtered_cs: List[CoinState] = []
        is_standard_wallet_phs: Set[bytes32] = set()

        for cs in new_coin_state:
            # Only apply filter to new coins being sent to our wallet, that are very small
            if (
                cs.created_height is not None
                and cs.spent_height is None
                and cs.coin.amount < xch_spam_amount
                and (cs.coin.puzzle_hash in is_standard_wallet_phs or await self.is_standard_wallet_tx(cs))
            ):
                is_standard_wallet_phs.add(cs.coin.puzzle_hash)
                if small_unspent_count < spam_filter_after_n_txs:
                    filtered_cs.append(cs)
                small_unspent_count += 1
            else:
                filtered_cs.append(cs)
        return filtered_cs

    async def is_standard_wallet_tx(self, coin_state: CoinState) -> bool:
        wallet_identifier = await self.get_wallet_identifier_for_puzzle_hash(coin_state.coin.puzzle_hash)
        return wallet_identifier is not None and wallet_identifier.type == WalletType.STANDARD_WALLET

    async def handle_cat(
        self,
        curried_args: Iterator[Program],
        parent_coin_state: CoinState,
        coin_state: CoinState,
        coin_spend: CoinSpend,
        peer: WSChiaConnection,
        fork_height: Optional[uint32],
    ) -> Optional[WalletIdentifier]:
        """
        Handle the new coin when it is a CAT
        :param curried_args: Curried arg of the CAT mod
        :param parent_coin_state: Parent coin state
        :param coin_state: Current coin state
        :param coin_spend: New coin spend
        :return: Wallet ID & Wallet Type
        """
        mod_hash, tail_hash, inner_puzzle = curried_args

        hint_dict, _ = compute_spend_hints_and_additions(coin_spend)
        coin_name: bytes32 = bytes32(coin_state.coin.name())
        if coin_name in hint_dict:
            derivation_record = await self.puzzle_store.get_derivation_record_for_puzzle_hash(hint_dict[coin_name])
        else:
            derivation_record = None

        if derivation_record is None:
            self.log.info(f"Received state for the coin that doesn't belong to us {coin_state}")
            return None
        else:
            our_inner_puzzle: Program = self.main_wallet.puzzle_for_pk(derivation_record.pubkey)
            asset_id: bytes32 = bytes32(bytes(tail_hash)[1:])
            cat_puzzle = construct_cat_puzzle(CAT_MOD, asset_id, our_inner_puzzle, CAT_MOD_HASH)
            if cat_puzzle.get_tree_hash() != coin_state.coin.puzzle_hash:
                return None
            if bytes(tail_hash).hex()[2:] in self.default_cats or self.config.get(
                "automatically_add_unknown_cats", False
            ):
                cat_wallet = await CATWallet.get_or_create_wallet_for_cat(
                    self, self.main_wallet, bytes(tail_hash).hex()[2:]
                )
                return WalletIdentifier.create(cat_wallet)
            else:
                # Found unacknowledged CAT, save it in the database.
                await self.interested_store.add_unacknowledged_token(
                    asset_id,
                    CATWallet.default_wallet_name_for_unknown_cat(asset_id.hex()),
                    None if parent_coin_state.spent_height is None else uint32(parent_coin_state.spent_height),
                    parent_coin_state.coin.puzzle_hash,
                )
                await self.interested_store.add_unacknowledged_coin_state(
                    asset_id,
                    coin_state,
                    fork_height,
                )
                self.state_changed("added_stray_cat")
                return None

    async def handle_did(
        self,
        curried_args: Iterator[Program],
        parent_coin_state: CoinState,
        coin_state: CoinState,
        coin_spend: CoinSpend,
        peer: WSChiaConnection,
    ) -> Optional[WalletIdentifier]:
        """
        Handle the new coin when it is a DID
        :param curried_args: Curried arg of the DID mod
        :param parent_coin_state: Parent coin state
        :param coin_state: Current coin state
        :param coin_spend: New coin spend
        :return: Wallet ID & Wallet Type
        """
        p2_puzzle, recovery_list_hash, num_verification, singleton_struct, metadata = curried_args
        inner_puzzle_hash = p2_puzzle.get_tree_hash()
        self.log.info(f"parent: {parent_coin_state.coin.name()} inner_puzzle_hash for parent is {inner_puzzle_hash}")

        hint_dict, _ = compute_spend_hints_and_additions(coin_spend)
        coin_name: bytes32 = bytes32(coin_state.coin.name())
        if coin_name in hint_dict:
            derivation_record = await self.puzzle_store.get_derivation_record_for_puzzle_hash(hint_dict[coin_name])
        else:
            derivation_record = None  # pragma: no cover

        launch_id: bytes32 = bytes32(bytes(singleton_struct.rest().first())[1:])
        if derivation_record is None:
            self.log.info(f"Received state for the coin that doesn't belong to us {coin_state}")
            # Check if it was owned by us
            removed_wallet_ids = []
            for wallet in self.wallets.values():
                if not isinstance(wallet, DIDWallet):
                    continue
                if (
                    wallet.did_info.origin_coin is not None
                    and launch_id == wallet.did_info.origin_coin.name()
                    and not wallet.did_info.sent_recovery_transaction
                ):
                    await self.user_store.delete_wallet(wallet.id())
                    removed_wallet_ids.append(wallet.id())
            for remove_id in removed_wallet_ids:
                self.wallets.pop(remove_id)
                self.log.info(f"Removed DID wallet {remove_id}, Launch_ID: {launch_id.hex()}")
                self.state_changed("wallet_removed", remove_id)
            return None
        else:
            our_inner_puzzle: Program = self.main_wallet.puzzle_for_pk(derivation_record.pubkey)

            self.log.info(f"Found DID, launch_id {launch_id}.")
            did_puzzle = DID_INNERPUZ_MOD.curry(
                our_inner_puzzle, recovery_list_hash, num_verification, singleton_struct, metadata
            )
            full_puzzle = create_singleton_puzzle(did_puzzle, launch_id)
            did_puzzle_empty_recovery = DID_INNERPUZ_MOD.curry(
                our_inner_puzzle, Program.to([]).get_tree_hash(), uint64(0), singleton_struct, metadata
            )
            full_puzzle_empty_recovery = create_singleton_puzzle(did_puzzle_empty_recovery, launch_id)
            if full_puzzle.get_tree_hash() != coin_state.coin.puzzle_hash:
                if full_puzzle_empty_recovery.get_tree_hash() == coin_state.coin.puzzle_hash:
                    did_puzzle = did_puzzle_empty_recovery
                    self.log.info("DID recovery list was reset by the previous owner.")
                else:
                    self.log.error("DID puzzle hash doesn't match, please check curried parameters.")
                    return None
            # Create DID wallet
            response: List[CoinState] = await self.wallet_node.get_coin_state([launch_id], peer=peer)
            if len(response) == 0:
                self.log.warning(f"Could not find the launch coin with ID: {launch_id}")
                return None
            launch_coin: CoinState = response[0]
            origin_coin = launch_coin.coin

            for wallet in self.wallets.values():
                if wallet.type() == WalletType.DECENTRALIZED_ID:
                    assert isinstance(wallet, DIDWallet)
                    assert wallet.did_info.origin_coin is not None
                    if origin_coin.name() == wallet.did_info.origin_coin.name():
                        return WalletIdentifier.create(wallet)
            did_wallet = await DIDWallet.create_new_did_wallet_from_coin_spend(
                self,
                self.main_wallet,
                launch_coin.coin,
                did_puzzle,
                coin_spend,
                f"DID {encode_puzzle_hash(launch_id, AddressType.DID.hrp(self.config))}",
            )
            wallet_identifier = WalletIdentifier.create(did_wallet)
            self.state_changed("wallet_created", wallet_identifier.id, {"did_id": did_wallet.get_my_DID()})
            return wallet_identifier

    async def get_minter_did(self, launcher_coin: Coin, peer: WSChiaConnection) -> Optional[bytes32]:
        # Get minter DID
        eve_coin = (await self.wallet_node.fetch_children(launcher_coin.name(), peer=peer))[0]
        eve_coin_spend = await fetch_coin_spend_for_coin_state(eve_coin, peer)
        eve_full_puzzle: Program = Program.from_bytes(bytes(eve_coin_spend.puzzle_reveal))
        eve_uncurried_nft: Optional[UncurriedNFT] = UncurriedNFT.uncurry(*eve_full_puzzle.uncurry())
        if eve_uncurried_nft is None:
            raise ValueError("Couldn't get minter DID for NFT")
        if not eve_uncurried_nft.supports_did:
            return None
        minter_did = get_new_owner_did(eve_uncurried_nft, eve_coin_spend.solution.to_program())
        if minter_did == b"":
            minter_did = None
        if minter_did is None:
            # Check if the NFT is a bulk minting
            launcher_parent: List[CoinState] = await self.wallet_node.get_coin_state(
                [launcher_coin.parent_coin_info], peer=peer
            )
            assert (
                launcher_parent is not None
                and len(launcher_parent) == 1
                and launcher_parent[0].spent_height is not None
            )
            did_coin: List[CoinState] = await self.wallet_node.get_coin_state(
                [launcher_parent[0].coin.parent_coin_info], peer=peer
            )
            assert did_coin is not None and len(did_coin) == 1 and did_coin[0].spent_height is not None
            did_spend = await fetch_coin_spend_for_coin_state(did_coin[0], peer)
            puzzle = Program.from_bytes(bytes(did_spend.puzzle_reveal))
            uncurried = uncurry_puzzle(puzzle)
            did_curried_args = match_did_puzzle(uncurried.mod, uncurried.args)
            if did_curried_args is not None:
                p2_puzzle, recovery_list_hash, num_verification, singleton_struct, metadata = did_curried_args
                minter_did = bytes32(bytes(singleton_struct.rest().first())[1:])
        return minter_did

    async def handle_nft(
        self, coin_spend: CoinSpend, uncurried_nft: UncurriedNFT, parent_coin_state: CoinState, coin_state: CoinState
    ) -> Optional[WalletIdentifier]:
        """
        Handle the new coin when it is a NFT
        :param coin_spend: New coin spend
        :param uncurried_nft: Uncurried NFT
        :param parent_coin_state: Parent coin state
        :param coin_state: Current coin state
        :return: Wallet ID & Wallet Type
        """
        wallet_identifier = None
        # DID ID determines which NFT wallet should process the NFT
        new_did_id = None
        old_did_id = None
        # P2 puzzle hash determines if we should ignore the NFT
        old_p2_puzhash = uncurried_nft.p2_puzzle.get_tree_hash()
        metadata, new_p2_puzhash = get_metadata_and_phs(
            uncurried_nft,
            coin_spend.solution,
        )
        if uncurried_nft.supports_did:
            new_did_id = get_new_owner_did(uncurried_nft, coin_spend.solution.to_program())
            old_did_id = uncurried_nft.owner_did
            if new_did_id is None:
                new_did_id = old_did_id
            if new_did_id == b"":
                new_did_id = None
        self.log.debug(
            "Handling NFT: %s， old DID:%s, new DID:%s, old P2:%s, new P2:%s",
            coin_spend,
            old_did_id,
            new_did_id,
            old_p2_puzhash,
            new_p2_puzhash,
        )
        new_derivation_record: Optional[
            DerivationRecord
        ] = await self.puzzle_store.get_derivation_record_for_puzzle_hash(new_p2_puzhash)
        old_derivation_record: Optional[
            DerivationRecord
        ] = await self.puzzle_store.get_derivation_record_for_puzzle_hash(old_p2_puzhash)
        if new_derivation_record is None and old_derivation_record is None:
            self.log.debug(
                "Cannot find a P2 puzzle hash for NFT:%s, this NFT belongs to others.",
                uncurried_nft.singleton_launcher_id.hex(),
            )
            return wallet_identifier
        for nft_wallet in self.wallets.copy().values():
            if not isinstance(nft_wallet, NFTWallet):
                continue
            if nft_wallet.nft_wallet_info.did_id == old_did_id and old_derivation_record is not None:
                self.log.info(
                    "Removing old NFT, NFT_ID:%s, DID_ID:%s",
                    uncurried_nft.singleton_launcher_id.hex(),
                    old_did_id,
                )
                if parent_coin_state.spent_height is not None:
                    await nft_wallet.remove_coin(coin_spend.coin, uint32(parent_coin_state.spent_height))
                    is_empty = await nft_wallet.is_empty()
                    has_did = False
                    for did_wallet in self.wallets.values():
                        if not isinstance(did_wallet, DIDWallet):
                            continue
                        assert did_wallet.did_info.origin_coin is not None
                        if did_wallet.did_info.origin_coin.name() == old_did_id:
                            has_did = True
                            break
                    if is_empty and nft_wallet.did_id is not None and not has_did:
                        self.log.info(f"No NFT, deleting wallet {nft_wallet.did_id.hex()} ...")
                        await self.user_store.delete_wallet(nft_wallet.wallet_info.id)
                        self.wallets.pop(nft_wallet.wallet_info.id)
            if nft_wallet.nft_wallet_info.did_id == new_did_id and new_derivation_record is not None:
                self.log.info(
                    "Adding new NFT, NFT_ID:%s, DID_ID:%s",
                    uncurried_nft.singleton_launcher_id.hex(),
                    new_did_id,
                )
                wallet_identifier = WalletIdentifier.create(nft_wallet)

        if wallet_identifier is None and new_derivation_record is not None:
            # Cannot find an existed NFT wallet for the new NFT
            self.log.info(
                "Cannot find a NFT wallet for NFT_ID: %s DID_ID: %s, creating a new one.",
                uncurried_nft.singleton_launcher_id,
                new_did_id,
            )
            new_nft_wallet: NFTWallet = await NFTWallet.create_new_nft_wallet(
                self, self.main_wallet, did_id=new_did_id, name="NFT Wallet"
            )
            wallet_identifier = WalletIdentifier.create(new_nft_wallet)
        return wallet_identifier

    async def handle_clawback(
        self,
        metadata: ClawbackMetadata,
        coin_state: CoinState,
        coin_spend: CoinSpend,
        peer: WSChiaConnection,
    ) -> Optional[WalletIdentifier]:
        """
        Handle Clawback coins
        :param metadata: Clawback metadata for spending the merkle coin
        :param coin_state: Clawback merkle coin
        :param coin_spend: Parent coin spend
        :param peer: Fullnode peer
        :return:
        """
        # Record metadata
        assert coin_state.created_height is not None
        is_recipient: Optional[bool] = None
        # Check if the wallet is the sender
        sender_derivation_record: Optional[
            DerivationRecord
        ] = await self.puzzle_store.get_derivation_record_for_puzzle_hash(metadata.sender_puzzle_hash)
        # Check if the wallet is the recipient
        recipient_derivation_record = await self.puzzle_store.get_derivation_record_for_puzzle_hash(
            metadata.recipient_puzzle_hash
        )
        if sender_derivation_record is not None:
            self.log.info("Found Clawback merkle coin %s as the sender.", coin_state.coin.name().hex())
            is_recipient = False
        elif recipient_derivation_record is not None:
            self.log.info("Found Clawback merkle coin %s as the recipient.", coin_state.coin.name().hex())
            is_recipient = True
            # For the recipient we need to manually subscribe the merkle coin
            await subscribe_to_coin_updates([coin_state.coin.name()], peer, uint32(0))
        if is_recipient is not None:
            spend_bundle = SpendBundle([coin_spend], G2Element())
            memos = compute_memos(spend_bundle)
            # Add memo
            metadata = dataclasses.replace(metadata, memos=memos.get(coin_state.coin.name(), None))
            coin_record = WalletCoinRecord(
                coin_state.coin,
                uint32(coin_state.created_height),
                uint32(0),
                False,
                False,
                WalletType.STANDARD_WALLET,
                1,
                CoinType.CLAWBACK,
                VersionedBlob(ClawbackVersion.V1.value, bytes(metadata)),
            )
            # Add merkle coin
            await self.coin_store.add_coin_record(coin_record)
            # Add tx record
            created_timestamp = await self.wallet_node.get_timestamp_for_height(uint32(coin_state.created_height))
            spend_bundle = SpendBundle([coin_spend], G2Element())
            tx_record = TransactionRecord(
                confirmed_at_height=uint32(coin_state.created_height),
                created_at_time=uint64(created_timestamp),
                to_puzzle_hash=metadata.recipient_puzzle_hash,
                amount=uint64(coin_state.coin.amount),
                fee_amount=uint64(0),
<<<<<<< HEAD
                confirmed=False,
=======
                confirmed=True,
>>>>>>> 045ad39a
                sent=uint32(0),
                spend_bundle=spend_bundle,
                additions=[coin_state.coin],
                removals=[coin_spend.coin],
                wallet_id=uint32(1),
                sent_to=[],
                trade_id=None,
                type=uint32(
                    TransactionType.INCOMING_CLAWBACK_RECEIVE
                    if is_recipient
                    else TransactionType.INCOMING_CLAWBACK_SEND
                ),
                # Use coin ID as the TX ID to mapping with the coin table
                name=coin_record.coin.name(),
                memos=list(memos.items()),
            )
            await self.tx_store.add_transaction_record(tx_record)
        return None

    async def handle_vc(self, parent_coin_spend: CoinSpend) -> Optional[WalletIdentifier]:
        # Check the ownership
        vc: VerifiedCredential = VerifiedCredential.get_next_from_coin_spend(parent_coin_spend)
        derivation_record: Optional[DerivationRecord] = await self.puzzle_store.get_derivation_record_for_puzzle_hash(
            vc.inner_puzzle_hash
        )
        if derivation_record is None:
            self.log.warning(
                f"Verified credential {vc.launcher_id.hex()} is not belong to the current wallet."
            )  # pragma: no cover
            return None  # pragma: no cover
        self.log.info(f"Found verified credential {vc.launcher_id.hex()}.")
        for wallet_info in await self.get_all_wallet_info_entries(wallet_type=WalletType.VC):
            return WalletIdentifier(wallet_info.id, WalletType.VC)
        else:
            # Create a new VC wallet
            vc_wallet = await VCWallet.create_new_vc_wallet(self, self.main_wallet)  # pragma: no cover
            return WalletIdentifier(vc_wallet.id(), WalletType.VC)  # pragma: no cover

    async def _add_coin_states(
        self,
        coin_states: List[CoinState],
        peer: WSChiaConnection,
        fork_height: Optional[uint32],
    ) -> None:
        # TODO: add comment about what this method does
        # Input states should already be sorted by cs_height, with reorgs at the beginning
        curr_h = -1
        for c_state in coin_states:
            last_change_height = last_change_height_cs(c_state)
            if last_change_height < curr_h:
                raise ValueError("Input coin_states is not sorted properly")
            curr_h = last_change_height

        trade_removals = await self.trade_manager.get_coins_of_interest()
        all_unconfirmed: List[TransactionRecord] = await self.tx_store.get_all_unconfirmed()
        used_up_to = -1
        ph_to_index_cache: LRUCache[bytes32, uint32] = LRUCache(100)

        coin_names = [coin_state.coin.name() for coin_state in coin_states]
        local_records = await self.coin_store.get_coin_records(coin_id_filter=HashFilter.include(coin_names))

        for coin_name, coin_state in zip(coin_names, coin_states):
            if peer.closed:
                raise ConnectionError("Connection closed")
            self.log.debug("Add coin state: %s: %s", coin_name, coin_state)
            local_record = local_records.coin_id_to_record.get(coin_name)
            rollback_wallets = None
            try:
                async with self.db_wrapper.writer():
                    rollback_wallets = self.wallets.copy()  # Shallow copy of wallets if writer rolls back the db
                    # This only succeeds if we don't raise out of the transaction
                    await self.retry_store.remove_state(coin_state)

                    wallet_identifier = await self.get_wallet_identifier_for_puzzle_hash(coin_state.coin.puzzle_hash)

                    # If we already have this coin, & it was spent & confirmed at the same heights, then return (done)
                    if local_record is not None:
                        local_spent = None
                        if local_record.spent_block_height != 0:
                            local_spent = local_record.spent_block_height
                        if (
                            local_spent == coin_state.spent_height
                            and local_record.confirmed_block_height == coin_state.created_height
                        ):
                            continue

                    if coin_state.spent_height is not None and coin_name in trade_removals:
                        await self.trade_manager.coins_of_interest_farmed(coin_state, fork_height, peer)
                    if wallet_identifier is not None:
                        self.log.debug(f"Found existing wallet_identifier: {wallet_identifier}, coin: {coin_name}")
                    elif local_record is not None:
                        wallet_identifier = WalletIdentifier(uint32(local_record.wallet_id), local_record.wallet_type)
                    elif coin_state.created_height is not None:
                        wallet_identifier = await self.determine_coin_type(peer, coin_state, fork_height)
                        try:
                            dl_wallet = self.get_dl_wallet()
                        except ValueError:
                            pass
                        else:
                            if (
                                await dl_wallet.get_singleton_record(coin_name) is not None
                                or coin_state.coin.puzzle_hash == MIRROR_PUZZLE_HASH
                            ):
                                wallet_identifier = WalletIdentifier.create(dl_wallet)

                    if wallet_identifier is None:
                        self.log.debug(f"No wallet for coin state: {coin_state}")
                        continue

                    # Update the DB to signal that we used puzzle hashes up to this one
                    derivation_index = ph_to_index_cache.get(coin_state.coin.puzzle_hash)
                    if derivation_index is None:
                        derivation_index = await self.puzzle_store.index_for_puzzle_hash(coin_state.coin.puzzle_hash)
                    if derivation_index is not None:
                        ph_to_index_cache.put(coin_state.coin.puzzle_hash, derivation_index)
                        if derivation_index > used_up_to:
                            await self.puzzle_store.set_used_up_to(derivation_index)
                            used_up_to = derivation_index

                    if coin_state.created_height is None:
                        # TODO implements this coin got reorged
                        # TODO: we need to potentially roll back the pool wallet here
                        pass
                    # if the new coin has not been spent (i.e not ephemeral)
                    elif coin_state.created_height is not None and coin_state.spent_height is None:
                        if local_record is None:
                            await self.coin_added(
                                coin_state.coin,
                                uint32(coin_state.created_height),
                                all_unconfirmed,
                                wallet_identifier.id,
                                wallet_identifier.type,
                                peer,
                                coin_name,
                            )

                    # if the coin has been spent
                    elif coin_state.created_height is not None and coin_state.spent_height is not None:
                        self.log.debug("Coin spent: %s", coin_state)
                        children = await self.wallet_node.fetch_children(coin_name, peer=peer, fork_height=fork_height)
                        record = local_record
                        if record is None:
                            farmer_reward = False
                            pool_reward = False
                            tx_type: int
                            if self.is_farmer_reward(uint32(coin_state.created_height), coin_state.coin):
                                farmer_reward = True
                                tx_type = TransactionType.FEE_REWARD.value
                            elif self.is_pool_reward(uint32(coin_state.created_height), coin_state.coin):
                                pool_reward = True
                                tx_type = TransactionType.COINBASE_REWARD.value
                            else:
                                tx_type = TransactionType.INCOMING_TX.value
                            record = WalletCoinRecord(
                                coin_state.coin,
                                uint32(coin_state.created_height),
                                uint32(coin_state.spent_height),
                                True,
                                farmer_reward or pool_reward,
                                wallet_identifier.type,
                                wallet_identifier.id,
                            )
                            await self.coin_store.add_coin_record(record)
                            # Coin first received
                            parent_coin_record: Optional[WalletCoinRecord] = await self.coin_store.get_coin_record(
                                coin_state.coin.parent_coin_info
                            )
                            if (
                                parent_coin_record is not None
                                and wallet_identifier.type == parent_coin_record.wallet_type
                            ):
                                change = True
                            else:
                                change = False

                            if not change:
                                created_timestamp = await self.wallet_node.get_timestamp_for_height(
                                    uint32(coin_state.created_height)
                                )
                                tx_record = TransactionRecord(
                                    confirmed_at_height=uint32(coin_state.created_height),
                                    created_at_time=uint64(created_timestamp),
                                    to_puzzle_hash=(
                                        await self.convert_puzzle_hash(
                                            wallet_identifier.id, coin_state.coin.puzzle_hash
                                        )
                                    ),
                                    amount=uint64(coin_state.coin.amount),
                                    fee_amount=uint64(0),
                                    confirmed=True,
                                    sent=uint32(0),
                                    spend_bundle=None,
                                    additions=[coin_state.coin],
                                    removals=[],
                                    wallet_id=wallet_identifier.id,
                                    sent_to=[],
                                    trade_id=None,
                                    type=uint32(tx_type),
                                    name=bytes32(token_bytes()),
                                    memos=[],
                                )
                                await self.tx_store.add_transaction_record(tx_record)

                            additions = [state.coin for state in children]
                            if len(children) > 0:
                                fee = 0

                                to_puzzle_hash = None
                                # Find coin that doesn't belong to us
                                amount = 0
                                for coin in additions:
                                    derivation_record = await self.puzzle_store.get_derivation_record_for_puzzle_hash(
                                        coin.puzzle_hash
                                    )
                                    if derivation_record is None:  # not change
                                        to_puzzle_hash = coin.puzzle_hash
                                        amount += coin.amount
                                    elif wallet_identifier.type == WalletType.CAT:
                                        # We subscribe to change for CATs since they didn't hint previously
                                        await self.add_interested_coin_ids([coin.name()])

                                if to_puzzle_hash is None:
                                    to_puzzle_hash = additions[0].puzzle_hash

                                spent_timestamp = await self.wallet_node.get_timestamp_for_height(
                                    uint32(coin_state.spent_height)
                                )

                                # Reorg rollback adds reorged transactions so it's possible there is tx_record already
                                # Even though we are just adding coin record to the db (after reorg)
                                tx_records: List[TransactionRecord] = []
                                for out_tx_record in all_unconfirmed:
                                    for rem_coin in out_tx_record.removals:
                                        if rem_coin == coin_state.coin:
                                            tx_records.append(out_tx_record)

                                if len(tx_records) > 0:
                                    for tx_record in tx_records:
                                        await self.tx_store.set_confirmed(
                                            tx_record.name, uint32(coin_state.spent_height)
                                        )
                                else:
                                    tx_record = TransactionRecord(
                                        confirmed_at_height=uint32(coin_state.spent_height),
                                        created_at_time=uint64(spent_timestamp),
                                        to_puzzle_hash=(
                                            await self.convert_puzzle_hash(wallet_identifier.id, to_puzzle_hash)
                                        ),
                                        amount=uint64(int(amount)),
                                        fee_amount=uint64(fee),
                                        confirmed=True,
                                        sent=uint32(0),
                                        spend_bundle=None,
                                        additions=additions,
                                        removals=[coin_state.coin],
                                        wallet_id=wallet_identifier.id,
                                        sent_to=[],
                                        trade_id=None,
                                        type=uint32(TransactionType.OUTGOING_TX.value),
                                        name=bytes32(token_bytes()),
                                        memos=[],
                                    )

                                    await self.tx_store.add_transaction_record(tx_record)
                        else:
                            await self.coin_store.set_spent(coin_name, uint32(coin_state.spent_height))
                            rem_tx_records: List[TransactionRecord] = []
                            for tx_record in all_unconfirmed:
<<<<<<< HEAD
                                # For clawback incoming txs, we need to mark them as confirmed in the db
                                if tx_record.type in {
                                    uint32(TransactionType.INCOMING_CLAWBACK_SEND),
                                    uint32(TransactionType.INCOMING_CLAWBACK_RECEIVE),
                                }:
                                    for add_coin in tx_record.additions:
                                        if add_coin == coin_state.coin:
                                            rem_tx_records.append(tx_record)
                                else:
                                    for rem_coin in tx_record.removals:
                                        if rem_coin == coin_state.coin:
                                            rem_tx_records.append(tx_record)
=======
                                for rem_coin in tx_record.removals:
                                    if rem_coin == coin_state.coin:
                                        rem_tx_records.append(tx_record)
>>>>>>> 045ad39a

                            for tx_record in rem_tx_records:
                                await self.tx_store.set_confirmed(tx_record.name, uint32(coin_state.spent_height))
                        for unconfirmed_record in all_unconfirmed:
                            for rem_coin in unconfirmed_record.removals:
                                if rem_coin == coin_state.coin:
                                    self.log.info(f"Setting tx_id: {unconfirmed_record.name} to confirmed")
                                    await self.tx_store.set_confirmed(
                                        unconfirmed_record.name, uint32(coin_state.spent_height)
                                    )

                        if record.wallet_type == WalletType.POOLING_WALLET:
                            if coin_state.spent_height is not None and coin_state.coin.amount == uint64(1):
                                pool_wallet = self.get_wallet(id=uint32(record.wallet_id), required_type=PoolWallet)
                                curr_coin_state: CoinState = coin_state

                                while curr_coin_state.spent_height is not None:
                                    cs = await fetch_coin_spend_for_coin_state(curr_coin_state, peer)
                                    success = await pool_wallet.apply_state_transition(
                                        cs, uint32(curr_coin_state.spent_height)
                                    )
                                    if not success:
                                        break
                                    new_singleton_coin = get_most_recent_singleton_coin_from_coin_spend(cs)
                                    if new_singleton_coin is None:
                                        # No more singleton (maybe destroyed?)
                                        break

                                    coin_name = new_singleton_coin.name()
                                    existing = await self.coin_store.get_coin_record(coin_name)
                                    if existing is None:
                                        await self.coin_added(
                                            new_singleton_coin,
                                            uint32(curr_coin_state.spent_height),
                                            [],
                                            uint32(record.wallet_id),
                                            record.wallet_type,
                                            peer,
                                            coin_name,
                                        )
                                    await self.coin_store.set_spent(
                                        curr_coin_state.coin.name(), uint32(curr_coin_state.spent_height)
                                    )
                                    await self.add_interested_coin_ids([new_singleton_coin.name()])
                                    new_coin_state: List[CoinState] = await self.wallet_node.get_coin_state(
                                        [coin_name], peer=peer, fork_height=fork_height
                                    )
                                    assert len(new_coin_state) == 1
                                    curr_coin_state = new_coin_state[0]
                        if record.wallet_type == WalletType.DATA_LAYER:
                            singleton_spend = await fetch_coin_spend_for_coin_state(coin_state, peer)
                            dl_wallet = self.get_wallet(id=uint32(record.wallet_id), required_type=DataLayerWallet)
                            await dl_wallet.singleton_removed(
                                singleton_spend,
                                uint32(coin_state.spent_height),
                            )

                        elif record.wallet_type == WalletType.NFT:
                            if coin_state.spent_height is not None:
                                nft_wallet = self.get_wallet(id=uint32(record.wallet_id), required_type=NFTWallet)
                                await nft_wallet.remove_coin(coin_state.coin, uint32(coin_state.spent_height))
                        elif record.wallet_type == WalletType.VC:
                            if coin_state.spent_height is not None:
                                vc_wallet = self.get_wallet(id=uint32(record.wallet_id), required_type=VCWallet)
                                await vc_wallet.remove_coin(coin_state.coin, uint32(coin_state.spent_height))

                        # Check if a child is a singleton launcher
                        for child in children:
                            if child.coin.puzzle_hash != SINGLETON_LAUNCHER_HASH:
                                continue
                            if await self.have_a_pool_wallet_with_launched_id(child.coin.name()):
                                continue
                            if child.spent_height is None:
                                # TODO handle spending launcher later block
                                continue
                            launcher_spend = await fetch_coin_spend_for_coin_state(child, peer)
                            if launcher_spend is None:
                                continue
                            try:
                                pool_state = solution_to_pool_state(launcher_spend)
                                assert pool_state is not None
                            except (AssertionError, ValueError) as e:
                                self.log.debug(f"Not a pool wallet launcher {e}, child: {child}")
                                matched, inner_puzhash = await DataLayerWallet.match_dl_launcher(launcher_spend)
                                if (
                                    matched
                                    and inner_puzhash is not None
                                    and (await self.puzzle_store.puzzle_hash_exists(inner_puzhash))
                                ):
                                    try:
                                        dl_wallet = self.get_dl_wallet()
                                    except ValueError:
                                        dl_wallet = await DataLayerWallet.create_new_dl_wallet(
                                            self,
                                        )
                                    await dl_wallet.track_new_launcher_id(
                                        child.coin.name(),
                                        peer,
                                        spend=launcher_spend,
                                        height=uint32(child.spent_height),
                                    )
                                continue

                            # solution_to_pool_state may return None but this may not be an error
                            if pool_state is None:
                                self.log.debug("solution_to_pool_state returned None, ignore and continue")
                                continue

                            pool_wallet = await PoolWallet.create(
                                self,
                                self.main_wallet,
                                child.coin.name(),
                                [launcher_spend],
                                uint32(child.spent_height),
                                name="pool_wallet",
                            )
                            launcher_spend_additions = compute_additions(launcher_spend)
                            assert len(launcher_spend_additions) == 1
                            coin_added = launcher_spend_additions[0]
                            coin_name = coin_added.name()
                            existing = await self.coin_store.get_coin_record(coin_name)
                            if existing is None:
                                await self.coin_added(
                                    coin_added,
                                    uint32(coin_state.spent_height),
                                    [],
                                    pool_wallet.id(),
                                    pool_wallet.type(),
                                    peer,
                                    coin_name,
                                )
                            await self.add_interested_coin_ids([coin_name])

                    else:
                        raise RuntimeError("All cases already handled")  # Logic error, all cases handled
            except Exception as e:
                self.log.exception(f"Failed to add coin_state: {coin_state}, error: {e}")
                if rollback_wallets is not None:
                    self.wallets = rollback_wallets  # Restore since DB will be rolled back by writer
                if isinstance(e, PeerRequestException) or isinstance(e, aiosqlite.Error):
                    await self.retry_store.add_state(coin_state, peer.peer_node_id, fork_height)
                else:
                    await self.retry_store.remove_state(coin_state)
                continue

    async def add_coin_states(
        self,
        coin_states: List[CoinState],
        peer: WSChiaConnection,
        fork_height: Optional[uint32],
    ) -> bool:
        try:
            await self._add_coin_states(coin_states, peer, fork_height)
        except Exception as e:
            log_level = logging.DEBUG if peer.closed else logging.ERROR
            self.log.log(log_level, f"add_coin_states failed - exception {e}, traceback: {traceback.format_exc()}")
            return False

        await self.blockchain.clean_block_records()

        return True

    async def have_a_pool_wallet_with_launched_id(self, launcher_id: bytes32) -> bool:
        for wallet_id, wallet in self.wallets.items():
            if wallet.type() == WalletType.POOLING_WALLET:
                assert isinstance(wallet, PoolWallet)
                if (await wallet.get_current_state()).launcher_id == launcher_id:
                    self.log.warning("Already have, not recreating")
                    return True
        return False

    def is_pool_reward(self, created_height: uint32, coin: Coin) -> bool:
        if coin.amount != calculate_pool_reward(created_height) and coin.amount != calculate_pool_reward(
            uint32(max(0, created_height - 128))
        ):
            # Optimization to avoid the computation below. Any coin that has a different amount is not a pool reward
            return False
        for i in range(0, 30):
            try_height = created_height - i
            if try_height < 0:
                break
            calculated = pool_parent_id(uint32(try_height), self.constants.GENESIS_CHALLENGE)
            if calculated == coin.parent_coin_info:
                return True
        return False

    def is_farmer_reward(self, created_height: uint32, coin: Coin) -> bool:
        if coin.amount < calculate_base_farmer_reward(created_height):
            # Optimization to avoid the computation below. Any coin less than this base amount cannot be farmer reward
            return False
        for i in range(0, 30):
            try_height = created_height - i
            if try_height < 0:
                break
            calculated = farmer_parent_id(uint32(try_height), self.constants.GENESIS_CHALLENGE)
            if calculated == coin.parent_coin_info:
                return True
        return False

    async def get_wallet_identifier_for_puzzle_hash(self, puzzle_hash: bytes32) -> Optional[WalletIdentifier]:
        wallet_identifier = await self.puzzle_store.get_wallet_identifier_for_puzzle_hash(puzzle_hash)
        if wallet_identifier is not None:
            return wallet_identifier

        interested_wallet_id = await self.interested_store.get_interested_puzzle_hash_wallet_id(puzzle_hash=puzzle_hash)
        if interested_wallet_id is not None:
            wallet_id = uint32(interested_wallet_id)
            if wallet_id not in self.wallets.keys():
                self.log.warning(f"Do not have wallet {wallet_id} for puzzle_hash {puzzle_hash}")
                return None
            return WalletIdentifier(uint32(wallet_id), self.wallets[uint32(wallet_id)].type())
        return None

    async def coin_added(
        self,
        coin: Coin,
        height: uint32,
        all_unconfirmed_transaction_records: List[TransactionRecord],
        wallet_id: uint32,
        wallet_type: WalletType,
        peer: WSChiaConnection,
        coin_name: bytes32,
    ) -> None:
        """
        Adding coin to DB
        """

        self.log.debug(
            "Adding record to state manager coin: %s at %s wallet_id: %s and type: %s",
            coin,
            height,
            wallet_id,
            wallet_type,
        )

        if self.is_pool_reward(height, coin):
            tx_type = TransactionType.COINBASE_REWARD
        elif self.is_farmer_reward(height, coin):
            tx_type = TransactionType.FEE_REWARD
        else:
            tx_type = TransactionType.INCOMING_TX

        coinbase = tx_type in {TransactionType.FEE_REWARD, TransactionType.COINBASE_REWARD}
        coin_confirmed_transaction = False
        if not coinbase:
            for record in all_unconfirmed_transaction_records:
                if coin in record.additions and not record.confirmed:
                    await self.tx_store.set_confirmed(record.name, height)
                    coin_confirmed_transaction = True
                    break

        parent_coin_record: Optional[WalletCoinRecord] = await self.coin_store.get_coin_record(coin.parent_coin_info)
        change = parent_coin_record is not None and wallet_type.value == parent_coin_record.wallet_type

        if coinbase or not coin_confirmed_transaction and not change:
            tx_record = TransactionRecord(
                confirmed_at_height=uint32(height),
                created_at_time=await self.wallet_node.get_timestamp_for_height(height),
                to_puzzle_hash=await self.convert_puzzle_hash(wallet_id, coin.puzzle_hash),
                amount=uint64(coin.amount),
                fee_amount=uint64(0),
                confirmed=True,
                sent=uint32(0),
                spend_bundle=None,
                additions=[coin],
                removals=[],
                wallet_id=wallet_id,
                sent_to=[],
                trade_id=None,
                type=uint32(tx_type),
                name=coin_name,
                memos=[],
            )
            if tx_record.amount > 0:
                await self.tx_store.add_transaction_record(tx_record)

        # We only add normal coins here
        coin_record: WalletCoinRecord = WalletCoinRecord(
            coin, height, uint32(0), False, coinbase, wallet_type, wallet_id
        )
        await self.coin_store.add_coin_record(coin_record, coin_name)

        await self.wallets[wallet_id].coin_added(coin, height, peer)

        await self.create_more_puzzle_hashes()

    async def add_pending_transaction(self, tx_record: TransactionRecord) -> None:
        """
        Called from wallet before new transaction is sent to the full_node
        """
        # Wallet node will use this queue to retry sending this transaction until full nodes receives it
        await self.tx_store.add_transaction_record(tx_record)
        all_coins_names = []
        all_coins_names.extend([coin.name() for coin in tx_record.additions])
        all_coins_names.extend([coin.name() for coin in tx_record.removals])

        await self.add_interested_coin_ids(all_coins_names)
        if tx_record.spend_bundle is not None:
            self.tx_pending_changed()
        self.state_changed("pending_transaction", tx_record.wallet_id)

    async def add_transaction(self, tx_record: TransactionRecord) -> None:
        """
        Called from wallet to add transaction that is not being set to full_node
        """
        await self.tx_store.add_transaction_record(tx_record)
        self.state_changed("pending_transaction", tx_record.wallet_id)

    async def remove_from_queue(
        self,
        spendbundle_id: bytes32,
        name: str,
        send_status: MempoolInclusionStatus,
        error: Optional[Err],
    ) -> None:
        """
        Full node received our transaction, no need to keep it in queue anymore, unless there was an error
        """

        updated = await self.tx_store.increment_sent(spendbundle_id, name, send_status, error)
        if updated:
            tx: Optional[TransactionRecord] = await self.get_transaction(spendbundle_id)
            if tx is not None and tx.spend_bundle is not None:
                self.log.info("Checking if we need to cancel trade for tx: %s", tx.name)
                # we're only interested in errors that are not temporary
                if (
                    send_status != MempoolInclusionStatus.SUCCESS
                    and error
                    and error not in (Err.INVALID_FEE_LOW_FEE, Err.INVALID_FEE_TOO_CLOSE_TO_ZERO)
                ):
                    coins_removed = tx.spend_bundle.removals()
                    trade_coins_removed = set([])
                    trade = None
                    for removed_coin in coins_removed:
                        trade = await self.trade_manager.get_trade_by_coin(removed_coin)
                        if trade is not None and trade.status in (
                            TradeStatus.PENDING_CONFIRM.value,
                            TradeStatus.PENDING_ACCEPT.value,
                            TradeStatus.PENDING_CANCEL.value,
                        ):
                            # offer was tied to these coins, lets subscribe to them to get a confirmation to
                            # cancel it if it's confirmed
                            # we send transactions to multiple peers, and in cases when mempool gets
                            # fragmented, it's safest to wait for confirmation from blockchain before setting
                            # offer to failed
                            trade_coins_removed.add(removed_coin.name())
                    if trade and trade_coins_removed:
                        if not tx.is_valid():
                            # we've tried to send this transaction to a full node multiple times
                            # but failed, it's safe to assume that it's not going to be accepted
                            # we can mark this offer as failed
                            self.log.info("This offer can't be posted, removing it from pending offers")
                            assert trade is not None
                            await self.trade_manager.fail_pending_offer(trade.trade_id)

                        else:
                            self.log.info(
                                "Subscribing to unspendable offer coins: %s",
                                [x.hex() for x in trade_coins_removed],
                            )
                            await self.add_interested_coin_ids(list(trade_coins_removed))

                    self.state_changed(
                        "tx_update", tx.wallet_id, {"transaction": tx, "error": error.name, "status": send_status.value}
                    )
                else:
                    self.state_changed("tx_update", tx.wallet_id, {"transaction": tx})

    async def get_all_transactions(self, wallet_id: int) -> List[TransactionRecord]:
        """
        Retrieves all confirmed and pending transactions
        """
        records = await self.tx_store.get_all_transactions_for_wallet(wallet_id)
        return records

    async def get_transaction(self, tx_id: bytes32) -> Optional[TransactionRecord]:
        return await self.tx_store.get_transaction_record(tx_id)

    async def get_coin_record_by_wallet_record(self, wr: WalletCoinRecord) -> CoinRecord:
        timestamp: uint64 = await self.wallet_node.get_timestamp_for_height(wr.confirmed_block_height)
        return wr.to_coin_record(timestamp)

    async def get_coin_records_by_coin_ids(self, **kwargs: Any) -> List[CoinRecord]:
        result = await self.coin_store.get_coin_records(**kwargs)
        return [await self.get_coin_record_by_wallet_record(record) for record in result.records]

    async def get_wallet_for_coin(self, coin_id: bytes32) -> Optional[WalletProtocol]:
        coin_record = await self.coin_store.get_coin_record(coin_id)
        if coin_record is None:
            return None
        wallet_id = uint32(coin_record.wallet_id)
        wallet = self.wallets[wallet_id]
        return wallet

    async def reorg_rollback(self, height: int) -> List[uint32]:
        """
        Rolls back and updates the coin_store and transaction store. It's possible this height
        is the tip, or even beyond the tip.
        """
        await self.nft_store.rollback_to_block(height)
        await self.coin_store.rollback_to_block(height)
        await self.interested_store.rollback_to_block(height)
        reorged: List[TransactionRecord] = await self.tx_store.get_transaction_above(height)
        await self.tx_store.rollback_to_block(height)
        for record in reorged:
            if TransactionType(record.type) in [
                TransactionType.OUTGOING_TX,
                TransactionType.OUTGOING_TRADE,
                TransactionType.INCOMING_TRADE,
                TransactionType.OUTGOING_CLAWBACK,
                TransactionType.INCOMING_CLAWBACK_SEND,
                TransactionType.INCOMING_CLAWBACK_RECEIVE,
            ]:
                await self.tx_store.tx_reorged(record)

        # Removes wallets that were created from a blockchain transaction which got reorged.
        remove_ids: List[uint32] = []
        for wallet_id, wallet in self.wallets.items():
            if wallet.type() == WalletType.POOLING_WALLET.value:
                assert isinstance(wallet, PoolWallet)
                remove: bool = await wallet.rewind(height)
                if remove:
                    remove_ids.append(wallet_id)
        for wallet_id in remove_ids:
            await self.user_store.delete_wallet(wallet_id)
            self.state_changed("wallet_removed", wallet_id)

        return remove_ids

    async def _await_closed(self) -> None:
        await self.db_wrapper.close()

    def unlink_db(self) -> None:
        Path(self.db_path).unlink()

    async def get_all_wallet_info_entries(self, wallet_type: Optional[WalletType] = None) -> List[WalletInfo]:
        return await self.user_store.get_all_wallet_info_entries(wallet_type)

    async def get_wallet_for_asset_id(self, asset_id: str) -> Optional[WalletProtocol]:
        for wallet_id, wallet in self.wallets.items():
            if wallet.type() == WalletType.CAT:
                assert isinstance(wallet, CATWallet)
                if bytes(wallet.cat_info.limitations_program_hash).hex() == asset_id:
                    return wallet
            elif wallet.type() == WalletType.DATA_LAYER:
                assert isinstance(wallet, DataLayerWallet)
                if await wallet.get_latest_singleton(bytes32.from_hexstr(asset_id)) is not None:
                    return wallet
            elif wallet.type() == WalletType.NFT:
                assert isinstance(wallet, NFTWallet)
                nft_coin = await self.nft_store.get_nft_by_id(bytes32.from_hexstr(asset_id), wallet_id)
                if nft_coin:
                    return wallet
        return None

    async def get_wallet_for_puzzle_info(self, puzzle_driver: PuzzleInfo) -> Optional[WalletProtocol]:
        for wallet in self.wallets.values():
            match_function = getattr(wallet, "match_puzzle_info", None)
            if match_function is not None and callable(match_function):
                if await match_function(puzzle_driver):
                    return wallet
        return None

    async def create_wallet_for_puzzle_info(self, puzzle_driver: PuzzleInfo, name: Optional[str] = None) -> None:
        if AssetType(puzzle_driver.type()) in self.asset_to_wallet_map:
            await self.asset_to_wallet_map[AssetType(puzzle_driver.type())].create_from_puzzle_info(
                self,
                self.main_wallet,
                puzzle_driver,
                name,
            )

    async def add_new_wallet(self, wallet: WalletProtocol) -> None:
        self.wallets[wallet.id()] = wallet
        await self.create_more_puzzle_hashes()
        self.state_changed("wallet_created")

    async def get_spendable_coins_for_wallet(
        self, wallet_id: int, records: Optional[Set[WalletCoinRecord]] = None
    ) -> Set[WalletCoinRecord]:
        if records is None:
            records = await self.coin_store.get_unspent_coins_for_wallet(wallet_id)

        # Coins that are currently part of a transaction
        unconfirmed_tx: List[TransactionRecord] = await self.tx_store.get_unconfirmed_for_wallet(wallet_id)
        removal_dict: Dict[bytes32, Coin] = {}
        for tx in unconfirmed_tx:
            for coin in tx.removals:
                # TODO, "if" might not be necessary once unconfirmed tx doesn't contain coins for other wallets
                if await self.does_coin_belong_to_wallet(coin, wallet_id):
                    removal_dict[coin.name()] = coin

        # Coins that are part of the trade
        offer_locked_coins: Dict[bytes32, WalletCoinRecord] = await self.trade_manager.get_locked_coins()

        filtered = set()
        for record in records:
            if record.coin.name() in offer_locked_coins:
                continue
            if record.coin.name() in removal_dict:
                continue
            filtered.add(record)

        return filtered

    async def new_peak(self, peak: NewPeakWallet) -> None:
        for wallet_id, wallet in self.wallets.items():
            if wallet.type() == WalletType.POOLING_WALLET:
                assert isinstance(wallet, PoolWallet)
                await wallet.new_peak(uint64(peak.height))
        current_time = int(time.time())

        if self.wallet_node.last_wallet_tx_resend_time < current_time - self.wallet_node.wallet_tx_resend_timeout_secs:
            self.tx_pending_changed()

    async def add_interested_puzzle_hashes(self, puzzle_hashes: List[bytes32], wallet_ids: List[int]) -> None:
        for puzzle_hash, wallet_id in zip(puzzle_hashes, wallet_ids):
            await self.interested_store.add_interested_puzzle_hash(puzzle_hash, wallet_id)
        if len(puzzle_hashes) > 0:
            await self.wallet_node.new_peak_queue.subscribe_to_puzzle_hashes(puzzle_hashes)

    async def add_interested_coin_ids(self, coin_ids: List[bytes32]) -> None:
        for coin_id in coin_ids:
            await self.interested_store.add_interested_coin_id(coin_id)
        if len(coin_ids) > 0:
            await self.wallet_node.new_peak_queue.subscribe_to_coin_ids(coin_ids)

    async def delete_trade_transactions(self, trade_id: bytes32) -> None:
        txs: List[TransactionRecord] = await self.tx_store.get_transactions_by_trade_id(trade_id)
        for tx in txs:
            await self.tx_store.delete_transaction_record(tx.name)

    async def convert_puzzle_hash(self, wallet_id: uint32, puzzle_hash: bytes32) -> bytes32:
        wallet = self.wallets[wallet_id]
        # This should be general to wallets but for right now this is just for CATs so we'll add this if
        if wallet.type() == WalletType.CAT.value:
            assert isinstance(wallet, CATWallet)
            return await wallet.convert_puzzle_hash(puzzle_hash)

        return puzzle_hash

    def get_dl_wallet(self) -> DataLayerWallet:
        for wallet in self.wallets.values():
            if wallet.type() == WalletType.DATA_LAYER.value:
                assert isinstance(
                    wallet, DataLayerWallet
                ), f"WalletType.DATA_LAYER should be a DataLayerWallet instance got: {type(wallet).__name__}"
                return wallet
        raise ValueError("DataLayerWallet not available")

    async def get_or_create_vc_wallet(self) -> VCWallet:
        for _, wallet in self.wallets.items():
            if WalletType(wallet.type()) == WalletType.VC:
                assert isinstance(wallet, VCWallet)
                vc_wallet: VCWallet = wallet
                break
        else:
            # Create a new VC wallet
            vc_wallet = await VCWallet.create_new_vc_wallet(self, self.main_wallet)

        return vc_wallet<|MERGE_RESOLUTION|>--- conflicted
+++ resolved
@@ -79,11 +79,7 @@
 from chia.wallet.transaction_record import TransactionRecord
 from chia.wallet.uncurried_puzzle import uncurry_puzzle
 from chia.wallet.util.address_type import AddressType
-<<<<<<< HEAD
 from chia.wallet.util.compute_hints import compute_spend_hints_and_additions
-=======
-from chia.wallet.util.compute_hints import compute_coin_hints
->>>>>>> 045ad39a
 from chia.wallet.util.compute_memos import compute_memos
 from chia.wallet.util.puzzle_decorator import PuzzleDecoratorManager
 from chia.wallet.util.query_filter import HashFilter
@@ -1201,11 +1197,7 @@
                 to_puzzle_hash=metadata.recipient_puzzle_hash,
                 amount=uint64(coin_state.coin.amount),
                 fee_amount=uint64(0),
-<<<<<<< HEAD
-                confirmed=False,
-=======
                 confirmed=True,
->>>>>>> 045ad39a
                 sent=uint32(0),
                 spend_bundle=spend_bundle,
                 additions=[coin_state.coin],
@@ -1474,24 +1466,9 @@
                             await self.coin_store.set_spent(coin_name, uint32(coin_state.spent_height))
                             rem_tx_records: List[TransactionRecord] = []
                             for tx_record in all_unconfirmed:
-<<<<<<< HEAD
-                                # For clawback incoming txs, we need to mark them as confirmed in the db
-                                if tx_record.type in {
-                                    uint32(TransactionType.INCOMING_CLAWBACK_SEND),
-                                    uint32(TransactionType.INCOMING_CLAWBACK_RECEIVE),
-                                }:
-                                    for add_coin in tx_record.additions:
-                                        if add_coin == coin_state.coin:
-                                            rem_tx_records.append(tx_record)
-                                else:
-                                    for rem_coin in tx_record.removals:
-                                        if rem_coin == coin_state.coin:
-                                            rem_tx_records.append(tx_record)
-=======
                                 for rem_coin in tx_record.removals:
                                     if rem_coin == coin_state.coin:
                                         rem_tx_records.append(tx_record)
->>>>>>> 045ad39a
 
                             for tx_record in rem_tx_records:
                                 await self.tx_store.set_confirmed(tx_record.name, uint32(coin_state.spent_height))
