from __future__ import annotations

import asyncio
import contextlib
import dataclasses
import logging
import multiprocessing.context
import time
import traceback
from contextlib import asynccontextmanager
from pathlib import Path
from typing import (
    TYPE_CHECKING,
    Any,
    AsyncIterator,
    Callable,
    Dict,
    Iterator,
    List,
    Optional,
    Set,
    Tuple,
    Type,
    TypeVar,
    Union,
)

import aiosqlite
from chia_rs import AugSchemeMPL, G1Element, G2Element, PrivateKey

from chia.consensus.block_rewards import calculate_base_farmer_reward, calculate_pool_reward
from chia.consensus.coinbase import farmer_parent_id, pool_parent_id
from chia.consensus.constants import ConsensusConstants
from chia.data_layer.data_layer_wallet import DataLayerWallet
from chia.data_layer.dl_wallet_store import DataLayerStore
from chia.pools.pool_puzzles import (
    SINGLETON_LAUNCHER_HASH,
    get_most_recent_singleton_coin_from_coin_spend,
    solution_to_pool_state,
)
from chia.pools.pool_wallet import PoolWallet
from chia.protocols.wallet_protocol import CoinState
from chia.rpc.rpc_server import StateChangedProtocol
from chia.server.outbound_message import NodeType
from chia.server.server import ChiaServer
from chia.server.ws_connection import WSChiaConnection
from chia.types.blockchain_format.coin import Coin
from chia.types.blockchain_format.program import Program
from chia.types.blockchain_format.sized_bytes import bytes32
from chia.types.coin_record import CoinRecord
from chia.types.coin_spend import CoinSpend, compute_additions
from chia.types.mempool_inclusion_status import MempoolInclusionStatus
from chia.types.spend_bundle import SpendBundle
from chia.util.bech32m import encode_puzzle_hash
from chia.util.condition_tools import conditions_dict_for_solution, pkm_pairs_for_conditions_dict
from chia.util.db_synchronous import db_synchronous_on
from chia.util.db_wrapper import DBWrapper2
from chia.util.errors import Err
from chia.util.hash import std_hash
from chia.util.ints import uint16, uint32, uint64, uint128
from chia.util.lru_cache import LRUCache
from chia.util.path import path_from_root
from chia.util.streamable import Streamable, UInt32Range, UInt64Range, VersionedBlob
from chia.wallet.cat_wallet.cat_constants import DEFAULT_CATS
from chia.wallet.cat_wallet.cat_info import CATCoinData, CATInfo, CRCATInfo
from chia.wallet.cat_wallet.cat_utils import CAT_MOD, CAT_MOD_HASH, construct_cat_puzzle, match_cat_puzzle
from chia.wallet.cat_wallet.cat_wallet import CATWallet
from chia.wallet.cat_wallet.dao_cat_wallet import DAOCATWallet
from chia.wallet.conditions import (
    AssertCoinAnnouncement,
    Condition,
    ConditionValidTimes,
    CreateCoinAnnouncement,
    parse_timelock_info,
)
from chia.wallet.dao_wallet.dao_utils import (
    get_p2_singleton_puzhash,
    match_dao_cat_puzzle,
    match_finished_puzzle,
    match_funding_puzzle,
    match_proposal_puzzle,
    match_treasury_puzzle,
)
from chia.wallet.dao_wallet.dao_wallet import DAOWallet
from chia.wallet.db_wallet.db_wallet_puzzles import MIRROR_PUZZLE_HASH
from chia.wallet.derivation_record import DerivationRecord
from chia.wallet.derive_keys import (
    _derive_path,
    _derive_pk_unhardened,
    master_pk_to_wallet_pk_unhardened,
    master_pk_to_wallet_pk_unhardened_intermediate,
    master_sk_to_wallet_sk,
    master_sk_to_wallet_sk_intermediate,
    master_sk_to_wallet_sk_unhardened,
)
from chia.wallet.did_wallet.did_info import DIDCoinData
from chia.wallet.did_wallet.did_wallet import DIDWallet
from chia.wallet.did_wallet.did_wallet_puzzles import DID_INNERPUZ_MOD, match_did_puzzle
from chia.wallet.key_val_store import KeyValStore
from chia.wallet.nft_wallet.nft_puzzles import get_metadata_and_phs, get_new_owner_did
from chia.wallet.nft_wallet.nft_wallet import NFTWallet
from chia.wallet.nft_wallet.uncurry_nft import NFTCoinData, UncurriedNFT
from chia.wallet.notification_manager import NotificationManager
from chia.wallet.outer_puzzles import AssetType
from chia.wallet.payment import Payment
from chia.wallet.puzzle_drivers import PuzzleInfo
from chia.wallet.puzzles.clawback.drivers import generate_clawback_spend_bundle, match_clawback_puzzle
from chia.wallet.puzzles.clawback.metadata import ClawbackMetadata, ClawbackVersion
from chia.wallet.signer_protocol import (
    KeyHints,
    PathHint,
    SignedTransaction,
    SigningInstructions,
    SigningResponse,
    SigningTarget,
    Spend,
    SumHint,
    TransactionInfo,
    UnsignedTransaction,
)
from chia.wallet.singleton import create_singleton_puzzle, get_inner_puzzle_from_singleton, get_singleton_id_from_puzzle
from chia.wallet.trade_manager import TradeManager
from chia.wallet.trading.offer import Offer
from chia.wallet.trading.trade_status import TradeStatus
from chia.wallet.transaction_record import TransactionRecord
from chia.wallet.uncurried_puzzle import uncurry_puzzle
from chia.wallet.util.address_type import AddressType
from chia.wallet.util.compute_hints import compute_spend_hints_and_additions
from chia.wallet.util.compute_memos import compute_memos
from chia.wallet.util.curry_and_treehash import NIL_TREEHASH
from chia.wallet.util.puzzle_decorator import PuzzleDecoratorManager
from chia.wallet.util.query_filter import HashFilter
from chia.wallet.util.transaction_type import CLAWBACK_INCOMING_TRANSACTION_TYPES, TransactionType
from chia.wallet.util.tx_config import TXConfig, TXConfigLoader
from chia.wallet.util.wallet_sync_utils import (
    PeerRequestException,
    fetch_coin_spend_for_coin_state,
    last_change_height_cs,
)
from chia.wallet.util.wallet_types import CoinType, WalletIdentifier, WalletType
from chia.wallet.vc_wallet.cr_cat_drivers import CRCAT, ProofsChecker, construct_pending_approval_state
from chia.wallet.vc_wallet.cr_cat_wallet import CRCATWallet
from chia.wallet.vc_wallet.vc_drivers import VerifiedCredential
from chia.wallet.vc_wallet.vc_store import VCStore
from chia.wallet.vc_wallet.vc_wallet import VCWallet
from chia.wallet.wallet import Wallet
<<<<<<< HEAD
from chia.wallet.wallet_action_scope import WalletActionScope
=======
from chia.wallet.wallet_action_scope import WalletActionScope, new_wallet_action_scope
>>>>>>> d6761cda
from chia.wallet.wallet_blockchain import WalletBlockchain
from chia.wallet.wallet_coin_record import MetadataTypes, WalletCoinRecord
from chia.wallet.wallet_coin_store import WalletCoinStore
from chia.wallet.wallet_info import WalletInfo
from chia.wallet.wallet_interested_store import WalletInterestedStore
from chia.wallet.wallet_nft_store import WalletNftStore
from chia.wallet.wallet_pool_store import WalletPoolStore
from chia.wallet.wallet_protocol import WalletProtocol
from chia.wallet.wallet_puzzle_store import WalletPuzzleStore
from chia.wallet.wallet_retry_store import WalletRetryStore
from chia.wallet.wallet_transaction_store import WalletTransactionStore
from chia.wallet.wallet_user_store import WalletUserStore

TWalletType = TypeVar("TWalletType", bound=WalletProtocol[Any])

if TYPE_CHECKING:
    from chia.wallet.wallet_node import WalletNode


PendingTxCallback = Callable[[], None]


class WalletStateManager:
    interested_ph_cache: Dict[bytes32, List[int]] = {}
    interested_coin_cache: Dict[bytes32, List[int]] = {}
    constants: ConsensusConstants
    config: Dict[str, Any]
    tx_store: WalletTransactionStore
    puzzle_store: WalletPuzzleStore
    user_store: WalletUserStore
    nft_store: WalletNftStore
    vc_store: VCStore
    basic_store: KeyValStore

    # Makes sure only one asyncio thread is changing the blockchain state at one time
    lock: asyncio.Lock

    log: logging.Logger

    # TODO Don't allow user to send tx until wallet is synced
    _sync_target: Optional[uint32]

    state_changed_callback: Optional[StateChangedProtocol] = None
    pending_tx_callback: Optional[PendingTxCallback]
    db_path: Path
    db_wrapper: DBWrapper2

    main_wallet: Wallet
    wallets: Dict[uint32, WalletProtocol[Any]]
    private_key: Optional[PrivateKey]
    root_pubkey: G1Element

    trade_manager: TradeManager
    notification_manager: NotificationManager
    blockchain: WalletBlockchain
    coin_store: WalletCoinStore
    interested_store: WalletInterestedStore
    retry_store: WalletRetryStore
    multiprocessing_context: multiprocessing.context.BaseContext
    server: ChiaServer
    root_path: Path
    wallet_node: WalletNode
    pool_store: WalletPoolStore
    dl_store: DataLayerStore
    default_cats: Dict[str, Any]
    asset_to_wallet_map: Dict[AssetType, Any]
    initial_num_public_keys: int
    decorator_manager: PuzzleDecoratorManager

    @staticmethod
    async def create(
        private_key: Optional[PrivateKey],
        config: Dict[str, Any],
        db_path: Path,
        constants: ConsensusConstants,
        server: ChiaServer,
        root_path: Path,
        wallet_node: WalletNode,
        root_pubkey: Optional[G1Element] = None,
    ) -> WalletStateManager:
        self = WalletStateManager()

        self.config = config
        self.constants = constants
        self.server = server
        self.root_path = root_path
        self.log = logging.getLogger(__name__)
        self.lock = asyncio.Lock()
        self.log.debug(f"Starting in db path: {db_path}")
        sql_log_path: Optional[Path] = None
        if self.config.get("log_sqlite_cmds", False):
            sql_log_path = path_from_root(self.root_path, "log/wallet_sql.log")
            self.log.info(f"logging SQL commands to {sql_log_path}")

        self.db_wrapper = await DBWrapper2.create(
            database=db_path,
            reader_count=self.config.get("db_readers", 4),
            log_path=sql_log_path,
            synchronous=db_synchronous_on(self.config.get("db_sync", "auto")),
        )

        self.initial_num_public_keys = config["initial_num_public_keys"]
        min_num_public_keys = 425
        if not config.get("testing", False) and self.initial_num_public_keys < min_num_public_keys:
            self.initial_num_public_keys = min_num_public_keys

        self.coin_store = await WalletCoinStore.create(self.db_wrapper)
        self.tx_store = await WalletTransactionStore.create(self.db_wrapper)
        self.puzzle_store = await WalletPuzzleStore.create(self.db_wrapper)
        self.user_store = await WalletUserStore.create(self.db_wrapper)
        self.nft_store = await WalletNftStore.create(self.db_wrapper)
        self.vc_store = await VCStore.create(self.db_wrapper)
        self.basic_store = await KeyValStore.create(self.db_wrapper)
        self.trade_manager = await TradeManager.create(self, self.db_wrapper)
        self.notification_manager = await NotificationManager.create(self, self.db_wrapper)
        self.pool_store = await WalletPoolStore.create(self.db_wrapper)
        self.dl_store = await DataLayerStore.create(self.db_wrapper)
        self.interested_store = await WalletInterestedStore.create(self.db_wrapper)
        self.retry_store = await WalletRetryStore.create(self.db_wrapper)
        self.default_cats = DEFAULT_CATS

        self.wallet_node = wallet_node
        self._sync_target = None
        self.blockchain = await WalletBlockchain.create(self.basic_store, self.constants)
        self.state_changed_callback = None
        self.pending_tx_callback = None
        self.db_path = db_path

        main_wallet_info = await self.user_store.get_wallet_by_id(1)
        assert main_wallet_info is not None

        self.private_key = private_key
        if private_key is None:  # pragma: no cover
            if root_pubkey is None:
                raise ValueError("WalletStateManager requires either a root private key or root public key")
            else:
                self.root_pubkey = root_pubkey
        else:
            calculated_root_public_key: G1Element = private_key.get_g1()
            if root_pubkey is not None:
                assert root_pubkey == calculated_root_public_key
            self.root_pubkey = calculated_root_public_key

        fingerprint = self.root_pubkey.get_fingerprint()
        puzzle_decorators = self.config.get("puzzle_decorators", {}).get(fingerprint, [])
        self.decorator_manager = PuzzleDecoratorManager.create(puzzle_decorators)

        self.main_wallet = await Wallet.create(self, main_wallet_info)

        self.wallets = {main_wallet_info.id: self.main_wallet}

        self.asset_to_wallet_map = {
            AssetType.CAT: CATWallet,
        }

        wallet: Optional[WalletProtocol[Any]] = None
        for wallet_info in await self.get_all_wallet_info_entries():
            wallet_type = WalletType(wallet_info.type)
            if wallet_type == WalletType.STANDARD_WALLET:
                if wallet_info.id == 1:
                    continue
                wallet = await Wallet.create(self, wallet_info)
            elif wallet_type == WalletType.CAT:
                wallet = await CATWallet.create(
                    self,
                    self.main_wallet,
                    wallet_info,
                )
            elif wallet_type == WalletType.DECENTRALIZED_ID:
                wallet = await DIDWallet.create(
                    self,
                    self.main_wallet,
                    wallet_info,
                )
            elif wallet_type == WalletType.NFT:
                wallet = await NFTWallet.create(
                    self,
                    self.main_wallet,
                    wallet_info,
                )
            elif wallet_type == WalletType.POOLING_WALLET:
                wallet = await PoolWallet.create_from_db(
                    self,
                    self.main_wallet,
                    wallet_info,
                )
            elif wallet_type == WalletType.DATA_LAYER:  # pragma: no cover
                wallet = await DataLayerWallet.create(
                    self,
                    wallet_info,
                )
            elif wallet_type == WalletType.DAO:  # pragma: no cover
                wallet = await DAOWallet.create(
                    self,
                    self.main_wallet,
                    wallet_info,
                )
            elif wallet_type == WalletType.DAO_CAT:  # pragma: no cover
                wallet = await DAOCATWallet.create(
                    self,
                    self.main_wallet,
                    wallet_info,
                )
            elif wallet_type == WalletType.VC:  # pragma: no cover
                wallet = await VCWallet.create(
                    self,
                    self.main_wallet,
                    wallet_info,
                )
            elif wallet_type == WalletType.CRCAT:  # pragma: no cover
                wallet = await CRCATWallet.create(
                    self,
                    self.main_wallet,
                    wallet_info,
                )
            if wallet is not None:
                self.wallets[wallet_info.id] = wallet

        return self

    def get_public_key_unhardened(self, index: uint32) -> G1Element:
        return master_pk_to_wallet_pk_unhardened(self.root_pubkey, index)

    async def get_private_key(self, puzzle_hash: bytes32) -> PrivateKey:
        record = await self.puzzle_store.record_for_puzzle_hash(puzzle_hash)
        if record is None:
            raise ValueError(f"No key for puzzle hash: {puzzle_hash.hex()}")
        if record.hardened:
            return master_sk_to_wallet_sk(self.get_master_private_key(), record.index)
        return master_sk_to_wallet_sk_unhardened(self.get_master_private_key(), record.index)

    async def get_public_key(self, puzzle_hash: bytes32) -> bytes:
        record = await self.puzzle_store.record_for_puzzle_hash(puzzle_hash)
        if record is None:
            raise ValueError(f"No key for puzzle hash: {puzzle_hash.hex()}")
        if isinstance(record._pubkey, bytes):
            pk_bytes = record._pubkey
        else:
            pk_bytes = bytes(record._pubkey)
        return pk_bytes

    def get_master_private_key(self) -> PrivateKey:
        if self.private_key is None:  # pragma: no cover
            raise ValueError("Wallet is currently in observer mode and access to private key is denied")

        return self.private_key

    def get_wallet(self, id: uint32, required_type: Type[TWalletType]) -> TWalletType:
        wallet = self.wallets[id]
        if not isinstance(wallet, required_type):
            raise Exception(
                f"wallet id {id} is of type {type(wallet).__name__} but type {required_type.__name__} is required",
            )

        return wallet

    async def create_more_puzzle_hashes(
        self,
        from_zero: bool = False,
        mark_existing_as_used: bool = True,
        up_to_index: Optional[uint32] = None,
        num_additional_phs: Optional[int] = None,
    ) -> None:
        """
        For all wallets in the user store, generates the first few puzzle hashes so
        that we can restore the wallet from only the private keys.
        """
        targets = list(self.wallets.keys())
        self.log.debug("Target wallets to generate puzzle hashes for: %s", repr(targets))
        unused: Optional[uint32] = (
            uint32(up_to_index + 1) if up_to_index is not None else await self.puzzle_store.get_unused_derivation_path()
        )
        if unused is None:
            # This handles the case where the database has entries but they have all been used
            unused = await self.puzzle_store.get_last_derivation_path()
            self.log.debug("Tried finding unused: %s", unused)
            if unused is None:
                # This handles the case where the database is empty
                unused = uint32(0)

        self.log.debug(f"Requested to generate puzzle hashes to at least index {unused}")
        start_t = time.time()
        to_generate = num_additional_phs if num_additional_phs is not None else self.initial_num_public_keys

        # iterate all wallets that need derived keys and establish the start
        # index for all of them
        start_index: int = 0
        start_index_by_wallet: Dict[uint32, int] = {}
        last_index = unused + to_generate
        for wallet_id in targets:
            target_wallet = self.wallets[wallet_id]
            if not target_wallet.require_derivation_paths():
                self.log.debug("Skipping wallet %s as no derivation paths required", wallet_id)
                continue
            if from_zero:
                start_index_by_wallet[wallet_id] = 0
                continue
            last: Optional[uint32] = await self.puzzle_store.get_last_derivation_path_for_wallet(wallet_id)
            if last is not None:
                if last + 1 >= last_index:
                    self.log.debug(f"Nothing to create for for wallet_id: {wallet_id}, index: {start_index}")
                    continue
                start_index = min(start_index, last + 1)
                start_index_by_wallet[wallet_id] = last + 1
            else:
                start_index_by_wallet[wallet_id] = 0

        if len(start_index_by_wallet) == 0:
            return

        # now derive the keysfrom start_index to last_index
        # these maps derivation index to public key
        hardened_keys: Dict[int, G1Element] = {}
        unhardened_keys: Dict[int, G1Element] = {}

        if self.private_key is not None:
            # Hardened
            intermediate_sk = master_sk_to_wallet_sk_intermediate(self.private_key)
            for index in range(start_index, last_index):
                hardened_keys[index] = _derive_path(intermediate_sk, [index]).get_g1()

        # Unhardened
        intermediate_pk_un = master_pk_to_wallet_pk_unhardened_intermediate(self.root_pubkey)
        for index in range(start_index, last_index):
            unhardened_keys[index] = _derive_pk_unhardened(intermediate_pk_un, [index])

        for wallet_id, start_index in start_index_by_wallet.items():
            target_wallet = self.wallets[wallet_id]
            assert target_wallet.type() != WalletType.POOLING_WALLET
            assert start_index < last_index

            derivation_paths: List[DerivationRecord] = []
            creating_msg = f"Creating puzzle hashes from {start_index} to {last_index - 1} for wallet_id: {wallet_id}"
            self.log.info(f"Start: {creating_msg}")
            for index in range(start_index, last_index):
                pubkey: Optional[G1Element] = hardened_keys.get(index)
                if pubkey is not None:
                    # Hardened
                    puzzlehash: bytes32 = target_wallet.puzzle_hash_for_pk(pubkey)
                    self.log.debug(f"Puzzle at index {index} wallet ID {wallet_id} puzzle hash {puzzlehash.hex()}")
                    derivation_paths.append(
                        DerivationRecord(
                            uint32(index),
                            puzzlehash,
                            pubkey,
                            target_wallet.type(),
                            uint32(target_wallet.id()),
                            True,
                        )
                    )
                # Unhardened
                pubkey = unhardened_keys.get(index)
                assert pubkey is not None
                puzzlehash_unhardened: bytes32 = target_wallet.puzzle_hash_for_pk(pubkey)
                self.log.debug(
                    f"Puzzle at index {index} wallet ID {wallet_id} puzzle hash {puzzlehash_unhardened.hex()}"
                )
                derivation_paths.append(
                    DerivationRecord(
                        uint32(index),
                        puzzlehash_unhardened,
                        pubkey,
                        target_wallet.type(),
                        uint32(target_wallet.id()),
                        False,
                    )
                )
            self.log.info(f"Done: {creating_msg} Time: {time.time() - start_t} seconds")
            if len(derivation_paths) > 0:
                await self.puzzle_store.add_derivation_paths(derivation_paths)
                if wallet_id == self.main_wallet.id():
                    await self.wallet_node.new_peak_queue.subscribe_to_puzzle_hashes(
                        [record.puzzle_hash for record in derivation_paths]
                    )
        if len(unhardened_keys) > 0:
            self.state_changed("new_derivation_index", data_object={"index": last_index - 1})
        # By default, we'll mark previously generated unused puzzle hashes as used if we have new paths
        if mark_existing_as_used and unused > 0 and len(unhardened_keys) > 0:
            self.log.info(f"Updating last used derivation index: {unused - 1}")
            await self.puzzle_store.set_used_up_to(uint32(unused - 1))

    async def update_wallet_puzzle_hashes(self, wallet_id: uint32) -> None:
        derivation_paths: List[DerivationRecord] = []
        target_wallet = self.wallets[wallet_id]
        last: Optional[uint32] = await self.puzzle_store.get_last_derivation_path_for_wallet(wallet_id)
        unused: Optional[uint32] = await self.puzzle_store.get_unused_derivation_path()
        if unused is None:
            # This handles the case where the database has entries but they have all been used
            unused = await self.puzzle_store.get_last_derivation_path()
            if unused is None:
                # This handles the case where the database is empty
                unused = uint32(0)
        if last is not None:
            for index in range(unused, last):
                # Since DID are not released yet we can assume they are only using unhardened keys derivation
                pubkey: G1Element = self.get_public_key_unhardened(uint32(index))
                puzzlehash = target_wallet.puzzle_hash_for_pk(pubkey)
                self.log.info(f"Generating public key at index {index} puzzle hash {puzzlehash.hex()}")
                derivation_paths.append(
                    DerivationRecord(
                        uint32(index),
                        puzzlehash,
                        pubkey,
                        WalletType(target_wallet.wallet_info.type),
                        uint32(target_wallet.wallet_info.id),
                        False,
                    )
                )
            await self.puzzle_store.add_derivation_paths(derivation_paths)

    async def get_unused_derivation_record(self, wallet_id: uint32, *, hardened: bool = False) -> DerivationRecord:
        """
        Creates a puzzle hash for the given wallet, and then makes more puzzle hashes
        for every wallet to ensure we always have more in the database. Never reusue the
        same public key more than once (for privacy).
        """
        async with self.puzzle_store.lock:
            # If we have no unused public keys, we will create new ones
            unused: Optional[uint32] = await self.puzzle_store.get_unused_derivation_path()
            if unused is None:
                self.log.debug("No unused paths, generate more ")
                await self.create_more_puzzle_hashes()
                # Now we must have unused public keys
                unused = await self.puzzle_store.get_unused_derivation_path()
                assert unused is not None

            self.log.debug("Fetching derivation record for: %s %s %s", unused, wallet_id, hardened)
            record: Optional[DerivationRecord] = await self.puzzle_store.get_derivation_record(
                unused, wallet_id, hardened
            )
            if record is None:
                raise ValueError(f"Missing derivation '{unused}' for wallet id '{wallet_id}' (hardened={hardened})")

            # Set this key to used so we never use it again
            await self.puzzle_store.set_used_up_to(record.index)

            # Create more puzzle hashes / keys
            await self.create_more_puzzle_hashes()
            return record

    async def get_current_derivation_record_for_wallet(self, wallet_id: uint32) -> Optional[DerivationRecord]:
        async with self.puzzle_store.lock:
            # If we have no unused public keys, we will create new ones
            current: Optional[DerivationRecord] = await self.puzzle_store.get_current_derivation_record_for_wallet(
                wallet_id
            )
            return current

    def set_callback(self, callback: StateChangedProtocol) -> None:
        """
        Callback to be called when the state of the wallet changes.
        """
        self.state_changed_callback = callback

    def set_pending_callback(self, callback: PendingTxCallback) -> None:
        """
        Callback to be called when new pending transaction enters the store
        """
        self.pending_tx_callback = callback

    def state_changed(
        self, state: str, wallet_id: Optional[int] = None, data_object: Optional[Dict[str, Any]] = None
    ) -> None:
        """
        Calls the callback if it's present.
        """
        if self.state_changed_callback is None:
            return None
        change_data: Dict[str, Any] = {"state": state}
        if wallet_id is not None:
            change_data["wallet_id"] = wallet_id
        if data_object is not None:
            change_data["additional_data"] = data_object
        self.state_changed_callback(state, change_data)

    def tx_pending_changed(self) -> None:
        """
        Notifies the wallet node that there's new tx pending
        """
        if self.pending_tx_callback is None:
            return None

        self.pending_tx_callback()

    async def synced(self, block_is_current_at: Optional[int] = None) -> bool:
        if block_is_current_at is None:
            block_is_current_at = int(time.time() - 60 * 5)
        if len(self.server.get_connections(NodeType.FULL_NODE)) == 0:
            return False

        latest = await self.blockchain.get_peak_block()
        if latest is None:
            return False

        if "simulator" in self.config.get("selected_network", ""):
            return True  # sim is always synced if we have a genesis block.

        if latest.height - await self.blockchain.get_finished_sync_up_to() > 1:
            return False

        latest_timestamp = self.blockchain.get_latest_timestamp()
        has_pending_queue_items = self.wallet_node.new_peak_queue.has_pending_data_process_items()

        if latest_timestamp > block_is_current_at and not has_pending_queue_items:
            return True
        return False

    @property
    def sync_mode(self) -> bool:
        return self._sync_target is not None

    @property
    def sync_target(self) -> Optional[uint32]:
        return self._sync_target

    @asynccontextmanager
    async def set_sync_mode(self, target_height: uint32) -> AsyncIterator[uint32]:
        if self.log.level == logging.DEBUG:
            self.log.debug(f"set_sync_mode enter {await self.blockchain.get_finished_sync_up_to()}-{target_height}")
        async with self.lock:
            self._sync_target = target_height
            start_time = time.time()
            start_height = await self.blockchain.get_finished_sync_up_to()
            self.log.info(f"set_sync_mode syncing - range: {start_height}-{target_height}")
            self.state_changed("sync_changed")
            try:
                yield start_height
            except Exception:
                self.log.exception(
                    f"set_sync_mode failed - range: {start_height}-{target_height}, seconds: {time.time() - start_time}"
                )
            finally:
                self.state_changed("sync_changed")
                if self.log.level == logging.DEBUG:
                    self.log.debug(
                        f"set_sync_mode exit - range: {start_height}-{target_height}, "
                        f"get_finished_sync_up_to: {await self.blockchain.get_finished_sync_up_to()}, "
                        f"seconds: {time.time() - start_time}"
                    )
                self._sync_target = None

    async def get_confirmed_spendable_balance_for_wallet(
        self, wallet_id: int, unspent_records: Optional[Set[WalletCoinRecord]] = None
    ) -> uint128:
        """
        Returns the balance amount of all coins that are spendable.
        """

        spendable: Set[WalletCoinRecord] = await self.get_spendable_coins_for_wallet(wallet_id, unspent_records)

        spendable_amount: uint128 = uint128(0)
        for record in spendable:
            spendable_amount = uint128(spendable_amount + record.coin.amount)

        return spendable_amount

    async def does_coin_belong_to_wallet(
        self, coin: Coin, wallet_id: int, hint_dict: Dict[bytes32, bytes32] = {}
    ) -> bool:
        """
        Returns true if we have the key for this coin.
        """
        wallet_identifier = await self.get_wallet_identifier_for_coin(coin, hint_dict)
        return wallet_identifier is not None and wallet_identifier.id == wallet_id

    async def get_confirmed_balance_for_wallet(
        self,
        wallet_id: int,
        unspent_coin_records: Optional[Set[WalletCoinRecord]] = None,
    ) -> uint128:
        """
        Returns the confirmed balance, including coinbase rewards that are not spendable.
        """
        # lock only if unspent_coin_records is None
        if unspent_coin_records is None:
            if self.wallets[uint32(wallet_id)].type() == WalletType.CRCAT:
                coin_type = CoinType.CRCAT
            else:
                coin_type = CoinType.NORMAL
            unspent_coin_records = await self.coin_store.get_unspent_coins_for_wallet(wallet_id, coin_type)
        return uint128(sum(cr.coin.amount for cr in unspent_coin_records))

    async def get_unconfirmed_balance(
        self, wallet_id: int, unspent_coin_records: Optional[Set[WalletCoinRecord]] = None
    ) -> uint128:
        """
        Returns the balance, including coinbase rewards that are not spendable, and unconfirmed
        transactions.
        """
        # This API should change so that get_balance_from_coin_records is called for Set[WalletCoinRecord]
        # and this method is called only for the unspent_coin_records==None case.
        if unspent_coin_records is None:
            wallet_type: WalletType = self.wallets[uint32(wallet_id)].type()
            if wallet_type == WalletType.CRCAT:
                unspent_coin_records = await self.coin_store.get_unspent_coins_for_wallet(wallet_id, CoinType.CRCAT)
                pending_crcat = await self.coin_store.get_unspent_coins_for_wallet(wallet_id, CoinType.CRCAT_PENDING)
                unspent_coin_records = unspent_coin_records.union(pending_crcat)
            else:
                unspent_coin_records = await self.coin_store.get_unspent_coins_for_wallet(wallet_id)

        unconfirmed_tx: List[TransactionRecord] = await self.tx_store.get_unconfirmed_for_wallet(wallet_id)
        all_unspent_coins: Set[Coin] = {cr.coin for cr in unspent_coin_records}

        for record in unconfirmed_tx:
            if record.type in CLAWBACK_INCOMING_TRANSACTION_TYPES:
                # We do not wish to consider clawback-able funds as unconfirmed.
                # That is reserved for when the action to actually claw a tx back or forward is initiated.
                continue
            for addition in record.additions:
                # This change or a self transaction
                if await self.does_coin_belong_to_wallet(addition, wallet_id, record.hint_dict()):
                    all_unspent_coins.add(addition)

            for removal in record.removals:
                if (
                    await self.does_coin_belong_to_wallet(removal, wallet_id, record.hint_dict())
                    and removal in all_unspent_coins
                ):
                    all_unspent_coins.remove(removal)

        return uint128(sum(coin.amount for coin in all_unspent_coins))

    async def unconfirmed_removals_for_wallet(self, wallet_id: int) -> Dict[bytes32, Coin]:
        """
        Returns new removals transactions that have not been confirmed yet.
        """
        removals: Dict[bytes32, Coin] = {}
        unconfirmed_tx = await self.tx_store.get_unconfirmed_for_wallet(wallet_id)
        for record in unconfirmed_tx:
            if record.type in CLAWBACK_INCOMING_TRANSACTION_TYPES:
                # We do not wish to consider clawback-able funds as pending removal.
                # That is reserved for when the action to actually claw a tx back or forward is initiated.
                continue
            for coin in record.removals:
                removals[coin.name()] = coin
        trade_removals: Dict[bytes32, WalletCoinRecord] = await self.trade_manager.get_locked_coins()
        return {**removals, **{coin_id: cr.coin for coin_id, cr in trade_removals.items() if cr.wallet_id == wallet_id}}

    async def determine_coin_type(
        self, peer: WSChiaConnection, coin_state: CoinState, fork_height: Optional[uint32]
    ) -> Tuple[Optional[WalletIdentifier], Optional[Streamable]]:
        if coin_state.created_height is not None and (
            self.is_pool_reward(uint32(coin_state.created_height), coin_state.coin)
            or self.is_farmer_reward(uint32(coin_state.created_height), coin_state.coin)
        ):
            return None, None

        response: List[CoinState] = await self.wallet_node.get_coin_state(
            [coin_state.coin.parent_coin_info], peer=peer, fork_height=fork_height
        )
        if len(response) == 0:
            self.log.warning(f"Could not find a parent coin with ID: {coin_state.coin.parent_coin_info.hex()}")
            return None, None
        parent_coin_state = response[0]
        assert parent_coin_state.spent_height == coin_state.created_height

        coin_spend = await fetch_coin_spend_for_coin_state(parent_coin_state, peer)

        puzzle = Program.from_bytes(bytes(coin_spend.puzzle_reveal))
        solution = Program.from_bytes(bytes(coin_spend.solution))

        uncurried = uncurry_puzzle(puzzle)

        dao_ids = []
        wallets = self.wallets.values()
        for wallet in wallets:
            if wallet.type() == WalletType.DAO.value:
                assert isinstance(wallet, DAOWallet)
                dao_ids.append(wallet.dao_info.treasury_id)
        funding_puzzle_check = match_funding_puzzle(uncurried, solution, coin_state.coin, dao_ids)
        if funding_puzzle_check:
            return await self.get_dao_wallet_from_coinspend_hint(coin_spend, coin_state), None

        # Check if the coin is a DAO Treasury
        dao_curried_args = match_treasury_puzzle(uncurried.mod, uncurried.args)
        if dao_curried_args is not None:
            return await self.handle_dao_treasury(dao_curried_args, parent_coin_state, coin_state, coin_spend), None
        # Check if the coin is a Proposal and that it isn't the timer coin (amount == 0)
        dao_curried_args = match_proposal_puzzle(uncurried.mod, uncurried.args)
        if (dao_curried_args is not None) and (coin_state.coin.amount != 0):
            return await self.handle_dao_proposal(dao_curried_args, parent_coin_state, coin_state, coin_spend), None

        # Check if the coin is a finished proposal
        dao_curried_args = match_finished_puzzle(uncurried.mod, uncurried.args)
        if dao_curried_args is not None:
            return (
                await self.handle_dao_finished_proposals(dao_curried_args, parent_coin_state, coin_state, coin_spend),
                None,
            )

        # Check if the coin is a DAO CAT
        dao_cat_args = match_dao_cat_puzzle(uncurried)
        if dao_cat_args:
            return await self.handle_dao_cat(dao_cat_args, parent_coin_state, coin_state, coin_spend, fork_height), None

        # Check if the coin is a CAT
        cat_curried_args = match_cat_puzzle(uncurried)
        if cat_curried_args is not None:
            cat_mod_hash, tail_program_hash, cat_inner_puzzle = cat_curried_args
            cat_data: CATCoinData = CATCoinData(
                bytes32(cat_mod_hash.as_atom()),
                bytes32(tail_program_hash.as_atom()),
                cat_inner_puzzle,
                parent_coin_state.coin.parent_coin_info,
                uint64(parent_coin_state.coin.amount),
            )
            return (
                await self.handle_cat(
                    cat_data,
                    parent_coin_state,
                    coin_state,
                    coin_spend,
                    peer,
                    fork_height,
                ),
                cat_data,
            )

        # Check if the coin is a NFT
        #                                                        hint
        # First spend where 1 mojo coin -> Singleton launcher -> NFT -> NFT
        uncurried_nft = UncurriedNFT.uncurry(uncurried.mod, uncurried.args)
        if uncurried_nft is not None and coin_state.coin.amount % 2 == 1:
            nft_data = NFTCoinData(uncurried_nft, parent_coin_state, coin_spend)
            return await self.handle_nft(nft_data), nft_data

        # Check if the coin is a DID
        did_curried_args = match_did_puzzle(uncurried.mod, uncurried.args)
        if did_curried_args is not None and coin_state.coin.amount % 2 == 1:
            p2_puzzle, recovery_list_hash, num_verification, singleton_struct, metadata = did_curried_args
            did_data: DIDCoinData = DIDCoinData(
                p2_puzzle,
                bytes32(recovery_list_hash.as_atom()),
                uint16(num_verification.as_int()),
                singleton_struct,
                metadata,
                get_inner_puzzle_from_singleton(coin_spend.puzzle_reveal),
                parent_coin_state,
            )
            return await self.handle_did(did_data, parent_coin_state, coin_state, coin_spend, peer), did_data

        # Check if the coin is clawback
        solution = coin_spend.solution.to_program()
        clawback_coin_data = match_clawback_puzzle(uncurried, puzzle, solution)
        if clawback_coin_data is not None:
            return await self.handle_clawback(clawback_coin_data, coin_state, coin_spend, peer), clawback_coin_data

        # Check if the coin is a VC
        is_vc, err_msg = VerifiedCredential.is_vc(uncurried)
        if is_vc:
            vc: VerifiedCredential = VerifiedCredential.get_next_from_coin_spend(coin_spend)
            return await self.handle_vc(vc), vc

        await self.notification_manager.potentially_add_new_notification(coin_state, coin_spend)

        return None, None

    async def auto_claim_coins(self) -> None:
        # Get unspent clawback coin
        current_timestamp = self.blockchain.get_latest_timestamp()
        clawback_coins: Dict[Coin, ClawbackMetadata] = {}
        tx_fee = uint64(self.config.get("auto_claim", {}).get("tx_fee", 0))
        assert self.wallet_node.logged_in_fingerprint is not None
        tx_config_loader: TXConfigLoader = TXConfigLoader.from_json_dict(self.config.get("auto_claim", {}))
        if tx_config_loader.min_coin_amount is None:
            tx_config_loader = tx_config_loader.override(
                min_coin_amount=self.config.get("auto_claim", {}).get("min_amount"),
            )
        tx_config: TXConfig = tx_config_loader.autofill(
            constants=self.constants,
            config=self.config,
            logged_in_fingerprint=self.wallet_node.logged_in_fingerprint,
        )
        unspent_coins = await self.coin_store.get_coin_records(
            coin_type=CoinType.CLAWBACK,
            wallet_type=WalletType.STANDARD_WALLET,
            spent_range=UInt32Range(stop=uint32(0)),
            amount_range=UInt64Range(
                start=tx_config.coin_selection_config.min_coin_amount,
                stop=tx_config.coin_selection_config.max_coin_amount,
            ),
        )
        all_txs: List[TransactionRecord] = []
        for coin in unspent_coins.records:
            try:
                metadata: MetadataTypes = coin.parsed_metadata()
                assert isinstance(metadata, ClawbackMetadata)
                if await metadata.is_recipient(self.puzzle_store):
                    coin_timestamp = await self.wallet_node.get_timestamp_for_height(coin.confirmed_block_height)
                    if current_timestamp - coin_timestamp >= metadata.time_lock:
                        clawback_coins[coin.coin] = metadata
                        if len(clawback_coins) >= self.config.get("auto_claim", {}).get("batch_size", 50):
                            txs = await self.spend_clawback_coins(clawback_coins, tx_fee, tx_config)
                            all_txs.extend(txs)
                            tx_config = dataclasses.replace(
                                tx_config,
                                excluded_coin_ids=[
                                    *tx_config.excluded_coin_ids,
                                    *(c.name() for tx in txs for c in tx.removals),
                                ],
                            )
                            clawback_coins = {}
            except Exception as e:
                self.log.error(f"Failed to claim clawback coin {coin.coin.name().hex()}: %s", e)
        if len(clawback_coins) > 0:
            all_txs.extend(await self.spend_clawback_coins(clawback_coins, tx_fee, tx_config))

        await self.add_pending_transactions(all_txs)

    async def spend_clawback_coins(
        self,
        clawback_coins: Dict[Coin, ClawbackMetadata],
        fee: uint64,
        tx_config: TXConfig,
        force: bool = False,
        extra_conditions: Tuple[Condition, ...] = tuple(),
    ) -> List[TransactionRecord]:
        assert len(clawback_coins) > 0
        coin_spends: List[CoinSpend] = []
        message: bytes32 = std_hash(b"".join([c.name() for c in clawback_coins.keys()]))
        now: uint64 = uint64(int(time.time()))
        derivation_record: Optional[DerivationRecord] = None
        amount: uint64 = uint64(0)
        for coin, metadata in clawback_coins.items():
            try:
                self.log.info(f"Claiming clawback coin {coin.name().hex()}")
                # Get incoming tx
                incoming_tx = await self.tx_store.get_transaction_record(coin.name())
                assert incoming_tx is not None, f"Cannot find incoming tx for clawback coin {coin.name().hex()}"
                if incoming_tx.sent > 0 and not force:
                    self.log.error(
                        f"Clawback coin {coin.name().hex()} is already in a pending spend bundle. {incoming_tx}"
                    )
                    continue

                recipient_puzhash: bytes32 = metadata.recipient_puzzle_hash
                sender_puzhash: bytes32 = metadata.sender_puzzle_hash
                is_recipient: bool = await metadata.is_recipient(self.puzzle_store)
                if is_recipient:
                    derivation_record = await self.puzzle_store.get_derivation_record_for_puzzle_hash(recipient_puzhash)
                else:
                    derivation_record = await self.puzzle_store.get_derivation_record_for_puzzle_hash(sender_puzhash)
                assert derivation_record is not None
                amount = uint64(amount + coin.amount)
                # Remove the clawback hint since it is unnecessary for the XCH coin
                memos: List[bytes] = [] if len(incoming_tx.memos) == 0 else incoming_tx.memos[0][1][1:]
                inner_puzzle: Program = self.main_wallet.puzzle_for_pk(derivation_record.pubkey)
                inner_solution: Program = self.main_wallet.make_solution(
                    primaries=[
                        Payment(
                            derivation_record.puzzle_hash,
                            uint64(coin.amount),
                            memos,  # Forward memo of the first coin
                        )
                    ],
                    conditions=(
                        extra_conditions
                        if len(coin_spends) > 0 or fee == 0
                        else (*extra_conditions, CreateCoinAnnouncement(message))
                    ),
                )
                coin_spend: CoinSpend = generate_clawback_spend_bundle(coin, metadata, inner_puzzle, inner_solution)
                coin_spends.append(coin_spend)
                # Update incoming tx to prevent double spend and mark it is pending
                await self.tx_store.increment_sent(incoming_tx.name, "", MempoolInclusionStatus.PENDING, None)
            except Exception as e:
                self.log.error(f"Failed to create clawback spend bundle for {coin.name().hex()}: {e}")
        if len(coin_spends) == 0:
            return []
        spend_bundle: SpendBundle = SpendBundle(coin_spends, G2Element())
        tx_list: List[TransactionRecord] = []
        if fee > 0:
            chia_tx = await self.main_wallet.create_tandem_xch_tx(
                fee,
                tx_config,
                extra_conditions=(
                    AssertCoinAnnouncement(asserted_id=coin_spends[0].coin.name(), asserted_msg=message),
                ),
            )
            assert chia_tx.spend_bundle is not None
            spend_bundle = SpendBundle.aggregate([spend_bundle, chia_tx.spend_bundle])
            tx_list.append(dataclasses.replace(chia_tx, spend_bundle=None))
        assert derivation_record is not None
        tx_record = TransactionRecord(
            confirmed_at_height=uint32(0),
            created_at_time=now,
            to_puzzle_hash=derivation_record.puzzle_hash,
            amount=amount,
            fee_amount=uint64(fee),
            confirmed=False,
            sent=uint32(0),
            spend_bundle=spend_bundle,
            additions=spend_bundle.additions(),
            removals=spend_bundle.removals(),
            wallet_id=uint32(1),
            sent_to=[],
            trade_id=None,
            type=uint32(TransactionType.OUTGOING_CLAWBACK),
            name=spend_bundle.name(),
            memos=list(compute_memos(spend_bundle).items()),
            valid_times=parse_timelock_info(extra_conditions),
        )
        tx_list.append(tx_record)
        return tx_list

    async def filter_spam(self, new_coin_state: List[CoinState]) -> List[CoinState]:
        xch_spam_amount = self.config.get("xch_spam_amount", 1000000)

        # No need to filter anything if the filter is set to 1 or 0 mojos
        if xch_spam_amount <= 1:
            return new_coin_state

        spam_filter_after_n_txs = self.config.get("spam_filter_after_n_txs", 200)
        small_unspent_count = await self.coin_store.count_small_unspent(xch_spam_amount)

        # if small_unspent_count > spam_filter_after_n_txs:
        filtered_cs: List[CoinState] = []
        is_standard_wallet_phs: Set[bytes32] = set()

        for cs in new_coin_state:
            # Only apply filter to new coins being sent to our wallet, that are very small
            if (
                cs.created_height is not None
                and cs.spent_height is None
                and cs.coin.amount < xch_spam_amount
                and (cs.coin.puzzle_hash in is_standard_wallet_phs or await self.is_standard_wallet_tx(cs))
            ):
                is_standard_wallet_phs.add(cs.coin.puzzle_hash)
                if small_unspent_count < spam_filter_after_n_txs:
                    filtered_cs.append(cs)
                small_unspent_count += 1
            else:
                filtered_cs.append(cs)
        return filtered_cs

    async def is_standard_wallet_tx(self, coin_state: CoinState) -> bool:
        wallet_identifier = await self.get_wallet_identifier_for_puzzle_hash(coin_state.coin.puzzle_hash)
        return wallet_identifier is not None and wallet_identifier.type == WalletType.STANDARD_WALLET

    async def handle_dao_cat(
        self,
        curried_args: Iterator[Program],
        parent_coin_state: CoinState,
        coin_state: CoinState,
        coin_spend: CoinSpend,
        fork_height: Optional[uint32],
    ) -> Optional[WalletIdentifier]:
        """
        Handle the new coin when it is a DAO CAT
        """
        mod_hash, tail_hash, inner_puzzle = curried_args
        asset_id: bytes32 = bytes32(bytes(tail_hash)[1:])
        for wallet in self.wallets.values():
            if wallet.type() == WalletType.DAO_CAT:
                assert isinstance(wallet, DAOCATWallet)
                if wallet.dao_cat_info.limitations_program_hash == asset_id:
                    return WalletIdentifier.create(wallet)
        # Found a DAO_CAT, but we don't have a wallet for it. Add to unacknowledged
        await self.interested_store.add_unacknowledged_token(
            asset_id,
            CATWallet.default_wallet_name_for_unknown_cat(asset_id.hex()),
            None if parent_coin_state.spent_height is None else uint32(parent_coin_state.spent_height),
            parent_coin_state.coin.puzzle_hash,
        )
        await self.interested_store.add_unacknowledged_coin_state(
            asset_id,
            coin_state,
            fork_height,
        )
        self.state_changed("added_stray_cat")
        return None  # pragma: no cover

    async def handle_cat(
        self,
        parent_data: CATCoinData,
        parent_coin_state: CoinState,
        coin_state: CoinState,
        coin_spend: CoinSpend,
        peer: WSChiaConnection,
        fork_height: Optional[uint32],
    ) -> Optional[WalletIdentifier]:
        """
        Handle the new coin when it is a CAT
        :param parent_data: Parent CAT coin uncurried metadata
        :param parent_coin_state: Parent coin state
        :param coin_state: Current coin state
        :param coin_spend: New coin spend
        :param fork_height: Current block height
        :return: Wallet ID & Wallet Type
        """
        hinted_coin = compute_spend_hints_and_additions(coin_spend)[0][coin_state.coin.name()]
        assert hinted_coin.hint is not None, f"hint missing for coin {hinted_coin.coin}"
        derivation_record = await self.puzzle_store.get_derivation_record_for_puzzle_hash(hinted_coin.hint)

        if derivation_record is None:
            self.log.info(f"Received state for the coin that doesn't belong to us {coin_state}")
            return None
        else:
            our_inner_puzzle: Program = self.main_wallet.puzzle_for_pk(derivation_record.pubkey)
            asset_id: bytes32 = parent_data.tail_program_hash
            cat_puzzle = construct_cat_puzzle(CAT_MOD, asset_id, our_inner_puzzle, CAT_MOD_HASH)
            is_crcat: bool = False
            if cat_puzzle.get_tree_hash() != coin_state.coin.puzzle_hash:
                # Check if it is a CRCAT
                if CRCAT.is_cr_cat(uncurry_puzzle(Program.from_bytes(bytes(coin_spend.puzzle_reveal)))):
                    is_crcat = True
                else:
                    return None  # pragma: no cover
            if is_crcat:
                # Since CRCAT wallet doesn't have derivation path, every CRCAT will go through this code path
                crcat: CRCAT = next(
                    crc for crc in CRCAT.get_next_from_coin_spend(coin_spend) if crc.coin == coin_state.coin
                )

                # Make sure we control the inner puzzle or we control it if it's wrapped in the pending state
                if (
                    await self.puzzle_store.get_derivation_record_for_puzzle_hash(crcat.inner_puzzle_hash) is None
                    and crcat.inner_puzzle_hash
                    != construct_pending_approval_state(
                        hinted_coin.hint,
                        uint64(coin_state.coin.amount),
                    ).get_tree_hash()
                ):
                    self.log.error(f"Unknown CRCAT inner puzzle, coin ID:{crcat.coin.name().hex()}")  # pragma: no cover
                    return None  # pragma: no cover

                # Check if we already have a wallet
                for wallet_info in await self.get_all_wallet_info_entries(wallet_type=WalletType.CRCAT):
                    crcat_info: CRCATInfo = CRCATInfo.from_bytes(bytes.fromhex(wallet_info.data))
                    if crcat_info.limitations_program_hash == asset_id:
                        return WalletIdentifier(wallet_info.id, WalletType(wallet_info.type))

                # We didn't find a matching CR-CAT wallet, but maybe we have a matching CAT wallet that we can convert
                for wallet_info in await self.get_all_wallet_info_entries(wallet_type=WalletType.CAT):
                    cat_info: CATInfo = CATInfo.from_bytes(bytes.fromhex(wallet_info.data))
                    found_cat_wallet = self.wallets[wallet_info.id]
                    assert isinstance(found_cat_wallet, CATWallet)
                    if cat_info.limitations_program_hash == crcat.tail_hash:
                        await CRCATWallet.convert_to_cr(
                            found_cat_wallet,
                            crcat.authorized_providers,
                            ProofsChecker.from_program(uncurry_puzzle(crcat.proofs_checker)),
                        )
                        self.state_changed("converted cat wallet to cr", wallet_info.id)
                        return WalletIdentifier(wallet_info.id, WalletType(WalletType.CRCAT))
            if parent_data.tail_program_hash.hex() in self.default_cats or self.config.get(
                "automatically_add_unknown_cats", False
            ):
                if is_crcat:
                    cat_wallet: Union[CATWallet, CRCATWallet] = await CRCATWallet.get_or_create_wallet_for_cat(
                        self,
                        self.main_wallet,
                        crcat.tail_hash.hex(),
                        authorized_providers=crcat.authorized_providers,
                        proofs_checker=ProofsChecker.from_program(uncurry_puzzle(crcat.proofs_checker)),
                    )
                else:
                    cat_wallet = await CATWallet.get_or_create_wallet_for_cat(
                        self, self.main_wallet, parent_data.tail_program_hash.hex()
                    )
                return WalletIdentifier.create(cat_wallet)
            else:
                # Found unacknowledged CAT, save it in the database.
                await self.interested_store.add_unacknowledged_token(
                    asset_id,
                    CATWallet.default_wallet_name_for_unknown_cat(asset_id.hex()),
                    None if parent_coin_state.spent_height is None else uint32(parent_coin_state.spent_height),
                    parent_coin_state.coin.puzzle_hash,
                )
                await self.interested_store.add_unacknowledged_coin_state(
                    asset_id,
                    coin_state,
                    fork_height,
                )
                self.state_changed("added_stray_cat")
                return None

    async def handle_did(
        self,
        parent_data: DIDCoinData,
        parent_coin_state: CoinState,
        coin_state: CoinState,
        coin_spend: CoinSpend,
        peer: WSChiaConnection,
    ) -> Optional[WalletIdentifier]:
        """
        Handle the new coin when it is a DID
        :param parent_data: Curried data of the DID coin
        :param parent_coin_state: Parent coin state
        :param coin_state: Current coin state
        :param coin_spend: New coin spend
        :return: Wallet ID & Wallet Type
        """

        inner_puzzle_hash = parent_data.p2_puzzle.get_tree_hash()
        self.log.info(f"parent: {parent_coin_state.coin.name()} inner_puzzle_hash for parent is {inner_puzzle_hash}")

        hinted_coin = compute_spend_hints_and_additions(coin_spend)[0][coin_state.coin.name()]
        assert hinted_coin.hint is not None, f"hint missing for coin {hinted_coin.coin}"
        derivation_record = await self.puzzle_store.get_derivation_record_for_puzzle_hash(hinted_coin.hint)

        launch_id = bytes32(parent_data.singleton_struct.rest().first().as_atom())
        if derivation_record is None:
            self.log.info(f"Received state for the coin that doesn't belong to us {coin_state}")
            # Check if it was owned by us
            # If the puzzle inside is no longer recognised then delete the wallet associated
            removed_wallet_ids = []
            for wallet in self.wallets.values():
                if not isinstance(wallet, DIDWallet):
                    continue
                if (
                    wallet.did_info.origin_coin is not None
                    and launch_id == wallet.did_info.origin_coin.name()
                    and not wallet.did_info.sent_recovery_transaction
                ):
                    await self.user_store.delete_wallet(wallet.id())
                    removed_wallet_ids.append(wallet.id())
            for remove_id in removed_wallet_ids:
                self.wallets.pop(remove_id)
                self.log.info(f"Removed DID wallet {remove_id}, Launch_ID: {launch_id.hex()}")
                self.state_changed("wallet_removed", remove_id)
            return None
        else:
            our_inner_puzzle: Program = self.main_wallet.puzzle_for_pk(derivation_record.pubkey)

            self.log.info(f"Found DID, launch_id {launch_id}.")
            did_puzzle = DID_INNERPUZ_MOD.curry(
                our_inner_puzzle,
                parent_data.recovery_list_hash,
                parent_data.num_verification,
                parent_data.singleton_struct,
                parent_data.metadata,
            )
            full_puzzle = create_singleton_puzzle(did_puzzle, launch_id)
            did_puzzle_empty_recovery = DID_INNERPUZ_MOD.curry(
                our_inner_puzzle,
                NIL_TREEHASH,
                uint64(0),
                parent_data.singleton_struct,
                parent_data.metadata,
            )
            full_puzzle_empty_recovery = create_singleton_puzzle(did_puzzle_empty_recovery, launch_id)
            if full_puzzle.get_tree_hash() != coin_state.coin.puzzle_hash:
                if full_puzzle_empty_recovery.get_tree_hash() == coin_state.coin.puzzle_hash:
                    did_puzzle = did_puzzle_empty_recovery
                    self.log.info("DID recovery list was reset by the previous owner.")
                else:
                    self.log.error("DID puzzle hash doesn't match, please check curried parameters.")
                    return None
            # Create DID wallet
            response: List[CoinState] = await self.wallet_node.get_coin_state([launch_id], peer=peer)
            if len(response) == 0:
                self.log.warning(f"Could not find the launch coin with ID: {launch_id}")
                return None
            launch_coin: CoinState = response[0]
            origin_coin = launch_coin.coin

            for wallet in self.wallets.values():
                if wallet.type() == WalletType.DECENTRALIZED_ID:
                    assert isinstance(wallet, DIDWallet)
                    assert wallet.did_info.origin_coin is not None
                    if origin_coin.name() == wallet.did_info.origin_coin.name():
                        return WalletIdentifier.create(wallet)
            if coin_state.spent_height is not None:
                # The first coin we received for DID wallet is spent.
                # This means the wallet is in a resync process, skip the coin
                return None
            did_wallet = await DIDWallet.create_new_did_wallet_from_coin_spend(
                self,
                self.main_wallet,
                launch_coin.coin,
                did_puzzle,
                coin_spend,
                f"DID {encode_puzzle_hash(launch_id, AddressType.DID.hrp(self.config))}",
            )
            wallet_identifier = WalletIdentifier.create(did_wallet)
            self.state_changed("wallet_created", wallet_identifier.id, {"did_id": did_wallet.get_my_DID()})
            return wallet_identifier

    async def get_minter_did(self, launcher_coin: Coin, peer: WSChiaConnection) -> Optional[bytes32]:
        # Get minter DID
        eve_coin = (await self.wallet_node.fetch_children(launcher_coin.name(), peer=peer))[0]
        eve_coin_spend = await fetch_coin_spend_for_coin_state(eve_coin, peer)
        eve_full_puzzle: Program = Program.from_bytes(bytes(eve_coin_spend.puzzle_reveal))
        eve_uncurried_nft: Optional[UncurriedNFT] = UncurriedNFT.uncurry(*eve_full_puzzle.uncurry())
        if eve_uncurried_nft is None:
            raise ValueError("Couldn't get minter DID for NFT")
        if not eve_uncurried_nft.supports_did:
            return None
        minter_did = get_new_owner_did(eve_uncurried_nft, eve_coin_spend.solution.to_program())
        if minter_did == b"":
            minter_did = None
        if minter_did is None:
            # Check if the NFT is a bulk minting
            launcher_parent: List[CoinState] = await self.wallet_node.get_coin_state(
                [launcher_coin.parent_coin_info], peer=peer
            )
            assert (
                launcher_parent is not None
                and len(launcher_parent) == 1
                and launcher_parent[0].spent_height is not None
            )
            did_coin: List[CoinState] = await self.wallet_node.get_coin_state(
                [launcher_parent[0].coin.parent_coin_info], peer=peer
            )
            assert did_coin is not None and len(did_coin) == 1 and did_coin[0].spent_height is not None
            did_spend = await fetch_coin_spend_for_coin_state(did_coin[0], peer)
            puzzle = Program.from_bytes(bytes(did_spend.puzzle_reveal))
            uncurried = uncurry_puzzle(puzzle)
            did_curried_args = match_did_puzzle(uncurried.mod, uncurried.args)
            if did_curried_args is not None:
                p2_puzzle, recovery_list_hash, num_verification, singleton_struct, metadata = did_curried_args
                minter_did = bytes32(bytes(singleton_struct.rest().first())[1:])
        return minter_did

    async def handle_dao_treasury(
        self,
        uncurried_args: Iterator[Program],
        parent_coin_state: CoinState,
        coin_state: CoinState,
        coin_spend: CoinSpend,
    ) -> Optional[WalletIdentifier]:
        self.log.info("Entering dao_treasury handling in WalletStateManager")
        singleton_id = get_singleton_id_from_puzzle(coin_spend.puzzle_reveal)
        for wallet in self.wallets.values():
            if wallet.type() == WalletType.DAO:
                assert isinstance(wallet, DAOWallet)
                if wallet.dao_info.treasury_id == singleton_id:
                    return WalletIdentifier.create(wallet)

        # TODO: If we can't find the wallet for this DAO but we've got here because we're subscribed,
        #        then create the wallet. (see early in dao-wallet commits for how to do this)
        return None  # pragma: no cover

    async def handle_dao_proposal(
        self,
        uncurried_args: Iterator[Program],
        parent_coin_state: CoinState,
        coin_state: CoinState,
        coin_spend: CoinSpend,
    ) -> Optional[WalletIdentifier]:
        (
            # ; second hash
            SELF_HASH,
            PROPOSAL_ID,
            PROPOSED_PUZ_HASH,
            YES_VOTES,
            TOTAL_VOTES,
            # ; first hash
            PROPOSAL_TIMER_MOD_HASH,
            SINGLETON_MOD_HASH,
            SINGLETON_LAUNCHER_PUZHASH,
            CAT_MOD_HASH,
            DAO_FINISHED_STATE_MOD_HASH,
            TREASURY_MOD_HASH,
            LOCKUP_SELF_HASH,
            CAT_TAIL_HASH,
            TREASURY_ID,
        ) = uncurried_args
        for wallet in self.wallets.values():
            if wallet.type() == WalletType.DAO:
                assert isinstance(wallet, DAOWallet)
                if wallet.dao_info.treasury_id == TREASURY_ID.as_atom():
                    assert isinstance(coin_state.created_height, int)
                    await wallet.add_or_update_proposal_info(coin_spend, uint32(coin_state.created_height))
                    return WalletIdentifier.create(wallet)
        return None  # pragma: no cover

    async def handle_dao_finished_proposals(
        self,
        uncurried_args: Iterator[Program],
        parent_coin_state: CoinState,
        coin_state: CoinState,
        coin_spend: CoinSpend,
    ) -> Optional[WalletIdentifier]:
        if coin_state.created_height is None:  # pragma: no cover
            raise ValueError("coin_state argument to handle_dao_finished_proposals cannot have created_height of None")
        (
            SINGLETON_STRUCT,  # (SINGLETON_MOD_HASH, (SINGLETON_ID, LAUNCHER_PUZZLE_HASH))
            FINISHED_STATE_MOD_HASH,
        ) = uncurried_args
        proposal_id = SINGLETON_STRUCT.rest().first().as_atom()
        for wallet in self.wallets.values():
            if wallet.type() == WalletType.DAO:
                assert isinstance(wallet, DAOWallet)
                for proposal_info in wallet.dao_info.proposals_list:
                    if proposal_info.proposal_id == proposal_id:
                        await wallet.add_or_update_proposal_info(coin_spend, uint32(coin_state.created_height))
                        return WalletIdentifier.create(wallet)
        return None

    async def get_dao_wallet_from_coinspend_hint(
        self, coin_spend: CoinSpend, coin_state: CoinState
    ) -> Optional[WalletIdentifier]:
        hinted_coin = compute_spend_hints_and_additions(coin_spend)[0][coin_state.coin.name()]
        if hinted_coin:
            for wallet in self.wallets.values():
                if wallet.type() == WalletType.DAO.value:
                    assert isinstance(wallet, DAOWallet)
                    if get_p2_singleton_puzhash(wallet.dao_info.treasury_id) == hinted_coin.hint:
                        return WalletIdentifier.create(wallet)
        return None

    async def handle_nft(
        self,
        nft_data: NFTCoinData,
    ) -> Optional[WalletIdentifier]:
        """
        Handle the new coin when it is a NFT
        :param nft_data: all necessary data to process a NFT coin
        :return: Wallet ID & Wallet Type
        """
        wallet_identifier = None
        # DID ID determines which NFT wallet should process the NFT
        new_did_id: Optional[bytes32] = None
        old_did_id = None
        # P2 puzzle hash determines if we should ignore the NFT
        uncurried_nft: UncurriedNFT = nft_data.uncurried_nft
        old_p2_puzhash = uncurried_nft.p2_puzzle.get_tree_hash()
        metadata, new_p2_puzhash = get_metadata_and_phs(
            uncurried_nft,
            nft_data.parent_coin_spend.solution,
        )
        if uncurried_nft.supports_did:
            _new_did_id = get_new_owner_did(uncurried_nft, nft_data.parent_coin_spend.solution.to_program())
            old_did_id = uncurried_nft.owner_did
            if _new_did_id is None:
                new_did_id = old_did_id
            elif _new_did_id == b"":
                new_did_id = None
            else:
                new_did_id = _new_did_id
        self.log.debug(
            "Handling NFT: %s， old DID:%s, new DID:%s, old P2:%s, new P2:%s",
            nft_data.parent_coin_spend,
            old_did_id,
            new_did_id,
            old_p2_puzhash,
            new_p2_puzhash,
        )
        new_derivation_record: Optional[DerivationRecord] = (
            await self.puzzle_store.get_derivation_record_for_puzzle_hash(new_p2_puzhash)
        )
        old_derivation_record: Optional[DerivationRecord] = (
            await self.puzzle_store.get_derivation_record_for_puzzle_hash(old_p2_puzhash)
        )
        if new_derivation_record is None and old_derivation_record is None:
            self.log.debug(
                "Cannot find a P2 puzzle hash for NFT:%s, this NFT belongs to others.",
                uncurried_nft.singleton_launcher_id.hex(),
            )
            return wallet_identifier
        for nft_wallet in self.wallets.copy().values():
            if not isinstance(nft_wallet, NFTWallet):
                continue
            if nft_wallet.nft_wallet_info.did_id == old_did_id and old_derivation_record is not None:
                self.log.info(
                    "Removing old NFT, NFT_ID:%s, DID_ID:%s",
                    uncurried_nft.singleton_launcher_id.hex(),
                    old_did_id,
                )
                if nft_data.parent_coin_state.spent_height is not None:
                    await nft_wallet.remove_coin(
                        nft_data.parent_coin_spend.coin, uint32(nft_data.parent_coin_state.spent_height)
                    )
                    is_empty = await nft_wallet.is_empty()
                    has_did = False
                    for did_wallet in self.wallets.values():
                        if not isinstance(did_wallet, DIDWallet):
                            continue
                        assert did_wallet.did_info.origin_coin is not None
                        if did_wallet.did_info.origin_coin.name() == old_did_id:
                            has_did = True
                            break
                    if is_empty and nft_wallet.did_id is not None and not has_did:
                        self.log.info(f"No NFT, deleting wallet {nft_wallet.did_id.hex()} ...")
                        await self.user_store.delete_wallet(nft_wallet.wallet_info.id)
                        self.wallets.pop(nft_wallet.wallet_info.id)
            if nft_wallet.nft_wallet_info.did_id == new_did_id and new_derivation_record is not None:
                self.log.info(
                    "Adding new NFT, NFT_ID:%s, DID_ID:%s",
                    uncurried_nft.singleton_launcher_id.hex(),
                    new_did_id,
                )
                wallet_identifier = WalletIdentifier.create(nft_wallet)

        if wallet_identifier is None and new_derivation_record is not None:
            # Cannot find an existed NFT wallet for the new NFT
            self.log.info(
                "Cannot find a NFT wallet for NFT_ID: %s DID_ID: %s, creating a new one.",
                uncurried_nft.singleton_launcher_id,
                new_did_id,
            )
            new_nft_wallet: NFTWallet = await NFTWallet.create_new_nft_wallet(
                self, self.main_wallet, did_id=new_did_id, name="NFT Wallet"
            )
            wallet_identifier = WalletIdentifier.create(new_nft_wallet)
        return wallet_identifier

    async def handle_clawback(
        self,
        metadata: ClawbackMetadata,
        coin_state: CoinState,
        coin_spend: CoinSpend,
        peer: WSChiaConnection,
    ) -> Optional[WalletIdentifier]:
        """
        Handle Clawback coins
        :param metadata: Clawback metadata for spending the merkle coin
        :param coin_state: Clawback merkle coin
        :param coin_spend: Parent coin spend
        :param peer: Fullnode peer
        :return:
        """
        # Record metadata
        assert coin_state.created_height is not None
        is_recipient: Optional[bool] = None
        # Check if the wallet is the sender
        sender_derivation_record: Optional[DerivationRecord] = (
            await self.puzzle_store.get_derivation_record_for_puzzle_hash(metadata.sender_puzzle_hash)
        )
        # Check if the wallet is the recipient
        recipient_derivation_record = await self.puzzle_store.get_derivation_record_for_puzzle_hash(
            metadata.recipient_puzzle_hash
        )
        if sender_derivation_record is not None:
            self.log.info("Found Clawback merkle coin %s as the sender.", coin_state.coin.name().hex())
            is_recipient = False
        elif recipient_derivation_record is not None:
            self.log.info("Found Clawback merkle coin %s as the recipient.", coin_state.coin.name().hex())
            is_recipient = True
            # For the recipient we need to manually subscribe the merkle coin
            await self.add_interested_coin_ids([coin_state.coin.name()])
        if is_recipient is not None:
            spend_bundle = SpendBundle([coin_spend], G2Element())
            memos = compute_memos(spend_bundle)
            spent_height: uint32 = uint32(0)
            if coin_state.spent_height is not None:
                self.log.debug("Resync clawback coin: %s", coin_state.coin.name().hex())
                # Resync case
                spent_height = uint32(coin_state.spent_height)
                # Create Clawback outgoing transaction
                created_timestamp = await self.wallet_node.get_timestamp_for_height(uint32(coin_state.spent_height))
                clawback_coin_spend: CoinSpend = await fetch_coin_spend_for_coin_state(coin_state, peer)
                clawback_spend_bundle: SpendBundle = SpendBundle([clawback_coin_spend], G2Element())
                if await self.puzzle_store.puzzle_hash_exists(clawback_spend_bundle.additions()[0].puzzle_hash):
                    tx_record = TransactionRecord(
                        confirmed_at_height=uint32(coin_state.spent_height),
                        created_at_time=created_timestamp,
                        to_puzzle_hash=(
                            metadata.sender_puzzle_hash
                            if clawback_spend_bundle.additions()[0].puzzle_hash == metadata.sender_puzzle_hash
                            else metadata.recipient_puzzle_hash
                        ),
                        amount=uint64(coin_state.coin.amount),
                        fee_amount=uint64(0),
                        confirmed=True,
                        sent=uint32(0),
                        spend_bundle=clawback_spend_bundle,
                        additions=clawback_spend_bundle.additions(),
                        removals=clawback_spend_bundle.removals(),
                        wallet_id=uint32(1),
                        sent_to=[],
                        trade_id=None,
                        type=uint32(TransactionType.OUTGOING_CLAWBACK),
                        name=clawback_spend_bundle.name(),
                        memos=list(compute_memos(clawback_spend_bundle).items()),
                        valid_times=ConditionValidTimes(),
                    )
                    await self.tx_store.add_transaction_record(tx_record)
            coin_record = WalletCoinRecord(
                coin_state.coin,
                uint32(coin_state.created_height),
                spent_height,
                spent_height != 0,
                False,
                WalletType.STANDARD_WALLET,
                1,
                CoinType.CLAWBACK,
                VersionedBlob(ClawbackVersion.V1.value, bytes(metadata)),
            )
            # Add merkle coin
            await self.coin_store.add_coin_record(coin_record)
            # Add tx record
            # We use TransactionRecord.confirmed to indicate if a Clawback transaction is claimable
            # If the Clawback coin is unspent, confirmed should be false
            created_timestamp = await self.wallet_node.get_timestamp_for_height(uint32(coin_state.created_height))
            tx_record = TransactionRecord(
                confirmed_at_height=uint32(coin_state.created_height),
                created_at_time=uint64(created_timestamp),
                to_puzzle_hash=metadata.recipient_puzzle_hash,
                amount=uint64(coin_state.coin.amount),
                fee_amount=uint64(0),
                confirmed=spent_height != 0,
                sent=uint32(0),
                spend_bundle=None,
                additions=[coin_state.coin],
                removals=[coin_spend.coin],
                wallet_id=uint32(1),
                sent_to=[],
                trade_id=None,
                type=uint32(
                    TransactionType.INCOMING_CLAWBACK_RECEIVE
                    if is_recipient
                    else TransactionType.INCOMING_CLAWBACK_SEND
                ),
                # Use coin ID as the TX ID to mapping with the coin table
                name=coin_record.coin.name(),
                memos=list(memos.items()),
                valid_times=ConditionValidTimes(),
            )
            await self.tx_store.add_transaction_record(tx_record)
        return None

    async def handle_vc(self, vc: VerifiedCredential) -> Optional[WalletIdentifier]:
        # Check the ownership
        derivation_record: Optional[DerivationRecord] = await self.puzzle_store.get_derivation_record_for_puzzle_hash(
            vc.inner_puzzle_hash
        )
        if derivation_record is None:
            self.log.warning(
                f"Verified credential {vc.launcher_id.hex()} is not belong to the current wallet."
            )  # pragma: no cover
            return None  # pragma: no cover
        self.log.info(f"Found verified credential {vc.launcher_id.hex()}.")
        for wallet_info in await self.get_all_wallet_info_entries(wallet_type=WalletType.VC):
            return WalletIdentifier(wallet_info.id, WalletType.VC)
        else:
            # Create a new VC wallet
            vc_wallet = await VCWallet.create_new_vc_wallet(self, self.main_wallet)  # pragma: no cover
            return WalletIdentifier(vc_wallet.id(), WalletType.VC)  # pragma: no cover

    async def _add_coin_states(
        self,
        coin_states: List[CoinState],
        peer: WSChiaConnection,
        fork_height: Optional[uint32],
    ) -> None:
        # TODO: add comment about what this method does
        # Input states should already be sorted by cs_height, with reorgs at the beginning
        curr_h = -1
        for c_state in coin_states:
            last_change_height = last_change_height_cs(c_state)
            if last_change_height < curr_h:
                raise ValueError("Input coin_states is not sorted properly")
            curr_h = last_change_height

        trade_removals = await self.trade_manager.get_coins_of_interest()
        all_unconfirmed: List[TransactionRecord] = await self.tx_store.get_all_unconfirmed()
        used_up_to = -1
        ph_to_index_cache: LRUCache[bytes32, uint32] = LRUCache(100)

        coin_names = [bytes32(coin_state.coin.name()) for coin_state in coin_states]
        local_records = await self.coin_store.get_coin_records(coin_id_filter=HashFilter.include(coin_names))

        for coin_name, coin_state in zip(coin_names, coin_states):
            if peer.closed:
                raise ConnectionError("Connection closed")
            self.log.debug("Add coin state: %s: %s", coin_name, coin_state)
            local_record = local_records.coin_id_to_record.get(coin_name)
            rollback_wallets = None
            try:
                async with self.db_wrapper.writer():
                    rollback_wallets = self.wallets.copy()  # Shallow copy of wallets if writer rolls back the db
                    # This only succeeds if we don't raise out of the transaction
                    await self.retry_store.remove_state(coin_state)

                    wallet_identifier = await self.get_wallet_identifier_for_puzzle_hash(coin_state.coin.puzzle_hash)
                    coin_data: Optional[Streamable] = None
                    # If we already have this coin, & it was spent & confirmed at the same heights, then return (done)
                    if local_record is not None:
                        local_spent = None
                        if local_record.spent_block_height != 0:
                            local_spent = local_record.spent_block_height
                        if (
                            local_spent == coin_state.spent_height
                            and local_record.confirmed_block_height == coin_state.created_height
                        ):
                            continue

                    if coin_state.spent_height is not None and coin_name in trade_removals:
                        await self.trade_manager.coins_of_interest_farmed(coin_state, fork_height, peer)
                    if wallet_identifier is not None:
                        self.log.debug(f"Found existing wallet_identifier: {wallet_identifier}, coin: {coin_name}")
                    elif local_record is not None:
                        wallet_identifier = WalletIdentifier(uint32(local_record.wallet_id), local_record.wallet_type)
                    elif coin_state.created_height is not None:
                        wallet_identifier, coin_data = await self.determine_coin_type(peer, coin_state, fork_height)
                        try:
                            dl_wallet = self.get_dl_wallet()
                        except ValueError:
                            pass
                        else:
                            if (
                                await dl_wallet.get_singleton_record(coin_name) is not None
                                or coin_state.coin.puzzle_hash == MIRROR_PUZZLE_HASH
                            ):
                                wallet_identifier = WalletIdentifier.create(dl_wallet)

                    if wallet_identifier is None:
                        self.log.debug(f"No wallet for coin state: {coin_state}")
                        continue

                    # Update the DB to signal that we used puzzle hashes up to this one
                    derivation_index = ph_to_index_cache.get(coin_state.coin.puzzle_hash)
                    if derivation_index is None:
                        derivation_index = await self.puzzle_store.index_for_puzzle_hash(coin_state.coin.puzzle_hash)
                    if derivation_index is not None:
                        ph_to_index_cache.put(coin_state.coin.puzzle_hash, derivation_index)
                        if derivation_index > used_up_to:
                            await self.puzzle_store.set_used_up_to(derivation_index)
                            used_up_to = derivation_index

                    if coin_state.created_height is None:
                        # TODO implements this coin got reorged
                        # TODO: we need to potentially roll back the pool wallet here
                        pass
                    # if the new coin has not been spent (i.e not ephemeral)
                    elif coin_state.created_height is not None and coin_state.spent_height is None:
                        if local_record is None:
                            await self.coin_added(
                                coin_state.coin,
                                uint32(coin_state.created_height),
                                all_unconfirmed,
                                wallet_identifier.id,
                                wallet_identifier.type,
                                peer,
                                coin_name,
                                coin_data,
                            )
                            await self.add_interested_coin_ids([coin_name])

                    # if the coin has been spent
                    elif coin_state.created_height is not None and coin_state.spent_height is not None:
                        self.log.debug("Coin spent: %s", coin_state)
                        children = await self.wallet_node.fetch_children(coin_name, peer=peer, fork_height=fork_height)
                        record = local_record
                        if record is None:
                            farmer_reward = False
                            pool_reward = False
                            tx_type: int
                            if self.is_farmer_reward(uint32(coin_state.created_height), coin_state.coin):
                                farmer_reward = True
                                tx_type = TransactionType.FEE_REWARD.value
                            elif self.is_pool_reward(uint32(coin_state.created_height), coin_state.coin):
                                pool_reward = True
                                tx_type = TransactionType.COINBASE_REWARD.value
                            else:
                                tx_type = TransactionType.INCOMING_TX.value
                            record = WalletCoinRecord(
                                coin_state.coin,
                                uint32(coin_state.created_height),
                                uint32(coin_state.spent_height),
                                True,
                                farmer_reward or pool_reward,
                                wallet_identifier.type,
                                wallet_identifier.id,
                            )
                            await self.coin_store.add_coin_record(record)
                            # Coin first received
                            parent_coin_record: Optional[WalletCoinRecord] = await self.coin_store.get_coin_record(
                                coin_state.coin.parent_coin_info
                            )
                            if (
                                parent_coin_record is not None
                                and wallet_identifier.type == parent_coin_record.wallet_type
                            ):
                                change = True
                            else:
                                change = False

                            if not change:
                                created_timestamp = await self.wallet_node.get_timestamp_for_height(
                                    uint32(coin_state.created_height)
                                )
                                tx_record = TransactionRecord(
                                    confirmed_at_height=uint32(coin_state.created_height),
                                    created_at_time=uint64(created_timestamp),
                                    to_puzzle_hash=(
                                        await self.convert_puzzle_hash(
                                            wallet_identifier.id, coin_state.coin.puzzle_hash
                                        )
                                    ),
                                    amount=uint64(coin_state.coin.amount),
                                    fee_amount=uint64(0),
                                    confirmed=True,
                                    sent=uint32(0),
                                    spend_bundle=None,
                                    additions=[coin_state.coin],
                                    removals=[],
                                    wallet_id=wallet_identifier.id,
                                    sent_to=[],
                                    trade_id=None,
                                    type=uint32(tx_type),
                                    name=bytes32.secret(),
                                    memos=[],
                                    valid_times=ConditionValidTimes(),
                                )
                                await self.tx_store.add_transaction_record(tx_record)

                            additions = [state.coin for state in children]
                            if len(children) > 0:
                                fee = 0

                                to_puzzle_hash = None
                                coin_spend: Optional[CoinSpend] = None
                                clawback_metadata: Optional[ClawbackMetadata] = None
                                # Find coin that doesn't belong to us
                                amount = 0
                                for coin in additions:
                                    derivation_record = await self.puzzle_store.get_derivation_record_for_puzzle_hash(
                                        coin.puzzle_hash
                                    )
                                    if derivation_record is None:  # not change
                                        to_puzzle_hash = coin.puzzle_hash
                                        amount += coin.amount
                                        if coin_spend is None:
                                            # To prevent unnecessary fetch, we only fetch once,
                                            # if there is a child coin that is not owned by the wallet.
                                            coin_spend = await fetch_coin_spend_for_coin_state(coin_state, peer)
                                            # Check if the parent coin is a Clawback coin
                                            puzzle: Program = coin_spend.puzzle_reveal.to_program()
                                            solution: Program = coin_spend.solution.to_program()
                                            uncurried = uncurry_puzzle(puzzle)
                                            clawback_metadata = match_clawback_puzzle(uncurried, puzzle, solution)
                                        if clawback_metadata is not None:
                                            # Add the Clawback coin as the interested coin for the sender
                                            await self.add_interested_coin_ids([coin.name()])
                                    elif wallet_identifier.type == WalletType.CAT:
                                        # We subscribe to change for CATs since they didn't hint previously
                                        await self.add_interested_coin_ids([coin.name()])

                                if to_puzzle_hash is None:
                                    to_puzzle_hash = additions[0].puzzle_hash

                                spent_timestamp = await self.wallet_node.get_timestamp_for_height(
                                    uint32(coin_state.spent_height)
                                )

                                # Reorg rollback adds reorged transactions so it's possible there is tx_record already
                                # Even though we are just adding coin record to the db (after reorg)
                                tx_records: List[TransactionRecord] = []
                                for out_tx_record in all_unconfirmed:
                                    for rem_coin in out_tx_record.removals:
                                        if rem_coin == coin_state.coin:
                                            tx_records.append(out_tx_record)

                                if len(tx_records) > 0:
                                    for tx_record in tx_records:
                                        await self.tx_store.set_confirmed(
                                            tx_record.name, uint32(coin_state.spent_height)
                                        )
                                else:
                                    tx_name = bytes(coin_state.coin.name())
                                    for added_coin in additions:
                                        tx_name += bytes(added_coin.name())
                                    tx_name = std_hash(tx_name)
                                    tx_record = TransactionRecord(
                                        confirmed_at_height=uint32(coin_state.spent_height),
                                        created_at_time=uint64(spent_timestamp),
                                        to_puzzle_hash=(
                                            await self.convert_puzzle_hash(wallet_identifier.id, to_puzzle_hash)
                                        ),
                                        amount=uint64(int(amount)),
                                        fee_amount=uint64(fee),
                                        confirmed=True,
                                        sent=uint32(0),
                                        spend_bundle=None,
                                        additions=additions,
                                        removals=[coin_state.coin],
                                        wallet_id=wallet_identifier.id,
                                        sent_to=[],
                                        trade_id=None,
                                        type=uint32(TransactionType.OUTGOING_TX.value),
                                        name=tx_name,
                                        memos=[],
                                        valid_times=ConditionValidTimes(),
                                    )

                                    await self.tx_store.add_transaction_record(tx_record)
                        else:
                            await self.coin_store.set_spent(coin_name, uint32(coin_state.spent_height))
                            if record.coin_type == CoinType.CLAWBACK:
                                await self.interested_store.remove_interested_coin_id(coin_state.coin.name())
                            confirmed_tx_records: List[TransactionRecord] = []

                            for tx_record in all_unconfirmed:
                                if tx_record.type in CLAWBACK_INCOMING_TRANSACTION_TYPES:
                                    for add_coin in tx_record.additions:
                                        if add_coin == coin_state.coin:
                                            confirmed_tx_records.append(tx_record)
                                else:
                                    for rem_coin in tx_record.removals:
                                        if rem_coin == coin_state.coin:
                                            confirmed_tx_records.append(tx_record)

                            for tx_record in confirmed_tx_records:
                                await self.tx_store.set_confirmed(tx_record.name, uint32(coin_state.spent_height))
                        for unconfirmed_record in all_unconfirmed:
                            for rem_coin in unconfirmed_record.removals:
                                if rem_coin == coin_state.coin:
                                    self.log.info(f"Setting tx_id: {unconfirmed_record.name} to confirmed")
                                    await self.tx_store.set_confirmed(
                                        unconfirmed_record.name, uint32(coin_state.spent_height)
                                    )

                        if record.wallet_type in [WalletType.POOLING_WALLET, WalletType.DAO]:
                            wallet_type_to_class = {WalletType.POOLING_WALLET: PoolWallet, WalletType.DAO: DAOWallet}
                            if coin_state.spent_height is not None and coin_state.coin.amount == uint64(1):
                                singleton_wallet: Union[PoolWallet, DAOWallet] = self.get_wallet(
                                    id=uint32(record.wallet_id), required_type=wallet_type_to_class[record.wallet_type]
                                )
                                curr_coin_state: CoinState = coin_state

                                while curr_coin_state.spent_height is not None:
                                    cs: CoinSpend = await fetch_coin_spend_for_coin_state(curr_coin_state, peer)
                                    success = await singleton_wallet.apply_state_transition(
                                        cs, uint32(curr_coin_state.spent_height)
                                    )
                                    if not success:
                                        break
                                    new_singleton_coin = get_most_recent_singleton_coin_from_coin_spend(cs)
                                    if new_singleton_coin is None:
                                        # No more singleton (maybe destroyed?)
                                        break

                                    coin_name = new_singleton_coin.name()
                                    existing = await self.coin_store.get_coin_record(coin_name)
                                    if existing is None:
                                        await self.coin_added(
                                            new_singleton_coin,
                                            uint32(curr_coin_state.spent_height),
                                            [],
                                            uint32(record.wallet_id),
                                            record.wallet_type,
                                            peer,
                                            coin_name,
                                            coin_data,
                                        )
                                    await self.coin_store.set_spent(
                                        curr_coin_state.coin.name(), uint32(curr_coin_state.spent_height)
                                    )
                                    await self.add_interested_coin_ids([new_singleton_coin.name()])
                                    new_coin_state: List[CoinState] = await self.wallet_node.get_coin_state(
                                        [coin_name], peer=peer, fork_height=fork_height
                                    )
                                    assert len(new_coin_state) == 1
                                    curr_coin_state = new_coin_state[0]
                        if record.wallet_type == WalletType.DATA_LAYER:
                            singleton_spend = await fetch_coin_spend_for_coin_state(coin_state, peer)
                            dl_wallet = self.get_wallet(id=uint32(record.wallet_id), required_type=DataLayerWallet)
                            await dl_wallet.singleton_removed(
                                singleton_spend,
                                uint32(coin_state.spent_height),
                            )

                        elif record.wallet_type == WalletType.NFT:
                            if coin_state.spent_height is not None:
                                nft_wallet = self.get_wallet(id=uint32(record.wallet_id), required_type=NFTWallet)
                                await nft_wallet.remove_coin(coin_state.coin, uint32(coin_state.spent_height))
                        elif record.wallet_type == WalletType.VC:
                            if coin_state.spent_height is not None:
                                vc_wallet = self.get_wallet(id=uint32(record.wallet_id), required_type=VCWallet)
                                await vc_wallet.remove_coin(coin_state.coin, uint32(coin_state.spent_height))

                        # Check if a child is a singleton launcher
                        for child in children:
                            if child.coin.puzzle_hash != SINGLETON_LAUNCHER_HASH:
                                continue
                            if await self.have_a_pool_wallet_with_launched_id(child.coin.name()):
                                continue
                            if child.spent_height is None:
                                # TODO handle spending launcher later block
                                continue
                            launcher_spend = await fetch_coin_spend_for_coin_state(child, peer)
                            if launcher_spend is None:
                                continue
                            try:
                                pool_state = solution_to_pool_state(launcher_spend)
                                assert pool_state is not None
                            except (AssertionError, ValueError) as e:
                                self.log.debug(f"Not a pool wallet launcher {e}, child: {child}")
                                matched, inner_puzhash = await DataLayerWallet.match_dl_launcher(launcher_spend)
                                if (
                                    matched
                                    and inner_puzhash is not None
                                    and (await self.puzzle_store.puzzle_hash_exists(inner_puzhash))
                                ):
                                    try:
                                        dl_wallet = self.get_dl_wallet()
                                    except ValueError:
                                        dl_wallet = await DataLayerWallet.create_new_dl_wallet(
                                            self,
                                        )
                                    await dl_wallet.track_new_launcher_id(
                                        child.coin.name(),
                                        peer,
                                        spend=launcher_spend,
                                        height=uint32(child.spent_height),
                                    )
                                continue

                            # solution_to_pool_state may return None but this may not be an error
                            if pool_state is None:
                                self.log.debug("solution_to_pool_state returned None, ignore and continue")
                                continue

                            pool_wallet = await PoolWallet.create(
                                self,
                                self.main_wallet,
                                child.coin.name(),
                                [launcher_spend],
                                uint32(child.spent_height),
                                name="pool_wallet",
                            )
                            launcher_spend_additions = compute_additions(launcher_spend)
                            assert len(launcher_spend_additions) == 1
                            coin_added = launcher_spend_additions[0]
                            coin_name = coin_added.name()
                            existing = await self.coin_store.get_coin_record(coin_name)
                            if existing is None:
                                await self.coin_added(
                                    coin_added,
                                    uint32(coin_state.spent_height),
                                    [],
                                    pool_wallet.id(),
                                    pool_wallet.type(),
                                    peer,
                                    coin_name,
                                    coin_data,
                                )
                            await self.add_interested_coin_ids([coin_name])

                    else:
                        raise RuntimeError("All cases already handled")  # Logic error, all cases handled
            except Exception as e:
                self.log.exception(f"Failed to add coin_state: {coin_state}, error: {e}")
                if rollback_wallets is not None:
                    self.wallets = rollback_wallets  # Restore since DB will be rolled back by writer
                if isinstance(e, (PeerRequestException, aiosqlite.Error)):
                    await self.retry_store.add_state(coin_state, peer.peer_node_id, fork_height)
                else:
                    await self.retry_store.remove_state(coin_state)
                continue

    async def add_coin_states(
        self,
        coin_states: List[CoinState],
        peer: WSChiaConnection,
        fork_height: Optional[uint32],
    ) -> bool:
        try:
            await self._add_coin_states(coin_states, peer, fork_height)
        except Exception as e:
            log_level = logging.DEBUG if peer.closed else logging.ERROR
            self.log.log(log_level, f"add_coin_states failed - exception {e}, traceback: {traceback.format_exc()}")
            return False

        await self.blockchain.clean_block_records()

        return True

    async def have_a_pool_wallet_with_launched_id(self, launcher_id: bytes32) -> bool:
        for wallet_id, wallet in self.wallets.items():
            if wallet.type() == WalletType.POOLING_WALLET:
                assert isinstance(wallet, PoolWallet)
                if (await wallet.get_current_state()).launcher_id == launcher_id:
                    self.log.warning("Already have, not recreating")
                    return True
        return False

    def is_pool_reward(self, created_height: uint32, coin: Coin) -> bool:
        if coin.amount != calculate_pool_reward(created_height) and coin.amount != calculate_pool_reward(
            uint32(max(0, created_height - 128))
        ):
            # Optimization to avoid the computation below. Any coin that has a different amount is not a pool reward
            return False
        for i in range(0, 30):
            try_height = created_height - i
            if try_height < 0:
                break
            calculated = pool_parent_id(uint32(try_height), self.constants.GENESIS_CHALLENGE)
            if calculated == coin.parent_coin_info:
                return True
        return False

    def is_farmer_reward(self, created_height: uint32, coin: Coin) -> bool:
        if coin.amount < calculate_base_farmer_reward(created_height):
            # Optimization to avoid the computation below. Any coin less than this base amount cannot be farmer reward
            return False
        for i in range(0, 30):
            try_height = created_height - i
            if try_height < 0:
                break
            calculated = farmer_parent_id(uint32(try_height), self.constants.GENESIS_CHALLENGE)
            if calculated == coin.parent_coin_info:
                return True
        return False

    async def get_wallet_identifier_for_puzzle_hash(self, puzzle_hash: bytes32) -> Optional[WalletIdentifier]:
        wallet_identifier = await self.puzzle_store.get_wallet_identifier_for_puzzle_hash(puzzle_hash)
        if wallet_identifier is not None:
            return wallet_identifier

        interested_wallet_id = await self.interested_store.get_interested_puzzle_hash_wallet_id(puzzle_hash=puzzle_hash)
        if interested_wallet_id is not None:
            wallet_id = uint32(interested_wallet_id)
            if wallet_id not in self.wallets.keys():
                self.log.warning(f"Do not have wallet {wallet_id} for puzzle_hash {puzzle_hash}")
                return None
            return WalletIdentifier(uint32(wallet_id), self.wallets[uint32(wallet_id)].type())
        return None

    async def get_wallet_identifier_for_coin(
        self, coin: Coin, hint_dict: Dict[bytes32, bytes32] = {}
    ) -> Optional[WalletIdentifier]:
        wallet_identifier = await self.puzzle_store.get_wallet_identifier_for_puzzle_hash(coin.puzzle_hash)
        if (
            wallet_identifier is None
            and coin.name() in hint_dict
            and await self.puzzle_store.puzzle_hash_exists(hint_dict[coin.name()])
        ):
            wallet_identifier = await self.get_wallet_identifier_for_hinted_coin(coin, hint_dict[coin.name()])
        if wallet_identifier is None:
            coin_record = await self.coin_store.get_coin_record(coin.name())
            if coin_record is not None:
                wallet_identifier = WalletIdentifier(uint32(coin_record.wallet_id), coin_record.wallet_type)

        return wallet_identifier

    async def get_wallet_identifier_for_hinted_coin(self, coin: Coin, hint: bytes32) -> Optional[WalletIdentifier]:
        for wallet in self.wallets.values():
            if await wallet.match_hinted_coin(coin, hint):
                return WalletIdentifier(wallet.id(), wallet.type())
        return None

    async def coin_added(
        self,
        coin: Coin,
        height: uint32,
        all_unconfirmed_transaction_records: List[TransactionRecord],
        wallet_id: uint32,
        wallet_type: WalletType,
        peer: WSChiaConnection,
        coin_name: bytes32,
        coin_data: Optional[Streamable],
    ) -> None:
        """
        Adding coin to DB
        """

        self.log.debug(
            "Adding record to state manager coin: %s at %s wallet_id: %s and type: %s",
            coin,
            height,
            wallet_id,
            wallet_type,
        )

        if self.is_pool_reward(height, coin):
            tx_type = TransactionType.COINBASE_REWARD
        elif self.is_farmer_reward(height, coin):
            tx_type = TransactionType.FEE_REWARD
        else:
            tx_type = TransactionType.INCOMING_TX

        coinbase = tx_type in {TransactionType.FEE_REWARD, TransactionType.COINBASE_REWARD}
        coin_confirmed_transaction = False
        if not coinbase:
            for record in all_unconfirmed_transaction_records:
                if coin in record.additions and not record.confirmed:
                    await self.tx_store.set_confirmed(record.name, height)
                    coin_confirmed_transaction = True
                    break

        parent_coin_record: Optional[WalletCoinRecord] = await self.coin_store.get_coin_record(coin.parent_coin_info)
        change = parent_coin_record is not None and wallet_type.value == parent_coin_record.wallet_type
        # If the coin is from a Clawback spent, we want to add the INCOMING_TX,
        # no matter if there is another TX updated.
        clawback = parent_coin_record is not None and parent_coin_record.coin_type == CoinType.CLAWBACK

        if coinbase or clawback or not coin_confirmed_transaction and not change:
            tx_record = TransactionRecord(
                confirmed_at_height=uint32(height),
                created_at_time=await self.wallet_node.get_timestamp_for_height(height),
                to_puzzle_hash=await self.convert_puzzle_hash(wallet_id, coin.puzzle_hash),
                amount=uint64(coin.amount),
                fee_amount=uint64(0),
                confirmed=True,
                sent=uint32(0),
                spend_bundle=None,
                additions=[coin],
                removals=[],
                wallet_id=wallet_id,
                sent_to=[],
                trade_id=None,
                type=uint32(tx_type),
                name=coin_name,
                memos=[],
                valid_times=ConditionValidTimes(),
            )
            if tx_record.amount > 0:
                await self.tx_store.add_transaction_record(tx_record)

        # We only add normal coins here
        coin_record: WalletCoinRecord = WalletCoinRecord(
            coin, height, uint32(0), False, coinbase, wallet_type, wallet_id
        )

        await self.coin_store.add_coin_record(coin_record, coin_name)

        await self.wallets[wallet_id].coin_added(coin, height, peer, coin_data)

        if wallet_type == WalletType.DAO:
            return

        await self.create_more_puzzle_hashes()

    async def add_pending_transactions(
        self,
        tx_records: List[TransactionRecord],
        push: bool = True,
        merge_spends: bool = True,
        sign: Optional[bool] = None,
        additional_signing_responses: Optional[List[SigningResponse]] = None,
<<<<<<< HEAD
=======
        extra_spends: Optional[List[SpendBundle]] = None,
>>>>>>> d6761cda
    ) -> List[TransactionRecord]:
        """
        Add a list of transactions to be submitted to the full node.
        Aggregates the `spend_bundle` property for each transaction onto the first transaction in the list.
        """
        if sign is None:
            sign = self.config.get("auto_sign_txs", True)
        agg_spend: SpendBundle = SpendBundle.aggregate(
            [tx.spend_bundle for tx in tx_records if tx.spend_bundle is not None]
        )
        if extra_spends is not None:
            agg_spend = SpendBundle.aggregate([agg_spend, *extra_spends])
        actual_spend_involved: bool = agg_spend != SpendBundle([], G2Element())
        if merge_spends and actual_spend_involved:
            tx_records = [
                dataclasses.replace(
                    tx,
                    spend_bundle=agg_spend if i == 0 else None,
                    name=agg_spend.name() if i == 0 else bytes32.secret(),
                )
                for i, tx in enumerate(tx_records)
            ]
        elif extra_spends is not None and extra_spends != []:
            extra_spends.extend([] if tx_records[0].spend_bundle is None else [tx_records[0].spend_bundle])
            extra_spend_bundle = SpendBundle.aggregate(extra_spends)
            tx_records = [
                dataclasses.replace(
                    tx,
                    spend_bundle=extra_spend_bundle if i == 0 else tx.spend_bundle,
                    name=extra_spend_bundle.name() if i == 0 else bytes32.secret(),
                )
                for i, tx in enumerate(tx_records)
            ]
        if sign:
            tx_records, _ = await self.sign_transactions(
                tx_records,
                [] if additional_signing_responses is None else additional_signing_responses,
<<<<<<< HEAD
                additional_signing_responses != [],
=======
                additional_signing_responses != [] and additional_signing_responses is not None,
>>>>>>> d6761cda
            )
        if push:
            all_coins_names = []
            async with self.db_wrapper.writer_maybe_transaction():
                for tx_record in tx_records:
                    # Wallet node will use this queue to retry sending this transaction until full nodes receives it
                    await self.tx_store.add_transaction_record(tx_record)
                    all_coins_names.extend([coin.name() for coin in tx_record.additions])
                    all_coins_names.extend([coin.name() for coin in tx_record.removals])

            await self.add_interested_coin_ids(all_coins_names)

            if actual_spend_involved:
                self.tx_pending_changed()
            for wallet_id in {tx.wallet_id for tx in tx_records}:
                self.state_changed("pending_transaction", wallet_id)
            await self.wallet_node.update_ui()

        return tx_records

    async def add_transaction(self, tx_record: TransactionRecord) -> None:
        """
        Called from wallet to add transaction that is not being set to full_node
        """
        await self.tx_store.add_transaction_record(tx_record)
        self.state_changed("pending_transaction", tx_record.wallet_id)

    async def remove_from_queue(
        self,
        spendbundle_id: bytes32,
        name: str,
        send_status: MempoolInclusionStatus,
        error: Optional[Err],
    ) -> None:
        """
        Full node received our transaction, no need to keep it in queue anymore, unless there was an error
        """

        updated = await self.tx_store.increment_sent(spendbundle_id, name, send_status, error)
        if updated:
            tx: Optional[TransactionRecord] = await self.get_transaction(spendbundle_id)
            if tx is not None and tx.spend_bundle is not None:
                self.log.info("Checking if we need to cancel trade for tx: %s", tx.name)
                # we're only interested in errors that are not temporary
                if (
                    send_status != MempoolInclusionStatus.SUCCESS
                    and error
                    and error not in (Err.INVALID_FEE_LOW_FEE, Err.INVALID_FEE_TOO_CLOSE_TO_ZERO)
                ):
                    coins_removed = tx.spend_bundle.removals()
                    trade_coins_removed = set()
                    trades = []
                    for removed_coin in coins_removed:
                        trade = await self.trade_manager.get_trade_by_coin(removed_coin)
                        if trade is not None and trade.status in (
                            TradeStatus.PENDING_CONFIRM.value,
                            TradeStatus.PENDING_ACCEPT.value,
                            TradeStatus.PENDING_CANCEL.value,
                        ):
                            if trade not in trades:
                                trades.append(trade)
                            # offer was tied to these coins, lets subscribe to them to get a confirmation to
                            # cancel it if it's confirmed
                            # we send transactions to multiple peers, and in cases when mempool gets
                            # fragmented, it's safest to wait for confirmation from blockchain before setting
                            # offer to failed
                            trade_coins_removed.add(removed_coin.name())
                    if trades != [] and trade_coins_removed != set():
                        if not tx.is_valid():
                            # we've tried to send this transaction to a full node multiple times
                            # but failed, it's safe to assume that it's not going to be accepted
                            # we can mark this offer as failed
                            self.log.info("This offer can't be posted, removing it from pending offers")
                            for trade in trades:
                                await self.trade_manager.fail_pending_offer(trade.trade_id)
                        else:
                            self.log.info(
                                "Subscribing to unspendable offer coins: %s",
                                [x.hex() for x in trade_coins_removed],
                            )
                            await self.add_interested_coin_ids(list(trade_coins_removed))

                    self.state_changed(
                        "tx_update", tx.wallet_id, {"transaction": tx, "error": error.name, "status": send_status.value}
                    )
                else:
                    self.state_changed("tx_update", tx.wallet_id, {"transaction": tx})

    async def get_all_transactions(self, wallet_id: int) -> List[TransactionRecord]:
        """
        Retrieves all confirmed and pending transactions
        """
        records = await self.tx_store.get_all_transactions_for_wallet(wallet_id)
        return records

    async def get_transaction(self, tx_id: bytes32) -> Optional[TransactionRecord]:
        return await self.tx_store.get_transaction_record(tx_id)

    async def get_coin_record_by_wallet_record(self, wr: WalletCoinRecord) -> CoinRecord:
        timestamp: uint64 = await self.wallet_node.get_timestamp_for_height(wr.confirmed_block_height)
        return wr.to_coin_record(timestamp)

    async def get_coin_records_by_coin_ids(self, **kwargs: Any) -> List[CoinRecord]:
        result = await self.coin_store.get_coin_records(**kwargs)
        return [await self.get_coin_record_by_wallet_record(record) for record in result.records]

    async def get_wallet_for_coin(self, coin_id: bytes32) -> Optional[WalletProtocol[Any]]:
        coin_record = await self.coin_store.get_coin_record(coin_id)
        if coin_record is None:
            return None
        wallet_id = uint32(coin_record.wallet_id)
        wallet = self.wallets[wallet_id]
        return wallet

    async def reorg_rollback(self, height: int) -> List[uint32]:
        """
        Rolls back and updates the coin_store and transaction store. It's possible this height
        is the tip, or even beyond the tip.
        """
        await self.retry_store.rollback_to_block(height)
        await self.nft_store.rollback_to_block(height)
        await self.coin_store.rollback_to_block(height)
        await self.interested_store.rollback_to_block(height)
        await self.dl_store.rollback_to_block(height)
        reorged: List[TransactionRecord] = await self.tx_store.get_transaction_above(height)
        await self.tx_store.rollback_to_block(height)
        for record in reorged:
            if TransactionType(record.type) in [
                TransactionType.OUTGOING_TX,
                TransactionType.OUTGOING_TRADE,
                TransactionType.INCOMING_TRADE,
                TransactionType.OUTGOING_CLAWBACK,
                TransactionType.INCOMING_CLAWBACK_SEND,
                TransactionType.INCOMING_CLAWBACK_RECEIVE,
            ]:
                await self.tx_store.tx_reorged(record)

        # Removes wallets that were created from a blockchain transaction which got reorged.
        remove_ids: List[uint32] = []
        for wallet_id, wallet in self.wallets.items():
            if wallet.type() == WalletType.POOLING_WALLET.value:
                assert isinstance(wallet, PoolWallet)
                remove: bool = await wallet.rewind(height)
                if remove:
                    remove_ids.append(wallet_id)
        for wallet_id in remove_ids:
            await self.user_store.delete_wallet(wallet_id)
            self.state_changed("wallet_removed", wallet_id)

        return remove_ids

    async def _await_closed(self) -> None:
        await self.db_wrapper.close()

    def unlink_db(self) -> None:
        Path(self.db_path).unlink()

    async def get_all_wallet_info_entries(self, wallet_type: Optional[WalletType] = None) -> List[WalletInfo]:
        return await self.user_store.get_all_wallet_info_entries(wallet_type)

    async def get_wallet_for_asset_id(self, asset_id: str) -> Optional[WalletProtocol[Any]]:
        for wallet_id, wallet in self.wallets.items():
            if wallet.type() in (WalletType.CAT, WalletType.CRCAT):
                assert isinstance(wallet, CATWallet)
                if wallet.get_asset_id() == asset_id:
                    return wallet
            elif wallet.type() == WalletType.DATA_LAYER:
                assert isinstance(wallet, DataLayerWallet)
                if await wallet.get_latest_singleton(bytes32.from_hexstr(asset_id)) is not None:
                    return wallet
            elif wallet.type() == WalletType.NFT:
                assert isinstance(wallet, NFTWallet)
                nft_coin = await self.nft_store.get_nft_by_id(bytes32.from_hexstr(asset_id), wallet_id)
                if nft_coin:
                    return wallet
        return None

    async def get_wallet_for_puzzle_info(self, puzzle_driver: PuzzleInfo) -> Optional[WalletProtocol[Any]]:
        for wallet in self.wallets.values():
            match_function = getattr(wallet, "match_puzzle_info", None)
            if match_function is not None and callable(match_function):
                if await match_function(puzzle_driver):
                    return wallet
        return None

    async def create_wallet_for_puzzle_info(self, puzzle_driver: PuzzleInfo, name: Optional[str] = None) -> None:
        if AssetType(puzzle_driver.type()) in self.asset_to_wallet_map:
            await self.asset_to_wallet_map[AssetType(puzzle_driver.type())].create_from_puzzle_info(
                self,
                self.main_wallet,
                puzzle_driver,
                name,
                potential_subclasses={
                    AssetType.CR: CRCATWallet,
                },
            )

    async def add_new_wallet(self, wallet: WalletProtocol[Any]) -> None:
        self.wallets[wallet.id()] = wallet
        await self.create_more_puzzle_hashes()
        self.state_changed("wallet_created")

    async def get_spendable_coins_for_wallet(
        self, wallet_id: int, records: Optional[Set[WalletCoinRecord]] = None
    ) -> Set[WalletCoinRecord]:
        wallet_type = self.wallets[uint32(wallet_id)].type()
        if records is None:
            if wallet_type == WalletType.CRCAT:
                records = await self.coin_store.get_unspent_coins_for_wallet(wallet_id, CoinType.CRCAT)
            else:
                records = await self.coin_store.get_unspent_coins_for_wallet(wallet_id)

        # Coins that are currently part of a transaction
        unconfirmed_tx: List[TransactionRecord] = await self.tx_store.get_unconfirmed_for_wallet(wallet_id)
        removal_dict: Dict[bytes32, Coin] = {}
        for tx in unconfirmed_tx:
            for coin in tx.removals:
                # TODO, "if" might not be necessary once unconfirmed tx doesn't contain coins for other wallets
                if await self.does_coin_belong_to_wallet(coin, wallet_id, tx.hint_dict()):
                    removal_dict[coin.name()] = coin

        # Coins that are part of the trade
        offer_locked_coins: Dict[bytes32, WalletCoinRecord] = await self.trade_manager.get_locked_coins()

        filtered = set()
        for record in records:
            if record.coin.name() in offer_locked_coins:
                continue
            if record.coin.name() in removal_dict:
                continue
            filtered.add(record)

        return filtered

    async def new_peak(self, height: uint32) -> None:
        for wallet_id, wallet in self.wallets.items():
            if wallet.type() == WalletType.POOLING_WALLET:
                assert isinstance(wallet, PoolWallet)
                await wallet.new_peak(height)
        current_time = int(time.time())

        if self.wallet_node.last_wallet_tx_resend_time < current_time - self.wallet_node.wallet_tx_resend_timeout_secs:
            self.tx_pending_changed()

    async def add_interested_puzzle_hashes(self, puzzle_hashes: List[bytes32], wallet_ids: List[int]) -> None:
        # TODO: It's unclear if the intended use for this is that each puzzle hash should store all
        # the elements of wallet_ids. It only stores one wallet_id per puzzle hash in the interested_store
        # but the coin_cache keeps all wallet_ids for each puzzle hash
        for puzzle_hash in puzzle_hashes:
            if puzzle_hash in self.interested_coin_cache:
                wallet_ids_to_add = list({w for w in wallet_ids if w not in self.interested_coin_cache[puzzle_hash]})
                self.interested_coin_cache[puzzle_hash].extend(wallet_ids_to_add)
            else:
                self.interested_coin_cache[puzzle_hash] = list(set(wallet_ids))
        for puzzle_hash, wallet_id in zip(puzzle_hashes, wallet_ids):
            await self.interested_store.add_interested_puzzle_hash(puzzle_hash, wallet_id)
        if len(puzzle_hashes) > 0:
            await self.wallet_node.new_peak_queue.subscribe_to_puzzle_hashes(puzzle_hashes)

    async def add_interested_coin_ids(self, coin_ids: List[bytes32], wallet_ids: List[int] = []) -> None:
        # TODO: FIX: wallet_ids is sometimes populated unexpectedly when called from add_pending_transaction
        for coin_id in coin_ids:
            if coin_id in self.interested_coin_cache:
                # prevent repeated wallet_ids from appearing in the coin cache
                wallet_ids_to_add = list({w for w in wallet_ids if w not in self.interested_coin_cache[coin_id]})
                self.interested_coin_cache[coin_id].extend(wallet_ids_to_add)
            else:
                self.interested_coin_cache[coin_id] = list(set(wallet_ids))
        for coin_id in coin_ids:
            await self.interested_store.add_interested_coin_id(coin_id)
        if len(coin_ids) > 0:
            await self.wallet_node.new_peak_queue.subscribe_to_coin_ids(coin_ids)

    async def delete_trade_transactions(self, trade_id: bytes32) -> None:
        txs: List[TransactionRecord] = await self.tx_store.get_transactions_by_trade_id(trade_id)
        for tx in txs:
            await self.tx_store.delete_transaction_record(tx.name)

    async def convert_puzzle_hash(self, wallet_id: uint32, puzzle_hash: bytes32) -> bytes32:
        wallet = self.wallets[wallet_id]
        # This should be general to wallets but for right now this is just for CATs so we'll add this if
        if wallet.type() in (WalletType.CAT.value, WalletType.CRCAT.value):
            assert isinstance(wallet, CATWallet)
            return await wallet.convert_puzzle_hash(puzzle_hash)

        return puzzle_hash

    def get_dl_wallet(self) -> DataLayerWallet:
        for wallet in self.wallets.values():
            if wallet.type() == WalletType.DATA_LAYER.value:
                assert isinstance(
                    wallet, DataLayerWallet
                ), f"WalletType.DATA_LAYER should be a DataLayerWallet instance got: {type(wallet).__name__}"
                return wallet
        raise ValueError("DataLayerWallet not available")

    async def get_or_create_vc_wallet(self) -> VCWallet:
        for _, wallet in self.wallets.items():
            if WalletType(wallet.type()) == WalletType.VC:
                assert isinstance(wallet, VCWallet)
                vc_wallet: VCWallet = wallet
                break
        else:
            # Create a new VC wallet
            vc_wallet = await VCWallet.create_new_vc_wallet(self, self.main_wallet)

        return vc_wallet

    async def sum_hint_for_pubkey(self, pk: bytes) -> Optional[SumHint]:
        return await self.main_wallet.sum_hint_for_pubkey(pk)

    async def path_hint_for_pubkey(self, pk: bytes) -> Optional[PathHint]:
        return await self.main_wallet.path_hint_for_pubkey(pk)

    async def key_hints_for_pubkeys(self, pks: List[bytes]) -> KeyHints:
        return KeyHints(
            [sum_hint for pk in pks for sum_hint in (await self.sum_hint_for_pubkey(pk),) if sum_hint is not None],
            [path_hint for pk in pks for path_hint in (await self.path_hint_for_pubkey(pk),) if path_hint is not None],
        )

    async def gather_signing_info(self, coin_spends: List[Spend]) -> SigningInstructions:
        pks: List[bytes] = []
        signing_targets: List[SigningTarget] = []
        for coin_spend in coin_spends:
            _coin_spend = coin_spend.as_coin_spend()
            # Get AGG_SIG conditions
            conditions_dict = conditions_dict_for_solution(
                _coin_spend.puzzle_reveal.to_program(),
                _coin_spend.solution.to_program(),
                self.constants.MAX_BLOCK_COST_CLVM,
            )
            # Create signature
            for pk, msg in pkm_pairs_for_conditions_dict(
                conditions_dict, _coin_spend.coin, self.constants.AGG_SIG_ME_ADDITIONAL_DATA
            ):
                pk_bytes = bytes(pk)
                pks.append(pk_bytes)
                fingerprint: bytes = pk.get_fingerprint().to_bytes(4, "big")
                signing_targets.append(SigningTarget(fingerprint, msg, std_hash(pk_bytes + msg)))

        return SigningInstructions(
            await self.key_hints_for_pubkeys(pks),
            signing_targets,
        )

    async def gather_signing_info_for_bundles(self, bundles: List[SpendBundle]) -> List[UnsignedTransaction]:
        utxs: List[UnsignedTransaction] = []
        for bundle in bundles:
            signer_protocol_spends: List[Spend] = [Spend.from_coin_spend(spend) for spend in bundle.coin_spends]
            utxs.append(
                UnsignedTransaction(
                    TransactionInfo(signer_protocol_spends), await self.gather_signing_info(signer_protocol_spends)
                )
            )

        return utxs

    async def gather_signing_info_for_txs(self, txs: List[TransactionRecord]) -> List[UnsignedTransaction]:
        return await self.gather_signing_info_for_bundles(
            [tx.spend_bundle for tx in txs if tx.spend_bundle is not None]
        )

    async def gather_signing_info_for_trades(self, offers: List[Offer]) -> List[UnsignedTransaction]:
        return await self.gather_signing_info_for_bundles([offer._bundle for offer in offers])

    async def execute_signing_instructions(
        self, signing_instructions: SigningInstructions, partial_allowed: bool = False
    ) -> List[SigningResponse]:
        return await self.main_wallet.execute_signing_instructions(signing_instructions, partial_allowed)

    async def apply_signatures(
        self, spends: List[Spend], signing_responses: List[SigningResponse]
    ) -> SignedTransaction:
        return await self.main_wallet.apply_signatures(spends, signing_responses)

    def signed_tx_to_spendbundle(self, signed_tx: SignedTransaction) -> SpendBundle:
        if len([_ for _ in signed_tx.signatures if _.type != "bls_12381_aug_scheme"]) > 0:
            raise ValueError("Unable to handle signatures that are not bls_12381_aug_scheme")  # pragma: no cover
        return SpendBundle(
            [spend.as_coin_spend() for spend in signed_tx.transaction_info.spends],
            AugSchemeMPL.aggregate([G2Element.from_bytes(sig.signature) for sig in signed_tx.signatures]),
        )

    async def sign_transactions(
        self,
        tx_records: List[TransactionRecord],
        additional_signing_responses: List[SigningResponse] = [],
        partial_allowed: bool = False,
    ) -> Tuple[List[TransactionRecord], List[SigningResponse]]:
        unsigned_txs: List[UnsignedTransaction] = await self.gather_signing_info_for_txs(tx_records)
        new_txs: List[TransactionRecord] = []
        all_signing_responses = additional_signing_responses.copy()
        for unsigned_tx, tx in zip(
            unsigned_txs, [tx_record for tx_record in tx_records if tx_record.spend_bundle is not None]
        ):
            signing_responses: List[SigningResponse] = await self.execute_signing_instructions(
                unsigned_tx.signing_instructions, partial_allowed=partial_allowed
            )
            all_signing_responses.extend(signing_responses)
            new_bundle = self.signed_tx_to_spendbundle(
                await self.apply_signatures(
                    unsigned_tx.transaction_info.spends,
                    [*additional_signing_responses, *signing_responses],
                )
            )
            new_txs.append(dataclasses.replace(tx, spend_bundle=new_bundle, name=new_bundle.name()))
        new_txs.extend([tx_record for tx_record in tx_records if tx_record.spend_bundle is None])
        return new_txs, all_signing_responses

    async def sign_offers(
        self,
        offers: List[Offer],
        additional_signing_responses: List[SigningResponse] = [],
        partial_allowed: bool = False,
    ) -> Tuple[List[Offer], List[SigningResponse]]:
        unsigned_txs: List[UnsignedTransaction] = await self.gather_signing_info_for_trades(offers)
        new_offers: List[Offer] = []
        all_signing_responses = additional_signing_responses.copy()
        for unsigned_tx, offer in zip(unsigned_txs, [offer for offer in offers]):
            signing_responses: List[SigningResponse] = await self.execute_signing_instructions(
                unsigned_tx.signing_instructions, partial_allowed=partial_allowed
            )
            all_signing_responses.extend(signing_responses)
            new_bundle = self.signed_tx_to_spendbundle(
                await self.apply_signatures(
                    unsigned_tx.transaction_info.spends,
                    [*additional_signing_responses, *signing_responses],
                )
            )
            new_offers.append(Offer(offer.requested_payments, new_bundle, offer.driver_dict))
        return new_offers, all_signing_responses

    async def sign_bundle(
        self,
        coin_spends: List[CoinSpend],
        additional_signing_responses: List[SigningResponse] = [],
        partial_allowed: bool = False,
    ) -> Tuple[SpendBundle, List[SigningResponse]]:
        [unsigned_tx] = await self.gather_signing_info_for_bundles([SpendBundle(coin_spends, G2Element())])
        signing_responses: List[SigningResponse] = await self.execute_signing_instructions(
            unsigned_tx.signing_instructions, partial_allowed=partial_allowed
        )
        return (
            self.signed_tx_to_spendbundle(
                await self.apply_signatures(
                    unsigned_tx.transaction_info.spends,
                    [*additional_signing_responses, *signing_responses],
                )
            ),
            signing_responses,
        )

    async def submit_transactions(self, signed_txs: List[SignedTransaction]) -> List[bytes32]:
        bundles: List[SpendBundle] = [self.signed_tx_to_spendbundle(tx) for tx in signed_txs]
        for bundle in bundles:
            await self.wallet_node.push_tx(bundle)
        return [bundle.name() for bundle in bundles]

    @contextlib.asynccontextmanager
    async def new_action_scope(
        self,
        push: bool = False,
        merge_spends: bool = True,
        sign: Optional[bool] = None,
        additional_signing_responses: List[SigningResponse] = [],
<<<<<<< HEAD
    ) -> AsyncIterator[WalletActionScope]:
        async with WalletActionScope.new(
=======
        extra_spends: List[SpendBundle] = [],
    ) -> AsyncIterator[WalletActionScope]:
        async with new_wallet_action_scope(
>>>>>>> d6761cda
            self,
            push=push,
            merge_spends=merge_spends,
            sign=sign,
            additional_signing_responses=additional_signing_responses,
<<<<<<< HEAD
=======
            extra_spends=extra_spends,
>>>>>>> d6761cda
        ) as action_scope:
            yield action_scope<|MERGE_RESOLUTION|>--- conflicted
+++ resolved
@@ -144,11 +144,7 @@
 from chia.wallet.vc_wallet.vc_store import VCStore
 from chia.wallet.vc_wallet.vc_wallet import VCWallet
 from chia.wallet.wallet import Wallet
-<<<<<<< HEAD
-from chia.wallet.wallet_action_scope import WalletActionScope
-=======
 from chia.wallet.wallet_action_scope import WalletActionScope, new_wallet_action_scope
->>>>>>> d6761cda
 from chia.wallet.wallet_blockchain import WalletBlockchain
 from chia.wallet.wallet_coin_record import MetadataTypes, WalletCoinRecord
 from chia.wallet.wallet_coin_store import WalletCoinStore
@@ -2274,10 +2270,7 @@
         merge_spends: bool = True,
         sign: Optional[bool] = None,
         additional_signing_responses: Optional[List[SigningResponse]] = None,
-<<<<<<< HEAD
-=======
         extra_spends: Optional[List[SpendBundle]] = None,
->>>>>>> d6761cda
     ) -> List[TransactionRecord]:
         """
         Add a list of transactions to be submitted to the full node.
@@ -2315,11 +2308,7 @@
             tx_records, _ = await self.sign_transactions(
                 tx_records,
                 [] if additional_signing_responses is None else additional_signing_responses,
-<<<<<<< HEAD
-                additional_signing_responses != [],
-=======
                 additional_signing_responses != [] and additional_signing_responses is not None,
->>>>>>> d6761cda
             )
         if push:
             all_coins_names = []
@@ -2785,22 +2774,14 @@
         merge_spends: bool = True,
         sign: Optional[bool] = None,
         additional_signing_responses: List[SigningResponse] = [],
-<<<<<<< HEAD
-    ) -> AsyncIterator[WalletActionScope]:
-        async with WalletActionScope.new(
-=======
         extra_spends: List[SpendBundle] = [],
     ) -> AsyncIterator[WalletActionScope]:
         async with new_wallet_action_scope(
->>>>>>> d6761cda
             self,
             push=push,
             merge_spends=merge_spends,
             sign=sign,
             additional_signing_responses=additional_signing_responses,
-<<<<<<< HEAD
-=======
             extra_spends=extra_spends,
->>>>>>> d6761cda
         ) as action_scope:
             yield action_scope