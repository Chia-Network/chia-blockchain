--- conflicted
+++ resolved
@@ -2317,11 +2317,7 @@
             tx_records = [
                 dataclasses.replace(
                     tx,
-<<<<<<< HEAD
-                    spend_bundle=extra_spend_bundle if i == 0 else None,
-=======
                     spend_bundle=extra_spend_bundle if i == 0 else tx.spend_bundle,
->>>>>>> 8cf8a407
                     name=extra_spend_bundle.name() if i == 0 else bytes32.secret(),
                 )
                 for i, tx in enumerate(tx_records)
