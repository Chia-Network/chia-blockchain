--- conflicted
+++ resolved
@@ -146,13 +146,7 @@
         primaries: List[Payment],
         conditions: Tuple[Condition, ...] = tuple(),
         fee: uint64 = uint64(0),
-<<<<<<< HEAD
-        **kwargs: Any,
-    ) -> Program:
-        ...
-=======
     ) -> Program: ...
->>>>>>> 4091d791
 
     async def get_puzzle(self, new: bool) -> Program: ...
 
