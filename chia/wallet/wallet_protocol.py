--- conflicted
+++ resolved
@@ -154,9 +154,8 @@
 
     async def get_puzzle(self, new: bool) -> Program: ...
 
-<<<<<<< HEAD
     async def gather_signing_info(self, coin_spends: List[Spend]) -> SigningInstructions: ...
-=======
+
     async def convert_puzzle_hash(self, puzzle_hash: bytes32) -> bytes32: ...
 
     async def get_coins_to_offer(
@@ -165,7 +164,6 @@
         amount: uint64,
         coin_selection_config: CoinSelectionConfig,
     ) -> Set[Coin]: ...
->>>>>>> 6f55be06
 
 
 class GSTOptionalArgs(TypedDict):
