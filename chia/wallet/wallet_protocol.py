--- conflicted
+++ resolved
@@ -16,7 +16,6 @@
 from chia.wallet.conditions import Condition
 from chia.wallet.derivation_record import DerivationRecord
 from chia.wallet.nft_wallet.nft_info import NFTCoinInfo
-<<<<<<< HEAD
 from chia.wallet.payment import Payment
 from chia.wallet.puzzles.clawback.metadata import ClawbackMetadata
 from chia.wallet.signer_protocol import (
@@ -27,9 +26,6 @@
     Spend,
     SumHint,
 )
-from chia.wallet.util.tx_config import CoinSelectionConfig
-=======
->>>>>>> 483ec607
 from chia.wallet.util.wallet_types import WalletType
 from chia.wallet.wallet_action_scope import WalletActionScope
 from chia.wallet.wallet_coin_record import WalletCoinRecord
@@ -165,7 +161,7 @@
         self,
         asset_id: Optional[bytes32],
         amount: uint64,
-        coin_selection_config: CoinSelectionConfig,
+        action_scope: WalletActionScope,
     ) -> Set[Coin]: ...
 
 
