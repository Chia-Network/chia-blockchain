--- conflicted
+++ resolved
@@ -1,10 +1,6 @@
 from __future__ import annotations
 
-<<<<<<< HEAD
-from typing import TYPE_CHECKING, Any, Dict, List, Optional, Set, Tuple, TypeVar, runtime_checkable
-=======
-from typing import TYPE_CHECKING, Optional, TypeVar
->>>>>>> 470ae0ff
+from typing import TYPE_CHECKING, Any, Optional, TypeVar, runtime_checkable
 
 from chia_rs import G1Element, G2Element
 from typing_extensions import NotRequired, Protocol, TypedDict, Unpack
@@ -78,7 +74,7 @@
 
     def handle_own_derivation(self) -> bool: ...
 
-    def derivation_for_index(self, index: int) -> List[DerivationRecord]: ...
+    def derivation_for_index(self, index: int) -> list[DerivationRecord]: ...
 
     wallet_info: WalletInfo
     # WalletStateManager is only imported for type hinting thus leaving pylint
@@ -110,11 +106,11 @@
         puzzle_hash: bytes32,
         action_scope: WalletActionScope,
         fee: uint64 = uint64(0),
-        coins: Optional[Set[Coin]] = None,
-        primaries: Optional[List[Payment]] = None,
-        memos: Optional[List[bytes]] = None,
-        puzzle_decorator_override: Optional[List[Dict[str, Any]]] = None,
-        extra_conditions: Tuple[Condition, ...] = tuple(),
+        coins: Optional[set[Coin]] = None,
+        primaries: Optional[list[Payment]] = None,
+        memos: Optional[list[bytes]] = None,
+        puzzle_decorator_override: Optional[list[dict[str, Any]]] = None,
+        extra_conditions: tuple[Condition, ...] = tuple(),
         **kwargs: Unpack[GSTOptionalArgs],
     ) -> None: ...
 
@@ -124,17 +120,17 @@
 
     async def sign_message(
         self, message: str, puzzle_hash: bytes32, mode: SigningMode
-    ) -> Tuple[G1Element, G2Element]: ...
+    ) -> tuple[G1Element, G2Element]: ...
 
     async def get_puzzle_hash(self, new: bool) -> bytes32: ...
 
     async def apply_signatures(
-        self, spends: List[Spend], signing_responses: List[SigningResponse]
+        self, spends: list[Spend], signing_responses: list[SigningResponse]
     ) -> SignedTransaction: ...
 
     async def execute_signing_instructions(
         self, signing_instructions: SigningInstructions, partial_allowed: bool = False
-    ) -> List[SigningResponse]: ...
+    ) -> list[SigningResponse]: ...
 
     async def gather_signing_info(self, coin_spends: list[Spend]) -> SigningInstructions: ...
 
@@ -146,14 +142,14 @@
         self,
         fee: uint64,
         action_scope: WalletActionScope,
-        extra_conditions: Tuple[Condition, ...] = tuple(),
+        extra_conditions: tuple[Condition, ...] = tuple(),
     ) -> None: ...
 
     async def make_solution(
         self,
-        primaries: List[Payment],
+        primaries: list[Payment],
         action_scope: WalletActionScope,
-        conditions: Tuple[Condition, ...] = tuple(),
+        conditions: tuple[Condition, ...] = tuple(),
         fee: uint64 = uint64(0),
     ) -> Program: ...
 
@@ -166,7 +162,7 @@
         asset_id: Optional[bytes32],
         amount: uint64,
         action_scope: WalletActionScope,
-    ) -> Set[Coin]: ...
+    ) -> set[Coin]: ...
 
 
 class GSTOptionalArgs(TypedDict):
