from __future__ import annotations
import logging
import time
from typing import Any, Dict, List, Optional, Set, TYPE_CHECKING, Tuple

from blspy import G1Element, G2Element, AugSchemeMPL

from chia.consensus.cost_calculator import NPCResult
from chia.full_node.bundle_tools import simple_solution_generator
from chia.full_node.mempool_check_conditions import get_name_puzzle_conditions
from chia.types.announcement import Announcement
from chia.types.blockchain_format.coin import Coin
from chia.types.blockchain_format.program import Program, SerializedProgram
from chia.types.blockchain_format.sized_bytes import bytes32
from chia.types.coin_spend import CoinSpend
from chia.types.generator_types import BlockGenerator
from chia.types.spend_bundle import SpendBundle
from chia.util.hash import std_hash
from chia.util.ints import uint8, uint32, uint64, uint128
from chia.wallet.coin_selection import select_coins
from chia.wallet.derivation_record import DerivationRecord
from chia.wallet.puzzles.p2_delegated_puzzle_or_hidden_puzzle import (
    DEFAULT_HIDDEN_PUZZLE_HASH,
    calculate_synthetic_secret_key,
    puzzle_for_pk,
    puzzle_hash_for_pk,
    solution_for_conditions,
)
from chia.wallet.puzzles.puzzle_utils import (
    make_assert_absolute_seconds_exceeds_condition,
    make_assert_coin_announcement,
    make_assert_my_coin_id_condition,
    make_assert_puzzle_announcement,
    make_create_coin_announcement,
    make_create_coin_condition,
    make_create_puzzle_announcement,
    make_reserve_fee_condition,
)
from chia.wallet.secret_key_store import SecretKeyStore
from chia.wallet.sign_coin_spends import sign_coin_spends
from chia.wallet.transaction_record import TransactionRecord
from chia.wallet.util.compute_memos import compute_memos
from chia.wallet.util.transaction_type import TransactionType
from chia.wallet.util.wallet_types import AmountWithPuzzlehash, WalletType
from chia.wallet.wallet_coin_record import WalletCoinRecord
from chia.wallet.wallet_info import WalletInfo

if TYPE_CHECKING:
    from chia.server.ws_connection import WSChiaConnection


class Wallet:
    wallet_state_manager: Any
    log: logging.Logger
    wallet_id: uint32
    secret_key_store: SecretKeyStore
    cost_of_single_tx: Optional[int]

    @staticmethod
    async def create(
        wallet_state_manager: Any,
        info: WalletInfo,
        name: str = None,
    ):
        self = Wallet()
        self.log = logging.getLogger(name if name else __name__)
        self.wallet_state_manager = wallet_state_manager
        self.wallet_id = info.id
        self.secret_key_store = SecretKeyStore()
        self.cost_of_single_tx = None
        return self

    async def get_max_send_amount(self, records: Optional[Set[WalletCoinRecord]] = None) -> uint128:
        spendable: List[WalletCoinRecord] = list(
            await self.wallet_state_manager.get_spendable_coins_for_wallet(self.id(), records)
        )
        if len(spendable) == 0:
            return uint128(0)
        spendable.sort(reverse=True, key=lambda record: record.coin.amount)
        if self.cost_of_single_tx is None:
            coin = spendable[0].coin
            tx = await self.generate_signed_transaction(
                uint64(coin.amount), coin.puzzle_hash, coins={coin}, ignore_max_send_amount=True
            )
            assert tx.spend_bundle is not None
            program: BlockGenerator = simple_solution_generator(tx.spend_bundle)
            # npc contains names of the coins removed, puzzle_hashes and their spend conditions
            result: NPCResult = get_name_puzzle_conditions(
                program,
                self.wallet_state_manager.constants.MAX_BLOCK_COST_CLVM,
                cost_per_byte=self.wallet_state_manager.constants.COST_PER_BYTE,
                mempool_mode=True,
            )
            self.cost_of_single_tx = result.cost
            self.log.info(f"Cost of a single tx for standard wallet: {self.cost_of_single_tx}")

        max_cost = self.wallet_state_manager.constants.MAX_BLOCK_COST_CLVM / 5  # avoid full block TXs
        current_cost = 0
        total_amount = 0
        total_coin_count = 0
        for record in spendable:
            current_cost += self.cost_of_single_tx
            total_amount += record.coin.amount
            total_coin_count += 1
            if current_cost + self.cost_of_single_tx > max_cost:
                break

        return uint128(total_amount)

    @classmethod
    def type(cls) -> uint8:
        return uint8(WalletType.STANDARD_WALLET)

    def id(self) -> uint32:
        return self.wallet_id

    async def get_confirmed_balance(self, record_list: Optional[Set[WalletCoinRecord]] = None) -> uint128:
        return await self.wallet_state_manager.get_confirmed_balance_for_wallet(self.id(), record_list)

    async def get_unconfirmed_balance(self, unspent_records: Optional[Set[WalletCoinRecord]] = None) -> uint128:
        return await self.wallet_state_manager.get_unconfirmed_balance(self.id(), unspent_records)

    async def get_spendable_balance(self, unspent_records: Optional[Set[WalletCoinRecord]] = None) -> uint128:
        spendable = await self.wallet_state_manager.get_confirmed_spendable_balance_for_wallet(
            self.id(), unspent_records
        )
        return spendable

    async def get_pending_change_balance(self) -> uint64:
        unconfirmed_tx: List[TransactionRecord] = await self.wallet_state_manager.tx_store.get_unconfirmed_for_wallet(
            self.id()
        )
        addition_amount = 0

        for record in unconfirmed_tx:
            if not record.is_in_mempool():
                if record.spend_bundle is not None:
                    self.log.warning(f"Record: {record} not in mempool, {record.sent_to}")
                continue
            our_spend = False
            for coin in record.removals:
                if await self.wallet_state_manager.does_coin_belong_to_wallet(coin, self.id()):
                    our_spend = True
                    break

            if our_spend is not True:
                continue

            for coin in record.additions:
                if await self.wallet_state_manager.does_coin_belong_to_wallet(coin, self.id()):
                    addition_amount += coin.amount

        return uint64(addition_amount)

    def require_derivation_paths(self) -> bool:
        return True

    def puzzle_for_pk(self, pubkey: G1Element) -> Program:
        return puzzle_for_pk(pubkey)

    def puzzle_hash_for_pk(self, pubkey: G1Element) -> bytes32:
        return puzzle_hash_for_pk(pubkey)

    async def convert_puzzle_hash(self, puzzle_hash: bytes32) -> bytes32:
        return puzzle_hash  # Looks unimpressive, but it's more complicated in other wallets

    async def hack_populate_secret_key_for_puzzle_hash(self, puzzle_hash: bytes32) -> G1Element:
        maybe = await self.wallet_state_manager.get_keys(puzzle_hash)
        if maybe is None:
            error_msg = f"Wallet couldn't find keys for puzzle_hash {puzzle_hash}"
            self.log.error(error_msg)
            raise ValueError(error_msg)

        # Get puzzle for pubkey
        public_key, secret_key = maybe

        # HACK
        synthetic_secret_key = calculate_synthetic_secret_key(secret_key, DEFAULT_HIDDEN_PUZZLE_HASH)
        self.secret_key_store.save_secret_key(synthetic_secret_key)

        return public_key

    async def hack_populate_secret_keys_for_coin_spends(self, coin_spends: List[CoinSpend]) -> None:
        """
        This hack forces secret keys into the `_pk2sk` lookup. This should eventually be replaced
        by a persistent DB table that can do this look-up directly.
        """
        for coin_spend in coin_spends:
            await self.hack_populate_secret_key_for_puzzle_hash(coin_spend.coin.puzzle_hash)

    async def puzzle_for_puzzle_hash(self, puzzle_hash: bytes32) -> Program:
        public_key = await self.hack_populate_secret_key_for_puzzle_hash(puzzle_hash)
        return puzzle_for_pk(public_key)

    async def get_new_puzzle(self) -> Program:
        dr = await self.wallet_state_manager.get_unused_derivation_record(self.id())
        puzzle = puzzle_for_pk(dr.pubkey)
        await self.hack_populate_secret_key_for_puzzle_hash(puzzle.get_tree_hash())
        return puzzle

    async def get_puzzle_hash(self, new: bool) -> bytes32:
        if new:
            return await self.get_new_puzzlehash()
        else:
            record: Optional[
                DerivationRecord
            ] = await self.wallet_state_manager.get_current_derivation_record_for_wallet(self.id())
            if record is None:
                return await self.get_new_puzzlehash()
            return record.puzzle_hash

    async def get_new_puzzlehash(self) -> bytes32:
        puzhash = (await self.wallet_state_manager.get_unused_derivation_record(self.id())).puzzle_hash
        await self.hack_populate_secret_key_for_puzzle_hash(puzhash)
        return puzhash

    def make_solution(
        self,
        primaries: List[AmountWithPuzzlehash],
        min_time=0,
        me=None,
        coin_announcements: Optional[Set[bytes]] = None,
        coin_announcements_to_assert: Optional[Set[bytes32]] = None,
        puzzle_announcements: Optional[Set[bytes]] = None,
        puzzle_announcements_to_assert: Optional[Set[bytes32]] = None,
        fee=0,
    ) -> Program:
        assert fee >= 0
        condition_list = []
        if len(primaries) > 0:
            for primary in primaries:
                if "memos" in primary:
                    memos: Optional[List[bytes]] = primary["memos"]
                    if memos is not None and len(memos) == 0:
                        memos = None
                else:
                    memos = None
                condition_list.append(make_create_coin_condition(primary["puzzlehash"], primary["amount"], memos))
        if min_time > 0:
            condition_list.append(make_assert_absolute_seconds_exceeds_condition(min_time))
        if me:
            condition_list.append(make_assert_my_coin_id_condition(me["id"]))
        if fee:
            condition_list.append(make_reserve_fee_condition(fee))
        if coin_announcements:
            for announcement in coin_announcements:
                condition_list.append(make_create_coin_announcement(announcement))
        if coin_announcements_to_assert:
            for announcement_hash in coin_announcements_to_assert:
                condition_list.append(make_assert_coin_announcement(announcement_hash))
        if puzzle_announcements:
            for announcement in puzzle_announcements:
                condition_list.append(make_create_puzzle_announcement(announcement))
        if puzzle_announcements_to_assert:
            for announcement_hash in puzzle_announcements_to_assert:
                condition_list.append(make_assert_puzzle_announcement(announcement_hash))
        return solution_for_conditions(condition_list)

    def add_condition_to_solution(self, condition: Program, solution: Program) -> Program:
        python_program = solution.as_python()
        python_program[1].append(condition)
        return Program.to(python_program)

    async def select_coins(
        self,
        amount: uint64,
        exclude: Optional[List[Coin]] = None,
        min_coin_amount: Optional[uint64] = None,
        max_coin_amount: Optional[uint64] = None,
        excluded_coin_amounts: Optional[List[uint64]] = None,
    ) -> Set[Coin]:
        """
        Returns a set of coins that can be used for generating a new transaction.
        Note: Must be called under wallet state manager lock
        """
        spendable_amount: uint128 = await self.get_spendable_balance()
        spendable_coins: List[WalletCoinRecord] = list(
            await self.wallet_state_manager.get_spendable_coins_for_wallet(self.id())
        )

        # Try to use coins from the store, if there isn't enough of "unused"
        # coins use change coins that are not confirmed yet
        unconfirmed_removals: Dict[bytes32, Coin] = await self.wallet_state_manager.unconfirmed_removals_for_wallet(
            self.id()
        )
        if max_coin_amount is None:
            max_coin_amount = uint64(self.wallet_state_manager.constants.MAX_COIN_AMOUNT)
        coins = await select_coins(
            spendable_amount,
            max_coin_amount,
            spendable_coins,
            unconfirmed_removals,
            self.log,
            uint128(amount),
            exclude,
            min_coin_amount,
            excluded_coin_amounts,
        )
        assert sum(c.amount for c in coins) >= amount
        return coins

    async def _generate_unsigned_transaction(
        self,
        amount: uint64,
        newpuzzlehash: bytes32,
        fee: uint64 = uint64(0),
        origin_id: bytes32 = None,
        coins: Set[Coin] = None,
        primaries_input: Optional[List[AmountWithPuzzlehash]] = None,
        ignore_max_send_amount: bool = False,
        coin_announcements_to_consume: Set[Announcement] = None,
        puzzle_announcements_to_consume: Set[Announcement] = None,
        memos: Optional[List[bytes]] = None,
        negative_change_allowed: bool = False,
        min_coin_amount: Optional[uint64] = None,
        max_coin_amount: Optional[uint64] = None,
        exclude_coin_amounts: Optional[List[uint64]] = None,
        exclude_coins: Optional[Set[Coin]] = None,
    ) -> List[CoinSpend]:
        """
        Generates a unsigned transaction in form of List(Puzzle, Solutions)
        Note: this must be called under a wallet state manager lock
        """
        if primaries_input is None:
            primaries: Optional[List[AmountWithPuzzlehash]] = None
            total_amount = amount + fee
        else:
            primaries = primaries_input.copy()
            primaries_amount = 0
            for prim in primaries:
                primaries_amount += prim["amount"]
            total_amount = amount + fee + primaries_amount

        if not ignore_max_send_amount:
            max_send = await self.get_max_send_amount()
            if total_amount > max_send:
                raise ValueError(f"Can't send more than {max_send} in a single transaction")
            self.log.debug("Got back max send amount: %s", max_send)
        if coins is None:
            exclude_coins_list: Optional[List[Coin]] = None
            if exclude_coins is not None:
                exclude_coins_list = list(exclude_coins)
            coins = await self.select_coins(
                uint64(total_amount),
                min_coin_amount=min_coin_amount,
                max_coin_amount=max_coin_amount,
                excluded_coin_amounts=exclude_coin_amounts,
                exclude=exclude_coins_list,
            )
        elif exclude_coins is not None:
            raise ValueError("Can't exclude coins when also specifically including coins")
        assert len(coins) > 0
        self.log.info(f"coins is not None {coins}")
        spend_value = sum([coin.amount for coin in coins])

        change = spend_value - total_amount
        if negative_change_allowed:
            change = max(0, change)

        assert change >= 0

        if coin_announcements_to_consume is not None:
            coin_announcements_bytes: Optional[Set[bytes32]] = {a.name() for a in coin_announcements_to_consume}
        else:
            coin_announcements_bytes = None
        if puzzle_announcements_to_consume is not None:
            puzzle_announcements_bytes: Optional[Set[bytes32]] = {a.name() for a in puzzle_announcements_to_consume}
        else:
            puzzle_announcements_bytes = None

        spends: List[CoinSpend] = []
        primary_announcement_hash: Optional[bytes32] = None

        # Check for duplicates
        if primaries is not None:
            all_primaries_list = [(p["puzzlehash"], p["amount"]) for p in primaries] + [(newpuzzlehash, amount)]
            if len(set(all_primaries_list)) != len(all_primaries_list):
                raise ValueError("Cannot create two identical coins")
        if memos is None:
            memos = []
        assert memos is not None
        for coin in coins:
            # Only one coin creates outputs
            if origin_id in (None, coin.name()):
                origin_id = coin.name()
                if primaries is None:
                    if amount > 0:
                        primaries = [{"puzzlehash": newpuzzlehash, "amount": uint64(amount), "memos": memos}]
                    else:
                        primaries = []
                else:
                    primaries.append({"puzzlehash": newpuzzlehash, "amount": uint64(amount), "memos": memos})
                if change > 0:
                    change_puzzle_hash: bytes32 = await self.get_new_puzzlehash()
                    primaries.append({"puzzlehash": change_puzzle_hash, "amount": uint64(change), "memos": []})
                message_list: List[bytes32] = [c.name() for c in coins]
                for primary in primaries:
                    message_list.append(Coin(coin.name(), primary["puzzlehash"], primary["amount"]).name())
                message: bytes32 = std_hash(b"".join(message_list))
                puzzle: Program = await self.puzzle_for_puzzle_hash(coin.puzzle_hash)
                solution: Program = self.make_solution(
                    primaries=primaries,
                    fee=fee,
                    coin_announcements={message},
                    coin_announcements_to_assert=coin_announcements_bytes,
                    puzzle_announcements_to_assert=puzzle_announcements_bytes,
                )
                primary_announcement_hash = Announcement(coin.name(), message).name()

                spends.append(
                    CoinSpend(
                        coin, SerializedProgram.from_bytes(bytes(puzzle)), SerializedProgram.from_bytes(bytes(solution))
                    )
                )
                break
        else:
            raise ValueError("origin_id is not in the set of selected coins")

        # Process the non-origin coins now that we have the primary announcement hash
        for coin in coins:
            if coin.name() == origin_id:
                continue

            puzzle = await self.puzzle_for_puzzle_hash(coin.puzzle_hash)
            solution = self.make_solution(primaries=[], coin_announcements_to_assert={primary_announcement_hash})
            spends.append(
                CoinSpend(
                    coin, SerializedProgram.from_bytes(bytes(puzzle)), SerializedProgram.from_bytes(bytes(solution))
                )
            )

        self.log.debug(f"Spends is {spends}")
        return spends

    async def sign_transaction(self, coin_spends: List[CoinSpend]) -> SpendBundle:
        return await sign_coin_spends(
            coin_spends,
            self.secret_key_store.secret_key_for_public_key,
            self.wallet_state_manager.constants.AGG_SIG_ME_ADDITIONAL_DATA,
            self.wallet_state_manager.constants.MAX_BLOCK_COST_CLVM,
        )

    async def sign_message(self, message: str, puzzle_hash: bytes32) -> Tuple[G1Element, G2Element]:
        pubkey, private = await self.wallet_state_manager.get_keys(puzzle_hash)
        synthetic_secret_key = calculate_synthetic_secret_key(private, DEFAULT_HIDDEN_PUZZLE_HASH)
        synthetic_pk = synthetic_secret_key.get_g1()
        puzlle: Program = Program.to(("Chia Signed Message", message))
        return synthetic_pk, AugSchemeMPL.sign(synthetic_secret_key, puzlle.get_tree_hash())

    async def generate_signed_transaction(
        self,
        amount: uint64,
        puzzle_hash: bytes32,
        fee: uint64 = uint64(0),
        origin_id: bytes32 = None,
        coins: Set[Coin] = None,
        primaries: Optional[List[AmountWithPuzzlehash]] = None,
        ignore_max_send_amount: bool = False,
        coin_announcements_to_consume: Set[Announcement] = None,
        puzzle_announcements_to_consume: Set[Announcement] = None,
        memos: Optional[List[bytes]] = None,
        negative_change_allowed: bool = False,
        min_coin_amount: Optional[uint64] = None,
        max_coin_amount: Optional[uint64] = None,
        exclude_coin_amounts: Optional[List[uint64]] = None,
        exclude_coins: Optional[Set[Coin]] = None,
    ) -> TransactionRecord:
        """
        Use this to generate transaction.
        Note: this must be called under a wallet state manager lock
        The first output is (amount, puzzle_hash, memos), and the rest of the outputs are in primaries.
        """
        if primaries is None:
            non_change_amount = amount
        else:
            non_change_amount = uint64(amount + sum(p["amount"] for p in primaries))

        self.log.debug("Generating transaction for: %s %s %s", puzzle_hash, amount, repr(coins))
        transaction = await self._generate_unsigned_transaction(
            amount,
            puzzle_hash,
            fee,
            origin_id,
            coins,
            primaries,
            ignore_max_send_amount,
            coin_announcements_to_consume,
            puzzle_announcements_to_consume,
            memos,
            negative_change_allowed,
            min_coin_amount=min_coin_amount,
            max_coin_amount=max_coin_amount,
            exclude_coin_amounts=exclude_coin_amounts,
            exclude_coins=exclude_coins,
        )
        assert len(transaction) > 0
        self.log.info("About to sign a transaction: %s", transaction)
        await self.hack_populate_secret_keys_for_coin_spends(transaction)
        spend_bundle: SpendBundle = await sign_coin_spends(
            transaction,
            self.secret_key_store.secret_key_for_public_key,
            self.wallet_state_manager.constants.AGG_SIG_ME_ADDITIONAL_DATA,
            self.wallet_state_manager.constants.MAX_BLOCK_COST_CLVM,
        )

        now = uint64(int(time.time()))
        add_list: List[Coin] = list(spend_bundle.additions())
        rem_list: List[Coin] = list(spend_bundle.removals())

        output_amount = sum(a.amount for a in add_list) + fee
        input_amount = sum(r.amount for r in rem_list)
        if negative_change_allowed:
            assert output_amount >= input_amount
        else:
            assert output_amount == input_amount

        return TransactionRecord(
            confirmed_at_height=uint32(0),
            created_at_time=now,
            to_puzzle_hash=puzzle_hash,
            amount=uint64(non_change_amount),
            fee_amount=uint64(fee),
            confirmed=False,
            sent=uint32(0),
            spend_bundle=spend_bundle,
            additions=add_list,
            removals=rem_list,
            wallet_id=self.id(),
            sent_to=[],
            trade_id=None,
            type=uint32(TransactionType.OUTGOING_TX.value),
            name=spend_bundle.name(),
            memos=list(compute_memos(spend_bundle).items()),
        )

    async def push_transaction(self, tx: TransactionRecord) -> None:
        """Use this API to send transactions."""
        await self.wallet_state_manager.add_pending_transaction(tx)
        await self.wallet_state_manager.wallet_node.update_ui()

    # This is to be aggregated together with a CAT offer to ensure that the trade happens
    async def create_spend_bundle_relative_chia(self, chia_amount: int, exclude: List[Coin] = []) -> SpendBundle:
        list_of_solutions = []
        utxos = None

        # If we're losing value then get coins with at least that much value
        # If we're gaining value then our amount doesn't matter
        if chia_amount < 0:
            utxos = await self.select_coins(uint64(abs(chia_amount)), exclude)
        else:
            utxos = await self.select_coins(uint64(0), exclude)

        assert len(utxos) > 0

        # Calculate output amount given sum of utxos
        spend_value = sum([coin.amount for coin in utxos])
        chia_amount = spend_value + chia_amount

        # Create coin solutions for each utxo
        output_created = None
        for coin in utxos:
            puzzle = await self.puzzle_for_puzzle_hash(coin.puzzle_hash)
            if output_created is None:
                newpuzhash = await self.get_new_puzzlehash()
                primaries: List[AmountWithPuzzlehash] = [
                    {"puzzlehash": newpuzhash, "amount": uint64(chia_amount), "memos": []}
                ]
                solution = self.make_solution(primaries=primaries)
                output_created = coin
            list_of_solutions.append(CoinSpend(coin, puzzle, solution))

        await self.hack_populate_secret_keys_for_coin_spends(list_of_solutions)
        spend_bundle = await sign_coin_spends(
            list_of_solutions,
            self.secret_key_store.secret_key_for_public_key,
            self.wallet_state_manager.constants.AGG_SIG_ME_ADDITIONAL_DATA,
            self.wallet_state_manager.constants.MAX_BLOCK_COST_CLVM,
        )
        return spend_bundle

    async def get_coins_to_offer(
        self,
        asset_id: Optional[bytes32],
        amount: uint64,
        min_coin_amount: Optional[uint64] = None,
        max_coin_amount: Optional[uint64] = None,
    ) -> Set[Coin]:
        if asset_id is not None:
            raise ValueError(f"The standard wallet cannot offer coins with asset id {asset_id}")
        balance = await self.get_confirmed_balance()
        if balance < amount:
            raise Exception(f"insufficient funds in wallet {self.id()}")
<<<<<<< HEAD
        return await self.select_coins(amount, min_coin_amount=min_coin_amount, max_coin_amount=max_coin_amount)
=======
        return await self.select_coins(amount, min_coin_amount=min_coin_amount)

    # WSChiaConnection is only imported for type checking
    async def coin_added(
        self, coin: Coin, height: uint32, peer: WSChiaConnection
    ) -> None:  # pylint: disable=used-before-assignment
        pass


if TYPE_CHECKING:
    from chia.wallet.wallet_protocol import WalletProtocol

    _dummy: WalletProtocol = Wallet()
>>>>>>> 88cf6297
<|MERGE_RESOLUTION|>--- conflicted
+++ resolved
@@ -590,10 +590,7 @@
         balance = await self.get_confirmed_balance()
         if balance < amount:
             raise Exception(f"insufficient funds in wallet {self.id()}")
-<<<<<<< HEAD
         return await self.select_coins(amount, min_coin_amount=min_coin_amount, max_coin_amount=max_coin_amount)
-=======
-        return await self.select_coins(amount, min_coin_amount=min_coin_amount)
 
     # WSChiaConnection is only imported for type checking
     async def coin_added(
@@ -605,5 +602,4 @@
 if TYPE_CHECKING:
     from chia.wallet.wallet_protocol import WalletProtocol
 
-    _dummy: WalletProtocol = Wallet()
->>>>>>> 88cf6297
+    _dummy: WalletProtocol = Wallet()