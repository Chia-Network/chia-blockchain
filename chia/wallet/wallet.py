--- conflicted
+++ resolved
@@ -218,14 +218,9 @@
 
     async def make_solution(
         self,
-<<<<<<< HEAD
-        primaries: List[Payment],
+        primaries: list[Payment],
         action_scope: WalletActionScope,
-        conditions: Tuple[Condition, ...] = tuple(),
-=======
-        primaries: list[Payment],
         conditions: tuple[Condition, ...] = tuple(),
->>>>>>> 470ae0ff
         fee: uint64 = uint64(0),
         **kwargs: Any,
     ) -> Program:
@@ -589,24 +584,11 @@
 
     async def execute_signing_instructions(
         self, signing_instructions: SigningInstructions, partial_allowed: bool = False
-<<<<<<< HEAD
-    ) -> List[SigningResponse]:
+    ) -> list[SigningResponse]:
         assert isinstance(self.wallet_state_manager.observation_root, G1Element)
         root_pubkey: G1Element = self.wallet_state_manager.observation_root
-        pk_lookup: Dict[int, G1Element] = {}
-        sk_lookup: Dict[int, PrivateKey] = {}
-=======
-    ) -> list[SigningResponse]:
-        root_pubkey: G1Element = self.wallet_state_manager.root_pubkey
-        pk_lookup: dict[int, G1Element] = (
-            {root_pubkey.get_fingerprint(): root_pubkey} if self.wallet_state_manager.private_key is not None else {}
-        )
-        sk_lookup: dict[int, PrivateKey] = (
-            {root_pubkey.get_fingerprint(): self.wallet_state_manager.get_master_private_key()}
-            if self.wallet_state_manager.private_key is not None
-            else {}
-        )
->>>>>>> 470ae0ff
+        pk_lookup: dict[int, G1Element] = {}
+        sk_lookup: dict[int, PrivateKey] = {}
         aggregate_responses_at_end: bool = True
         responses: list[SigningResponse] = []
 
@@ -744,12 +726,12 @@
     def handle_own_derivation(self) -> bool:
         return False
 
-    def derivation_for_index(self, index: int) -> List[DerivationRecord]:  # pragma: no cover
+    def derivation_for_index(self, index: int) -> list[DerivationRecord]:  # pragma: no cover
         raise NotImplementedError()
 
-    async def gather_signing_info(self, coin_spends: List[Spend]) -> SigningInstructions:
-        pks: List[bytes] = []
-        signing_targets: List[SigningTarget] = []
+    async def gather_signing_info(self, coin_spends: list[Spend]) -> SigningInstructions:
+        pks: list[bytes] = []
+        signing_targets: list[SigningTarget] = []
         for coin_spend in coin_spends:
             _coin_spend = coin_spend.as_coin_spend()
             # Get AGG_SIG conditions
