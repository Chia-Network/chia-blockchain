from __future__ import annotations

import logging
import time
from typing import TYPE_CHECKING, Any, ClassVar, Dict, List, Optional, Set, Tuple, cast

from blspy import AugSchemeMPL, G1Element, G2Element
from typing_extensions import Unpack

from chia.consensus.cost_calculator import NPCResult
from chia.full_node.bundle_tools import simple_solution_generator
from chia.full_node.mempool_check_conditions import get_name_puzzle_conditions
from chia.types.announcement import Announcement
from chia.types.blockchain_format.coin import Coin
from chia.types.blockchain_format.program import Program
from chia.types.blockchain_format.serialized_program import SerializedProgram
from chia.types.blockchain_format.sized_bytes import bytes32
from chia.types.coin_spend import CoinSpend
from chia.types.generator_types import BlockGenerator
from chia.types.spend_bundle import SpendBundle
from chia.util.hash import std_hash
from chia.util.ints import uint32, uint64, uint128
from chia.wallet.coin_selection import select_coins
from chia.wallet.derivation_record import DerivationRecord
from chia.wallet.payment import Payment
from chia.wallet.puzzles.p2_delegated_puzzle_or_hidden_puzzle import (
    DEFAULT_HIDDEN_PUZZLE_HASH,
    calculate_synthetic_secret_key,
    puzzle_for_pk,
    puzzle_hash_for_pk,
    solution_for_conditions,
)
from chia.wallet.puzzles.puzzle_utils import (
    make_assert_coin_announcement,
    make_assert_puzzle_announcement,
    make_create_coin_announcement,
    make_create_coin_condition,
    make_create_puzzle_announcement,
    make_reserve_fee_condition,
)
from chia.wallet.secret_key_store import SecretKeyStore
from chia.wallet.sign_coin_spends import sign_coin_spends
from chia.wallet.transaction_record import TransactionRecord
from chia.wallet.util.compute_memos import compute_memos
from chia.wallet.util.puzzle_decorator import PuzzleDecoratorManager
from chia.wallet.util.transaction_type import TransactionType
from chia.wallet.util.wallet_types import WalletType
from chia.wallet.wallet_coin_record import WalletCoinRecord
from chia.wallet.wallet_info import WalletInfo
from chia.wallet.wallet_protocol import GSTOptionalArgs, WalletProtocol

if TYPE_CHECKING:
    from chia.server.ws_connection import WSChiaConnection

# https://github.com/Chia-Network/chips/blob/80e4611fe52b174bf1a0382b9dff73805b18b8c6/CHIPs/chip-0002.md#signmessage
CHIP_0002_SIGN_MESSAGE_PREFIX = "Chia Signed Message"


class Wallet:
    if TYPE_CHECKING:
        _protocol_check: ClassVar[WalletProtocol] = cast("Wallet", None)

    wallet_info: WalletInfo
    wallet_state_manager: Any
    log: logging.Logger
    wallet_id: uint32
    secret_key_store: SecretKeyStore
    cost_of_single_tx: Optional[int]

    @staticmethod
    async def create(
        wallet_state_manager: Any,
        info: WalletInfo,
        name: str = None,
    ):
        self = Wallet()
        self.log = logging.getLogger(name if name else __name__)
        self.wallet_state_manager = wallet_state_manager
        self.wallet_id = info.id
        self.secret_key_store = SecretKeyStore()
        self.cost_of_single_tx = None
        return self

    async def get_max_send_amount(self, records: Optional[Set[WalletCoinRecord]] = None) -> uint128:
        spendable: List[WalletCoinRecord] = list(
            await self.wallet_state_manager.get_spendable_coins_for_wallet(self.id(), records)
        )
        if len(spendable) == 0:
            return uint128(0)
        spendable.sort(reverse=True, key=lambda record: record.coin.amount)
        if self.cost_of_single_tx is None:
            coin = spendable[0].coin
            tx = await self.generate_signed_transaction(
                uint64(coin.amount), coin.puzzle_hash, coins={coin}, ignore_max_send_amount=True
            )
            assert tx.spend_bundle is not None
            program: BlockGenerator = simple_solution_generator(tx.spend_bundle)
            # npc contains names of the coins removed, puzzle_hashes and their spend conditions
            # we use height=0 here to not enable any soft-fork semantics. It
            # will only matter once the wallet generates transactions relying on
            # new conditions, and we can change this by then
            result: NPCResult = get_name_puzzle_conditions(
                program, self.wallet_state_manager.constants.MAX_BLOCK_COST_CLVM, mempool_mode=True, height=uint32(0)
            )
            self.cost_of_single_tx = result.cost
            self.log.info(f"Cost of a single tx for standard wallet: {self.cost_of_single_tx}")

        max_cost = self.wallet_state_manager.constants.MAX_BLOCK_COST_CLVM / 5  # avoid full block TXs
        current_cost = 0
        total_amount = 0
        total_coin_count = 0
        for record in spendable:
            current_cost += self.cost_of_single_tx
            total_amount += record.coin.amount
            total_coin_count += 1
            if current_cost + self.cost_of_single_tx > max_cost:
                break

        return uint128(total_amount)

    @classmethod
    def type(cls) -> WalletType:
        return WalletType.STANDARD_WALLET

    def id(self) -> uint32:
        return self.wallet_id

    async def get_confirmed_balance(self, record_list: Optional[Set[WalletCoinRecord]] = None) -> uint128:
        return await self.wallet_state_manager.get_confirmed_balance_for_wallet(self.id(), record_list)

    async def get_unconfirmed_balance(self, unspent_records: Optional[Set[WalletCoinRecord]] = None) -> uint128:
        return await self.wallet_state_manager.get_unconfirmed_balance(self.id(), unspent_records)

    async def get_spendable_balance(self, unspent_records: Optional[Set[WalletCoinRecord]] = None) -> uint128:
        spendable = await self.wallet_state_manager.get_confirmed_spendable_balance_for_wallet(
            self.id(), unspent_records
        )
        return spendable

    async def get_pending_change_balance(self) -> uint64:
        unconfirmed_tx: List[TransactionRecord] = await self.wallet_state_manager.tx_store.get_unconfirmed_for_wallet(
            self.id()
        )
        addition_amount = 0

        for record in unconfirmed_tx:
            if not record.is_in_mempool():
                if record.spend_bundle is not None:
                    self.log.warning(
                        f"TransactionRecord SpendBundle ID: {record.spend_bundle.name()} not in mempool. "
                        f"(peer, included, error) list: {record.sent_to}"
                    )
                continue
            our_spend = False
            for coin in record.removals:
                if await self.wallet_state_manager.does_coin_belong_to_wallet(coin, self.id()):
                    our_spend = True
                    break

            if our_spend is not True:
                continue

            for coin in record.additions:
                if await self.wallet_state_manager.does_coin_belong_to_wallet(coin, self.id()):
                    addition_amount += coin.amount

        return uint64(addition_amount)

    def require_derivation_paths(self) -> bool:
        return True

    def puzzle_for_pk(self, pubkey: G1Element) -> Program:
        return puzzle_for_pk(pubkey)

    def puzzle_hash_for_pk(self, pubkey: G1Element) -> bytes32:
        return puzzle_hash_for_pk(pubkey)

    async def convert_puzzle_hash(self, puzzle_hash: bytes32) -> bytes32:
        return puzzle_hash  # Looks unimpressive, but it's more complicated in other wallets

    async def hack_populate_secret_key_for_puzzle_hash(self, puzzle_hash: bytes32) -> G1Element:
        secret_key = await self.wallet_state_manager.get_private_key(puzzle_hash)
        # HACK
        synthetic_secret_key = calculate_synthetic_secret_key(secret_key, DEFAULT_HIDDEN_PUZZLE_HASH)
        self.secret_key_store.save_secret_key(synthetic_secret_key)
        return secret_key.get_g1()

    async def hack_populate_secret_keys_for_coin_spends(self, coin_spends: List[CoinSpend]) -> None:
        """
        This hack forces secret keys into the `_pk2sk` lookup. This should eventually be replaced
        by a persistent DB table that can do this look-up directly.
        """
        for coin_spend in coin_spends:
            await self.hack_populate_secret_key_for_puzzle_hash(coin_spend.coin.puzzle_hash)

    async def puzzle_for_puzzle_hash(self, puzzle_hash: bytes32) -> Program:
        public_key = await self.hack_populate_secret_key_for_puzzle_hash(puzzle_hash)
        return puzzle_for_pk(public_key)

    async def get_new_puzzle(self) -> Program:
        dr = await self.wallet_state_manager.get_unused_derivation_record(self.id())
        puzzle = puzzle_for_pk(dr.pubkey)
        await self.hack_populate_secret_key_for_puzzle_hash(puzzle.get_tree_hash())
        return puzzle

    async def get_puzzle_hash(self, new: bool) -> bytes32:
        if new:
            return await self.get_new_puzzlehash()
        else:
            record: Optional[
                DerivationRecord
            ] = await self.wallet_state_manager.get_current_derivation_record_for_wallet(self.id())
            if record is None:
                return await self.get_new_puzzlehash()
            return record.puzzle_hash

    async def get_new_puzzlehash(self) -> bytes32:
        puzhash = (await self.wallet_state_manager.get_unused_derivation_record(self.id())).puzzle_hash
        await self.hack_populate_secret_key_for_puzzle_hash(puzhash)
        return puzhash

    def make_solution(
        self,
        primaries: List[Payment],
        coin_announcements: Optional[Set[bytes]] = None,
        coin_announcements_to_assert: Optional[Set[bytes32]] = None,
        puzzle_announcements: Optional[Set[bytes]] = None,
        puzzle_announcements_to_assert: Optional[Set[bytes32]] = None,
        magic_conditions: Optional[List[Any]] = None,
        fee=0,
    ) -> Program:
        assert fee >= 0
        condition_list = []
        if len(primaries) > 0:
            for primary in primaries:
                condition_list.append(make_create_coin_condition(primary.puzzle_hash, primary.amount, primary.memos))
        if fee:
            condition_list.append(make_reserve_fee_condition(fee))
        if coin_announcements:
            for announcement in coin_announcements:
                condition_list.append(make_create_coin_announcement(announcement))
        if coin_announcements_to_assert:
            for announcement_hash in coin_announcements_to_assert:
                condition_list.append(make_assert_coin_announcement(announcement_hash))
        if puzzle_announcements:
            for announcement in puzzle_announcements:
                condition_list.append(make_create_puzzle_announcement(announcement))
        if puzzle_announcements_to_assert:
            for announcement_hash in puzzle_announcements_to_assert:
                condition_list.append(make_assert_puzzle_announcement(announcement_hash))
        if magic_conditions is not None:
            condition_list.extend(magic_conditions)
        return solution_for_conditions(condition_list)

    def add_condition_to_solution(self, condition: Program, solution: Program) -> Program:
        python_program = solution.as_python()
        python_program[1].append(condition)
        return Program.to(python_program)

    async def select_coins(
        self,
        amount: uint64,
        exclude: Optional[List[Coin]] = None,
        min_coin_amount: Optional[uint64] = None,
        max_coin_amount: Optional[uint64] = None,
        excluded_coin_amounts: Optional[List[uint64]] = None,
    ) -> Set[Coin]:
        """
        Returns a set of coins that can be used for generating a new transaction.
        Note: Must be called under wallet state manager lock
        """
        spendable_amount: uint128 = await self.get_spendable_balance()
        spendable_coins: List[WalletCoinRecord] = list(
            await self.wallet_state_manager.get_spendable_coins_for_wallet(self.id())
        )

        # Try to use coins from the store, if there isn't enough of "unused"
        # coins use change coins that are not confirmed yet
        unconfirmed_removals: Dict[bytes32, Coin] = await self.wallet_state_manager.unconfirmed_removals_for_wallet(
            self.id()
        )
        if max_coin_amount is None:
            max_coin_amount = uint64(self.wallet_state_manager.constants.MAX_COIN_AMOUNT)
        coins = await select_coins(
            spendable_amount,
            max_coin_amount,
            spendable_coins,
            unconfirmed_removals,
            self.log,
            uint128(amount),
            exclude,
            min_coin_amount,
            excluded_coin_amounts,
        )
        assert sum(c.amount for c in coins) >= amount
        return coins

    async def _generate_unsigned_transaction(
        self,
        amount: uint64,
        newpuzzlehash: bytes32,
        fee: uint64 = uint64(0),
        origin_id: bytes32 = None,
        coins: Set[Coin] = None,
        primaries_input: Optional[List[Payment]] = None,
        ignore_max_send_amount: bool = False,
        coin_announcements_to_consume: Set[Announcement] = None,
        puzzle_announcements_to_consume: Set[Announcement] = None,
        memos: Optional[List[bytes]] = None,
        negative_change_allowed: bool = False,
        min_coin_amount: Optional[uint64] = None,
        max_coin_amount: Optional[uint64] = None,
        exclude_coin_amounts: Optional[List[uint64]] = None,
        exclude_coins: Optional[Set[Coin]] = None,
        puzzle_decorator_override: Optional[List[Dict[str, Any]]] = None,
        reuse_puzhash: Optional[bool] = None,
    ) -> List[CoinSpend]:
        """
        Generates a unsigned transaction in form of List(Puzzle, Solutions)
        Note: this must be called under a wallet state manager lock
        """
        decorator_manager: PuzzleDecoratorManager = self.wallet_state_manager.decorator_manager
        if puzzle_decorator_override is not None:
            decorator_manager = PuzzleDecoratorManager.create(puzzle_decorator_override)

        primaries = []
        if primaries_input is not None:
            primaries.extend(primaries_input)

        total_amount = amount + sum(primary.amount for primary in primaries) + fee

        if reuse_puzhash is None:
            reuse_puzhash_config = self.wallet_state_manager.config.get("reuse_public_key_for_change", None)
            if reuse_puzhash_config is None:
                reuse_puzhash = False
            else:
                reuse_puzhash = reuse_puzhash_config.get(
                    str(self.wallet_state_manager.wallet_node.logged_in_fingerprint), False
                )
        total_balance = await self.get_spendable_balance()
        if not ignore_max_send_amount:
            max_send = await self.get_max_send_amount()
            if total_amount > max_send:
                raise ValueError(f"Can't send more than {max_send} mojos in a single transaction, got {total_amount}")
            self.log.debug("Got back max send amount: %s", max_send)
        if coins is None:
            if total_amount > total_balance:
                raise ValueError(
                    f"Can't spend more than wallet balance: {total_balance} mojos, tried to spend: {total_amount} mojos"
                )
            exclude_coins_list: Optional[List[Coin]] = None
            if exclude_coins is not None:
                exclude_coins_list = list(exclude_coins)
            coins = await self.select_coins(
                uint64(total_amount),
                min_coin_amount=min_coin_amount,
                max_coin_amount=max_coin_amount,
                excluded_coin_amounts=exclude_coin_amounts,
                exclude=exclude_coins_list,
            )
        elif exclude_coins is not None:
            raise ValueError("Can't exclude coins when also specifically including coins")

        assert len(coins) > 0
        self.log.info(f"coins is not None {coins}")
        spend_value = sum([coin.amount for coin in coins])
        self.log.info(f"spend_value is {spend_value} and total_amount is {total_amount}")
        change = spend_value - total_amount
        if negative_change_allowed:
            change = max(0, change)

        assert change >= 0

        if coin_announcements_to_consume is not None:
            coin_announcements_bytes: Optional[Set[bytes32]] = {a.name() for a in coin_announcements_to_consume}
        else:
            coin_announcements_bytes = None
        if puzzle_announcements_to_consume is not None:
            puzzle_announcements_bytes: Optional[Set[bytes32]] = {a.name() for a in puzzle_announcements_to_consume}
        else:
            puzzle_announcements_bytes = None

        spends: List[CoinSpend] = []
        primary_announcement_hash: Optional[bytes32] = None

        # Check for duplicates
        all_primaries_list = [(p.puzzle_hash, p.amount) for p in primaries]
        if len(set(all_primaries_list)) != len(all_primaries_list):
            raise ValueError("Cannot create two identical coins")
        for coin in coins:
            # Only one coin creates outputs
            if origin_id in (None, coin.name()):
                origin_id = coin.name()
                public_key = await self.hack_populate_secret_key_for_puzzle_hash(coin.puzzle_hash)
                inner_puzzle = puzzle_for_pk(public_key)
<<<<<<< HEAD
                decorated_target_puzhash = decorator_manager.decorate_target_puzhash(inner_puzzle, newpuzzlehash)
=======
                decorated_target_puzzle_hash = decorator_manager.decorate_target_puzzle_hash(
                    inner_puzzle, newpuzzlehash
                )
>>>>>>> 00993798
                target_primary: List[Payment] = []
                if memos is None:
                    memos = []
                memos = decorator_manager.decorate_memos(inner_puzzle, newpuzzlehash, memos)
                if (primaries_input is None and amount > 0) or primaries_input is not None:
<<<<<<< HEAD
                    primaries.append(Payment(decorated_target_puzhash, amount, memos))
=======
                    primaries.append(Payment(decorated_target_puzzle_hash, amount, memos))
>>>>>>> 00993798
                    target_primary.append(Payment(newpuzzlehash, amount, memos))

                if change > 0:
                    if reuse_puzhash:
                        change_puzzle_hash: bytes32 = coin.puzzle_hash
                        for primary in primaries:
                            if change_puzzle_hash == primary.puzzle_hash and change == primary.amount:
                                # We cannot create two coins has same id, create a new puzhash for the change:
                                change_puzzle_hash = await self.get_new_puzzlehash()
                                break
                    else:
                        change_puzzle_hash = await self.get_new_puzzlehash()
                    primaries.append(Payment(change_puzzle_hash, uint64(change)))
                message_list: List[bytes32] = [c.name() for c in coins]
                for primary in primaries:
                    message_list.append(Coin(coin.name(), primary.puzzle_hash, primary.amount).name())
                message: bytes32 = std_hash(b"".join(message_list))
                puzzle: Program = await self.puzzle_for_puzzle_hash(coin.puzzle_hash)
                assert (
                    puzzle.get_tree_hash() == coin.puzzle_hash
                ), "Decorated puzzle doesn't match the coin puzzle hash, please check your puzzle_decorators config."
                solution: Program = self.make_solution(
                    primaries=primaries,
                    fee=fee,
                    coin_announcements={message},
                    coin_announcements_to_assert=coin_announcements_bytes,
                    puzzle_announcements_to_assert=puzzle_announcements_bytes,
                )
                solution = decorator_manager.solve(inner_puzzle, target_primary, solution)
                primary_announcement_hash = Announcement(coin.name(), message).name()

                spends.append(
                    CoinSpend(
                        coin, SerializedProgram.from_bytes(bytes(puzzle)), SerializedProgram.from_bytes(bytes(solution))
                    )
                )
                break
        else:
            raise ValueError("origin_id is not in the set of selected coins")

        # Process the non-origin coins now that we have the primary announcement hash
        for coin in coins:
            if coin.name() == origin_id:
                continue
            public_key = await self.hack_populate_secret_key_for_puzzle_hash(coin.puzzle_hash)
            inner_puzzle = puzzle_for_pk(public_key)
            puzzle = await self.puzzle_for_puzzle_hash(coin.puzzle_hash)
            solution = self.make_solution(primaries=[], coin_announcements_to_assert={primary_announcement_hash})
            solution = decorator_manager.solve(inner_puzzle, [], solution)
            spends.append(
                CoinSpend(
                    coin, SerializedProgram.from_bytes(bytes(puzzle)), SerializedProgram.from_bytes(bytes(solution))
                )
            )

        self.log.debug(f"Spends is {spends}")
        return spends

    async def sign_transaction(self, coin_spends: List[CoinSpend]) -> SpendBundle:
        return await sign_coin_spends(
            coin_spends,
            self.secret_key_store.secret_key_for_public_key,
            self.wallet_state_manager.constants.AGG_SIG_ME_ADDITIONAL_DATA,
            self.wallet_state_manager.constants.MAX_BLOCK_COST_CLVM,
        )

    async def sign_message(
        self, message: str, puzzle_hash: bytes32, is_hex: bool = False
    ) -> Tuple[G1Element, G2Element]:
        # CHIP-0002 message signing as documented at:
        # https://github.com/Chia-Network/chips/blob/80e4611fe52b174bf1a0382b9dff73805b18b8c6/CHIPs/chip-0002.md#signmessage
        private = await self.wallet_state_manager.get_private_key(puzzle_hash)
        synthetic_secret_key = calculate_synthetic_secret_key(private, DEFAULT_HIDDEN_PUZZLE_HASH)
        synthetic_pk = synthetic_secret_key.get_g1()
        if is_hex:
            puzzle: Program = Program.to((CHIP_0002_SIGN_MESSAGE_PREFIX, bytes.fromhex(message)))
        else:
            puzzle = Program.to((CHIP_0002_SIGN_MESSAGE_PREFIX, message))
        return synthetic_pk, AugSchemeMPL.sign(synthetic_secret_key, puzzle.get_tree_hash())

    async def generate_signed_transaction(
        self,
        amount: uint64,
        puzzle_hash: bytes32,
        fee: uint64 = uint64(0),
        coins: Set[Coin] = None,
        primaries: Optional[List[Payment]] = None,
        ignore_max_send_amount: bool = False,
        coin_announcements_to_consume: Set[Announcement] = None,
        puzzle_announcements_to_consume: Set[Announcement] = None,
        memos: Optional[List[bytes]] = None,
        min_coin_amount: Optional[uint64] = None,
        max_coin_amount: Optional[uint64] = None,
        exclude_coin_amounts: Optional[List[uint64]] = None,
        exclude_coins: Optional[Set[Coin]] = None,
        puzzle_decorator_override: Optional[List[Dict[str, Any]]] = None,
        reuse_puzhash: Optional[bool] = None,
        **kwargs: Unpack[GSTOptionalArgs],
    ) -> TransactionRecord:
        origin_id: Optional[bytes32] = kwargs.get("origin_id", None)
        negative_change_allowed: bool = kwargs.get("negative_change_allowed", False)
        """
        Use this to generate transaction.
        Note: this must be called under a wallet state manager lock
        The first output is (amount, puzzle_hash, memos), and the rest of the outputs are in primaries.
        """
        if primaries is None:
            non_change_amount = amount
        else:
            non_change_amount = uint64(amount + sum(p.amount for p in primaries))

        self.log.debug("Generating transaction for: %s %s %s", puzzle_hash, amount, repr(coins))
        transaction = await self._generate_unsigned_transaction(
            amount,
            puzzle_hash,
            fee,
            origin_id,
            coins,
            primaries,
            ignore_max_send_amount,
            coin_announcements_to_consume,
            puzzle_announcements_to_consume,
            memos,
            negative_change_allowed,
            min_coin_amount=min_coin_amount,
            max_coin_amount=max_coin_amount,
            exclude_coin_amounts=exclude_coin_amounts,
            exclude_coins=exclude_coins,
            puzzle_decorator_override=puzzle_decorator_override,
            reuse_puzhash=reuse_puzhash,
        )
        assert len(transaction) > 0
        self.log.info("About to sign a transaction: %s", transaction)
        await self.hack_populate_secret_keys_for_coin_spends(transaction)
        spend_bundle: SpendBundle = await sign_coin_spends(
            transaction,
            self.secret_key_store.secret_key_for_public_key,
            self.wallet_state_manager.constants.AGG_SIG_ME_ADDITIONAL_DATA,
            self.wallet_state_manager.constants.MAX_BLOCK_COST_CLVM,
        )

        now = uint64(int(time.time()))
        add_list: List[Coin] = list(spend_bundle.additions())
        rem_list: List[Coin] = list(spend_bundle.removals())

        output_amount = sum(a.amount for a in add_list) + fee
        input_amount = sum(r.amount for r in rem_list)
        if negative_change_allowed:
            assert output_amount >= input_amount
        else:
            assert output_amount == input_amount

        return TransactionRecord(
            confirmed_at_height=uint32(0),
            created_at_time=now,
            to_puzzle_hash=puzzle_hash,
            amount=uint64(non_change_amount),
            fee_amount=uint64(fee),
            confirmed=False,
            sent=uint32(0),
            spend_bundle=spend_bundle,
            additions=add_list,
            removals=rem_list,
            wallet_id=self.id(),
            sent_to=[],
            trade_id=None,
            type=uint32(TransactionType.OUTGOING_TX.value),
            name=spend_bundle.name(),
            memos=list(compute_memos(spend_bundle).items()),
        )

    async def create_tandem_xch_tx(
        self,
        fee: uint64,
        announcement_to_assert: Optional[Announcement] = None,
        reuse_puzhash: Optional[bool] = None,
    ) -> TransactionRecord:
        chia_coins = await self.select_coins(fee)
        if reuse_puzhash is None:
            reuse_puzhash_config = self.wallet_state_manager.config.get("reuse_public_key_for_change", None)
            if reuse_puzhash_config is None:
                reuse_puzhash = False
            else:
                reuse_puzhash = reuse_puzhash_config.get(
                    str(self.wallet_state_manager.wallet_node.logged_in_fingerprint), False
                )
        chia_tx = await self.generate_signed_transaction(
            uint64(0),
            (await self.get_puzzle_hash(not reuse_puzhash)),
            fee=fee,
            coins=chia_coins,
            coin_announcements_to_consume={announcement_to_assert} if announcement_to_assert is not None else None,
            reuse_puzhash=reuse_puzhash,
        )
        assert chia_tx.spend_bundle is not None
        return chia_tx

    async def push_transaction(self, tx: TransactionRecord) -> None:
        """Use this API to send transactions."""
        await self.wallet_state_manager.add_pending_transaction(tx)
        await self.wallet_state_manager.wallet_node.update_ui()

    async def get_coins_to_offer(
        self,
        asset_id: Optional[bytes32],
        amount: uint64,
        min_coin_amount: Optional[uint64] = None,
        max_coin_amount: Optional[uint64] = None,
    ) -> Set[Coin]:
        if asset_id is not None:
            raise ValueError(f"The standard wallet cannot offer coins with asset id {asset_id}")
        balance = await self.get_spendable_balance()
        if balance < amount:
            raise Exception(f"insufficient funds in wallet {self.id()}")
        return await self.select_coins(amount, min_coin_amount=min_coin_amount, max_coin_amount=max_coin_amount)

    # WSChiaConnection is only imported for type checking
    async def coin_added(
        self, coin: Coin, height: uint32, peer: WSChiaConnection
    ) -> None:  # pylint: disable=used-before-assignment
        pass

    def get_name(self) -> str:
        return "Standard Wallet"<|MERGE_RESOLUTION|>--- conflicted
+++ resolved
@@ -393,23 +393,15 @@
                 origin_id = coin.name()
                 public_key = await self.hack_populate_secret_key_for_puzzle_hash(coin.puzzle_hash)
                 inner_puzzle = puzzle_for_pk(public_key)
-<<<<<<< HEAD
-                decorated_target_puzhash = decorator_manager.decorate_target_puzhash(inner_puzzle, newpuzzlehash)
-=======
                 decorated_target_puzzle_hash = decorator_manager.decorate_target_puzzle_hash(
                     inner_puzzle, newpuzzlehash
                 )
->>>>>>> 00993798
                 target_primary: List[Payment] = []
                 if memos is None:
                     memos = []
                 memos = decorator_manager.decorate_memos(inner_puzzle, newpuzzlehash, memos)
                 if (primaries_input is None and amount > 0) or primaries_input is not None:
-<<<<<<< HEAD
-                    primaries.append(Payment(decorated_target_puzhash, amount, memos))
-=======
                     primaries.append(Payment(decorated_target_puzzle_hash, amount, memos))
->>>>>>> 00993798
                     target_primary.append(Payment(newpuzzlehash, amount, memos))
 
                 if change > 0:
