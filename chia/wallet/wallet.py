from __future__ import annotations

import logging
import time
from typing import TYPE_CHECKING, Any, Dict, List, Optional, Set, Tuple

from blspy import AugSchemeMPL, G1Element, G2Element

from chia.consensus.cost_calculator import NPCResult
from chia.full_node.bundle_tools import simple_solution_generator
from chia.full_node.mempool_check_conditions import get_name_puzzle_conditions
from chia.types.announcement import Announcement
from chia.types.blockchain_format.coin import Coin
from chia.types.blockchain_format.program import Program
from chia.types.blockchain_format.serialized_program import SerializedProgram
from chia.types.blockchain_format.sized_bytes import bytes32
from chia.types.coin_spend import CoinSpend
from chia.types.generator_types import BlockGenerator
from chia.types.spend_bundle import SpendBundle
from chia.util.hash import std_hash
from chia.util.ints import uint8, uint32, uint64, uint128
from chia.wallet.coin_selection import select_coins
from chia.wallet.derivation_record import DerivationRecord
from chia.wallet.puzzles.p2_delegated_puzzle_or_hidden_puzzle import (
    DEFAULT_HIDDEN_PUZZLE_HASH,
    calculate_synthetic_secret_key,
    puzzle_for_pk,
    solution_for_conditions,
)
from chia.wallet.puzzles.puzzle_utils import (
    make_assert_absolute_seconds_exceeds_condition,
    make_assert_coin_announcement,
    make_assert_my_coin_id_condition,
    make_assert_puzzle_announcement,
    make_create_coin_announcement,
    make_create_coin_condition,
    make_create_puzzle_announcement,
    make_reserve_fee_condition,
)
from chia.wallet.secret_key_store import SecretKeyStore
from chia.wallet.sign_coin_spends import sign_coin_spends
from chia.wallet.transaction_record import TransactionRecord
from chia.wallet.util.compute_memos import compute_memos
from chia.wallet.util.puzzle_decorator import PuzzleDecoratorManager
from chia.wallet.util.transaction_type import TransactionType
from chia.wallet.util.wallet_types import AmountWithPuzzlehash, WalletType
from chia.wallet.wallet_coin_record import WalletCoinRecord
from chia.wallet.wallet_info import WalletInfo

if TYPE_CHECKING:
    from chia.server.ws_connection import WSChiaConnection


# https://github.com/Chia-Network/chips/blob/80e4611fe52b174bf1a0382b9dff73805b18b8c6/CHIPs/chip-0002.md#signmessage
CHIP_0002_SIGN_MESSAGE_PREFIX = "Chia Signed Message"


class Wallet:
    wallet_state_manager: Any
    log: logging.Logger
    wallet_id: uint32
    secret_key_store: SecretKeyStore
    cost_of_single_tx: Optional[int]

    @staticmethod
    async def create(
        wallet_state_manager: Any,
        info: WalletInfo,
        name: str = None,
    ):
        self = Wallet()
        self.log = logging.getLogger(name if name else __name__)
        self.wallet_state_manager = wallet_state_manager
        self.wallet_id = info.id
        self.secret_key_store = SecretKeyStore()
        self.cost_of_single_tx = None
        return self

    async def get_max_send_amount(self, records: Optional[Set[WalletCoinRecord]] = None) -> uint128:
        spendable: List[WalletCoinRecord] = list(
            await self.wallet_state_manager.get_spendable_coins_for_wallet(self.id(), records)
        )
        if len(spendable) == 0:
            return uint128(0)
        spendable.sort(reverse=True, key=lambda record: record.coin.amount)
        if self.cost_of_single_tx is None:
            coin = spendable[0].coin
            tx = await self.generate_signed_transaction(
                uint64(coin.amount), coin.puzzle_hash, coins={coin}, ignore_max_send_amount=True
            )
            assert tx.spend_bundle is not None
            program: BlockGenerator = simple_solution_generator(tx.spend_bundle)
            # npc contains names of the coins removed, puzzle_hashes and their spend conditions
            result: NPCResult = get_name_puzzle_conditions(
                program,
                self.wallet_state_manager.constants.MAX_BLOCK_COST_CLVM,
                cost_per_byte=self.wallet_state_manager.constants.COST_PER_BYTE,
                mempool_mode=True,
            )
            self.cost_of_single_tx = result.cost
            self.log.info(f"Cost of a single tx for standard wallet: {self.cost_of_single_tx}")

        max_cost = self.wallet_state_manager.constants.MAX_BLOCK_COST_CLVM / 5  # avoid full block TXs
        current_cost = 0
        total_amount = 0
        total_coin_count = 0
        for record in spendable:
            current_cost += self.cost_of_single_tx
            total_amount += record.coin.amount
            total_coin_count += 1
            if current_cost + self.cost_of_single_tx > max_cost:
                break

        return uint128(total_amount)

    @classmethod
    def type(cls) -> uint8:
        return uint8(WalletType.STANDARD_WALLET)

    def id(self) -> uint32:
        return self.wallet_id

    async def get_confirmed_balance(self, record_list: Optional[Set[WalletCoinRecord]] = None) -> uint128:
        return await self.wallet_state_manager.get_confirmed_balance_for_wallet(self.id(), record_list)

    async def get_unconfirmed_balance(self, unspent_records: Optional[Set[WalletCoinRecord]] = None) -> uint128:
        return await self.wallet_state_manager.get_unconfirmed_balance(self.id(), unspent_records)

    async def get_spendable_balance(self, unspent_records: Optional[Set[WalletCoinRecord]] = None) -> uint128:
        spendable = await self.wallet_state_manager.get_confirmed_spendable_balance_for_wallet(
            self.id(), unspent_records
        )
        return spendable

    async def get_pending_change_balance(self) -> uint64:
        unconfirmed_tx: List[TransactionRecord] = await self.wallet_state_manager.tx_store.get_unconfirmed_for_wallet(
            self.id()
        )
        addition_amount = 0

        for record in unconfirmed_tx:
            if not record.is_in_mempool():
                if record.spend_bundle is not None:
                    self.log.warning(
                        f"TransactionRecord SpendBundle ID: {record.spend_bundle.name()} not in mempool. "
                        f"(peer, included, error) list: {record.sent_to}"
                    )
                continue
            our_spend = False
            for coin in record.removals:
                if await self.wallet_state_manager.does_coin_belong_to_wallet(coin, self.id()):
                    our_spend = True
                    break

            if our_spend is not True:
                continue

            for coin in record.additions:
                if await self.wallet_state_manager.does_coin_belong_to_wallet(coin, self.id()):
                    addition_amount += coin.amount

        return uint64(addition_amount)

    def require_derivation_paths(self) -> bool:
        return True

    def puzzle_for_pk(self, pubkey: G1Element) -> Program:
        return puzzle_for_pk(pubkey)

    def puzzle_hash_for_pk(self, pubkey: G1Element) -> bytes32:
        return self.wallet_state_manager.decorator_manager.decorate(puzzle_for_pk(pubkey)).get_tree_hash()

    async def convert_puzzle_hash(self, puzzle_hash: bytes32) -> bytes32:
        return puzzle_hash  # Looks unimpressive, but it's more complicated in other wallets

    async def hack_populate_secret_key_for_puzzle_hash(self, puzzle_hash: bytes32) -> G1Element:
        maybe = await self.wallet_state_manager.get_keys(puzzle_hash)
        if maybe is None:
            error_msg = f"Wallet couldn't find keys for puzzle_hash {puzzle_hash}"
            self.log.error(error_msg)
            raise ValueError(error_msg)

        # Get puzzle for pubkey
        public_key, secret_key = maybe

        # HACK
        synthetic_secret_key = calculate_synthetic_secret_key(secret_key, DEFAULT_HIDDEN_PUZZLE_HASH)
        self.secret_key_store.save_secret_key(synthetic_secret_key)

        return public_key

    async def hack_populate_secret_keys_for_coin_spends(self, coin_spends: List[CoinSpend]) -> None:
        """
        This hack forces secret keys into the `_pk2sk` lookup. This should eventually be replaced
        by a persistent DB table that can do this look-up directly.
        """
        for coin_spend in coin_spends:
            await self.hack_populate_secret_key_for_puzzle_hash(coin_spend.coin.puzzle_hash)

    async def puzzle_for_puzzle_hash(self, puzzle_hash: bytes32) -> Program:
        public_key = await self.hack_populate_secret_key_for_puzzle_hash(puzzle_hash)
        return self.wallet_state_manager.decorator_manager.decorate(puzzle_for_pk(public_key))

    async def get_new_puzzle(self) -> Program:
        dr = await self.wallet_state_manager.get_unused_derivation_record(self.id())
        puzzle = puzzle_for_pk(dr.pubkey)
        await self.hack_populate_secret_key_for_puzzle_hash(puzzle.get_tree_hash())
        return puzzle

    async def get_puzzle_hash(self, new: bool) -> bytes32:
        if new:
            return await self.get_new_puzzlehash()
        else:
            record: Optional[
                DerivationRecord
            ] = await self.wallet_state_manager.get_current_derivation_record_for_wallet(self.id())
            if record is None:
                return await self.get_new_puzzlehash()
            return record.puzzle_hash

    async def get_new_puzzlehash(self) -> bytes32:
        puzhash = (await self.wallet_state_manager.get_unused_derivation_record(self.id())).puzzle_hash
        await self.hack_populate_secret_key_for_puzzle_hash(puzhash)
        return puzhash

    def make_solution(
        self,
        primaries: List[AmountWithPuzzlehash],
        min_time=0,
        me=None,
        coin_announcements: Optional[Set[bytes]] = None,
        coin_announcements_to_assert: Optional[Set[bytes32]] = None,
        puzzle_announcements: Optional[Set[bytes]] = None,
        puzzle_announcements_to_assert: Optional[Set[bytes32]] = None,
        fee=0,
    ) -> Program:
        assert fee >= 0
        condition_list = []
        if len(primaries) > 0:
            for primary in primaries:
                if "memos" in primary:
                    memos: Optional[List[bytes]] = primary["memos"]
                    if memos is not None and len(memos) == 0:
                        memos = None
                else:
                    memos = None
                condition_list.append(make_create_coin_condition(primary["puzzlehash"], primary["amount"], memos))
        if min_time > 0:
            condition_list.append(make_assert_absolute_seconds_exceeds_condition(min_time))
        if me:
            condition_list.append(make_assert_my_coin_id_condition(me["id"]))
        if fee:
            condition_list.append(make_reserve_fee_condition(fee))
        if coin_announcements:
            for announcement in coin_announcements:
                condition_list.append(make_create_coin_announcement(announcement))
        if coin_announcements_to_assert:
            for announcement_hash in coin_announcements_to_assert:
                condition_list.append(make_assert_coin_announcement(announcement_hash))
        if puzzle_announcements:
            for announcement in puzzle_announcements:
                condition_list.append(make_create_puzzle_announcement(announcement))
        if puzzle_announcements_to_assert:
            for announcement_hash in puzzle_announcements_to_assert:
                condition_list.append(make_assert_puzzle_announcement(announcement_hash))
        return solution_for_conditions(condition_list)

    def add_condition_to_solution(self, condition: Program, solution: Program) -> Program:
        python_program = solution.as_python()
        python_program[1].append(condition)
        return Program.to(python_program)

    async def select_coins(
        self,
        amount: uint64,
        exclude: Optional[List[Coin]] = None,
        min_coin_amount: Optional[uint64] = None,
        max_coin_amount: Optional[uint64] = None,
        excluded_coin_amounts: Optional[List[uint64]] = None,
    ) -> Set[Coin]:
        """
        Returns a set of coins that can be used for generating a new transaction.
        Note: Must be called under wallet state manager lock
        """
        spendable_amount: uint128 = await self.get_spendable_balance()
        spendable_coins: List[WalletCoinRecord] = list(
            await self.wallet_state_manager.get_spendable_coins_for_wallet(self.id())
        )

        # Try to use coins from the store, if there isn't enough of "unused"
        # coins use change coins that are not confirmed yet
        unconfirmed_removals: Dict[bytes32, Coin] = await self.wallet_state_manager.unconfirmed_removals_for_wallet(
            self.id()
        )
        if max_coin_amount is None:
            max_coin_amount = uint64(self.wallet_state_manager.constants.MAX_COIN_AMOUNT)
        coins = await select_coins(
            spendable_amount,
            max_coin_amount,
            spendable_coins,
            unconfirmed_removals,
            self.log,
            uint128(amount),
            exclude,
            min_coin_amount,
            excluded_coin_amounts,
        )
        assert sum(c.amount for c in coins) >= amount
        return coins

    async def _generate_unsigned_transaction(
        self,
        amount: uint64,
        newpuzzlehash: bytes32,
        fee: uint64 = uint64(0),
        origin_id: bytes32 = None,
        coins: Set[Coin] = None,
        primaries_input: Optional[List[AmountWithPuzzlehash]] = None,
        ignore_max_send_amount: bool = False,
        coin_announcements_to_consume: Set[Announcement] = None,
        puzzle_announcements_to_consume: Set[Announcement] = None,
        memos: Optional[List[bytes]] = None,
        negative_change_allowed: bool = False,
        min_coin_amount: Optional[uint64] = None,
        max_coin_amount: Optional[uint64] = None,
        exclude_coin_amounts: Optional[List[uint64]] = None,
        exclude_coins: Optional[Set[Coin]] = None,
<<<<<<< HEAD
        puzzle_decorator_override: Optional[List[Dict[str, Any]]] = None,
=======
        reuse_puzhash: Optional[bool] = None,
>>>>>>> aafe234c
    ) -> List[CoinSpend]:
        """
        Generates an unsigned transaction in form of List(Puzzle, Solutions)
        Note: this must be called under a wallet state manager lock
        """
        decorator_manager: PuzzleDecoratorManager = self.wallet_state_manager.decorator_manager
        if puzzle_decorator_override is not None:
            decorator_manager = PuzzleDecoratorManager.create(puzzle_decorator_override)
        if primaries_input is None:
            primaries: Optional[List[AmountWithPuzzlehash]] = None
            total_amount = amount + fee
        else:
            primaries = primaries_input.copy()
            primaries_amount = 0
            for prim in primaries:
                primaries_amount += prim["amount"]
            total_amount = amount + fee + primaries_amount
        if reuse_puzhash is None:
            reuse_puzhash_config = self.wallet_state_manager.config.get("reuse_public_key_for_change", None)
            if reuse_puzhash_config is None:
                reuse_puzhash = False
            else:
                reuse_puzhash = reuse_puzhash_config.get(
                    str(self.wallet_state_manager.wallet_node.logged_in_fingerprint), False
                )
        total_balance = await self.get_spendable_balance()
        if not ignore_max_send_amount:
            max_send = await self.get_max_send_amount()
            if total_amount > max_send:
                raise ValueError(f"Can't send more than {max_send} mojos in a single transaction")
            self.log.debug("Got back max send amount: %s", max_send)
        if coins is None:
            if total_amount > total_balance:
                raise ValueError(
                    f"Can't spend more than wallet balance: {total_balance} mojos, tried to spend: {total_amount} mojos"
                )
            exclude_coins_list: Optional[List[Coin]] = None
            if exclude_coins is not None:
                exclude_coins_list = list(exclude_coins)
            coins = await self.select_coins(
                uint64(total_amount),
                min_coin_amount=min_coin_amount,
                max_coin_amount=max_coin_amount,
                excluded_coin_amounts=exclude_coin_amounts,
                exclude=exclude_coins_list,
            )
        elif exclude_coins is not None:
            raise ValueError("Can't exclude coins when also specifically including coins")
        assert len(coins) > 0
        self.log.info(f"coins is not None {coins}")
        spend_value = sum([coin.amount for coin in coins])

        change = spend_value - total_amount
        if negative_change_allowed:
            change = max(0, change)

        assert change >= 0

        if coin_announcements_to_consume is not None:
            coin_announcements_bytes: Optional[Set[bytes32]] = {a.name() for a in coin_announcements_to_consume}
        else:
            coin_announcements_bytes = None
        if puzzle_announcements_to_consume is not None:
            puzzle_announcements_bytes: Optional[Set[bytes32]] = {a.name() for a in puzzle_announcements_to_consume}
        else:
            puzzle_announcements_bytes = None

        spends: List[CoinSpend] = []
        primary_announcement_hash: Optional[bytes32] = None

        # Check for duplicates
        if primaries is not None:
            all_primaries_list = [(p["puzzlehash"], p["amount"]) for p in primaries] + [(newpuzzlehash, amount)]
            if len(set(all_primaries_list)) != len(all_primaries_list):
                raise ValueError("Cannot create two identical coins")
        if memos is None:
            memos = []
        assert memos is not None
        for coin in coins:
            # Only one coin creates outputs
            if origin_id in (None, coin.name()):
                origin_id = coin.name()
                public_key = await self.hack_populate_secret_key_for_puzzle_hash(coin.puzzle_hash)
                inner_puzzle = puzzle_for_pk(public_key)
                decorated_target_puzhash = decorator_manager.decorate_target_puzhash(inner_puzzle, newpuzzlehash)
                target_primary = {}
                memos = decorator_manager.decorate_memos(inner_puzzle, newpuzzlehash, memos)
                assert memos is not None
                if primaries is None:
                    if amount > 0:
                        primaries = [{"puzzlehash": decorated_target_puzhash, "amount": uint64(amount), "memos": memos}]
                        target_primary = {
                            "puzzlehash": newpuzzlehash,
                            "amount": uint64(amount),
                            "memos": memos,
                        }
                    else:
                        primaries = []
                else:
                    primaries.append({"puzzlehash": decorated_target_puzhash, "amount": uint64(amount), "memos": memos})
                if change > 0:
                    if reuse_puzhash:
                        change_puzzle_hash: bytes32 = coin.puzzle_hash
                        for primary in primaries:
                            if change_puzzle_hash == primary["puzzlehash"] and change == primary["amount"]:
                                # We cannot create two coins has same id, create a new puzhash for the change:
                                change_puzzle_hash = await self.get_new_puzzlehash()
                                break
                    else:
                        change_puzzle_hash = await self.get_new_puzzlehash()
                    primaries.append({"puzzlehash": change_puzzle_hash, "amount": uint64(change), "memos": []})
                message_list: List[bytes32] = [c.name() for c in coins]
                for primary in primaries:
                    message_list.append(Coin(coin.name(), primary["puzzlehash"], primary["amount"]).name())
                message: bytes32 = std_hash(b"".join(message_list))
                puzzle: Program = await self.puzzle_for_puzzle_hash(coin.puzzle_hash)
                assert puzzle.get_tree_hash() == coin.puzzle_hash
                solution: Program = self.make_solution(
                    primaries=primaries,
                    fee=fee,
                    coin_announcements={message},
                    coin_announcements_to_assert=coin_announcements_bytes,
                    puzzle_announcements_to_assert=puzzle_announcements_bytes,
                )
                solution = decorator_manager.solve(inner_puzzle, [target_primary], solution)
                primary_announcement_hash = Announcement(coin.name(), message).name()
                spends.append(
                    CoinSpend(
                        coin, SerializedProgram.from_bytes(bytes(puzzle)), SerializedProgram.from_bytes(bytes(solution))
                    )
                )
                break
        else:
            raise ValueError("origin_id is not in the set of selected coins")

        # Process the non-origin coins now that we have the primary announcement hash
        for coin in coins:
            if coin.name() == origin_id:
                continue
            public_key = await self.hack_populate_secret_key_for_puzzle_hash(coin.puzzle_hash)
            inner_puzzle = puzzle_for_pk(public_key)
            puzzle = await self.puzzle_for_puzzle_hash(coin.puzzle_hash)
            solution = self.make_solution(primaries=[], coin_announcements_to_assert={primary_announcement_hash})
            solution = decorator_manager.solve(inner_puzzle, [], solution)
            spends.append(
                CoinSpend(
                    coin, SerializedProgram.from_bytes(bytes(puzzle)), SerializedProgram.from_bytes(bytes(solution))
                )
            )

        self.log.debug(f"Spends is {spends}")
        return spends

    async def sign_transaction(self, coin_spends: List[CoinSpend]) -> SpendBundle:
        return await sign_coin_spends(
            coin_spends,
            self.secret_key_store.secret_key_for_public_key,
            self.wallet_state_manager.constants.AGG_SIG_ME_ADDITIONAL_DATA,
            self.wallet_state_manager.constants.MAX_BLOCK_COST_CLVM,
        )

    async def sign_message(
        self, message: str, puzzle_hash: bytes32, is_hex: bool = False
    ) -> Tuple[G1Element, G2Element]:
        # CHIP-0002 message signing as documented at:
        # https://github.com/Chia-Network/chips/blob/80e4611fe52b174bf1a0382b9dff73805b18b8c6/CHIPs/chip-0002.md#signmessage
        pubkey, private = await self.wallet_state_manager.get_keys(puzzle_hash)
        synthetic_secret_key = calculate_synthetic_secret_key(private, DEFAULT_HIDDEN_PUZZLE_HASH)
        synthetic_pk = synthetic_secret_key.get_g1()
        if is_hex:
            puzzle: Program = Program.to((CHIP_0002_SIGN_MESSAGE_PREFIX, bytes.fromhex(message)))
        else:
            puzzle = Program.to((CHIP_0002_SIGN_MESSAGE_PREFIX, message))
        return synthetic_pk, AugSchemeMPL.sign(synthetic_secret_key, puzzle.get_tree_hash())

    async def generate_signed_transaction(
        self,
        amount: uint64,
        puzzle_hash: bytes32,
        fee: uint64 = uint64(0),
        origin_id: bytes32 = None,
        coins: Set[Coin] = None,
        primaries: Optional[List[AmountWithPuzzlehash]] = None,
        ignore_max_send_amount: bool = False,
        coin_announcements_to_consume: Set[Announcement] = None,
        puzzle_announcements_to_consume: Set[Announcement] = None,
        memos: Optional[List[bytes]] = None,
        negative_change_allowed: bool = False,
        min_coin_amount: Optional[uint64] = None,
        max_coin_amount: Optional[uint64] = None,
        exclude_coin_amounts: Optional[List[uint64]] = None,
        exclude_coins: Optional[Set[Coin]] = None,
<<<<<<< HEAD
        puzzle_decorator_override: Optional[List[Dict[str, Any]]] = None,
=======
        reuse_puzhash: Optional[bool] = None,
>>>>>>> aafe234c
    ) -> TransactionRecord:
        """
        Use this to generate transaction.
        Note: this must be called under a wallet state manager lock
        The first output is (amount, puzzle_hash, memos), and the rest of the outputs are in primaries.
        """
        if primaries is None:
            non_change_amount = amount
        else:
            non_change_amount = uint64(amount + sum(p["amount"] for p in primaries))

        self.log.debug("Generating transaction for: %s %s %s", puzzle_hash, amount, repr(coins))
        transaction = await self._generate_unsigned_transaction(
            amount,
            puzzle_hash,
            fee,
            origin_id,
            coins,
            primaries,
            ignore_max_send_amount,
            coin_announcements_to_consume,
            puzzle_announcements_to_consume,
            memos,
            negative_change_allowed,
            min_coin_amount=min_coin_amount,
            max_coin_amount=max_coin_amount,
            exclude_coin_amounts=exclude_coin_amounts,
            exclude_coins=exclude_coins,
<<<<<<< HEAD
            puzzle_decorator_override=puzzle_decorator_override,
=======
            reuse_puzhash=reuse_puzhash,
>>>>>>> aafe234c
        )
        assert len(transaction) > 0
        self.log.info("About to sign a transaction: %s", transaction)
        await self.hack_populate_secret_keys_for_coin_spends(transaction)
        spend_bundle: SpendBundle = await sign_coin_spends(
            transaction,
            self.secret_key_store.secret_key_for_public_key,
            self.wallet_state_manager.constants.AGG_SIG_ME_ADDITIONAL_DATA,
            self.wallet_state_manager.constants.MAX_BLOCK_COST_CLVM,
        )

        now = uint64(int(time.time()))
        add_list: List[Coin] = list(spend_bundle.additions())
        rem_list: List[Coin] = list(spend_bundle.removals())

        output_amount = sum(a.amount for a in add_list) + fee
        input_amount = sum(r.amount for r in rem_list)
        if negative_change_allowed:
            assert output_amount >= input_amount
        else:
            assert output_amount == input_amount

        return TransactionRecord(
            confirmed_at_height=uint32(0),
            created_at_time=now,
            to_puzzle_hash=puzzle_hash,
            amount=uint64(non_change_amount),
            fee_amount=uint64(fee),
            confirmed=False,
            sent=uint32(0),
            spend_bundle=spend_bundle,
            additions=add_list,
            removals=rem_list,
            wallet_id=self.id(),
            sent_to=[],
            trade_id=None,
            type=uint32(TransactionType.OUTGOING_TX.value),
            name=spend_bundle.name(),
            memos=list(compute_memos(spend_bundle).items()),
        )

    async def create_tandem_xch_tx(
        self, fee: uint64, announcement_to_assert: Optional[Announcement] = None
    ) -> TransactionRecord:
        chia_coins = await self.select_coins(fee)
        chia_tx = await self.generate_signed_transaction(
            uint64(0),
            (await self.get_new_puzzlehash()),
            fee=fee,
            coins=chia_coins,
            coin_announcements_to_consume={announcement_to_assert} if announcement_to_assert is not None else None,
        )
        assert chia_tx.spend_bundle is not None
        return chia_tx

    async def push_transaction(self, tx: TransactionRecord) -> None:
        """Use this API to send transactions."""
        await self.wallet_state_manager.add_pending_transaction(tx)
        await self.wallet_state_manager.wallet_node.update_ui()

    # This is to be aggregated together with a CAT offer to ensure that the trade happens
    async def create_spend_bundle_relative_chia(self, chia_amount: int, exclude: List[Coin] = []) -> SpendBundle:
        list_of_solutions = []
        utxos = None

        # If we're losing value then get coins with at least that much value
        # If we're gaining value then our amount doesn't matter
        if chia_amount < 0:
            utxos = await self.select_coins(uint64(abs(chia_amount)), exclude)
        else:
            utxos = await self.select_coins(uint64(0), exclude)

        assert len(utxos) > 0

        # Calculate output amount given sum of utxos
        spend_value = sum([coin.amount for coin in utxos])
        chia_amount = spend_value + chia_amount

        # Create coin solutions for each utxo
        output_created = None
        for coin in utxos:
            puzzle = await self.puzzle_for_puzzle_hash(coin.puzzle_hash)
            if output_created is None:
                newpuzhash = await self.get_new_puzzlehash()
                primaries: List[AmountWithPuzzlehash] = [
                    {"puzzlehash": newpuzhash, "amount": uint64(chia_amount), "memos": []}
                ]
                solution = self.make_solution(primaries=primaries)
                output_created = coin
            list_of_solutions.append(CoinSpend(coin, puzzle, solution))

        await self.hack_populate_secret_keys_for_coin_spends(list_of_solutions)
        spend_bundle = await sign_coin_spends(
            list_of_solutions,
            self.secret_key_store.secret_key_for_public_key,
            self.wallet_state_manager.constants.AGG_SIG_ME_ADDITIONAL_DATA,
            self.wallet_state_manager.constants.MAX_BLOCK_COST_CLVM,
        )
        return spend_bundle

    async def get_coins_to_offer(
        self,
        asset_id: Optional[bytes32],
        amount: uint64,
        min_coin_amount: Optional[uint64] = None,
        max_coin_amount: Optional[uint64] = None,
    ) -> Set[Coin]:
        if asset_id is not None:
            raise ValueError(f"The standard wallet cannot offer coins with asset id {asset_id}")
        balance = await self.get_confirmed_balance()
        if balance < amount:
            raise Exception(f"insufficient funds in wallet {self.id()}")
        return await self.select_coins(amount, min_coin_amount=min_coin_amount, max_coin_amount=max_coin_amount)

    # WSChiaConnection is only imported for type checking
    async def coin_added(
        self, coin: Coin, height: uint32, peer: WSChiaConnection
    ) -> None:  # pylint: disable=used-before-assignment
        pass

    def get_name(self) -> str:
        return "Standard Wallet"


if TYPE_CHECKING:
    from chia.wallet.wallet_protocol import WalletProtocol

    _dummy: WalletProtocol = Wallet()<|MERGE_RESOLUTION|>--- conflicted
+++ resolved
@@ -325,11 +325,8 @@
         max_coin_amount: Optional[uint64] = None,
         exclude_coin_amounts: Optional[List[uint64]] = None,
         exclude_coins: Optional[Set[Coin]] = None,
-<<<<<<< HEAD
         puzzle_decorator_override: Optional[List[Dict[str, Any]]] = None,
-=======
         reuse_puzhash: Optional[bool] = None,
->>>>>>> aafe234c
     ) -> List[CoinSpend]:
         """
         Generates an unsigned transaction in form of List(Puzzle, Solutions)
@@ -522,11 +519,8 @@
         max_coin_amount: Optional[uint64] = None,
         exclude_coin_amounts: Optional[List[uint64]] = None,
         exclude_coins: Optional[Set[Coin]] = None,
-<<<<<<< HEAD
         puzzle_decorator_override: Optional[List[Dict[str, Any]]] = None,
-=======
         reuse_puzhash: Optional[bool] = None,
->>>>>>> aafe234c
     ) -> TransactionRecord:
         """
         Use this to generate transaction.
@@ -555,11 +549,8 @@
             max_coin_amount=max_coin_amount,
             exclude_coin_amounts=exclude_coin_amounts,
             exclude_coins=exclude_coins,
-<<<<<<< HEAD
             puzzle_decorator_override=puzzle_decorator_override,
-=======
             reuse_puzhash=reuse_puzhash,
->>>>>>> aafe234c
         )
         assert len(transaction) > 0
         self.log.info("About to sign a transaction: %s", transaction)
@@ -602,15 +593,27 @@
         )
 
     async def create_tandem_xch_tx(
-        self, fee: uint64, announcement_to_assert: Optional[Announcement] = None
+        self,
+        fee: uint64,
+        announcement_to_assert: Optional[Announcement] = None,
+        reuse_puzhash: Optional[bool] = None,
     ) -> TransactionRecord:
         chia_coins = await self.select_coins(fee)
+        if reuse_puzhash is None:
+            reuse_puzhash_config = self.wallet_state_manager.config.get("reuse_public_key_for_change", None)
+            if reuse_puzhash_config is None:
+                reuse_puzhash = False
+            else:
+                reuse_puzhash = reuse_puzhash_config.get(
+                    str(self.wallet_state_manager.wallet_node.logged_in_fingerprint), False
+                )
         chia_tx = await self.generate_signed_transaction(
             uint64(0),
-            (await self.get_new_puzzlehash()),
+            (await self.get_puzzle_hash(not reuse_puzhash)),
             fee=fee,
             coins=chia_coins,
             coin_announcements_to_consume={announcement_to_assert} if announcement_to_assert is not None else None,
+            reuse_puzhash=reuse_puzhash,
         )
         assert chia_tx.spend_bundle is not None
         return chia_tx
