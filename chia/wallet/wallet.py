--- conflicted
+++ resolved
@@ -591,7 +591,6 @@
         await self.wallet_state_manager.add_pending_transaction(tx)
         await self.wallet_state_manager.wallet_node.update_ui()
 
-<<<<<<< HEAD
     # This is to be aggregated together with a CAT offer to ensure that the trade happens
     async def create_spend_bundle_relative_chia(
         self,
@@ -650,8 +649,6 @@
         )
         return spend_bundle
 
-=======
->>>>>>> 50c1ea96
     async def get_coins_to_offer(
         self,
         asset_id: Optional[bytes32],
