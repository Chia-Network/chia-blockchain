from __future__ import annotations

import dataclasses
import logging
import time
import traceback
from typing import TYPE_CHECKING, Any, ClassVar, Dict, List, Optional, Set, Tuple, cast

from chia_rs import G1Element
from typing_extensions import Unpack

from chia.consensus.default_constants import DEFAULT_CONSTANTS
from chia.server.ws_connection import WSChiaConnection
from chia.types.blockchain_format.coin import Coin
from chia.types.blockchain_format.program import Program
from chia.types.blockchain_format.sized_bytes import bytes32
from chia.types.coin_spend import compute_additions_with_cost
from chia.types.condition_opcodes import ConditionOpcode
from chia.types.spend_bundle import SpendBundle
from chia.util.byte_types import hexstr_to_bytes
from chia.util.errors import Err, ValidationError
from chia.util.hash import std_hash
from chia.util.ints import uint32, uint64, uint128
from chia.wallet.cat_wallet.cat_constants import DEFAULT_CATS
from chia.wallet.cat_wallet.cat_info import CATCoinData, CATInfo, LegacyCATInfo
from chia.wallet.cat_wallet.cat_utils import (
    CAT_MOD,
    SpendableCAT,
    construct_cat_puzzle,
    match_cat_puzzle,
    unsigned_spend_bundle_for_spendable_cats,
)
from chia.wallet.cat_wallet.lineage_store import CATLineageStore
from chia.wallet.coin_selection import select_coins
from chia.wallet.conditions import (
    AssertCoinAnnouncement,
    Condition,
    ConditionValidTimes,
    CreateCoinAnnouncement,
    UnknownCondition,
    parse_timelock_info,
)
from chia.wallet.derivation_record import DerivationRecord
from chia.wallet.lineage_proof import LineageProof
from chia.wallet.outer_puzzles import AssetType
from chia.wallet.payment import Payment
from chia.wallet.puzzle_drivers import PuzzleInfo
from chia.wallet.puzzles.tails import ALL_LIMITATIONS_PROGRAMS
from chia.wallet.transaction_record import TransactionRecord
from chia.wallet.uncurried_puzzle import uncurry_puzzle
from chia.wallet.util.compute_memos import compute_memos
from chia.wallet.util.curry_and_treehash import calculate_hash_of_quoted_mod_hash, curry_and_treehash
from chia.wallet.util.transaction_type import TransactionType
<<<<<<< HEAD
=======
from chia.wallet.util.tx_config import CoinSelectionConfig
>>>>>>> 7d88089e
from chia.wallet.util.wallet_sync_utils import fetch_coin_spend_for_coin_state
from chia.wallet.util.wallet_types import WalletType
from chia.wallet.wallet import Wallet
from chia.wallet.wallet_action_scope import WalletActionScope
from chia.wallet.wallet_coin_record import WalletCoinRecord
from chia.wallet.wallet_info import WalletInfo
from chia.wallet.wallet_protocol import GSTOptionalArgs, WalletProtocol

if TYPE_CHECKING:
    from chia.wallet.wallet_state_manager import WalletStateManager

# This should probably not live in this file but it's for experimental right now

CAT_MOD_HASH = CAT_MOD.get_tree_hash()
CAT_MOD_HASH_HASH = Program.to(CAT_MOD_HASH).get_tree_hash()
QUOTED_MOD_HASH = calculate_hash_of_quoted_mod_hash(CAT_MOD_HASH)


def not_ephemeral_additions(sp: SpendBundle) -> List[Coin]:
    removals: Set[Coin] = set()
    for cs in sp.coin_spends:
        removals.add(cs.coin)

    additions: List[Coin] = []
    max_cost = int(DEFAULT_CONSTANTS.MAX_BLOCK_COST_CLVM)
    for cs in sp.coin_spends:
        coins, cost = compute_additions_with_cost(cs, max_cost=max_cost)
        max_cost -= cost
        if max_cost < 0:
            raise ValidationError(Err.BLOCK_COST_EXCEEDS_MAX, "non_ephemeral_additions() for SpendBundle")
        for c in coins:
            if c not in removals:
                additions.append(c)
    return additions


class CATWallet:
    if TYPE_CHECKING:
        _protocol_check: ClassVar[WalletProtocol[CATCoinData]] = cast("CATWallet", None)

    wallet_state_manager: WalletStateManager
    log: logging.Logger
    wallet_info: WalletInfo
    cat_info: CATInfo
    standard_wallet: Wallet
    lineage_store: CATLineageStore

    @staticmethod
    def default_wallet_name_for_unknown_cat(limitations_program_hash_hex: str) -> str:
        return f"CAT {limitations_program_hash_hex[:16]}..."

    @staticmethod
    async def create_new_cat_wallet(
        wallet_state_manager: WalletStateManager,
        wallet: Wallet,
        cat_tail_info: Dict[str, Any],
        amount: uint64,
        action_scope: WalletActionScope,
        fee: uint64 = uint64(0),
        name: Optional[str] = None,
        push: bool = True,
    ) -> CATWallet:
        self = CATWallet()
        self.standard_wallet = wallet
        self.log = logging.getLogger(__name__)
        std_wallet_id = self.standard_wallet.wallet_id
        bal = await wallet_state_manager.get_confirmed_balance_for_wallet(std_wallet_id)
        if amount > bal:
            raise ValueError("Not enough balance")
        self.wallet_state_manager = wallet_state_manager

        # We use 00 bytes because it's not optional. We must check this is overridden during issuance.
        empty_bytes = bytes32(32 * b"\0")
        self.cat_info = CATInfo(empty_bytes, None)
        info_as_string = bytes(self.cat_info).hex()
        # If the name is not provided, it will be autogenerated based on the resulting tail hash.
        # For now, give the wallet a temporary name "CAT WALLET" until we get the tail hash
        original_name = name
        if name is None:
            name = "CAT WALLET"

        self.wallet_info = await wallet_state_manager.user_store.create_wallet(name, WalletType.CAT, info_as_string)

        try:
            spend_bundle = await ALL_LIMITATIONS_PROGRAMS[cat_tail_info["identifier"]].generate_issuance_bundle(
                self,
                cat_tail_info,
                amount,
                action_scope,
                fee,
            )
            assert self.cat_info.limitations_program_hash != empty_bytes
        except Exception:
            await wallet_state_manager.user_store.delete_wallet(self.id())
            raise
        if spend_bundle is None:
            await wallet_state_manager.user_store.delete_wallet(self.id())
            raise ValueError("Failed to create spend.")

        await self.wallet_state_manager.add_new_wallet(self)

        # If the new CAT name wasn't originally provided, we used a temporary name before issuance
        # since we didn't yet know the TAIL. Now we know the TAIL, we can update the name
        # according to the template name for unknown/new CATs.
        if original_name is None:
            name = self.default_wallet_name_for_unknown_cat(self.cat_info.limitations_program_hash.hex())
            await self.set_name(name)

        # Change and actual CAT coin
        non_ephemeral_coins: List[Coin] = not_ephemeral_additions(spend_bundle)
        cat_coin = None
        puzzle_store = self.wallet_state_manager.puzzle_store
        for c in non_ephemeral_coins:
            wallet_identifier = await puzzle_store.get_wallet_identifier_for_puzzle_hash(c.puzzle_hash)
            if wallet_identifier is None:
                raise ValueError("Internal Error")
            if wallet_identifier.id == self.id():
                cat_coin = c

        if cat_coin is None:
            raise ValueError("Internal Error, unable to generate new CAT coin")
        cat_pid: bytes32 = cat_coin.parent_coin_info

        cat_record = TransactionRecord(
            confirmed_at_height=uint32(0),
            created_at_time=uint64(int(time.time())),
            to_puzzle_hash=(await self.convert_puzzle_hash(cat_coin.puzzle_hash)),
            amount=uint64(cat_coin.amount),
            fee_amount=fee,
            confirmed=False,
            sent=uint32(10),
            spend_bundle=spend_bundle,
            additions=[cat_coin],
            removals=list(filter(lambda rem: rem.name() == cat_pid, spend_bundle.removals())),
            wallet_id=self.id(),
            sent_to=[],
            trade_id=None,
            type=uint32(TransactionType.INCOMING_TX.value),
            name=spend_bundle.name(),
            memos=[],
            valid_times=ConditionValidTimes(),
        )
        async with action_scope.use() as interface:
            interface.side_effects.transactions.append(cat_record)
        return self

    @staticmethod
    async def get_or_create_wallet_for_cat(
        wallet_state_manager: WalletStateManager,
        wallet: Wallet,
        limitations_program_hash_hex: str,
        name: Optional[str] = None,
    ) -> CATWallet:
        self = CATWallet()
        self.standard_wallet = wallet
        self.log = logging.getLogger(__name__)

        limitations_program_hash_hex = bytes32.from_hexstr(limitations_program_hash_hex).hex()  # Normalize the format

        for id, w in wallet_state_manager.wallets.items():
            if w.type() == CATWallet.type():
                assert isinstance(w, CATWallet)
                if w.get_asset_id() == limitations_program_hash_hex:
                    self.log.warning("Not creating wallet for already existing CAT wallet")
                    return w

        self.wallet_state_manager = wallet_state_manager
        if limitations_program_hash_hex in DEFAULT_CATS:
            cat_info = DEFAULT_CATS[limitations_program_hash_hex]
            name = cat_info["name"]
        elif name is None:
            name = self.default_wallet_name_for_unknown_cat(limitations_program_hash_hex)

        limitations_program_hash = bytes32.from_hexstr(limitations_program_hash_hex)
        self.cat_info = CATInfo(limitations_program_hash, None)
        info_as_string = bytes(self.cat_info).hex()
        self.wallet_info = await wallet_state_manager.user_store.create_wallet(name, WalletType.CAT, info_as_string)

        self.lineage_store = await CATLineageStore.create(self.wallet_state_manager.db_wrapper, self.get_asset_id())
        await self.wallet_state_manager.add_new_wallet(self)

        delete: bool = False
        for state in await self.wallet_state_manager.interested_store.get_unacknowledged_states_for_asset_id(
            limitations_program_hash
        ):
            new_peer = self.wallet_state_manager.wallet_node.get_full_node_peer()
            if new_peer is not None:
                delete = True
                peer_id: bytes32 = new_peer.peer_node_id
                await self.wallet_state_manager.retry_store.add_state(state[0], peer_id, state[1])

        if delete:
            await self.wallet_state_manager.interested_store.delete_unacknowledged_states_for_asset_id(
                limitations_program_hash
            )

        return self

    @classmethod
    async def create_from_puzzle_info(
        cls,
        wallet_state_manager: WalletStateManager,
        wallet: Wallet,
        puzzle_driver: PuzzleInfo,
        name: Optional[str] = None,
        # We're hinting this as Any for mypy by should explore adding this to the wallet protocol and hinting properly
        potential_subclasses: Dict[AssetType, Any] = {},
    ) -> Any:
        next_layer: Optional[PuzzleInfo] = puzzle_driver.also()
        if next_layer is not None:
            if AssetType(next_layer.type()) in potential_subclasses:
                return await potential_subclasses[AssetType(next_layer.type())].create_from_puzzle_info(
                    wallet_state_manager,
                    wallet,
                    puzzle_driver,
                    name,
                    potential_subclasses,
                )
        return await cls.get_or_create_wallet_for_cat(
            wallet_state_manager,
            wallet,
            puzzle_driver["tail"].hex(),
            name,
        )

    @staticmethod
    async def create(
        wallet_state_manager: WalletStateManager,
        wallet: Wallet,
        wallet_info: WalletInfo,
    ) -> CATWallet:
        self = CATWallet()

        self.log = logging.getLogger(__name__)

        self.wallet_state_manager = wallet_state_manager
        self.wallet_info = wallet_info
        self.standard_wallet = wallet
        try:
            self.cat_info = CATInfo.from_bytes(hexstr_to_bytes(self.wallet_info.data))
            self.lineage_store = await CATLineageStore.create(self.wallet_state_manager.db_wrapper, self.get_asset_id())
        except AssertionError:
            # Do a migration of the lineage proofs
            cat_info = LegacyCATInfo.from_bytes(hexstr_to_bytes(self.wallet_info.data))
            self.cat_info = CATInfo(cat_info.limitations_program_hash, cat_info.my_tail)
            self.lineage_store = await CATLineageStore.create(self.wallet_state_manager.db_wrapper, self.get_asset_id())
            for coin_id, lineage in cat_info.lineage_proofs:
                await self.add_lineage(coin_id, lineage)
            await self.save_info(self.cat_info)

        return self

    @classmethod
    def type(cls) -> WalletType:
        return WalletType.CAT

    def id(self) -> uint32:
        return self.wallet_info.id

    async def get_confirmed_balance(self, record_list: Optional[Set[WalletCoinRecord]] = None) -> uint128:
        if record_list is None:
            record_list = await self.wallet_state_manager.coin_store.get_unspent_coins_for_wallet(self.id())

        amount: uint128 = uint128(0)
        for record in record_list:
            lineage = await self.get_lineage_proof_for_coin(record.coin)
            if lineage is not None:
                amount = uint128(amount + record.coin.amount)

        self.log.info(f"Confirmed balance for cat wallet {self.id()} is {amount}")
        return uint128(amount)

    async def get_unconfirmed_balance(self, unspent_records: Optional[Set[WalletCoinRecord]] = None) -> uint128:
        return await self.wallet_state_manager.get_unconfirmed_balance(self.id(), unspent_records)

    @property
    def cost_of_single_tx(self) -> int:
        return 30000000  # Estimate

    @property
    def max_send_quantity(self) -> int:
        # avoid full block TXs
        return int(self.wallet_state_manager.constants.MAX_BLOCK_COST_CLVM / 2 / self.cost_of_single_tx)

    async def get_max_spendable_coins(self, records: Optional[Set[WalletCoinRecord]] = None) -> Set[WalletCoinRecord]:
        spendable: List[WalletCoinRecord] = list(
            await self.wallet_state_manager.get_spendable_coins_for_wallet(self.id(), records)
        )
        spendable.sort(reverse=True, key=lambda record: record.coin.amount)
        return set(spendable[0 : min(len(spendable), self.max_send_quantity)])

    async def get_max_send_amount(self, records: Optional[Set[WalletCoinRecord]] = None) -> uint128:
        return uint128(sum(cr.coin.amount for cr in await self.get_max_spendable_coins()))

    def get_name(self) -> str:
        return self.wallet_info.name

    async def set_name(self, new_name: str) -> None:
        new_info = dataclasses.replace(self.wallet_info, name=new_name)
        self.wallet_info = new_info
        await self.wallet_state_manager.user_store.update_wallet(self.wallet_info)

    def get_asset_id(self) -> str:
        return bytes(self.cat_info.limitations_program_hash).hex()

    async def set_tail_program(self, tail_program: str) -> None:
        assert Program.fromhex(tail_program).get_tree_hash() == self.cat_info.limitations_program_hash
        await self.save_info(
            CATInfo(
                self.cat_info.limitations_program_hash,
                Program.fromhex(tail_program),
            )
        )

    async def coin_added(
        self, coin: Coin, height: uint32, peer: WSChiaConnection, parent_coin_data: Optional[CATCoinData]
    ) -> None:
        """Notification from wallet state manager that wallet has been received."""
        self.log.info(f"CAT wallet has been notified that {coin.name().hex()} was added")

        inner_puzzle = await self.inner_puzzle_for_cat_puzhash(coin.puzzle_hash)
        lineage_proof = LineageProof(coin.parent_coin_info, inner_puzzle.get_tree_hash(), uint64(coin.amount))
        await self.add_lineage(coin.name(), lineage_proof)

        lineage = await self.get_lineage_proof_for_coin(coin)

        if lineage is None:
            try:
                if parent_coin_data is None:
                    # The method is not triggered after the determine_coin_type, no pre-fetched data
                    coin_state = await self.wallet_state_manager.wallet_node.get_coin_state(
                        [coin.parent_coin_info], peer=peer
                    )
                    assert coin_state[0].coin.name() == coin.parent_coin_info
                    coin_spend = await fetch_coin_spend_for_coin_state(coin_state[0], peer)
                    cat_curried_args = match_cat_puzzle(uncurry_puzzle(coin_spend.puzzle_reveal))
                    if cat_curried_args is not None:
                        cat_mod_hash, tail_program_hash, cat_inner_puzzle = cat_curried_args
                        parent_coin_data = CATCoinData(
                            bytes32(cat_mod_hash.as_atom()),
                            bytes32(tail_program_hash.as_atom()),
                            cat_inner_puzzle,
                            coin_state[0].coin.parent_coin_info,
                            uint64(coin_state[0].coin.amount),
                        )
                await self.puzzle_solution_received(coin, parent_coin_data)
            except Exception as e:
                self.log.debug(f"Exception: {e}, traceback: {traceback.format_exc()}")

    async def puzzle_solution_received(self, coin: Coin, parent_coin_data: Optional[CATCoinData]) -> None:
        coin_name = coin.parent_coin_info
        if parent_coin_data is not None:
            assert isinstance(parent_coin_data, CATCoinData)
            data: CATCoinData = parent_coin_data
            self.log.info(f"parent: {coin_name.hex()} inner_puzzle for parent is {data.inner_puzzle}")

            await self.add_lineage(
                coin_name,
                LineageProof(data.parent_coin_id, data.inner_puzzle.get_tree_hash(), data.amount),
            )
        else:
            # The parent is not a CAT which means we need to scrub all of its children from our DB
            child_coin_records = await self.wallet_state_manager.coin_store.get_coin_records_by_parent_id(coin_name)
            if len(child_coin_records) > 0:
                for record in child_coin_records:
                    if record.wallet_id == self.id():
                        await self.wallet_state_manager.coin_store.delete_coin_record(record.coin.name())
                        await self.remove_lineage(record.coin.name())
                        # We also need to make sure there's no record of the transaction
                        await self.wallet_state_manager.tx_store.delete_transaction_record(record.coin.name())

    async def get_new_inner_hash(self) -> bytes32:
        puzzle = await self.get_new_inner_puzzle()
        return puzzle.get_tree_hash()

    async def get_new_inner_puzzle(self) -> Program:
        return await self.standard_wallet.get_new_puzzle()

    async def get_new_puzzlehash(self) -> bytes32:
        return await self.standard_wallet.get_new_puzzlehash()

    async def get_puzzle_hash(self, new: bool) -> bytes32:
        if new:
            return await self.get_new_puzzlehash()
        else:
            record: Optional[DerivationRecord] = (
                await self.wallet_state_manager.get_current_derivation_record_for_wallet(self.standard_wallet.id())
            )
            if record is None:
                return await self.get_new_puzzlehash()
            return record.puzzle_hash

    def require_derivation_paths(self) -> bool:
        return True

    def puzzle_for_pk(self, pubkey: G1Element) -> Program:
        inner_puzzle = self.standard_wallet.puzzle_for_pk(pubkey)
        cat_puzzle: Program = construct_cat_puzzle(CAT_MOD, self.cat_info.limitations_program_hash, inner_puzzle)
        return cat_puzzle

    def puzzle_hash_for_pk(self, pubkey: G1Element) -> bytes32:
        inner_puzzle_hash = self.standard_wallet.puzzle_hash_for_pk(pubkey)
        limitations_program_hash_hash = Program.to(self.cat_info.limitations_program_hash).get_tree_hash()
        return curry_and_treehash(QUOTED_MOD_HASH, CAT_MOD_HASH_HASH, limitations_program_hash_hash, inner_puzzle_hash)

    async def get_new_cat_puzzle_hash(self) -> bytes32:
        return (await self.wallet_state_manager.get_unused_derivation_record(self.id())).puzzle_hash

    async def get_spendable_balance(self, records: Optional[Set[WalletCoinRecord]] = None) -> uint128:
        coins = await self.get_cat_spendable_coins(records)
        amount = 0
        for record in coins:
            amount += record.coin.amount

        return uint128(amount)

    async def get_pending_change_balance(self) -> uint64:
        unconfirmed_tx = await self.wallet_state_manager.tx_store.get_unconfirmed_for_wallet(self.id())
        addition_amount = 0
        for record in unconfirmed_tx:
            if not record.is_in_mempool() and record.spend_bundle is not None:
                continue
            our_spend = False
            for coin in record.removals:
                if await self.wallet_state_manager.does_coin_belong_to_wallet(coin, self.id()):
                    our_spend = True
                    break

            if our_spend is not True:
                continue

            for coin in record.additions:
                hint_dict = {
                    coin_id: bytes32(memos[0])
                    for coin_id, memos in record.memos
                    if len(memos) > 0 and len(memos[0]) == 32
                }
                if await self.wallet_state_manager.does_coin_belong_to_wallet(coin, self.id(), hint_dict=hint_dict):
                    addition_amount += coin.amount

        return uint64(addition_amount)

    async def get_cat_spendable_coins(self, records: Optional[Set[WalletCoinRecord]] = None) -> List[WalletCoinRecord]:
        result: List[WalletCoinRecord] = []

        record_list: Set[WalletCoinRecord] = await self.wallet_state_manager.get_spendable_coins_for_wallet(
            self.id(), records
        )

        for record in record_list:
            lineage = await self.get_lineage_proof_for_coin(record.coin)
            if lineage is not None and not lineage.is_none():
                result.append(record)

        return list(await self.get_max_spendable_coins(set(result)))

    async def select_coins(
        self,
        amount: uint64,
        action_scope: WalletActionScope,
    ) -> Set[Coin]:
        """
        Returns a set of coins that can be used for generating a new transaction.
        Note: Must be called under wallet state manager lock
        """
        spendable_amount: uint128 = await self.get_spendable_balance()
        spendable_coins: List[WalletCoinRecord] = await self.get_cat_spendable_coins()

        # Try to use coins from the store, if there isn't enough of "unused"
        # coins use change coins that are not confirmed yet
        unconfirmed_removals: Dict[bytes32, Coin] = await self.wallet_state_manager.unconfirmed_removals_for_wallet(
            self.id()
        )
        async with action_scope.use() as interface:
            coins = await select_coins(
                spendable_amount,
                action_scope.config.adjust_for_side_effects(interface.side_effects).tx_config.coin_selection_config,
                spendable_coins,
                unconfirmed_removals,
                self.log,
                uint128(amount),
            )
            interface.side_effects.selected_coins.extend([*coins])
        assert sum(c.amount for c in coins) >= amount
        return coins

    async def inner_puzzle_for_cat_puzhash(self, cat_hash: bytes32) -> Program:
        record: Optional[DerivationRecord] = (
            await self.wallet_state_manager.puzzle_store.get_derivation_record_for_puzzle_hash(cat_hash)
        )
        if record is None:
            raise RuntimeError(f"Missing Derivation Record for CAT puzzle_hash {cat_hash}")
        inner_puzzle: Program = self.standard_wallet.puzzle_for_pk(record.pubkey)
        return inner_puzzle

    async def convert_puzzle_hash(self, puzzle_hash: bytes32) -> bytes32:
        record: Optional[DerivationRecord] = (
            await self.wallet_state_manager.puzzle_store.get_derivation_record_for_puzzle_hash(puzzle_hash)
        )
        if record is None:
            return puzzle_hash  # TODO: check if we have a test for this case!
        else:
            return (await self.inner_puzzle_for_cat_puzhash(puzzle_hash)).get_tree_hash()

    async def get_lineage_proof_for_coin(self, coin: Coin) -> Optional[LineageProof]:
        return await self.lineage_store.get_lineage_proof(coin.parent_coin_info)

    async def create_tandem_xch_tx(
        self,
        fee: uint64,
        amount_to_claim: uint64,
        action_scope: WalletActionScope,
        extra_conditions: Tuple[Condition, ...] = tuple(),
    ) -> Optional[AssertCoinAnnouncement]:
        """
        This function creates a non-CAT transaction to pay fees, contribute funds for issuance, and absorb melt value.
        It is meant to be called in `generate_unsigned_spendbundle` and as such should be called under the
        wallet_state_manager lock
        """
        announcement: Optional[AssertCoinAnnouncement] = None
        async with self.wallet_state_manager.new_action_scope(
            action_scope.config.tx_config, push=False
        ) as inner_action_scope:
            if fee > amount_to_claim:
                chia_coins = await self.standard_wallet.select_coins(
                    fee,
<<<<<<< HEAD
                    action_scope,
=======
                    action_scope.config.tx_config.coin_selection_config,
>>>>>>> 7d88089e
                )
                origin_id = list(chia_coins)[0].name()
                await self.standard_wallet.generate_signed_transaction(
                    uint64(0),
                    (await self.standard_wallet.get_puzzle_hash(not action_scope.config.tx_config.reuse_puzhash)),
                    inner_action_scope,
                    fee=uint64(fee - amount_to_claim),
                    coins=chia_coins,
                    origin_id=origin_id,  # We specify this so that we know the coin that is making the announcement
                    negative_change_allowed=False,
                    extra_conditions=extra_conditions,
                )
            else:
                chia_coins = await self.standard_wallet.select_coins(
                    fee,
<<<<<<< HEAD
                    action_scope,
=======
                    action_scope.config.tx_config.coin_selection_config,
>>>>>>> 7d88089e
                )
                origin_id = list(chia_coins)[0].name()
                selected_amount = sum(c.amount for c in chia_coins)
                await self.standard_wallet.generate_signed_transaction(
                    uint64(selected_amount + amount_to_claim - fee),
                    (await self.standard_wallet.get_puzzle_hash(not action_scope.config.tx_config.reuse_puzhash)),
                    inner_action_scope,
                    coins=chia_coins,
                    negative_change_allowed=True,
                    extra_conditions=extra_conditions,
                )

        message = None
        for tx in inner_action_scope.side_effects.transactions:
            if tx.spend_bundle is None:
                continue
            for spend in tx.spend_bundle.coin_spends:
                if spend.coin.name() == origin_id:
                    conditions = spend.puzzle_reveal.to_program().run(spend.solution.to_program()).as_python()
                    for condition in conditions:
                        if condition[0] == ConditionOpcode.CREATE_COIN_ANNOUNCEMENT:
                            message = condition[1]

        assert message is not None
        announcement = AssertCoinAnnouncement(asserted_id=origin_id, asserted_msg=message)

        async with action_scope.use() as interface:
            interface.side_effects.transactions.extend(inner_action_scope.side_effects.transactions)

        return announcement

    async def generate_unsigned_spendbundle(
        self,
        payments: List[Payment],
        action_scope: WalletActionScope,
        fee: uint64 = uint64(0),
        cat_discrepancy: Optional[Tuple[int, Program, Program]] = None,  # (extra_delta, tail_reveal, tail_solution)
        coins: Optional[Set[Coin]] = None,
        extra_conditions: Tuple[Condition, ...] = tuple(),
    ) -> SpendBundle:
        if cat_discrepancy is not None:
            extra_delta, tail_reveal, tail_solution = cat_discrepancy
        else:
            extra_delta, tail_reveal, tail_solution = 0, Program.to([]), Program.to([])
        payment_amount: int = sum(p.amount for p in payments)
        starting_amount: int = payment_amount - extra_delta
        if coins is None:
            cat_coins = await self.select_coins(
                uint64(starting_amount),
<<<<<<< HEAD
                action_scope,
=======
                action_scope.config.tx_config.coin_selection_config,
>>>>>>> 7d88089e
            )
        else:
            cat_coins = coins

        selected_cat_amount = sum(c.amount for c in cat_coins)
        assert selected_cat_amount >= starting_amount

        # Figure out if we need to absorb/melt some XCH as part of this
        regular_chia_to_claim: int = 0
        if payment_amount > starting_amount:
            fee = uint64(fee + payment_amount - starting_amount)
        elif payment_amount < starting_amount:
            regular_chia_to_claim = payment_amount

        need_chia_transaction = (fee > 0 or regular_chia_to_claim > 0) and (fee - regular_chia_to_claim != 0)

        # Calculate standard puzzle solutions
        change = selected_cat_amount - starting_amount
        primaries = payments.copy()

        if change > 0:
            derivation_record = await self.wallet_state_manager.puzzle_store.get_derivation_record_for_puzzle_hash(
                list(cat_coins)[0].puzzle_hash
            )
            if derivation_record is not None and action_scope.config.tx_config.reuse_puzhash:
                change_puzhash = self.standard_wallet.puzzle_hash_for_pk(derivation_record.pubkey)
                for payment in payments:
                    if change_puzhash == payment.puzzle_hash and change == payment.amount:
                        # We cannot create two coins has same id, create a new puzhash for the change
                        change_puzhash = await self.get_new_inner_hash()
                        break
            else:
                change_puzhash = await self.get_new_inner_hash()
            primaries.append(Payment(change_puzhash, uint64(change), [change_puzhash]))

        # Loop through the coins we've selected and gather the information we need to spend them
        spendable_cat_list = []
        first = True
        announcement: CreateCoinAnnouncement

        for coin in cat_coins:
            if cat_discrepancy is not None:
                cat_condition = UnknownCondition(
                    opcode=Program.to(51),
                    args=[
                        Program.to(None),
                        Program.to(-113),
                        tail_reveal,
                        tail_solution,
                    ],
                )
                if first:
                    extra_conditions = (*extra_conditions, cat_condition)
            if first:
                first = False
                announcement = CreateCoinAnnouncement(std_hash(b"".join([c.name() for c in cat_coins])), coin.name())
                if need_chia_transaction:
                    if fee > regular_chia_to_claim:
                        await self.create_tandem_xch_tx(
                            fee,
                            uint64(regular_chia_to_claim),
                            action_scope,
                            extra_conditions=(announcement.corresponding_assertion(),),
                        )
                        innersol = self.standard_wallet.make_solution(
                            primaries=primaries,
                            conditions=(*extra_conditions, announcement),
                        )
                    elif regular_chia_to_claim > fee:  # pragma: no cover
                        xch_announcement = await self.create_tandem_xch_tx(
                            fee,
                            uint64(regular_chia_to_claim),
                            action_scope,
                        )
                        assert xch_announcement is not None
                        innersol = self.standard_wallet.make_solution(
                            primaries=primaries,
                            conditions=(*extra_conditions, xch_announcement, announcement),
                        )
                    else:
                        # TODO: what about when they are equal?
                        raise Exception("Equality not handled")
                else:
                    innersol = self.standard_wallet.make_solution(
                        primaries=primaries,
                        conditions=(*extra_conditions, announcement),
                    )
            else:
                innersol = self.standard_wallet.make_solution(
                    primaries=[], conditions=(announcement.corresponding_assertion(),)
                )
            inner_puzzle = await self.inner_puzzle_for_cat_puzhash(coin.puzzle_hash)
            lineage_proof = await self.get_lineage_proof_for_coin(coin)
            assert lineage_proof is not None
            new_spendable_cat = SpendableCAT(
                coin,
                self.cat_info.limitations_program_hash,
                inner_puzzle,
                innersol,
                limitations_solution=tail_solution,
                extra_delta=extra_delta,
                lineage_proof=lineage_proof,
                limitations_program_reveal=tail_reveal,
            )
            spendable_cat_list.append(new_spendable_cat)

        cat_spend_bundle = unsigned_spend_bundle_for_spendable_cats(CAT_MOD, spendable_cat_list)

        return cat_spend_bundle

    async def generate_signed_transaction(
        self,
        amounts: List[uint64],
        puzzle_hashes: List[bytes32],
        action_scope: WalletActionScope,
        fee: uint64 = uint64(0),
        coins: Optional[Set[Coin]] = None,
        memos: Optional[List[List[bytes]]] = None,
        extra_conditions: Tuple[Condition, ...] = tuple(),
        **kwargs: Unpack[GSTOptionalArgs],
    ) -> None:
        # (extra_delta, tail_reveal, tail_solution)
        cat_discrepancy: Optional[Tuple[int, Program, Program]] = kwargs.get("cat_discrepancy", None)
        if memos is None:
            memos = [[] for _ in range(len(puzzle_hashes))]

        if not (len(memos) == len(puzzle_hashes) == len(amounts)):
            raise ValueError("Memos, puzzle_hashes, and amounts must have the same length")

        payments = []
        for amount, puzhash, memo_list in zip(amounts, puzzle_hashes, memos):
            memos_with_hint: List[bytes] = [puzhash]
            memos_with_hint.extend(memo_list)
            payments.append(Payment(puzhash, amount, memos_with_hint))

        payment_sum = sum(p.amount for p in payments)
        spend_bundle = await self.generate_unsigned_spendbundle(
            payments,
            action_scope,
            fee,
            cat_discrepancy=cat_discrepancy,  # (extra_delta, tail_reveal, tail_solution)
            coins=coins,
            extra_conditions=extra_conditions,
        )

        async with action_scope.use() as interface:
            other_tx_removals: Set[Coin] = {
                removal for tx in interface.side_effects.transactions for removal in tx.removals
            }
            other_tx_additions: Set[Coin] = {
                removal for tx in interface.side_effects.transactions for removal in tx.additions
            }
            interface.side_effects.transactions.append(
                TransactionRecord(
                    confirmed_at_height=uint32(0),
                    created_at_time=uint64(int(time.time())),
                    to_puzzle_hash=puzzle_hashes[0],
                    amount=uint64(payment_sum),
                    fee_amount=fee,
                    confirmed=False,
                    sent=uint32(0),
                    spend_bundle=spend_bundle,
                    additions=list(set(spend_bundle.additions()) - other_tx_additions),
                    removals=list(set(spend_bundle.removals()) - other_tx_removals),
                    wallet_id=self.id(),
                    sent_to=[],
                    trade_id=None,
                    type=uint32(TransactionType.OUTGOING_TX.value),
                    name=spend_bundle.name(),
                    memos=list(compute_memos(spend_bundle).items()),
                    valid_times=parse_timelock_info(extra_conditions),
                )
            )

    async def add_lineage(self, name: bytes32, lineage: Optional[LineageProof]) -> None:
        """
        Lineage proofs are stored as a list of parent coins and the lineage proof you will need if they are the
        parent of the coin you are trying to spend. 'If I'm your parent, here's the info you need to spend yourself'
        """
        self.log.info(f"Adding parent {name.hex()}: {lineage}")
        if lineage is not None:
            await self.lineage_store.add_lineage_proof(name, lineage)

    async def remove_lineage(self, name: bytes32) -> None:
        self.log.info(f"Removing parent {name} (probably had a non-CAT parent)")
        await self.lineage_store.remove_lineage_proof(name)

    async def save_info(self, cat_info: CATInfo) -> None:
        self.cat_info = cat_info
        current_info = self.wallet_info
        data_str = bytes(cat_info).hex()
        wallet_info = WalletInfo(current_info.id, current_info.name, current_info.type, data_str)
        self.wallet_info = wallet_info
        await self.wallet_state_manager.user_store.update_wallet(wallet_info)

    async def match_puzzle_info(self, puzzle_driver: PuzzleInfo) -> bool:
        return (
            AssetType(puzzle_driver.type()) == AssetType.CAT
            and puzzle_driver["tail"] == bytes.fromhex(self.get_asset_id())
            and puzzle_driver.also() is None
        )

    async def get_puzzle_info(self, asset_id: bytes32) -> PuzzleInfo:
        return PuzzleInfo({"type": AssetType.CAT.value, "tail": "0x" + self.get_asset_id()})

    async def get_coins_to_offer(
        self,
        asset_id: Optional[bytes32],
        amount: uint64,
        action_scope: WalletActionScope,
    ) -> Set[Coin]:
        balance = await self.get_confirmed_balance()
        if balance < amount:
            raise Exception(f"insufficient funds in wallet {self.id()}")
        # We need to sandbox this because this method isn't supposed to lock up the coins
        async with self.wallet_state_manager.new_action_scope(action_scope.config.tx_config) as sandbox:
            return await self.select_coins(amount, sandbox)

    async def match_hinted_coin(self, coin: Coin, hint: bytes32) -> bool:
        return (
            construct_cat_puzzle(CAT_MOD, self.cat_info.limitations_program_hash, hint).get_tree_hash_precalc(hint)
            == coin.puzzle_hash
        )<|MERGE_RESOLUTION|>--- conflicted
+++ resolved
@@ -51,10 +51,6 @@
 from chia.wallet.util.compute_memos import compute_memos
 from chia.wallet.util.curry_and_treehash import calculate_hash_of_quoted_mod_hash, curry_and_treehash
 from chia.wallet.util.transaction_type import TransactionType
-<<<<<<< HEAD
-=======
-from chia.wallet.util.tx_config import CoinSelectionConfig
->>>>>>> 7d88089e
 from chia.wallet.util.wallet_sync_utils import fetch_coin_spend_for_coin_state
 from chia.wallet.util.wallet_types import WalletType
 from chia.wallet.wallet import Wallet
@@ -581,11 +577,7 @@
             if fee > amount_to_claim:
                 chia_coins = await self.standard_wallet.select_coins(
                     fee,
-<<<<<<< HEAD
                     action_scope,
-=======
-                    action_scope.config.tx_config.coin_selection_config,
->>>>>>> 7d88089e
                 )
                 origin_id = list(chia_coins)[0].name()
                 await self.standard_wallet.generate_signed_transaction(
@@ -601,11 +593,7 @@
             else:
                 chia_coins = await self.standard_wallet.select_coins(
                     fee,
-<<<<<<< HEAD
                     action_scope,
-=======
-                    action_scope.config.tx_config.coin_selection_config,
->>>>>>> 7d88089e
                 )
                 origin_id = list(chia_coins)[0].name()
                 selected_amount = sum(c.amount for c in chia_coins)
@@ -655,11 +643,7 @@
         if coins is None:
             cat_coins = await self.select_coins(
                 uint64(starting_amount),
-<<<<<<< HEAD
                 action_scope,
-=======
-                action_scope.config.tx_config.coin_selection_config,
->>>>>>> 7d88089e
             )
         else:
             cat_coins = coins
