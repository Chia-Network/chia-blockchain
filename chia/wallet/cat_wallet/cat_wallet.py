from __future__ import annotations

import dataclasses
import logging
import time
import traceback
from typing import TYPE_CHECKING, Any, ClassVar, Optional, cast

from chia_rs import G1Element
from chia_rs.sized_bytes import bytes32
from chia_rs.sized_ints import uint32, uint64, uint128
from typing_extensions import Self, Unpack

from chia.consensus.default_constants import DEFAULT_CONSTANTS
from chia.server.ws_connection import WSChiaConnection
from chia.types.blockchain_format.coin import Coin
from chia.types.blockchain_format.program import Program, run
from chia.types.condition_opcodes import ConditionOpcode
from chia.util.byte_types import hexstr_to_bytes
from chia.util.errors import Err, ValidationError
from chia.util.hash import std_hash
from chia.wallet.cat_wallet.cat_constants import DEFAULT_CATS
from chia.wallet.cat_wallet.cat_info import CATCoinData, CATInfo, LegacyCATInfo
from chia.wallet.cat_wallet.cat_utils import (
    CAT_MOD,
    CAT_MOD_HASH_HASH,
    QUOTED_CAT_MOD_HASH,
    SpendableCAT,
    construct_cat_puzzle,
    match_cat_puzzle,
    unsigned_spend_bundle_for_spendable_cats,
)
from chia.wallet.cat_wallet.lineage_store import CATLineageStore
from chia.wallet.coin_selection import select_coins
from chia.wallet.conditions import (
    AssertCoinAnnouncement,
    Condition,
    ConditionValidTimes,
    CreateCoin,
    CreateCoinAnnouncement,
    UnknownCondition,
    parse_timelock_info,
)
from chia.wallet.derivation_record import DerivationRecord
from chia.wallet.lineage_proof import LineageProof
from chia.wallet.outer_puzzles import AssetType
from chia.wallet.puzzle_drivers import PuzzleInfo
from chia.wallet.puzzles.tails import ALL_LIMITATIONS_PROGRAMS
from chia.wallet.transaction_record import TransactionRecord
from chia.wallet.uncurried_puzzle import uncurry_puzzle
from chia.wallet.util.compute_additions import compute_additions_with_cost
from chia.wallet.util.compute_memos import compute_memos
from chia.wallet.util.curry_and_treehash import curry_and_treehash
from chia.wallet.util.transaction_type import TransactionType
from chia.wallet.util.wallet_sync_utils import fetch_coin_spend_for_coin_state
from chia.wallet.util.wallet_types import WalletType
from chia.wallet.wallet import Wallet
from chia.wallet.wallet_action_scope import WalletActionScope
from chia.wallet.wallet_coin_record import WalletCoinRecord
from chia.wallet.wallet_info import WalletInfo
from chia.wallet.wallet_protocol import GSTOptionalArgs, WalletProtocol
from chia.wallet.wallet_spend_bundle import WalletSpendBundle

if TYPE_CHECKING:
    from chia.wallet.wallet_state_manager import WalletStateManager


def not_ephemeral_additions(sp: WalletSpendBundle) -> list[Coin]:
    removals: set[Coin] = set()
    for cs in sp.coin_spends:
        removals.add(cs.coin)

    additions: list[Coin] = []
    max_cost = int(DEFAULT_CONSTANTS.MAX_BLOCK_COST_CLVM)
    for cs in sp.coin_spends:
        coins, cost = compute_additions_with_cost(cs, max_cost=max_cost)
        max_cost -= cost
        if max_cost < 0:
            raise ValidationError(Err.BLOCK_COST_EXCEEDS_MAX, "non_ephemeral_additions() for SpendBundle")
        for c in coins:
            if c not in removals:
                additions.append(c)
    return additions


class CATWallet:
    if TYPE_CHECKING:
        _protocol_check: ClassVar[WalletProtocol[CATCoinData]] = cast("CATWallet", None)

    wallet_state_manager: WalletStateManager
    log: logging.Logger
    wallet_info: WalletInfo
    cat_info: CATInfo
    standard_wallet: Wallet
    lineage_store: CATLineageStore
    wallet_type: ClassVar[WalletType] = WalletType.CAT
    wallet_info_type: ClassVar[type[CATInfo]] = CATInfo

    @staticmethod
    def default_wallet_name_for_unknown_cat(limitations_program_hash_hex: str) -> str:
        return f"CAT {limitations_program_hash_hex[:16]}..."

    @staticmethod
    async def create_new_cat_wallet(
        wallet_state_manager: WalletStateManager,
        wallet: Wallet,
        cat_tail_info: dict[str, Any],
        amount: uint64,
        action_scope: WalletActionScope,
        fee: uint64 = uint64(0),
        name: Optional[str] = None,
        push: bool = True,
    ) -> CATWallet:
        self = CATWallet()
        self.standard_wallet = wallet
        self.log = logging.getLogger(__name__)
        std_wallet_id = self.standard_wallet.wallet_id
        bal = await wallet_state_manager.get_confirmed_balance_for_wallet(std_wallet_id)
        if amount > bal:
            raise ValueError("Not enough balance")
        self.wallet_state_manager = wallet_state_manager

        # We use 00 bytes because it's not optional. We must check this is overridden during issuance.
        empty_bytes = bytes32(32 * b"\0")
        self.cat_info = self.wallet_info_type(empty_bytes, None)
        info_as_string = bytes(self.cat_info).hex()
        # If the name is not provided, it will be autogenerated based on the resulting tail hash.
        # For now, give the wallet a temporary name "CAT WALLET" until we get the tail hash
        original_name = name
        if name is None:
            name = "CAT WALLET"

        self.wallet_info = await wallet_state_manager.user_store.create_wallet(name, self.wallet_type, info_as_string)

        try:
            spend_bundle = await ALL_LIMITATIONS_PROGRAMS[cat_tail_info["identifier"]].generate_issuance_bundle(
                self,
                cat_tail_info,
                amount,
                action_scope,
                fee,
            )
            assert self.cat_info.limitations_program_hash != empty_bytes
        except Exception:
            await wallet_state_manager.delete_wallet(self.id())
            raise
        if spend_bundle is None:
            await wallet_state_manager.delete_wallet(self.id())
            raise ValueError("Failed to create spend.")

        await self.wallet_state_manager.add_new_wallet(self)

        # If the new CAT name wasn't originally provided, we used a temporary name before issuance
        # since we didn't yet know the TAIL. Now we know the TAIL, we can update the name
        # according to the template name for unknown/new CATs.
        if original_name is None:
            name = self.default_wallet_name_for_unknown_cat(self.cat_info.limitations_program_hash.hex())
            await self.set_name(name)

        # Change and actual CAT coin
        non_ephemeral_coins: list[Coin] = not_ephemeral_additions(spend_bundle)
        cat_coin = None
        puzzle_store = self.wallet_state_manager.puzzle_store
        for c in non_ephemeral_coins:
            wallet_identifier = await puzzle_store.get_wallet_identifier_for_puzzle_hash(c.puzzle_hash)
            if wallet_identifier is None:
                raise ValueError("Internal Error")
            if wallet_identifier.id == self.id():
                cat_coin = c

        if cat_coin is None:
            raise ValueError("Internal Error, unable to generate new CAT coin")
        cat_pid: bytes32 = cat_coin.parent_coin_info

        converted_ph = await self.convert_puzzle_hash(cat_coin.puzzle_hash)
        cat_record = TransactionRecord(
            confirmed_at_height=uint32(0),
<<<<<<< HEAD
            created_at_time=uint64(int(time.time())),
            to_puzzle_hash=converted_ph,
            to_address=self.wallet_state_manager.encode_puzzle_hash(converted_ph),
=======
            created_at_time=uint64(time.time()),
            to_puzzle_hash=(await self.convert_puzzle_hash(cat_coin.puzzle_hash)),
>>>>>>> b3f62a65
            amount=uint64(cat_coin.amount),
            fee_amount=fee,
            confirmed=False,
            sent=uint32(10),
            spend_bundle=spend_bundle,
            additions=[cat_coin],
            removals=list(filter(lambda rem: rem.name() == cat_pid, spend_bundle.removals())),
            wallet_id=self.id(),
            sent_to=[],
            trade_id=None,
            type=uint32(TransactionType.INCOMING_TX.value),
            name=spend_bundle.name(),
            memos={},
            valid_times=ConditionValidTimes(),
        )
        async with action_scope.use() as interface:
            interface.side_effects.transactions.append(cat_record)
        return self

    @classmethod
    async def get_or_create_wallet_for_cat(
        cls,
        wallet_state_manager: WalletStateManager,
        wallet: Wallet,
        limitations_program_hash_hex: str,
        name: Optional[str] = None,
    ) -> Self:
        self = cls()
        self.standard_wallet = wallet
        self.log = logging.getLogger(__name__)

        limitations_program_hash_hex = bytes32.from_hexstr(limitations_program_hash_hex).hex()  # Normalize the format

        for id, w in wallet_state_manager.wallets.items():
            if w.type() == cls.type():
                assert isinstance(w, cls)
                if w.get_asset_id() == limitations_program_hash_hex:
                    self.log.warning("Not creating wallet for already existing CAT wallet")
                    return w

        self.wallet_state_manager = wallet_state_manager
        if limitations_program_hash_hex in DEFAULT_CATS:
            cat_info = DEFAULT_CATS[limitations_program_hash_hex]
            name = cat_info["name"]
        elif name is None:
            name = self.default_wallet_name_for_unknown_cat(limitations_program_hash_hex)

        limitations_program_hash = bytes32.from_hexstr(limitations_program_hash_hex)
        self.cat_info = cls.wallet_info_type(limitations_program_hash, None)
        info_as_string = bytes(self.cat_info).hex()
        self.wallet_info = await wallet_state_manager.user_store.create_wallet(name, self.wallet_type, info_as_string)

        self.lineage_store = await CATLineageStore.create(self.wallet_state_manager.db_wrapper, self.get_asset_id())
        await self.wallet_state_manager.add_new_wallet(self)

        delete: bool = False
        for state in await self.wallet_state_manager.interested_store.get_unacknowledged_states_for_asset_id(
            limitations_program_hash
        ):
            new_peer = self.wallet_state_manager.wallet_node.get_full_node_peer()
            if new_peer is not None:
                delete = True
                peer_id: bytes32 = new_peer.peer_node_id
                await self.wallet_state_manager.retry_store.add_state(state[0], peer_id, state[1])

        if delete:
            await self.wallet_state_manager.interested_store.delete_unacknowledged_states_for_asset_id(
                limitations_program_hash
            )

        return self

    @classmethod
    async def create_from_puzzle_info(
        cls,
        wallet_state_manager: WalletStateManager,
        wallet: Wallet,
        puzzle_driver: PuzzleInfo,
        name: Optional[str] = None,
        # We're hinting this as Any for mypy by should explore adding this to the wallet protocol and hinting properly
        potential_subclasses: Optional[dict[AssetType, Any]] = None,
    ) -> Any:
        if potential_subclasses is None:
            potential_subclasses = {}

        next_layer: Optional[PuzzleInfo] = puzzle_driver.also()
        if next_layer is not None:
            if AssetType(next_layer.type()) in potential_subclasses:
                return await potential_subclasses[AssetType(next_layer.type())].create_from_puzzle_info(
                    wallet_state_manager,
                    wallet,
                    puzzle_driver,
                    name,
                    potential_subclasses,
                )
        return await cls.get_or_create_wallet_for_cat(
            wallet_state_manager,
            wallet,
            puzzle_driver["tail"].hex(),
            name,
        )

    @classmethod
    async def create(
        cls,
        wallet_state_manager: WalletStateManager,
        wallet: Wallet,
        wallet_info: WalletInfo,
    ) -> Self:
        self = cls()

        self.log = logging.getLogger(__name__)

        self.wallet_state_manager = wallet_state_manager
        self.wallet_info = wallet_info
        self.standard_wallet = wallet
        try:
            self.cat_info = cls.wallet_info_type.from_bytes(hexstr_to_bytes(self.wallet_info.data))
            self.lineage_store = await CATLineageStore.create(self.wallet_state_manager.db_wrapper, self.get_asset_id())
        except AssertionError:
            # Do a migration of the lineage proofs
            cat_info = LegacyCATInfo.from_bytes(hexstr_to_bytes(self.wallet_info.data))
            self.cat_info = cls.wallet_info_type(cat_info.limitations_program_hash, cat_info.my_tail)
            self.lineage_store = await CATLineageStore.create(self.wallet_state_manager.db_wrapper, self.get_asset_id())
            for coin_id, lineage in cat_info.lineage_proofs:
                await self.add_lineage(coin_id, lineage)
            await self.save_info(self.cat_info)

        return self

    @classmethod
    def type(cls) -> WalletType:
        return cls.wallet_type

    def id(self) -> uint32:
        return self.wallet_info.id

    async def get_confirmed_balance(self, record_list: Optional[set[WalletCoinRecord]] = None) -> uint128:
        if record_list is None:
            record_list = await self.wallet_state_manager.coin_store.get_unspent_coins_for_wallet(self.id())

        amount: uint128 = uint128(0)
        for record in record_list:
            lineage = await self.get_lineage_proof_for_coin(record.coin)
            if lineage is not None:
                amount = uint128(amount + record.coin.amount)

        self.log.info(f"Confirmed balance for cat wallet {self.id()} is {amount}")
        return uint128(amount)

    async def get_unconfirmed_balance(self, unspent_records: Optional[set[WalletCoinRecord]] = None) -> uint128:
        return await self.wallet_state_manager.get_unconfirmed_balance(self.id(), unspent_records)

    @property
    def cost_of_single_tx(self) -> int:
        return 30000000  # Estimate

    @property
    def max_send_quantity(self) -> int:
        # avoid full block TXs
        return int(self.wallet_state_manager.constants.MAX_BLOCK_COST_CLVM / 2 / self.cost_of_single_tx)

    async def get_max_spendable_coins(self, records: Optional[set[WalletCoinRecord]] = None) -> set[WalletCoinRecord]:
        spendable: list[WalletCoinRecord] = list(
            await self.wallet_state_manager.get_spendable_coins_for_wallet(self.id(), records)
        )
        spendable.sort(reverse=True, key=lambda record: record.coin.amount)
        return set(spendable[0 : min(len(spendable), self.max_send_quantity)])

    async def get_max_send_amount(self, records: Optional[set[WalletCoinRecord]] = None) -> uint128:
        return uint128(sum(cr.coin.amount for cr in await self.get_max_spendable_coins()))

    def get_name(self) -> str:
        return self.wallet_info.name

    async def set_name(self, new_name: str) -> None:
        new_info = dataclasses.replace(self.wallet_info, name=new_name)
        self.wallet_info = new_info
        await self.wallet_state_manager.user_store.update_wallet(self.wallet_info)

    def get_asset_id(self) -> str:
        return bytes(self.cat_info.limitations_program_hash).hex()

    async def coin_added(
        self, coin: Coin, height: uint32, peer: WSChiaConnection, parent_coin_data: Optional[CATCoinData]
    ) -> None:
        """Notification from wallet state manager that wallet has been received."""
        self.log.info(f"CAT wallet has been notified that {coin.name().hex()} was added")

        inner_puzzle = await self.inner_puzzle_for_cat_puzhash(coin.puzzle_hash)
        lineage_proof = LineageProof(coin.parent_coin_info, inner_puzzle.get_tree_hash(), uint64(coin.amount))
        await self.add_lineage(coin.name(), lineage_proof)

        lineage = await self.get_lineage_proof_for_coin(coin)

        if lineage is None:
            try:
                if parent_coin_data is None:
                    # The method is not triggered after the determine_coin_type, no pre-fetched data
                    coin_state = await self.wallet_state_manager.wallet_node.get_coin_state(
                        [coin.parent_coin_info], peer=peer
                    )
                    assert coin_state[0].coin.name() == coin.parent_coin_info
                    coin_spend = await fetch_coin_spend_for_coin_state(coin_state[0], peer)
                    cat_curried_args = match_cat_puzzle(uncurry_puzzle(coin_spend.puzzle_reveal))
                    if cat_curried_args is not None:
                        cat_mod_hash, tail_program_hash, cat_inner_puzzle = cat_curried_args
                        parent_coin_data = CATCoinData(
                            bytes32(cat_mod_hash.as_atom()),
                            bytes32(tail_program_hash.as_atom()),
                            cat_inner_puzzle,
                            coin_state[0].coin.parent_coin_info,
                            uint64(coin_state[0].coin.amount),
                        )
                await self.puzzle_solution_received(coin, parent_coin_data)
            except Exception as e:
                self.log.debug(f"Exception: {e}, traceback: {traceback.format_exc()}")

    async def puzzle_solution_received(self, coin: Coin, parent_coin_data: Optional[CATCoinData]) -> None:
        coin_name = coin.parent_coin_info
        if parent_coin_data is not None:
            assert isinstance(parent_coin_data, CATCoinData)
            data: CATCoinData = parent_coin_data
            self.log.info(f"parent: {coin_name.hex()} inner_puzzle for parent is {data.inner_puzzle}")

            await self.add_lineage(
                coin_name,
                LineageProof(data.parent_coin_id, data.inner_puzzle.get_tree_hash(), data.amount),
            )
        else:
            # The parent is not a CAT which means we need to scrub all of its children from our DB
            child_coin_records = await self.wallet_state_manager.coin_store.get_coin_records_by_parent_id(coin_name)
            if len(child_coin_records) > 0:
                for record in child_coin_records:
                    if record.wallet_id == self.id():
                        await self.wallet_state_manager.coin_store.delete_coin_record(record.coin.name())
                        await self.remove_lineage(record.coin.name())
                        # We also need to make sure there's no record of the transaction
                        await self.wallet_state_manager.tx_store.delete_transaction_record(record.coin.name())

    def require_derivation_paths(self) -> bool:
        return True

    def puzzle_for_pk(self, pubkey: G1Element) -> Program:
        inner_puzzle = self.standard_wallet.puzzle_for_pk(pubkey)
        cat_puzzle: Program = construct_cat_puzzle(CAT_MOD, self.cat_info.limitations_program_hash, inner_puzzle)
        return cat_puzzle

    def puzzle_hash_for_pk(self, pubkey: G1Element) -> bytes32:
        inner_puzzle_hash = self.standard_wallet.puzzle_hash_for_pk(pubkey)
        limitations_program_hash_hash = Program.to(self.cat_info.limitations_program_hash).get_tree_hash()
        return curry_and_treehash(
            QUOTED_CAT_MOD_HASH, CAT_MOD_HASH_HASH, limitations_program_hash_hash, inner_puzzle_hash
        )

    async def get_cat_puzzle_hash(self, new: bool) -> bytes32:
        if new:
            return (await self.wallet_state_manager.get_unused_derivation_record(self.id())).puzzle_hash
        else:
            derivation_record = await self.wallet_state_manager.get_current_derivation_record_for_wallet(self.id())
            if derivation_record is None:
                return (await self.wallet_state_manager.get_unused_derivation_record(self.id())).puzzle_hash

            return derivation_record.puzzle_hash

    async def get_spendable_balance(self, records: Optional[set[WalletCoinRecord]] = None) -> uint128:
        coins = await self.get_cat_spendable_coins(records)
        amount = 0
        for record in coins:
            amount += record.coin.amount

        return uint128(amount)

    async def get_pending_change_balance(self) -> uint64:
        unconfirmed_tx = await self.wallet_state_manager.tx_store.get_unconfirmed_for_wallet(self.id())
        addition_amount = 0
        for record in unconfirmed_tx:
            if not record.is_in_mempool() and record.spend_bundle is not None:
                continue
            our_spend = False
            for coin in record.removals:
                if await self.wallet_state_manager.does_coin_belong_to_wallet(coin, self.id()):
                    our_spend = True
                    break

            if our_spend is not True:
                continue

            for coin in record.additions:
                hint_dict = {
                    coin_id: bytes32(memos[0])
                    for coin_id, memos in record.memos.items()
                    if len(memos) > 0 and len(memos[0]) == 32
                }
                if await self.wallet_state_manager.does_coin_belong_to_wallet(coin, self.id(), hint_dict=hint_dict):
                    addition_amount += coin.amount

        return uint64(addition_amount)

    async def get_cat_spendable_coins(self, records: Optional[set[WalletCoinRecord]] = None) -> list[WalletCoinRecord]:
        result: list[WalletCoinRecord] = []

        record_list: set[WalletCoinRecord] = await self.wallet_state_manager.get_spendable_coins_for_wallet(
            self.id(), records
        )

        for record in record_list:
            lineage = await self.get_lineage_proof_for_coin(record.coin)
            if lineage is not None and not lineage.is_none():
                result.append(record)

        return list(await self.get_max_spendable_coins(set(result)))

    async def select_coins(
        self,
        amount: uint64,
        action_scope: WalletActionScope,
    ) -> set[Coin]:
        """
        Returns a set of coins that can be used for generating a new transaction.
        Note: Must be called under wallet state manager lock
        """
        spendable_amount: uint128 = await self.get_spendable_balance()
        spendable_coins: list[WalletCoinRecord] = await self.get_cat_spendable_coins()

        # Try to use coins from the store, if there isn't enough of "unused"
        # coins use change coins that are not confirmed yet
        unconfirmed_removals: dict[bytes32, Coin] = await self.wallet_state_manager.unconfirmed_removals_for_wallet(
            self.id()
        )
        async with action_scope.use() as interface:
            coins = await select_coins(
                spendable_amount,
                action_scope.config.adjust_for_side_effects(interface.side_effects).tx_config.coin_selection_config,
                spendable_coins,
                unconfirmed_removals,
                self.log,
                uint128(amount),
            )
            interface.side_effects.selected_coins.extend([*coins])
        assert sum(c.amount for c in coins) >= amount
        return coins

    async def inner_puzzle_for_cat_puzhash(self, cat_hash: bytes32) -> Program:
        record: Optional[
            DerivationRecord
        ] = await self.wallet_state_manager.puzzle_store.get_derivation_record_for_puzzle_hash(cat_hash)
        if record is None:
            raise RuntimeError(f"Missing Derivation Record for CAT puzzle_hash {cat_hash}")
        inner_puzzle: Program = self.standard_wallet.puzzle_for_pk(record.pubkey)
        return inner_puzzle

    async def convert_puzzle_hash(self, puzzle_hash: bytes32) -> bytes32:
        record: Optional[
            DerivationRecord
        ] = await self.wallet_state_manager.puzzle_store.get_derivation_record_for_puzzle_hash(puzzle_hash)
        if record is None:
            return puzzle_hash  # TODO: check if we have a test for this case!
        else:
            return (await self.inner_puzzle_for_cat_puzhash(puzzle_hash)).get_tree_hash()

    async def get_lineage_proof_for_coin(self, coin: Coin) -> Optional[LineageProof]:
        return await self.lineage_store.get_lineage_proof(coin.parent_coin_info)

    async def create_tandem_xch_tx(
        self,
        fee: uint64,
        amount_to_claim: uint64,
        action_scope: WalletActionScope,
        extra_conditions: tuple[Condition, ...] = tuple(),
    ) -> Optional[AssertCoinAnnouncement]:
        """
        This function creates a non-CAT transaction to pay fees, contribute funds for issuance, and absorb melt value.
        It is meant to be called in `generate_unsigned_spendbundle` and as such should be called under the
        wallet_state_manager lock
        """
        announcement: Optional[AssertCoinAnnouncement] = None
        async with self.wallet_state_manager.new_action_scope(
            action_scope.config.tx_config, push=False
        ) as inner_action_scope:
            if fee > amount_to_claim:
                chia_coins = await self.standard_wallet.select_coins(
                    fee,
                    action_scope,
                )
                origin_id = next(iter(chia_coins)).name()
                await self.standard_wallet.generate_signed_transaction(
                    [],
                    [],
                    inner_action_scope,
                    fee=uint64(fee - amount_to_claim),
                    coins=chia_coins,
                    origin_id=origin_id,  # We specify this so that we know the coin that is making the announcement
                    negative_change_allowed=False,
                    extra_conditions=extra_conditions,
                )
            else:
                chia_coins = await self.standard_wallet.select_coins(
                    fee,
                    action_scope,
                )
                origin_id = next(iter(chia_coins)).name()
                selected_amount = sum(c.amount for c in chia_coins)
                await self.standard_wallet.generate_signed_transaction(
                    [uint64(selected_amount + amount_to_claim - fee)],
                    [await action_scope.get_puzzle_hash(self.wallet_state_manager)],
                    inner_action_scope,
                    coins=chia_coins,
                    negative_change_allowed=True,
                    extra_conditions=extra_conditions,
                )

        message = None
        for tx in inner_action_scope.side_effects.transactions:
            if tx.spend_bundle is None:
                continue
            for spend in tx.spend_bundle.coin_spends:
                if spend.coin.name() == origin_id:
                    conditions = run(spend.puzzle_reveal, Program.from_serialized(spend.solution)).as_python()
                    for condition in conditions:
                        if condition[0] == ConditionOpcode.CREATE_COIN_ANNOUNCEMENT:
                            message = condition[1]

        assert message is not None
        announcement = AssertCoinAnnouncement(asserted_id=origin_id, asserted_msg=message)

        async with action_scope.use() as interface:
            interface.side_effects.transactions.extend(inner_action_scope.side_effects.transactions)

        return announcement

    async def make_inner_solution(
        self,
        coin: Coin,
        primaries: list[CreateCoin],
        conditions: tuple[Condition, ...] = tuple(),
    ) -> Program:
        return self.standard_wallet.make_solution(primaries=primaries, conditions=conditions)

    async def generate_unsigned_spendbundle(
        self,
        payments: list[CreateCoin],
        action_scope: WalletActionScope,
        fee: uint64 = uint64(0),
        cat_discrepancy: Optional[tuple[int, Program, Program]] = None,  # (extra_delta, tail_reveal, tail_solution)
        coins: Optional[set[Coin]] = None,
        extra_conditions: tuple[Condition, ...] = tuple(),
    ) -> WalletSpendBundle:
        if cat_discrepancy is not None:
            extra_delta, tail_reveal, tail_solution = cat_discrepancy
        else:
            extra_delta, tail_reveal, tail_solution = 0, Program.to([]), Program.to([])
        payment_amount: int = sum(p.amount for p in payments)
        starting_amount: int = payment_amount - extra_delta
        if coins is None:
            cat_coins = await self.select_coins(
                uint64(starting_amount),
                action_scope,
            )
        else:
            cat_coins = coins

        selected_cat_amount = sum(c.amount for c in cat_coins)
        assert selected_cat_amount >= starting_amount

        # Figure out if we need to absorb/melt some XCH as part of this
        regular_chia_to_claim: int = 0
        if payment_amount > starting_amount:
            fee = uint64(fee + payment_amount - starting_amount)
        elif payment_amount < starting_amount:
            regular_chia_to_claim = payment_amount

        need_chia_transaction = (fee > 0 or regular_chia_to_claim > 0) and (fee - regular_chia_to_claim != 0)

        # Calculate standard puzzle solutions
        change = selected_cat_amount - starting_amount
        primaries = payments.copy()

        if change > 0:
            derivation_record = await self.wallet_state_manager.puzzle_store.get_derivation_record_for_puzzle_hash(
                next(iter(cat_coins)).puzzle_hash
            )
            if derivation_record is not None and action_scope.config.tx_config.reuse_puzhash:
                change_puzhash = self.standard_wallet.puzzle_hash_for_pk(derivation_record.pubkey)
                for payment in payments:
                    if change_puzhash == payment.puzzle_hash and change == payment.amount:
                        # We cannot create two coins has same id, create a new puzhash for the change
                        change_puzhash = await action_scope.get_puzzle_hash(
                            self.wallet_state_manager, override_reuse_puzhash_with=False
                        )
                        break
            else:
                change_puzhash = await action_scope.get_puzzle_hash(self.wallet_state_manager)
            primaries.append(CreateCoin(change_puzhash, uint64(change), [change_puzhash]))

        # Loop through the coins we've selected and gather the information we need to spend them
        spendable_cat_list = []
        first = True
        announcement: CreateCoinAnnouncement

        for coin in cat_coins:
            if cat_discrepancy is not None:
                cat_condition = UnknownCondition(
                    opcode=Program.to(51),
                    args=[
                        Program.to(None),
                        Program.to(-113),
                        tail_reveal,
                        tail_solution,
                    ],
                )
                if first:
                    extra_conditions = (*extra_conditions, cat_condition)
            if first:
                first = False
                announcement = CreateCoinAnnouncement(std_hash(b"".join([c.name() for c in cat_coins])), coin.name())
                if need_chia_transaction:
                    if fee > regular_chia_to_claim:
                        await self.create_tandem_xch_tx(
                            fee,
                            uint64(regular_chia_to_claim),
                            action_scope,
                            extra_conditions=(announcement.corresponding_assertion(),),
                        )
                        innersol = await self.make_inner_solution(
                            coin=coin,
                            primaries=primaries,
                            conditions=(*extra_conditions, announcement),
                        )
                    elif regular_chia_to_claim > fee:  # pragma: no cover
                        xch_announcement = await self.create_tandem_xch_tx(
                            fee,
                            uint64(regular_chia_to_claim),
                            action_scope,
                        )
                        assert xch_announcement is not None
                        innersol = await self.make_inner_solution(
                            coin=coin,
                            primaries=primaries,
                            conditions=(*extra_conditions, xch_announcement, announcement),
                        )
                    else:
                        # TODO: what about when they are equal?
                        raise Exception("Equality not handled")
                else:
                    innersol = await self.make_inner_solution(
                        coin=coin,
                        primaries=primaries,
                        conditions=(*extra_conditions, announcement),
                    )
            else:
                innersol = await self.make_inner_solution(
                    coin=coin, primaries=[], conditions=(announcement.corresponding_assertion(),)
                )
            inner_puzzle = await self.inner_puzzle_for_cat_puzhash(coin.puzzle_hash)
            lineage_proof = await self.get_lineage_proof_for_coin(coin)
            assert lineage_proof is not None
            new_spendable_cat = SpendableCAT(
                coin,
                self.cat_info.limitations_program_hash,
                inner_puzzle,
                innersol,
                limitations_solution=tail_solution,
                extra_delta=extra_delta,
                lineage_proof=lineage_proof,
                limitations_program_reveal=tail_reveal,
            )
            spendable_cat_list.append(new_spendable_cat)

        cat_spend_bundle = unsigned_spend_bundle_for_spendable_cats(CAT_MOD, spendable_cat_list)

        return cat_spend_bundle

    async def generate_signed_transaction(
        self,
        amounts: list[uint64],
        puzzle_hashes: list[bytes32],
        action_scope: WalletActionScope,
        fee: uint64 = uint64(0),
        coins: Optional[set[Coin]] = None,
        memos: Optional[list[list[bytes]]] = None,
        extra_conditions: tuple[Condition, ...] = tuple(),
        **kwargs: Unpack[GSTOptionalArgs],
    ) -> None:
        # (extra_delta, tail_reveal, tail_solution)
        cat_discrepancy: Optional[tuple[int, Program, Program]] = kwargs.get("cat_discrepancy", None)
        if memos is None:
            memos = [[] for _ in range(len(puzzle_hashes))]

        if not (len(memos) == len(puzzle_hashes) == len(amounts)):
            raise ValueError("Memos, puzzle_hashes, and amounts must have the same length")

        payments = []
        for amount, puzhash, memo_list in zip(amounts, puzzle_hashes, memos):
            memos_with_hint: list[bytes] = [puzhash]
            memos_with_hint.extend(memo_list)
            payments.append(CreateCoin(puzhash, amount, memos_with_hint))

        payment_sum = sum(p.amount for p in payments)
        spend_bundle = await self.generate_unsigned_spendbundle(
            payments,
            action_scope,
            fee,
            cat_discrepancy=cat_discrepancy,  # (extra_delta, tail_reveal, tail_solution)
            coins=coins,
            extra_conditions=extra_conditions,
        )

        async with action_scope.use() as interface:
            other_tx_removals: set[Coin] = {
                removal for tx in interface.side_effects.transactions for removal in tx.removals
            }
            other_tx_additions: set[Coin] = {
                removal for tx in interface.side_effects.transactions for removal in tx.additions
            }
            interface.side_effects.transactions.append(
                TransactionRecord(
                    confirmed_at_height=uint32(0),
                    created_at_time=uint64(time.time()),
                    to_puzzle_hash=puzzle_hashes[0],
                    to_address=self.wallet_state_manager.encode_puzzle_hash(puzzle_hashes[0]),
                    amount=uint64(payment_sum),
                    fee_amount=fee,
                    confirmed=False,
                    sent=uint32(0),
                    spend_bundle=spend_bundle,
                    additions=list(set(spend_bundle.additions()) - other_tx_additions),
                    removals=list(set(spend_bundle.removals()) - other_tx_removals),
                    wallet_id=self.id(),
                    sent_to=[],
                    trade_id=None,
                    type=uint32(TransactionType.OUTGOING_TX.value),
                    name=spend_bundle.name(),
                    memos=compute_memos(spend_bundle),
                    valid_times=parse_timelock_info(extra_conditions),
                )
            )

    async def add_lineage(self, name: bytes32, lineage: Optional[LineageProof]) -> None:
        """
        Lineage proofs are stored as a list of parent coins and the lineage proof you will need if they are the
        parent of the coin you are trying to spend. 'If I'm your parent, here's the info you need to spend yourself'
        """
        self.log.info(f"Adding parent {name.hex()}: {lineage}")
        if lineage is not None:
            await self.lineage_store.add_lineage_proof(name, lineage)

    async def remove_lineage(self, name: bytes32) -> None:
        self.log.info(f"Removing parent {name} (probably had a non-CAT parent)")
        await self.lineage_store.remove_lineage_proof(name)

    async def save_info(self, cat_info: CATInfo) -> None:
        self.cat_info = cat_info
        current_info = self.wallet_info
        data_str = bytes(cat_info).hex()
        wallet_info = WalletInfo(current_info.id, current_info.name, current_info.type, data_str)
        self.wallet_info = wallet_info
        await self.wallet_state_manager.user_store.update_wallet(wallet_info)

    async def match_puzzle_info(self, puzzle_driver: PuzzleInfo) -> bool:
        return (
            AssetType(puzzle_driver.type()) == AssetType.CAT
            and puzzle_driver["tail"] == bytes.fromhex(self.get_asset_id())
            and puzzle_driver.also() is None
        )

    async def get_puzzle_info(self, asset_id: bytes32) -> PuzzleInfo:
        return PuzzleInfo({"type": AssetType.CAT.value, "tail": "0x" + self.get_asset_id()})

    async def get_coins_to_offer(
        self,
        asset_id: Optional[bytes32],
        amount: uint64,
        action_scope: WalletActionScope,
    ) -> set[Coin]:
        balance = await self.get_confirmed_balance()
        if balance < amount:
            raise Exception(f"insufficient funds in wallet {self.id()}")
        # We need to sandbox this because this method isn't supposed to lock up the coins
        async with self.wallet_state_manager.new_action_scope(action_scope.config.tx_config) as sandbox:
            return await self.select_coins(amount, sandbox)

    async def match_hinted_coin(self, coin: Coin, hint: bytes32) -> bool:
        return (
            construct_cat_puzzle(CAT_MOD, self.cat_info.limitations_program_hash, hint).get_tree_hash_precalc(hint)
            == coin.puzzle_hash
        )<|MERGE_RESOLUTION|>--- conflicted
+++ resolved
@@ -175,14 +175,9 @@
         converted_ph = await self.convert_puzzle_hash(cat_coin.puzzle_hash)
         cat_record = TransactionRecord(
             confirmed_at_height=uint32(0),
-<<<<<<< HEAD
-            created_at_time=uint64(int(time.time())),
+            created_at_time=uint64(time.time()),
             to_puzzle_hash=converted_ph,
             to_address=self.wallet_state_manager.encode_puzzle_hash(converted_ph),
-=======
-            created_at_time=uint64(time.time()),
-            to_puzzle_hash=(await self.convert_puzzle_hash(cat_coin.puzzle_hash)),
->>>>>>> b3f62a65
             amount=uint64(cat_coin.amount),
             fee_amount=fee,
             confirmed=False,
