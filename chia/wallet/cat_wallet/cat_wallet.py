--- conflicted
+++ resolved
@@ -54,11 +54,7 @@
 from chia.wallet.util.tx_config import CoinSelectionConfig, TXConfig
 from chia.wallet.util.wallet_sync_utils import fetch_coin_spend_for_coin_state
 from chia.wallet.util.wallet_types import WalletType
-<<<<<<< HEAD
-=======
-from chia.wallet.wallet import Wallet
 from chia.wallet.wallet_action_scope import WalletActionScope
->>>>>>> 5462631d
 from chia.wallet.wallet_coin_record import WalletCoinRecord
 from chia.wallet.wallet_info import WalletInfo
 from chia.wallet.wallet_protocol import GSTOptionalArgs, MainWalletProtocol, WalletProtocol
@@ -719,13 +715,8 @@
                             primaries=primaries,
                             conditions=(*extra_conditions, announcement),
                         )
-<<<<<<< HEAD
-                    elif regular_chia_to_claim > fee:
-                        chia_tx, xch_announcement = await self.create_tandem_xch_tx(
-=======
                     elif regular_chia_to_claim > fee:  # pragma: no cover
                         xch_announcement = await self.create_tandem_xch_tx(
->>>>>>> 5462631d
                             fee,
                             uint64(regular_chia_to_claim),
                             tx_config,
