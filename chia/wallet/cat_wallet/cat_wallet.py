--- conflicted
+++ resolved
@@ -730,11 +730,7 @@
                             primaries=primaries,
                             conditions=(*extra_conditions, announcement),
                         )
-<<<<<<< HEAD
-                    elif regular_chia_to_claim > fee:  # pragma: no cover
-=======
                     elif regular_chia_to_claim > fee:
->>>>>>> b7f59faf
                         chia_tx, xch_announcement = await self.create_tandem_xch_tx(
                             fee,
                             uint64(regular_chia_to_claim),
