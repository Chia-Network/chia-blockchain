--- conflicted
+++ resolved
@@ -573,7 +573,6 @@
         wallet_state_manager lock
         """
         announcement: Optional[AssertCoinAnnouncement] = None
-<<<<<<< HEAD
         async with self.wallet_state_manager.new_action_scope(push=False) as inner_action_scope:
             if fee > amount_to_claim:
                 chia_coins = await self.standard_wallet.select_coins(
@@ -608,43 +607,6 @@
                     negative_change_allowed=True,
                     extra_conditions=extra_conditions,
                 )
-=======
-        if fee > amount_to_claim:
-            chia_coins = await self.standard_wallet.select_coins(
-                fee,
-                tx_config.coin_selection_config,
-            )
-            origin_id = list(chia_coins)[0].name()
-            [chia_tx] = await self.standard_wallet.generate_signed_transaction(
-                uint64(0),
-                (await self.standard_wallet.get_puzzle_hash(not tx_config.reuse_puzhash)),
-                tx_config,
-                action_scope,
-                fee=uint64(fee - amount_to_claim),
-                coins=chia_coins,
-                origin_id=origin_id,  # We specify this so that we know the coin that is making the announcement
-                negative_change_allowed=False,
-                extra_conditions=extra_conditions,
-            )
-            assert chia_tx.spend_bundle is not None
-        else:
-            chia_coins = await self.standard_wallet.select_coins(
-                fee,
-                tx_config.coin_selection_config,
-            )
-            origin_id = list(chia_coins)[0].name()
-            selected_amount = sum(c.amount for c in chia_coins)
-            [chia_tx] = await self.standard_wallet.generate_signed_transaction(
-                uint64(selected_amount + amount_to_claim - fee),
-                (await self.standard_wallet.get_puzzle_hash(not tx_config.reuse_puzhash)),
-                tx_config,
-                action_scope,
-                coins=chia_coins,
-                negative_change_allowed=True,
-                extra_conditions=extra_conditions,
-            )
-            assert chia_tx.spend_bundle is not None
->>>>>>> 8cf8a407
 
         message = None
         for tx in inner_action_scope.side_effects.transactions:
@@ -823,13 +785,8 @@
             memos_with_hint.extend(memo_list)
             payments.append(Payment(puzhash, amount, memos_with_hint))
 
-<<<<<<< HEAD
         payment_sum = sum([p.amount for p in payments])
         spend_bundle = await self.generate_unsigned_spendbundle(
-=======
-        payment_sum = sum(p.amount for p in payments)
-        spend_bundle, chia_tx = await self.generate_unsigned_spendbundle(
->>>>>>> 8cf8a407
             payments,
             tx_config,
             action_scope,
