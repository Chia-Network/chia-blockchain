--- conflicted
+++ resolved
@@ -881,9 +881,5 @@
     def handle_own_derivation(self) -> bool:
         return False
 
-<<<<<<< HEAD
-    def derivation_for_index(self, index: int) -> List[DerivationRecord]:
-=======
     def derivation_for_index(self, index: int) -> List[DerivationRecord]:  # pragma: no cover
->>>>>>> 785d6a45
         raise NotImplementedError()