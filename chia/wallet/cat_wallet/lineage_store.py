from __future__ import annotations

import logging
from typing import Dict, Optional

from chia.types.blockchain_format.sized_bytes import bytes32
from chia.util.db_wrapper import DBWrapper2
from chia.wallet.lineage_proof import LineageProof

log = logging.getLogger(__name__)


class CATLineageStore:
    """
    WalletPuzzleStore keeps track of all generated puzzle_hashes and their derivation path / wallet.
    This is only used for HD wallets where each address is derived from a public key. Otherwise, use the
    WalletInterestedStore to keep track of puzzle hashes which we are interested in.
    """

    db_wrapper: DBWrapper2
    table_name: str

    @classmethod
    async def create(cls, db_wrapper: DBWrapper2, asset_id: str) -> "CATLineageStore":
        self = cls()
        self.table_name = f"lineage_proofs_{asset_id}"
        self.db_wrapper = db_wrapper
        async with self.db_wrapper.writer_maybe_transaction() as conn:
            await conn.execute(
<<<<<<< HEAD
                f"CREATE TABLE IF NOT EXISTS {self.table_name}(" " coin_id text PRIMARY KEY," " lineage blob)"
=======
                (f"CREATE TABLE IF NOT EXISTS {self.table_name}(coin_id text PRIMARY KEY, lineage blob)")
>>>>>>> ff5ef6e0
            )
        return self

    async def add_lineage_proof(self, coin_id: bytes32, lineage: LineageProof) -> None:
        async with self.db_wrapper.writer_maybe_transaction() as conn:
            cursor = await conn.execute(
                f"INSERT OR REPLACE INTO {self.table_name} VALUES(?, ?)",
                (coin_id.hex(), bytes(lineage)),
            )
            await cursor.close()

    async def remove_lineage_proof(self, coin_id: bytes32) -> None:
        async with self.db_wrapper.writer_maybe_transaction() as conn:
            cursor = await conn.execute(
                f"DELETE FROM {self.table_name} WHERE coin_id=?;",
                (coin_id.hex(),),
            )
            await cursor.close()

    async def get_lineage_proof(self, coin_id: bytes32) -> Optional[LineageProof]:
        async with self.db_wrapper.reader_no_transaction() as conn:
            cursor = await conn.execute(
                f"SELECT * FROM {self.table_name} WHERE coin_id=?;",
                (coin_id.hex(),),
            )
            row = await cursor.fetchone()
            await cursor.close()

        if row is not None and row[0] is not None:
            ret: LineageProof = LineageProof.from_bytes(row[1])
            return ret

        return None

    async def get_all_lineage_proofs(self) -> Dict[bytes32, LineageProof]:
        async with self.db_wrapper.reader_no_transaction() as conn:
            cursor = await conn.execute(f"SELECT * FROM {self.table_name}")
            rows = await cursor.fetchall()
            await cursor.close()

        lineage_dict = {}

        for row in rows:
            lineage_dict[bytes32.from_hexstr(row[0])] = LineageProof.from_bytes(row[1])

        return lineage_dict<|MERGE_RESOLUTION|>--- conflicted
+++ resolved
@@ -26,13 +26,7 @@
         self.table_name = f"lineage_proofs_{asset_id}"
         self.db_wrapper = db_wrapper
         async with self.db_wrapper.writer_maybe_transaction() as conn:
-            await conn.execute(
-<<<<<<< HEAD
-                f"CREATE TABLE IF NOT EXISTS {self.table_name}(" " coin_id text PRIMARY KEY," " lineage blob)"
-=======
-                (f"CREATE TABLE IF NOT EXISTS {self.table_name}(coin_id text PRIMARY KEY, lineage blob)")
->>>>>>> ff5ef6e0
-            )
+            await conn.execute(f"CREATE TABLE IF NOT EXISTS {self.table_name}(coin_id text PRIMARY KEY, lineage blob)")
         return self
 
     async def add_lineage_proof(self, coin_id: bytes32, lineage: LineageProof) -> None:
