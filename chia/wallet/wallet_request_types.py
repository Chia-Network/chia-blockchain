from __future__ import annotations

import sys
from dataclasses import dataclass, field
from typing import Any, Optional, final

from chia_rs import Coin, G1Element, G2Element, PrivateKey
from chia_rs.sized_bytes import bytes32
from chia_rs.sized_ints import uint16, uint32, uint64
from typing_extensions import Self, dataclass_transform

<<<<<<< HEAD
from chia.data_layer.data_layer_wallet import Mirror
from chia.data_layer.singleton_record import SingletonRecord
=======
from chia.pools.pool_wallet_info import PoolWalletInfo
>>>>>>> 25e240f4
from chia.util.byte_types import hexstr_to_bytes
from chia.util.streamable import Streamable, streamable
from chia.wallet.conditions import Condition, ConditionValidTimes
from chia.wallet.nft_wallet.nft_info import NFTInfo
from chia.wallet.notification_store import Notification
from chia.wallet.signer_protocol import (
    SignedTransaction,
    SigningInstructions,
    SigningResponse,
    Spend,
    UnsignedTransaction,
)
from chia.wallet.trade_record import TradeRecord
from chia.wallet.trading.offer import Offer
from chia.wallet.transaction_record import TransactionRecord
from chia.wallet.util.clvm_streamable import json_deserialize_with_clvm_streamable
from chia.wallet.util.tx_config import TXConfig
from chia.wallet.vc_wallet.vc_store import VCProofs, VCRecord
from chia.wallet.wallet_spend_bundle import WalletSpendBundle


@dataclass_transform(frozen_default=True, kw_only_default=True)
def kw_only_dataclass(cls: type[Any]) -> type[Any]:
    if sys.version_info >= (3, 10):
        return dataclass(frozen=True, kw_only=True)(cls)
    else:
        return dataclass(frozen=True)(cls)  # pragma: no cover


def default_raise() -> Any:  # pragma: no cover
    raise RuntimeError("This should be impossible to hit and is just for < 3.10 compatibility")


@streamable
@dataclass(frozen=True)
class Empty(Streamable):
    pass


@streamable
@dataclass(frozen=True)
class LogIn(Streamable):
    fingerprint: uint32


@streamable
@dataclass(frozen=True)
class LogInResponse(Streamable):
    fingerprint: uint32


@streamable
@dataclass(frozen=True)
class GetLoggedInFingerprintResponse(Streamable):
    fingerprint: Optional[uint32]


@streamable
@dataclass(frozen=True)
class GetPublicKeysResponse(Streamable):
    keyring_is_locked: bool
    public_key_fingerprints: Optional[list[uint32]] = None

    @property
    def pk_fingerprints(self) -> list[uint32]:
        if self.keyring_is_locked:
            raise RuntimeError("get_public_keys cannot return public keys because the keyring is locked")
        else:
            assert self.public_key_fingerprints is not None
            return self.public_key_fingerprints


@streamable
@dataclass(frozen=True)
class GetPrivateKey(Streamable):
    fingerprint: uint32


# utility for `GetPrivateKeyResponse`
@streamable
@dataclass(frozen=True)
class GetPrivateKeyFormat(Streamable):
    fingerprint: uint32
    sk: PrivateKey
    pk: G1Element
    farmer_pk: G1Element
    pool_pk: G1Element
    seed: Optional[str]


@streamable
@dataclass(frozen=True)
class GetPrivateKeyResponse(Streamable):
    private_key: GetPrivateKeyFormat


@streamable
@dataclass(frozen=True)
class GenerateMnemonicResponse(Streamable):
    mnemonic: list[str]


@streamable
@dataclass(frozen=True)
class AddKey(Streamable):
    mnemonic: list[str]


@streamable
@dataclass(frozen=True)
class AddKeyResponse(Streamable):
    fingerprint: uint32


@streamable
@dataclass(frozen=True)
class DeleteKey(Streamable):
    fingerprint: uint32


@streamable
@dataclass(frozen=True)
class CheckDeleteKey(Streamable):
    fingerprint: uint32
    max_ph_to_search: uint16 = uint16(100)


@streamable
@dataclass(frozen=True)
class CheckDeleteKeyResponse(Streamable):
    fingerprint: uint32
    used_for_farmer_rewards: bool
    used_for_pool_rewards: bool
    wallet_balance: bool


@streamable
@dataclass(frozen=True)
class SetWalletResyncOnStartup(Streamable):
    enable: bool = True


@streamable
@dataclass(frozen=True)
class GetSyncStatusResponse(Streamable):
    synced: bool
    syncing: bool
    genesis_initialized: bool = True


@streamable
@dataclass(frozen=True)
class GetHeightInfoResponse(Streamable):
    height: uint32


@streamable
@dataclass(frozen=True)
class PushTX(Streamable):
    spend_bundle: WalletSpendBundle

    # We allow for flexibility in transaction parsing here so we need to override
    @classmethod
    def from_json_dict(cls, json_dict: dict[str, Any]) -> PushTX:
        if isinstance(json_dict["spend_bundle"], str):
            spend_bundle = WalletSpendBundle.from_bytes(hexstr_to_bytes(json_dict["spend_bundle"]))
        else:
            spend_bundle = WalletSpendBundle.from_json_dict(json_dict["spend_bundle"])

        json_dict["spend_bundle"] = spend_bundle.to_json_dict()
        return super().from_json_dict(json_dict)


@streamable
@dataclass(frozen=True)
class GetTimestampForHeight(Streamable):
    height: uint32


@streamable
@dataclass(frozen=True)
class GetTimestampForHeightResponse(Streamable):
    timestamp: uint64


@streamable
@dataclass(frozen=True)
class GetNotifications(Streamable):
    ids: Optional[list[bytes32]] = None
    start: Optional[uint32] = None
    end: Optional[uint32] = None


@streamable
@dataclass(frozen=True)
class GetNotificationsResponse(Streamable):
    notifications: list[Notification]


@streamable
@dataclass(frozen=True)
class VerifySignature(Streamable):
    message: str
    pubkey: G1Element
    signature: G2Element
    signing_mode: Optional[str] = None
    address: Optional[str] = None


@streamable
@dataclass(frozen=True)
class VerifySignatureResponse(Streamable):
    isValid: bool
    error: Optional[str] = None


@streamable
@dataclass(frozen=True)
class GetTransactionMemo(Streamable):
    transaction_id: bytes32


# utility type for GetTransactionMemoResponse
@streamable
@dataclass(frozen=True)
class CoinIDWithMemos(Streamable):
    coin_id: bytes32
    memos: list[bytes]


@streamable
@dataclass(frozen=True)
class GetTransactionMemoResponse(Streamable):
    transaction_id: bytes32
    coins_with_memos: list[CoinIDWithMemos]

    # TODO: deprecate the kinda silly format of this RPC and delete these functions
    def to_json_dict(self) -> dict[str, Any]:
        return {
            self.transaction_id.hex(): {
                cwm.coin_id.hex(): [memo.hex() for memo in cwm.memos] for cwm in self.coins_with_memos
            }
        }

    @classmethod
    def from_json_dict(cls, json_dict: dict[str, Any]) -> GetTransactionMemoResponse:
        return cls(
            bytes32.from_hexstr(next(iter(json_dict.keys()))),
            [
                CoinIDWithMemos(bytes32.from_hexstr(coin_id), [bytes32.from_hexstr(memo) for memo in memos])
                for coin_id, memos in next(iter(json_dict.values())).items()
            ],
        )


@streamable
@dataclass(frozen=True)
class GetOffersCountResponse(Streamable):
    total: uint16
    my_offers_count: uint16
    taken_offers_count: uint16


@streamable
@dataclass(frozen=True)
class DefaultCAT(Streamable):
    asset_id: bytes32
    name: str
    symbol: str


@streamable
@dataclass(frozen=True)
class GetCATListResponse(Streamable):
    cat_list: list[DefaultCAT]


@streamable
@dataclass(frozen=True)
class DIDGetPubkey(Streamable):
    wallet_id: uint32


@streamable
@dataclass(frozen=True)
class DIDGetPubkeyResponse(Streamable):
    pubkey: G1Element


@streamable
@dataclass(frozen=True)
class DIDGetRecoveryInfo(Streamable):
    wallet_id: uint32


@streamable
@dataclass(frozen=True)
class DIDGetRecoveryInfoResponse(Streamable):
    wallet_id: uint32
    my_did: str
    coin_name: bytes32
    newpuzhash: bytes32
    pubkey: G1Element
    backup_dids: list[bytes32]


@streamable
@dataclass(frozen=True)
class DIDGetCurrentCoinInfo(Streamable):
    wallet_id: uint32


@streamable
@dataclass(frozen=True)
class DIDGetCurrentCoinInfoResponse(Streamable):
    wallet_id: uint32
    my_did: str
    did_parent: bytes32
    did_innerpuz: bytes32
    did_amount: uint64


@streamable
@dataclass(frozen=True)
class NFTCountNFTs(Streamable):
    wallet_id: Optional[uint32] = None


@streamable
@dataclass(frozen=True)
class NFTCountNFTsResponse(Streamable):
    wallet_id: Optional[uint32]
    count: uint64


@streamable
@dataclass(frozen=True)
class NFTGetNFTs(Streamable):
    wallet_id: Optional[uint32] = None
    start_index: uint32 = uint32(0)
    num: uint32 = uint32(50)


@streamable
@dataclass(frozen=True)
class NFTGetNFTsResponse(Streamable):
    wallet_id: Optional[uint32]
    nft_list: list[NFTInfo]


@streamable
@dataclass(frozen=True)
class NFTGetByDID(Streamable):
    did_id: Optional[str] = None


@streamable
@dataclass(frozen=True)
class NFTGetByDIDResponse(Streamable):
    wallet_id: uint32


@streamable
@dataclass(frozen=True)
class NFTGetWalletDID(Streamable):
    wallet_id: uint32


@streamable
@dataclass(frozen=True)
class NFTGetWalletDIDResponse(Streamable):
    did_id: Optional[str]


@streamable
@dataclass(frozen=True)
class NFTSetNFTStatus(Streamable):
    wallet_id: uint32
    coin_id: bytes32
    in_transaction: bool


# utility for NFTGetWalletsWithDIDsResponse
@streamable
@dataclass(frozen=True)
class NFTWalletWithDID(Streamable):
    wallet_id: uint32
    did_id: str
    did_wallet_id: uint32


@streamable
@dataclass(frozen=True)
class NFTGetWalletsWithDIDsResponse(Streamable):
    nft_wallets: list[NFTWalletWithDID]


@streamable
@dataclass(frozen=True)
class NFTGetInfo(Streamable):
    coin_id: str
    latest: bool = True


@streamable
@dataclass(frozen=True)
class NFTGetInfoResponse(Streamable):
    nft_info: NFTInfo


# utility for NFTCalculateRoyalties
@streamable
@dataclass(frozen=True)
class RoyaltyAsset(Streamable):
    asset: str
    royalty_address: str
    royalty_percentage: uint16


# utility for NFTCalculateRoyalties
@streamable
@dataclass(frozen=True)
class FungibleAsset(Streamable):
    asset: Optional[str]
    amount: uint64


@streamable
@dataclass(frozen=True)
class NFTCalculateRoyalties(Streamable):
    royalty_assets: list[RoyaltyAsset] = field(default_factory=list)
    fungible_assets: list[FungibleAsset] = field(default_factory=list)

    def __post_init__(self) -> None:
        if len(set(a.asset for a in self.royalty_assets)) != len(self.royalty_assets):
            raise ValueError("Multiple royalty assets with same name specified")
        if len(set(a.asset for a in self.fungible_assets)) != len(self.fungible_assets):
            raise ValueError("Multiple fungible assets with same name specified")


# utility for NFTCalculateRoyaltiesResponse
@streamable
@dataclass(frozen=True)
class RoyaltySummary(Streamable):
    royalty_asset: str
    fungible_asset: Optional[str]
    royalty_address: str
    royalty_amount: uint64


@streamable
@dataclass(frozen=True)
class NFTCalculateRoyaltiesResponse(Streamable):
    nft_info: list[RoyaltySummary]

    # old response is a dict with arbitrary keys so we must override serialization for backwards compatibility
    def to_json_dict(self) -> dict[str, Any]:
        summary_dict: dict[str, Any] = {}
        for info in self.nft_info:
            summary_dict.setdefault(info.royalty_asset, [])
            summary_dict[info.royalty_asset].append(
                {
                    "asset": info.fungible_asset,
                    "address": info.royalty_address,
                    "amount": info.royalty_amount,
                }
            )

        return summary_dict

    @classmethod
    def from_json_dict(cls, json_dict: dict[str, Any]) -> NFTCalculateRoyaltiesResponse:
        # There's some awkwardness here because the canonical format of this response
        # returns all of the asset information on the same level as the "success"
        # key that gets automatically returned by the RPC
        #
        # This is an unfortunate design choice, but one we must preserve for
        # backwards compatibility. This means the code below has some logic it
        # probably shouldn't have ignoring "assets" named "success".
        return cls(
            [
                RoyaltySummary(
                    royalty_asset,
                    summary["asset"],
                    summary["address"],
                    uint64(summary["amount"]),
                )
                for royalty_asset, summaries in json_dict.items()
                if royalty_asset != "success"
                for summary in summaries
            ]
        )


# utility for NFTSetDIDBulk
@streamable
@dataclass(frozen=True)
class NFTCoin(Streamable):
    nft_coin_id: str
    wallet_id: uint32


@streamable
@dataclass(frozen=True)
<<<<<<< HEAD
class DLTrackNew(Streamable):
    launcher_id: bytes32
=======
class PWStatus(Streamable):
    wallet_id: uint32
>>>>>>> 25e240f4


@streamable
@dataclass(frozen=True)
<<<<<<< HEAD
class DLStopTracking(Streamable):
    launcher_id: bytes32


@streamable
@dataclass(frozen=True)
class DLLatestSingleton(Streamable):
    launcher_id: bytes32
    only_confirmed: bool = False


@streamable
@dataclass(frozen=True)
class DLLatestSingletonResponse(Streamable):
    singleton: Optional[SingletonRecord]


@streamable
@dataclass(frozen=True)
class DLSingletonsByRoot(Streamable):
    launcher_id: bytes32
    root: bytes32


@streamable
@dataclass(frozen=True)
class DLSingletonsByRootResponse(Streamable):
    singletons: list[SingletonRecord]


@streamable
@dataclass(frozen=True)
class DLHistory(Streamable):
    launcher_id: bytes32
    min_generation: Optional[uint32] = None
    max_generation: Optional[uint32] = None
    num_results: Optional[uint32] = None


@streamable
@dataclass(frozen=True)
class DLHistoryResponse(Streamable):
    history: list[SingletonRecord]
    count: uint32


@streamable
@dataclass(frozen=True)
class DLOwnedSingletonsResponse(Streamable):
    singletons: list[SingletonRecord]
    count: uint32


@streamable
@dataclass(frozen=True)
class DLGetMirrors(Streamable):
    launcher_id: bytes32


@streamable
@dataclass(frozen=True)
class DLGetMirrorsResponse(Streamable):
    mirrors: list[Mirror]
=======
class PWStatusResponse(Streamable):
    state: PoolWalletInfo
    unconfirmed_transactions: list[TransactionRecord]
>>>>>>> 25e240f4


@streamable
@dataclass(frozen=True)
class VCGet(Streamable):
    vc_id: bytes32


@streamable
@dataclass(frozen=True)
class VCGetResponse(Streamable):
    vc_record: Optional[VCRecord]


@streamable
@dataclass(frozen=True)
class VCGetList(Streamable):
    start: uint32 = uint32(0)
    end: uint32 = uint32(50)


# utility for VC endpoints
@streamable
@dataclass(frozen=True)
class VCProofsRPC(Streamable):
    key_value_pairs: list[tuple[str, str]]

    def to_vc_proofs(self) -> VCProofs:
        return VCProofs({key: value for key, value in self.key_value_pairs})

    @classmethod
    def from_vc_proofs(cls, vc_proofs: VCProofs) -> Self:
        return cls([(key, value) for key, value in vc_proofs.key_value_pairs.items()])


# utility for VCGetListResponse
@streamable
@dataclass(frozen=True)
class VCProofWithHash(Streamable):
    hash: bytes32
    proof: Optional[VCProofsRPC]


# utility for VCGetListResponse
@final
@streamable
@dataclass(frozen=True)
class VCRecordWithCoinID(VCRecord):
    coin_id: bytes32

    @classmethod
    def from_vc_record(cls, vc_record: VCRecord) -> VCRecordWithCoinID:
        return cls(coin_id=vc_record.vc.coin.name(), **vc_record.__dict__)


@streamable
@dataclass(frozen=True)
class VCGetListResponse(Streamable):
    vc_records: list[VCRecordWithCoinID]
    proofs: list[VCProofWithHash]

    @property
    def proof_dict(self) -> dict[bytes32, Optional[dict[str, str]]]:
        return {
            pwh.hash: None if pwh.proof is None else {key: value for key, value in pwh.proof.key_value_pairs}
            for pwh in self.proofs
        }

    def to_json_dict(self) -> dict[str, Any]:
        return {
            "vc_records": [vc_record.to_json_dict() for vc_record in self.vc_records],
            "proofs": {proof_hash.hex(): proof_data for proof_hash, proof_data in self.proof_dict.items()},
        }

    @classmethod
    def from_json_dict(cls, json_dict: dict[str, Any]) -> VCGetListResponse:
        return cls(
            [VCRecordWithCoinID.from_json_dict(vc_record) for vc_record in json_dict["vc_records"]],
            [
                VCProofWithHash(
                    bytes32.from_hexstr(proof_hash),
                    None if potential_proofs is None else VCProofsRPC.from_vc_proofs(VCProofs(potential_proofs)),
                )
                for proof_hash, potential_proofs in json_dict["proofs"].items()
            ],
        )


@streamable
@dataclass(frozen=True)
class VCAddProofs(VCProofsRPC):
    def to_json_dict(self) -> dict[str, Any]:
        return {"proofs": self.to_vc_proofs().key_value_pairs}

    @classmethod
    def from_json_dict(cls, json_dict: dict[str, Any]) -> Self:
        return cls([(key, value) for key, value in json_dict["proofs"].items()])


@streamable
@dataclass(frozen=True)
class VCGetProofsForRoot(Streamable):
    root: bytes32


@streamable
@dataclass(frozen=True)
class VCGetProofsForRootResponse(VCAddProofs):
    pass


@streamable
@dataclass(frozen=True)
class GatherSigningInfo(Streamable):
    spends: list[Spend]


@streamable
@dataclass(frozen=True)
class GatherSigningInfoResponse(Streamable):
    signing_instructions: SigningInstructions


@streamable
@dataclass(frozen=True)
class ApplySignatures(Streamable):
    spends: list[Spend]
    signing_responses: list[SigningResponse]


@streamable
@dataclass(frozen=True)
class ApplySignaturesResponse(Streamable):
    signed_transactions: list[SignedTransaction]


@streamable
@dataclass(frozen=True)
class SubmitTransactions(Streamable):
    signed_transactions: list[SignedTransaction]


@streamable
@dataclass(frozen=True)
class SubmitTransactionsResponse(Streamable):
    mempool_ids: list[bytes32]


@streamable
@dataclass(frozen=True)
class ExecuteSigningInstructions(Streamable):
    signing_instructions: SigningInstructions
    partial_allowed: bool = False


@streamable
@dataclass(frozen=True)
class ExecuteSigningInstructionsResponse(Streamable):
    signing_responses: list[SigningResponse]


# When inheriting from this class you must set any non default arguments with:
# field(default_factory=default_raise)
# (this is for < 3.10 compatibility)
@streamable
@kw_only_dataclass
class TransactionEndpointRequest(Streamable):
    fee: uint64 = uint64(0)
    push: Optional[bool] = None
    sign: Optional[bool] = None

    def to_json_dict(self, _avoid_ban: bool = False) -> dict[str, Any]:
        if not _avoid_ban:
            raise NotImplementedError(
                "to_json_dict is banned on TransactionEndpointRequest, please use .json_serialize_for_transport"
            )
        else:
            return super().to_json_dict()

    def json_serialize_for_transport(
        self, tx_config: TXConfig, extra_conditions: tuple[Condition, ...], timelock_info: ConditionValidTimes
    ) -> dict[str, Any]:
        return {
            **tx_config.to_json_dict(),
            **timelock_info.to_json_dict(),
            "extra_conditions": [condition.to_json_dict() for condition in extra_conditions],
            **self.to_json_dict(_avoid_ban=True),
        }


@streamable
@dataclass(frozen=True)
class TransactionEndpointResponse(Streamable):
    unsigned_transactions: list[UnsignedTransaction]
    transactions: list[TransactionRecord]


@streamable
@dataclass(frozen=True)
class PushTransactions(TransactionEndpointRequest):
    transactions: list[TransactionRecord] = field(default_factory=default_raise)
    push: Optional[bool] = True

    # We allow for flexibility in transaction parsing here so we need to override
    @classmethod
    def from_json_dict(cls, json_dict: dict[str, Any]) -> PushTransactions:
        transactions: list[TransactionRecord] = []
        for transaction_hexstr_or_json in json_dict["transactions"]:
            if isinstance(transaction_hexstr_or_json, str):
                tx = TransactionRecord.from_bytes(hexstr_to_bytes(transaction_hexstr_or_json))
            else:
                try:
                    tx = TransactionRecord.from_json_dict_convenience(transaction_hexstr_or_json)
                except AttributeError:
                    tx = TransactionRecord.from_json_dict(transaction_hexstr_or_json)
            transactions.append(tx)

        json_dict["transactions"] = [tx.to_json_dict() for tx in transactions]
        return super().from_json_dict(json_dict)


@streamable
@dataclass(frozen=True)
class PushTransactionsResponse(TransactionEndpointResponse):
    pass


@streamable
@kw_only_dataclass
class SplitCoins(TransactionEndpointRequest):
    wallet_id: uint32 = field(default_factory=default_raise)
    number_of_coins: uint16 = field(default_factory=default_raise)
    amount_per_coin: uint64 = field(default_factory=default_raise)
    target_coin_id: bytes32 = field(default_factory=default_raise)


@streamable
@dataclass(frozen=True)
class SplitCoinsResponse(TransactionEndpointResponse):
    pass


@streamable
@kw_only_dataclass
class CombineCoins(TransactionEndpointRequest):
    wallet_id: uint32 = field(default_factory=default_raise)
    number_of_coins: uint16 = uint16(500)
    largest_first: bool = False
    target_coin_ids: list[bytes32] = field(default_factory=list)
    target_coin_amount: Optional[uint64] = None
    coin_num_limit: uint16 = uint16(500)


@streamable
@dataclass(frozen=True)
class CombineCoinsResponse(TransactionEndpointResponse):
    pass


@streamable
@kw_only_dataclass
class NFTMintNFTRequest(TransactionEndpointRequest):
    wallet_id: uint32 = field(default_factory=default_raise)
    royalty_address: Optional[str] = field(default_factory=default_raise)
    target_address: Optional[str] = field(default_factory=default_raise)
    uris: list[str] = field(default_factory=default_raise)
    hash: bytes32 = field(default_factory=default_raise)
    royalty_amount: uint16 = uint16(0)
    meta_uris: list[str] = field(default_factory=list)
    license_uris: list[str] = field(default_factory=list)
    edition_number: uint64 = uint64(1)
    edition_total: uint64 = uint64(1)
    meta_hash: Optional[bytes32] = None
    license_hash: Optional[bytes32] = None
    did_id: Optional[str] = None


@streamable
@dataclass(frozen=True)
class NFTMintNFTResponse(TransactionEndpointResponse):
    wallet_id: uint32
    spend_bundle: WalletSpendBundle
    nft_id: str


@streamable
@kw_only_dataclass
class NFTSetNFTDID(TransactionEndpointRequest):
    wallet_id: uint32 = field(default_factory=default_raise)
    nft_coin_id: bytes32 = field(default_factory=default_raise)
    did_id: Optional[str] = None


@streamable
@dataclass(frozen=True)
class NFTSetNFTDIDResponse(TransactionEndpointResponse):
    wallet_id: uint32
    spend_bundle: WalletSpendBundle


@streamable
@kw_only_dataclass
class NFTSetDIDBulk(TransactionEndpointRequest):
    nft_coin_list: list[NFTCoin] = field(default_factory=default_raise)
    did_id: Optional[str] = None


@streamable
@dataclass(frozen=True)
class NFTSetDIDBulkResponse(TransactionEndpointResponse):
    wallet_id: list[uint32]
    tx_num: uint16
    spend_bundle: WalletSpendBundle


@streamable
@kw_only_dataclass
class NFTTransferBulk(TransactionEndpointRequest):
    nft_coin_list: list[NFTCoin] = field(default_factory=default_raise)
    target_address: str = field(default_factory=default_raise)


@streamable
@dataclass(frozen=True)
class NFTTransferBulkResponse(TransactionEndpointResponse):
    wallet_id: list[uint32]
    tx_num: uint16
    spend_bundle: WalletSpendBundle


@streamable
@kw_only_dataclass
class CreateNewDL(TransactionEndpointRequest):
    root: bytes32 = field(default_factory=default_raise)


@streamable
@dataclass(frozen=True)
class CreateNewDLResponse(TransactionEndpointResponse):
    launcher_id: bytes32


@streamable
@kw_only_dataclass
class DLUpdateRoot(TransactionEndpointRequest):
    launcher_id: bytes32 = field(default_factory=default_raise)
    new_root: bytes32 = field(default_factory=default_raise)


@streamable
@dataclass(frozen=True)
class DLUpdateRootResponse(TransactionEndpointResponse):
    tx_record: TransactionRecord


# utilities for DLUpdateMultiple
@streamable
@dataclass(frozen=True)
class LauncherRootPair(Streamable):
    launcher_id: bytes32
    new_root: bytes32


@streamable
@dataclass(frozen=True)
class DLUpdateMultipleUpdates(Streamable):
    launcher_root_pairs: list[LauncherRootPair]

    def __post_init__(self) -> None:
        if len(set(pair.launcher_id for pair in self.launcher_root_pairs)) < len(self.launcher_root_pairs):
            raise ValueError("Multiple updates specified for a single launcher in `DLUpdateMultiple`")

    # TODO: deprecate the kinda silly format of this RPC and delete this function
    @classmethod
    def from_json_dict(cls, json_dict: dict[str, Any]) -> Self:
        return cls(
            [
                LauncherRootPair(
                    bytes32.from_hexstr(key),
                    bytes32.from_hexstr(value),
                )
                for key, value in json_dict.items()
            ]
        )


@streamable
@kw_only_dataclass
class DLUpdateMultiple(TransactionEndpointRequest):
    updates: DLUpdateMultipleUpdates = field(default_factory=default_raise)

    # TODO: deprecate the kinda silly format of this RPC and delete this function
    def to_json_dict(self, _avoid_ban: bool = False) -> dict[str, Any]:
        return {"updates": {pair.launcher_id.hex(): pair.new_root.hex() for pair in self.updates.launcher_root_pairs}}


@streamable
@dataclass(frozen=True)
class DLUpdateMultipleResponse(TransactionEndpointResponse):
    pass


@streamable
@kw_only_dataclass
class DLNewMirror(TransactionEndpointRequest):
    launcher_id: bytes32 = field(default_factory=default_raise)
    amount: uint64 = field(default_factory=default_raise)
    urls: list[str] = field(default_factory=default_raise)


@streamable
@dataclass(frozen=True)
class DLNewMirrorResponse(TransactionEndpointResponse):
    pass


@streamable
@kw_only_dataclass
class DLDeleteMirror(TransactionEndpointRequest):
    coin_id: bytes32 = field(default_factory=default_raise)


@streamable
@dataclass(frozen=True)
class DLDeleteMirrorResponse(TransactionEndpointResponse):
    pass


@streamable
@dataclass(frozen=True)
class NFTTransferNFT(TransactionEndpointRequest):
    wallet_id: uint32 = field(default_factory=default_raise)
    target_address: str = field(default_factory=default_raise)
    nft_coin_id: str = field(default_factory=default_raise)


@streamable
@dataclass(frozen=True)
class NFTTransferNFTResponse(TransactionEndpointResponse):
    wallet_id: uint32
    spend_bundle: WalletSpendBundle


@streamable
@dataclass(frozen=True)
class NFTAddURI(TransactionEndpointRequest):
    wallet_id: uint32 = field(default_factory=default_raise)
    uri: str = field(default_factory=default_raise)
    key: str = field(default_factory=default_raise)
    nft_coin_id: str = field(default_factory=default_raise)


@streamable
@dataclass(frozen=True)
class NFTAddURIResponse(TransactionEndpointResponse):
    wallet_id: uint32
    spend_bundle: WalletSpendBundle


# utility for NFTBulkMint
@streamable
@dataclass(frozen=True)
class NFTMintMetadata(Streamable):
    uris: list[str]
    hash: bytes32
    meta_uris: list[str] = field(default_factory=list)
    license_uris: list[str] = field(default_factory=list)
    edition_number: uint64 = uint64(1)
    edition_total: uint64 = uint64(1)
    meta_hash: Optional[bytes32] = None
    license_hash: Optional[bytes32] = None


@streamable
@dataclass(frozen=True)
class NFTMintBulk(TransactionEndpointRequest):
    wallet_id: uint32 = field(default_factory=default_raise)
    metadata_list: list[NFTMintMetadata] = field(default_factory=default_raise)
    royalty_address: Optional[str] = None
    royalty_percentage: Optional[uint16] = None
    target_list: list[str] = field(default_factory=list)
    mint_number_start: uint16 = uint16(1)
    mint_total: Optional[uint16] = None
    xch_coins: Optional[list[Coin]] = None
    xch_change_target: Optional[str] = None
    new_innerpuzhash: Optional[bytes32] = None
    new_p2_puzhash: Optional[bytes32] = None
    did_coin: Optional[Coin] = None
    did_lineage_parent: Optional[bytes32] = None
    mint_from_did: bool = False


@streamable
@dataclass(frozen=True)
class NFTMintBulkResponse(TransactionEndpointResponse):
    spend_bundle: WalletSpendBundle
    nft_id_list: list[str]


@streamable
@dataclass(frozen=True)
class PWJoinPool(TransactionEndpointRequest):
    wallet_id: uint32 = field(default_factory=default_raise)
    pool_url: str = field(default_factory=default_raise)
    target_puzzlehash: bytes32 = field(default_factory=default_raise)
    relative_lock_height: uint32 = field(default_factory=default_raise)


@streamable
@dataclass(frozen=True)
class PWJoinPoolResponse(TransactionEndpointResponse):
    total_fee: uint64
    transaction: TransactionRecord
    fee_transaction: Optional[TransactionRecord]


@streamable
@dataclass(frozen=True)
class PWSelfPool(TransactionEndpointRequest):
    wallet_id: uint32 = field(default_factory=default_raise)


@streamable
@dataclass(frozen=True)
class PWSelfPoolResponse(TransactionEndpointResponse):
    total_fee: uint64
    transaction: TransactionRecord
    fee_transaction: Optional[TransactionRecord]


@streamable
@dataclass(frozen=True)
class PWAbsorbRewards(TransactionEndpointRequest):
    wallet_id: uint32 = field(default_factory=default_raise)
    max_spends_in_tx: Optional[uint16] = None


@streamable
@dataclass(frozen=True)
class PWAbsorbRewardsResponse(TransactionEndpointResponse):
    state: PoolWalletInfo
    transaction: TransactionRecord
    fee_transaction: Optional[TransactionRecord]


@streamable
@dataclass(frozen=True)
class VCMint(TransactionEndpointRequest):
    did_id: str = field(default_factory=default_raise)
    target_address: Optional[str] = None


@streamable
@dataclass(frozen=True)
class VCMintResponse(TransactionEndpointResponse):
    vc_record: VCRecord


@streamable
@dataclass(frozen=True)
class VCSpend(TransactionEndpointRequest):
    vc_id: bytes32 = field(default_factory=default_raise)
    new_puzhash: Optional[bytes32] = None
    new_proof_hash: Optional[bytes32] = None
    provider_inner_puzhash: Optional[bytes32] = None


@streamable
@dataclass(frozen=True)
class VCSpendResponse(TransactionEndpointResponse):
    pass


@streamable
@dataclass(frozen=True)
class VCRevoke(TransactionEndpointRequest):
    vc_parent_id: bytes32 = field(default_factory=default_raise)


@streamable
@dataclass(frozen=True)
class VCRevokeResponse(TransactionEndpointResponse):
    pass


# TODO: The section below needs corresponding request types
# TODO: The section below should be added to the API (currently only for client)
@streamable
@dataclass(frozen=True)
class SendTransactionResponse(TransactionEndpointResponse):
    transaction: TransactionRecord
    transaction_id: bytes32


@streamable
@dataclass(frozen=True)
class SendTransactionMultiResponse(TransactionEndpointResponse):
    transaction: TransactionRecord
    transaction_id: bytes32


@streamable
@dataclass(frozen=True)
class CreateSignedTransactionsResponse(TransactionEndpointResponse):
    signed_txs: list[TransactionRecord]
    signed_tx: TransactionRecord


@streamable
@dataclass(frozen=True)
class DIDUpdateRecoveryIDsResponse(TransactionEndpointResponse):
    pass


@streamable
@dataclass(frozen=True)
class DIDMessageSpendResponse(TransactionEndpointResponse):
    spend_bundle: WalletSpendBundle


@streamable
@dataclass(frozen=True)
class DIDUpdateMetadataResponse(TransactionEndpointResponse):
    spend_bundle: WalletSpendBundle
    wallet_id: uint32


@streamable
@dataclass(frozen=True)
class DIDTransferDIDResponse(TransactionEndpointResponse):
    transaction: TransactionRecord
    transaction_id: bytes32


@streamable
@dataclass(frozen=True)
class CATSpendResponse(TransactionEndpointResponse):
    transaction: TransactionRecord
    transaction_id: bytes32


@streamable
@dataclass(frozen=True)
class _OfferEndpointResponse(TransactionEndpointResponse):
    offer: Offer
    trade_record: TradeRecord

    @classmethod
    def from_json_dict(cls, json_dict: dict[str, Any]) -> Self:
        tx_endpoint: TransactionEndpointResponse = json_deserialize_with_clvm_streamable(
            json_dict, TransactionEndpointResponse
        )
        offer: Offer = Offer.from_bech32(json_dict["offer"])

        return cls(
            **tx_endpoint.__dict__,
            offer=offer,
            trade_record=TradeRecord.from_json_dict_convenience(json_dict["trade_record"], bytes(offer).hex()),
        )


@streamable
@dataclass(frozen=True)
class CreateOfferForIDsResponse(_OfferEndpointResponse):
    pass


@streamable
@dataclass(frozen=True)
class TakeOfferResponse(_OfferEndpointResponse):  # Inheriting for de-dup sake
    pass


@streamable
@dataclass(frozen=True)
class CancelOfferResponse(TransactionEndpointResponse):
    pass


@streamable
@dataclass(frozen=True)
class CancelOffersResponse(TransactionEndpointResponse):
    pass<|MERGE_RESOLUTION|>--- conflicted
+++ resolved
@@ -9,12 +9,9 @@
 from chia_rs.sized_ints import uint16, uint32, uint64
 from typing_extensions import Self, dataclass_transform
 
-<<<<<<< HEAD
 from chia.data_layer.data_layer_wallet import Mirror
 from chia.data_layer.singleton_record import SingletonRecord
-=======
 from chia.pools.pool_wallet_info import PoolWalletInfo
->>>>>>> 25e240f4
 from chia.util.byte_types import hexstr_to_bytes
 from chia.util.streamable import Streamable, streamable
 from chia.wallet.conditions import Condition, ConditionValidTimes
@@ -519,18 +516,25 @@
 
 @streamable
 @dataclass(frozen=True)
-<<<<<<< HEAD
+class PWStatus(Streamable):
+    wallet_id: uint32
+
+
+@streamable
+@dataclass(frozen=True)
+class PWStatusResponse(Streamable):
+    state: PoolWalletInfo
+    unconfirmed_transactions: list[TransactionRecord]
+
+
+@streamable
+@dataclass(frozen=True)
 class DLTrackNew(Streamable):
     launcher_id: bytes32
-=======
-class PWStatus(Streamable):
-    wallet_id: uint32
->>>>>>> 25e240f4
-
-
-@streamable
-@dataclass(frozen=True)
-<<<<<<< HEAD
+
+
+@streamable
+@dataclass(frozen=True)
 class DLStopTracking(Streamable):
     launcher_id: bytes32
 
@@ -594,11 +598,6 @@
 @dataclass(frozen=True)
 class DLGetMirrorsResponse(Streamable):
     mirrors: list[Mirror]
-=======
-class PWStatusResponse(Streamable):
-    state: PoolWalletInfo
-    unconfirmed_transactions: list[TransactionRecord]
->>>>>>> 25e240f4
 
 
 @streamable
