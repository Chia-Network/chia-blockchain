from __future__ import annotations

import sys
from dataclasses import dataclass, field
from typing import Any, Optional, final

from chia_rs import Coin, G1Element, G2Element, PrivateKey
from chia_rs.sized_bytes import bytes32
from chia_rs.sized_ints import uint16, uint32, uint64
from typing_extensions import Self, dataclass_transform

from chia.pools.pool_wallet_info import PoolWalletInfo
from chia.util.byte_types import hexstr_to_bytes
from chia.util.streamable import Streamable, streamable
from chia.wallet.conditions import Condition, ConditionValidTimes
from chia.wallet.nft_wallet.nft_info import NFTInfo
from chia.wallet.notification_store import Notification
from chia.wallet.signer_protocol import (
    SignedTransaction,
    SigningInstructions,
    SigningResponse,
    Spend,
    UnsignedTransaction,
)
from chia.wallet.trade_record import TradeRecord
from chia.wallet.trading.offer import Offer
from chia.wallet.transaction_record import TransactionRecord
from chia.wallet.util.clvm_streamable import json_deserialize_with_clvm_streamable
from chia.wallet.util.tx_config import TXConfig
from chia.wallet.vc_wallet.vc_store import VCProofs, VCRecord
from chia.wallet.wallet_spend_bundle import WalletSpendBundle


@dataclass_transform(frozen_default=True, kw_only_default=True)
def kw_only_dataclass(cls: type[Any]) -> type[Any]:
    if sys.version_info >= (3, 10):
        return dataclass(frozen=True, kw_only=True)(cls)
    else:
        return dataclass(frozen=True)(cls)  # pragma: no cover


def default_raise() -> Any:  # pragma: no cover
    raise RuntimeError("This should be impossible to hit and is just for < 3.10 compatibility")


@streamable
@dataclass(frozen=True)
class Empty(Streamable):
    pass


@streamable
@dataclass(frozen=True)
class LogIn(Streamable):
    fingerprint: uint32


@streamable
@dataclass(frozen=True)
class LogInResponse(Streamable):
    fingerprint: uint32


@streamable
@dataclass(frozen=True)
class GetLoggedInFingerprintResponse(Streamable):
    fingerprint: Optional[uint32]


@streamable
@dataclass(frozen=True)
class GetPublicKeysResponse(Streamable):
    keyring_is_locked: bool
    public_key_fingerprints: Optional[list[uint32]] = None

    @property
    def pk_fingerprints(self) -> list[uint32]:
        if self.keyring_is_locked:
            raise RuntimeError("get_public_keys cannot return public keys because the keyring is locked")
        else:
            assert self.public_key_fingerprints is not None
            return self.public_key_fingerprints


@streamable
@dataclass(frozen=True)
class GetPrivateKey(Streamable):
    fingerprint: uint32


# utility for `GetPrivateKeyResponse`
@streamable
@dataclass(frozen=True)
class GetPrivateKeyFormat(Streamable):
    fingerprint: uint32
    sk: PrivateKey
    pk: G1Element
    farmer_pk: G1Element
    pool_pk: G1Element
    seed: Optional[str]


@streamable
@dataclass(frozen=True)
class GetPrivateKeyResponse(Streamable):
    private_key: GetPrivateKeyFormat


@streamable
@dataclass(frozen=True)
class GenerateMnemonicResponse(Streamable):
    mnemonic: list[str]


@streamable
@dataclass(frozen=True)
class AddKey(Streamable):
    mnemonic: list[str]


@streamable
@dataclass(frozen=True)
class AddKeyResponse(Streamable):
    fingerprint: uint32


@streamable
@dataclass(frozen=True)
class DeleteKey(Streamable):
    fingerprint: uint32


@streamable
@dataclass(frozen=True)
class CheckDeleteKey(Streamable):
    fingerprint: uint32
    max_ph_to_search: uint16 = uint16(100)


@streamable
@dataclass(frozen=True)
class CheckDeleteKeyResponse(Streamable):
    fingerprint: uint32
    used_for_farmer_rewards: bool
    used_for_pool_rewards: bool
    wallet_balance: bool


@streamable
@dataclass(frozen=True)
class SetWalletResyncOnStartup(Streamable):
    enable: bool = True


@streamable
@dataclass(frozen=True)
class GetSyncStatusResponse(Streamable):
    synced: bool
    syncing: bool
    genesis_initialized: bool = True


@streamable
@dataclass(frozen=True)
class GetHeightInfoResponse(Streamable):
    height: uint32


@streamable
@dataclass(frozen=True)
class PushTX(Streamable):
    spend_bundle: WalletSpendBundle

    # We allow for flexibility in transaction parsing here so we need to override
    @classmethod
    def from_json_dict(cls, json_dict: dict[str, Any]) -> PushTX:
        if isinstance(json_dict["spend_bundle"], str):
            spend_bundle = WalletSpendBundle.from_bytes(hexstr_to_bytes(json_dict["spend_bundle"]))
        else:
            spend_bundle = WalletSpendBundle.from_json_dict(json_dict["spend_bundle"])

        json_dict["spend_bundle"] = spend_bundle.to_json_dict()
        return super().from_json_dict(json_dict)


@streamable
@dataclass(frozen=True)
class GetTimestampForHeight(Streamable):
    height: uint32


@streamable
@dataclass(frozen=True)
class GetTimestampForHeightResponse(Streamable):
    timestamp: uint64


@streamable
@dataclass(frozen=True)
class GetNotifications(Streamable):
    ids: Optional[list[bytes32]] = None
    start: Optional[uint32] = None
    end: Optional[uint32] = None


@streamable
@dataclass(frozen=True)
class GetNotificationsResponse(Streamable):
    notifications: list[Notification]


@streamable
@dataclass(frozen=True)
class VerifySignature(Streamable):
    message: str
    pubkey: G1Element
    signature: G2Element
    signing_mode: Optional[str] = None
    address: Optional[str] = None


@streamable
@dataclass(frozen=True)
class VerifySignatureResponse(Streamable):
    isValid: bool
    error: Optional[str] = None


@streamable
@dataclass(frozen=True)
class GetTransactionMemo(Streamable):
    transaction_id: bytes32


# utility type for GetTransactionMemoResponse
@streamable
@dataclass(frozen=True)
class CoinIDWithMemos(Streamable):
    coin_id: bytes32
    memos: list[bytes]


@streamable
@dataclass(frozen=True)
class GetTransactionMemoResponse(Streamable):
    transaction_id: bytes32
    coins_with_memos: list[CoinIDWithMemos]

    # TODO: deprecate the kinda silly format of this RPC and delete these functions
    def to_json_dict(self) -> dict[str, Any]:
        return {
            self.transaction_id.hex(): {
                cwm.coin_id.hex(): [memo.hex() for memo in cwm.memos] for cwm in self.coins_with_memos
            }
        }

    @classmethod
    def from_json_dict(cls, json_dict: dict[str, Any]) -> GetTransactionMemoResponse:
        return cls(
            bytes32.from_hexstr(next(iter(json_dict.keys()))),
            [
                CoinIDWithMemos(bytes32.from_hexstr(coin_id), [bytes32.from_hexstr(memo) for memo in memos])
                for coin_id, memos in next(iter(json_dict.values())).items()
            ],
        )


@streamable
@dataclass(frozen=True)
class GetOffersCountResponse(Streamable):
    total: uint16
    my_offers_count: uint16
    taken_offers_count: uint16


@streamable
@dataclass(frozen=True)
class DefaultCAT(Streamable):
    asset_id: bytes32
    name: str
    symbol: str


@streamable
@dataclass(frozen=True)
class GetCATListResponse(Streamable):
    cat_list: list[DefaultCAT]


@streamable
@dataclass(frozen=True)
class DIDGetPubkey(Streamable):
    wallet_id: uint32


@streamable
@dataclass(frozen=True)
class DIDGetPubkeyResponse(Streamable):
    pubkey: G1Element


@streamable
@dataclass(frozen=True)
class DIDGetRecoveryInfo(Streamable):
    wallet_id: uint32


@streamable
@dataclass(frozen=True)
class DIDGetRecoveryInfoResponse(Streamable):
    wallet_id: uint32
    my_did: str
    coin_name: bytes32
    newpuzhash: bytes32
    pubkey: G1Element
    backup_dids: list[bytes32]


@streamable
@dataclass(frozen=True)
class DIDGetCurrentCoinInfo(Streamable):
    wallet_id: uint32


@streamable
@dataclass(frozen=True)
class DIDGetCurrentCoinInfoResponse(Streamable):
    wallet_id: uint32
    my_did: str
    did_parent: bytes32
    did_innerpuz: bytes32
    did_amount: uint64


@streamable
@dataclass(frozen=True)
class NFTCountNFTs(Streamable):
    wallet_id: Optional[uint32] = None


@streamable
@dataclass(frozen=True)
class NFTCountNFTsResponse(Streamable):
    wallet_id: Optional[uint32]
    count: uint64


@streamable
@dataclass(frozen=True)
class NFTGetNFTs(Streamable):
    wallet_id: Optional[uint32] = None
    start_index: uint32 = uint32(0)
    num: uint32 = uint32(50)


@streamable
@dataclass(frozen=True)
class NFTGetNFTsResponse(Streamable):
    wallet_id: Optional[uint32]
    nft_list: list[NFTInfo]


@streamable
@dataclass(frozen=True)
class NFTGetByDID(Streamable):
    did_id: Optional[str] = None


@streamable
@dataclass(frozen=True)
class NFTGetByDIDResponse(Streamable):
    wallet_id: uint32


@streamable
@dataclass(frozen=True)
class NFTGetWalletDID(Streamable):
    wallet_id: uint32


@streamable
@dataclass(frozen=True)
class NFTGetWalletDIDResponse(Streamable):
    did_id: Optional[str]


@streamable
@dataclass(frozen=True)
class NFTSetNFTStatus(Streamable):
    wallet_id: uint32
    coin_id: bytes32
    in_transaction: bool


# utility for NFTGetWalletsWithDIDsResponse
@streamable
@dataclass(frozen=True)
class NFTWalletWithDID(Streamable):
    wallet_id: uint32
    did_id: str
    did_wallet_id: uint32


@streamable
@dataclass(frozen=True)
class NFTGetWalletsWithDIDsResponse(Streamable):
    nft_wallets: list[NFTWalletWithDID]


@streamable
@dataclass(frozen=True)
class NFTGetInfo(Streamable):
    coin_id: str
    latest: bool = True


@streamable
@dataclass(frozen=True)
class NFTGetInfoResponse(Streamable):
    nft_info: NFTInfo


# utility for NFTCalculateRoyalties
@streamable
@dataclass(frozen=True)
class RoyaltyAsset(Streamable):
    asset: str
    royalty_address: str
    royalty_percentage: uint16


# utility for NFTCalculateRoyalties
@streamable
@dataclass(frozen=True)
class FungibleAsset(Streamable):
    asset: Optional[str]
    amount: uint64


@streamable
@dataclass(frozen=True)
class NFTCalculateRoyalties(Streamable):
    royalty_assets: list[RoyaltyAsset] = field(default_factory=list)
    fungible_assets: list[FungibleAsset] = field(default_factory=list)

    def __post_init__(self) -> None:
        if len(set(a.asset for a in self.royalty_assets)) != len(self.royalty_assets):
            raise ValueError("Multiple royalty assets with same name specified")
        if len(set(a.asset for a in self.fungible_assets)) != len(self.fungible_assets):
            raise ValueError("Multiple fungible assets with same name specified")


# utility for NFTCalculateRoyaltiesResponse
@streamable
@dataclass(frozen=True)
class RoyaltySummary(Streamable):
    royalty_asset: str
    fungible_asset: Optional[str]
    royalty_address: str
    royalty_amount: uint64


@streamable
@dataclass(frozen=True)
class NFTCalculateRoyaltiesResponse(Streamable):
    nft_info: list[RoyaltySummary]

    # old response is a dict with arbitrary keys so we must override serialization for backwards compatibility
    def to_json_dict(self) -> dict[str, Any]:
        summary_dict: dict[str, Any] = {}
        for info in self.nft_info:
            summary_dict.setdefault(info.royalty_asset, [])
            summary_dict[info.royalty_asset].append(
                {
                    "asset": info.fungible_asset,
                    "address": info.royalty_address,
                    "amount": info.royalty_amount,
                }
            )

        return summary_dict

    @classmethod
    def from_json_dict(cls, json_dict: dict[str, Any]) -> NFTCalculateRoyaltiesResponse:
        # There's some awkwardness here because the canonical format of this response
        # returns all of the asset information on the same level as the "success"
        # key that gets automatically returned by the RPC
        #
        # This is an unfortunate design choice, but one we must preserve for
        # backwards compatibility. This means the code below has some logic it
        # probably shouldn't have ignoring "assets" named "success".
        return cls(
            [
                RoyaltySummary(
                    royalty_asset,
                    summary["asset"],
                    summary["address"],
                    uint64(summary["amount"]),
                )
                for royalty_asset, summaries in json_dict.items()
                if royalty_asset != "success"
                for summary in summaries
            ]
        )


# utility for NFTSetDIDBulk
@streamable
@dataclass(frozen=True)
class NFTCoin(Streamable):
    nft_coin_id: str
    wallet_id: uint32


@streamable
@dataclass(frozen=True)
class PWStatus(Streamable):
    wallet_id: uint32


@streamable
@dataclass(frozen=True)
class PWStatusResponse(Streamable):
    state: PoolWalletInfo
    unconfirmed_transactions: list[TransactionRecord]


@streamable
@dataclass(frozen=True)
class VCGet(Streamable):
    vc_id: bytes32


@streamable
@dataclass(frozen=True)
class VCGetResponse(Streamable):
    vc_record: Optional[VCRecord]


@streamable
@dataclass(frozen=True)
class VCGetList(Streamable):
    start: uint32 = uint32(0)
    end: uint32 = uint32(50)


# utility for VC endpoints
@streamable
@dataclass(frozen=True)
class VCProofsRPC(Streamable):
    key_value_pairs: list[tuple[str, str]]

    def to_vc_proofs(self) -> VCProofs:
        return VCProofs({key: value for key, value in self.key_value_pairs})

    @classmethod
    def from_vc_proofs(cls, vc_proofs: VCProofs) -> Self:
        return cls([(key, value) for key, value in vc_proofs.key_value_pairs.items()])


# utility for VCGetListResponse
@streamable
@dataclass(frozen=True)
class VCProofWithHash(Streamable):
    hash: bytes32
    proof: Optional[VCProofsRPC]


# utility for VCGetListResponse
@final
@streamable
@dataclass(frozen=True)
class VCRecordWithCoinID(VCRecord):
    coin_id: bytes32

    @classmethod
    def from_vc_record(cls, vc_record: VCRecord) -> VCRecordWithCoinID:
        return cls(coin_id=vc_record.vc.coin.name(), **vc_record.__dict__)


@streamable
@dataclass(frozen=True)
class VCGetListResponse(Streamable):
    vc_records: list[VCRecordWithCoinID]
    proofs: list[VCProofWithHash]

    @property
    def proof_dict(self) -> dict[bytes32, Optional[dict[str, str]]]:
        return {
            pwh.hash: None if pwh.proof is None else {key: value for key, value in pwh.proof.key_value_pairs}
            for pwh in self.proofs
        }

    def to_json_dict(self) -> dict[str, Any]:
        return {
            "vc_records": [vc_record.to_json_dict() for vc_record in self.vc_records],
            "proofs": {proof_hash.hex(): proof_data for proof_hash, proof_data in self.proof_dict.items()},
        }

    @classmethod
    def from_json_dict(cls, json_dict: dict[str, Any]) -> VCGetListResponse:
        return cls(
            [VCRecordWithCoinID.from_json_dict(vc_record) for vc_record in json_dict["vc_records"]],
            [
                VCProofWithHash(
                    bytes32.from_hexstr(proof_hash),
                    None if potential_proofs is None else VCProofsRPC.from_vc_proofs(VCProofs(potential_proofs)),
                )
                for proof_hash, potential_proofs in json_dict["proofs"].items()
            ],
        )


@streamable
@dataclass(frozen=True)
class VCAddProofs(VCProofsRPC):
    def to_json_dict(self) -> dict[str, Any]:
        return {"proofs": self.to_vc_proofs().key_value_pairs}

    @classmethod
    def from_json_dict(cls, json_dict: dict[str, Any]) -> Self:
        return cls([(key, value) for key, value in json_dict["proofs"].items()])


@streamable
@dataclass(frozen=True)
class VCGetProofsForRoot(Streamable):
    root: bytes32


@streamable
@dataclass(frozen=True)
class VCGetProofsForRootResponse(VCAddProofs):
    pass


@streamable
@dataclass(frozen=True)
class GatherSigningInfo(Streamable):
    spends: list[Spend]


@streamable
@dataclass(frozen=True)
class GatherSigningInfoResponse(Streamable):
    signing_instructions: SigningInstructions


@streamable
@dataclass(frozen=True)
class ApplySignatures(Streamable):
    spends: list[Spend]
    signing_responses: list[SigningResponse]


@streamable
@dataclass(frozen=True)
class ApplySignaturesResponse(Streamable):
    signed_transactions: list[SignedTransaction]


@streamable
@dataclass(frozen=True)
class SubmitTransactions(Streamable):
    signed_transactions: list[SignedTransaction]


@streamable
@dataclass(frozen=True)
class SubmitTransactionsResponse(Streamable):
    mempool_ids: list[bytes32]


@streamable
@dataclass(frozen=True)
class ExecuteSigningInstructions(Streamable):
    signing_instructions: SigningInstructions
    partial_allowed: bool = False


@streamable
@dataclass(frozen=True)
class ExecuteSigningInstructionsResponse(Streamable):
    signing_responses: list[SigningResponse]


# When inheriting from this class you must set any non default arguments with:
# field(default_factory=default_raise)
# (this is for < 3.10 compatibility)
@streamable
@kw_only_dataclass
class TransactionEndpointRequest(Streamable):
    fee: uint64 = uint64(0)
    push: Optional[bool] = None
    sign: Optional[bool] = None

    def to_json_dict(self, _avoid_ban: bool = False) -> dict[str, Any]:
        if not _avoid_ban:
            raise NotImplementedError(
                "to_json_dict is banned on TransactionEndpointRequest, please use .json_serialize_for_transport"
            )
        else:
            return super().to_json_dict()

    def json_serialize_for_transport(
        self, tx_config: TXConfig, extra_conditions: tuple[Condition, ...], timelock_info: ConditionValidTimes
    ) -> dict[str, Any]:
        return {
            **tx_config.to_json_dict(),
            **timelock_info.to_json_dict(),
            "extra_conditions": [condition.to_json_dict() for condition in extra_conditions],
            **self.to_json_dict(_avoid_ban=True),
        }


@streamable
@dataclass(frozen=True)
class TransactionEndpointResponse(Streamable):
    unsigned_transactions: list[UnsignedTransaction]
    transactions: list[TransactionRecord]


@streamable
@dataclass(frozen=True)
class PushTransactions(TransactionEndpointRequest):
    transactions: list[TransactionRecord] = field(default_factory=default_raise)
    push: Optional[bool] = True

    # We allow for flexibility in transaction parsing here so we need to override
    @classmethod
    def from_json_dict(cls, json_dict: dict[str, Any]) -> PushTransactions:
        transactions: list[TransactionRecord] = []
        for transaction_hexstr_or_json in json_dict["transactions"]:
            if isinstance(transaction_hexstr_or_json, str):
                tx = TransactionRecord.from_bytes(hexstr_to_bytes(transaction_hexstr_or_json))
            else:
                try:
                    tx = TransactionRecord.from_json_dict_convenience(transaction_hexstr_or_json)
                except AttributeError:
                    tx = TransactionRecord.from_json_dict(transaction_hexstr_or_json)
            transactions.append(tx)

        json_dict["transactions"] = [tx.to_json_dict() for tx in transactions]
        return super().from_json_dict(json_dict)


@streamable
@dataclass(frozen=True)
class PushTransactionsResponse(TransactionEndpointResponse):
    pass


@streamable
@kw_only_dataclass
class SplitCoins(TransactionEndpointRequest):
    wallet_id: uint32 = field(default_factory=default_raise)
    number_of_coins: uint16 = field(default_factory=default_raise)
    amount_per_coin: uint64 = field(default_factory=default_raise)
    target_coin_id: bytes32 = field(default_factory=default_raise)


@streamable
@dataclass(frozen=True)
class SplitCoinsResponse(TransactionEndpointResponse):
    pass


@streamable
@kw_only_dataclass
class CombineCoins(TransactionEndpointRequest):
    wallet_id: uint32 = field(default_factory=default_raise)
    number_of_coins: uint16 = uint16(500)
    largest_first: bool = False
    target_coin_ids: list[bytes32] = field(default_factory=list)
    target_coin_amount: Optional[uint64] = None
    coin_num_limit: uint16 = uint16(500)


@streamable
@dataclass(frozen=True)
class CombineCoinsResponse(TransactionEndpointResponse):
    pass


@streamable
@kw_only_dataclass
class NFTMintNFTRequest(TransactionEndpointRequest):
    wallet_id: uint32 = field(default_factory=default_raise)
    royalty_address: Optional[str] = field(default_factory=default_raise)
    target_address: Optional[str] = field(default_factory=default_raise)
    uris: list[str] = field(default_factory=default_raise)
    hash: bytes32 = field(default_factory=default_raise)
    royalty_amount: uint16 = uint16(0)
    meta_uris: list[str] = field(default_factory=list)
    license_uris: list[str] = field(default_factory=list)
    edition_number: uint64 = uint64(1)
    edition_total: uint64 = uint64(1)
    meta_hash: Optional[bytes32] = None
    license_hash: Optional[bytes32] = None
    did_id: Optional[str] = None


@streamable
@dataclass(frozen=True)
class NFTMintNFTResponse(TransactionEndpointResponse):
    wallet_id: uint32
    spend_bundle: WalletSpendBundle
    nft_id: str


@streamable
@kw_only_dataclass
class NFTSetNFTDID(TransactionEndpointRequest):
    wallet_id: uint32 = field(default_factory=default_raise)
    nft_coin_id: bytes32 = field(default_factory=default_raise)
    did_id: Optional[str] = None


@streamable
@dataclass(frozen=True)
class NFTSetNFTDIDResponse(TransactionEndpointResponse):
    wallet_id: uint32
    spend_bundle: WalletSpendBundle


@streamable
@kw_only_dataclass
class NFTSetDIDBulk(TransactionEndpointRequest):
    nft_coin_list: list[NFTCoin] = field(default_factory=default_raise)
    did_id: Optional[str] = None


@streamable
@dataclass(frozen=True)
class NFTSetDIDBulkResponse(TransactionEndpointResponse):
    wallet_id: list[uint32]
    tx_num: uint16
    spend_bundle: WalletSpendBundle


@streamable
@kw_only_dataclass
class NFTTransferBulk(TransactionEndpointRequest):
    nft_coin_list: list[NFTCoin] = field(default_factory=default_raise)
    target_address: str = field(default_factory=default_raise)


@streamable
@dataclass(frozen=True)
class NFTTransferBulkResponse(TransactionEndpointResponse):
    wallet_id: list[uint32]
    tx_num: uint16
    spend_bundle: WalletSpendBundle


@streamable
@dataclass(frozen=True)
<<<<<<< HEAD
class PWJoinPool(TransactionEndpointRequest):
    wallet_id: uint32 = field(default_factory=default_raise)
    pool_url: str = field(default_factory=default_raise)
    target_puzzlehash: bytes32 = field(default_factory=default_raise)
    relative_lock_height: uint32 = field(default_factory=default_raise)
=======
class NFTTransferNFT(TransactionEndpointRequest):
    wallet_id: uint32 = field(default_factory=default_raise)
    target_address: str = field(default_factory=default_raise)
    nft_coin_id: str = field(default_factory=default_raise)
>>>>>>> f5fe748c


@streamable
@dataclass(frozen=True)
<<<<<<< HEAD
class PWJoinPoolResponse(TransactionEndpointResponse):
    total_fee: uint64
    transaction: TransactionRecord
    fee_transaction: Optional[TransactionRecord]
=======
class NFTTransferNFTResponse(TransactionEndpointResponse):
    wallet_id: uint32
    spend_bundle: WalletSpendBundle
>>>>>>> f5fe748c


@streamable
@dataclass(frozen=True)
<<<<<<< HEAD
class PWSelfPool(TransactionEndpointRequest):
    wallet_id: uint32 = field(default_factory=default_raise)
=======
class NFTAddURI(TransactionEndpointRequest):
    wallet_id: uint32 = field(default_factory=default_raise)
    uri: str = field(default_factory=default_raise)
    key: str = field(default_factory=default_raise)
    nft_coin_id: str = field(default_factory=default_raise)
>>>>>>> f5fe748c


@streamable
@dataclass(frozen=True)
<<<<<<< HEAD
class PWSelfPoolResponse(TransactionEndpointResponse):
    total_fee: uint64
    transaction: TransactionRecord
    fee_transaction: Optional[TransactionRecord]


@streamable
@dataclass(frozen=True)
class PWAbsorbRewards(TransactionEndpointRequest):
    wallet_id: uint32 = field(default_factory=default_raise)
    max_spends_in_tx: Optional[uint16] = None
=======
class NFTAddURIResponse(TransactionEndpointResponse):
    wallet_id: uint32
    spend_bundle: WalletSpendBundle


# utility for NFTBulkMint
@streamable
@dataclass(frozen=True)
class NFTMintMetadata(Streamable):
    uris: list[str]
    hash: bytes32
    meta_uris: list[str] = field(default_factory=list)
    license_uris: list[str] = field(default_factory=list)
    edition_number: uint64 = uint64(1)
    edition_total: uint64 = uint64(1)
    meta_hash: Optional[bytes32] = None
    license_hash: Optional[bytes32] = None


@streamable
@dataclass(frozen=True)
class NFTMintBulk(TransactionEndpointRequest):
    wallet_id: uint32 = field(default_factory=default_raise)
    metadata_list: list[NFTMintMetadata] = field(default_factory=default_raise)
    royalty_address: Optional[str] = None
    royalty_percentage: Optional[uint16] = None
    target_list: list[str] = field(default_factory=list)
    mint_number_start: uint16 = uint16(1)
    mint_total: Optional[uint16] = None
    xch_coins: Optional[list[Coin]] = None
    xch_change_target: Optional[str] = None
    new_innerpuzhash: Optional[bytes32] = None
    new_p2_puzhash: Optional[bytes32] = None
    did_coin: Optional[Coin] = None
    did_lineage_parent: Optional[bytes32] = None
    mint_from_did: bool = False
>>>>>>> f5fe748c


@streamable
@dataclass(frozen=True)
<<<<<<< HEAD
class PWAbsorbRewardsResponse(TransactionEndpointResponse):
    state: PoolWalletInfo
    transaction: TransactionRecord
    fee_transaction: Optional[TransactionRecord]
=======
class NFTMintBulkResponse(TransactionEndpointResponse):
    spend_bundle: WalletSpendBundle
    nft_id_list: list[str]
>>>>>>> f5fe748c


@streamable
@dataclass(frozen=True)
class VCMint(TransactionEndpointRequest):
    did_id: str = field(default_factory=default_raise)
    target_address: Optional[str] = None


@streamable
@dataclass(frozen=True)
class VCMintResponse(TransactionEndpointResponse):
    vc_record: VCRecord


@streamable
@dataclass(frozen=True)
class VCSpend(TransactionEndpointRequest):
    vc_id: bytes32 = field(default_factory=default_raise)
    new_puzhash: Optional[bytes32] = None
    new_proof_hash: Optional[bytes32] = None
    provider_inner_puzhash: Optional[bytes32] = None


@streamable
@dataclass(frozen=True)
class VCSpendResponse(TransactionEndpointResponse):
    pass


@streamable
@dataclass(frozen=True)
class VCRevoke(TransactionEndpointRequest):
    vc_parent_id: bytes32 = field(default_factory=default_raise)


@streamable
@dataclass(frozen=True)
class VCRevokeResponse(TransactionEndpointResponse):
    pass


# TODO: The section below needs corresponding request types
# TODO: The section below should be added to the API (currently only for client)
@streamable
@dataclass(frozen=True)
class SendTransactionResponse(TransactionEndpointResponse):
    transaction: TransactionRecord
    transaction_id: bytes32


@streamable
@dataclass(frozen=True)
class SendTransactionMultiResponse(TransactionEndpointResponse):
    transaction: TransactionRecord
    transaction_id: bytes32


@streamable
@dataclass(frozen=True)
class CreateSignedTransactionsResponse(TransactionEndpointResponse):
    signed_txs: list[TransactionRecord]
    signed_tx: TransactionRecord


@streamable
@dataclass(frozen=True)
class DIDUpdateRecoveryIDsResponse(TransactionEndpointResponse):
    pass


@streamable
@dataclass(frozen=True)
class DIDMessageSpendResponse(TransactionEndpointResponse):
    spend_bundle: WalletSpendBundle


@streamable
@dataclass(frozen=True)
class DIDUpdateMetadataResponse(TransactionEndpointResponse):
    spend_bundle: WalletSpendBundle
    wallet_id: uint32


@streamable
@dataclass(frozen=True)
class DIDTransferDIDResponse(TransactionEndpointResponse):
    transaction: TransactionRecord
    transaction_id: bytes32


@streamable
@dataclass(frozen=True)
class CATSpendResponse(TransactionEndpointResponse):
    transaction: TransactionRecord
    transaction_id: bytes32


@streamable
@dataclass(frozen=True)
class _OfferEndpointResponse(TransactionEndpointResponse):
    offer: Offer
    trade_record: TradeRecord

    @classmethod
    def from_json_dict(cls, json_dict: dict[str, Any]) -> Self:
        tx_endpoint: TransactionEndpointResponse = json_deserialize_with_clvm_streamable(
            json_dict, TransactionEndpointResponse
        )
        offer: Offer = Offer.from_bech32(json_dict["offer"])

        return cls(
            **tx_endpoint.__dict__,
            offer=offer,
            trade_record=TradeRecord.from_json_dict_convenience(json_dict["trade_record"], bytes(offer).hex()),
        )


@streamable
@dataclass(frozen=True)
class CreateOfferForIDsResponse(_OfferEndpointResponse):
    pass


@streamable
@dataclass(frozen=True)
class TakeOfferResponse(_OfferEndpointResponse):  # Inheriting for de-dup sake
    pass


@streamable
@dataclass(frozen=True)
class CancelOfferResponse(TransactionEndpointResponse):
    pass


@streamable
@dataclass(frozen=True)
class CancelOffersResponse(TransactionEndpointResponse):
    pass<|MERGE_RESOLUTION|>--- conflicted
+++ resolved
@@ -855,63 +855,30 @@
 
 @streamable
 @dataclass(frozen=True)
-<<<<<<< HEAD
-class PWJoinPool(TransactionEndpointRequest):
-    wallet_id: uint32 = field(default_factory=default_raise)
-    pool_url: str = field(default_factory=default_raise)
-    target_puzzlehash: bytes32 = field(default_factory=default_raise)
-    relative_lock_height: uint32 = field(default_factory=default_raise)
-=======
 class NFTTransferNFT(TransactionEndpointRequest):
     wallet_id: uint32 = field(default_factory=default_raise)
     target_address: str = field(default_factory=default_raise)
     nft_coin_id: str = field(default_factory=default_raise)
->>>>>>> f5fe748c
-
-
-@streamable
-@dataclass(frozen=True)
-<<<<<<< HEAD
-class PWJoinPoolResponse(TransactionEndpointResponse):
-    total_fee: uint64
-    transaction: TransactionRecord
-    fee_transaction: Optional[TransactionRecord]
-=======
+
+
+@streamable
+@dataclass(frozen=True)
 class NFTTransferNFTResponse(TransactionEndpointResponse):
     wallet_id: uint32
     spend_bundle: WalletSpendBundle
->>>>>>> f5fe748c
-
-
-@streamable
-@dataclass(frozen=True)
-<<<<<<< HEAD
-class PWSelfPool(TransactionEndpointRequest):
-    wallet_id: uint32 = field(default_factory=default_raise)
-=======
+
+
+@streamable
+@dataclass(frozen=True)
 class NFTAddURI(TransactionEndpointRequest):
     wallet_id: uint32 = field(default_factory=default_raise)
     uri: str = field(default_factory=default_raise)
     key: str = field(default_factory=default_raise)
     nft_coin_id: str = field(default_factory=default_raise)
->>>>>>> f5fe748c
-
-
-@streamable
-@dataclass(frozen=True)
-<<<<<<< HEAD
-class PWSelfPoolResponse(TransactionEndpointResponse):
-    total_fee: uint64
-    transaction: TransactionRecord
-    fee_transaction: Optional[TransactionRecord]
-
-
-@streamable
-@dataclass(frozen=True)
-class PWAbsorbRewards(TransactionEndpointRequest):
-    wallet_id: uint32 = field(default_factory=default_raise)
-    max_spends_in_tx: Optional[uint16] = None
-=======
+
+
+@streamable
+@dataclass(frozen=True)
 class NFTAddURIResponse(TransactionEndpointResponse):
     wallet_id: uint32
     spend_bundle: WalletSpendBundle
@@ -948,21 +915,59 @@
     did_coin: Optional[Coin] = None
     did_lineage_parent: Optional[bytes32] = None
     mint_from_did: bool = False
->>>>>>> f5fe748c
-
-
-@streamable
-@dataclass(frozen=True)
-<<<<<<< HEAD
+
+
+@streamable
+@dataclass(frozen=True)
+class NFTMintBulkResponse(TransactionEndpointResponse):
+    spend_bundle: WalletSpendBundle
+    nft_id_list: list[str]
+
+
+@streamable
+@dataclass(frozen=True)
+class PWJoinPool(TransactionEndpointRequest):
+    wallet_id: uint32 = field(default_factory=default_raise)
+    pool_url: str = field(default_factory=default_raise)
+    target_puzzlehash: bytes32 = field(default_factory=default_raise)
+    relative_lock_height: uint32 = field(default_factory=default_raise)
+
+
+@streamable
+@dataclass(frozen=True)
+class PWJoinPoolResponse(TransactionEndpointResponse):
+    total_fee: uint64
+    transaction: TransactionRecord
+    fee_transaction: Optional[TransactionRecord]
+
+
+@streamable
+@dataclass(frozen=True)
+class PWSelfPool(TransactionEndpointRequest):
+    wallet_id: uint32 = field(default_factory=default_raise)
+
+
+@streamable
+@dataclass(frozen=True)
+class PWSelfPoolResponse(TransactionEndpointResponse):
+    total_fee: uint64
+    transaction: TransactionRecord
+    fee_transaction: Optional[TransactionRecord]
+
+
+@streamable
+@dataclass(frozen=True)
+class PWAbsorbRewards(TransactionEndpointRequest):
+    wallet_id: uint32 = field(default_factory=default_raise)
+    max_spends_in_tx: Optional[uint16] = None
+
+
+@streamable
+@dataclass(frozen=True)
 class PWAbsorbRewardsResponse(TransactionEndpointResponse):
     state: PoolWalletInfo
     transaction: TransactionRecord
     fee_transaction: Optional[TransactionRecord]
-=======
-class NFTMintBulkResponse(TransactionEndpointResponse):
-    spend_bundle: WalletSpendBundle
-    nft_id_list: list[str]
->>>>>>> f5fe748c
 
 
 @streamable
