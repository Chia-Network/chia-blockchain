--- conflicted
+++ resolved
@@ -316,8 +316,6 @@
 @streamable
 @dataclass(frozen=True)
 class DIDSetWalletName(Streamable):
-<<<<<<< HEAD
-=======
     wallet_id: uint32
     name: str
 
@@ -382,72 +380,6 @@
 @streamable
 @dataclass(frozen=True)
 class DIDGetPubkey(Streamable):
->>>>>>> 13917fcb
-    wallet_id: uint32
-    name: str
-
-
-@streamable
-@dataclass(frozen=True)
-class DIDSetWalletNameResponse(Streamable):
-    wallet_id: uint32
-
-
-@streamable
-@dataclass(frozen=True)
-class DIDGetWalletName(Streamable):
-    wallet_id: uint32
-
-
-@streamable
-@dataclass(frozen=True)
-class DIDGetWalletNameResponse(Streamable):
-    wallet_id: uint32
-<<<<<<< HEAD
-    name: str
-
-
-@streamable
-@dataclass(frozen=True)
-class DIDGetInfo(Streamable):
-    coin_id: str
-    latest: bool = True
-
-
-@streamable
-@dataclass(frozen=True)
-class DIDGetInfoResponse(Streamable):
-    did_id: str
-    latest_coin: bytes32
-    p2_address: str
-    public_key: bytes
-    recovery_list_hash: Optional[bytes32]
-    num_verification: uint16
-    metadata: dict[str, str]
-    launcher_id: bytes32
-    full_puzzle: Program
-    solution: Program
-    hints: list[bytes]
-
-
-@streamable
-@dataclass(frozen=True)
-class DIDFindLostDID(Streamable):
-    coin_id: str
-    recovery_list_hash: Optional[bytes32] = None
-    num_verification: Optional[uint16] = None
-    metadata: Optional[dict[str, str]] = None
-
-
-@streamable
-@dataclass(frozen=True)
-class DIDFindLostDIDResponse(Streamable):
-    latest_coin_id: bytes32
-
-
-@streamable
-@dataclass(frozen=True)
-class DIDGetPubkey(Streamable):
     wallet_id: uint32
 
 
@@ -455,13 +387,6 @@
 @dataclass(frozen=True)
 class DIDGetPubkeyResponse(Streamable):
     pubkey: G1Element
-=======
-    my_did: str
-    coin_name: bytes32
-    newpuzhash: Optional[bytes32]
-    pubkey: Optional[G1Element]
-    backup_dids: list[bytes32]
->>>>>>> 13917fcb
 
 
 @streamable
@@ -509,23 +434,6 @@
 
 @streamable
 @dataclass(frozen=True)
-<<<<<<< HEAD
-=======
-class DIDGetRecoveryList(Streamable):
-    wallet_id: uint32
-
-
-@streamable
-@dataclass(frozen=True)
-class DIDGetRecoveryListResponse(Streamable):
-    wallet_id: uint32
-    recovery_list: list[str]
-    num_required: uint16
-
-
-@streamable
-@dataclass(frozen=True)
->>>>>>> 13917fcb
 class DIDGetMetadata(Streamable):
     wallet_id: uint32
 
@@ -1062,23 +970,6 @@
 
 @streamable
 @kw_only_dataclass
-<<<<<<< HEAD
-=======
-class DIDUpdateRecoveryIDs(TransactionEndpointRequest):
-    wallet_id: uint32 = field(default_factory=default_raise)
-    new_list: list[str] = field(default_factory=default_raise)
-    num_verifications_required: Optional[uint64] = None
-
-
-@streamable
-@dataclass(frozen=True)
-class DIDUpdateRecoveryIDsResponse(TransactionEndpointResponse):
-    pass
-
-
-@streamable
-@kw_only_dataclass
->>>>>>> 13917fcb
 class DIDMessageSpend(TransactionEndpointRequest):
     wallet_id: uint32 = field(default_factory=default_raise)
     coin_announcements: list[bytes] = field(default_factory=list)
@@ -1112,14 +1003,11 @@
     inner_address: str = field(default_factory=default_raise)
     with_recovery_info: bool = True
 
-<<<<<<< HEAD
     def __post_init__(self) -> None:
         if self.with_recovery_info is False:
             raise ValueError("Recovery related options are no longer supported. `with_recovery` must always be true.")
         return super().__post_init__()
 
-=======
->>>>>>> 13917fcb
 
 @streamable
 @dataclass(frozen=True)
