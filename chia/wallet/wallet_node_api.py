--- conflicted
+++ resolved
@@ -1,11 +1,7 @@
 from __future__ import annotations
 
 import logging
-<<<<<<< HEAD
-from typing import ClassVar
-=======
 from typing import TYPE_CHECKING, ClassVar, cast
->>>>>>> 68adc506
 
 from chia.protocols import full_node_protocol, introducer_protocol, wallet_protocol
 from chia.server.api_protocol import ApiMetadata
