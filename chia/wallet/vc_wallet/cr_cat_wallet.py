from __future__ import annotations

import dataclasses
import logging
import time
import traceback
from typing import TYPE_CHECKING, Any, Dict, List, Optional, Set, Tuple

from blspy import G1Element, G2Element
from typing_extensions import Unpack

from chia.server.ws_connection import WSChiaConnection
from chia.types.blockchain_format.coin import Coin, coin_as_list
from chia.types.blockchain_format.program import Program
from chia.types.blockchain_format.sized_bytes import bytes32
from chia.types.coin_spend import CoinSpend
from chia.types.spend_bundle import SpendBundle
from chia.util.byte_types import hexstr_to_bytes
from chia.util.hash import std_hash
from chia.util.ints import uint8, uint32, uint64, uint128
from chia.util.misc import VersionedBlob
from chia.wallet.cat_wallet.cat_info import CATCoinData, CRCATInfo
from chia.wallet.cat_wallet.cat_utils import CAT_MOD_HASH, CAT_MOD_HASH_HASH, construct_cat_puzzle
from chia.wallet.cat_wallet.cat_wallet import CATWallet
from chia.wallet.coin_selection import select_coins
from chia.wallet.conditions import (
    Condition,
    ConditionValidTimes,
    CreateCoinAnnouncement,
    CreatePuzzleAnnouncement,
    UnknownCondition,
    parse_timelock_info,
)
from chia.wallet.lineage_proof import LineageProof
from chia.wallet.outer_puzzles import AssetType
from chia.wallet.payment import Payment
from chia.wallet.puzzle_drivers import PuzzleInfo
from chia.wallet.trading.offer import Offer
from chia.wallet.transaction_record import TransactionRecord
from chia.wallet.uncurried_puzzle import uncurry_puzzle
from chia.wallet.util.compute_hints import compute_spend_hints_and_additions
from chia.wallet.util.compute_memos import compute_memos
from chia.wallet.util.query_filter import HashFilter
from chia.wallet.util.transaction_type import TransactionType
from chia.wallet.util.tx_config import TXConfig
from chia.wallet.util.wallet_sync_utils import fetch_coin_spend_for_coin_state
from chia.wallet.util.wallet_types import CoinType, WalletType
from chia.wallet.vc_wallet.cr_cat_drivers import (
    CRCAT,
    CRCATMetadata,
    CRCATVersion,
    ProofsChecker,
    construct_cr_layer_hash,
    construct_pending_approval_state,
)
from chia.wallet.vc_wallet.vc_drivers import VerifiedCredential
from chia.wallet.vc_wallet.vc_wallet import VCWallet
from chia.wallet.wallet import Wallet
from chia.wallet.wallet_coin_record import MetadataTypes, WalletCoinRecord
from chia.wallet.wallet_info import WalletInfo
from chia.wallet.wallet_protocol import GSTOptionalArgs, WalletProtocol

if TYPE_CHECKING:
    from chia.wallet.wallet_state_manager import WalletStateManager


class CRCATWallet(CATWallet):
    wallet_state_manager: WalletStateManager
    log: logging.Logger
    wallet_info: WalletInfo
    info: CRCATInfo
    standard_wallet: Wallet

    @staticmethod
    def default_wallet_name_for_unknown_cat(limitations_program_hash_hex: str) -> str:
        return f"CAT {limitations_program_hash_hex[:16]}..."

    @property
    def cost_of_single_tx(self) -> int:
        return 78000000  # Estimate measured in testing

    @staticmethod
    async def create_new_cat_wallet(
        wallet_state_manager: WalletStateManager,
        wallet: Wallet,
        cat_tail_info: Dict[str, Any],
        amount: uint64,
        tx_config: TXConfig,
        fee: uint64 = uint64(0),
        name: Optional[str] = None,
    ) -> CATWallet:  # pragma: no cover
        raise NotImplementedError("create_new_cat_wallet is a legacy method and is not available on CR-CAT wallets")

    @staticmethod
    async def get_or_create_wallet_for_cat(
        wallet_state_manager: WalletStateManager,
        wallet: Wallet,
        limitations_program_hash_hex: str,
        name: Optional[str] = None,
        authorized_providers: Optional[List[bytes32]] = None,
        proofs_checker: Optional[ProofsChecker] = None,
    ) -> CRCATWallet:
        if authorized_providers is None or proofs_checker is None:  # pragma: no cover
            raise ValueError("get_or_create_wallet_for_cat was call on CRCATWallet without proper arguments")
        self = CRCATWallet()
        self.standard_wallet = wallet
        if name is None:
            name = self.default_wallet_name_for_unknown_cat(limitations_program_hash_hex)
        self.log = logging.getLogger(name)

        tail_hash = bytes32.from_hexstr(limitations_program_hash_hex)

        for id, w in wallet_state_manager.wallets.items():
            if w.type() == CRCATWallet.type():
                assert isinstance(w, CRCATWallet)
                if w.get_asset_id() == limitations_program_hash_hex:
                    self.log.warning("Not creating wallet for already existing CR-CAT wallet")
                    return w

        self.wallet_state_manager = wallet_state_manager

        self.info = CRCATInfo(tail_hash, None, authorized_providers, proofs_checker)
        info_as_string = bytes(self.info).hex()
        self.wallet_info = await wallet_state_manager.user_store.create_wallet(name, WalletType.CRCAT, info_as_string)

        await self.wallet_state_manager.add_new_wallet(self)
        return self

    @classmethod
    async def create_from_puzzle_info(
        cls,
        wallet_state_manager: WalletStateManager,
        wallet: Wallet,
        puzzle_driver: PuzzleInfo,
        name: Optional[str] = None,
        # We're hinting this as Any for mypy by should explore adding this to the wallet protocol and hinting properly
        potential_subclasses: Dict[AssetType, Any] = {},
    ) -> Any:
        cr_layer: Optional[PuzzleInfo] = puzzle_driver.also()
        if cr_layer is None:  # pragma: no cover
            raise ValueError("create_from_puzzle_info called on CRCATWallet with a non CR-CAT puzzle driver")
        return await cls.get_or_create_wallet_for_cat(
            wallet_state_manager,
            wallet,
            puzzle_driver["tail"].hex(),
            name,
            [bytes32(provider) for provider in cr_layer["authorized_providers"]],
            ProofsChecker.from_program(uncurry_puzzle(cr_layer["proofs_checker"])),
        )

    @staticmethod
    async def create(
        wallet_state_manager: WalletStateManager,
        wallet: Wallet,
        wallet_info: WalletInfo,
    ) -> CRCATWallet:
        self = CRCATWallet()

        self.log = logging.getLogger(__name__)
        self.wallet_state_manager = wallet_state_manager
        self.wallet_info = wallet_info
        self.standard_wallet = wallet
        self.info = CRCATInfo.from_bytes(hexstr_to_bytes(self.wallet_info.data))
        return self

    @classmethod
    async def convert_to_cr(
        cls,
        cat_wallet: CATWallet,
        authorized_providers: List[bytes32],
        proofs_checker: ProofsChecker,
    ) -> None:
        replace_self = cls()
        replace_self.standard_wallet = cat_wallet.standard_wallet
        replace_self.log = logging.getLogger(cat_wallet.get_name())
        replace_self.log.info(f"Converting CAT wallet {cat_wallet.id()} to CR-CAT wallet")
        replace_self.wallet_state_manager = cat_wallet.wallet_state_manager
        replace_self.info = CRCATInfo(
            cat_wallet.cat_info.limitations_program_hash, None, authorized_providers, proofs_checker
        )
        await cat_wallet.wallet_state_manager.user_store.update_wallet(
            WalletInfo(
                cat_wallet.id(), cat_wallet.get_name(), uint8(WalletType.CRCAT.value), bytes(replace_self.info).hex()
            )
        )
        updated_wallet_info = await cat_wallet.wallet_state_manager.user_store.get_wallet_by_id(cat_wallet.id())
        assert updated_wallet_info is not None
        replace_self.wallet_info = updated_wallet_info

        cat_wallet.wallet_state_manager.wallets[cat_wallet.id()] = replace_self

    @classmethod
    def type(cls) -> WalletType:
        return WalletType.CRCAT

    def id(self) -> uint32:
        return self.wallet_info.id

    def get_asset_id(self) -> str:
        return self.info.limitations_program_hash.hex()

    async def set_tail_program(self, tail_program: str) -> None:  # pragma: no cover
        raise NotImplementedError("set_tail_program is a legacy method and is not available on CR-CAT wallets")

    async def coin_added(
        self, coin: Coin, height: uint32, peer: WSChiaConnection, coin_data: Optional[CATCoinData]
    ) -> None:
        """Notification from wallet state manager that wallet has been received."""
        self.log.info(f"CR-CAT wallet has been notified that {coin.name().hex()} was added")
        try:
            coin_state = await self.wallet_state_manager.wallet_node.get_coin_state([coin.parent_coin_info], peer=peer)
            coin_spend = await fetch_coin_spend_for_coin_state(coin_state[0], peer)
            await self.add_crcat_coin(coin_spend, coin, height)
        except Exception as e:
            self.log.debug(f"Exception: {e}, traceback: {traceback.format_exc()}")

    async def add_crcat_coin(self, coin_spend: CoinSpend, coin: Coin, height: uint32) -> None:
        try:
            new_cr_cats: List[CRCAT] = CRCAT.get_next_from_coin_spend(coin_spend)
            hint_dict = {
                id: hc.hint
                for id, hc in compute_spend_hints_and_additions(coin_spend)[0].items()
                if hc.hint is not None
            }
            cr_cat: CRCAT = list(filter(lambda c: c.coin.name() == coin.name(), new_cr_cats))[0]
            if (
                await self.wallet_state_manager.puzzle_store.get_derivation_record_for_puzzle_hash(
                    cr_cat.inner_puzzle_hash
                )
                is not None
            ):
                self.log.info(f"Found CRCAT coin {coin.name().hex()}")
                is_pending = False
            elif (
                cr_cat.inner_puzzle_hash
                == construct_pending_approval_state(
                    hint_dict[coin.name()],
                    uint64(coin.amount),
                ).get_tree_hash()
            ):
                self.log.info(f"Found pending approval CRCAT coin {coin.name().hex()}")
                is_pending = True
                created_timestamp = await self.wallet_state_manager.wallet_node.get_timestamp_for_height(uint32(height))
                spend_bundle = SpendBundle([coin_spend], G2Element())
                memos = compute_memos(spend_bundle)
                # This will override the tx created in the wallet state manager
                tx_record = TransactionRecord(
                    confirmed_at_height=height,
                    created_at_time=uint64(created_timestamp),
                    to_puzzle_hash=hint_dict[coin.name()],
                    amount=uint64(coin.amount),
                    fee_amount=uint64(0),
                    confirmed=True,
                    sent=uint32(0),
                    spend_bundle=None,
                    additions=[coin],
                    removals=[coin_spend.coin],
                    wallet_id=self.id(),
                    sent_to=[],
                    trade_id=None,
                    type=uint32(TransactionType.INCOMING_CRCAT_PENDING),
                    name=coin.name(),
                    memos=list(memos.items()),
                    valid_times=ConditionValidTimes(),
                )
                await self.wallet_state_manager.tx_store.add_transaction_record(tx_record)
            else:  # pragma: no cover
                self.log.error(f"Unknown CRCAT inner puzzle, coin ID: {coin.name().hex()}")
                return None
            coin_record = WalletCoinRecord(
                coin,
                uint32(height),
                uint32(0),
                False,
                False,
                WalletType.CRCAT,
                self.id(),
                CoinType.CRCAT_PENDING if is_pending else CoinType.CRCAT,
                VersionedBlob(
                    CRCATVersion.V1.value,
                    bytes(
                        CRCATMetadata(
                            cr_cat.lineage_proof, hint_dict[coin.name()] if is_pending else cr_cat.inner_puzzle_hash
                        )
                    ),
                ),
            )
            await self.wallet_state_manager.coin_store.add_coin_record(coin_record)
        except Exception:
            # The parent is not a CAT which means we need to scrub all of its children from our DB
            self.log.error(f"Cannot add CRCAT coin: {traceback.format_exc()}")
            child_coin_records = await self.wallet_state_manager.coin_store.get_coin_records_by_parent_id(
                coin_spend.coin.name()
            )
            if len(child_coin_records) > 0:
                for record in child_coin_records:
                    if record.wallet_id == self.id():  # pragma: no cover
                        await self.wallet_state_manager.coin_store.delete_coin_record(record.coin.name())
                        # We also need to make sure there's no record of the transaction
                        await self.wallet_state_manager.tx_store.delete_transaction_record(record.coin.name())

    def require_derivation_paths(self) -> bool:
        return False

    def puzzle_for_pk(self, pubkey: G1Element) -> Program:  # pragma: no cover
        raise NotImplementedError("puzzle_for_pk is a legacy method and is not available on CR-CAT wallets")

    def puzzle_hash_for_pk(self, pubkey: G1Element) -> bytes32:  # pragma: no cover
        raise NotImplementedError("puzzle_hash_for_pk is a legacy method and is not available on CR-CAT wallets")

    async def get_new_cat_puzzle_hash(self) -> bytes32:  # pragma: no cover
        raise NotImplementedError("get_new_cat_puzzle_hash is a legacy method and is not available on CR-CAT wallets")

    async def sign(self, spend_bundle: SpendBundle) -> SpendBundle:  # pragma: no cover
        raise NotImplementedError("get_new_cat_puzzle_hash is a legacy method and is not available on CR-CAT wallets")

    async def inner_puzzle_for_cat_puzhash(self, cat_hash: bytes32) -> Program:  # pragma: no cover
        raise NotImplementedError(
            "inner_puzzle_for_cat_puzhash is a legacy method and is not available on CR-CAT wallets"
        )

    async def get_cat_spendable_coins(self, records: Optional[Set[WalletCoinRecord]] = None) -> List[WalletCoinRecord]:
        result: List[WalletCoinRecord] = []

        record_list: Set[WalletCoinRecord] = await self.wallet_state_manager.get_spendable_coins_for_wallet(
            self.id(), records
        )

        for record in record_list:
            crcat: CRCAT = self.coin_record_to_crcat(record)
            if crcat.lineage_proof is not None and not crcat.lineage_proof.is_none():
                result.append(record)

        return result

    async def get_confirmed_balance(self, record_list: Optional[Set[WalletCoinRecord]] = None) -> uint128:
        if record_list is None:
            record_list = await self.wallet_state_manager.coin_store.get_unspent_coins_for_wallet(
                self.id(), CoinType.CRCAT
            )
        amount: uint128 = uint128(0)
        for record in record_list:
            crcat: CRCAT = self.coin_record_to_crcat(record)
            if crcat.lineage_proof is not None and not crcat.lineage_proof.is_none():
                amount = uint128(amount + record.coin.amount)

        self.log.info(f"Confirmed balance for cat wallet {self.id()} is {amount}")
        return uint128(amount)

    async def get_pending_approval_balance(self, record_list: Optional[Set[WalletCoinRecord]] = None) -> uint128:
        if record_list is None:
            record_list = await self.wallet_state_manager.coin_store.get_unspent_coins_for_wallet(
                self.id(), CoinType.CRCAT_PENDING
            )
        amount: uint128 = uint128(0)
        for record in record_list:
            crcat: CRCAT = self.coin_record_to_crcat(record)
            if crcat.lineage_proof is not None and not crcat.lineage_proof.is_none():
                amount = uint128(amount + record.coin.amount)

        self.log.info(f"Pending approval balance for cat wallet {self.id()} is {amount}")
        return uint128(amount)

    async def convert_puzzle_hash(self, puzzle_hash: bytes32) -> bytes32:
        return puzzle_hash

    @staticmethod
    def get_metadata_from_record(coin_record: WalletCoinRecord) -> CRCATMetadata:
        metadata: MetadataTypes = coin_record.parsed_metadata()
        assert isinstance(metadata, CRCATMetadata)
        return metadata

    def coin_record_to_crcat(self, coin_record: WalletCoinRecord) -> CRCAT:
        if coin_record.coin_type not in {CoinType.CRCAT, CoinType.CRCAT_PENDING}:  # pragma: no cover
            raise ValueError(f"Attempting to spend a non-CRCAT coin: {coin_record.coin.name().hex()}")
        if coin_record.metadata is None:  # pragma: no cover
            raise ValueError(f"Attempting to spend a CRCAT coin without metadata: {coin_record.coin.name().hex()}")
        try:
            metadata: CRCATMetadata = CRCATWallet.get_metadata_from_record(coin_record)
            crcat: CRCAT = CRCAT(
                coin_record.coin,
                self.info.limitations_program_hash,
                metadata.lineage_proof,
                self.info.authorized_providers,
                self.info.proofs_checker.as_program(),
                construct_pending_approval_state(
                    metadata.inner_puzzle_hash, uint64(coin_record.coin.amount)
                ).get_tree_hash()
                if coin_record.coin_type == CoinType.CRCAT_PENDING
                else metadata.inner_puzzle_hash,
            )
            return crcat
        except Exception as e:  # pragma: no cover
            raise ValueError(f"Error parsing CRCAT metadata: {e}")

    async def get_lineage_proof_for_coin(self, coin: Coin) -> Optional[LineageProof]:  # pragma: no cover
        raise RuntimeError("get_lineage_proof_for_coin is a legacy method and is not available on CR-CAT wallets")

    async def _generate_unsigned_spendbundle(
        self,
        payments: List[Payment],
        tx_config: TXConfig,
        fee: uint64 = uint64(0),
        cat_discrepancy: Optional[Tuple[int, Program, Program]] = None,  # (extra_delta, tail_reveal, tail_solution)
        coins: Optional[Set[Coin]] = None,
        extra_conditions: Tuple[Condition, ...] = tuple(),
        add_authorizations_to_cr_cats: bool = True,
    ) -> Tuple[SpendBundle, List[TransactionRecord]]:
        if cat_discrepancy is not None:
            extra_delta, tail_reveal, tail_solution = cat_discrepancy
        else:
            extra_delta, tail_reveal, tail_solution = 0, Program.to([]), Program.to([])
        payment_amount: int = sum([p.amount for p in payments])
        starting_amount: int = payment_amount - extra_delta
        if not add_authorizations_to_cr_cats:
            tx_config = tx_config.override(reuse_puzhash=True)
        if coins is None:
            cat_coins = list(
                await self.select_coins(
                    uint64(starting_amount),
                    tx_config.coin_selection_config,
                )
            )
        else:
            cat_coins = list(coins)

        cat_coins = sorted(cat_coins, key=Coin.name)  # need determinism because we need definitive origin coin

        selected_cat_amount = sum([c.amount for c in cat_coins])
        assert selected_cat_amount >= starting_amount

        # Figure out if we need to absorb/melt some XCH as part of this
        regular_chia_to_claim: int = 0
        if payment_amount > starting_amount:
            # TODO: The no coverage comment is because minting is broken for both this and the standard CAT wallet
            fee = uint64(fee + payment_amount - starting_amount)  # pragma: no cover
        elif payment_amount < starting_amount:
            regular_chia_to_claim = payment_amount

        need_chia_transaction = (fee > 0 or regular_chia_to_claim > 0) and (fee - regular_chia_to_claim != 0)

        # Calculate standard puzzle solutions
        change = selected_cat_amount - starting_amount
        primaries: List[Payment] = []
        for payment in payments:
            primaries.append(payment)

        if change > 0:
            origin_crcat_record = await self.wallet_state_manager.coin_store.get_coin_record(list(cat_coins)[0].name())
            if origin_crcat_record is None:
                raise RuntimeError("A CR-CAT coin was selected that we don't have a record for")  # pragma: no cover
            origin_crcat = self.coin_record_to_crcat(origin_crcat_record)
            if tx_config.reuse_puzhash:
                change_puzhash = origin_crcat.inner_puzzle_hash
                for payment in payments:
                    if change_puzhash == payment.puzzle_hash and change == payment.amount:
                        # We cannot create two coins has same id, create a new puzhash for the change
                        change_puzhash = await self.get_new_inner_hash()
                        break
            else:
                change_puzhash = await self.get_new_inner_hash()
            primaries.append(Payment(change_puzhash, uint64(change), [change_puzhash]))

        # Find the VC Wallet
        vc_wallet: VCWallet
        for wallet in self.wallet_state_manager.wallets.values():
            if WalletType(wallet.type()) == WalletType.VC:
                assert isinstance(wallet, VCWallet)
                vc_wallet = wallet
                break
        else:
            raise RuntimeError("CR-CATs cannot be spent without an appropriate VC")  # pragma: no cover

        # Loop through the coins we've selected and gather the information we need to spend them
        vc: Optional[VerifiedCredential] = None
        vc_announcements_to_make: List[bytes] = []
        inner_spends: List[Tuple[CRCAT, int, Program, Program]] = []
        chia_tx = None
        first = True
        announcement: CreateCoinAnnouncement
        coin_ids: List[bytes32] = [coin.name() for coin in cat_coins]
        coin_records: List[WalletCoinRecord] = (
            await self.wallet_state_manager.coin_store.get_coin_records(coin_id_filter=HashFilter.include(coin_ids))
        ).records
        assert len(coin_records) == len(cat_coins)
        # sort the coin records to ensure they are in the same order as the CAT coins
        coin_records = [rec for rec in sorted(coin_records, key=lambda rec: coin_ids.index(rec.coin.name()))]
        for coin in coin_records:
            if vc is None:
                vc = await vc_wallet.get_vc_with_provider_in_and_proofs(
                    self.info.authorized_providers, self.info.proofs_checker.flags
                )

            if cat_discrepancy is not None:
                cat_condition = UnknownCondition(
                    opcode=Program.to(51),
                    args=[
                        Program.to(None),
                        Program.to(-113),
                        tail_reveal,
                        tail_solution,
                    ],
                )
                if first:
                    extra_conditions = (*extra_conditions, cat_condition)

            crcat: CRCAT = self.coin_record_to_crcat(coin)
            vc_announcements_to_make.append(crcat.expected_announcement())
            if first:
                announcement = CreateCoinAnnouncement(std_hash(b"".join([c.name() for c in cat_coins])), coin.name())
                if need_chia_transaction:
                    if fee > regular_chia_to_claim:
                        chia_tx, _ = await self.create_tandem_xch_tx(
                            fee,
                            uint64(regular_chia_to_claim),
                            tx_config,
                            extra_conditions=(announcement.corresponding_assertion(),),
                        )
                        innersol = self.standard_wallet.make_solution(
                            primaries=primaries,
                            conditions=(*extra_conditions, announcement),
                        )
                    elif regular_chia_to_claim > fee:
                        chia_tx, xch_announcement = await self.create_tandem_xch_tx(
                            fee,
                            uint64(regular_chia_to_claim),
                            tx_config,
                        )
                        assert xch_announcement is not None
                        innersol = self.standard_wallet.make_solution(
                            primaries=primaries,
                            conditions=(*extra_conditions, xch_announcement, announcement),
                        )
                else:
                    innersol = self.standard_wallet.make_solution(
                        primaries=primaries,
                        conditions=(*extra_conditions, announcement),
                    )
            else:
                innersol = self.standard_wallet.make_solution(
                    primaries=[],
                    conditions=(announcement.corresponding_assertion(),),
                )
            inner_derivation_record = (
                await self.wallet_state_manager.puzzle_store.get_derivation_record_for_puzzle_hash(
                    crcat.inner_puzzle_hash
                )
            )
            if inner_derivation_record is None:
                raise RuntimeError(  # pragma: no cover
                    f"CR-CAT {crcat} has an inner puzzle hash {crcat.inner_puzzle_hash} that we don't have the keys for"
                )
            inner_puzzle: Program = self.standard_wallet.puzzle_for_pk(inner_derivation_record.pubkey)
            inner_spends.append(
                (
                    crcat,
                    extra_delta if first else 0,
                    inner_puzzle,
                    innersol,
                )
            )
            first = False

        if vc is None:  # pragma: no cover
            raise RuntimeError("Spending no cat coins is not an appropriate use of _generate_unsigned_spendbundle")
        if vc.proof_hash is None:
            raise RuntimeError("CR-CATs found an appropriate VC but that VC contains no proofs")  # pragma: no cover

        proof_of_inclusions: Program = await vc_wallet.proof_of_inclusions_for_root_and_keys(
            vc.proof_hash, self.info.proofs_checker.flags
        )

        expected_announcements, coin_spends, _ = CRCAT.spend_many(
            inner_spends,
            proof_of_inclusions,
            Program.to(None),  # TODO: With more proofs checkers, this may need to be flexible. For now, it's hardcoded.
            vc.proof_provider,
            vc.launcher_id,
            vc.wrap_inner_with_backdoor().get_tree_hash() if add_authorizations_to_cr_cats else None,
        )
        if add_authorizations_to_cr_cats:
            vc_txs: List[TransactionRecord] = await vc_wallet.generate_signed_transaction(
                vc.launcher_id,
                tx_config,
<<<<<<< HEAD
                extra_conditions=(
                    *expected_announcements,
                    announcement,
                    *(CreatePuzzleAnnouncement(ann) for ann in vc_announcements_to_make),
                ),
=======
                puzzle_announcements=set(vc_announcements_to_make),
                coin_announcements_to_consume={*expected_announcements, announcement},
>>>>>>> bf4cdf22
            )
        else:
            vc_txs = []

        return (
            SpendBundle(
                [
                    *coin_spends,
                    *(spend for tx in vc_txs if tx.spend_bundle is not None for spend in tx.spend_bundle.coin_spends),
                    *(
                        (
                            spend
                            for bundle in [chia_tx.spend_bundle]
                            if bundle is not None
                            for spend in bundle.coin_spends
                        )
                        if chia_tx is not None
                        else []
                    ),
                ],
                G2Element(),
            ),
            [*vc_txs, *([chia_tx] if chia_tx is not None else [])],
        )

    async def generate_signed_transaction(
        self,
        amounts: List[uint64],
        puzzle_hashes: List[bytes32],
        tx_config: TXConfig,
        fee: uint64 = uint64(0),
        coins: Optional[Set[Coin]] = None,
        memos: Optional[List[List[bytes]]] = None,
        extra_conditions: Tuple[Condition, ...] = tuple(),
        **kwargs: Unpack[GSTOptionalArgs],
    ) -> List[TransactionRecord]:
        # (extra_delta, tail_reveal, tail_solution)
        cat_discrepancy: Optional[Tuple[int, Program, Program]] = kwargs.get("cat_discrepancy", None)
        add_authorizations_to_cr_cats: bool = kwargs.get("add_authorizations_to_cr_cats", True)
        if memos is None:
            memos = [[] for _ in range(len(puzzle_hashes))]

        if not (len(memos) == len(puzzle_hashes) == len(amounts)):
            raise ValueError("Memos, puzzle_hashes, and amounts must have the same length")  # pragma: no cover

        payments = []
        for amount, puzhash, memo_list in zip(amounts, puzzle_hashes, memos):
            memos_with_hint: List[bytes] = [puzhash]
            memos_with_hint.extend(memo_list)
            # Force wrap the outgoing coins in the pending state if not going to us
            payments.append(
                Payment(
                    construct_pending_approval_state(puzhash, amount).get_tree_hash()
                    if puzhash != Offer.ph()
                    and not await self.wallet_state_manager.puzzle_store.puzzle_hash_exists(puzhash)
                    else puzhash,
                    amount,
                    memos_with_hint,
                )
            )

        unsigned_spend_bundle, other_txs = await self._generate_unsigned_spendbundle(
            payments,
            tx_config,
            fee,
            cat_discrepancy=cat_discrepancy,  # (extra_delta, tail_reveal, tail_solution)
            coins=coins,
            extra_conditions=extra_conditions,
            add_authorizations_to_cr_cats=add_authorizations_to_cr_cats,
        )

        signed_spend_bundle: SpendBundle = await self.wallet_state_manager.sign_transaction(
            unsigned_spend_bundle.coin_spends
        )

        other_tx_removals: Set[Coin] = {removal for tx in other_txs for removal in tx.removals}
        other_tx_additions: Set[Coin] = {removal for tx in other_txs for removal in tx.additions}
        tx_list = [
            TransactionRecord(
                confirmed_at_height=uint32(0),
                created_at_time=uint64(int(time.time())),
                to_puzzle_hash=payment.puzzle_hash,
                amount=payment.amount,
                fee_amount=fee,
                confirmed=False,
                sent=uint32(0),
                spend_bundle=signed_spend_bundle if i == 0 else None,
                additions=list(set(signed_spend_bundle.additions()) - other_tx_additions) if i == 0 else [],
                removals=list(set(signed_spend_bundle.removals()) - other_tx_removals) if i == 0 else [],
                wallet_id=self.id(),
                sent_to=[],
                trade_id=None,
                type=uint32(TransactionType.OUTGOING_TX.value),
                name=signed_spend_bundle.name(),
                memos=list(compute_memos(signed_spend_bundle).items()),
                valid_times=parse_timelock_info(extra_conditions),
            )
            for i, payment in enumerate(payments)
        ]

        return [*tx_list, *(dataclasses.replace(tx, spend_bundle=None) for tx in other_txs)]

    async def claim_pending_approval_balance(
        self,
        min_amount_to_claim: uint64,
        tx_config: TXConfig,
        fee: uint64 = uint64(0),
        coins: Optional[Set[Coin]] = None,
        min_coin_amount: Optional[uint64] = None,
        max_coin_amount: Optional[uint64] = None,
        excluded_coin_amounts: Optional[List[uint64]] = None,
        reuse_puzhash: Optional[bool] = None,
        extra_conditions: Tuple[Condition, ...] = tuple(),
    ) -> List[TransactionRecord]:
        # Select the relevant CR-CAT coins
        crcat_records: Set[WalletCoinRecord] = await self.wallet_state_manager.coin_store.get_unspent_coins_for_wallet(
            self.id(), CoinType.CRCAT_PENDING
        )
        if coins is None:
            if max_coin_amount is None:
                max_coin_amount = uint64(self.wallet_state_manager.constants.MAX_COIN_AMOUNT)
            coins = await select_coins(
                await self.get_pending_approval_balance(),
                tx_config.coin_selection_config,
                list(crcat_records),
                {},
                self.log,
                uint128(min_amount_to_claim),
            )

        # Select the relevant XCH coins
        if fee > 0:
            chia_coins = await self.standard_wallet.select_coins(
                fee,
                tx_config.coin_selection_config,
            )
        else:
            chia_coins = set()

        # Select the relevant VC coin
        vc_wallet: VCWallet = await self.wallet_state_manager.get_or_create_vc_wallet()
        vc: Optional[VerifiedCredential] = await vc_wallet.get_vc_with_provider_in_and_proofs(
            self.info.authorized_providers, self.info.proofs_checker.flags
        )
        if vc is None:  # pragma: no cover
            raise RuntimeError(f"No VC exists that can approve spends for CR-CAT wallet {self.id()}")
        if vc.proof_hash is None:
            raise RuntimeError(f"VC {vc.launcher_id} has no proofs to authorize transaction")  # pragma: no cover
        proof_of_inclusions: Program = await vc_wallet.proof_of_inclusions_for_root_and_keys(
            vc.proof_hash, self.info.proofs_checker.flags
        )

        # Generate the bundle nonce
        nonce: bytes32 = Program.to(
            [coin_as_list(c) for c in sorted(coins.union(chia_coins).union({vc.coin}), key=Coin.name)]
        ).get_tree_hash()

        # Make CR-CAT bundle
        crcats_and_puzhashes: List[Tuple[CRCAT, bytes32]] = [
            (crcat, CRCATWallet.get_metadata_from_record(record).inner_puzzle_hash)
            for record in [r for r in crcat_records if r.coin in coins]
            for crcat in [self.coin_record_to_crcat(record)]
        ]
        expected_announcements, coin_spends, _ = CRCAT.spend_many(
            [
                (
                    crcat,
                    0,
                    construct_pending_approval_state(inner_puzhash, uint64(crcat.coin.amount)),
                    Program.to([nonce]),
                )
                for crcat, inner_puzhash in crcats_and_puzhashes
            ],
            proof_of_inclusions,
            Program.to(None),  # TODO: With more proofs checkers, this may need to be flexible. For now, it's hardcoded.
            vc.proof_provider,
            vc.launcher_id,
            vc.wrap_inner_with_backdoor().get_tree_hash(),
        )
        claim_bundle: SpendBundle = SpendBundle(coin_spends, G2Element())

        # Make the Fee TX
        if fee > 0:
            chia_tx, _ = await self.create_tandem_xch_tx(
                fee,
                uint64(0),
                tx_config,
<<<<<<< HEAD
                extra_conditions=tuple(expected_announcements),
=======
                announcements_to_assert={Announcement(coin.name(), nonce) for coin in coins.union({vc.coin})},
>>>>>>> bf4cdf22
            )
            if chia_tx.spend_bundle is None:
                raise RuntimeError("Did not get spendbundle for fee transaction")  # pragma: no cover
            claim_bundle = SpendBundle.aggregate([claim_bundle, chia_tx.spend_bundle])
        else:
            chia_tx = None

        # Make the VC TX
        vc_txs: List[TransactionRecord] = await vc_wallet.generate_signed_transaction(
            vc.launcher_id,
            tx_config,
<<<<<<< HEAD
            extra_conditions=(
                *extra_conditions,
                *expected_announcements,
                CreateCoinAnnouncement(nonce),
                *(CreatePuzzleAnnouncement(crcat.expected_announcement()) for crcat, _ in crcats_and_puzhashes),
            ),
=======
            puzzle_announcements={crcat.expected_announcement() for crcat, _ in crcats_and_puzhashes},
            coin_announcements={nonce},
            coin_announcements_to_consume=set(expected_announcements),
            extra_conditions=extra_conditions,
>>>>>>> bf4cdf22
        )
        claim_bundle = SpendBundle.aggregate(
            [claim_bundle, *(tx.spend_bundle for tx in vc_txs if tx.spend_bundle is not None)]
        )

        other_txs: List[TransactionRecord] = [
            *(dataclasses.replace(tx, spend_bundle=None) for tx in vc_txs),
            *((dataclasses.replace(chia_tx, spend_bundle=None),) if chia_tx is not None else []),
        ]
        other_additions: Set[Coin] = {rem for tx in other_txs for rem in tx.additions}
        other_removals: Set[Coin] = {rem for tx in other_txs for rem in tx.removals}
        return [
            TransactionRecord(
                confirmed_at_height=uint32(0),
                created_at_time=uint64(int(time.time())),
                to_puzzle_hash=await self.wallet_state_manager.main_wallet.get_puzzle_hash(False),
                amount=uint64(sum(c.amount for c in coins)),
                fee_amount=fee,
                confirmed=False,
                sent=uint32(0),
                spend_bundle=claim_bundle,
                additions=list(set(claim_bundle.additions()) - other_additions),
                removals=list(set(claim_bundle.removals()) - other_removals),
                wallet_id=self.id(),
                sent_to=[],
                trade_id=None,
                type=uint32(TransactionType.INCOMING_TX.value),
                name=claim_bundle.name(),
                memos=list(compute_memos(claim_bundle).items()),
                valid_times=parse_timelock_info(extra_conditions),
            ),
            *other_txs,
        ]

    async def match_puzzle_info(self, puzzle_driver: PuzzleInfo) -> bool:
        if (
            AssetType(puzzle_driver.type()) == AssetType.CAT
            and puzzle_driver["tail"] == self.info.limitations_program_hash
        ):
            inner_puzzle_driver: Optional[PuzzleInfo] = puzzle_driver.also()
            if inner_puzzle_driver is None:
                raise ValueError("Malformed puzzle driver passed to CRCATWallet.match_puzzle_info")  # pragma: no cover
            return (
                AssetType(inner_puzzle_driver.type()) == AssetType.CR
                and [bytes32(provider) for provider in inner_puzzle_driver["authorized_providers"]]
                == self.info.authorized_providers
                and ProofsChecker.from_program(uncurry_puzzle(inner_puzzle_driver["proofs_checker"]))
                == self.info.proofs_checker
            )
        return False

    async def get_puzzle_info(self, asset_id: bytes32) -> PuzzleInfo:
        return PuzzleInfo(
            {
                "type": AssetType.CAT.value,
                "tail": "0x" + self.info.limitations_program_hash.hex(),
                "also": {
                    "type": AssetType.CR.value,
                    "authorized_providers": ["0x" + provider.hex() for provider in self.info.authorized_providers],
                    "proofs_checker": self.info.proofs_checker.as_program(),
                },
            }
        )

    async def match_hinted_coin(self, coin: Coin, hint: bytes32) -> bool:
        """
        This matches coins that are either CRCATs with the hint as the inner puzzle, or CRCATs in the pending approval
        state that will come to us once claimed.
        """
        authorized_providers_hash: bytes32 = Program.to(self.info.authorized_providers).get_tree_hash()
        proofs_checker_hash: bytes32 = self.info.proofs_checker.as_program().get_tree_hash()
        hint_inner_hash: bytes32 = construct_cr_layer_hash(
            authorized_providers_hash,
            proofs_checker_hash,
            hint,
        )
        if (
            construct_cat_puzzle(
                Program.to(CAT_MOD_HASH),
                self.info.limitations_program_hash,
                hint_inner_hash,  # type: ignore
                mod_code_hash=CAT_MOD_HASH_HASH,
            ).get_tree_hash_precalc(hint, CAT_MOD_HASH, CAT_MOD_HASH_HASH, hint_inner_hash)
            == coin.puzzle_hash
        ):
            return True

        pending_approval_inner_hash: bytes32 = construct_cr_layer_hash(
            authorized_providers_hash,
            proofs_checker_hash,
            construct_pending_approval_state(hint, uint64(coin.amount)).get_tree_hash(),
        )
        if (
            construct_cat_puzzle(
                Program.to(CAT_MOD_HASH),
                self.info.limitations_program_hash,
                pending_approval_inner_hash,  # type: ignore
                mod_code_hash=CAT_MOD_HASH_HASH,
            ).get_tree_hash_precalc(CAT_MOD_HASH, CAT_MOD_HASH_HASH, pending_approval_inner_hash)
            == coin.puzzle_hash
        ):
            return True
        else:
            return False


if TYPE_CHECKING:
    _dummy: WalletProtocol[CATCoinData] = CRCATWallet()<|MERGE_RESOLUTION|>--- conflicted
+++ resolved
@@ -582,16 +582,11 @@
             vc_txs: List[TransactionRecord] = await vc_wallet.generate_signed_transaction(
                 vc.launcher_id,
                 tx_config,
-<<<<<<< HEAD
                 extra_conditions=(
                     *expected_announcements,
                     announcement,
                     *(CreatePuzzleAnnouncement(ann) for ann in vc_announcements_to_make),
                 ),
-=======
-                puzzle_announcements=set(vc_announcements_to_make),
-                coin_announcements_to_consume={*expected_announcements, announcement},
->>>>>>> bf4cdf22
             )
         else:
             vc_txs = []
@@ -779,11 +774,7 @@
                 fee,
                 uint64(0),
                 tx_config,
-<<<<<<< HEAD
                 extra_conditions=tuple(expected_announcements),
-=======
-                announcements_to_assert={Announcement(coin.name(), nonce) for coin in coins.union({vc.coin})},
->>>>>>> bf4cdf22
             )
             if chia_tx.spend_bundle is None:
                 raise RuntimeError("Did not get spendbundle for fee transaction")  # pragma: no cover
@@ -795,19 +786,12 @@
         vc_txs: List[TransactionRecord] = await vc_wallet.generate_signed_transaction(
             vc.launcher_id,
             tx_config,
-<<<<<<< HEAD
             extra_conditions=(
                 *extra_conditions,
                 *expected_announcements,
                 CreateCoinAnnouncement(nonce),
                 *(CreatePuzzleAnnouncement(crcat.expected_announcement()) for crcat, _ in crcats_and_puzhashes),
             ),
-=======
-            puzzle_announcements={crcat.expected_announcement() for crcat, _ in crcats_and_puzhashes},
-            coin_announcements={nonce},
-            coin_announcements_to_consume=set(expected_announcements),
-            extra_conditions=extra_conditions,
->>>>>>> bf4cdf22
         )
         claim_bundle = SpendBundle.aggregate(
             [claim_bundle, *(tx.spend_bundle for tx in vc_txs if tx.spend_bundle is not None)]
