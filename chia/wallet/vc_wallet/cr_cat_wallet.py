--- conflicted
+++ resolved
@@ -591,12 +591,7 @@
                 vc.launcher_id,
                 tx_config,
                 puzzle_announcements=set(vc_announcements_to_make),
-<<<<<<< HEAD
                 coin_announcements_to_consume={*expected_announcements, announcement},
-                reuse_puzhash=reuse_puzhash,
-=======
-                coin_announcements_to_consume=set((*expected_announcements, announcement)),
->>>>>>> 1dcade39
             )
         else:
             vc_txs = []
@@ -791,16 +786,8 @@
             chia_tx, _ = await self.create_tandem_xch_tx(
                 fee,
                 uint64(0),
-<<<<<<< HEAD
+                tx_config,
                 announcements_to_assert={Announcement(coin.name(), nonce) for coin in coins.union({vc.coin})},
-                min_coin_amount=min_coin_amount,
-                max_coin_amount=max_coin_amount,
-                excluded_coin_amounts=excluded_coin_amounts,
-                reuse_puzhash=reuse_puzhash,
-=======
-                tx_config,
-                announcements_to_assert=set(Announcement(coin.name(), nonce) for coin in coins.union({vc.coin})),
->>>>>>> 1dcade39
             )
             if chia_tx.spend_bundle is None:
                 raise RuntimeError("Did not get spendbundle for fee transaction")  # pragma: no cover
@@ -811,12 +798,8 @@
         # Make the VC TX
         vc_txs: List[TransactionRecord] = await vc_wallet.generate_signed_transaction(
             vc.launcher_id,
-<<<<<<< HEAD
+            tx_config,
             puzzle_announcements={crcat.expected_announcement() for crcat, _ in crcats_and_puzhashes},
-=======
-            tx_config,
-            puzzle_announcements=set(crcat.expected_announcement() for crcat, _ in crcats_and_puzhashes),
->>>>>>> 1dcade39
             coin_announcements={nonce},
             coin_announcements_to_consume=set(expected_announcements),
             extra_conditions=extra_conditions,
