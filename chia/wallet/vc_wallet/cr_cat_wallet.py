--- conflicted
+++ resolved
@@ -80,13 +80,8 @@
     @staticmethod
     async def create_new_cat_wallet(
         wallet_state_manager: WalletStateManager,
-<<<<<<< HEAD
         wallet: MainWalletProtocol,
-        cat_tail_info: Dict[str, Any],
-=======
-        wallet: Wallet,
         cat_tail_info: dict[str, Any],
->>>>>>> 470ae0ff
         amount: uint64,
         action_scope: WalletActionScope,
         fee: uint64 = uint64(0),
