--- conflicted
+++ resolved
@@ -197,18 +197,11 @@
             fee=fee,
             extra_conditions=extra_conditions,
         )
-<<<<<<< HEAD
         for dpuz, coin in zip(dpuzs, coins):
             solution = solution_for_delegated_puzzle(dpuz, Program.to(None))
             puzzle = await self.standard_wallet.puzzle_for_puzzle_hash(coin.puzzle_hash)
             coin_spends.append(make_spend(coin, puzzle, solution))
-        spend_bundle = await self.wallet_state_manager.sign_transaction(coin_spends)
-=======
-        solution = solution_for_conditions(dpuz.rest())
-        original_puzzle = await self.standard_wallet.puzzle_for_puzzle_hash(original_coin.puzzle_hash)
-        coin_spends.append(make_spend(original_coin, original_puzzle, solution))
         spend_bundle = SpendBundle(coin_spends, G2Element())
->>>>>>> 2180c6cb
         now = uint64(int(time.time()))
         add_list: List[Coin] = list(spend_bundle.additions())
         rem_list: List[Coin] = list(spend_bundle.removals())
