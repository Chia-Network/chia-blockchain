from __future__ import annotations

import dataclasses
import logging
import time
import traceback
from typing import TYPE_CHECKING, Dict, List, Optional, Set, Tuple, Type, TypeVar, Union

from chia_rs import G1Element, G2Element
from clvm.casts import int_to_bytes
from typing_extensions import Unpack

from chia.protocols.wallet_protocol import CoinState
from chia.server.ws_connection import WSChiaConnection
from chia.types.blockchain_format.coin import Coin, coin_as_list
from chia.types.blockchain_format.program import Program
from chia.types.blockchain_format.serialized_program import SerializedProgram
from chia.types.blockchain_format.sized_bytes import bytes32
from chia.types.coin_spend import CoinSpend, make_spend
from chia.types.spend_bundle import SpendBundle
from chia.util.hash import std_hash
from chia.util.ints import uint32, uint64, uint128
from chia.util.streamable import Streamable
from chia.wallet.conditions import (
    AssertCoinAnnouncement,
    Condition,
    CreateCoinAnnouncement,
    CreatePuzzleAnnouncement,
    UnknownCondition,
    parse_timelock_info,
)
from chia.wallet.derivation_record import DerivationRecord
from chia.wallet.did_wallet.did_wallet import DIDWallet
from chia.wallet.payment import Payment
from chia.wallet.puzzle_drivers import Solver
from chia.wallet.puzzles.p2_delegated_puzzle_or_hidden_puzzle import solution_for_conditions
from chia.wallet.trading.offer import Offer
from chia.wallet.transaction_record import TransactionRecord
from chia.wallet.uncurried_puzzle import uncurry_puzzle
from chia.wallet.util.compute_memos import compute_memos
from chia.wallet.util.transaction_type import TransactionType
from chia.wallet.util.tx_config import CoinSelectionConfig, TXConfig
from chia.wallet.util.wallet_sync_utils import fetch_coin_spend_for_coin_state
from chia.wallet.util.wallet_types import WalletType
from chia.wallet.vc_wallet.cr_cat_drivers import CRCAT, CRCATSpend, ProofsChecker, construct_pending_approval_state
from chia.wallet.vc_wallet.vc_drivers import VerifiedCredential
from chia.wallet.vc_wallet.vc_store import VCProofs, VCRecord, VCStore
from chia.wallet.wallet_coin_record import WalletCoinRecord
from chia.wallet.wallet_info import WalletInfo
from chia.wallet.wallet_protocol import GSTOptionalArgs, MainWalletProtocol, WalletProtocol

if TYPE_CHECKING:
    from chia.wallet.wallet_state_manager import WalletStateManager  # pragma: no cover

_T_VCWallet = TypeVar("_T_VCWallet", bound="VCWallet")


class VCWallet:
    wallet_state_manager: WalletStateManager
    log: logging.Logger
    standard_wallet: MainWalletProtocol
    wallet_info: WalletInfo
    store: VCStore

    @classmethod
    async def create_new_vc_wallet(
        cls: Type[_T_VCWallet],
        wallet_state_manager: WalletStateManager,
        wallet: MainWalletProtocol,
        name: Optional[str] = None,
    ) -> _T_VCWallet:
        name = "VCWallet" if name is None else name
        new_wallet: _T_VCWallet = await cls.create(
            wallet_state_manager,
            wallet,
            await wallet_state_manager.user_store.create_wallet(name, uint32(WalletType.VC.value), ""),
            name,
        )
        await wallet_state_manager.add_new_wallet(new_wallet)
        return new_wallet

    @classmethod
    async def create(
        cls: Type[_T_VCWallet],
        wallet_state_manager: WalletStateManager,
        wallet: MainWalletProtocol,
        wallet_info: WalletInfo,
        name: Optional[str] = None,
    ) -> _T_VCWallet:
        self = cls()
        self.wallet_state_manager = wallet_state_manager
        self.standard_wallet = wallet
        self.log = logging.getLogger(name if name else wallet_info.name)
        self.wallet_info = wallet_info
        self.store = wallet_state_manager.vc_store
        return self

    @classmethod
    def type(cls) -> WalletType:
        return WalletType.VC

    def id(self) -> uint32:
        return self.wallet_info.id

    async def coin_added(
        self, coin: Coin, height: uint32, peer: WSChiaConnection, coin_data: Optional[Streamable]
    ) -> None:
        """
        An unspent coin has arrived to our wallet. Get the parent spend to construct the current VerifiedCredential
        representation of the coin and add it to the DB if it's the newest version of the singleton.
        """
        # TODO Use coin_data instead of calling peer API
        wallet_node = self.wallet_state_manager.wallet_node
        coin_states: Optional[List[CoinState]] = await wallet_node.get_coin_state([coin.parent_coin_info], peer=peer)
        if coin_states is None:
            self.log.error(
                f"Cannot find parent coin of the verified credential coin: {coin.name().hex()}"
            )  # pragma: no cover
            return  # pragma: no cover
        parent_coin_state = coin_states[0]
        cs = await fetch_coin_spend_for_coin_state(parent_coin_state, peer)
        if cs is None:
            self.log.error(
                f"Cannot get verified credential coin: {coin.name().hex()} puzzle and solution"
            )  # pragma: no cover
            return  # pragma: no cover
        try:
            vc = VerifiedCredential.get_next_from_coin_spend(cs)
        except Exception as e:  # pragma: no cover
            self.log.debug(
                f"Syncing VC from coin spend failed (likely means it was revoked): {e}\n{traceback.format_exc()}"
            )
            return
        vc_record: VCRecord = VCRecord(vc, height)
        self.wallet_state_manager.state_changed(
            "vc_coin_added", self.id(), dict(launcher_id=vc_record.vc.launcher_id.hex())
        )
        await self.store.add_or_replace_vc_record(vc_record)

    async def remove_coin(self, coin: Coin, height: uint32) -> None:
        """
        remove the VC if it is transferred to another key
        :param coin:
        :param height:
        :return:
        """
        vc_record: Optional[VCRecord] = await self.store.get_vc_record_by_coin_id(coin.name())
        if vc_record is not None:
            await self.store.delete_vc_record(vc_record.vc.launcher_id)
            self.wallet_state_manager.state_changed(
                "vc_coin_removed", self.id(), dict(launcher_id=vc_record.vc.launcher_id.hex())
            )

    async def get_vc_record_for_launcher_id(self, launcher_id: bytes32) -> VCRecord:
        """
        Go into the store and get the VC Record representing the latest representation of the VC we have on chain.
        """
        vc_record = await self.store.get_vc_record(launcher_id)
        if vc_record is None:
            raise ValueError(f"Verified credential {launcher_id.hex()} doesn't exist.")  # pragma: no cover
        return vc_record

    async def launch_new_vc(
        self,
        provider_did: bytes32,
        tx_config: TXConfig,
        inner_puzzle_hash: Optional[bytes32] = None,
        fee: uint64 = uint64(0),
        extra_conditions: Tuple[Condition, ...] = tuple(),
    ) -> Tuple[VCRecord, List[TransactionRecord]]:
        """
        Given the DID ID of a proof provider, mint a brand new VC with an empty slot for proofs.

        Returns the tx records associated with the transaction as well as the expected unconfirmed VCRecord.
        """
        # Check if we own the DID
        found_did = False
        for _, wallet in self.wallet_state_manager.wallets.items():
            if wallet.type() == WalletType.DECENTRALIZED_ID:
                assert isinstance(wallet, DIDWallet)
                if bytes32.fromhex(wallet.get_my_DID()) == provider_did:
                    found_did = True
                    break
        if not found_did:
            raise ValueError(f"You don't own the DID {provider_did.hex()}")  # pragma: no cover
        # Mint VC
        coins = await self.standard_wallet.select_coins(uint64(1 + fee), tx_config.coin_selection_config)
        if len(coins) == 0:
            raise ValueError("Cannot find a coin to mint the verified credential.")  # pragma: no cover
        if inner_puzzle_hash is None:  # pragma: no cover
            inner_puzzle_hash = await self.standard_wallet.get_puzzle_hash(new=not tx_config.reuse_puzhash)
        original_coin = coins.pop()
        dpuz, coin_spends, vc = VerifiedCredential.launch(
            original_coin,
            provider_did,
            inner_puzzle_hash,
            [inner_puzzle_hash],
            fee=fee,
            extra_conditions=extra_conditions,
        )
        solution = solution_for_conditions(dpuz.rest())
        original_puzzle = await self.standard_wallet.puzzle_for_puzzle_hash(original_coin.puzzle_hash)
<<<<<<< HEAD
        coin_spends.append(CoinSpend(original_coin, original_puzzle, solution))
=======
        coin_spends.append(make_spend(original_coin, original_puzzle, solution))
>>>>>>> 785d6a45
        spend_bundle = SpendBundle(coin_spends, G2Element())
        now = uint64(int(time.time()))
        add_list: List[Coin] = list(spend_bundle.additions())
        rem_list: List[Coin] = list(spend_bundle.removals())
        vc_record: VCRecord = VCRecord(vc, uint32(0))
        tx = TransactionRecord(
            confirmed_at_height=uint32(0),
            created_at_time=now,
            to_puzzle_hash=inner_puzzle_hash,
            amount=uint64(1),
            fee_amount=uint64(fee),
            confirmed=False,
            sent=uint32(0),
            spend_bundle=spend_bundle,
            additions=add_list,
            removals=rem_list,
            wallet_id=uint32(1),
            sent_to=[],
            trade_id=None,
            type=uint32(TransactionType.OUTGOING_TX.value),
            name=spend_bundle.name(),
            memos=list(compute_memos(spend_bundle).items()),
            valid_times=parse_timelock_info(extra_conditions),
        )

        return vc_record, [tx]

    async def generate_signed_transaction(
        self,
        vc_id: bytes32,
        tx_config: TXConfig,
        fee: uint64 = uint64(0),
        new_inner_puzhash: Optional[bytes32] = None,
        extra_conditions: Tuple[Condition, ...] = tuple(),
        **kwargs: Unpack[GSTOptionalArgs],
    ) -> List[TransactionRecord]:
        new_proof_hash: Optional[bytes32] = kwargs.get(
            "new_proof_hash", None
        )  # Requires that this key posesses the DID to update the specified VC
        provider_inner_puzhash: Optional[bytes32] = kwargs.get("provider_inner_puzhash", None)
        self_revoke: Optional[bool] = kwargs.get("self_revoke", False)
        """
        Entry point for two standard actions:
         - Cycle the singleton and make an announcement authorizing something
         - Update the hash of the proofs contained within the VC (new_proof_hash is not None)

        Returns a 1 - 3 TransactionRecord objects depending on whether or not there's a fee and whether or not there's
        a DID announcement involved.
        """
        # Find verified credential
        vc_record = await self.get_vc_record_for_launcher_id(vc_id)
        if vc_record.confirmed_at_height == 0:
            raise ValueError(
                f"Verified credential {vc_id.hex()} is not confirmed, please try again later."
            )  # pragma: no cover
        inner_puzhash: bytes32 = vc_record.vc.inner_puzzle_hash
        inner_puzzle: Program = await self.standard_wallet.puzzle_for_puzzle_hash(inner_puzhash)
        if new_inner_puzhash is None:
            new_inner_puzhash = inner_puzhash

        primaries: List[Payment] = [Payment(new_inner_puzhash, uint64(vc_record.vc.coin.amount), [new_inner_puzhash])]

        if fee > 0:
            coin_name = vc_record.vc.coin.name()
            chia_tx = await self.wallet_state_manager.main_wallet.create_tandem_xch_tx(
                fee,
                tx_config,
                extra_conditions=(AssertCoinAnnouncement(asserted_id=coin_name, asserted_msg=coin_name),),
            )
            extra_conditions += (CreateCoinAnnouncement(coin_name),)
        else:
            chia_tx = None
        if new_proof_hash is not None:
            if self_revoke:
                raise ValueError("Cannot add new proofs and revoke at the same time")
            if provider_inner_puzhash is None:
                for _, wallet in self.wallet_state_manager.wallets.items():
                    if wallet.type() == WalletType.DECENTRALIZED_ID:
                        assert isinstance(wallet, DIDWallet)
                        if wallet.did_info.current_inner is not None and wallet.did_info.origin_coin is not None:
                            if vc_record.vc.proof_provider == wallet.did_info.origin_coin.name():
                                provider_inner_puzhash = wallet.did_info.current_inner.get_tree_hash()
                                break
                            else:
                                continue  # pragma: no cover
                else:
                    raise ValueError("VC could not be updated with specified DID info")  # pragma: no cover
            magic_condition = vc_record.vc.magic_condition_for_new_proofs(new_proof_hash, provider_inner_puzhash)
        elif self_revoke:
            magic_condition = vc_record.vc.magic_condition_for_self_revoke()
        else:
            magic_condition = vc_record.vc.standard_magic_condition()
        extra_conditions = (*extra_conditions, UnknownCondition.from_program(magic_condition))
        innersol: Program = self.standard_wallet.make_solution(
            primaries=primaries,
            conditions=extra_conditions,
        )
        did_announcement, coin_spend, vc = vc_record.vc.do_spend(inner_puzzle, innersol, new_proof_hash)
        spend_bundles = [SpendBundle([coin_spend], G2Element())]
        tx_list: List[TransactionRecord] = []
        if did_announcement is not None:
            # Need to spend DID
            for _, wallet in self.wallet_state_manager.wallets.items():
                if wallet.type() == WalletType.DECENTRALIZED_ID:
                    assert isinstance(wallet, DIDWallet)
                    if bytes32.fromhex(wallet.get_my_DID()) == vc_record.vc.proof_provider:
                        self.log.debug("Creating announcement from DID for vc: %s", vc_id.hex())
                        did_tx = await wallet.create_message_spend(tx_config, extra_conditions=(did_announcement,))
                        assert did_tx.spend_bundle is not None
                        spend_bundles.append(did_tx.spend_bundle)
                        tx_list.append(dataclasses.replace(did_tx, spend_bundle=None))
                        break
            else:
                raise ValueError(
                    f"Cannot find the required DID {vc_record.vc.proof_provider.hex()}."
                )  # pragma: no cover
        add_list: List[Coin] = list(spend_bundles[0].additions())
        rem_list: List[Coin] = list(spend_bundles[0].removals())
        if chia_tx is not None and chia_tx.spend_bundle is not None:
            spend_bundles.append(chia_tx.spend_bundle)
            tx_list.append(dataclasses.replace(chia_tx, spend_bundle=None))
        spend_bundle = SpendBundle.aggregate(spend_bundles)
        now = uint64(int(time.time()))
        tx_list.append(
            TransactionRecord(
                confirmed_at_height=uint32(0),
                created_at_time=now,
                to_puzzle_hash=new_inner_puzhash,
                amount=uint64(1),
                fee_amount=uint64(fee),
                confirmed=False,
                sent=uint32(0),
                spend_bundle=spend_bundle,
                additions=add_list,
                removals=rem_list,
                wallet_id=self.id(),
                sent_to=[],
                trade_id=None,
                type=uint32(TransactionType.OUTGOING_TX.value),
                name=spend_bundle.name(),
                memos=list(compute_memos(spend_bundle).items()),
                valid_times=parse_timelock_info(extra_conditions),
            )
        )
        return tx_list

    async def revoke_vc(
        self,
        parent_id: bytes32,
        peer: WSChiaConnection,
        tx_config: TXConfig,
        fee: uint64 = uint64(0),
        extra_conditions: Tuple[Condition, ...] = tuple(),
    ) -> List[TransactionRecord]:
        vc_coin_states: List[CoinState] = await self.wallet_state_manager.wallet_node.get_coin_state(
            [parent_id], peer=peer
        )
        if vc_coin_states is None:
            raise ValueError(f"Cannot find verified credential coin: {parent_id.hex()}")  # pragma: no cover
        vc_coin_state = vc_coin_states[0]
        cs: CoinSpend = await fetch_coin_spend_for_coin_state(vc_coin_state, peer)
        vc: VerifiedCredential = VerifiedCredential.get_next_from_coin_spend(cs)

        # Check if we own the DID
        did_wallet: DIDWallet
        for _, wallet in self.wallet_state_manager.wallets.items():
            if wallet.type() == WalletType.DECENTRALIZED_ID:
                assert isinstance(wallet, DIDWallet)
                if bytes32.fromhex(wallet.get_my_DID()) == vc.proof_provider:
                    did_wallet = wallet
                    break
        else:
            return await self.generate_signed_transaction(
                vc.launcher_id,
                tx_config,
                fee,
                self_revoke=True,
            )

        recovery_info: Optional[Tuple[bytes32, bytes32, uint64]] = await did_wallet.get_info_for_recovery()
        if recovery_info is None:
            raise RuntimeError("DID could not currently be accessed while trying to revoke VC")  # pragma: no cover
        _, provider_inner_puzhash, _ = recovery_info

        # Generate spend specific nonce
        coins = {await did_wallet.get_coin()}
        coins.add(vc.coin)
        if fee > 0:
            coins.update(await self.standard_wallet.select_coins(fee, tx_config.coin_selection_config))
        sorted_coins: List[Coin] = sorted(coins, key=Coin.name)
        sorted_coin_list: List[List[Union[bytes32, uint64]]] = [coin_as_list(c) for c in sorted_coins]
        nonce: bytes32 = Program.to(sorted_coin_list).get_tree_hash()
        vc_announcement: AssertCoinAnnouncement = AssertCoinAnnouncement(asserted_id=vc.coin.name(), asserted_msg=nonce)

        # Assemble final bundle
        expected_did_announcement, vc_spend = vc.activate_backdoor(provider_inner_puzhash, announcement_nonce=nonce)
        did_tx: TransactionRecord = await did_wallet.create_message_spend(
            tx_config,
            extra_conditions=(*extra_conditions, expected_did_announcement, vc_announcement),
        )
        assert did_tx.spend_bundle is not None
        final_bundle: SpendBundle = SpendBundle.aggregate([SpendBundle([vc_spend], G2Element()), did_tx.spend_bundle])
        did_tx = dataclasses.replace(did_tx, spend_bundle=final_bundle, name=final_bundle.name())
        if fee > 0:
            chia_tx: TransactionRecord = await self.wallet_state_manager.main_wallet.create_tandem_xch_tx(
                fee, tx_config, extra_conditions=(vc_announcement,)
            )
            assert did_tx.spend_bundle is not None
            assert chia_tx.spend_bundle is not None
            new_bundle = SpendBundle.aggregate([chia_tx.spend_bundle, did_tx.spend_bundle])
            did_tx = dataclasses.replace(did_tx, spend_bundle=new_bundle, name=new_bundle.name())
            chia_tx = dataclasses.replace(chia_tx, spend_bundle=None)
            return [did_tx, chia_tx]
        else:
            return [did_tx]  # pragma: no cover

    async def add_vc_authorization(self, offer: Offer, solver: Solver, tx_config: TXConfig) -> Tuple[Offer, Solver]:
        """
        This method takes an existing offer and adds a VC authorization spend to it where it can/is willing.
        The only coins types that it looks for to approve are CR-CATs at the moment.
        It will approve a CR-CAT spend if it meets one of the following conditions:
          - It is coming to this wallet (we know we have a valid VC)
          - It is going back to the same puzzle hash it came from (it is change)
          - It is going to the "pending approval" state (we can defer authorization to another user's VC)
          - It is going to the OFFER_MOD (known puzzlehash, intermediate custody-less state, no VC needed)

        Note that the second requirement above means that to make a valid offer of CR-CATs for something else, you must
        send the change back to it's original puzzle hash or else a taker wallet will not approve it.
        """
        # Gather all of the CRCATs being spent and the CRCATs that each creates
        crcat_spends: List[CRCATSpend] = []
        other_spends: List[CoinSpend] = []
        spends_to_fix: Dict[bytes32, CoinSpend] = {}
        for spend in offer.to_valid_spend().coin_spends:
            if CRCAT.is_cr_cat(uncurry_puzzle(spend.puzzle_reveal.to_program()))[0]:
                crcat_spend: CRCATSpend = CRCATSpend.from_coin_spend(spend)
                if crcat_spend.incomplete:
                    crcat_spends.append(crcat_spend)
                    if spend in offer._bundle.coin_spends:
                        spends_to_fix[spend.coin.name()] = spend
                else:
                    if spend in offer._bundle.coin_spends:  # pragma: no cover
                        other_spends.append(spend)
            else:
                if spend in offer._bundle.coin_spends:
                    other_spends.append(spend)

        # Figure out what VC announcements are needed
        announcements_to_make: Dict[bytes32, List[CreatePuzzleAnnouncement]] = {}
        announcements_to_assert: Dict[bytes32, List[AssertCoinAnnouncement]] = {}
        vcs: Dict[bytes32, VerifiedCredential] = {}
        coin_args: Dict[str, List[str]] = {}
        for crcat_spend in crcat_spends:
            # Check first whether we can approve...
            available_vcs: List[VCRecord] = [
                vc_rec
                for vc_rec in await self.store.get_vc_records_by_providers(crcat_spend.crcat.authorized_providers)
                if vc_rec.confirmed_at_height != 0
            ]
            if len(available_vcs) == 0:  # pragma: no cover
                raise ValueError(f"No VC available with provider in {crcat_spend.crcat.authorized_providers}")
            vc: VerifiedCredential = available_vcs[0].vc
            vc_to_use: bytes32 = vc.launcher_id
            vcs[vc_to_use] = vc
            # ...then whether or not we should
            our_crcat: bool = (
                await self.wallet_state_manager.get_wallet_identifier_for_puzzle_hash(
                    crcat_spend.crcat.inner_puzzle_hash
                )
                is not None
            )
            outputs_ok: bool = True
            for cc in [c for c in crcat_spend.inner_conditions if c.at("f").as_int() == 51]:
                if not (
                    (  # it's coming to us
                        await self.wallet_state_manager.get_wallet_identifier_for_puzzle_hash(
                            bytes32(cc.at("rf").as_atom())
                        )
                        is not None
                    )
                    or (  # it's going back where it came from
                        bytes32(cc.at("rf").as_atom()) == crcat_spend.crcat.inner_puzzle_hash
                    )
                    or (  # it's going to the pending state
                        cc.at("rrr") != Program.to(None)
                        and cc.at("rrrf").atom is None
                        and bytes32(cc.at("rf").as_atom())
                        == construct_pending_approval_state(
                            bytes32(cc.at("rrrff").as_atom()), uint64(cc.at("rrf").as_int())
                        ).get_tree_hash()
                    )
                    or bytes32(cc.at("rf").as_atom()) == Offer.ph()  # it's going to the offer mod
                ):
                    outputs_ok = False  # pragma: no cover
            if our_crcat or outputs_ok:
                announcements_to_make.setdefault(vc_to_use, [])
                announcements_to_assert.setdefault(vc_to_use, [])
                announcements_to_make[vc_to_use].append(
                    CreatePuzzleAnnouncement(crcat_spend.crcat.expected_announcement())
                )
                announcements_to_assert[vc_to_use].extend(
                    [
                        AssertCoinAnnouncement(
                            asserted_id=crcat_spend.crcat.coin.name(),
                            asserted_msg=b"\xcd" + std_hash(crc.inner_puzzle_hash + int_to_bytes(crc.coin.amount)),
                        )
                        for crc in crcat_spend.children
                    ]
                )

                coin_name: str = crcat_spend.crcat.coin.name().hex()
                coin_args[coin_name] = [
                    await self.proof_of_inclusions_for_root_and_keys(
                        # It's on my TODO list to fix the below line -Quex
                        vc.proof_hash,  # type: ignore
                        ProofsChecker.from_program(uncurry_puzzle(crcat_spend.crcat.proofs_checker)).flags,
                    ),
                    "()",  # not general
                    "0x" + vc.proof_provider.hex(),
                    "0x" + vc.launcher_id.hex(),
                    "0x" + vc.wrap_inner_with_backdoor().get_tree_hash().hex(),
                ]
                if crcat_spend.crcat.coin.name() in spends_to_fix:
                    spend_to_fix: CoinSpend = spends_to_fix[crcat_spend.crcat.coin.name()]
                    other_spends.append(
                        dataclasses.replace(
                            spend_to_fix,
                            solution=SerializedProgram.from_program(
                                spend_to_fix.solution.to_program().replace(
                                    ff=coin_args[coin_name][0],
                                    frf=Program.to(None),  # not general
                                    frrf=bytes32.from_hexstr(coin_args[coin_name][2]),
                                    frrrf=bytes32.from_hexstr(coin_args[coin_name][3]),
                                    frrrrf=bytes32.from_hexstr(coin_args[coin_name][4]),
                                )
                            ),
                        )
                    )
            else:
                raise ValueError("Wallet cannot verify all spends in specified offer")  # pragma: no cover

        vc_spends: List[SpendBundle] = []
        for launcher_id, vc in vcs.items():
            vc_spends.append(
                SpendBundle.aggregate(
                    [
                        tx.spend_bundle
                        for tx in (
                            await self.generate_signed_transaction(
                                launcher_id,
                                tx_config,
                                extra_conditions=(
                                    *announcements_to_assert[launcher_id],
                                    *announcements_to_make[launcher_id],
                                ),
                            )
                        )
                        if tx.spend_bundle is not None
                    ]
                )
            )

        return Offer.from_spend_bundle(
            SpendBundle.aggregate(
                [
                    SpendBundle(
                        [
                            *(
                                spend
                                for spend in offer.to_spend_bundle().coin_spends
                                if spend.coin.parent_coin_info == bytes32([0] * 32)
                            ),
                            *other_spends,
                        ],
                        offer._bundle.aggregated_signature,
                    ),
                    *vc_spends,
                ]
            )
        ), Solver({"vc_authorizations": coin_args})

    async def get_vc_with_provider_in_and_proofs(
        self, authorized_providers: List[bytes32], proofs: List[str]
    ) -> VerifiedCredential:
        vc_records: List[VCRecord] = await self.store.get_vc_records_by_providers(authorized_providers)
        if len(vc_records) == 0:  # pragma: no cover
            raise ValueError(f"VCWallet has no VCs with providers in the following list: {authorized_providers}")
        else:
            for rec in vc_records:
                if rec.vc.proof_hash is None:
                    continue  # pragma: no cover
                vc_proofs: Optional[VCProofs] = await self.store.get_proofs_for_root(rec.vc.proof_hash)
                if vc_proofs is None:
                    continue  # pragma: no cover
                if all(proof in vc_proofs.key_value_pairs for proof in proofs):
                    return rec.vc
        raise ValueError(f"No authorized VC has the correct proofs: {proofs}")  # pragma: no cover

    async def proof_of_inclusions_for_root_and_keys(self, root: bytes32, keys: List[str]) -> Program:
        vc_proofs: Optional[VCProofs] = await self.store.get_proofs_for_root(root)
        if vc_proofs is None:
            raise RuntimeError(f"No proofs exist for VC root: {root.hex()}")  # pragma: no cover
        else:
            return vc_proofs.prove_keys(keys)

    async def select_coins(
        self,
        amount: uint64,
        coin_selection_config: CoinSelectionConfig,
    ) -> Set[Coin]:
        raise RuntimeError("VCWallet does not support select_coins()")  # pragma: no cover

    async def get_confirmed_balance(self, record_list: Optional[Set[WalletCoinRecord]] = None) -> uint128:
        """The VC wallet doesn't really have a balance."""
        return uint128(0)  # pragma: no cover

    async def get_unconfirmed_balance(self, record_list: Optional[Set[WalletCoinRecord]] = None) -> uint128:
        """The VC wallet doesn't really have a balance."""
        return uint128(0)  # pragma: no cover

    async def get_spendable_balance(self, unspent_records: Optional[Set[WalletCoinRecord]] = None) -> uint128:
        """The VC wallet doesn't really have a balance."""
        return uint128(0)  # pragma: no cover

    async def get_pending_change_balance(self) -> uint64:
        return uint64(0)  # pragma: no cover

    async def get_max_send_amount(self, records: Optional[Set[WalletCoinRecord]] = None) -> uint128:
        """This is the confirmed balance, which we set to 0 as the VC wallet doesn't have one."""
        return uint128(0)  # pragma: no cover

    def puzzle_hash_for_pk(self, pubkey: G1Element) -> bytes32:
        raise RuntimeError("VCWallet does not support puzzle_hash_for_pk")  # pragma: no cover

    def require_derivation_paths(self) -> bool:
        return False

    def get_name(self) -> str:
        return self.wallet_info.name  # pragma: no cover

    async def match_hinted_coin(self, coin: Coin, hint: bytes32) -> bool:
        return False

<<<<<<< HEAD
    def handle_own_derivation(self) -> bool:
        return False

    def derivation_for_index(self, index: int) -> List[DerivationRecord]:
=======
    def handle_own_derivation(self) -> bool:  # pragma: no cover
        return False

    def derivation_for_index(self, index: int) -> List[DerivationRecord]:  # pragma: no cover
>>>>>>> 785d6a45
        raise NotImplementedError()


if TYPE_CHECKING:
    _dummy: WalletProtocol[VerifiedCredential] = VCWallet()  # pragma: no cover<|MERGE_RESOLUTION|>--- conflicted
+++ resolved
@@ -200,11 +200,7 @@
         )
         solution = solution_for_conditions(dpuz.rest())
         original_puzzle = await self.standard_wallet.puzzle_for_puzzle_hash(original_coin.puzzle_hash)
-<<<<<<< HEAD
-        coin_spends.append(CoinSpend(original_coin, original_puzzle, solution))
-=======
         coin_spends.append(make_spend(original_coin, original_puzzle, solution))
->>>>>>> 785d6a45
         spend_bundle = SpendBundle(coin_spends, G2Element())
         now = uint64(int(time.time()))
         add_list: List[Coin] = list(spend_bundle.additions())
@@ -648,17 +644,10 @@
     async def match_hinted_coin(self, coin: Coin, hint: bytes32) -> bool:
         return False
 
-<<<<<<< HEAD
-    def handle_own_derivation(self) -> bool:
-        return False
-
-    def derivation_for_index(self, index: int) -> List[DerivationRecord]:
-=======
     def handle_own_derivation(self) -> bool:  # pragma: no cover
         return False
 
     def derivation_for_index(self, index: int) -> List[DerivationRecord]:  # pragma: no cover
->>>>>>> 785d6a45
         raise NotImplementedError()
 
 
