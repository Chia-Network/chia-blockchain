--- conflicted
+++ resolved
@@ -346,12 +346,8 @@
         origin_coin: Coin,
         provider_id: bytes32,
         new_inner_puzzle_hash: bytes32,
-<<<<<<< HEAD
         memos: List[bytes32],
-=======
-        hint: bytes32,
         fee: uint64 = uint64(0),
->>>>>>> baa6644c
     ) -> Tuple[Program, List[CoinSpend], _T_VerifiedCredential]:
         """
         Launch a VC.
