--- conflicted
+++ resolved
@@ -429,10 +429,6 @@
         parent_info = None
         assert did_info.origin_coin is not None
         assert did_info.current_inner is not None
-<<<<<<< HEAD
-        wallet_node = self.wallet_state_manager.wallet_node
-        children = await wallet_node.fetch_children(did_info.origin_coin.name())
-=======
         new_did_inner_puzhash = did_wallet_puzzles.get_inner_puzhash_by_p2(
             new_puzhash,
             did_info.backup_ids,
@@ -440,9 +436,8 @@
             did_info.origin_coin.name(),
             did_wallet_puzzles.metadata_to_program(json.loads(self.did_info.metadata)),
         )
-        node = self.wallet_state_manager.wallet_node.get_full_node_peer()
-        children = await self.wallet_state_manager.wallet_node.fetch_children(node, did_info.origin_coin.name())
->>>>>>> ff68a239
+        wallet_node = self.wallet_state_manager.wallet_node
+        children = await wallet_node.fetch_children(did_info.origin_coin.name())
         while True:
             if len(children) == 0:
                 break
