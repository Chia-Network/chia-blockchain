--- conflicted
+++ resolved
@@ -52,12 +52,8 @@
 from chia.wallet.wallet_action_scope import WalletActionScope
 from chia.wallet.wallet_coin_record import WalletCoinRecord
 from chia.wallet.wallet_info import WalletInfo
-<<<<<<< HEAD
 from chia.wallet.wallet_protocol import MainWalletProtocol, WalletProtocol
-=======
-from chia.wallet.wallet_protocol import WalletProtocol
 from chia.wallet.wallet_spend_bundle import WalletSpendBundle
->>>>>>> 2b3999dd
 
 
 class DIDWallet:
@@ -1273,18 +1269,13 @@
             metadata=self.did_info.metadata,
         )
         await self.save_info(did_info)
-<<<<<<< HEAD
         eve_spend = await self.generate_eve_spend(
             eve_coin,
             did_full_puz,
             did_inner,
             action_scope,
         )
-        full_spend = SpendBundle.aggregate([eve_spend, launcher_sb])
-=======
-        eve_spend = await self.generate_eve_spend(eve_coin, did_full_puz, did_inner)
         full_spend = WalletSpendBundle.aggregate([eve_spend, launcher_sb])
->>>>>>> 2b3999dd
         assert self.did_info.origin_coin is not None
         assert self.did_info.current_inner is not None
 
