from __future__ import annotations

import dataclasses
import json
import logging
import re
import time
from secrets import token_bytes
from typing import TYPE_CHECKING, Any, Dict, List, Optional, Set, Tuple

from blspy import AugSchemeMPL, G1Element, G2Element

import chia.wallet.singleton
from chia.full_node.full_node_api import FullNodeAPI
from chia.protocols import wallet_protocol
from chia.protocols.wallet_protocol import CoinState
from chia.server.ws_connection import WSChiaConnection
from chia.types.announcement import Announcement
from chia.types.blockchain_format.coin import Coin
from chia.types.blockchain_format.program import Program
from chia.types.blockchain_format.sized_bytes import bytes32
from chia.types.coin_spend import CoinSpend
from chia.types.spend_bundle import SpendBundle
from chia.util.condition_tools import conditions_dict_for_solution, pkm_pairs_for_conditions_dict
from chia.util.ints import uint8, uint32, uint64, uint128
from chia.wallet.coin_selection import select_coins
from chia.wallet.derivation_record import DerivationRecord
from chia.wallet.derive_keys import master_sk_to_wallet_sk_unhardened
from chia.wallet.did_wallet import did_wallet_puzzles
from chia.wallet.did_wallet.did_info import DIDInfo
from chia.wallet.did_wallet.did_wallet_puzzles import uncurry_innerpuz
from chia.wallet.lineage_proof import LineageProof
from chia.wallet.puzzles.p2_delegated_puzzle_or_hidden_puzzle import (
    DEFAULT_HIDDEN_PUZZLE_HASH,
    calculate_synthetic_secret_key,
    puzzle_for_pk,
    puzzle_hash_for_pk,
)
from chia.wallet.singleton import create_fullpuz
from chia.wallet.transaction_record import TransactionRecord
from chia.wallet.util.compute_memos import compute_memos
from chia.wallet.util.transaction_type import TransactionType
from chia.wallet.util.wallet_types import WalletType
from chia.wallet.wallet import CHIP_0002_SIGN_MESSAGE_PREFIX, Wallet
from chia.wallet.wallet_coin_record import WalletCoinRecord
from chia.wallet.wallet_info import WalletInfo


class DIDWallet:
    wallet_state_manager: Any
    log: logging.Logger
    wallet_info: WalletInfo
    did_info: DIDInfo
    standard_wallet: Wallet
    base_puzzle_program: Optional[bytes]
    base_inner_puzzle_hash: Optional[bytes32]
    wallet_id: int

    @staticmethod
    async def create_new_did_wallet(
        wallet_state_manager: Any,
        wallet: Wallet,
        amount: uint64,
        backups_ids: List = [],
        num_of_backup_ids_needed: uint64 = None,
        metadata: Dict[str, str] = {},
        name: Optional[str] = None,
        fee: uint64 = uint64(0),
    ):
        """
        Create a brand new DID wallet
        This must be called under the wallet state manager lock
        :param wallet_state_manager: Wallet state manager
        :param wallet: Standard wallet
        :param amount: Amount of the DID coin
        :param backups_ids: A list of DIDs used for recovery this DID
        :param num_of_backup_ids_needed: Needs how many recovery DIDs at least
        :param metadata: Metadata saved in the DID
        :param name: Wallet name
        :param fee: transaction fee
        :return: DID wallet
        """

        self = DIDWallet()
        self.wallet_state_manager = wallet_state_manager
        if name is None:
            name = self.generate_wallet_name()
        self.base_puzzle_program = None
        self.base_inner_puzzle_hash = None
        self.standard_wallet = wallet
        self.log = logging.getLogger(name if name else __name__)
        std_wallet_id = self.standard_wallet.wallet_id
        bal = await wallet_state_manager.get_confirmed_balance_for_wallet(std_wallet_id)
        if amount > bal:
            raise ValueError("Not enough balance")
        if amount & 1 == 0:
            raise ValueError("DID amount must be odd number")

        if num_of_backup_ids_needed is None:
            num_of_backup_ids_needed = uint64(len(backups_ids))
        if num_of_backup_ids_needed > len(backups_ids):
            raise ValueError("Cannot require more IDs than are known.")
        self.did_info = DIDInfo(
            None, backups_ids, num_of_backup_ids_needed, [], None, None, None, None, False, json.dumps(metadata)
        )
        info_as_string = json.dumps(self.did_info.to_json_dict())
        self.wallet_info = await wallet_state_manager.user_store.create_wallet(
            name, WalletType.DECENTRALIZED_ID.value, info_as_string
        )
        self.wallet_id = self.wallet_info.id
        std_wallet_id = self.standard_wallet.wallet_id
        bal = await wallet_state_manager.get_confirmed_balance_for_wallet(std_wallet_id)
        if amount > bal:
            raise ValueError("Not enough balance")

        try:
            spend_bundle = await self.generate_new_decentralised_id(amount, fee)
        except Exception:
            await wallet_state_manager.user_store.delete_wallet(self.id())
            raise

        if spend_bundle is None:
            await wallet_state_manager.user_store.delete_wallet(self.id())
            raise ValueError("Failed to create spend.")
        await self.wallet_state_manager.add_new_wallet(self, self.wallet_info.id)

        return self

    @staticmethod
    async def create_new_did_wallet_from_recovery(
        wallet_state_manager: Any,
        wallet: Wallet,
        backup_data: str,
        name: Optional[str] = None,
    ):
        """
        Create a DID wallet from a backup file
        :param wallet_state_manager: Wallet state manager
        :param wallet: Standard wallet
        :param backup_data: A serialized backup data
        :param name: Wallet name
        :return: DID wallet
        """
        self = DIDWallet()
        self.wallet_state_manager = wallet_state_manager
        if name is None:
            name = self.generate_wallet_name()
        self.base_puzzle_program = None
        self.base_inner_puzzle_hash = None
        self.standard_wallet = wallet
        self.log = logging.getLogger(name if name else __name__)
        self.log.info("Creating DID wallet from recovery file ...")
        # load backup will also set our DIDInfo
        self.did_info = DIDWallet.deserialize_backup_data(backup_data)
        self.check_existed_did()
        info_as_string = json.dumps(self.did_info.to_json_dict())
        self.wallet_info = await wallet_state_manager.user_store.create_wallet(
            name, WalletType.DECENTRALIZED_ID.value, info_as_string
        )
        await self.wallet_state_manager.add_new_wallet(self, self.wallet_info.id)
        await self.save_info(self.did_info)
        await self.wallet_state_manager.update_wallet_puzzle_hashes(self.wallet_info.id)
        await self.load_parent(self.did_info)
        if self.wallet_info is None:
            raise ValueError("Internal Error")
        self.wallet_id = self.wallet_info.id
        return self

    @staticmethod
    async def create_new_did_wallet_from_coin_spend(
        wallet_state_manager: Any,
        wallet: Wallet,
        launch_coin: Coin,
        inner_puzzle: Program,
        coin_spend: CoinSpend,
        name: Optional[str] = None,
    ):
        """
        Create a DID wallet from a transfer
        :param wallet_state_manager: Wallet state manager
        :param wallet: Main wallet
        :param launch_coin: The launch coin of the DID
        :param inner_puzzle: DID inner puzzle
        :param coin_spend: DID transfer spend
        :param name: Wallet name
        :return: DID wallet
        """

        self = DIDWallet()
        self.wallet_state_manager = wallet_state_manager
        if name is None:
            name = self.generate_wallet_name()
        self.base_puzzle_program = None
        self.base_inner_puzzle_hash = None
        self.standard_wallet = wallet
        self.log = logging.getLogger(name if name else __name__)

        self.log.info(f"Creating DID wallet from a coin spend {launch_coin}  ...")
        # Create did info from the coin spend
        args = did_wallet_puzzles.uncurry_innerpuz(inner_puzzle)
        if args is None:
            raise ValueError("Cannot uncurry the DID puzzle.")
        _, recovery_list_hash, num_verification, _, metadata = args
        full_solution: Program = Program.from_bytes(bytes(coin_spend.solution))
        inner_solution: Program = full_solution.rest().rest().first()
        recovery_list: List[bytes32] = []
        backup_required: int = num_verification.as_int()
        if recovery_list_hash != Program.to([]).get_tree_hash():
            try:
                for did in inner_solution.rest().rest().rest().rest().rest().as_python():
                    recovery_list.append(did[0])
            except Exception:
                self.log.warning(
                    f"DID {launch_coin.name().hex()} has a recovery list hash but missing a reveal,"
                    " you may need to reset the recovery info."
                )
        self.did_info = DIDInfo(
            launch_coin,
            recovery_list,
            uint64(backup_required),
            [],
            inner_puzzle,
            None,
            None,
            None,
            False,
            json.dumps(did_wallet_puzzles.program_to_metadata(metadata)),
        )
        self.check_existed_did()
        info_as_string = json.dumps(self.did_info.to_json_dict())

        self.wallet_info = await wallet_state_manager.user_store.create_wallet(
            name, WalletType.DECENTRALIZED_ID.value, info_as_string
        )
        await self.wallet_state_manager.add_new_wallet(self, self.wallet_info.id)
        await self.wallet_state_manager.update_wallet_puzzle_hashes(self.wallet_info.id)
        await self.load_parent(self.did_info)
        self.log.info(f"New DID wallet created {info_as_string}.")
        if self.wallet_info is None:
            raise ValueError("Internal Error")
        self.wallet_id = self.wallet_info.id
        return self

    @staticmethod
    async def create(
        wallet_state_manager: Any,
        wallet: Wallet,
        wallet_info: WalletInfo,
        name: str = None,
    ):
        """
        Create a DID wallet based on the local database
        :param wallet_state_manager: Wallet state manager
        :param wallet: Standard wallet
        :param wallet_info: Serialized WalletInfo
        :param name: Wallet name
        :return:
        """
        self = DIDWallet()
        self.log = logging.getLogger(name if name else __name__)
        self.wallet_state_manager = wallet_state_manager
        self.wallet_info = wallet_info
        self.wallet_id = wallet_info.id
        self.standard_wallet = wallet
        self.wallet_info = wallet_info
        self.did_info = DIDInfo.from_json_dict(json.loads(wallet_info.data))
        self.base_puzzle_program = None
        self.base_inner_puzzle_hash = None
        return self

    @classmethod
    def type(cls) -> uint8:
        return uint8(WalletType.DECENTRALIZED_ID)

    def id(self) -> uint32:
        return self.wallet_info.id

    async def get_confirmed_balance(self, record_list=None) -> uint128:
        if record_list is None:
            record_list = await self.wallet_state_manager.coin_store.get_unspent_coins_for_wallet(self.id())

        amount: uint128 = uint128(0)
        for record in record_list:
            parent = self.get_parent_for_coin(record.coin)
            if parent is not None:
                amount = uint128(amount + record.coin.amount)

        self.log.info(f"Confirmed balance for did wallet is {amount}")
        return uint128(amount)

    async def get_pending_change_balance(self) -> uint64:
        unconfirmed_tx = await self.wallet_state_manager.tx_store.get_unconfirmed_for_wallet(self.id())
        addition_amount = 0

        for record in unconfirmed_tx:
            our_spend = False
            for coin in record.removals:
                if await self.wallet_state_manager.does_coin_belong_to_wallet(coin, self.id()):
                    our_spend = True
                    break

            if our_spend is not True:
                continue

            for coin in record.additions:
                if await self.wallet_state_manager.does_coin_belong_to_wallet(coin, self.id()):
                    addition_amount += coin.amount

        return uint64(addition_amount)

    async def get_unconfirmed_balance(self, record_list=None) -> uint128:
        return await self.wallet_state_manager.get_unconfirmed_balance(self.id(), record_list)

    async def select_coins(
        self,
        amount: uint64,
        exclude: Optional[List[Coin]] = None,
        min_coin_amount: Optional[uint64] = None,
        max_coin_amount: Optional[uint64] = None,
        excluded_coin_amounts: Optional[List[uint64]] = None,
    ) -> Set[Coin]:
        """
        Returns a set of coins that can be used for generating a new transaction.
        Note: Must be called under wallet state manager lock
        """

        spendable_amount: uint128 = await self.get_spendable_balance()

        if amount > spendable_amount:
            error_msg = f"Can't select {amount}, from spendable {spendable_amount} for wallet id {self.id()}"
            self.log.warning(error_msg)
            raise ValueError(error_msg)

        spendable_coins: List[WalletCoinRecord] = list(
            await self.wallet_state_manager.get_spendable_coins_for_wallet(self.wallet_info.id)
        )

        # Try to use coins from the store, if there isn't enough of "unused"
        # coins use change coins that are not confirmed yet
        unconfirmed_removals: Dict[bytes32, Coin] = await self.wallet_state_manager.unconfirmed_removals_for_wallet(
            self.wallet_info.id
        )
        if max_coin_amount is None:
            max_coin_amount = uint64(self.wallet_state_manager.constants.MAX_COIN_AMOUNT)
        coins = await select_coins(
            spendable_amount,
            max_coin_amount,
            spendable_coins,
            unconfirmed_removals,
            self.log,
            uint128(amount),
            exclude,
            min_coin_amount,
            excluded_coin_amounts,
        )
        assert sum(c.amount for c in coins) >= amount
        return coins

    def _coin_is_first_singleton(self, coin: Coin) -> bool:
        parent = self.get_parent_for_coin(coin)
        if parent is None:
            return False
        assert self.did_info.origin_coin
        return parent.parent_name == self.did_info.origin_coin.name()

    # This will be used in the recovery case where we don't have the parent info already
    # But it is also called whenever a Singleton coin from this wallet is spent
    # We can improve this interface by passing in the CoinSpend, as well
    # We need to change DID Wallet coin_added to expect p2 spends as well as recovery spends,
    # or only call it in the recovery spend case
    async def coin_added(self, coin: Coin, _: uint32, peer: WSChiaConnection):
        """Notification from wallet state manager that wallet has been received."""

        parent = self.get_parent_for_coin(coin)
        if parent is None:
            # this is the first time we received it, check it's a DID coin
            parent_state: CoinState = (
                await self.wallet_state_manager.wallet_node.get_coin_state([coin.parent_coin_info], peer=peer)
            )[0]
            assert parent_state.spent_height is not None
            puzzle_solution_request = wallet_protocol.RequestPuzzleSolution(
                coin.parent_coin_info, uint32(parent_state.spent_height)
            )
            response = await peer.call_api(FullNodeAPI.request_puzzle_solution, puzzle_solution_request)
            req_puz_sol = response.response
            assert req_puz_sol.puzzle is not None
            parent_innerpuz = chia.wallet.singleton.get_innerpuzzle_from_puzzle(req_puz_sol.puzzle.to_program())
            if parent_innerpuz:
                parent_info = LineageProof(
                    parent_state.coin.parent_coin_info,
                    parent_innerpuz.get_tree_hash(),
                    uint64(parent_state.coin.amount),
                )

                await self.add_parent(coin.parent_coin_info, parent_info)
            else:
                self.log.warning("Parent coin is not a DID, skipping: %s -> %s", coin.name(), coin)
                return
        self.log.info(f"DID wallet has been notified that coin was added: {coin.name()}:{coin}")
        inner_puzzle = await self.inner_puzzle_for_did_puzzle(coin.puzzle_hash)
        # Check inner puzzle consistency
        assert self.did_info.origin_coin is not None

        # TODO: if not the first singleton, and solution mode == recovery
        if not self._coin_is_first_singleton(coin):
            full_puzzle = create_fullpuz(inner_puzzle, self.did_info.origin_coin.name())
            assert full_puzzle.get_tree_hash() == coin.puzzle_hash
        if self.did_info.temp_coin is not None:
            self.wallet_state_manager.state_changed("did_coin_added", self.wallet_info.id)

        new_info = DIDInfo(
            self.did_info.origin_coin,
            self.did_info.backup_ids,
            self.did_info.num_of_backup_ids_needed,
            self.did_info.parent_info,
            inner_puzzle,
            None,
            None,
            None,
            False,
            self.did_info.metadata,
        )
        await self.save_info(new_info)

        future_parent = LineageProof(
            coin.parent_coin_info,
            inner_puzzle.get_tree_hash(),
            uint64(coin.amount),
        )

        await self.add_parent(coin.name(), future_parent)

    def create_backup(self) -> str:
        """
        Create a serialized backup data for DIDInfo
        :return: Serialized backup data
        """
        assert self.did_info.current_inner is not None
        assert self.did_info.origin_coin is not None
        output_str = f"{self.did_info.origin_coin.parent_coin_info.hex()}:"
        output_str += f"{self.did_info.origin_coin.puzzle_hash.hex()}:"
        output_str += f"{self.did_info.origin_coin.amount}:"
        if len(self.did_info.backup_ids) > 0:
            for did in self.did_info.backup_ids:
                output_str = output_str + did.hex() + ","
            output_str = output_str[:-1]
        output_str += f":{bytes(self.did_info.current_inner).hex()}:{self.did_info.num_of_backup_ids_needed}"
        output_str += f":{self.did_info.metadata}"
        return output_str

    async def load_parent(self, did_info: DIDInfo):
        """
        Load the parent info when importing a DID
        :param did_info: DID info
        :return:
        """
        # full_puz = did_wallet_puzzles.create_fullpuz(innerpuz, origin.name())
        # All additions in this block here:

        new_pubkey = (await self.wallet_state_manager.get_unused_derivation_record(self.wallet_info.id)).pubkey
        new_puzhash = puzzle_for_pk(new_pubkey).get_tree_hash()
        parent_info = None
        assert did_info.origin_coin is not None
        assert did_info.current_inner is not None
        new_did_inner_puzhash = did_wallet_puzzles.get_inner_puzhash_by_p2(
            new_puzhash,
            did_info.backup_ids,
            did_info.num_of_backup_ids_needed,
            did_info.origin_coin.name(),
            did_wallet_puzzles.metadata_to_program(json.loads(self.did_info.metadata)),
        )
        wallet_node = self.wallet_state_manager.wallet_node
        peer: WSChiaConnection = wallet_node.get_full_node_peer()
        if peer is None:
            raise ValueError("Could not find any peers to request puzzle and solution from")

        parent_coin: Coin = did_info.origin_coin
        while True:
            children = await wallet_node.fetch_children(parent_coin.name(), peer)
            if len(children) == 0:
                break

            children_state: CoinState = children[0]
            child_coin = children_state.coin
            future_parent = LineageProof(
                child_coin.parent_coin_info,
                did_info.current_inner.get_tree_hash(),
                uint64(child_coin.amount),
            )
            await self.add_parent(child_coin.name(), future_parent)
            if children_state.spent_height != children_state.created_height:
                did_info = DIDInfo(
                    did_info.origin_coin,
                    did_info.backup_ids,
                    did_info.num_of_backup_ids_needed,
                    self.did_info.parent_info,
                    did_info.current_inner,
                    child_coin,
                    new_did_inner_puzhash,
                    bytes(new_pubkey),
                    did_info.sent_recovery_transaction,
                    did_info.metadata,
                )

                await self.save_info(did_info)
                assert children_state.created_height
                parent_spend = await wallet_node.fetch_puzzle_solution(children_state.created_height, parent_coin, peer)
                assert parent_spend is not None
                parent_innerpuz = chia.wallet.singleton.get_innerpuzzle_from_puzzle(
                    parent_spend.puzzle_reveal.to_program()
                )
                assert parent_innerpuz is not None
                parent_info = LineageProof(
                    parent_coin.parent_coin_info,
                    parent_innerpuz.get_tree_hash(),
                    uint64(parent_coin.amount),
                )
                await self.add_parent(child_coin.parent_coin_info, parent_info)
            parent_coin = child_coin
        assert parent_info is not None

<<<<<<< HEAD
=======
    async def create_tandem_xch_tx(
        self,
        fee: uint64,
        announcement_to_assert: Optional[Announcement] = None,
        reuse_puzhash: Optional[bool] = None,
    ) -> TransactionRecord:
        chia_coins = await self.standard_wallet.select_coins(fee)
        if reuse_puzhash is None:
            reuse_puzhash_config = self.wallet_state_manager.config.get("reuse_public_key_for_change", None)
            if reuse_puzhash_config is None:
                reuse_puzhash = False
            else:
                reuse_puzhash = reuse_puzhash_config.get(
                    str(self.wallet_state_manager.wallet_node.logged_in_fingerprint), False
                )
        chia_tx = await self.standard_wallet.generate_signed_transaction(
            uint64(0),
            (await self.standard_wallet.get_puzzle_hash(not reuse_puzhash)),
            fee=fee,
            coins=chia_coins,
            coin_announcements_to_consume={announcement_to_assert} if announcement_to_assert is not None else None,
            reuse_puzhash=reuse_puzhash,
        )
        assert chia_tx.spend_bundle is not None
        return chia_tx

>>>>>>> aafe234c
    def puzzle_for_pk(self, pubkey: G1Element) -> Program:
        if self.did_info.origin_coin is not None:
            innerpuz = did_wallet_puzzles.create_innerpuz(
                puzzle_for_pk(pubkey),
                self.did_info.backup_ids,
                self.did_info.num_of_backup_ids_needed,
                self.did_info.origin_coin.name(),
                did_wallet_puzzles.metadata_to_program(json.loads(self.did_info.metadata)),
            )
            return chia.wallet.singleton.create_fullpuz(innerpuz, self.did_info.origin_coin.name())
        else:
            innerpuz = Program.to((8, 0))
            return chia.wallet.singleton.create_fullpuz(innerpuz, bytes32([0] * 32))

    def puzzle_hash_for_pk(self, pubkey: G1Element) -> bytes32:
        if self.did_info.origin_coin is None:
            # TODO: this seem dumb. Why bother with this case? Is it ever used?
            return puzzle_for_pk(pubkey).get_tree_hash()
        origin_coin_name = self.did_info.origin_coin.name()
        innerpuz_hash = did_wallet_puzzles.get_inner_puzhash_by_p2(
            puzzle_hash_for_pk(pubkey),
            self.did_info.backup_ids,
            self.did_info.num_of_backup_ids_needed,
            origin_coin_name,
            did_wallet_puzzles.metadata_to_program(json.loads(self.did_info.metadata)),
        )
        return chia.wallet.singleton.create_fullpuz_hash(innerpuz_hash, origin_coin_name)

    async def get_new_puzzle(self) -> Program:
        return self.puzzle_for_pk(
            (await self.wallet_state_manager.get_unused_derivation_record(self.wallet_info.id)).pubkey
        )

    def get_my_DID(self) -> str:
        assert self.did_info.origin_coin is not None
        core = self.did_info.origin_coin.name()
        assert core is not None
        return core.hex()

    async def set_name(self, new_name: str):
        import dataclasses

        new_info = dataclasses.replace(self.wallet_info, name=new_name)
        self.wallet_info = new_info
        await self.wallet_state_manager.user_store.update_wallet(self.wallet_info)

    def get_name(self):
        return self.wallet_info.name

    async def create_update_spend(self, fee: uint64 = uint64(0), reuse_puzhash: Optional[bool] = None):
        assert self.did_info.current_inner is not None
        assert self.did_info.origin_coin is not None
        coins = await self.select_coins(uint64(1))
        assert coins is not None
        coin = coins.pop()
        new_inner_puzzle = await self.get_new_did_innerpuz()
        uncurried = did_wallet_puzzles.uncurry_innerpuz(new_inner_puzzle)
        assert uncurried is not None
        p2_puzzle = uncurried[0]
        # innerpuz solution is (mode, p2_solution)
        p2_solution = self.standard_wallet.make_solution(
            primaries=[
                {
                    "puzzlehash": new_inner_puzzle.get_tree_hash(),
                    "amount": uint64(coin.amount),
                    "memos": [p2_puzzle.get_tree_hash()],
                }
            ],
            coin_announcements={coin.name()},
        )
        innersol: Program = Program.to([1, p2_solution])
        # full solution is (corehash parent_info my_amount innerpuz_reveal solution)
        innerpuz: Program = self.did_info.current_inner

        full_puzzle: Program = chia.wallet.singleton.create_fullpuz(
            innerpuz,
            self.did_info.origin_coin.name(),
        )
        parent_info = self.get_parent_for_coin(coin)
        assert parent_info is not None
        fullsol = Program.to(
            [
                [
                    parent_info.parent_name,
                    parent_info.inner_puzzle_hash,
                    parent_info.amount,
                ],
                coin.amount,
                innersol,
            ]
        )
        # Create an additional spend to confirm the change on-chain
        new_full_puzzle: Program = chia.wallet.singleton.create_fullpuz(
            new_inner_puzzle,
            self.did_info.origin_coin.name(),
        )
        new_full_sol = Program.to(
            [
                [
                    coin.parent_coin_info,
                    innerpuz.get_tree_hash(),
                    coin.amount,
                ],
                coin.amount,
                innersol,
            ]
        )
        new_coin = Coin(coin.name(), new_full_puzzle.get_tree_hash(), coin.amount)
        list_of_coinspends = [CoinSpend(coin, full_puzzle, fullsol), CoinSpend(new_coin, new_full_puzzle, new_full_sol)]
        unsigned_spend_bundle = SpendBundle(list_of_coinspends, G2Element())
        spend_bundle = await self.sign(unsigned_spend_bundle)
        if fee > 0:
            announcement_to_make = coin.name()
<<<<<<< HEAD
            chia_tx = await self.standard_wallet.create_tandem_xch_tx(
                fee, Announcement(coin.name(), announcement_to_make)
=======
            chia_tx = await self.create_tandem_xch_tx(
                fee, Announcement(coin.name(), announcement_to_make), reuse_puzhash=reuse_puzhash
>>>>>>> aafe234c
            )
        else:
            announcement_to_make = None
            chia_tx = None
        if chia_tx is not None and chia_tx.spend_bundle is not None:
            spend_bundle = SpendBundle.aggregate([spend_bundle, chia_tx.spend_bundle])
            chia_tx = dataclasses.replace(chia_tx, spend_bundle=None)
            await self.wallet_state_manager.add_pending_transaction(chia_tx)
        did_record = TransactionRecord(
            confirmed_at_height=uint32(0),
            created_at_time=uint64(int(time.time())),
            to_puzzle_hash=await self.standard_wallet.get_puzzle_hash(False),
            amount=uint64(coin.amount),
            fee_amount=uint64(0),
            confirmed=False,
            sent=uint32(0),
            spend_bundle=spend_bundle,
            additions=spend_bundle.additions(),
            removals=spend_bundle.removals(),
            wallet_id=self.wallet_info.id,
            sent_to=[],
            trade_id=None,
            type=uint32(TransactionType.OUTGOING_TX.value),
            name=bytes32(token_bytes()),
            memos=list(compute_memos(spend_bundle).items()),
        )
        await self.wallet_state_manager.add_pending_transaction(did_record)

        return spend_bundle

    async def transfer_did(
        self,
        new_puzhash: bytes32,
        fee: uint64,
        with_recovery: bool,
        reuse_puzhash: Optional[bool] = None,
    ) -> TransactionRecord:
        """
        Transfer the current DID to another owner
        :param new_puzhash: New owner's p2_puzzle
        :param fee: Transaction fee
        :param with_recovery: A boolean indicates if the recovery info will be sent through the blockchain
        :return: Spend bundle
        """
        assert self.did_info.current_inner is not None
        assert self.did_info.origin_coin is not None
        coins = await self.select_coins(uint64(1))
        assert coins is not None
        coin = coins.pop()
        backup_ids = []
        backup_required = uint64(0)
        if with_recovery:
            backup_ids = self.did_info.backup_ids
            backup_required = self.did_info.num_of_backup_ids_needed
        new_did_puzhash = did_wallet_puzzles.get_inner_puzhash_by_p2(
            new_puzhash,
            backup_ids,
            backup_required,
            self.did_info.origin_coin.name(),
            did_wallet_puzzles.metadata_to_program(json.loads(self.did_info.metadata)),
        )
        p2_solution = self.standard_wallet.make_solution(
            primaries=[
                {
                    "puzzlehash": new_did_puzhash,
                    "amount": uint64(coin.amount),
                    "memos": [new_puzhash],
                }
            ],
            coin_announcements={coin.name()},
        )

        # Need to include backup list reveal here, even we are don't recover
        # innerpuz solution is
        # (mode, p2_solution)
        innersol: Program = Program.to([2, p2_solution])
        if with_recovery:
            innersol = Program.to([2, p2_solution, [], [], [], self.did_info.backup_ids])
        # full solution is (corehash parent_info my_amount innerpuz_reveal solution)

        full_puzzle: Program = chia.wallet.singleton.create_fullpuz(
            self.did_info.current_inner,
            self.did_info.origin_coin.name(),
        )
        parent_info = self.get_parent_for_coin(coin)
        assert parent_info is not None
        fullsol = Program.to(
            [
                [
                    parent_info.parent_name,
                    parent_info.inner_puzzle_hash,
                    parent_info.amount,
                ],
                coin.amount,
                innersol,
            ]
        )
        list_of_coinspends = [CoinSpend(coin, full_puzzle, fullsol)]
        unsigned_spend_bundle = SpendBundle(list_of_coinspends, G2Element())
        spend_bundle = await self.sign(unsigned_spend_bundle)
        if fee > 0:
            announcement_to_make = coin.name()
<<<<<<< HEAD
            chia_tx = await self.standard_wallet.create_tandem_xch_tx(
                fee, Announcement(coin.name(), announcement_to_make)
=======
            chia_tx = await self.create_tandem_xch_tx(
                fee, Announcement(coin.name(), announcement_to_make), reuse_puzhash=reuse_puzhash
>>>>>>> aafe234c
            )
        else:
            chia_tx = None
        if chia_tx is not None and chia_tx.spend_bundle is not None:
            spend_bundle = SpendBundle.aggregate([spend_bundle, chia_tx.spend_bundle])
            chia_tx = dataclasses.replace(chia_tx, spend_bundle=None)
            await self.wallet_state_manager.add_pending_transaction(chia_tx)
        did_record = TransactionRecord(
            confirmed_at_height=uint32(0),
            created_at_time=uint64(int(time.time())),
            to_puzzle_hash=await self.standard_wallet.get_puzzle_hash(False),
            amount=uint64(coin.amount),
            fee_amount=fee,
            confirmed=False,
            sent=uint32(0),
            spend_bundle=spend_bundle,
            additions=spend_bundle.additions(),
            removals=spend_bundle.removals(),
            wallet_id=self.wallet_info.id,
            sent_to=[],
            trade_id=None,
            type=uint32(TransactionType.OUTGOING_TX.value),
            name=bytes32(token_bytes()),
            memos=list(compute_memos(spend_bundle).items()),
        )
        await self.wallet_state_manager.add_pending_transaction(did_record)
        return did_record

    # The message spend can tests\wallet\rpc\test_wallet_rpc.py send messages and also change your innerpuz
    async def create_message_spend(
        self,
        coin_announcements: Optional[Set[bytes]] = None,
        puzzle_announcements: Optional[Set[bytes]] = None,
        new_innerpuzzle: Optional[Program] = None,
    ):
        assert self.did_info.current_inner is not None
        assert self.did_info.origin_coin is not None
        coins = await self.select_coins(uint64(1))
        assert coins is not None
        coin = coins.pop()
        innerpuz: Program = self.did_info.current_inner
        # Quote message puzzle & solution
        if new_innerpuzzle is None:
            new_innerpuzzle = innerpuz
        uncurried = did_wallet_puzzles.uncurry_innerpuz(new_innerpuzzle)
        assert uncurried is not None
        p2_puzzle = uncurried[0]
        p2_solution = self.standard_wallet.make_solution(
            primaries=[
                {
                    "puzzlehash": new_innerpuzzle.get_tree_hash(),
                    "amount": uint64(coin.amount),
                    "memos": [p2_puzzle.get_tree_hash()],
                }
            ],
            puzzle_announcements=puzzle_announcements,
            coin_announcements=coin_announcements,
        )
        # innerpuz solution is (mode p2_solution)
        innersol: Program = Program.to([1, p2_solution])

        # full solution is (corehash parent_info my_amount innerpuz_reveal solution)
        full_puzzle: Program = chia.wallet.singleton.create_fullpuz(
            innerpuz,
            self.did_info.origin_coin.name(),
        )
        parent_info = self.get_parent_for_coin(coin)
        assert parent_info is not None
        fullsol = Program.to(
            [
                [
                    parent_info.parent_name,
                    parent_info.inner_puzzle_hash,
                    parent_info.amount,
                ],
                coin.amount,
                innersol,
            ]
        )
        list_of_coinspends = [CoinSpend(coin, full_puzzle, fullsol)]
        unsigned_spend_bundle = SpendBundle(list_of_coinspends, G2Element())
        return await self.sign(unsigned_spend_bundle)

    # This is used to cash out, or update the id_list
    async def create_exit_spend(self, puzhash: bytes32):
        assert self.did_info.current_inner is not None
        assert self.did_info.origin_coin is not None
        coins = await self.select_coins(uint64(1))
        assert coins is not None
        coin = coins.pop()
        message_puz = Program.to((1, [[51, puzhash, coin.amount - 1, [puzhash]], [51, 0x00, -113]]))

        # innerpuz solution is (mode p2_solution)
        innersol: Program = Program.to([1, [[], message_puz, []]])
        # full solution is (corehash parent_info my_amount innerpuz_reveal solution)
        innerpuz: Program = self.did_info.current_inner

        full_puzzle: Program = chia.wallet.singleton.create_fullpuz(
            innerpuz,
            self.did_info.origin_coin.name(),
        )
        parent_info = self.get_parent_for_coin(coin)
        assert parent_info is not None
        fullsol = Program.to(
            [
                [
                    parent_info.parent_name,
                    parent_info.inner_puzzle_hash,
                    parent_info.amount,
                ],
                coin.amount,
                innersol,
            ]
        )
        list_of_coinspends = [CoinSpend(coin, full_puzzle, fullsol)]
        unsigned_spend_bundle = SpendBundle(list_of_coinspends, G2Element())
        spend_bundle = await self.sign(unsigned_spend_bundle)

        did_record = TransactionRecord(
            confirmed_at_height=uint32(0),
            created_at_time=uint64(int(time.time())),
            to_puzzle_hash=await self.standard_wallet.get_puzzle_hash(False),
            amount=uint64(coin.amount),
            fee_amount=uint64(0),
            confirmed=False,
            sent=uint32(0),
            spend_bundle=spend_bundle,
            additions=spend_bundle.additions(),
            removals=spend_bundle.removals(),
            wallet_id=self.wallet_info.id,
            sent_to=[],
            trade_id=None,
            type=uint32(TransactionType.OUTGOING_TX.value),
            name=bytes32(token_bytes()),
            memos=list(compute_memos(spend_bundle).items()),
        )
        await self.wallet_state_manager.add_pending_transaction(did_record)
        return spend_bundle

    # Pushes a SpendBundle to create a message coin on the blockchain
    # Returns a SpendBundle for the recoverer to spend the message coin
    async def create_attestment(
        self, recovering_coin_name: bytes32, newpuz: bytes32, pubkey: G1Element
    ) -> Tuple[SpendBundle, str]:
        """
        Create an attestment
        :param recovering_coin_name: Coin ID of the DID
        :param newpuz: New puzzle hash
        :param pubkey: New wallet pubkey
        :return: (SpendBundle, attest string)
        """
        assert self.did_info.current_inner is not None
        assert self.did_info.origin_coin is not None
        coins = await self.select_coins(uint64(1))
        assert coins is not None and coins != set()
        coin = coins.pop()
        message = did_wallet_puzzles.create_recovery_message_puzzle(recovering_coin_name, newpuz, pubkey)
        innermessage = message.get_tree_hash()
        innerpuz: Program = self.did_info.current_inner
        uncurried = did_wallet_puzzles.uncurry_innerpuz(innerpuz)
        assert uncurried is not None
        p2_puzzle = uncurried[0]
        # innerpuz solution is (mode, p2_solution)
        p2_solution = self.standard_wallet.make_solution(
            primaries=[
                {
                    "puzzlehash": innerpuz.get_tree_hash(),
                    "amount": uint64(coin.amount),
                    "memos": [p2_puzzle.get_tree_hash()],
                },
                {"puzzlehash": innermessage, "amount": uint64(0), "memos": []},
            ],
        )
        innersol = Program.to([1, p2_solution])

        # full solution is (corehash parent_info my_amount innerpuz_reveal solution)
        full_puzzle: Program = chia.wallet.singleton.create_fullpuz(
            innerpuz,
            self.did_info.origin_coin.name(),
        )
        parent_info = self.get_parent_for_coin(coin)
        assert parent_info is not None

        fullsol = Program.to(
            [
                [
                    parent_info.parent_name,
                    parent_info.inner_puzzle_hash,
                    parent_info.amount,
                ],
                coin.amount,
                innersol,
            ]
        )
        list_of_coinspends = [CoinSpend(coin, full_puzzle, fullsol)]
        message_spend = did_wallet_puzzles.create_spend_for_message(coin.name(), recovering_coin_name, newpuz, pubkey)
        message_spend_bundle = SpendBundle([message_spend], AugSchemeMPL.aggregate([]))
        unsigned_spend_bundle = SpendBundle(list_of_coinspends, G2Element())
        spend_bundle = await self.sign(unsigned_spend_bundle)
        did_record = TransactionRecord(
            confirmed_at_height=uint32(0),
            created_at_time=uint64(int(time.time())),
            to_puzzle_hash=await self.standard_wallet.get_puzzle_hash(False),
            amount=uint64(coin.amount),
            fee_amount=uint64(0),
            confirmed=False,
            sent=uint32(0),
            spend_bundle=spend_bundle,
            additions=spend_bundle.additions(),
            removals=spend_bundle.removals(),
            wallet_id=self.wallet_info.id,
            sent_to=[],
            trade_id=None,
            type=uint32(TransactionType.INCOMING_TX.value),
            name=bytes32(token_bytes()),
            memos=list(compute_memos(spend_bundle).items()),
        )
        attest_str: str = f"{self.get_my_DID()}:{bytes(message_spend_bundle).hex()}:{coin.parent_coin_info.hex()}:"
        attest_str += f"{self.did_info.current_inner.get_tree_hash().hex()}:{coin.amount}"
        await self.wallet_state_manager.add_pending_transaction(did_record)
        return message_spend_bundle, attest_str

    async def get_info_for_recovery(self) -> Optional[Tuple[bytes32, bytes32, uint64]]:
        assert self.did_info.current_inner is not None
        assert self.did_info.origin_coin is not None
        coins = await self.select_coins(uint64(1))
        if coins is not None:
            coin = coins.pop()
            parent = coin.parent_coin_info
            innerpuzhash = self.did_info.current_inner.get_tree_hash()
            amount = uint64(coin.amount)
            return (parent, innerpuzhash, amount)
        return None

    async def load_attest_files_for_recovery_spend(self, attest_data: List[str]) -> Tuple[List, SpendBundle]:
        spend_bundle_list = []
        info_dict = {}
        try:
            for attest in attest_data:
                info = attest.split(":")
                info_dict[info[0]] = [
                    bytes.fromhex(info[2]),
                    bytes.fromhex(info[3]),
                    uint64(info[4]),
                ]
                new_sb = SpendBundle.from_bytes(bytes.fromhex(info[1]))
                spend_bundle_list.append(new_sb)
            # info_dict {0xidentity: "(0xparent_info 0xinnerpuz amount)"}
            my_recovery_list: List[bytes32] = self.did_info.backup_ids

            # convert info dict into recovery list - same order as wallet
            info_list = []
            for entry in my_recovery_list:
                if entry.hex() in info_dict:
                    info_list.append(
                        [
                            info_dict[entry.hex()][0],
                            info_dict[entry.hex()][1],
                            info_dict[entry.hex()][2],
                        ]
                    )
                else:
                    info_list.append([])
            message_spend_bundle = SpendBundle.aggregate(spend_bundle_list)
            return info_list, message_spend_bundle
        except Exception:
            raise

    async def recovery_spend(
        self,
        coin: Coin,
        puzhash: bytes32,
        parent_innerpuzhash_amounts_for_recovery_ids: List[Tuple[bytes, bytes, int]],
        pubkey: G1Element,
        spend_bundle: SpendBundle,
    ) -> SpendBundle:
        assert self.did_info.origin_coin is not None

        # innersol is mode new_amount_or_p2_solution new_inner_puzhash parent_innerpuzhash_amounts_for_recovery_ids pubkey recovery_list_reveal my_id)  # noqa
        innersol: Program = Program.to(
            [
                0,
                coin.amount,
                puzhash,
                parent_innerpuzhash_amounts_for_recovery_ids,
                bytes(pubkey),
                self.did_info.backup_ids,
                coin.name(),
            ]
        )
        # full solution is (parent_info my_amount solution)
        assert self.did_info.current_inner is not None
        innerpuz: Program = self.did_info.current_inner
        full_puzzle: Program = chia.wallet.singleton.create_fullpuz(
            innerpuz,
            self.did_info.origin_coin.name(),
        )
        parent_info = self.get_parent_for_coin(coin)
        assert parent_info is not None
        fullsol = Program.to(
            [
                [
                    parent_info.parent_name,
                    parent_info.inner_puzzle_hash,
                    parent_info.amount,
                ],
                coin.amount,
                innersol,
            ]
        )
        list_of_coinspends = [CoinSpend(coin, full_puzzle, fullsol)]

        index = await self.wallet_state_manager.puzzle_store.index_for_pubkey(pubkey)
        if index is None:
            raise ValueError("Unknown pubkey.")
        private = master_sk_to_wallet_sk_unhardened(self.wallet_state_manager.private_key, index)
        message = bytes(puzhash)
        sigs = [AugSchemeMPL.sign(private, message)]
        for _ in spend_bundle.coin_spends:
            sigs.append(AugSchemeMPL.sign(private, message))
        aggsig = AugSchemeMPL.aggregate(sigs)
        # assert AugSchemeMPL.verify(pubkey, message, aggsig)
        if spend_bundle is None:
            spend_bundle = SpendBundle(list_of_coinspends, aggsig)
        else:
            spend_bundle = spend_bundle.aggregate([spend_bundle, SpendBundle(list_of_coinspends, aggsig)])

        did_record = TransactionRecord(
            confirmed_at_height=uint32(0),
            created_at_time=uint64(int(time.time())),
            to_puzzle_hash=await self.standard_wallet.get_puzzle_hash(False),
            amount=uint64(coin.amount),
            fee_amount=uint64(0),
            confirmed=False,
            sent=uint32(0),
            spend_bundle=spend_bundle,
            additions=spend_bundle.additions(),
            removals=spend_bundle.removals(),
            wallet_id=self.wallet_info.id,
            sent_to=[],
            trade_id=None,
            type=uint32(TransactionType.OUTGOING_TX.value),
            name=bytes32(token_bytes()),
            memos=list(compute_memos(spend_bundle).items()),
        )
        await self.wallet_state_manager.add_pending_transaction(did_record)
        new_did_info = DIDInfo(
            self.did_info.origin_coin,
            self.did_info.backup_ids,
            self.did_info.num_of_backup_ids_needed,
            self.did_info.parent_info,
            self.did_info.current_inner,
            self.did_info.temp_coin,
            self.did_info.temp_puzhash,
            self.did_info.temp_pubkey,
            True,
            self.did_info.metadata,
        )
        await self.save_info(new_did_info)
        return spend_bundle

    async def get_new_p2_inner_hash(self) -> bytes32:
        puzzle = await self.get_new_p2_inner_puzzle()
        return puzzle.get_tree_hash()

    async def get_new_p2_inner_puzzle(self) -> Program:
        return await self.standard_wallet.get_new_puzzle()

    async def get_new_did_innerpuz(self, origin_id=None) -> Program:
        if self.did_info.origin_coin is not None:
            innerpuz = did_wallet_puzzles.create_innerpuz(
                await self.get_new_p2_inner_puzzle(),
                self.did_info.backup_ids,
                uint64(self.did_info.num_of_backup_ids_needed),
                self.did_info.origin_coin.name(),
                did_wallet_puzzles.metadata_to_program(json.loads(self.did_info.metadata)),
            )
        elif origin_id is not None:
            innerpuz = did_wallet_puzzles.create_innerpuz(
                await self.get_new_p2_inner_puzzle(),
                self.did_info.backup_ids,
                uint64(self.did_info.num_of_backup_ids_needed),
                origin_id,
                did_wallet_puzzles.metadata_to_program(json.loads(self.did_info.metadata)),
            )
        else:
            raise ValueError("must have origin coin")

        return innerpuz

    async def get_new_did_inner_hash(self) -> bytes32:
        innerpuz = await self.get_new_did_innerpuz()
        return innerpuz.get_tree_hash()

    async def get_innerpuz_for_new_innerhash(self, pubkey: G1Element):
        """
        Get the inner puzzle for a new owner
        :param pubkey: Pubkey
        :return: Inner puzzle
        """
        # Note: the recovery list will be kept.
        # In a selling case, the seller should clean the recovery list then transfer to the new owner.
        assert self.did_info.origin_coin is not None
        return did_wallet_puzzles.create_innerpuz(
            puzzle_for_pk(pubkey),
            self.did_info.backup_ids,
            uint64(self.did_info.num_of_backup_ids_needed),
            self.did_info.origin_coin.name(),
            did_wallet_puzzles.metadata_to_program(json.loads(self.did_info.metadata)),
        )

    async def inner_puzzle_for_did_puzzle(self, did_hash: bytes32) -> Program:
        record: DerivationRecord = await self.wallet_state_manager.puzzle_store.get_derivation_record_for_puzzle_hash(
            did_hash
        )
        assert self.did_info.origin_coin is not None
        assert self.did_info.current_inner is not None
        uncurried_args = uncurry_innerpuz(self.did_info.current_inner)
        assert uncurried_args is not None
        old_recovery_list_hash: Optional[Program] = None
        p2_puzzle, old_recovery_list_hash, _, _, _ = uncurried_args
        if record is None:
            record = await self.wallet_state_manager.puzzle_store.get_derivation_record_for_puzzle_hash(
                p2_puzzle.get_tree_hash()
            )
        if not (self.did_info.num_of_backup_ids_needed > 0 and len(self.did_info.backup_ids) == 0):
            # We have the recovery list, don't reset it
            old_recovery_list_hash = None

        inner_puzzle: Program = did_wallet_puzzles.create_innerpuz(
            puzzle_for_pk(record.pubkey),
            self.did_info.backup_ids,
            self.did_info.num_of_backup_ids_needed,
            self.did_info.origin_coin.name(),
            did_wallet_puzzles.metadata_to_program(json.loads(self.did_info.metadata)),
            old_recovery_list_hash,
        )
        return inner_puzzle

    def get_parent_for_coin(self, coin) -> Optional[LineageProof]:
        parent_info = None
        for name, ccparent in self.did_info.parent_info:
            if name == coin.parent_coin_info:
                parent_info = ccparent

        return parent_info

    async def sign_message(self, message: str, is_hex: bool = False) -> Tuple[G1Element, G2Element]:
        if self.did_info.current_inner is None:
            raise ValueError("Missing DID inner puzzle.")
        puzzle_args = did_wallet_puzzles.uncurry_innerpuz(self.did_info.current_inner)
        if puzzle_args is not None:
            p2_puzzle, _, _, _, _ = puzzle_args
            puzzle_hash = p2_puzzle.get_tree_hash()
            pubkey, private = await self.wallet_state_manager.get_keys(puzzle_hash)
            synthetic_secret_key = calculate_synthetic_secret_key(private, DEFAULT_HIDDEN_PUZZLE_HASH)
            synthetic_pk = synthetic_secret_key.get_g1()
            if is_hex:
                puzzle: Program = Program.to((CHIP_0002_SIGN_MESSAGE_PREFIX, bytes.fromhex(message)))
            else:
                puzzle = Program.to((CHIP_0002_SIGN_MESSAGE_PREFIX, message))
            return synthetic_pk, AugSchemeMPL.sign(synthetic_secret_key, puzzle.get_tree_hash())
        else:
            raise ValueError("Invalid inner DID puzzle.")

    async def sign(self, spend_bundle: SpendBundle) -> SpendBundle:
        sigs: List[G2Element] = []
        for spend in spend_bundle.coin_spends:
            puzzle_args = did_wallet_puzzles.match_did_puzzle(*spend.puzzle_reveal.to_program().uncurry())
            if puzzle_args is not None:
                p2_puzzle, _, _, _, _ = puzzle_args
                puzzle_hash = p2_puzzle.get_tree_hash()
                pubkey, private = await self.wallet_state_manager.get_keys(puzzle_hash)
                synthetic_secret_key = calculate_synthetic_secret_key(private, DEFAULT_HIDDEN_PUZZLE_HASH)
                error, conditions, cost = conditions_dict_for_solution(
                    spend.puzzle_reveal.to_program(),
                    spend.solution.to_program(),
                    self.wallet_state_manager.constants.MAX_BLOCK_COST_CLVM,
                )

                if conditions is not None:
                    synthetic_pk = synthetic_secret_key.get_g1()
                    for pk, msg in pkm_pairs_for_conditions_dict(
                        conditions, spend.coin.name(), self.wallet_state_manager.constants.AGG_SIG_ME_ADDITIONAL_DATA
                    ):
                        try:
                            assert bytes(synthetic_pk) == pk
                            sigs.append(AugSchemeMPL.sign(synthetic_secret_key, msg))
                        except AssertionError:
                            raise ValueError("This spend bundle cannot be signed by the DID wallet")

        agg_sig = AugSchemeMPL.aggregate(sigs)
        return SpendBundle.aggregate([spend_bundle, SpendBundle([], agg_sig)])

    async def generate_new_decentralised_id(self, amount: uint64, fee: uint64 = uint64(0)) -> Optional[SpendBundle]:
        """
        This must be called under the wallet state manager lock
        """

        coins = await self.standard_wallet.select_coins(uint64(amount + fee))
        if coins is None:
            return None

        origin = coins.copy().pop()
        genesis_launcher_puz = chia.wallet.singleton.LAUNCHER_PUZZLE
        launcher_coin = Coin(origin.name(), genesis_launcher_puz.get_tree_hash(), amount)

        did_inner: Program = await self.get_new_did_innerpuz(launcher_coin.name())
        did_inner_hash = did_inner.get_tree_hash()
        did_full_puz = chia.wallet.singleton.create_fullpuz(did_inner, launcher_coin.name())
        did_puzzle_hash = did_full_puz.get_tree_hash()

        announcement_set: Set[Announcement] = set()
        announcement_message = Program.to([did_puzzle_hash, amount, bytes(0x80)]).get_tree_hash()
        announcement_set.add(Announcement(launcher_coin.name(), announcement_message))

        tx_record: Optional[TransactionRecord] = await self.standard_wallet.generate_signed_transaction(
            amount, genesis_launcher_puz.get_tree_hash(), fee, origin.name(), coins, None, False, announcement_set
        )

        genesis_launcher_solution = Program.to([did_puzzle_hash, amount, bytes(0x80)])

        launcher_cs = CoinSpend(launcher_coin, genesis_launcher_puz, genesis_launcher_solution)
        launcher_sb = SpendBundle([launcher_cs], AugSchemeMPL.aggregate([]))
        eve_coin = Coin(launcher_coin.name(), did_puzzle_hash, amount)
        future_parent = LineageProof(
            eve_coin.parent_coin_info,
            did_inner_hash,
            uint64(eve_coin.amount),
        )
        eve_parent = LineageProof(
            launcher_coin.parent_coin_info,
            launcher_coin.puzzle_hash,
            uint64(launcher_coin.amount),
        )
        await self.add_parent(eve_coin.parent_coin_info, eve_parent)
        await self.add_parent(eve_coin.name(), future_parent)

        if tx_record is None or tx_record.spend_bundle is None:
            return None

        # Only want to save this information if the transaction is valid
        did_info: DIDInfo = DIDInfo(
            launcher_coin,
            self.did_info.backup_ids,
            self.did_info.num_of_backup_ids_needed,
            self.did_info.parent_info,
            did_inner,
            None,
            None,
            None,
            False,
            self.did_info.metadata,
        )
        await self.save_info(did_info)
        eve_spend = await self.generate_eve_spend(eve_coin, did_full_puz, did_inner)
        full_spend = SpendBundle.aggregate([tx_record.spend_bundle, eve_spend, launcher_sb])
        assert self.did_info.origin_coin is not None
        assert self.did_info.current_inner is not None

        did_record = TransactionRecord(
            confirmed_at_height=uint32(0),
            created_at_time=uint64(int(time.time())),
            amount=uint64(amount),
            to_puzzle_hash=await self.standard_wallet.get_puzzle_hash(False),
            fee_amount=fee,
            confirmed=False,
            sent=uint32(10),
            spend_bundle=full_spend,
            additions=full_spend.additions(),
            removals=full_spend.removals(),
            wallet_id=self.id(),
            sent_to=[],
            trade_id=None,
            type=uint32(TransactionType.INCOMING_TX.value),
            name=bytes32(token_bytes()),
            memos=[],
        )
        regular_record = dataclasses.replace(tx_record, spend_bundle=None)
        await self.wallet_state_manager.add_pending_transaction(regular_record)
        await self.wallet_state_manager.add_pending_transaction(did_record)
        return full_spend

    async def generate_eve_spend(self, coin: Coin, full_puzzle: Program, innerpuz: Program):
        assert self.did_info.origin_coin is not None
        uncurried = did_wallet_puzzles.uncurry_innerpuz(innerpuz)
        assert uncurried is not None
        p2_puzzle = uncurried[0]
        # innerpuz solution is (mode p2_solution)
        p2_solution = self.standard_wallet.make_solution(
            primaries=[
                {
                    "puzzlehash": innerpuz.get_tree_hash(),
                    "amount": uint64(coin.amount),
                    "memos": [p2_puzzle.get_tree_hash()],
                }
            ]
        )
        innersol = Program.to([1, p2_solution])
        # full solution is (lineage_proof my_amount inner_solution)
        fullsol = Program.to(
            [
                [self.did_info.origin_coin.parent_coin_info, self.did_info.origin_coin.amount],
                coin.amount,
                innersol,
            ]
        )
        list_of_coinspends = [CoinSpend(coin, full_puzzle, fullsol)]
        unsigned_spend_bundle = SpendBundle(list_of_coinspends, G2Element())
        return await self.sign(unsigned_spend_bundle)

    async def get_frozen_amount(self) -> uint64:
        return await self.wallet_state_manager.get_frozen_balance(self.wallet_info.id)

    async def get_spendable_balance(self, unspent_records=None) -> uint128:
        spendable_am = await self.wallet_state_manager.get_confirmed_spendable_balance_for_wallet(
            self.wallet_info.id, unspent_records
        )
        return spendable_am

    async def get_max_send_amount(self, records: Optional[Set[WalletCoinRecord]] = None):
        max_send_amount = await self.get_confirmed_balance()

        return max_send_amount

    async def add_parent(self, name: bytes32, parent: Optional[LineageProof]):
        self.log.info(f"Adding parent {name}: {parent}")
        current_list = self.did_info.parent_info.copy()
        current_list.append((name, parent))
        did_info: DIDInfo = DIDInfo(
            self.did_info.origin_coin,
            self.did_info.backup_ids,
            self.did_info.num_of_backup_ids_needed,
            current_list,
            self.did_info.current_inner,
            self.did_info.temp_coin,
            self.did_info.temp_puzhash,
            self.did_info.temp_pubkey,
            self.did_info.sent_recovery_transaction,
            self.did_info.metadata,
        )
        await self.save_info(did_info)

    async def update_recovery_list(self, recover_list: List[bytes32], num_of_backup_ids_needed: uint64) -> bool:
        if num_of_backup_ids_needed > len(recover_list):
            return False
        did_info: DIDInfo = DIDInfo(
            self.did_info.origin_coin,
            recover_list,
            num_of_backup_ids_needed,
            self.did_info.parent_info,
            self.did_info.current_inner,
            self.did_info.temp_coin,
            self.did_info.temp_puzhash,
            self.did_info.temp_pubkey,
            self.did_info.sent_recovery_transaction,
            self.did_info.metadata,
        )
        await self.save_info(did_info)
        await self.wallet_state_manager.update_wallet_puzzle_hashes(self.wallet_info.id)
        return True

    async def update_metadata(self, metadata: Dict[str, str]) -> bool:
        did_info: DIDInfo = DIDInfo(
            self.did_info.origin_coin,
            self.did_info.backup_ids,
            self.did_info.num_of_backup_ids_needed,
            self.did_info.parent_info,
            self.did_info.current_inner,
            self.did_info.temp_coin,
            self.did_info.temp_puzhash,
            self.did_info.temp_pubkey,
            self.did_info.sent_recovery_transaction,
            json.dumps(metadata),
        )
        await self.save_info(did_info)
        await self.wallet_state_manager.update_wallet_puzzle_hashes(self.wallet_info.id)
        return True

    async def save_info(self, did_info: DIDInfo):
        self.did_info = did_info
        current_info = self.wallet_info
        data_str = json.dumps(did_info.to_json_dict())
        wallet_info = WalletInfo(current_info.id, current_info.name, current_info.type, data_str)
        self.wallet_info = wallet_info
        await self.wallet_state_manager.user_store.update_wallet(wallet_info)

    def generate_wallet_name(self) -> str:
        """
        Generate a new DID wallet name
        :return: wallet name
        """
        max_num = 0
        for wallet in self.wallet_state_manager.wallets.values():
            if wallet.type() == WalletType.DECENTRALIZED_ID:
                matched = re.search(r"^Profile (\d+)$", wallet.get_name())
                if matched and int(matched.group(1)) > max_num:
                    max_num = int(matched.group(1))
        return f"Profile {max_num + 1}"

    def check_existed_did(self):
        """
        Check if the current DID is existed
        :return: None
        """
        for wallet in self.wallet_state_manager.wallets.values():
            if (
                wallet.type() == WalletType.DECENTRALIZED_ID
                and self.did_info.origin_coin.name() == wallet.did_info.origin_coin.name()
            ):
                self.log.warning(f"DID {self.did_info.origin_coin} already existed, ignore the wallet creation.")
                raise ValueError("Wallet already exists")

    @staticmethod
    def deserialize_backup_data(backup_data: str) -> DIDInfo:
        """
        Get a DIDInfo from a serialized string
        :param backup_data: serialized
        :return: DIDInfo
        """
        details = backup_data.split(":")
        origin = Coin(bytes32.fromhex(details[0]), bytes32.fromhex(details[1]), uint64(int(details[2])))
        backup_ids = []
        if len(details[3]) > 0:
            for d in details[3].split(","):
                backup_ids.append(bytes32.from_hexstr(d))
        num_of_backup_ids_needed = uint64(int(details[5]))
        if num_of_backup_ids_needed > len(backup_ids):
            raise Exception
        innerpuz: Program = Program.from_bytes(bytes.fromhex(details[4]))
        metadata: str = details[6]
        did_info: DIDInfo = DIDInfo(
            origin,
            backup_ids,
            num_of_backup_ids_needed,
            [],
            innerpuz,
            None,
            None,
            None,
            True,
            metadata,
        )
        return did_info

    def require_derivation_paths(self) -> bool:
        return True


if TYPE_CHECKING:
    from chia.wallet.wallet_protocol import WalletProtocol

    _dummy: WalletProtocol = DIDWallet()<|MERGE_RESOLUTION|>--- conflicted
+++ resolved
@@ -519,35 +519,6 @@
             parent_coin = child_coin
         assert parent_info is not None
 
-<<<<<<< HEAD
-=======
-    async def create_tandem_xch_tx(
-        self,
-        fee: uint64,
-        announcement_to_assert: Optional[Announcement] = None,
-        reuse_puzhash: Optional[bool] = None,
-    ) -> TransactionRecord:
-        chia_coins = await self.standard_wallet.select_coins(fee)
-        if reuse_puzhash is None:
-            reuse_puzhash_config = self.wallet_state_manager.config.get("reuse_public_key_for_change", None)
-            if reuse_puzhash_config is None:
-                reuse_puzhash = False
-            else:
-                reuse_puzhash = reuse_puzhash_config.get(
-                    str(self.wallet_state_manager.wallet_node.logged_in_fingerprint), False
-                )
-        chia_tx = await self.standard_wallet.generate_signed_transaction(
-            uint64(0),
-            (await self.standard_wallet.get_puzzle_hash(not reuse_puzhash)),
-            fee=fee,
-            coins=chia_coins,
-            coin_announcements_to_consume={announcement_to_assert} if announcement_to_assert is not None else None,
-            reuse_puzhash=reuse_puzhash,
-        )
-        assert chia_tx.spend_bundle is not None
-        return chia_tx
-
->>>>>>> aafe234c
     def puzzle_for_pk(self, pubkey: G1Element) -> Program:
         if self.did_info.origin_coin is not None:
             innerpuz = did_wallet_puzzles.create_innerpuz(
@@ -661,13 +632,8 @@
         spend_bundle = await self.sign(unsigned_spend_bundle)
         if fee > 0:
             announcement_to_make = coin.name()
-<<<<<<< HEAD
             chia_tx = await self.standard_wallet.create_tandem_xch_tx(
-                fee, Announcement(coin.name(), announcement_to_make)
-=======
-            chia_tx = await self.create_tandem_xch_tx(
                 fee, Announcement(coin.name(), announcement_to_make), reuse_puzhash=reuse_puzhash
->>>>>>> aafe234c
             )
         else:
             announcement_to_make = None
@@ -770,13 +736,8 @@
         spend_bundle = await self.sign(unsigned_spend_bundle)
         if fee > 0:
             announcement_to_make = coin.name()
-<<<<<<< HEAD
             chia_tx = await self.standard_wallet.create_tandem_xch_tx(
-                fee, Announcement(coin.name(), announcement_to_make)
-=======
-            chia_tx = await self.create_tandem_xch_tx(
                 fee, Announcement(coin.name(), announcement_to_make), reuse_puzhash=reuse_puzhash
->>>>>>> aafe234c
             )
         else:
             chia_tx = None
