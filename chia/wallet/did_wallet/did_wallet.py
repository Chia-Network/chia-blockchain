--- conflicted
+++ resolved
@@ -837,283 +837,6 @@
         async with action_scope.use() as interface:
             interface.side_effects.transactions.append(tx)
 
-<<<<<<< HEAD
-    # This is used to cash out, or update the id_list
-    async def create_exit_spend(self, puzhash: bytes32, action_scope: WalletActionScope) -> None:
-        assert self.did_info.current_inner is not None
-        assert self.did_info.origin_coin is not None
-        coin = await self.get_coin()
-        message_puz = Program.to((1, [[51, puzhash, coin.amount - 1, [puzhash]], [51, 0x00, -113]]))
-
-        # innerpuz solution is (mode p2_solution)
-        innersol: Program = Program.to([1, [[], message_puz, []]])
-        # full solution is (corehash parent_info my_amount innerpuz_reveal solution)
-        innerpuz: Program = self.did_info.current_inner
-
-        full_puzzle: Program = create_singleton_puzzle(
-            innerpuz,
-            self.did_info.origin_coin.name(),
-        )
-        parent_info = self.get_parent_for_coin(coin)
-        assert parent_info is not None
-        fullsol = Program.to(
-            [
-                [
-                    parent_info.parent_name,
-                    parent_info.inner_puzzle_hash,
-                    parent_info.amount,
-                ],
-                coin.amount,
-                innersol,
-            ]
-        )
-        list_of_coinspends = [make_spend(coin, full_puzzle, fullsol)]
-        spend_bundle = WalletSpendBundle(list_of_coinspends, G2Element())
-
-        async with action_scope.use() as interface:
-            interface.side_effects.transactions.append(
-                TransactionRecord(
-                    confirmed_at_height=uint32(0),
-                    created_at_time=uint64(int(time.time())),
-                    to_puzzle_hash=await action_scope.get_puzzle_hash(
-                        self.wallet_state_manager, override_reuse_puzhash_with=True
-                    ),
-                    amount=uint64(coin.amount),
-                    fee_amount=uint64(0),
-                    confirmed=False,
-                    sent=uint32(0),
-                    spend_bundle=spend_bundle,
-                    additions=spend_bundle.additions(),
-                    removals=spend_bundle.removals(),
-                    wallet_id=self.wallet_info.id,
-                    sent_to=[],
-                    trade_id=None,
-                    type=uint32(TransactionType.OUTGOING_TX.value),
-                    name=bytes32.secret(),
-                    memos=compute_memos(spend_bundle),
-                    valid_times=ConditionValidTimes(),
-                )
-            )
-
-    # Pushes a spend bundle to create a message coin on the blockchain
-    # Returns a spend bundle for the recoverer to spend the message coin
-    async def create_attestment(
-        self,
-        recovering_coin_name: bytes32,
-        newpuz: bytes32,
-        pubkey: G1Element,
-        action_scope: WalletActionScope,
-        extra_conditions: tuple[Condition, ...] = tuple(),
-    ) -> tuple[WalletSpendBundle, str]:
-        """
-        Create an attestment
-        TODO:
-            1. We should use/respect `action_scope.config.tx_config` (reuse_puzhash and co)
-            2. We should take a fee as it's a requirement for every transaction function to do so
-        :param recovering_coin_name: Coin ID of the DID
-        :param newpuz: New puzzle hash
-        :param pubkey: New wallet pubkey
-        :return: (Spend bundle, attest string)
-        """
-        assert self.did_info.current_inner is not None
-        assert self.did_info.origin_coin is not None
-        coin = await self.get_coin()
-        message = did_wallet_puzzles.create_recovery_message_puzzle(recovering_coin_name, newpuz, pubkey)
-        innermessage = message.get_tree_hash()
-        innerpuz: Program = self.did_info.current_inner
-        uncurried = did_wallet_puzzles.uncurry_innerpuz(innerpuz)
-        assert uncurried is not None
-        p2_puzzle = uncurried[0]
-        # innerpuz solution is (mode, p2_solution)
-        p2_solution = self.standard_wallet.make_solution(
-            primaries=[
-                CreateCoin(innerpuz.get_tree_hash(), uint64(coin.amount), [p2_puzzle.get_tree_hash()]),
-                CreateCoin(innermessage, uint64(0)),
-            ],
-            conditions=extra_conditions,
-        )
-        innersol = Program.to([1, p2_solution])
-
-        # full solution is (corehash parent_info my_amount innerpuz_reveal solution)
-        full_puzzle: Program = create_singleton_puzzle(
-            innerpuz,
-            self.did_info.origin_coin.name(),
-        )
-        parent_info = self.get_parent_for_coin(coin)
-        assert parent_info is not None
-
-        fullsol = Program.to(
-            [
-                [
-                    parent_info.parent_name,
-                    parent_info.inner_puzzle_hash,
-                    parent_info.amount,
-                ],
-                coin.amount,
-                innersol,
-            ]
-        )
-        list_of_coinspends = [make_spend(coin, full_puzzle, fullsol)]
-        message_spend = did_wallet_puzzles.create_spend_for_message(coin.name(), recovering_coin_name, newpuz, pubkey)
-        message_spend_bundle = WalletSpendBundle([message_spend], AugSchemeMPL.aggregate([]))
-        spend_bundle = WalletSpendBundle(list_of_coinspends, G2Element())
-        did_record = TransactionRecord(
-            confirmed_at_height=uint32(0),
-            created_at_time=uint64(int(time.time())),
-            to_puzzle_hash=await action_scope.get_puzzle_hash(
-                self.wallet_state_manager, override_reuse_puzhash_with=True
-            ),
-            amount=uint64(coin.amount),
-            fee_amount=uint64(0),
-            confirmed=False,
-            sent=uint32(0),
-            spend_bundle=spend_bundle,
-            additions=spend_bundle.additions(),
-            removals=spend_bundle.removals(),
-            wallet_id=self.wallet_info.id,
-            sent_to=[],
-            trade_id=None,
-            type=uint32(TransactionType.INCOMING_TX.value),
-            name=bytes32.secret(),
-            memos=compute_memos(spend_bundle),
-            valid_times=parse_timelock_info(extra_conditions),
-        )
-        async with action_scope.use() as interface:
-            interface.side_effects.transactions.append(did_record)
-        attest_str: str = f"{self.get_my_DID()}:{bytes(message_spend_bundle).hex()}:{coin.parent_coin_info.hex()}:"
-        attest_str += f"{self.did_info.current_inner.get_tree_hash().hex()}:{coin.amount}"
-        return message_spend_bundle, attest_str
-
-    async def get_info_for_recovery(self) -> Optional[tuple[bytes32, bytes32, uint64]]:
-        assert self.did_info.current_inner is not None
-        assert self.did_info.origin_coin is not None
-        try:
-            coin = await self.get_coin()
-        except RuntimeError:
-            return None
-        parent = coin.parent_coin_info
-        innerpuzhash = self.did_info.current_inner.get_tree_hash()
-        amount = uint64(coin.amount)
-        return (parent, innerpuzhash, amount)
-
-    async def load_attest_files_for_recovery_spend(self, attest_data: list[str]) -> tuple[list, WalletSpendBundle]:
-        spend_bundle_list = []
-        info_dict = {}
-        for attest in attest_data:
-            info = attest.split(":")
-            info_dict[info[0]] = [
-                bytes.fromhex(info[2]),
-                bytes.fromhex(info[3]),
-                uint64(info[4]),
-            ]
-            new_sb = WalletSpendBundle.from_bytes(bytes.fromhex(info[1]))
-            spend_bundle_list.append(new_sb)
-        # info_dict {0xidentity: "(0xparent_info 0xinnerpuz amount)"}
-        my_recovery_list: list[bytes32] = self.did_info.backup_ids
-
-        # convert info dict into recovery list - same order as wallet
-        info_list = []
-        for entry in my_recovery_list:
-            if entry.hex() in info_dict:
-                info_list.append(
-                    [
-                        info_dict[entry.hex()][0],
-                        info_dict[entry.hex()][1],
-                        info_dict[entry.hex()][2],
-                    ]
-                )
-            else:
-                info_list.append([])
-        message_spend_bundle = WalletSpendBundle.aggregate(spend_bundle_list)
-        return info_list, message_spend_bundle
-
-    async def recovery_spend(
-        self,
-        coin: Coin,
-        puzhash: bytes32,
-        parent_innerpuzhash_amounts_for_recovery_ids: list[tuple[bytes, bytes, int]],
-        pubkey: G1Element,
-        spend_bundle: WalletSpendBundle,
-        action_scope: WalletActionScope,
-    ) -> None:
-        assert self.did_info.origin_coin is not None
-
-        # innersol is mode new_amount_or_p2_solution new_inner_puzhash parent_innerpuzhash_amounts_for_recovery_ids pubkey recovery_list_reveal my_id)  # noqa
-        innersol: Program = Program.to(
-            [
-                0,
-                coin.amount,
-                puzhash,
-                parent_innerpuzhash_amounts_for_recovery_ids,
-                bytes(pubkey),
-                self.did_info.backup_ids,
-                coin.name(),
-            ]
-        )
-        # full solution is (parent_info my_amount solution)
-        assert self.did_info.current_inner is not None
-        innerpuz: Program = self.did_info.current_inner
-        full_puzzle: Program = create_singleton_puzzle(
-            innerpuz,
-            self.did_info.origin_coin.name(),
-        )
-        parent_info = self.get_parent_for_coin(coin)
-        assert parent_info is not None
-        fullsol = Program.to(
-            [
-                [
-                    parent_info.parent_name,
-                    parent_info.inner_puzzle_hash,
-                    parent_info.amount,
-                ],
-                coin.amount,
-                innersol,
-            ]
-        )
-        list_of_coinspends = [make_spend(coin, full_puzzle, fullsol)]
-
-        spend_bundle = spend_bundle.aggregate([spend_bundle, WalletSpendBundle(list_of_coinspends, G2Element())])
-
-        async with action_scope.use() as interface:
-            interface.side_effects.transactions.append(
-                TransactionRecord(
-                    confirmed_at_height=uint32(0),
-                    created_at_time=uint64(int(time.time())),
-                    to_puzzle_hash=await action_scope.get_puzzle_hash(
-                        self.wallet_state_manager, override_reuse_puzhash_with=True
-                    ),
-                    amount=uint64(coin.amount),
-                    fee_amount=uint64(0),
-                    confirmed=False,
-                    sent=uint32(0),
-                    spend_bundle=spend_bundle,
-                    additions=spend_bundle.additions(),
-                    removals=spend_bundle.removals(),
-                    wallet_id=self.wallet_info.id,
-                    sent_to=[],
-                    trade_id=None,
-                    type=uint32(TransactionType.OUTGOING_TX.value),
-                    name=bytes32.secret(),
-                    memos=compute_memos(spend_bundle),
-                    valid_times=ConditionValidTimes(),
-                )
-            )
-        new_did_info = DIDInfo(
-            origin_coin=self.did_info.origin_coin,
-            backup_ids=self.did_info.backup_ids,
-            num_of_backup_ids_needed=self.did_info.num_of_backup_ids_needed,
-            parent_info=self.did_info.parent_info,
-            current_inner=self.did_info.current_inner,
-            temp_coin=self.did_info.temp_coin,
-            temp_puzhash=self.did_info.temp_puzhash,
-            temp_pubkey=self.did_info.temp_pubkey,
-            sent_recovery_transaction=True,
-            metadata=self.did_info.metadata,
-        )
-        await self.save_info(new_did_info)
-
-=======
->>>>>>> 191ccde7
     async def get_did_innerpuz(
         self,
         action_scope: WalletActionScope,
