--- conflicted
+++ resolved
@@ -1308,12 +1308,8 @@
         coin: Coin,
         full_puzzle: Program,
         innerpuz: Program,
-<<<<<<< HEAD
         action_scope: WalletActionScope,
-        extra_conditions: Tuple[Condition, ...] = tuple(),
-=======
         extra_conditions: tuple[Condition, ...] = tuple(),
->>>>>>> 470ae0ff
     ):
         assert self.did_info.origin_coin is not None
         uncurried = did_wallet_puzzles.uncurry_innerpuz(innerpuz)
@@ -1509,5 +1505,5 @@
     def handle_own_derivation(self) -> bool:
         return False
 
-    def derivation_for_index(self, index: int) -> List[DerivationRecord]:  # pragma: no cover
+    def derivation_for_index(self, index: int) -> list[DerivationRecord]:  # pragma: no cover
         raise NotImplementedError()