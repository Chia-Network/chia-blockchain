from __future__ import annotations

import dataclasses
import json
import logging
import re
import time
from typing import TYPE_CHECKING, Any, ClassVar, Optional, cast

from chia_rs import AugSchemeMPL, CoinSpend, CoinState, G1Element, G2Element
from chia_rs.sized_bytes import bytes32
from chia_rs.sized_ints import uint16, uint32, uint64, uint128
from typing_extensions import Unpack

from chia.server.ws_connection import WSChiaConnection
from chia.types.blockchain_format.coin import Coin
from chia.types.blockchain_format.program import Program
from chia.types.coin_spend import make_spend
from chia.types.signing_mode import CHIP_0002_SIGN_MESSAGE_PREFIX, SigningMode
from chia.wallet.conditions import (
    AssertCoinAnnouncement,
    Condition,
    ConditionValidTimes,
    CreateCoin,
    CreateCoinAnnouncement,
    parse_timelock_info,
)
from chia.wallet.derivation_record import DerivationRecord
from chia.wallet.did_wallet import did_wallet_puzzles
from chia.wallet.did_wallet.did_info import DIDCoinData, DIDInfo, did_recovery_is_nil
from chia.wallet.did_wallet.did_wallet_puzzles import match_did_puzzle, uncurry_innerpuz
from chia.wallet.lineage_proof import LineageProof
from chia.wallet.puzzles.p2_delegated_puzzle_or_hidden_puzzle import (
    DEFAULT_HIDDEN_PUZZLE_HASH,
    calculate_synthetic_secret_key,
    puzzle_for_pk,
    puzzle_hash_for_pk,
)
from chia.wallet.singleton import (
    SINGLETON_LAUNCHER_PUZZLE,
    create_singleton_puzzle,
    create_singleton_puzzle_hash,
    get_inner_puzzle_from_singleton,
)
from chia.wallet.transaction_record import TransactionRecord
from chia.wallet.uncurried_puzzle import uncurry_puzzle
from chia.wallet.util.compute_memos import compute_memos
from chia.wallet.util.curry_and_treehash import NIL_TREEHASH, shatree_int, shatree_pair
from chia.wallet.util.transaction_type import TransactionType
from chia.wallet.util.tx_config import DEFAULT_TX_CONFIG
from chia.wallet.util.wallet_sync_utils import fetch_coin_spend, fetch_coin_spend_for_coin_state
from chia.wallet.util.wallet_types import WalletType
from chia.wallet.wallet import Wallet
from chia.wallet.wallet_action_scope import WalletActionScope
from chia.wallet.wallet_coin_record import WalletCoinRecord
from chia.wallet.wallet_info import WalletInfo
from chia.wallet.wallet_protocol import GSTOptionalArgs, WalletProtocol
from chia.wallet.wallet_spend_bundle import WalletSpendBundle


class DIDWallet:
    if TYPE_CHECKING:
        if TYPE_CHECKING:
            _protocol_check: ClassVar[WalletProtocol[DIDCoinData]] = cast("DIDWallet", None)

    wallet_state_manager: Any
    log: logging.Logger
    wallet_info: WalletInfo
    did_info: DIDInfo
    standard_wallet: Wallet
    base_puzzle_program: Optional[bytes]
    base_inner_puzzle_hash: Optional[bytes32]
    wallet_id: int

    @staticmethod
    async def create_new_did_wallet(
        wallet_state_manager: Any,
        wallet: Wallet,
        amount: uint64,
        action_scope: WalletActionScope,
        metadata: dict[str, str] = {},
        name: Optional[str] = None,
        fee: uint64 = uint64(0),
        extra_conditions: tuple[Condition, ...] = tuple(),
    ):
        """
        Create a brand new DID wallet
        This must be called under the wallet state manager lock
        :param wallet_state_manager: Wallet state manager
        :param wallet: Standard wallet
        :param amount: Amount of the DID coin
        :param backups_ids: A list of DIDs used for recovery this DID
        :param num_of_backup_ids_needed: Needs how many recovery DIDs at least
        :param metadata: Metadata saved in the DID
        :param name: Wallet name
        :param fee: transaction fee
        :return: DID wallet
        """

        self = DIDWallet()
        self.wallet_state_manager = wallet_state_manager
        if name is None:
            name = self.generate_wallet_name()
        self.base_puzzle_program = None
        self.base_inner_puzzle_hash = None
        self.standard_wallet = wallet
        self.log = logging.getLogger(name if name else __name__)
        std_wallet_id = self.standard_wallet.wallet_id
        bal = await wallet_state_manager.get_confirmed_balance_for_wallet(std_wallet_id)
        if amount > bal:
            raise ValueError("Not enough balance")
        if amount & 1 == 0:
            raise ValueError("DID amount must be odd number")

        self.did_info = DIDInfo(
            origin_coin=None,
            backup_ids=[],
            num_of_backup_ids_needed=uint64(0),
            parent_info=[],
            current_inner=None,
            temp_coin=None,
            temp_puzhash=None,
            temp_pubkey=None,
            sent_recovery_transaction=False,
            metadata=json.dumps(metadata),
        )
        info_as_string = json.dumps(self.did_info.to_json_dict())
        self.wallet_info = await wallet_state_manager.user_store.create_wallet(
            name=name, wallet_type=WalletType.DECENTRALIZED_ID.value, data=info_as_string
        )
        self.wallet_id = self.wallet_info.id
        std_wallet_id = self.standard_wallet.wallet_id
        bal = await wallet_state_manager.get_confirmed_balance_for_wallet(std_wallet_id)
        if amount > bal:
            raise ValueError("Not enough balance")

        try:
            await self.generate_new_decentralised_id(amount, action_scope, fee, extra_conditions)
        except Exception:
            await wallet_state_manager.delete_wallet(self.id())
            raise

        await self.wallet_state_manager.add_new_wallet(self)

        return self

    @staticmethod
    async def create_new_did_wallet_from_recovery(
        wallet_state_manager: Any,
        wallet: Wallet,
        backup_data: str,
        name: Optional[str] = None,
    ):
        """
        Create a DID wallet from a backup file
        :param wallet_state_manager: Wallet state manager
        :param wallet: Standard wallet
        :param backup_data: A serialized backup data
        :param name: Wallet name
        :return: DID wallet
        """
        self = DIDWallet()
        self.wallet_state_manager = wallet_state_manager
        if name is None:
            name = self.generate_wallet_name()
        self.base_puzzle_program = None
        self.base_inner_puzzle_hash = None
        self.standard_wallet = wallet
        self.log = logging.getLogger(name if name else __name__)
        self.log.info("Creating DID wallet from recovery file ...")
        # load backup will also set our DIDInfo
        self.did_info = DIDWallet.deserialize_backup_data(backup_data)
        self.check_existed_did()
        info_as_string = json.dumps(self.did_info.to_json_dict())
        self.wallet_info = await wallet_state_manager.user_store.create_wallet(
            name=name, wallet_type=WalletType.DECENTRALIZED_ID.value, data=info_as_string
        )
        await self.wallet_state_manager.add_new_wallet(self)
        await self.save_info(self.did_info)
        await self.wallet_state_manager.update_wallet_puzzle_hashes(self.wallet_info.id)
        await self.load_parent(self.did_info)
        if self.wallet_info is None:
            raise ValueError("Internal Error")
        self.wallet_id = self.wallet_info.id
        return self

    @staticmethod
    async def create_new_did_wallet_from_coin_spend(
        wallet_state_manager: Any,
        wallet: Wallet,
        launch_coin: Coin,
        inner_puzzle: Program,
        coin_spend: CoinSpend,
        name: Optional[str] = None,
    ):
        """
        Create a DID wallet from a transfer
        :param wallet_state_manager: Wallet state manager
        :param wallet: Main wallet
        :param launch_coin: The launch coin of the DID
        :param inner_puzzle: DID inner puzzle
        :param coin_spend: DID transfer spend
        :param name: Wallet name
        :return: DID wallet
        """
        self = DIDWallet()
        self.wallet_state_manager = wallet_state_manager
        if name is None:
            name = self.generate_wallet_name()
        self.base_puzzle_program = None
        self.base_inner_puzzle_hash = None
        self.standard_wallet = wallet
        self.log = logging.getLogger(name if name else __name__)

        self.log.info(f"Creating DID wallet from a coin spend {launch_coin}  ...")
        # Create did info from the coin spend
        args = did_wallet_puzzles.uncurry_innerpuz(inner_puzzle)
        if args is None:
            raise ValueError("Cannot uncurry the DID puzzle.")
        _, recovery_list_hash, num_verification, _, metadata = args
        full_solution: Program = Program.from_bytes(bytes(coin_spend.solution))
        inner_solution: Program = full_solution.rest().rest().first()
        recovery_list: list[bytes32] = []
        backup_required: int = num_verification.as_int()
        if not did_recovery_is_nil(recovery_list_hash):
            self.log.warning(f"DID {launch_coin.name().hex()} has a recovery list hash which has been deprecated.")
            try:
                for did in inner_solution.rest().rest().rest().rest().rest().as_python():
                    recovery_list.append(bytes32(did[0]))
            except Exception:
                self.log.warning(
                    f"DID {launch_coin.name().hex()} has a recovery list hash but missing a reveal,"
                    " you may need to reset the recovery info."
                )
        self.did_info = DIDInfo(
            origin_coin=launch_coin,
            backup_ids=recovery_list,
            num_of_backup_ids_needed=uint64(backup_required),
            parent_info=[],
            current_inner=inner_puzzle,
            temp_coin=None,
            temp_puzhash=None,
            temp_pubkey=None,
            sent_recovery_transaction=False,
            metadata=json.dumps(did_wallet_puzzles.did_program_to_metadata(metadata)),
        )
        self.check_existed_did()
        info_as_string = json.dumps(self.did_info.to_json_dict())

        self.wallet_info = await wallet_state_manager.user_store.create_wallet(
            name=name, wallet_type=WalletType.DECENTRALIZED_ID.value, data=info_as_string
        )
        await self.wallet_state_manager.add_new_wallet(self)
        await self.wallet_state_manager.update_wallet_puzzle_hashes(self.wallet_info.id)
        await self.load_parent(self.did_info)
        self.log.info(f"New DID wallet created {info_as_string}.")
        if self.wallet_info is None:
            raise ValueError("Internal Error")
        self.wallet_id = self.wallet_info.id
        return self

    @staticmethod
    async def create(
        wallet_state_manager: Any,
        wallet: Wallet,
        wallet_info: WalletInfo,
        name: Optional[str] = None,
    ):
        """
        Create a DID wallet based on the local database
        :param wallet_state_manager: Wallet state manager
        :param wallet: Standard wallet
        :param wallet_info: Serialized WalletInfo
        :param name: Wallet name
        :return:
        """
        self = DIDWallet()
        self.log = logging.getLogger(name if name else __name__)
        self.wallet_state_manager = wallet_state_manager
        self.wallet_info = wallet_info
        self.wallet_id = wallet_info.id
        self.standard_wallet = wallet
        self.wallet_info = wallet_info
        self.did_info = DIDInfo.from_json_dict(json.loads(wallet_info.data))
        self.base_puzzle_program = None
        self.base_inner_puzzle_hash = None
        return self

    @classmethod
    def type(cls) -> WalletType:
        return WalletType.DECENTRALIZED_ID

    def id(self) -> uint32:
        return self.wallet_info.id

    async def get_confirmed_balance(self, record_list=None) -> uint128:
        if record_list is None:
            record_list = await self.wallet_state_manager.coin_store.get_unspent_coins_for_wallet(self.id())

        amount: uint128 = uint128(0)
        for record in record_list:
            parent = self.get_parent_for_coin(record.coin)
            if parent is not None:
                amount = uint128(amount + record.coin.amount)

        self.log.info(f"Confirmed balance for did wallet is {amount}")
        return uint128(amount)

    async def get_pending_change_balance(self) -> uint64:
        unconfirmed_tx = await self.wallet_state_manager.tx_store.get_unconfirmed_for_wallet(self.id())
        addition_amount = 0

        for record in unconfirmed_tx:
            our_spend = False
            # Need to check belonging with hint_dict
            for coin in record.removals:
                if await self.wallet_state_manager.does_coin_belong_to_wallet(coin, self.id()):
                    our_spend = True
                    break

            if our_spend is not True:
                continue

            for coin in record.additions:
                hint_dict = {
                    coin_id: bytes32(memos[0])
                    for coin_id, memos in record.memos.items()
                    if len(memos) > 0 and len(memos[0]) == 32
                }
                if (await self.wallet_state_manager.does_coin_belong_to_wallet(coin, self.id(), hint_dict)) and (
                    coin not in record.removals
                ):
                    addition_amount += coin.amount

        return uint64(addition_amount)

    async def get_unconfirmed_balance(self, record_list=None) -> uint128:
        return await self.wallet_state_manager.get_unconfirmed_balance(self.id(), record_list)

    async def select_coins(
        self,
        amount: uint64,
        action_scope: WalletActionScope,
    ) -> set[Coin]:
        try:
            async with action_scope.use() as interface:
                coin = await self.get_coin()
                interface.side_effects.selected_coins.append(coin)
            return {coin}
        except RuntimeError:
            return set()

    def _coin_is_first_singleton(self, coin: Coin) -> bool:
        parent = self.get_parent_for_coin(coin)
        if parent is None:
            return False
        assert self.did_info.origin_coin
        return parent.parent_name == self.did_info.origin_coin.name()

    # This will be used in the recovery case where we don't have the parent info already
    # But it is also called whenever a Singleton coin from this wallet is spent
    # We can improve this interface by passing in the CoinSpend, as well
    # We need to change DID Wallet coin_added to expect p2 spends as well as recovery spends,
    # or only call it in the recovery spend case
    async def coin_added(self, coin: Coin, _: uint32, peer: WSChiaConnection, parent_coin_data: Optional[DIDCoinData]):
        """Notification from wallet state manager that wallet has been received."""
        parent = self.get_parent_for_coin(coin)
        if parent_coin_data is not None:
            assert isinstance(parent_coin_data, DIDCoinData)
            did_data: DIDCoinData = parent_coin_data
        else:
            parent_state: CoinState = (
                await self.wallet_state_manager.wallet_node.get_coin_state(
                    coin_names=[coin.parent_coin_info], peer=peer
                )
            )[0]
            coin_spend = await fetch_coin_spend_for_coin_state(parent_state, peer)
            uncurried = uncurry_puzzle(coin_spend.puzzle_reveal)
            did_curried_args = match_did_puzzle(uncurried.mod, uncurried.args)
            assert did_curried_args is not None
            p2_puzzle, recovery_list_hash, num_verification, singleton_struct, metadata = did_curried_args
            did_data = DIDCoinData(
                p2_puzzle=p2_puzzle,
                recovery_list_hash=bytes32(recovery_list_hash.as_atom())
                if recovery_list_hash != Program.to(None)
                else None,
                num_verification=uint16(num_verification.as_int()),
                singleton_struct=singleton_struct,
                metadata=metadata,
                inner_puzzle=get_inner_puzzle_from_singleton(coin_spend.puzzle_reveal),
                coin_state=parent_state,
            )
        if parent is None:
            # this is the first time we received it, check it's a DID coin
            parent_innerpuz = did_data.inner_puzzle
            if parent_innerpuz:
                parent_info = LineageProof(
                    parent_name=did_data.coin_state.coin.parent_coin_info,
                    inner_puzzle_hash=parent_innerpuz.get_tree_hash(),
                    amount=uint64(did_data.coin_state.coin.amount),
                )
                await self.add_parent(coin.parent_coin_info, parent_info)
            else:
                self.log.warning("Parent coin is not a DID, skipping: %s -> %s", coin.name(), coin)
                return
        self.log.info(f"DID wallet has been notified that coin was added: {coin.name()}:{coin}")
        inner_puzzle = await self.inner_puzzle_for_did_puzzle(coin.puzzle_hash)
        # Check inner puzzle consistency
        assert self.did_info.origin_coin is not None

        # TODO: if not the first singleton, and solution mode == recovery
        if not self._coin_is_first_singleton(coin):
            full_puzzle = create_singleton_puzzle(inner_puzzle, self.did_info.origin_coin.name())
            assert full_puzzle.get_tree_hash() == coin.puzzle_hash

        if self.did_info.temp_coin is not None:
            self.wallet_state_manager.state_changed("did_coin_added", self.wallet_info.id)

        new_info = DIDInfo(
            origin_coin=self.did_info.origin_coin,
            backup_ids=self.did_info.backup_ids,
            num_of_backup_ids_needed=self.did_info.num_of_backup_ids_needed,
            parent_info=self.did_info.parent_info,
            current_inner=inner_puzzle,
            temp_coin=None,
            temp_puzhash=None,
            temp_pubkey=None,
            sent_recovery_transaction=False,
            metadata=json.dumps(did_wallet_puzzles.did_program_to_metadata(did_data.metadata)),
        )
        await self.save_info(new_info)

        future_parent = LineageProof(
            parent_name=coin.parent_coin_info,
            inner_puzzle_hash=inner_puzzle.get_tree_hash(),
            amount=uint64(coin.amount),
        )

        await self.add_parent(coin.name(), future_parent)
        await self.wallet_state_manager.add_interested_coin_ids([coin.name()])

    def create_backup(self) -> str:
        """
        Create a serialized backup data for DIDInfo
        :return: Serialized backup data
        """
        assert self.did_info.current_inner is not None
        assert self.did_info.origin_coin is not None
        output_str = f"{self.did_info.origin_coin.parent_coin_info.hex()}:"
        output_str += f"{self.did_info.origin_coin.puzzle_hash.hex()}:"
        output_str += f"{self.did_info.origin_coin.amount}:"
        if len(self.did_info.backup_ids) > 0:
            for did in self.did_info.backup_ids:
                output_str = output_str + did.hex() + ","
            output_str = output_str[:-1]
        output_str += f":{bytes(self.did_info.current_inner).hex()}:{self.did_info.num_of_backup_ids_needed}"
        output_str += f":{self.did_info.metadata}"
        return output_str

    async def load_parent(self, did_info: DIDInfo):
        """
        Load the parent info when importing a DID
        :param did_info: DID info
        :return:
        """
        # full_puz = did_wallet_puzzles.create_fullpuz(innerpuz, origin.name())
        # All additions in this block here:

        async with self.wallet_state_manager.new_action_scope(DEFAULT_TX_CONFIG, push=True) as action_scope:
            new_puzhash = await action_scope.get_puzzle_hash(
                self.wallet_state_manager, override_reuse_puzhash_with=True
            )
            new_pubkey = await self.wallet_state_manager.get_public_key(new_puzhash)
            parent_info = None
            assert did_info.origin_coin is not None
            assert did_info.current_inner is not None
            new_did_inner_puzhash = did_wallet_puzzles.get_inner_puzhash_by_p2(
                p2_puzhash=new_puzhash,
                recovery_list=did_info.backup_ids,
                num_of_backup_ids_needed=did_info.num_of_backup_ids_needed,
                launcher_id=did_info.origin_coin.name(),
                metadata=did_wallet_puzzles.metadata_to_program(json.loads(self.did_info.metadata)),
                recovery_list_hash=self.reset_recovery_list(),
            )
            wallet_node = self.wallet_state_manager.wallet_node
            parent_coin: Coin = did_info.origin_coin
            while True:
                peer = wallet_node.get_full_node_peer()
                children = await wallet_node.fetch_children(parent_coin.name(), peer)
                if len(children) == 0:
                    break

                children_state: CoinState = children[0]
                child_coin = children_state.coin
                assert did_info.current_inner is not None
                future_parent = LineageProof(
                    parent_name=child_coin.parent_coin_info,
                    inner_puzzle_hash=did_info.current_inner.get_tree_hash(),
                    amount=uint64(child_coin.amount),
                )
                await self.add_parent(child_coin.name(), future_parent)
                if children_state.spent_height != children_state.created_height:
                    did_info = DIDInfo(
                        origin_coin=did_info.origin_coin,
                        backup_ids=did_info.backup_ids,
                        num_of_backup_ids_needed=did_info.num_of_backup_ids_needed,
                        parent_info=self.did_info.parent_info,
                        current_inner=did_info.current_inner,
                        temp_coin=child_coin,
                        temp_puzhash=new_did_inner_puzhash,
                        temp_pubkey=bytes(new_pubkey),
                        sent_recovery_transaction=did_info.sent_recovery_transaction,
                        metadata=did_info.metadata,
                    )

                    await self.save_info(did_info)
                    assert children_state.created_height
                    parent_spend = await fetch_coin_spend(uint32(children_state.created_height), parent_coin, peer)
                    assert parent_spend is not None
                    parent_innerpuz = get_inner_puzzle_from_singleton(parent_spend.puzzle_reveal)
                    assert parent_innerpuz is not None
                    parent_info = LineageProof(
                        parent_name=parent_coin.parent_coin_info,
                        inner_puzzle_hash=parent_innerpuz.get_tree_hash(),
                        amount=uint64(parent_coin.amount),
                    )
                    await self.add_parent(child_coin.parent_coin_info, parent_info)
                parent_coin = child_coin
            assert parent_info is not None

    def puzzle_for_pk(self, pubkey: G1Element) -> Program:
        if self.did_info.origin_coin is not None:
            innerpuz = did_wallet_puzzles.create_innerpuz(
                p2_puzzle_or_hash=puzzle_for_pk(pubkey),
                recovery_list=self.did_info.backup_ids,
                num_of_backup_ids_needed=self.did_info.num_of_backup_ids_needed,
                launcher_id=self.did_info.origin_coin.name(),
                metadata=did_wallet_puzzles.metadata_to_program(json.loads(self.did_info.metadata)),
                recovery_list_hash=self.reset_recovery_list(),
            )
            return create_singleton_puzzle(innerpuz, self.did_info.origin_coin.name())
        else:
            innerpuz = Program.to((8, 0))
            return create_singleton_puzzle(innerpuz, bytes32.zeros)

    def puzzle_hash_for_pk(self, pubkey: G1Element) -> bytes32:
        if self.did_info.origin_coin is None:
            # TODO: this seem dumb. Why bother with this case? Is it ever used?
            # inner puzzle: (8 . 0)
            innerpuz_hash = shatree_pair(shatree_int(8), NIL_TREEHASH)
            return create_singleton_puzzle_hash(innerpuz_hash, bytes32.zeros)
        origin_coin_name = self.did_info.origin_coin.name()
        innerpuz_hash = did_wallet_puzzles.get_inner_puzhash_by_p2(
            p2_puzhash=puzzle_hash_for_pk(pubkey),
            recovery_list=self.did_info.backup_ids,
            num_of_backup_ids_needed=self.did_info.num_of_backup_ids_needed,
            launcher_id=origin_coin_name,
            metadata=did_wallet_puzzles.metadata_to_program(json.loads(self.did_info.metadata)),
            recovery_list_hash=self.reset_recovery_list(),
        )
        return create_singleton_puzzle_hash(innerpuz_hash, origin_coin_name)

    def get_my_DID(self) -> str:
        assert self.did_info.origin_coin is not None
        core = self.did_info.origin_coin.name()
        assert core is not None
        return core.hex()

    async def set_name(self, new_name: str):
        new_info = dataclasses.replace(self.wallet_info, name=new_name)
        self.wallet_info = new_info
        await self.wallet_state_manager.user_store.update_wallet(self.wallet_info)

    def get_name(self) -> str:
        return self.wallet_info.name

    async def create_update_spend(
        self,
        action_scope: WalletActionScope,
        fee: uint64 = uint64(0),
        extra_conditions: tuple[Condition, ...] = tuple(),
    ) -> None:
        assert self.did_info.current_inner is not None
        assert self.did_info.origin_coin is not None
        coin = await self.get_coin()
        new_inner_puzzle = await self.get_did_innerpuz(action_scope)
        uncurried = did_wallet_puzzles.uncurry_innerpuz(new_inner_puzzle)
        assert uncurried is not None
        p2_puzzle = uncurried[0]
        # innerpuz solution is (mode, p2_solution)
        p2_solution = self.standard_wallet.make_solution(
            primaries=[
                CreateCoin(
                    puzzle_hash=new_inner_puzzle.get_tree_hash(),
                    amount=uint64(coin.amount),
                    memos=[p2_puzzle.get_tree_hash()],
                )
            ],
            conditions=(*extra_conditions, CreateCoinAnnouncement(coin.name())),
        )
        innersol: Program = Program.to([1, p2_solution])
        # full solution is (corehash parent_info my_amount innerpuz_reveal solution)
        innerpuz: Program = self.did_info.current_inner

        full_puzzle: Program = create_singleton_puzzle(
            innerpuz,
            self.did_info.origin_coin.name(),
        )
        parent_info = self.get_parent_for_coin(coin)
        assert parent_info is not None
        fullsol = Program.to(
            [
                [
                    parent_info.parent_name,
                    parent_info.inner_puzzle_hash,
                    parent_info.amount,
                ],
                coin.amount,
                innersol,
            ]
        )
        # Create an additional spend to confirm the change on-chain
        new_full_puzzle: Program = create_singleton_puzzle(
            new_inner_puzzle,
            self.did_info.origin_coin.name(),
        )
        new_full_sol = Program.to(
            [
                [
                    coin.parent_coin_info,
                    innerpuz.get_tree_hash(),
                    coin.amount,
                ],
                coin.amount,
                innersol,
            ]
        )
        new_coin = Coin(coin.name(), new_full_puzzle.get_tree_hash(), coin.amount)
        list_of_coinspends = [
            make_spend(coin, full_puzzle, fullsol),
            make_spend(new_coin, new_full_puzzle, new_full_sol),
        ]
        spend_bundle = WalletSpendBundle(list_of_coinspends, G2Element())
        if fee > 0:
            coin_name = coin.name()
            await self.standard_wallet.create_tandem_xch_tx(
                fee,
                action_scope,
                extra_conditions=(AssertCoinAnnouncement(asserted_id=coin_name, asserted_msg=coin_name),),
            )
        to_ph = await action_scope.get_puzzle_hash(self.wallet_state_manager, override_reuse_puzhash_with=True)
        did_record = TransactionRecord(
            confirmed_at_height=uint32(0),
<<<<<<< HEAD
            created_at_time=uint64(int(time.time())),
            to_puzzle_hash=to_ph,
            to_address=self.wallet_state_manager.encode_puzzle_hash(to_ph),
=======
            created_at_time=uint64(time.time()),
            to_puzzle_hash=await action_scope.get_puzzle_hash(
                self.wallet_state_manager, override_reuse_puzhash_with=True
            ),
>>>>>>> b3f62a65
            amount=uint64(coin.amount),
            fee_amount=uint64(0),
            confirmed=False,
            sent=uint32(0),
            spend_bundle=spend_bundle,
            additions=spend_bundle.additions(),
            removals=spend_bundle.removals(),
            wallet_id=self.wallet_info.id,
            sent_to=[],
            trade_id=None,
            type=uint32(TransactionType.OUTGOING_TX.value),
            name=bytes32.secret(),
            memos=compute_memos(spend_bundle),
            valid_times=parse_timelock_info(extra_conditions),
        )

        async with action_scope.use() as interface:
            interface.side_effects.transactions.append(did_record)

    async def transfer_did(
        self,
        new_puzhash: bytes32,
        fee: uint64,
        action_scope: WalletActionScope,
        extra_conditions: tuple[Condition, ...] = tuple(),
    ) -> None:
        """
        Transfer the current DID to another owner
        :param new_puzhash: New owner's p2_puzzle
        :param fee: Transaction fee
        :return: Spend bundle
        """
        assert self.did_info.current_inner is not None
        assert self.did_info.origin_coin is not None
        coin = await self.get_coin()
        backup_ids = []
        backup_required = uint64(0)
        backup_ids = self.did_info.backup_ids
        backup_required = self.did_info.num_of_backup_ids_needed
        new_did_puzhash = did_wallet_puzzles.get_inner_puzhash_by_p2(
            p2_puzhash=new_puzhash,
            recovery_list=backup_ids,
            num_of_backup_ids_needed=backup_required,
            launcher_id=self.did_info.origin_coin.name(),
            metadata=did_wallet_puzzles.metadata_to_program(json.loads(self.did_info.metadata)),
            recovery_list_hash=self.reset_recovery_list(),
        )
        p2_solution = self.standard_wallet.make_solution(
            primaries=[CreateCoin(new_did_puzhash, uint64(coin.amount), [new_puzhash])],
            conditions=(*extra_conditions, CreateCoinAnnouncement(coin.name())),
        )
        innersol = Program.to([2, p2_solution, [], [], [], self.did_info.backup_ids])
        # full solution is (corehash parent_info my_amount innerpuz_reveal solution)

        full_puzzle: Program = create_singleton_puzzle(
            self.did_info.current_inner,
            self.did_info.origin_coin.name(),
        )
        parent_info = self.get_parent_for_coin(coin)
        assert parent_info is not None
        fullsol = Program.to(
            [
                [
                    parent_info.parent_name,
                    parent_info.inner_puzzle_hash,
                    parent_info.amount,
                ],
                coin.amount,
                innersol,
            ]
        )
        list_of_coinspends = [make_spend(coin, full_puzzle, fullsol)]
        spend_bundle = WalletSpendBundle(list_of_coinspends, G2Element())
        if fee > 0:
            coin_name = coin.name()
            await self.standard_wallet.create_tandem_xch_tx(
                fee,
                action_scope,
                extra_conditions=(AssertCoinAnnouncement(asserted_id=coin_name, asserted_msg=coin_name),),
            )
        to_ph = await action_scope.get_puzzle_hash(self.wallet_state_manager, override_reuse_puzhash_with=True)
        did_record = TransactionRecord(
            confirmed_at_height=uint32(0),
<<<<<<< HEAD
            created_at_time=uint64(int(time.time())),
            to_puzzle_hash=to_ph,
            to_address=self.wallet_state_manager.encode_puzzle_hash(to_ph),
=======
            created_at_time=uint64(time.time()),
            to_puzzle_hash=await action_scope.get_puzzle_hash(
                self.wallet_state_manager, override_reuse_puzhash_with=True
            ),
>>>>>>> b3f62a65
            amount=uint64(coin.amount),
            fee_amount=fee,
            confirmed=False,
            sent=uint32(0),
            spend_bundle=spend_bundle,
            additions=spend_bundle.additions(),
            removals=spend_bundle.removals(),
            wallet_id=self.wallet_info.id,
            sent_to=[],
            trade_id=None,
            type=uint32(TransactionType.OUTGOING_TX.value),
            name=spend_bundle.name(),
            memos=compute_memos(spend_bundle),
            valid_times=parse_timelock_info(extra_conditions),
        )

        async with action_scope.use() as interface:
            interface.side_effects.transactions.append(did_record)

    # The message spend can tests\wallet\rpc\test_wallet_rpc.py send messages and also change your innerpuz
    async def create_message_spend(
        self,
        action_scope: WalletActionScope,
        extra_conditions: tuple[Condition, ...] = tuple(),
    ) -> None:
        assert self.did_info.current_inner is not None
        assert self.did_info.origin_coin is not None
        coin = await self.get_coin()
        innerpuz: Program = self.did_info.current_inner
        assert (
            create_singleton_puzzle(
                innerpuz,
                self.did_info.origin_coin.name(),
            ).get_tree_hash()
            == coin.puzzle_hash
        )
        uncurried = did_wallet_puzzles.uncurry_innerpuz(innerpuz)
        assert uncurried is not None
        _p2_puzzle, id_list_hash, num_of_backup_ids_needed, _, metadata = uncurried
        # Quote message puzzle & solution
        p2_ph = await action_scope.get_puzzle_hash(self.wallet_state_manager)
        new_innerpuzzle_hash = did_wallet_puzzles.get_inner_puzhash_by_p2(
            p2_puzhash=p2_ph,
            recovery_list_hash=id_list_hash,
            num_of_backup_ids_needed=uint64(num_of_backup_ids_needed.as_int()),
            launcher_id=self.did_info.origin_coin.name(),
            metadata=metadata,
        )
        p2_solution = self.standard_wallet.make_solution(
            primaries=[CreateCoin(puzzle_hash=new_innerpuzzle_hash, amount=uint64(coin.amount), memos=[p2_ph])],
            conditions=extra_conditions,
        )
        # innerpuz solution is (mode p2_solution)
        innersol: Program = Program.to([1, p2_solution])

        # full solution is (corehash parent_info my_amount innerpuz_reveal solution)
        full_puzzle: Program = create_singleton_puzzle(
            innerpuz,
            self.did_info.origin_coin.name(),
        )
        parent_info = self.get_parent_for_coin(coin)
        assert parent_info is not None
        fullsol = Program.to(
            [
                [
                    parent_info.parent_name,
                    parent_info.inner_puzzle_hash,
                    parent_info.amount,
                ],
                coin.amount,
                innersol,
            ]
        )
        list_of_coinspends = [make_spend(coin, full_puzzle, fullsol)]
        unsigned_spend_bundle = WalletSpendBundle(list_of_coinspends, G2Element())
        tx = TransactionRecord(
            confirmed_at_height=uint32(0),
            created_at_time=uint64(time.time()),
            to_puzzle_hash=p2_ph,
            to_address=self.wallet_state_manager.encode_puzzle_hash(p2_ph),
            amount=uint64(coin.amount),
            fee_amount=uint64(0),
            confirmed=False,
            sent=uint32(0),
            spend_bundle=unsigned_spend_bundle,
            additions=unsigned_spend_bundle.additions(),
            removals=[coin],
            wallet_id=self.id(),
            sent_to=[],
            trade_id=None,
            type=uint32(TransactionType.OUTGOING_TX.value),
            name=unsigned_spend_bundle.name(),
            memos=compute_memos(unsigned_spend_bundle),
            valid_times=parse_timelock_info(extra_conditions),
        )
        async with action_scope.use() as interface:
            interface.side_effects.transactions.append(tx)

    async def get_did_innerpuz(
        self,
        action_scope: WalletActionScope,
        origin_id: Optional[bytes32] = None,
        override_reuse_puzhash_with: Optional[bool] = None,
    ) -> Program:
        if self.did_info.origin_coin is not None:
            launcher_id = self.did_info.origin_coin.name()
        elif origin_id is not None:
            launcher_id = origin_id
        else:
            raise ValueError("must have origin coin")

        return did_wallet_puzzles.create_innerpuz(
            p2_puzzle_or_hash=await action_scope.get_puzzle(
                self.wallet_state_manager, override_reuse_puzhash_with=override_reuse_puzhash_with
            ),
            recovery_list=self.did_info.backup_ids,
            num_of_backup_ids_needed=self.did_info.num_of_backup_ids_needed,
            launcher_id=launcher_id,
            metadata=did_wallet_puzzles.metadata_to_program(json.loads(self.did_info.metadata)),
            recovery_list_hash=self.reset_recovery_list(),
        )

    async def get_innerpuz_for_new_innerhash(self, pubkey: G1Element):
        """
        Get the inner puzzle for a new owner
        :param pubkey: Pubkey
        :return: Inner puzzle
        """
        # Note: the recovery list will be kept.
        # In a selling case, the seller should clean the recovery list then transfer to the new owner.
        assert self.did_info.origin_coin is not None
        return did_wallet_puzzles.create_innerpuz(
            p2_puzzle_or_hash=puzzle_for_pk(pubkey),
            recovery_list=self.did_info.backup_ids,
            num_of_backup_ids_needed=uint64(self.did_info.num_of_backup_ids_needed),
            launcher_id=self.did_info.origin_coin.name(),
            metadata=did_wallet_puzzles.metadata_to_program(json.loads(self.did_info.metadata)),
            recovery_list_hash=self.reset_recovery_list(),
        )

    async def inner_puzzle_for_did_puzzle(self, did_hash: bytes32) -> Program:
        record: DerivationRecord = await self.wallet_state_manager.puzzle_store.get_derivation_record_for_puzzle_hash(
            did_hash
        )
        assert self.did_info.origin_coin is not None
        assert self.did_info.current_inner is not None
        uncurried_args = uncurry_innerpuz(self.did_info.current_inner)
        assert uncurried_args is not None
        p2_puzzle, _, _, _, _ = uncurried_args
        if record is None:
            record = await self.wallet_state_manager.puzzle_store.get_derivation_record_for_puzzle_hash(
                p2_puzzle.get_tree_hash()
            )

        inner_puzzle: Program = did_wallet_puzzles.create_innerpuz(
            p2_puzzle_or_hash=puzzle_for_pk(record.pubkey),
            recovery_list=self.did_info.backup_ids,
            num_of_backup_ids_needed=self.did_info.num_of_backup_ids_needed,
            launcher_id=self.did_info.origin_coin.name(),
            metadata=did_wallet_puzzles.metadata_to_program(json.loads(self.did_info.metadata)),
            recovery_list_hash=self.reset_recovery_list(),
        )
        return inner_puzzle

    def reset_recovery_list(self) -> Optional[Program]:
        if self.did_info.current_inner is None:
            return None

        uncurried_args = uncurry_innerpuz(self.did_info.current_inner)
        if uncurried_args is None:
            return None

        _, og_recovery_list_hash, _, _, _ = uncurried_args
        if self.did_info.num_of_backup_ids_needed == 0 and not did_recovery_is_nil(og_recovery_list_hash):
            return None

        if len(self.did_info.backup_ids) > 0:
            return None

        return og_recovery_list_hash

    def get_parent_for_coin(self, coin) -> Optional[LineageProof]:
        parent_info = None
        for name, ccparent in self.did_info.parent_info:
            if name == coin.parent_coin_info:
                parent_info = ccparent

        return parent_info

    async def sign_message(self, message: str, mode: SigningMode) -> tuple[G1Element, G2Element]:
        if self.did_info.current_inner is None:
            raise ValueError("Missing DID inner puzzle.")
        puzzle_args = did_wallet_puzzles.uncurry_innerpuz(self.did_info.current_inner)
        if puzzle_args is not None:
            p2_puzzle, _, _, _, _ = puzzle_args
            puzzle_hash = p2_puzzle.get_tree_hash()
            private = await self.wallet_state_manager.get_private_key(puzzle_hash)
            synthetic_secret_key = calculate_synthetic_secret_key(private, DEFAULT_HIDDEN_PUZZLE_HASH)
            synthetic_pk = synthetic_secret_key.get_g1()
            if mode == SigningMode.CHIP_0002_HEX_INPUT:
                hex_message: bytes = Program.to((CHIP_0002_SIGN_MESSAGE_PREFIX, bytes.fromhex(message))).get_tree_hash()
            elif mode == SigningMode.BLS_MESSAGE_AUGMENTATION_UTF8_INPUT:
                hex_message = bytes(message, "utf-8")
            elif mode == SigningMode.BLS_MESSAGE_AUGMENTATION_HEX_INPUT:
                hex_message = bytes.fromhex(message)
            else:
                hex_message = Program.to((CHIP_0002_SIGN_MESSAGE_PREFIX, message)).get_tree_hash()
            return synthetic_pk, AugSchemeMPL.sign(synthetic_secret_key, hex_message)
        else:
            raise ValueError("Invalid inner DID puzzle.")

    async def generate_new_decentralised_id(
        self,
        amount: uint64,
        action_scope: WalletActionScope,
        fee: uint64 = uint64(0),
        extra_conditions: tuple[Condition, ...] = tuple(),
    ) -> None:
        """
        This must be called under the wallet state manager lock
        """

        coins = await self.standard_wallet.select_coins(uint64(amount + fee), action_scope)

        origin = coins.copy().pop()
        genesis_launcher_puz = SINGLETON_LAUNCHER_PUZZLE
        launcher_coin = Coin(origin.name(), genesis_launcher_puz.get_tree_hash(), amount)

        did_inner: Program = await self.get_did_innerpuz(action_scope, origin_id=launcher_coin.name())
        did_inner_hash = did_inner.get_tree_hash()
        did_full_puz = create_singleton_puzzle(did_inner, launcher_coin.name())
        did_puzzle_hash = did_full_puz.get_tree_hash()

        announcement_message = Program.to([did_puzzle_hash, amount, bytes(0x80)]).get_tree_hash()

        await self.standard_wallet.generate_signed_transaction(
            amounts=[amount],
            puzzle_hashes=[genesis_launcher_puz.get_tree_hash()],
            action_scope=action_scope,
            fee=fee,
            coins=coins,
            origin_id=origin.name(),
            extra_conditions=(
                AssertCoinAnnouncement(asserted_id=launcher_coin.name(), asserted_msg=announcement_message),
                *extra_conditions,
            ),
        )

        genesis_launcher_solution = Program.to([did_puzzle_hash, amount, bytes(0x80)])

        launcher_cs = make_spend(launcher_coin, genesis_launcher_puz, genesis_launcher_solution)
        launcher_sb = WalletSpendBundle([launcher_cs], AugSchemeMPL.aggregate([]))
        eve_coin = Coin(launcher_coin.name(), did_puzzle_hash, amount)
        future_parent = LineageProof(
            parent_name=eve_coin.parent_coin_info,
            inner_puzzle_hash=did_inner_hash,
            amount=uint64(eve_coin.amount),
        )
        eve_parent = LineageProof(
            parent_name=launcher_coin.parent_coin_info,
            inner_puzzle_hash=launcher_coin.puzzle_hash,
            amount=uint64(launcher_coin.amount),
        )
        await self.add_parent(eve_coin.parent_coin_info, eve_parent)
        await self.add_parent(eve_coin.name(), future_parent)

        # Only want to save this information if the transaction is valid
        did_info = DIDInfo(
            origin_coin=launcher_coin,
            backup_ids=self.did_info.backup_ids,
            num_of_backup_ids_needed=self.did_info.num_of_backup_ids_needed,
            parent_info=self.did_info.parent_info,
            current_inner=did_inner,
            temp_coin=None,
            temp_puzhash=None,
            temp_pubkey=None,
            sent_recovery_transaction=False,
            metadata=self.did_info.metadata,
        )
        await self.save_info(did_info)
        eve_spend = await self.generate_eve_spend(eve_coin, did_full_puz, did_inner)
        full_spend = WalletSpendBundle.aggregate([eve_spend, launcher_sb])
        assert self.did_info.origin_coin is not None
        assert self.did_info.current_inner is not None

        to_ph = await action_scope.get_puzzle_hash(self.wallet_state_manager, override_reuse_puzhash_with=True)
        did_record = TransactionRecord(
            confirmed_at_height=uint32(0),
            created_at_time=uint64(time.time()),
            amount=uint64(amount),
            to_puzzle_hash=to_ph,
            to_address=self.wallet_state_manager.encode_puzzle_hash(to_ph),
            fee_amount=fee,
            confirmed=False,
            sent=uint32(0),
            spend_bundle=full_spend,
            additions=full_spend.additions(),
            removals=full_spend.removals(),
            wallet_id=self.id(),
            sent_to=[],
            trade_id=None,
            type=uint32(TransactionType.INCOMING_TX.value),
            name=full_spend.name(),
            memos={},
            valid_times=ConditionValidTimes(),
        )
        async with action_scope.use() as interface:
            interface.side_effects.transactions.append(did_record)

    async def generate_eve_spend(
        self,
        coin: Coin,
        full_puzzle: Program,
        innerpuz: Program,
        extra_conditions: tuple[Condition, ...] = tuple(),
    ):
        assert self.did_info.origin_coin is not None
        uncurried = did_wallet_puzzles.uncurry_innerpuz(innerpuz)
        assert uncurried is not None
        p2_puzzle = uncurried[0]
        # innerpuz solution is (mode p2_solution)
        p2_solution = self.standard_wallet.make_solution(
            primaries=[CreateCoin(innerpuz.get_tree_hash(), uint64(coin.amount), [p2_puzzle.get_tree_hash()])],
            conditions=extra_conditions,
        )
        innersol = Program.to([1, p2_solution])
        # full solution is (lineage_proof my_amount inner_solution)
        fullsol = Program.to(
            [
                [self.did_info.origin_coin.parent_coin_info, self.did_info.origin_coin.amount],
                coin.amount,
                innersol,
            ]
        )
        list_of_coinspends = [make_spend(coin, full_puzzle, fullsol)]
        unsigned_spend_bundle = WalletSpendBundle(list_of_coinspends, G2Element())
        return unsigned_spend_bundle

    async def get_spendable_balance(self, unspent_records=None) -> uint128:
        spendable_am = await self.wallet_state_manager.get_confirmed_spendable_balance_for_wallet(
            self.wallet_info.id, unspent_records
        )
        return spendable_am

    async def get_max_send_amount(self, records: Optional[set[WalletCoinRecord]] = None):
        spendable: list[WalletCoinRecord] = list(
            await self.wallet_state_manager.get_spendable_coins_for_wallet(self.id(), records)
        )
        max_send_amount = sum(cr.coin.amount for cr in spendable)
        return max_send_amount

    async def add_parent(self, name: bytes32, parent: Optional[LineageProof]):
        self.log.info(f"Adding parent {name}: {parent}")
        current_list = self.did_info.parent_info.copy()
        current_list.append((name, parent))
        did_info = DIDInfo(
            origin_coin=self.did_info.origin_coin,
            backup_ids=self.did_info.backup_ids,
            num_of_backup_ids_needed=self.did_info.num_of_backup_ids_needed,
            parent_info=current_list,
            current_inner=self.did_info.current_inner,
            temp_coin=self.did_info.temp_coin,
            temp_puzhash=self.did_info.temp_puzhash,
            temp_pubkey=self.did_info.temp_pubkey,
            sent_recovery_transaction=self.did_info.sent_recovery_transaction,
            metadata=self.did_info.metadata,
        )
        await self.save_info(did_info)

    async def update_metadata(self, metadata: dict[str, str]) -> bool:
        # validate metadata
        if not all(isinstance(k, str) and isinstance(v, str) for k, v in metadata.items()):
            raise ValueError("Metadata key value pairs must be strings.")
        did_info = DIDInfo(
            origin_coin=self.did_info.origin_coin,
            backup_ids=self.did_info.backup_ids,
            num_of_backup_ids_needed=self.did_info.num_of_backup_ids_needed,
            parent_info=self.did_info.parent_info,
            current_inner=self.did_info.current_inner,
            temp_coin=self.did_info.temp_coin,
            temp_puzhash=self.did_info.temp_puzhash,
            temp_pubkey=self.did_info.temp_pubkey,
            sent_recovery_transaction=self.did_info.sent_recovery_transaction,
            metadata=json.dumps(metadata),
        )
        await self.save_info(did_info)
        await self.wallet_state_manager.update_wallet_puzzle_hashes(self.wallet_info.id)
        return True

    async def save_info(self, did_info: DIDInfo):
        self.did_info = did_info
        current_info = self.wallet_info
        data_str = json.dumps(did_info.to_json_dict())
        wallet_info = WalletInfo(current_info.id, current_info.name, current_info.type, data_str)
        self.wallet_info = wallet_info
        await self.wallet_state_manager.user_store.update_wallet(wallet_info)

    def generate_wallet_name(self) -> str:
        """
        Generate a new DID wallet name
        :return: wallet name
        """
        max_num = 0
        for wallet in self.wallet_state_manager.wallets.values():
            if wallet.type() == WalletType.DECENTRALIZED_ID:
                matched = re.search(r"^Profile (\d+)$", wallet.get_name())
                if matched and int(matched.group(1)) > max_num:
                    max_num = int(matched.group(1))
        return f"Profile {max_num + 1}"

    def check_existed_did(self):
        """
        Check if the current DID is existed
        :return: None
        """
        for wallet in self.wallet_state_manager.wallets.values():
            if (
                wallet.type() == WalletType.DECENTRALIZED_ID
                and self.did_info.origin_coin.name() == wallet.did_info.origin_coin.name()
            ):
                self.log.warning(f"DID {self.did_info.origin_coin} already existed, ignore the wallet creation.")
                raise ValueError("Wallet already exists")

    @staticmethod
    def deserialize_backup_data(backup_data: str) -> DIDInfo:
        """
        Get a DIDInfo from a serialized string
        :param backup_data: serialized
        :return: DIDInfo
        """
        details = backup_data.split(":")
        origin = Coin(bytes32.fromhex(details[0]), bytes32.fromhex(details[1]), uint64(details[2]))
        backup_ids = []
        if len(details[3]) > 0:
            for d in details[3].split(","):
                backup_ids.append(bytes32.from_hexstr(d))
        num_of_backup_ids_needed = uint64(details[5])
        if num_of_backup_ids_needed > len(backup_ids):
            raise Exception
        innerpuz: Program = Program.from_bytes(bytes.fromhex(details[4]))
        metadata: str = ""
        for d in details[6:]:
            metadata = metadata + d + ":"
        if len(metadata) > 0:
            metadata = metadata[:-1]
        did_info = DIDInfo(
            origin_coin=origin,
            backup_ids=backup_ids,
            num_of_backup_ids_needed=num_of_backup_ids_needed,
            parent_info=[],
            current_inner=innerpuz,
            temp_coin=None,
            temp_puzhash=None,
            temp_pubkey=None,
            sent_recovery_transaction=True,
            metadata=metadata,
        )
        return did_info

    def require_derivation_paths(self) -> bool:
        return True

    async def get_coin(self) -> Coin:
        spendable_coins: set[WalletCoinRecord] = await self.wallet_state_manager.get_spendable_coins_for_wallet(
            self.wallet_info.id
        )
        if len(spendable_coins) == 0:
            raise RuntimeError("DID is not currently spendable")
        return sorted(list(spendable_coins), key=lambda c: c.confirmed_block_height, reverse=True)[0].coin

    async def match_hinted_coin(self, coin: Coin, hint: bytes32) -> bool:
        if self.did_info.origin_coin is None:
            return False  # pragma: no cover
        return (
            create_singleton_puzzle(
                did_wallet_puzzles.create_innerpuz(
                    p2_puzzle_or_hash=hint,
                    recovery_list=self.did_info.backup_ids,
                    num_of_backup_ids_needed=uint64(self.did_info.num_of_backup_ids_needed),
                    launcher_id=self.did_info.origin_coin.name(),
                    metadata=did_wallet_puzzles.metadata_to_program(json.loads(self.did_info.metadata)),
                    recovery_list_hash=self.reset_recovery_list(),
                ),
                self.did_info.origin_coin.name(),
            ).get_tree_hash_precalc(hint)
            == coin.puzzle_hash
        )

    async def generate_signed_transaction(
        self,
        amounts: list[uint64],
        puzzle_hashes: list[bytes32],
        action_scope: WalletActionScope,
        fee: uint64 = uint64(0),
        coins: Optional[set[Coin]] = None,
        memos: Optional[list[list[bytes]]] = None,
        extra_conditions: tuple[Condition, ...] = tuple(),
        **kwargs: Unpack[GSTOptionalArgs],
    ) -> None:
        raise NotImplementedError("DIDWallet does not implement `generate_signed_transaction`")<|MERGE_RESOLUTION|>--- conflicted
+++ resolved
@@ -651,16 +651,9 @@
         to_ph = await action_scope.get_puzzle_hash(self.wallet_state_manager, override_reuse_puzhash_with=True)
         did_record = TransactionRecord(
             confirmed_at_height=uint32(0),
-<<<<<<< HEAD
-            created_at_time=uint64(int(time.time())),
+            created_at_time=uint64(time.time()),
             to_puzzle_hash=to_ph,
             to_address=self.wallet_state_manager.encode_puzzle_hash(to_ph),
-=======
-            created_at_time=uint64(time.time()),
-            to_puzzle_hash=await action_scope.get_puzzle_hash(
-                self.wallet_state_manager, override_reuse_puzhash_with=True
-            ),
->>>>>>> b3f62a65
             amount=uint64(coin.amount),
             fee_amount=uint64(0),
             confirmed=False,
@@ -744,16 +737,9 @@
         to_ph = await action_scope.get_puzzle_hash(self.wallet_state_manager, override_reuse_puzhash_with=True)
         did_record = TransactionRecord(
             confirmed_at_height=uint32(0),
-<<<<<<< HEAD
-            created_at_time=uint64(int(time.time())),
+            created_at_time=uint64(time.time()),
             to_puzzle_hash=to_ph,
             to_address=self.wallet_state_manager.encode_puzzle_hash(to_ph),
-=======
-            created_at_time=uint64(time.time()),
-            to_puzzle_hash=await action_scope.get_puzzle_hash(
-                self.wallet_state_manager, override_reuse_puzhash_with=True
-            ),
->>>>>>> b3f62a65
             amount=uint64(coin.amount),
             fee_amount=fee,
             confirmed=False,
