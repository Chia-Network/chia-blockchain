import dataclasses
import logging
import time
import json
import re

from typing import Dict, Optional, List, Any, Set, Tuple
from blspy import AugSchemeMPL, G1Element, G2Element
from secrets import token_bytes
from chia.protocols import wallet_protocol
from chia.protocols.wallet_protocol import CoinState
from chia.types.announcement import Announcement
from chia.types.blockchain_format.coin import Coin
from chia.types.blockchain_format.program import Program
from chia.types.blockchain_format.sized_bytes import bytes32
from chia.types.coin_spend import CoinSpend
from chia.types.spend_bundle import SpendBundle
from chia.util.ints import uint64, uint32, uint8, uint128
from chia.wallet.util.transaction_type import TransactionType
from chia.util.condition_tools import conditions_dict_for_solution, pkm_pairs_for_conditions_dict
from chia.wallet.did_wallet.did_info import DIDInfo
from chia.wallet.lineage_proof import LineageProof
from chia.wallet.transaction_record import TransactionRecord
from chia.wallet.util.wallet_types import WalletType
from chia.wallet.util.compute_memos import compute_memos
from chia.wallet.wallet import Wallet
from chia.wallet.wallet_coin_record import WalletCoinRecord
from chia.wallet.wallet_info import WalletInfo
from chia.wallet.derivation_record import DerivationRecord
from chia.wallet.did_wallet import did_wallet_puzzles
from chia.wallet.derive_keys import master_sk_to_wallet_sk_unhardened
from chia.wallet.coin_selection import select_coins
from chia.wallet.puzzles.p2_delegated_puzzle_or_hidden_puzzle import (
    puzzle_for_pk,
    DEFAULT_HIDDEN_PUZZLE_HASH,
    calculate_synthetic_secret_key,
)


class DIDWallet:
    wallet_state_manager: Any
    log: logging.Logger
    wallet_info: WalletInfo
    did_info: DIDInfo
    standard_wallet: Wallet
    base_puzzle_program: Optional[bytes]
    base_inner_puzzle_hash: Optional[bytes32]
    wallet_id: int

    @staticmethod
    async def create_new_did_wallet(
        wallet_state_manager: Any,
        wallet: Wallet,
        amount: uint64,
        backups_ids: List = [],
        num_of_backup_ids_needed: uint64 = None,
        metadata: Dict[str, str] = {},
        name: Optional[str] = None,
        fee: uint64 = uint64(0),
    ):
        """
        Create a brand new DID wallet
        This must be called under the wallet state manager lock
        :param wallet_state_manager: Wallet state manager
        :param wallet: Standard wallet
        :param amount: Amount of the DID coin
        :param backups_ids: A list of DIDs used for recovery this DID
        :param num_of_backup_ids_needed: Needs how many recovery DIDs at least
        :param metadata: Metadata saved in the DID
        :param name: Wallet name
        :param fee: transaction fee
        :return: DID wallet
        """

        self = DIDWallet()
        self.wallet_state_manager = wallet_state_manager
        if name is None:
            name = self.generate_wallet_name()
        self.base_puzzle_program = None
        self.base_inner_puzzle_hash = None
        self.standard_wallet = wallet
        self.log = logging.getLogger(name if name else __name__)
        std_wallet_id = self.standard_wallet.wallet_id
        bal = await wallet_state_manager.get_confirmed_balance_for_wallet(std_wallet_id)
        if amount > bal:
            raise ValueError("Not enough balance")
        if amount & 1 == 0:
            raise ValueError("DID amount must be odd number")

        if num_of_backup_ids_needed is None:
            num_of_backup_ids_needed = uint64(len(backups_ids))
        if num_of_backup_ids_needed > len(backups_ids):
            raise ValueError("Cannot require more IDs than are known.")
        self.did_info = DIDInfo(
            None, backups_ids, num_of_backup_ids_needed, [], None, None, None, None, False, json.dumps(metadata)
        )
        info_as_string = json.dumps(self.did_info.to_json_dict())
        self.wallet_info = await wallet_state_manager.user_store.create_wallet(
            name, WalletType.DECENTRALIZED_ID.value, info_as_string
        )
        self.wallet_id = self.wallet_info.id
        std_wallet_id = self.standard_wallet.wallet_id
        bal = await wallet_state_manager.get_confirmed_balance_for_wallet(std_wallet_id)
        if amount > bal:
            raise ValueError("Not enough balance")

        try:
            spend_bundle = await self.generate_new_decentralised_id(amount, fee)
        except Exception:
            await wallet_state_manager.user_store.delete_wallet(self.id())
            raise

        if spend_bundle is None:
            await wallet_state_manager.user_store.delete_wallet(self.id())
            raise ValueError("Failed to create spend.")
        await self.wallet_state_manager.add_new_wallet(self, self.wallet_info.id)

        return self

    @staticmethod
    async def create_new_did_wallet_from_recovery(
        wallet_state_manager: Any,
        wallet: Wallet,
        backup_data: str,
        name: Optional[str] = None,
    ):
        """
        Create a DID wallet from a backup file
        :param wallet_state_manager: Wallet state manager
        :param wallet: Standard wallet
        :param backup_data: A serialized backup data
        :param name: Wallet name
        :return: DID wallet
        """
        self = DIDWallet()
        self.wallet_state_manager = wallet_state_manager
        if name is None:
            name = self.generate_wallet_name()
        self.base_puzzle_program = None
        self.base_inner_puzzle_hash = None
        self.standard_wallet = wallet
        self.log = logging.getLogger(name if name else __name__)
        self.log.info("Creating DID wallet from recovery file ...")
        # load backup will also set our DIDInfo
        self.did_info = DIDWallet.deserialize_backup_data(backup_data)
        self.check_existed_did()
        info_as_string = json.dumps(self.did_info.to_json_dict())
        self.wallet_info = await wallet_state_manager.user_store.create_wallet(
            name, WalletType.DECENTRALIZED_ID.value, info_as_string
        )
        await self.wallet_state_manager.add_new_wallet(self, self.wallet_info.id)
        await self.save_info(self.did_info)
        await self.wallet_state_manager.update_wallet_puzzle_hashes(self.wallet_info.id)
        await self.load_parent(self.did_info)
        if self.wallet_info is None:
            raise ValueError("Internal Error")
        self.wallet_id = self.wallet_info.id
        return self

    @staticmethod
    async def create_new_did_wallet_from_coin_spend(
        wallet_state_manager: Any,
        wallet: Wallet,
        launch_coin: Coin,
        inner_puzzle: Program,
        coin_spend: CoinSpend,
        name: Optional[str] = None,
    ):
        """
        Create a DID wallet from a transfer
        :param wallet_state_manager: Wallet state manager
        :param wallet: Main wallet
        :param launch_coin: The launch coin of the DID
        :param inner_puzzle: DID inner puzzle
        :param coin_spend: DID transfer spend
        :param name: Wallet name
        :return: DID wallet
        """

        self = DIDWallet()
        self.wallet_state_manager = wallet_state_manager
        if name is None:
            name = self.generate_wallet_name()
        self.base_puzzle_program = None
        self.base_inner_puzzle_hash = None
        self.standard_wallet = wallet
        self.log = logging.getLogger(name if name else __name__)

        self.log.info(f"Creating DID wallet from a coin spend {launch_coin}  ...")
        # Create did info from the coin spend
        args = did_wallet_puzzles.uncurry_innerpuz(inner_puzzle)
        if args is None:
            raise ValueError("Cannot uncurry the DID puzzle.")
        _, recovery_list_hash, num_verification, _, metadata = args
        full_solution: Program = Program.from_bytes(bytes(coin_spend.solution))
        inner_solution: Program = full_solution.rest().rest().first()
        recovery_list: List[bytes32] = []
        backup_required: int = num_verification.as_int()
        if recovery_list_hash != Program.to([]).get_tree_hash():
            for did in inner_solution.rest().rest().rest().rest().rest().as_python():
                recovery_list.append(did[0])
        self.did_info = DIDInfo(
            launch_coin,
            recovery_list,
            uint64(backup_required),
            [],
            inner_puzzle,
            None,
            None,
            None,
            False,
            json.dumps(did_wallet_puzzles.program_to_metadata(metadata)),
        )
        self.check_existed_did()
        info_as_string = json.dumps(self.did_info.to_json_dict())

        self.wallet_info = await wallet_state_manager.user_store.create_wallet(
            name, WalletType.DECENTRALIZED_ID.value, info_as_string
        )
        await self.wallet_state_manager.add_new_wallet(self, self.wallet_info.id)
        await self.wallet_state_manager.update_wallet_puzzle_hashes(self.wallet_info.id)
        await self.load_parent(self.did_info)
        self.log.info(f"New DID wallet created {info_as_string}.")
        if self.wallet_info is None:
            raise ValueError("Internal Error")
        self.wallet_id = self.wallet_info.id
        return self

    @staticmethod
    async def create(
        wallet_state_manager: Any,
        wallet: Wallet,
        wallet_info: WalletInfo,
        name: str = None,
    ):
        """
        Create a DID wallet based on the local database
        :param wallet_state_manager: Wallet state manager
        :param wallet: Standard wallet
        :param wallet_info: Serialized WalletInfo
        :param name: Wallet name
        :return:
        """
        self = DIDWallet()
        self.log = logging.getLogger(name if name else __name__)
        self.wallet_state_manager = wallet_state_manager
        self.wallet_info = wallet_info
        self.wallet_id = wallet_info.id
        self.standard_wallet = wallet
        self.wallet_info = wallet_info
        self.did_info = DIDInfo.from_json_dict(json.loads(wallet_info.data))
        self.base_puzzle_program = None
        self.base_inner_puzzle_hash = None
        return self

    @classmethod
    def type(cls) -> uint8:
        return uint8(WalletType.DECENTRALIZED_ID)

    def id(self) -> uint32:
        return self.wallet_info.id

    async def get_confirmed_balance(self, record_list=None) -> uint128:
        if record_list is None:
            record_list = await self.wallet_state_manager.coin_store.get_unspent_coins_for_wallet(self.id())

        amount: uint128 = uint128(0)
        for record in record_list:
            parent = self.get_parent_for_coin(record.coin)
            if parent is not None:
                amount = uint128(amount + record.coin.amount)

        self.log.info(f"Confirmed balance for did wallet is {amount}")
        return uint128(amount)

    async def get_pending_change_balance(self) -> uint64:
        unconfirmed_tx = await self.wallet_state_manager.tx_store.get_unconfirmed_for_wallet(self.id())
        addition_amount = 0

        for record in unconfirmed_tx:
            our_spend = False
            for coin in record.removals:
                if await self.wallet_state_manager.does_coin_belong_to_wallet(coin, self.id()):
                    our_spend = True
                    break

            if our_spend is not True:
                continue

            for coin in record.additions:
                if await self.wallet_state_manager.does_coin_belong_to_wallet(coin, self.id()):
                    addition_amount += coin.amount

        return uint64(addition_amount)

    async def get_unconfirmed_balance(self, record_list=None) -> uint128:
        return await self.wallet_state_manager.get_unconfirmed_balance(self.id(), record_list)

    async def select_coins(
<<<<<<< HEAD
        self, amount: uint64, exclude: Optional[List[Coin]] = None, min_coin_amount: Optional[uint128] = None
=======
        self, amount: uint64, exclude: Optional[List[Coin]] = None, min_coin_amount: Optional[uint64] = None
>>>>>>> d7dd977d
    ) -> Optional[Set[Coin]]:
        """
        Returns a set of coins that can be used for generating a new transaction.
        Note: Must be called under wallet state manager lock
        """

        spendable_amount: uint128 = await self.get_spendable_balance()

        # Only DID Wallet will return none when this happens, so we do it before select_coins would throw an error.
        if amount > spendable_amount:
            self.log.warning(f"Can't select {amount}, from spendable {spendable_amount} for wallet id {self.id()}")
            return None

        spendable_coins: List[WalletCoinRecord] = list(
            await self.wallet_state_manager.get_spendable_coins_for_wallet(self.wallet_info.id)
        )

        # Try to use coins from the store, if there isn't enough of "unused"
        # coins use change coins that are not confirmed yet
        unconfirmed_removals: Dict[bytes32, Coin] = await self.wallet_state_manager.unconfirmed_removals_for_wallet(
            self.wallet_info.id
        )

        coins = await select_coins(
            spendable_amount,
            self.wallet_state_manager.constants.MAX_COIN_AMOUNT,
            spendable_coins,
            unconfirmed_removals,
            self.log,
            uint128(amount),
            exclude,
            min_coin_amount,
        )
        assert sum(c.amount for c in coins) >= amount
        return coins

    # This will be used in the recovery case where we don't have the parent info already
    async def coin_added(self, coin: Coin, _: uint32):
        """Notification from wallet state manager that wallet has been received."""

        self.log.info(f"DID wallet has been notified that coin was added: {coin.name()}:{coin}")
        inner_puzzle = await self.inner_puzzle_for_did_puzzle(coin.puzzle_hash)
        if self.did_info.temp_coin is not None:
            self.wallet_state_manager.state_changed("did_coin_added", self.wallet_info.id)
        new_info = DIDInfo(
            self.did_info.origin_coin,
            self.did_info.backup_ids,
            self.did_info.num_of_backup_ids_needed,
            self.did_info.parent_info,
            inner_puzzle,
            None,
            None,
            None,
            False,
            self.did_info.metadata,
        )
        await self.save_info(new_info)

        future_parent = LineageProof(
            coin.parent_coin_info,
            inner_puzzle.get_tree_hash(),
            uint64(coin.amount),
        )

        await self.add_parent(coin.name(), future_parent)
        parent = self.get_parent_for_coin(coin)
        if parent is None:
            parent_state: CoinState = (
                await self.wallet_state_manager.wallet_node.get_coin_state([coin.parent_coin_info])
            )[0]
            node = self.wallet_state_manager.wallet_node.get_full_node_peer()
            assert parent_state.spent_height is not None
            puzzle_solution_request = wallet_protocol.RequestPuzzleSolution(
                coin.parent_coin_info, parent_state.spent_height
            )
            response = await node.request_puzzle_solution(puzzle_solution_request)
            req_puz_sol = response.response
            assert req_puz_sol.puzzle is not None
            parent_innerpuz = did_wallet_puzzles.get_innerpuzzle_from_puzzle(req_puz_sol.puzzle.to_program())
            assert parent_innerpuz is not None
            parent_info = LineageProof(
                parent_state.coin.parent_coin_info,
                parent_innerpuz.get_tree_hash(),
                uint64(parent_state.coin.amount),
            )
            await self.add_parent(coin.parent_coin_info, parent_info)

    def create_backup(self) -> str:
        """
        Create a serialized backup data for DIDInfo
        :return: Serialized backup data
        """
        assert self.did_info.current_inner is not None
        assert self.did_info.origin_coin is not None
        output_str = f"{self.did_info.origin_coin.parent_coin_info.hex()}:"
        output_str += f"{self.did_info.origin_coin.puzzle_hash.hex()}:"
        output_str += f"{self.did_info.origin_coin.amount}:"
        if len(self.did_info.backup_ids) > 0:
            for did in self.did_info.backup_ids:
                output_str = output_str + did.hex() + ","
            output_str = output_str[:-1]
        output_str += f":{bytes(self.did_info.current_inner).hex()}:{self.did_info.num_of_backup_ids_needed}"
        output_str += f":{self.did_info.metadata}"
        return output_str

    async def load_parent(self, did_info: DIDInfo):
        """
        Load the parent info when importing a DID
        :param did_info: DID info
        :return:
        """
        # full_puz = did_wallet_puzzles.create_fullpuz(innerpuz, origin.name())
        # All additions in this block here:

        new_pubkey = (await self.wallet_state_manager.get_unused_derivation_record(self.wallet_info.id)).pubkey
        new_puzhash = puzzle_for_pk(new_pubkey).get_tree_hash()
        parent_info = None
        assert did_info.origin_coin is not None
        assert did_info.current_inner is not None
        new_did_inner_puzhash = did_wallet_puzzles.get_inner_puzhash_by_p2(
            new_puzhash,
            did_info.backup_ids,
            did_info.num_of_backup_ids_needed,
            did_info.origin_coin.name(),
            did_wallet_puzzles.metadata_to_program(json.loads(self.did_info.metadata)),
        )
        wallet_node = self.wallet_state_manager.wallet_node
        parent_coin: Coin = did_info.origin_coin
        while True:
            children = await wallet_node.fetch_children(parent_coin.name())
            if len(children) == 0:
                break

            children_state: CoinState = children[0]
            child_coin = children_state.coin
            future_parent = LineageProof(
                child_coin.parent_coin_info,
                did_info.current_inner.get_tree_hash(),
                uint64(child_coin.amount),
            )
            await self.add_parent(child_coin.name(), future_parent)
            if children_state.spent_height != children_state.created_height:
                did_info = DIDInfo(
                    did_info.origin_coin,
                    did_info.backup_ids,
                    did_info.num_of_backup_ids_needed,
                    self.did_info.parent_info,
                    did_info.current_inner,
                    child_coin,
                    new_did_inner_puzhash,
                    bytes(new_pubkey),
                    False,
                    did_info.metadata,
                )

                await self.save_info(did_info)
                assert children_state.created_height
                parent_spend = await wallet_node.fetch_puzzle_solution(children_state.created_height, parent_coin)
                assert parent_spend is not None
                parent_innerpuz = did_wallet_puzzles.get_innerpuzzle_from_puzzle(
                    parent_spend.puzzle_reveal.to_program()
                )
                assert parent_innerpuz is not None
                parent_info = LineageProof(
                    parent_coin.parent_coin_info,
                    parent_innerpuz.get_tree_hash(),
                    uint64(parent_coin.amount),
                )
                await self.add_parent(child_coin.parent_coin_info, parent_info)
            parent_coin = child_coin
        assert parent_info is not None

    async def create_tandem_xch_tx(
        self, fee: uint64, announcement_to_assert: Optional[Announcement] = None
    ) -> TransactionRecord:
        chia_coins = await self.standard_wallet.select_coins(fee)
        chia_tx = await self.standard_wallet.generate_signed_transaction(
            uint64(0),
            (await self.standard_wallet.get_new_puzzlehash()),
            fee=fee,
            coins=chia_coins,
            coin_announcements_to_consume={announcement_to_assert} if announcement_to_assert is not None else None,
        )
        assert chia_tx.spend_bundle is not None
        return chia_tx

    def puzzle_for_pk(self, pubkey: G1Element) -> Program:
        if self.did_info.origin_coin is not None:
            innerpuz = did_wallet_puzzles.create_innerpuz(
                puzzle_for_pk(pubkey),
                self.did_info.backup_ids,
                self.did_info.num_of_backup_ids_needed,
                self.did_info.origin_coin.name(),
                did_wallet_puzzles.metadata_to_program(json.loads(self.did_info.metadata)),
            )
            return did_wallet_puzzles.create_fullpuz(innerpuz, self.did_info.origin_coin.name())
        else:
            innerpuz = Program.to((8, 0))
            return did_wallet_puzzles.create_fullpuz(innerpuz, bytes32([0] * 32))

    async def get_new_puzzle(self) -> Program:
        return self.puzzle_for_pk(
            (await self.wallet_state_manager.get_unused_derivation_record(self.wallet_info.id)).pubkey
        )

    def get_my_DID(self) -> str:
        assert self.did_info.origin_coin is not None
        core = self.did_info.origin_coin.name()
        assert core is not None
        return core.hex()

    async def set_name(self, new_name: str):
        import dataclasses

        new_info = dataclasses.replace(self.wallet_info, name=new_name)
        self.wallet_info = new_info
        await self.wallet_state_manager.user_store.update_wallet(self.wallet_info)

    async def get_name(self):
        return self.wallet_info.name

    async def create_update_spend(self, fee: uint64 = uint64(0)):
        assert self.did_info.current_inner is not None
        assert self.did_info.origin_coin is not None
        coins = await self.select_coins(uint64(1))
        assert coins is not None
        coin = coins.pop()
        new_puzhash = await self.get_new_did_inner_hash()
        # innerpuz solution is (mode, p2_solution)
        p2_solution = self.standard_wallet.make_solution(
            primaries=[{"puzzlehash": new_puzhash, "amount": uint64(coin.amount), "memos": [new_puzhash]}],
            coin_announcements={coin.name()},
        )
        innersol: Program = Program.to([1, p2_solution])
        # full solution is (corehash parent_info my_amount innerpuz_reveal solution)
        innerpuz: Program = self.did_info.current_inner

        full_puzzle: Program = did_wallet_puzzles.create_fullpuz(
            innerpuz,
            self.did_info.origin_coin.name(),
        )
        parent_info = self.get_parent_for_coin(coin)
        assert parent_info is not None
        fullsol = Program.to(
            [
                [
                    parent_info.parent_name,
                    parent_info.inner_puzzle_hash,
                    parent_info.amount,
                ],
                coin.amount,
                innersol,
            ]
        )
        list_of_coinspends = [CoinSpend(coin, full_puzzle, fullsol)]
        unsigned_spend_bundle = SpendBundle(list_of_coinspends, G2Element())
        spend_bundle = await self.sign(unsigned_spend_bundle)
        if fee > 0:
            announcement_to_make = coin.name()
            chia_tx = await self.create_tandem_xch_tx(fee, Announcement(coin.name(), announcement_to_make))
        else:
            announcement_to_make = None
            chia_tx = None
        if chia_tx is not None and chia_tx.spend_bundle is not None:
            spend_bundle = SpendBundle.aggregate([spend_bundle, chia_tx.spend_bundle])
            chia_tx = dataclasses.replace(chia_tx, spend_bundle=None)
            await self.wallet_state_manager.add_pending_transaction(chia_tx)
        did_record = TransactionRecord(
            confirmed_at_height=uint32(0),
            created_at_time=uint64(int(time.time())),
            to_puzzle_hash=new_puzhash,
            amount=uint64(coin.amount),
            fee_amount=uint64(0),
            confirmed=False,
            sent=uint32(0),
            spend_bundle=spend_bundle,
            additions=spend_bundle.additions(),
            removals=spend_bundle.removals(),
            wallet_id=self.wallet_info.id,
            sent_to=[],
            trade_id=None,
            type=uint32(TransactionType.OUTGOING_TX.value),
            name=bytes32(token_bytes()),
            memos=list(compute_memos(spend_bundle).items()),
        )
        await self.wallet_state_manager.add_pending_transaction(did_record)

        return spend_bundle

    async def transfer_did(self, new_puzhash: bytes32, fee: uint64, with_recovery: bool) -> TransactionRecord:
        """
        Transfer the current DID to another owner
        :param new_puzhash: New owner's p2_puzzle
        :param fee: Transaction fee
        :param with_recovery: A boolean indicates if the recovery info will be sent through the blockchain
        :return: Spend bundle
        """
        assert self.did_info.current_inner is not None
        assert self.did_info.origin_coin is not None
        coins = await self.select_coins(uint64(1))
        assert coins is not None
        coin = coins.pop()
        backup_ids = []
        backup_required = uint64(0)
        if with_recovery:
            backup_ids = self.did_info.backup_ids
            backup_required = self.did_info.num_of_backup_ids_needed
        new_did_puzhash = did_wallet_puzzles.get_inner_puzhash_by_p2(
            new_puzhash,
            backup_ids,
            backup_required,
            self.did_info.origin_coin.name(),
            did_wallet_puzzles.metadata_to_program(json.loads(self.did_info.metadata)),
        )
        p2_solution = self.standard_wallet.make_solution(
            primaries=[
                {
                    "puzzlehash": new_did_puzhash,
                    "amount": uint64(coin.amount),
                    "memos": [new_puzhash],
                }
            ],
            coin_announcements={coin.name()},
        )
        # Need to include backup list reveal here, even we are don't recover
        # innerpuz solution is
        # (mode, p2_solution)
        innersol: Program = Program.to([2, p2_solution])
        if with_recovery:
            innersol = Program.to([2, p2_solution, [], [], [], self.did_info.backup_ids])
        # full solution is (corehash parent_info my_amount innerpuz_reveal solution)

        full_puzzle: Program = did_wallet_puzzles.create_fullpuz(
            self.did_info.current_inner,
            self.did_info.origin_coin.name(),
        )
        parent_info = self.get_parent_for_coin(coin)
        assert parent_info is not None
        fullsol = Program.to(
            [
                [
                    parent_info.parent_name,
                    parent_info.inner_puzzle_hash,
                    parent_info.amount,
                ],
                coin.amount,
                innersol,
            ]
        )
        list_of_coinspends = [CoinSpend(coin, full_puzzle, fullsol)]
        unsigned_spend_bundle = SpendBundle(list_of_coinspends, G2Element())
        spend_bundle = await self.sign(unsigned_spend_bundle)
        if fee > 0:
            announcement_to_make = coin.name()
            chia_tx = await self.create_tandem_xch_tx(fee, Announcement(coin.name(), announcement_to_make))
        else:
            chia_tx = None
        if chia_tx is not None and chia_tx.spend_bundle is not None:
            spend_bundle = SpendBundle.aggregate([spend_bundle, chia_tx.spend_bundle])
            chia_tx = dataclasses.replace(chia_tx, spend_bundle=None)
            await self.wallet_state_manager.add_pending_transaction(chia_tx)
        did_record = TransactionRecord(
            confirmed_at_height=uint32(0),
            created_at_time=uint64(int(time.time())),
            to_puzzle_hash=new_puzhash,
            amount=uint64(coin.amount),
            fee_amount=fee,
            confirmed=False,
            sent=uint32(0),
            spend_bundle=spend_bundle,
            additions=spend_bundle.additions(),
            removals=spend_bundle.removals(),
            wallet_id=self.wallet_info.id,
            sent_to=[],
            trade_id=None,
            type=uint32(TransactionType.OUTGOING_TX.value),
            name=bytes32(token_bytes()),
            memos=list(compute_memos(spend_bundle).items()),
        )
        await self.wallet_state_manager.add_pending_transaction(did_record)
        return did_record

    # The message spend can tests\wallet\rpc\test_wallet_rpc.py send messages and also change your innerpuz
    async def create_message_spend(
        self,
        coin_announcements: Optional[Set[bytes]] = None,
        puzzle_announcements: Optional[Set[bytes]] = None,
        new_innerpuzhash: Optional[bytes32] = None,
    ):
        assert self.did_info.current_inner is not None
        assert self.did_info.origin_coin is not None
        coins = await self.select_coins(uint64(1))
        assert coins is not None
        coin = coins.pop()
        innerpuz: Program = self.did_info.current_inner
        # Quote message puzzle & solution
        if new_innerpuzhash is None:
            new_innerpuzhash = innerpuz.get_tree_hash()

        p2_solution = self.standard_wallet.make_solution(
            primaries=[{"puzzlehash": new_innerpuzhash, "amount": uint64(coin.amount), "memos": [new_innerpuzhash]}],
            puzzle_announcements=puzzle_announcements,
            coin_announcements=coin_announcements,
        )
        # innerpuz solution is (mode p2_solution)
        innersol: Program = Program.to([1, p2_solution])

        # full solution is (corehash parent_info my_amount innerpuz_reveal solution)
        full_puzzle: Program = did_wallet_puzzles.create_fullpuz(
            innerpuz,
            self.did_info.origin_coin.name(),
        )
        parent_info = self.get_parent_for_coin(coin)
        assert parent_info is not None
        fullsol = Program.to(
            [
                [
                    parent_info.parent_name,
                    parent_info.inner_puzzle_hash,
                    parent_info.amount,
                ],
                coin.amount,
                innersol,
            ]
        )
        list_of_coinspends = [CoinSpend(coin, full_puzzle, fullsol)]
        unsigned_spend_bundle = SpendBundle(list_of_coinspends, G2Element())
        return await self.sign(unsigned_spend_bundle)

    # This is used to cash out, or update the id_list
    async def create_exit_spend(self, puzhash: bytes32):
        assert self.did_info.current_inner is not None
        assert self.did_info.origin_coin is not None
        coins = await self.select_coins(uint64(1))
        assert coins is not None
        coin = coins.pop()
        message_puz = Program.to((1, [[51, puzhash, coin.amount - 1, [puzhash]], [51, 0x00, -113]]))

        # innerpuz solution is (mode p2_solution)
        innersol: Program = Program.to([1, [[], message_puz, []]])
        # full solution is (corehash parent_info my_amount innerpuz_reveal solution)
        innerpuz: Program = self.did_info.current_inner

        full_puzzle: Program = did_wallet_puzzles.create_fullpuz(
            innerpuz,
            self.did_info.origin_coin.name(),
        )
        parent_info = self.get_parent_for_coin(coin)
        assert parent_info is not None
        fullsol = Program.to(
            [
                [
                    parent_info.parent_name,
                    parent_info.inner_puzzle_hash,
                    parent_info.amount,
                ],
                coin.amount,
                innersol,
            ]
        )
        list_of_coinspends = [CoinSpend(coin, full_puzzle, fullsol)]
        unsigned_spend_bundle = SpendBundle(list_of_coinspends, G2Element())
        spend_bundle = await self.sign(unsigned_spend_bundle)

        did_record = TransactionRecord(
            confirmed_at_height=uint32(0),
            created_at_time=uint64(int(time.time())),
            to_puzzle_hash=puzhash,
            amount=uint64(coin.amount),
            fee_amount=uint64(0),
            confirmed=False,
            sent=uint32(0),
            spend_bundle=spend_bundle,
            additions=spend_bundle.additions(),
            removals=spend_bundle.removals(),
            wallet_id=self.wallet_info.id,
            sent_to=[],
            trade_id=None,
            type=uint32(TransactionType.OUTGOING_TX.value),
            name=bytes32(token_bytes()),
            memos=list(compute_memos(spend_bundle).items()),
        )
        await self.wallet_state_manager.add_pending_transaction(did_record)
        return spend_bundle

    # Pushes a SpendBundle to create a message coin on the blockchain
    # Returns a SpendBundle for the recoverer to spend the message coin
    async def create_attestment(
        self, recovering_coin_name: bytes32, newpuz: bytes32, pubkey: G1Element
    ) -> Tuple[SpendBundle, str]:
        """
        Create an attestment
        :param recovering_coin_name: Coin ID of the DID
        :param newpuz: New puzzle hash
        :param pubkey: New wallet pubkey
        :return: (SpendBundle, attest string)
        """
        assert self.did_info.current_inner is not None
        assert self.did_info.origin_coin is not None
        coins = await self.select_coins(uint64(1))
        assert coins is not None and coins != set()
        coin = coins.pop()
        message = did_wallet_puzzles.create_recovery_message_puzzle(recovering_coin_name, newpuz, pubkey)
        innermessage = message.get_tree_hash()
        innerpuz: Program = self.did_info.current_inner
        # innerpuz solution is (mode, p2_solution)
        p2_solution = self.standard_wallet.make_solution(
            primaries=[
                {"puzzlehash": innerpuz.get_tree_hash(), "amount": uint64(coin.amount), "memos": []},
                {"puzzlehash": innermessage, "amount": uint64(0), "memos": []},
            ],
        )
        innersol = Program.to([1, p2_solution])

        # full solution is (corehash parent_info my_amount innerpuz_reveal solution)
        full_puzzle: Program = did_wallet_puzzles.create_fullpuz(
            innerpuz,
            self.did_info.origin_coin.name(),
        )
        parent_info = self.get_parent_for_coin(coin)
        assert parent_info is not None

        fullsol = Program.to(
            [
                [
                    parent_info.parent_name,
                    parent_info.inner_puzzle_hash,
                    parent_info.amount,
                ],
                coin.amount,
                innersol,
            ]
        )
        list_of_coinspends = [CoinSpend(coin, full_puzzle, fullsol)]
        message_spend = did_wallet_puzzles.create_spend_for_message(coin.name(), recovering_coin_name, newpuz, pubkey)
        message_spend_bundle = SpendBundle([message_spend], AugSchemeMPL.aggregate([]))
        unsigned_spend_bundle = SpendBundle(list_of_coinspends, G2Element())
        spend_bundle = await self.sign(unsigned_spend_bundle)
        did_record = TransactionRecord(
            confirmed_at_height=uint32(0),
            created_at_time=uint64(int(time.time())),
            to_puzzle_hash=coin.puzzle_hash,
            amount=uint64(coin.amount),
            fee_amount=uint64(0),
            confirmed=False,
            sent=uint32(0),
            spend_bundle=spend_bundle,
            additions=spend_bundle.additions(),
            removals=spend_bundle.removals(),
            wallet_id=self.wallet_info.id,
            sent_to=[],
            trade_id=None,
            type=uint32(TransactionType.INCOMING_TX.value),
            name=bytes32(token_bytes()),
            memos=list(compute_memos(spend_bundle).items()),
        )
        attest_str: str = f"{self.get_my_DID()}:{bytes(message_spend_bundle).hex()}:{coin.parent_coin_info.hex()}:"
        attest_str += f"{self.did_info.current_inner.get_tree_hash().hex()}:{coin.amount}"
        await self.wallet_state_manager.add_pending_transaction(did_record)
        return message_spend_bundle, attest_str

    async def get_info_for_recovery(self) -> Optional[Tuple[bytes32, bytes32, uint64]]:
        assert self.did_info.current_inner is not None
        assert self.did_info.origin_coin is not None
        coins = await self.select_coins(uint64(1))
        if coins is not None:
            coin = coins.pop()
            parent = coin.parent_coin_info
            innerpuzhash = self.did_info.current_inner.get_tree_hash()
            amount = uint64(coin.amount)
            return (parent, innerpuzhash, amount)
        return None

    async def load_attest_files_for_recovery_spend(self, attest_data: List[str]) -> Tuple[List, SpendBundle]:
        spend_bundle_list = []
        info_dict = {}
        try:
            for attest in attest_data:
                info = attest.split(":")
                info_dict[info[0]] = [
                    bytes.fromhex(info[2]),
                    bytes.fromhex(info[3]),
                    uint64(info[4]),
                ]
                new_sb = SpendBundle.from_bytes(bytes.fromhex(info[1]))
                spend_bundle_list.append(new_sb)
            # info_dict {0xidentity: "(0xparent_info 0xinnerpuz amount)"}
            my_recovery_list: List[bytes32] = self.did_info.backup_ids

            # convert info dict into recovery list - same order as wallet
            info_list = []
            for entry in my_recovery_list:
                if entry.hex() in info_dict:
                    info_list.append(
                        [
                            info_dict[entry.hex()][0],
                            info_dict[entry.hex()][1],
                            info_dict[entry.hex()][2],
                        ]
                    )
                else:
                    info_list.append([])
            message_spend_bundle = SpendBundle.aggregate(spend_bundle_list)
            return info_list, message_spend_bundle
        except Exception:
            raise

    async def recovery_spend(
        self,
        coin: Coin,
        puzhash: bytes32,
        parent_innerpuzhash_amounts_for_recovery_ids: List[Tuple[bytes, bytes, int]],
        pubkey: G1Element,
        spend_bundle: SpendBundle,
    ) -> SpendBundle:
        assert self.did_info.origin_coin is not None

        # innersol is mode new_amount_or_p2_solution new_inner_puzhash parent_innerpuzhash_amounts_for_recovery_ids pubkey recovery_list_reveal my_id)  # noqa
        innersol: Program = Program.to(
            [
                0,
                coin.amount,
                puzhash,
                parent_innerpuzhash_amounts_for_recovery_ids,
                bytes(pubkey),
                self.did_info.backup_ids,
                coin.name(),
            ]
        )
        # full solution is (parent_info my_amount solution)
        assert self.did_info.current_inner is not None
        innerpuz: Program = self.did_info.current_inner
        full_puzzle: Program = did_wallet_puzzles.create_fullpuz(
            innerpuz,
            self.did_info.origin_coin.name(),
        )
        parent_info = self.get_parent_for_coin(coin)
        assert parent_info is not None
        fullsol = Program.to(
            [
                [
                    parent_info.parent_name,
                    parent_info.inner_puzzle_hash,
                    parent_info.amount,
                ],
                coin.amount,
                innersol,
            ]
        )
        list_of_coinspends = [CoinSpend(coin, full_puzzle, fullsol)]

        index = await self.wallet_state_manager.puzzle_store.index_for_pubkey(pubkey)
        if index is None:
            raise ValueError("Unknown pubkey.")
        private = master_sk_to_wallet_sk_unhardened(self.wallet_state_manager.private_key, index)
        message = bytes(puzhash)
        sigs = [AugSchemeMPL.sign(private, message)]
        for _ in spend_bundle.coin_spends:
            sigs.append(AugSchemeMPL.sign(private, message))
        aggsig = AugSchemeMPL.aggregate(sigs)
        # assert AugSchemeMPL.verify(pubkey, message, aggsig)
        if spend_bundle is None:
            spend_bundle = SpendBundle(list_of_coinspends, aggsig)
        else:
            spend_bundle = spend_bundle.aggregate([spend_bundle, SpendBundle(list_of_coinspends, aggsig)])

        did_record = TransactionRecord(
            confirmed_at_height=uint32(0),
            created_at_time=uint64(int(time.time())),
            to_puzzle_hash=puzhash,
            amount=uint64(coin.amount),
            fee_amount=uint64(0),
            confirmed=False,
            sent=uint32(0),
            spend_bundle=spend_bundle,
            additions=spend_bundle.additions(),
            removals=spend_bundle.removals(),
            wallet_id=self.wallet_info.id,
            sent_to=[],
            trade_id=None,
            type=uint32(TransactionType.OUTGOING_TX.value),
            name=bytes32(token_bytes()),
            memos=list(compute_memos(spend_bundle).items()),
        )
        await self.wallet_state_manager.add_pending_transaction(did_record)
        new_did_info = DIDInfo(
            self.did_info.origin_coin,
            self.did_info.backup_ids,
            self.did_info.num_of_backup_ids_needed,
            self.did_info.parent_info,
            self.did_info.current_inner,
            self.did_info.temp_coin,
            self.did_info.temp_puzhash,
            self.did_info.temp_pubkey,
            True,
            self.did_info.metadata,
        )
        await self.save_info(new_did_info)
        return spend_bundle

    async def get_new_p2_inner_hash(self) -> bytes32:
        puzzle = await self.get_new_p2_inner_puzzle()
        return puzzle.get_tree_hash()

    async def get_new_p2_inner_puzzle(self) -> Program:
        return await self.standard_wallet.get_new_puzzle()

    async def get_new_did_innerpuz(self, origin_id=None) -> Program:
        if self.did_info.origin_coin is not None:
            innerpuz = did_wallet_puzzles.create_innerpuz(
                await self.get_new_p2_inner_puzzle(),
                self.did_info.backup_ids,
                uint64(self.did_info.num_of_backup_ids_needed),
                self.did_info.origin_coin.name(),
                did_wallet_puzzles.metadata_to_program(json.loads(self.did_info.metadata)),
            )
        elif origin_id is not None:
            innerpuz = did_wallet_puzzles.create_innerpuz(
                await self.get_new_p2_inner_puzzle(),
                self.did_info.backup_ids,
                uint64(self.did_info.num_of_backup_ids_needed),
                origin_id,
                did_wallet_puzzles.metadata_to_program(json.loads(self.did_info.metadata)),
            )
        else:
            raise ValueError("must have origin coin")

        return innerpuz

    async def get_new_did_inner_hash(self) -> bytes32:
        innerpuz = await self.get_new_did_innerpuz()
        return innerpuz.get_tree_hash()

    async def get_innerpuz_for_new_innerhash(self, pubkey: G1Element):
        """
        Get the inner puzzle for a new owner
        :param pubkey: Pubkey
        :return: Inner puzzle
        """
        # Note: the recovery list will be kept.
        # In a selling case, the seller should clean the recovery list then transfer to the new owner.
        assert self.did_info.origin_coin is not None
        return did_wallet_puzzles.create_innerpuz(
            puzzle_for_pk(pubkey),
            self.did_info.backup_ids,
            uint64(self.did_info.num_of_backup_ids_needed),
            self.did_info.origin_coin.name(),
            did_wallet_puzzles.metadata_to_program(json.loads(self.did_info.metadata)),
        )

    async def inner_puzzle_for_did_puzzle(self, did_hash: bytes32) -> Program:
        record: DerivationRecord = await self.wallet_state_manager.puzzle_store.get_derivation_record_for_puzzle_hash(
            did_hash
        )
        assert self.did_info.origin_coin is not None
        inner_puzzle: Program = did_wallet_puzzles.create_innerpuz(
            puzzle_for_pk(record.pubkey),
            self.did_info.backup_ids,
            self.did_info.num_of_backup_ids_needed,
            self.did_info.origin_coin.name(),
            did_wallet_puzzles.metadata_to_program(json.loads(self.did_info.metadata)),
        )
        return inner_puzzle

    def get_parent_for_coin(self, coin) -> Optional[LineageProof]:
        parent_info = None
        for name, ccparent in self.did_info.parent_info:
            if name == coin.parent_coin_info:
                parent_info = ccparent

        return parent_info

    async def sign(self, spend_bundle: SpendBundle) -> SpendBundle:
        sigs: List[G2Element] = []
        for spend in spend_bundle.coin_spends:
            matched, puzzle_args = did_wallet_puzzles.match_did_puzzle(spend.puzzle_reveal.to_program())
            if matched:
                p2_puzzle, _, _, _, _ = puzzle_args
                puzzle_hash = p2_puzzle.get_tree_hash()
                pubkey, private = await self.wallet_state_manager.get_keys(puzzle_hash)
                synthetic_secret_key = calculate_synthetic_secret_key(private, DEFAULT_HIDDEN_PUZZLE_HASH)
                error, conditions, cost = conditions_dict_for_solution(
                    spend.puzzle_reveal.to_program(),
                    spend.solution.to_program(),
                    self.wallet_state_manager.constants.MAX_BLOCK_COST_CLVM,
                )

                if conditions is not None:
                    synthetic_pk = synthetic_secret_key.get_g1()
                    for pk, msg in pkm_pairs_for_conditions_dict(
                        conditions, spend.coin.name(), self.wallet_state_manager.constants.AGG_SIG_ME_ADDITIONAL_DATA
                    ):
                        try:
                            assert bytes(synthetic_pk) == pk
                            sigs.append(AugSchemeMPL.sign(synthetic_secret_key, msg))
                        except AssertionError:
                            raise ValueError("This spend bundle cannot be signed by the DID wallet")

        agg_sig = AugSchemeMPL.aggregate(sigs)
        return SpendBundle.aggregate([spend_bundle, SpendBundle([], agg_sig)])

    async def generate_new_decentralised_id(self, amount: uint64, fee: uint64 = uint64(0)) -> Optional[SpendBundle]:
        """
        This must be called under the wallet state manager lock
        """

        coins = await self.standard_wallet.select_coins(uint64(amount + fee))
        if coins is None:
            return None

        origin = coins.copy().pop()
        genesis_launcher_puz = did_wallet_puzzles.SINGLETON_LAUNCHER
        launcher_coin = Coin(origin.name(), genesis_launcher_puz.get_tree_hash(), amount)

        did_inner: Program = await self.get_new_did_innerpuz(launcher_coin.name())
        did_inner_hash = did_inner.get_tree_hash()
        did_full_puz = did_wallet_puzzles.create_fullpuz(did_inner, launcher_coin.name())
        did_puzzle_hash = did_full_puz.get_tree_hash()

        announcement_set: Set[Announcement] = set()
        announcement_message = Program.to([did_puzzle_hash, amount, bytes(0x80)]).get_tree_hash()
        announcement_set.add(Announcement(launcher_coin.name(), announcement_message))

        tx_record: Optional[TransactionRecord] = await self.standard_wallet.generate_signed_transaction(
            amount, genesis_launcher_puz.get_tree_hash(), fee, origin.name(), coins, None, False, announcement_set
        )

        genesis_launcher_solution = Program.to([did_puzzle_hash, amount, bytes(0x80)])

        launcher_cs = CoinSpend(launcher_coin, genesis_launcher_puz, genesis_launcher_solution)
        launcher_sb = SpendBundle([launcher_cs], AugSchemeMPL.aggregate([]))
        eve_coin = Coin(launcher_coin.name(), did_puzzle_hash, amount)
        future_parent = LineageProof(
            eve_coin.parent_coin_info,
            did_inner_hash,
            uint64(eve_coin.amount),
        )
        eve_parent = LineageProof(
            launcher_coin.parent_coin_info,
            launcher_coin.puzzle_hash,
            uint64(launcher_coin.amount),
        )
        await self.add_parent(eve_coin.parent_coin_info, eve_parent)
        await self.add_parent(eve_coin.name(), future_parent)

        if tx_record is None or tx_record.spend_bundle is None:
            return None

        # Only want to save this information if the transaction is valid
        did_info: DIDInfo = DIDInfo(
            launcher_coin,
            self.did_info.backup_ids,
            self.did_info.num_of_backup_ids_needed,
            self.did_info.parent_info,
            did_inner,
            None,
            None,
            None,
            False,
            self.did_info.metadata,
        )
        await self.save_info(did_info)
        eve_spend = await self.generate_eve_spend(eve_coin, did_full_puz, did_inner)
        full_spend = SpendBundle.aggregate([tx_record.spend_bundle, eve_spend, launcher_sb])
        assert self.did_info.origin_coin is not None
        assert self.did_info.current_inner is not None
        did_puzzle_hash = did_wallet_puzzles.create_fullpuz(
            self.did_info.current_inner, self.did_info.origin_coin.name()
        ).get_tree_hash()

        did_record = TransactionRecord(
            confirmed_at_height=uint32(0),
            created_at_time=uint64(int(time.time())),
            to_puzzle_hash=did_puzzle_hash,
            amount=uint64(amount),
            fee_amount=fee,
            confirmed=False,
            sent=uint32(10),
            spend_bundle=full_spend,
            additions=full_spend.additions(),
            removals=full_spend.removals(),
            wallet_id=self.id(),
            sent_to=[],
            trade_id=None,
            type=uint32(TransactionType.INCOMING_TX.value),
            name=bytes32(token_bytes()),
            memos=[],
        )
        regular_record = dataclasses.replace(tx_record, spend_bundle=None)
        await self.wallet_state_manager.add_pending_transaction(regular_record)
        await self.wallet_state_manager.add_pending_transaction(did_record)
        return full_spend

    async def generate_eve_spend(self, coin: Coin, full_puzzle: Program, innerpuz: Program):
        assert self.did_info.origin_coin is not None
        uncurried = did_wallet_puzzles.uncurry_innerpuz(innerpuz)
        assert uncurried is not None
        p2_puzzle = uncurried[0]
        # innerpuz solution is (mode p2_solution)
        p2_solution = self.standard_wallet.make_solution(
            primaries=[
                {
                    "puzzlehash": innerpuz.get_tree_hash(),
                    "amount": uint64(coin.amount),
                    "memos": [p2_puzzle.get_tree_hash()],
                }
            ]
        )
        innersol = Program.to([1, p2_solution])
        # full solution is (lineage_proof my_amount inner_solution)
        fullsol = Program.to(
            [
                [self.did_info.origin_coin.parent_coin_info, self.did_info.origin_coin.amount],
                coin.amount,
                innersol,
            ]
        )
        list_of_coinspends = [CoinSpend(coin, full_puzzle, fullsol)]
        unsigned_spend_bundle = SpendBundle(list_of_coinspends, G2Element())
        return await self.sign(unsigned_spend_bundle)

    async def get_frozen_amount(self) -> uint64:
        return await self.wallet_state_manager.get_frozen_balance(self.wallet_info.id)

    async def get_spendable_balance(self, unspent_records=None) -> uint128:
        spendable_am = await self.wallet_state_manager.get_confirmed_spendable_balance_for_wallet(
            self.wallet_info.id, unspent_records
        )
        return spendable_am

    async def get_max_send_amount(self, records=None):
        max_send_amount = await self.get_confirmed_balance()

        return max_send_amount

    async def add_parent(self, name: bytes32, parent: Optional[LineageProof]):
        self.log.info(f"Adding parent {name}: {parent}")
        current_list = self.did_info.parent_info.copy()
        current_list.append((name, parent))
        did_info: DIDInfo = DIDInfo(
            self.did_info.origin_coin,
            self.did_info.backup_ids,
            self.did_info.num_of_backup_ids_needed,
            current_list,
            self.did_info.current_inner,
            self.did_info.temp_coin,
            self.did_info.temp_puzhash,
            self.did_info.temp_pubkey,
            self.did_info.sent_recovery_transaction,
            self.did_info.metadata,
        )
        await self.save_info(did_info)

    async def update_recovery_list(self, recover_list: List[bytes32], num_of_backup_ids_needed: uint64) -> bool:
        if num_of_backup_ids_needed > len(recover_list):
            return False
        did_info: DIDInfo = DIDInfo(
            self.did_info.origin_coin,
            recover_list,
            num_of_backup_ids_needed,
            self.did_info.parent_info,
            self.did_info.current_inner,
            self.did_info.temp_coin,
            self.did_info.temp_puzhash,
            self.did_info.temp_pubkey,
            self.did_info.sent_recovery_transaction,
            self.did_info.metadata,
        )
        await self.save_info(did_info)
        await self.wallet_state_manager.update_wallet_puzzle_hashes(self.wallet_info.id)
        return True

    async def update_metadata(self, metadata: Dict[str, str]) -> bool:
        did_info: DIDInfo = DIDInfo(
            self.did_info.origin_coin,
            self.did_info.backup_ids,
            self.did_info.num_of_backup_ids_needed,
            self.did_info.parent_info,
            self.did_info.current_inner,
            self.did_info.temp_coin,
            self.did_info.temp_puzhash,
            self.did_info.temp_pubkey,
            self.did_info.sent_recovery_transaction,
            json.dumps(metadata),
        )
        await self.save_info(did_info)
        await self.wallet_state_manager.update_wallet_puzzle_hashes(self.wallet_info.id)
        return True

    async def save_info(self, did_info: DIDInfo):
        self.did_info = did_info
        current_info = self.wallet_info
        data_str = json.dumps(did_info.to_json_dict())
        wallet_info = WalletInfo(current_info.id, current_info.name, current_info.type, data_str)
        self.wallet_info = wallet_info
        await self.wallet_state_manager.user_store.update_wallet(wallet_info)

    def generate_wallet_name(self) -> str:
        """
        Generate a new DID wallet name
        :return: wallet name
        """
        max_num = 0
        for wallet in self.wallet_state_manager.wallets.values():
            if wallet.type() == WalletType.DECENTRALIZED_ID:
                matched = re.search(r"^Profile (\d+)$", wallet.wallet_info.name)
                if matched and int(matched.group(1)) > max_num:
                    max_num = int(matched.group(1))
        return f"Profile {max_num + 1}"

    def check_existed_did(self):
        """
        Check if the current DID is existed
        :return: None
        """
        for wallet in self.wallet_state_manager.wallets.values():
            if (
                wallet.type() == WalletType.DECENTRALIZED_ID
                and self.did_info.origin_coin.name() == wallet.did_info.origin_coin.name()
            ):
                self.log.warning(f"DID {self.did_info.origin_coin} already existed, ignore the wallet creation.")
                raise ValueError("Wallet already exists")

    @staticmethod
    def deserialize_backup_data(backup_data: str) -> DIDInfo:
        """
        Get a DIDInfo from a serialized string
        :param backup_data: serialized
        :return: DIDInfo
        """
        details = backup_data.split(":")
        origin = Coin(bytes32.fromhex(details[0]), bytes32.fromhex(details[1]), uint64(int(details[2])))
        backup_ids = []
        if len(details[3]) > 0:
            for d in details[3].split(","):
                backup_ids.append(bytes32.from_hexstr(d))
        num_of_backup_ids_needed = uint64(int(details[5]))
        if num_of_backup_ids_needed > len(backup_ids):
            raise Exception
        innerpuz: Program = Program.from_bytes(bytes.fromhex(details[4]))
        metadata: str = details[6]
        did_info: DIDInfo = DIDInfo(
            origin,
            backup_ids,
            num_of_backup_ids_needed,
            [],
            innerpuz,
            None,
            None,
            None,
            False,
            metadata,
        )
        return did_info<|MERGE_RESOLUTION|>--- conflicted
+++ resolved
@@ -297,11 +297,7 @@
         return await self.wallet_state_manager.get_unconfirmed_balance(self.id(), record_list)
 
     async def select_coins(
-<<<<<<< HEAD
-        self, amount: uint64, exclude: Optional[List[Coin]] = None, min_coin_amount: Optional[uint128] = None
-=======
         self, amount: uint64, exclude: Optional[List[Coin]] = None, min_coin_amount: Optional[uint64] = None
->>>>>>> d7dd977d
     ) -> Optional[Set[Coin]]:
         """
         Returns a set of coins that can be used for generating a new transaction.
