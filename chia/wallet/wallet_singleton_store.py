--- conflicted
+++ resolved
@@ -138,13 +138,8 @@
 
         cc_cond = [cond for cond in conditions[ConditionOpcode.CREATE_COIN] if int_from_bytes(cond.vars[1]) % 2 == 1][0]
 
-<<<<<<< HEAD
         coin = Coin(coin_spend.coin.name(), cc_cond.vars[0], int_from_bytes(cc_cond.vars[1]))
         inner_puz = get_inner_puzzle_from_singleton(coin_spend.puzzle_reveal)
-=======
-        coin = Coin(coin_state.coin.name(), cc_cond.vars[0], uint64(int_from_bytes(cc_cond.vars[1])))
-        inner_puz = get_inner_puzzle_from_singleton(coin_state.puzzle_reveal)
->>>>>>> 4091d791
         if inner_puz is None:  # pragma: no cover
             raise RuntimeError("Could not get inner puzzle from puzzle reveal in coin spend %s", coin_spend)
 
