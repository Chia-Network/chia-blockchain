from __future__ import annotations

import dataclasses
import logging
import time
from collections import deque
from typing import TYPE_CHECKING, Any, Deque, Dict, List, Optional, Set, Tuple, Union

from typing_extensions import Literal

from chia.data_layer.data_layer_wallet import DataLayerWallet
from chia.protocols.wallet_protocol import CoinState
from chia.server.ws_connection import WSChiaConnection
from chia.types.blockchain_format.coin import Coin, coin_as_list
from chia.types.blockchain_format.program import Program
from chia.types.blockchain_format.sized_bytes import bytes32
from chia.types.spend_bundle import SpendBundle, estimate_fees
from chia.util.db_wrapper import DBWrapper2
from chia.util.hash import std_hash
from chia.util.ints import uint32, uint64
from chia.wallet.cat_wallet.cat_wallet import CATWallet
from chia.wallet.conditions import (
    AssertCoinAnnouncement,
    Condition,
    ConditionValidTimes,
    CreateCoinAnnouncement,
    parse_conditions_non_consensus,
    parse_timelock_info,
)
from chia.wallet.db_wallet.db_wallet_puzzles import ACS_MU_PH
from chia.wallet.nft_wallet.nft_wallet import NFTWallet
from chia.wallet.outer_puzzles import AssetType
from chia.wallet.payment import Payment
from chia.wallet.puzzle_drivers import PuzzleInfo, Solver
from chia.wallet.puzzles.load_clvm import load_clvm_maybe_recompile
from chia.wallet.trade_record import TradeRecord
from chia.wallet.trading.offer import NotarizedPayment, Offer
from chia.wallet.trading.trade_status import TradeStatus
from chia.wallet.trading.trade_store import TradeStore
from chia.wallet.transaction_record import TransactionRecord
from chia.wallet.uncurried_puzzle import uncurry_puzzle
from chia.wallet.util.compute_hints import compute_spend_hints_and_additions
from chia.wallet.util.query_filter import HashFilter
from chia.wallet.util.transaction_type import TransactionType
from chia.wallet.util.tx_config import TXConfig
from chia.wallet.util.wallet_types import WalletType
from chia.wallet.vc_wallet.cr_cat_drivers import ProofsChecker, construct_pending_approval_state
from chia.wallet.vc_wallet.vc_wallet import VCWallet
from chia.wallet.wallet import Wallet
from chia.wallet.wallet_action_scope import WalletActionScope
from chia.wallet.wallet_coin_record import WalletCoinRecord
from chia.wallet.wallet_protocol import WalletProtocol

if TYPE_CHECKING:
    from chia.wallet.wallet_state_manager import WalletStateManager

OFFER_MOD = load_clvm_maybe_recompile("settlement_payments.clsp")


class TradeManager:
    """
    This class is a driver for creating and accepting settlement_payments.clsp style offers.

    By default, standard XCH is supported but to support other types of assets you must implement certain functions on
    the asset's wallet as well as create a driver for its puzzle(s).  Here is a guide to integrating a new types of
    assets with this trade manager:

    Puzzle Drivers:
      - See chia/wallet/outer_puzzles.py for a full description of how to build these
      - The `solve` method must be able to be solved by a Solver that looks like this:
            Solver(
                {
                    "coin": bytes
                    "parent_spend": bytes
                    "siblings": List[bytes]  # other coins of the same type being offered
                    "sibling_spends": List[bytes]  # The parent spends for the siblings
                    "sibling_puzzles": List[Program]  # The inner puzzles of the siblings (always OFFER_MOD)
                    "sibling_solutions": List[Program]  # The inner solution of the siblings
            }
            )

    Wallet:
      - Segments in this code that call general wallet methods are highlighted by comments: # ATTENTION: new wallets
      - To be able to be traded, a wallet must implement these methods on itself:
        - generate_signed_transaction(...) -> List[TransactionRecord]  (See cat_wallet.py for full API)
        - convert_puzzle_hash(puzzle_hash: bytes32) -> bytes32  # Converts a puzzlehash from outer to inner puzzle
        - get_puzzle_info(asset_id: bytes32) -> PuzzleInfo
        - get_coins_to_offer(asset_id: bytes32, amount: uint64) -> Set[Coin]
      - If you would like assets from your wallet to be referenced with just a wallet ID, you must also implement:
        - get_asset_id() -> bytes32
      - Finally, you must make sure that your wallet will respond appropriately when these WSM methods are called:
        - get_wallet_for_puzzle_info(puzzle_info: PuzzleInfo) -> <Your wallet>
        - create_wallet_for_puzzle_info(..., puzzle_info: PuzzleInfo) -> <Your wallet>  (See cat_wallet.py for full API)
        - get_wallet_for_asset_id(asset_id: bytes32) -> <Your wallet>
    """

    wallet_state_manager: WalletStateManager
    log: logging.Logger
    trade_store: TradeStore
    most_recently_deserialized_trade: Optional[Tuple[bytes32, Offer]]

    @staticmethod
    async def create(
        wallet_state_manager: Any,
        db_wrapper: DBWrapper2,
        name: Optional[str] = None,
    ) -> TradeManager:
        self = TradeManager()
        if name:
            self.log = logging.getLogger(name)
        else:
            self.log = logging.getLogger(__name__)

        self.wallet_state_manager = wallet_state_manager
        self.trade_store = await TradeStore.create(db_wrapper)
        self.most_recently_deserialized_trade = None
        return self

    async def get_offers_with_status(self, status: TradeStatus) -> List[TradeRecord]:
        records = await self.trade_store.get_trade_record_with_status(status)
        return records

    async def get_coins_of_interest(
        self,
    ) -> Set[bytes32]:
        """
        Returns list of coins we want to check if they are included in filter,
        These will include coins that belong to us and coins that that on other side of treade
        """
        coin_ids = await self.trade_store.get_coin_ids_of_interest_with_trade_statuses(
            trade_statuses=[TradeStatus.PENDING_ACCEPT, TradeStatus.PENDING_CONFIRM, TradeStatus.PENDING_CANCEL]
        )
        return coin_ids

    async def get_trade_by_coin(self, coin: Coin) -> Optional[TradeRecord]:
        all_trades = await self.get_all_trades()
        for trade in all_trades:
            if trade.status == TradeStatus.CANCELLED.value:
                continue
            if coin in trade.coins_of_interest:
                return trade
        return None

    async def coins_of_interest_farmed(
        self, coin_state: CoinState, fork_height: Optional[uint32], peer: WSChiaConnection
    ) -> None:
        """
        If both our coins and other coins in trade got removed that means that trade was successfully executed
        If coins from other side of trade got farmed without ours, that means that trade failed because either someone
        else completed trade or other side of trade canceled the trade by doing a spend.
        If our coins got farmed but coins from other side didn't, we successfully canceled trade by spending inputs.
        """
        self.log.info(f"coins_of_interest_farmed: {coin_state}")
        trade = await self.get_trade_by_coin(coin_state.coin)
        if trade is None:
            self.log.error(f"Coin: {coin_state.coin}, not in any trade")
            return
        if coin_state.spent_height is None:
            self.log.error(f"Coin: {coin_state.coin}, has not been spent so trade can remain valid")
        # Then let's filter the offer into coins that WE offered
        if (
            self.most_recently_deserialized_trade is not None
            and trade.trade_id == self.most_recently_deserialized_trade[0]
        ):
            offer = self.most_recently_deserialized_trade[1]
        else:
            offer = Offer.from_bytes(trade.offer)
            self.most_recently_deserialized_trade = (trade.trade_id, offer)
        primary_coin_ids = [c.name() for c in offer.removals()]
        # TODO: Add `WalletCoinStore.get_coins`.
        result = await self.wallet_state_manager.coin_store.get_coin_records(
            coin_id_filter=HashFilter.include(primary_coin_ids)
        )
        our_primary_coins: List[Coin] = [cr.coin for cr in result.records]
        our_additions: List[Coin] = list(
            filter(lambda c: offer.get_root_removal(c) in our_primary_coins, offer.additions())
        )
        our_addition_ids: List[bytes32] = [c.name() for c in our_additions]

        # And get all relevant coin states
        coin_states = await self.wallet_state_manager.wallet_node.get_coin_state(
            our_addition_ids,
            peer=peer,
            fork_height=fork_height,
        )
        assert coin_states is not None
        coin_state_names: List[bytes32] = [cs.coin.name() for cs in coin_states]
        # If any of our settlement_payments were spent, this offer was a success!
        if set(our_addition_ids) == set(coin_state_names):
            height = coin_states[0].created_height
            assert height is not None
            await self.trade_store.set_status(trade.trade_id, TradeStatus.CONFIRMED, index=height)
            tx_records: List[TransactionRecord] = await self.calculate_tx_records_for_offer(offer, False)
            for tx in tx_records:
                if TradeStatus(trade.status) == TradeStatus.PENDING_ACCEPT:
                    await self.wallet_state_manager.add_transaction(
                        dataclasses.replace(tx, confirmed_at_height=height, confirmed=True)
                    )

            self.log.info(f"Trade with id: {trade.trade_id} confirmed at height: {height}")
        else:
            # In any other scenario this trade failed
            await self.wallet_state_manager.delete_trade_transactions(trade.trade_id)
            if trade.status == TradeStatus.PENDING_CANCEL.value:
                await self.trade_store.set_status(trade.trade_id, TradeStatus.CANCELLED)
                self.log.info(f"Trade with id: {trade.trade_id} canceled")
            elif trade.status == TradeStatus.PENDING_CONFIRM.value:
                await self.trade_store.set_status(trade.trade_id, TradeStatus.FAILED)
                self.log.warning(f"Trade with id: {trade.trade_id} failed")

    async def get_locked_coins(self) -> Dict[bytes32, WalletCoinRecord]:
        """Returns a dictionary of confirmed coins that are locked by a trade."""
        all_pending = []
        pending_accept = await self.get_offers_with_status(TradeStatus.PENDING_ACCEPT)
        pending_confirm = await self.get_offers_with_status(TradeStatus.PENDING_CONFIRM)
        pending_cancel = await self.get_offers_with_status(TradeStatus.PENDING_CANCEL)
        all_pending.extend(pending_accept)
        all_pending.extend(pending_confirm)
        all_pending.extend(pending_cancel)

        coins_of_interest = []
        for trade_offer in all_pending:
            coins_of_interest.extend([c.name() for c in trade_offer.coins_of_interest])

        # TODO:
        #  - No need to get the coin records here, we are only interested in the coin_id on the call site.
        return (
            await self.wallet_state_manager.coin_store.get_coin_records(
                coin_id_filter=HashFilter.include(coins_of_interest)
            )
        ).coin_id_to_record

    async def get_all_trades(self) -> List[TradeRecord]:
        all: List[TradeRecord] = await self.trade_store.get_all_trades()
        return all

    async def get_trade_by_id(self, trade_id: bytes32) -> Optional[TradeRecord]:
        record = await self.trade_store.get_trade_record(trade_id)
        return record

    async def fail_pending_offer(self, trade_id: bytes32) -> None:
        await self.trade_store.set_status(trade_id, TradeStatus.FAILED)
        self.wallet_state_manager.state_changed("offer_failed")

    async def cancel_pending_offers(
        self,
        trades: List[bytes32],
        tx_config: TXConfig,
        action_scope: WalletActionScope,
        fee: uint64 = uint64(0),
        secure: bool = True,  # Cancel with a transaction on chain
        trade_cache: Dict[bytes32, TradeRecord] = {},  # Optional pre-fetched trade records for optimization
        extra_conditions: Tuple[Condition, ...] = tuple(),
    ) -> None:
        """This will create a transaction that includes coins that were offered"""

        # Need to do some pre-figuring of announcements that will be need to be made
        announcement_nonce: bytes32 = std_hash(b"".join(trades))
        trade_records: List[TradeRecord] = []
        all_cancellation_coins: List[List[Coin]] = []
        announcement_creations: Deque[CreateCoinAnnouncement] = deque()
        announcement_assertions: Deque[AssertCoinAnnouncement] = deque()
        for trade_id in trades:
            if trade_id in trade_cache:
                trade = trade_cache[trade_id]
            else:
                potential_trade = await self.trade_store.get_trade_record(trade_id)
                if potential_trade is None:
                    self.log.error(f"Cannot find offer {trade_id.hex()}, skip cancellation.")
                    continue
                else:
                    trade = potential_trade

            cancellation_coins = Offer.from_bytes(trade.offer).get_cancellation_coins()
            for coin in cancellation_coins:
                creation = CreateCoinAnnouncement(msg=announcement_nonce, coin_id=coin.name())
                announcement_creations.append(creation)
                announcement_assertions.append(creation.corresponding_assertion())

            trade_records.append(trade)
            all_cancellation_coins.append(cancellation_coins)

        # Make every coin assert the announcement from the one before them
        announcement_assertions.rotate(1)

        all_txs: List[TransactionRecord] = []
        fee_to_pay: uint64 = fee
        for trade, cancellation_coins in zip(trade_records, all_cancellation_coins):
            self.log.info(f"Secure-Cancel pending offer with id trade_id {trade.trade_id.hex()}")

            if not secure:
                self.wallet_state_manager.state_changed("offer_cancelled")
                await self.trade_store.set_status(trade.trade_id, TradeStatus.CANCELLED)
                continue

            cancellation_additions: List[Coin] = []
            valid_times: ConditionValidTimes = parse_timelock_info(extra_conditions)
            for coin in cancellation_coins:
                wallet = await self.wallet_state_manager.get_wallet_for_coin(coin.name())

                if wallet is None:
                    self.log.error(f"Cannot find wallet for offer {trade.trade_id}, skip cancellation.")
                    continue

                new_ph = await wallet.wallet_state_manager.main_wallet.get_puzzle_hash(
                    new=(not tx_config.reuse_puzhash)
                )

                if len(trade_records) > 1 or len(cancellation_coins) > 1:
                    announcement_conditions: Tuple[Condition, ...] = (
                        announcement_creations.popleft(),
                        announcement_assertions.popleft(),
                    )
                else:
                    announcement_conditions = tuple()
                # This should probably not switch on whether or not we're spending a XCH but it has to for now
                if wallet.type() == WalletType.STANDARD_WALLET:
                    assert isinstance(wallet, Wallet)
                    if fee_to_pay > coin.amount:
                        selected_coins: Set[Coin] = await wallet.select_coins(
                            uint64(fee_to_pay - coin.amount),
                            tx_config.coin_selection_config.override(
                                excluded_coin_ids=[*tx_config.coin_selection_config.excluded_coin_ids, coin.name()],
                            ),
                        )
                        selected_coins.add(coin)
                    else:
                        selected_coins = {coin}
<<<<<<< HEAD
                    async with self.wallet_state_manager.new_action_scope(push=False) as inner_action_scope:
                        await wallet.generate_signed_transaction(
                            uint64(sum([c.amount for c in selected_coins]) - fee_to_pay),
                            new_ph,
                            tx_config.override(
                                excluded_coin_ids=[],
                            ),
                            inner_action_scope,
                            origin_id=coin.name(),
                            fee=fee_to_pay,
                            coins=selected_coins,
                            extra_conditions=(*extra_conditions, *announcement_conditions),
                        )
                else:
                    # ATTENTION: new_wallets
                    async with self.wallet_state_manager.new_action_scope(push=False) as inner_action_scope:
                        await wallet.generate_signed_transaction(
                            [coin.amount],
                            [new_ph],
                            tx_config.override(
                                excluded_coin_ids=[],
                            ),
                            inner_action_scope,
                            fee=fee_to_pay,
                            coins={coin},
                            extra_conditions=(*extra_conditions, *announcement_conditions),
                        )

                cancellation_additions.extend(
                    [
                        add
                        for tx in inner_action_scope.side_effects.transactions
                        if tx.spend_bundle is not None
                        for add in tx.spend_bundle.additions()
                    ]
                )
                all_txs.extend(inner_action_scope.side_effects.transactions)
=======
                    [tx] = await wallet.generate_signed_transaction(
                        uint64(sum(c.amount for c in selected_coins) - fee_to_pay),
                        new_ph,
                        tx_config.override(
                            excluded_coin_ids=[],
                        ),
                        action_scope,
                        origin_id=coin.name(),
                        fee=fee_to_pay,
                        coins=selected_coins,
                        extra_conditions=(*extra_conditions, *announcement_conditions),
                    )
                    if tx is not None and tx.spend_bundle is not None:
                        bundles.append(tx.spend_bundle)
                        cancellation_additions.extend(tx.spend_bundle.additions())
                        all_txs.append(dataclasses.replace(tx, spend_bundle=None))
                else:
                    # ATTENTION: new_wallets
                    assert isinstance(wallet, (CATWallet, DataLayerWallet, NFTWallet))
                    txs = await wallet.generate_signed_transaction(
                        [coin.amount],
                        [new_ph],
                        tx_config.override(
                            excluded_coin_ids=[],
                        ),
                        action_scope,
                        fee=fee_to_pay,
                        coins={coin},
                        extra_conditions=(*extra_conditions, *announcement_conditions),
                    )
                    for tx in txs:
                        if tx is not None and tx.spend_bundle is not None:
                            bundles.append(tx.spend_bundle)
                            cancellation_additions.extend(tx.spend_bundle.additions())
                            all_txs.append(dataclasses.replace(tx, spend_bundle=None))
>>>>>>> 8cf8a407
                fee_to_pay = uint64(0)
                extra_conditions = tuple()

                incoming_tx = TransactionRecord(
                    confirmed_at_height=uint32(0),
                    created_at_time=uint64(int(time.time())),
                    to_puzzle_hash=new_ph,
                    amount=uint64(coin.amount),
                    fee_amount=fee,
                    confirmed=False,
                    sent=uint32(10),
                    spend_bundle=None,
                    additions=cancellation_additions,
                    removals=[coin],
                    wallet_id=wallet.id(),
                    sent_to=[],
                    trade_id=None,
                    type=uint32(TransactionType.INCOMING_TX.value),
                    name=cancellation_additions[0].name(),
                    memos=[],
                    valid_times=valid_times,
                )
                all_txs.append(incoming_tx)

            await self.trade_store.set_status(trade.trade_id, TradeStatus.PENDING_CANCEL)

        if secure:
            async with action_scope.use() as interface:
                # We have to combine the spend bundle for these since they are tied with announcements
                all_tx_names = [tx.name for tx in all_txs]
                interface.side_effects.transactions = [
                    tx for tx in interface.side_effects.transactions if tx.name not in all_tx_names
                ]
                final_spend_bundle = SpendBundle.aggregate(
                    [tx.spend_bundle for tx in all_txs if tx.spend_bundle is not None]
                )
                interface.side_effects.transactions.append(
                    dataclasses.replace(all_txs[0], spend_bundle=final_spend_bundle, name=final_spend_bundle.name())
                )
                interface.side_effects.transactions.extend(
                    [dataclasses.replace(tx, spend_bundle=None, fee_amount=fee) for tx in all_txs[1:]]
                )

    async def save_trade(self, trade: TradeRecord, offer: Offer) -> None:
        offer_name: bytes32 = offer.name()
        await self.trade_store.add_trade_record(trade, offer_name)

        # We want to subscribe to the coin IDs of all coins that are not the ephemeral offer coins
        offered_coins: Set[Coin] = {value for values in offer.get_offered_coins().values() for value in values}
        non_offer_additions: Set[Coin] = set(offer.additions()) ^ offered_coins
        non_offer_removals: Set[Coin] = set(offer.removals()) ^ offered_coins
        await self.wallet_state_manager.add_interested_coin_ids(
            [coin.name() for coin in (*non_offer_removals, *non_offer_additions)]
        )

        self.wallet_state_manager.state_changed("offer_added")

    async def create_offer_for_ids(
        self,
        offer: Dict[Union[int, bytes32], int],
        tx_config: TXConfig,
        action_scope: WalletActionScope,
        driver_dict: Optional[Dict[bytes32, PuzzleInfo]] = None,
        solver: Optional[Solver] = None,
        fee: uint64 = uint64(0),
        validate_only: bool = False,
        extra_conditions: Tuple[Condition, ...] = tuple(),
        taking: bool = False,
    ) -> Union[Tuple[Literal[True], TradeRecord, None], Tuple[Literal[False], None, str]]:
        if driver_dict is None:
            driver_dict = {}
        if solver is None:
            solver = Solver({})
        result = await self._create_offer_for_ids(
            offer,
            tx_config,
            action_scope,
            driver_dict,
            solver,
            fee=fee,
            extra_conditions=extra_conditions,
            taking=taking,
        )
        if not result[0] or result[1] is None:
            raise Exception(f"Error creating offer: {result[2]}")

        success, created_offer, error = result

        now = uint64(int(time.time()))
        trade_offer: TradeRecord = TradeRecord(
            confirmed_at_index=uint32(0),
            accepted_at_time=None,
            created_at_time=now,
            is_my_offer=True,
            sent=uint32(0),
            offer=bytes(created_offer),
            taken_offer=None,
            coins_of_interest=created_offer.get_involved_coins(),
            trade_id=created_offer.name(),
            status=uint32(TradeStatus.PENDING_ACCEPT.value),
            sent_to=[],
            valid_times=parse_timelock_info(extra_conditions),
        )

        if success is True and trade_offer is not None and not validate_only:
            await self.save_trade(trade_offer, created_offer)

        return success, trade_offer, error

    async def _create_offer_for_ids(
        self,
        offer_dict: Dict[Union[int, bytes32], int],
        tx_config: TXConfig,
        action_scope: WalletActionScope,
        driver_dict: Optional[Dict[bytes32, PuzzleInfo]] = None,
        solver: Optional[Solver] = None,
        fee: uint64 = uint64(0),
        extra_conditions: Tuple[Condition, ...] = tuple(),
        taking: bool = False,
    ) -> Union[Tuple[Literal[True], Offer, None], Tuple[Literal[False], None, str]]:
        """
        Offer is dictionary of wallet ids and amount
        """
        if driver_dict is None:
            driver_dict = {}
        if solver is None:
            solver = Solver({})
        try:
            coins_to_offer: Dict[Union[int, bytes32], Set[Coin]] = {}
            requested_payments: Dict[Optional[bytes32], List[Payment]] = {}
            offer_dict_no_ints: Dict[Optional[bytes32], int] = {}
            for id, amount in offer_dict.items():
                asset_id: Optional[bytes32] = None
                # asset_id can either be none if asset is XCH or
                # bytes32 if another asset (e.g. NFT, CAT)
                if amount > 0:
                    # this is what we are receiving in the trade
                    memos: List[bytes] = []
                    if isinstance(id, int):
                        wallet_id = uint32(id)
                        wallet = self.wallet_state_manager.wallets.get(wallet_id)
                        assert isinstance(wallet, (CATWallet, Wallet))
                        p2_ph: bytes32 = await wallet.get_puzzle_hash(new=not tx_config.reuse_puzhash)
                        if wallet.type() != WalletType.STANDARD_WALLET:
                            if callable(getattr(wallet, "get_asset_id", None)):  # ATTENTION: new wallets
                                assert isinstance(wallet, CATWallet)
                                asset_id = bytes32(bytes.fromhex(wallet.get_asset_id()))
                                memos = [p2_ph]
                            else:
                                raise ValueError(
                                    f"Cannot request assets from wallet id {wallet.id()} without more information"
                                )
                    else:
                        p2_ph = await self.wallet_state_manager.main_wallet.get_puzzle_hash(
                            new=not tx_config.reuse_puzhash
                        )
                        asset_id = id
                        wallet = await self.wallet_state_manager.get_wallet_for_asset_id(asset_id.hex())
                        memos = [p2_ph]
                    requested_payments[asset_id] = [Payment(p2_ph, uint64(amount), memos)]
                elif amount < 0:
                    # this is what we are sending in the trade
                    if isinstance(id, int):
                        wallet_id = uint32(id)
                        wallet = self.wallet_state_manager.wallets[wallet_id]
                        if wallet.type() != WalletType.STANDARD_WALLET:
                            if callable(getattr(wallet, "get_asset_id", None)):  # ATTENTION: new wallets
                                assert isinstance(wallet, CATWallet)
                                asset_id = bytes32(bytes.fromhex(wallet.get_asset_id()))
                            else:
                                raise ValueError(
                                    f"Cannot offer assets from wallet id {wallet.id()} without more information"
                                )
                    else:
                        asset_id = id
                        wallet = await self.wallet_state_manager.get_wallet_for_asset_id(asset_id.hex())
                    assert wallet is not None
                    if not callable(getattr(wallet, "get_coins_to_offer", None)):  # ATTENTION: new wallets
                        raise ValueError(f"Cannot offer coins from wallet id {wallet.id()}")
                    # For the XCH wallet also include the fee amount to the coins we use to pay this offer
                    amount_to_select = abs(amount)
                    if wallet.type() == WalletType.STANDARD_WALLET:
                        amount_to_select += fee
                    assert isinstance(wallet, (CATWallet, DataLayerWallet, NFTWallet, Wallet))
                    if isinstance(wallet, DataLayerWallet):
                        assert asset_id is not None
                        coins_to_offer[id] = await wallet.get_coins_to_offer(launcher_id=asset_id)
                    elif isinstance(wallet, NFTWallet):
                        assert asset_id is not None
                        coins_to_offer[id] = await wallet.get_coins_to_offer(nft_id=asset_id)
                    else:
                        coins_to_offer[id] = await wallet.get_coins_to_offer(
                            asset_id=asset_id,
                            amount=uint64(amount_to_select),
                            coin_selection_config=tx_config.coin_selection_config,
                        )
                    # Note: if we use check_for_special_offer_making, this is not used.
                elif amount == 0:
                    raise ValueError("You cannot offer nor request 0 amount of something")

                offer_dict_no_ints[asset_id] = amount

                if asset_id is not None and wallet is not None:  # if this asset is not XCH
                    if callable(getattr(wallet, "get_puzzle_info", None)):
                        assert isinstance(wallet, (CATWallet, DataLayerWallet, NFTWallet))
                        puzzle_driver: PuzzleInfo = await wallet.get_puzzle_info(asset_id)
                        if asset_id in driver_dict and driver_dict[asset_id] != puzzle_driver:
                            # ignore the case if we're an nft transferring the did owner
                            if self.check_for_owner_change_in_drivers(puzzle_driver, driver_dict[asset_id]):
                                driver_dict[asset_id] = puzzle_driver
                            else:
                                raise ValueError(
                                    f"driver_dict specified {driver_dict[asset_id]}, was expecting {puzzle_driver}"
                                )
                        else:
                            driver_dict[asset_id] = puzzle_driver
                    else:
                        raise ValueError(f"Wallet for asset id {asset_id} is not properly integrated with TradeManager")

            requested_payments = await self.check_for_requested_payment_modifications(
                requested_payments, driver_dict, taking
            )

            potential_special_offer: Optional[Offer] = await self.check_for_special_offer_making(
                offer_dict_no_ints,
                driver_dict,
                tx_config,
                action_scope,
                solver,
                fee,
                extra_conditions,
            )

            if potential_special_offer is not None:
                return True, potential_special_offer, None

            all_coins: List[Coin] = [c for coins in coins_to_offer.values() for c in coins]
            notarized_payments: Dict[Optional[bytes32], List[NotarizedPayment]] = Offer.notarize_payments(
                requested_payments, all_coins
            )
            announcements_to_assert = Offer.calculate_announcements(notarized_payments, driver_dict)

            all_transactions: List[TransactionRecord] = []
            fee_left_to_pay: uint64 = fee
            # The access of the sorted keys here makes sure we create the XCH transaction first to make sure we pay fee
            # with the XCH side of the offer and don't create an extra fee transaction in other wallets.
            for id in sorted(coins_to_offer.keys(), key=lambda id: id != 1):
                selected_coins = coins_to_offer[id]
                if isinstance(id, int):
                    wallet = self.wallet_state_manager.wallets.get(uint32(id))
                else:
                    wallet = await self.wallet_state_manager.get_wallet_for_asset_id(id.hex())
<<<<<<< HEAD
                async with self.wallet_state_manager.new_action_scope(push=False) as inner_action_scope:
                    # This should probably not switch on whether or not we're spending XCH but it has to for now
                    if wallet.type() == WalletType.STANDARD_WALLET:
                        await wallet.generate_signed_transaction(
                            abs(offer_dict[id]),
                            Offer.ph(),
                            tx_config,
                            inner_action_scope,
                            fee=fee_left_to_pay,
                            coins=selected_coins,
                            extra_conditions=(*extra_conditions, *announcements_to_assert),
                        )
                    elif wallet.type() == WalletType.NFT:
                        # This is to generate the tx for specific nft assets, i.e. not using
                        # wallet_id as the selector which would select any coins from nft_wallet
                        amounts = [coin.amount for coin in selected_coins]
                        await wallet.generate_signed_transaction(
                            # [abs(offer_dict[id])],
                            amounts,
                            [Offer.ph()],
                            tx_config,
                            inner_action_scope,
                            fee=fee_left_to_pay,
                            coins=selected_coins,
                            extra_conditions=(*extra_conditions, *announcements_to_assert),
                        )
                    else:
                        # ATTENTION: new_wallets
                        await wallet.generate_signed_transaction(
                            [abs(offer_dict[id])],
                            [Offer.ph()],
                            tx_config,
                            inner_action_scope,
                            fee=fee_left_to_pay,
                            coins=selected_coins,
                            extra_conditions=(*extra_conditions, *announcements_to_assert),
                            add_authorizations_to_cr_cats=False,
                        )

                all_transactions.extend(inner_action_scope.side_effects.transactions)
=======
                # This should probably not switch on whether or not we're spending XCH but it has to for now
                assert wallet is not None
                if wallet.type() == WalletType.STANDARD_WALLET:
                    assert isinstance(wallet, Wallet)
                    [tx] = await wallet.generate_signed_transaction(
                        uint64(abs(offer_dict[id])),
                        Offer.ph(),
                        tx_config,
                        action_scope,
                        fee=fee_left_to_pay,
                        coins=selected_coins,
                        extra_conditions=(*extra_conditions, *announcements_to_assert),
                    )
                    all_transactions.append(tx)
                elif wallet.type() == WalletType.NFT:
                    assert isinstance(wallet, NFTWallet)
                    # This is to generate the tx for specific nft assets, i.e. not using
                    # wallet_id as the selector which would select any coins from nft_wallet
                    amounts = [coin.amount for coin in selected_coins]
                    txs = await wallet.generate_signed_transaction(
                        # [abs(offer_dict[id])],
                        amounts,
                        [Offer.ph()],
                        tx_config,
                        action_scope,
                        fee=fee_left_to_pay,
                        coins=selected_coins,
                        extra_conditions=(*extra_conditions, *announcements_to_assert),
                    )
                    all_transactions.extend(txs)
                else:
                    # ATTENTION: new_wallets
                    assert isinstance(wallet, (CATWallet, DataLayerWallet))
                    txs = await wallet.generate_signed_transaction(
                        [uint64(abs(offer_dict[id]))],
                        [Offer.ph()],
                        tx_config,
                        action_scope,
                        fee=fee_left_to_pay,
                        coins=selected_coins,
                        extra_conditions=(*extra_conditions, *announcements_to_assert),
                        add_authorizations_to_cr_cats=False,
                    )
                    all_transactions.extend(txs)
>>>>>>> 8cf8a407

                fee_left_to_pay = uint64(0)
                extra_conditions = tuple()

            async with action_scope.use() as interface:
                interface.side_effects.transactions.extend(all_transactions)

            total_spend_bundle = SpendBundle.aggregate(
                [x.spend_bundle for x in all_transactions if x.spend_bundle is not None]
            )

            offer = Offer(notarized_payments, total_spend_bundle, driver_dict)
            return True, offer, None

        except Exception as e:
            self.log.exception("Error creating trade offer")
            return False, None, str(e)

    async def maybe_create_wallets_for_offer(self, offer: Offer) -> None:
        for key in offer.arbitrage():
            wsm = self.wallet_state_manager
            if key is None:
                continue
            # ATTENTION: new_wallets
            exists = await wsm.get_wallet_for_puzzle_info(offer.driver_dict[key])
            if exists is None:
                await wsm.create_wallet_for_puzzle_info(offer.driver_dict[key])

    async def check_offer_validity(self, offer: Offer, peer: WSChiaConnection) -> bool:
        all_removals: List[Coin] = offer.removals()
        all_removal_names: List[bytes32] = [c.name() for c in all_removals]
        non_ephemeral_removals: List[Coin] = list(
            filter(lambda c: c.parent_coin_info not in all_removal_names, all_removals)
        )
        coin_states = await self.wallet_state_manager.wallet_node.get_coin_state(
            [c.name() for c in non_ephemeral_removals], peer=peer
        )

        return len(coin_states) == len(non_ephemeral_removals) and all([cs.spent_height is None for cs in coin_states])

    async def calculate_tx_records_for_offer(self, offer: Offer, validate: bool) -> List[TransactionRecord]:
        if validate:
            final_spend_bundle: SpendBundle = offer.to_valid_spend()
            hint_dict: Dict[bytes32, bytes32] = {}
            additions_dict: Dict[bytes32, Coin] = {}
            for hinted_coins, _ in (
                compute_spend_hints_and_additions(spend) for spend in final_spend_bundle.coin_spends
            ):
                hint_dict.update({id: hc.hint for id, hc in hinted_coins.items() if hc.hint is not None})
                additions_dict.update({id: hc.coin for id, hc in hinted_coins.items()})
            all_additions: List[Coin] = list(a for a in additions_dict.values())
        else:
            final_spend_bundle = offer._bundle
            hint_dict = offer.hints()
            all_additions = offer.additions()

        settlement_coins: List[Coin] = [c for coins in offer.get_offered_coins().values() for c in coins]
        settlement_coin_ids: List[bytes32] = [c.name() for c in settlement_coins]

        removals: List[Coin] = final_spend_bundle.removals()
        additions: List[Coin] = list(a for a in all_additions if a not in removals)
        valid_times: ConditionValidTimes = parse_timelock_info(
            parse_conditions_non_consensus(
                condition
                for spend in final_spend_bundle.coin_spends
                for condition in spend.puzzle_reveal.to_program().run(spend.solution.to_program()).as_iter()
            )
        )
        # this executes the puzzles again
        all_fees = uint64(estimate_fees(final_spend_bundle))

        txs = []

        addition_dict: Dict[uint32, List[Coin]] = {}
        for addition in additions:
            wallet_identifier = await self.wallet_state_manager.get_wallet_identifier_for_coin(
                addition,
                hint_dict,
            )
            if wallet_identifier is not None:
                if addition.parent_coin_info in settlement_coin_ids:
                    wallet = self.wallet_state_manager.wallets[wallet_identifier.id]
                    assert isinstance(wallet, (CATWallet, NFTWallet, Wallet))
                    to_puzzle_hash = await wallet.convert_puzzle_hash(addition.puzzle_hash)  # ATTENTION: new wallets
                    txs.append(
                        TransactionRecord(
                            confirmed_at_height=uint32(0),
                            created_at_time=uint64(int(time.time())),
                            to_puzzle_hash=to_puzzle_hash,
                            amount=uint64(addition.amount),
                            fee_amount=uint64(0),
                            confirmed=False,
                            sent=uint32(10),
                            spend_bundle=None,
                            additions=[addition],
                            removals=[],
                            wallet_id=wallet_identifier.id,
                            sent_to=[],
                            trade_id=offer.name(),
                            type=uint32(TransactionType.INCOMING_TRADE.value),
                            name=std_hash(final_spend_bundle.name() + addition.name()),
                            memos=[(coin_id, [hint]) for coin_id, hint in hint_dict.items()],
                            valid_times=valid_times,
                        )
                    )
                else:  # This is change
                    addition_dict.setdefault(wallet_identifier.id, [])
                    addition_dict[wallet_identifier.id].append(addition)

        # While we want additions to show up as separate records, removals of the same wallet should show as one
        removal_dict: Dict[uint32, List[Coin]] = {}
        for removal in removals:
            wallet_identifier = await self.wallet_state_manager.get_wallet_identifier_for_coin(
                removal,
                hint_dict,
            )
            if wallet_identifier is not None:
                removal_dict.setdefault(wallet_identifier.id, [])
                removal_dict[wallet_identifier.id].append(removal)

        all_removals: List[bytes32] = [r.name() for removals in removal_dict.values() for r in removals]

        for wid, grouped_removals in removal_dict.items():
            wallet = self.wallet_state_manager.wallets[wid]
            to_puzzle_hash = bytes32([1] * 32)  # We use all zeros to be clear not to send here
            removal_tree_hash = Program.to([coin_as_list(rem) for rem in grouped_removals]).get_tree_hash()
            # We also need to calculate the sent amount
            removed: int = sum(c.amount for c in grouped_removals)
            removed_ids: List[bytes32] = [c.name() for c in grouped_removals]
            all_additions_from_grouped_removals: List[Coin] = [
                c for c in all_additions if c.parent_coin_info in removed_ids
            ]
            potential_change_coins: List[Coin] = addition_dict[wid] if wid in addition_dict else []
            change_coins: List[Coin] = [c for c in potential_change_coins if c.parent_coin_info in all_removals]
            change_amount: int = sum(c.amount for c in change_coins)
            sent_amount: int = (
                removed
                - change_amount
                - (
                    removed - sum(c.amount for c in all_additions_from_grouped_removals)  # removals - additions == fees
                    if wallet == self.wallet_state_manager.main_wallet
                    else 0
                )
            )
            txs.append(
                TransactionRecord(
                    confirmed_at_height=uint32(0),
                    created_at_time=uint64(int(time.time())),
                    to_puzzle_hash=to_puzzle_hash,
                    amount=uint64(sent_amount),
                    fee_amount=all_fees,
                    confirmed=False,
                    sent=uint32(10),
                    spend_bundle=None,
                    additions=change_coins,
                    removals=grouped_removals,
                    wallet_id=wallet.id(),
                    sent_to=[],
                    trade_id=offer.name(),
                    type=uint32(TransactionType.OUTGOING_TRADE.value),
                    name=std_hash(final_spend_bundle.name() + removal_tree_hash),
                    memos=[(coin_id, [hint]) for coin_id, hint in hint_dict.items()],
                    valid_times=valid_times,
                )
            )

        return txs

    async def respond_to_offer(
        self,
        offer: Offer,
        peer: WSChiaConnection,
        tx_config: TXConfig,
        action_scope: WalletActionScope,
        solver: Optional[Solver] = None,
        fee: uint64 = uint64(0),
        extra_conditions: Tuple[Condition, ...] = tuple(),
    ) -> TradeRecord:
        if solver is None:
            solver = Solver({})
        take_offer_dict: Dict[Union[bytes32, int], int] = {}
        arbitrage: Dict[Optional[bytes32], int] = offer.arbitrage()

        for asset_id, amount in arbitrage.items():
            if asset_id is None:
                wallet: Optional[WalletProtocol[Any]] = self.wallet_state_manager.main_wallet
                assert wallet is not None
                key: Union[bytes32, int] = int(wallet.id())
            else:
                # ATTENTION: new wallets
                wallet = await self.wallet_state_manager.get_wallet_for_asset_id(asset_id.hex())
                if wallet is None and amount < 0:
                    raise ValueError(f"Do not have a wallet for asset ID: {asset_id} to fulfill offer")
                elif wallet is None or wallet.type() in [WalletType.NFT, WalletType.DATA_LAYER]:
                    key = asset_id
                else:
                    key = int(wallet.id())
            take_offer_dict[key] = amount

        # First we validate that all of the coins in this offer exist
        valid: bool = await self.check_offer_validity(offer, peer)
        if not valid:
            raise ValueError("This offer is no longer valid")
        # We need to sandbox the transactions here because we're going to make our own
        async with self.wallet_state_manager.new_action_scope(push=False) as inner_action_scope:
            result = await self._create_offer_for_ids(
                take_offer_dict,
                tx_config,
                inner_action_scope,
                offer.driver_dict,
                solver,
                fee=fee,
                extra_conditions=extra_conditions,
                taking=True,
            )
            if not result[0] or result[1] is None:
                raise ValueError(result[2])

            success, take_offer, error = result

            complete_offer, valid_spend_solver = await self.check_for_final_modifications(
                Offer.aggregate([offer, take_offer]), solver, tx_config, inner_action_scope
            )
        self.log.info("COMPLETE OFFER: %s", complete_offer.to_bech32())
        assert complete_offer.is_valid()
        final_spend_bundle: SpendBundle = complete_offer.to_valid_spend(
            solver=Solver({**valid_spend_solver.info, **solver.info})
        )
        await self.maybe_create_wallets_for_offer(complete_offer)

        tx_records: List[TransactionRecord] = await self.calculate_tx_records_for_offer(complete_offer, True)

        trade_record: TradeRecord = TradeRecord(
            confirmed_at_index=uint32(0),
            accepted_at_time=uint64(int(time.time())),
            created_at_time=uint64(int(time.time())),
            is_my_offer=False,
            sent=uint32(0),
            offer=bytes(complete_offer),
            taken_offer=bytes(offer),
            coins_of_interest=complete_offer.get_involved_coins(),
            trade_id=complete_offer.name(),
            status=uint32(TradeStatus.PENDING_CONFIRM.value),
            sent_to=[],
            valid_times=parse_timelock_info(extra_conditions),
        )

        await self.save_trade(trade_record, offer)

        # Dummy transaction for the sake of the wallet push
        push_tx = TransactionRecord(
            confirmed_at_height=uint32(0),
            created_at_time=uint64(int(time.time())),
            to_puzzle_hash=bytes32([1] * 32),
            amount=uint64(0),
            fee_amount=uint64(0),
            confirmed=False,
            sent=uint32(0),
            spend_bundle=final_spend_bundle,
            additions=final_spend_bundle.additions(),
            removals=final_spend_bundle.removals(),
            wallet_id=uint32(0),
            sent_to=[],
            trade_id=bytes32([1] * 32),
            type=uint32(TransactionType.OUTGOING_TRADE.value),
            name=final_spend_bundle.name(),
            memos=[],
            valid_times=ConditionValidTimes(),
        )

        async with action_scope.use() as interface:
            interface.side_effects.transactions.extend([push_tx, *tx_records])

        return trade_record

    async def check_for_special_offer_making(
        self,
        offer_dict: Dict[Optional[bytes32], int],
        driver_dict: Dict[bytes32, PuzzleInfo],
        tx_config: TXConfig,
        action_scope: WalletActionScope,
        solver: Solver,
        fee: uint64 = uint64(0),
        extra_conditions: Tuple[Condition, ...] = tuple(),
    ) -> Optional[Offer]:
        for puzzle_info in driver_dict.values():
            if (
                puzzle_info.check_type([AssetType.SINGLETON.value, AssetType.METADATA.value, AssetType.OWNERSHIP.value])
                and isinstance(puzzle_info.also().also()["transfer_program"], PuzzleInfo)  # type: ignore
                and puzzle_info.also().also()["transfer_program"].type()  # type: ignore
                == AssetType.ROYALTY_TRANSFER_PROGRAM.value
            ):
                return await NFTWallet.make_nft1_offer(
                    self.wallet_state_manager, offer_dict, driver_dict, tx_config, action_scope, fee, extra_conditions
                )
            elif (
                puzzle_info.check_type(
                    [
                        AssetType.SINGLETON.value,
                        AssetType.METADATA.value,
                    ]
                )
                and puzzle_info.also()["updater_hash"] == ACS_MU_PH  # type: ignore
            ):
                return await DataLayerWallet.make_update_offer(
                    self.wallet_state_manager,
                    offer_dict,
                    driver_dict,
                    solver,
                    tx_config,
                    action_scope,
                    fee,
                    extra_conditions,
                )
        return None

    def check_for_owner_change_in_drivers(self, puzzle_info: PuzzleInfo, driver_info: PuzzleInfo) -> bool:
        if puzzle_info.check_type(
            [
                AssetType.SINGLETON.value,
                AssetType.METADATA.value,
                AssetType.OWNERSHIP.value,
            ]
        ) and driver_info.check_type(
            [
                AssetType.SINGLETON.value,
                AssetType.METADATA.value,
                AssetType.OWNERSHIP.value,
            ]
        ):
            old_owner = driver_info.also().also().info["owner"]  # type: ignore
            puzzle_info.also().also().info["owner"] = old_owner  # type: ignore
            if driver_info == puzzle_info:
                return True
        return False

    async def get_offer_summary(self, offer: Offer) -> Dict[str, Any]:
        for puzzle_info in offer.driver_dict.values():
            if (
                puzzle_info.check_type(
                    [
                        AssetType.SINGLETON.value,
                        AssetType.METADATA.value,
                    ]
                )
                and puzzle_info.also()["updater_hash"] == ACS_MU_PH  # type: ignore
            ):
                return await DataLayerWallet.get_offer_summary(offer)
        # Otherwise just return the same thing as the RPC normally does
        offered, requested, infos, valid_times = offer.summary()
        return {
            "offered": offered,
            "requested": requested,
            "fees": offer.fees(),
            "additions": [c.name().hex() for c in offer.additions()],
            "removals": [c.name().hex() for c in offer.removals()],
            "infos": infos,
            "valid_times": {
                k: v
                for k, v in valid_times.to_json_dict().items()
                if k
                not in (
                    "max_secs_after_created",
                    "min_secs_since_created",
                    "max_blocks_after_created",
                    "min_blocks_since_created",
                )
            },
        }

    async def check_for_final_modifications(
        self, offer: Offer, solver: Solver, tx_config: TXConfig, action_scope: WalletActionScope
    ) -> Tuple[Offer, Solver]:
        for puzzle_info in offer.driver_dict.values():
            if (
                puzzle_info.check_type(
                    [
                        AssetType.SINGLETON.value,
                        AssetType.METADATA.value,
                    ]
                )
                and puzzle_info.also()["updater_hash"] == ACS_MU_PH  # type: ignore
            ):
                return (await DataLayerWallet.finish_graftroot_solutions(offer, solver), Solver({}))
            elif puzzle_info.check_type(
                [
                    AssetType.CAT.value,
                    AssetType.CR.value,
                ]
            ):
                # get VC wallet
                for _, wallet in self.wallet_state_manager.wallets.items():
                    if WalletType(wallet.type()) == WalletType.VC:
                        assert isinstance(wallet, VCWallet)
                        return await wallet.add_vc_authorization(offer, solver, tx_config, action_scope)
                else:
                    raise ValueError("No VCs to approve CR-CATs with")  # pragma: no cover

        return offer, Solver({})

    async def check_for_requested_payment_modifications(
        self,
        requested_payments: Dict[Optional[bytes32], List[Payment]],
        driver_dict: Dict[bytes32, PuzzleInfo],
        taking: bool,
    ) -> Dict[Optional[bytes32], List[Payment]]:
        # This function exclusively deals with CR-CATs for now
        if not taking:
            for asset_id, puzzle_info in driver_dict.items():
                if puzzle_info.check_type(
                    [
                        AssetType.CAT.value,
                        AssetType.CR.value,
                    ]
                ):
                    vc = await (
                        await self.wallet_state_manager.get_or_create_vc_wallet()
                    ).get_vc_with_provider_in_and_proofs(
                        puzzle_info["also"]["authorized_providers"],
                        ProofsChecker.from_program(uncurry_puzzle(puzzle_info["also"]["proofs_checker"])).flags,
                    )
                    if vc is None:
                        raise ValueError("Cannot request CR-CATs that you cannot approve with a VC")  # pragma: no cover

            return {
                asset_id: (
                    [
                        dataclasses.replace(
                            payment,
                            puzzle_hash=construct_pending_approval_state(
                                payment.puzzle_hash, payment.amount
                            ).get_tree_hash(),
                        )
                        for payment in payments
                    ]
                    if asset_id is not None
                    and driver_dict[asset_id].check_type(
                        [
                            AssetType.CAT.value,
                            AssetType.CR.value,
                        ]
                    )
                    else payments
                )
                for asset_id, payments in requested_payments.items()
            }
        else:
            return requested_payments<|MERGE_RESOLUTION|>--- conflicted
+++ resolved
@@ -326,7 +326,6 @@
                         selected_coins.add(coin)
                     else:
                         selected_coins = {coin}
-<<<<<<< HEAD
                     async with self.wallet_state_manager.new_action_scope(push=False) as inner_action_scope:
                         await wallet.generate_signed_transaction(
                             uint64(sum([c.amount for c in selected_coins]) - fee_to_pay),
@@ -342,6 +341,7 @@
                         )
                 else:
                     # ATTENTION: new_wallets
+                    assert isinstance(wallet, (CATWallet, DataLayerWallet, NFTWallet))
                     async with self.wallet_state_manager.new_action_scope(push=False) as inner_action_scope:
                         await wallet.generate_signed_transaction(
                             [coin.amount],
@@ -364,43 +364,6 @@
                     ]
                 )
                 all_txs.extend(inner_action_scope.side_effects.transactions)
-=======
-                    [tx] = await wallet.generate_signed_transaction(
-                        uint64(sum(c.amount for c in selected_coins) - fee_to_pay),
-                        new_ph,
-                        tx_config.override(
-                            excluded_coin_ids=[],
-                        ),
-                        action_scope,
-                        origin_id=coin.name(),
-                        fee=fee_to_pay,
-                        coins=selected_coins,
-                        extra_conditions=(*extra_conditions, *announcement_conditions),
-                    )
-                    if tx is not None and tx.spend_bundle is not None:
-                        bundles.append(tx.spend_bundle)
-                        cancellation_additions.extend(tx.spend_bundle.additions())
-                        all_txs.append(dataclasses.replace(tx, spend_bundle=None))
-                else:
-                    # ATTENTION: new_wallets
-                    assert isinstance(wallet, (CATWallet, DataLayerWallet, NFTWallet))
-                    txs = await wallet.generate_signed_transaction(
-                        [coin.amount],
-                        [new_ph],
-                        tx_config.override(
-                            excluded_coin_ids=[],
-                        ),
-                        action_scope,
-                        fee=fee_to_pay,
-                        coins={coin},
-                        extra_conditions=(*extra_conditions, *announcement_conditions),
-                    )
-                    for tx in txs:
-                        if tx is not None and tx.spend_bundle is not None:
-                            bundles.append(tx.spend_bundle)
-                            cancellation_additions.extend(tx.spend_bundle.additions())
-                            all_txs.append(dataclasses.replace(tx, spend_bundle=None))
->>>>>>> 8cf8a407
                 fee_to_pay = uint64(0)
                 extra_conditions = tuple()
 
@@ -653,12 +616,13 @@
                     wallet = self.wallet_state_manager.wallets.get(uint32(id))
                 else:
                     wallet = await self.wallet_state_manager.get_wallet_for_asset_id(id.hex())
-<<<<<<< HEAD
                 async with self.wallet_state_manager.new_action_scope(push=False) as inner_action_scope:
                     # This should probably not switch on whether or not we're spending XCH but it has to for now
+                    assert wallet is not None
                     if wallet.type() == WalletType.STANDARD_WALLET:
+                        assert isinstance(wallet, Wallet)
                         await wallet.generate_signed_transaction(
-                            abs(offer_dict[id]),
+                            uint64(abs(offer_dict[id])),
                             Offer.ph(),
                             tx_config,
                             inner_action_scope,
@@ -667,6 +631,7 @@
                             extra_conditions=(*extra_conditions, *announcements_to_assert),
                         )
                     elif wallet.type() == WalletType.NFT:
+                        assert isinstance(wallet, NFTWallet)
                         # This is to generate the tx for specific nft assets, i.e. not using
                         # wallet_id as the selector which would select any coins from nft_wallet
                         amounts = [coin.amount for coin in selected_coins]
@@ -682,8 +647,9 @@
                         )
                     else:
                         # ATTENTION: new_wallets
+                        assert isinstance(wallet, (CATWallet, DataLayerWallet))
                         await wallet.generate_signed_transaction(
-                            [abs(offer_dict[id])],
+                            [uint64(abs(offer_dict[id]))],
                             [Offer.ph()],
                             tx_config,
                             inner_action_scope,
@@ -694,52 +660,6 @@
                         )
 
                 all_transactions.extend(inner_action_scope.side_effects.transactions)
-=======
-                # This should probably not switch on whether or not we're spending XCH but it has to for now
-                assert wallet is not None
-                if wallet.type() == WalletType.STANDARD_WALLET:
-                    assert isinstance(wallet, Wallet)
-                    [tx] = await wallet.generate_signed_transaction(
-                        uint64(abs(offer_dict[id])),
-                        Offer.ph(),
-                        tx_config,
-                        action_scope,
-                        fee=fee_left_to_pay,
-                        coins=selected_coins,
-                        extra_conditions=(*extra_conditions, *announcements_to_assert),
-                    )
-                    all_transactions.append(tx)
-                elif wallet.type() == WalletType.NFT:
-                    assert isinstance(wallet, NFTWallet)
-                    # This is to generate the tx for specific nft assets, i.e. not using
-                    # wallet_id as the selector which would select any coins from nft_wallet
-                    amounts = [coin.amount for coin in selected_coins]
-                    txs = await wallet.generate_signed_transaction(
-                        # [abs(offer_dict[id])],
-                        amounts,
-                        [Offer.ph()],
-                        tx_config,
-                        action_scope,
-                        fee=fee_left_to_pay,
-                        coins=selected_coins,
-                        extra_conditions=(*extra_conditions, *announcements_to_assert),
-                    )
-                    all_transactions.extend(txs)
-                else:
-                    # ATTENTION: new_wallets
-                    assert isinstance(wallet, (CATWallet, DataLayerWallet))
-                    txs = await wallet.generate_signed_transaction(
-                        [uint64(abs(offer_dict[id]))],
-                        [Offer.ph()],
-                        tx_config,
-                        action_scope,
-                        fee=fee_left_to_pay,
-                        coins=selected_coins,
-                        extra_conditions=(*extra_conditions, *announcements_to_assert),
-                        add_authorizations_to_cr_cats=False,
-                    )
-                    all_transactions.extend(txs)
->>>>>>> 8cf8a407
 
                 fee_left_to_pay = uint64(0)
                 extra_conditions = tuple()
