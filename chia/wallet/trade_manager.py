from __future__ import annotations

import dataclasses
import logging
import time
from collections import deque
from typing import TYPE_CHECKING, Any, Deque, Dict, List, Optional, Set, Tuple, Union

from typing_extensions import Literal

from chia.data_layer.data_layer_wallet import DataLayerWallet
from chia.protocols.wallet_protocol import CoinState
from chia.server.ws_connection import WSChiaConnection
from chia.types.blockchain_format.coin import Coin, coin_as_list
from chia.types.blockchain_format.program import Program
from chia.types.blockchain_format.sized_bytes import bytes32
from chia.types.spend_bundle import SpendBundle, estimate_fees
from chia.util.db_wrapper import DBWrapper2
from chia.util.hash import std_hash
from chia.util.ints import uint32, uint64
from chia.wallet.cat_wallet.cat_wallet import CATWallet
from chia.wallet.conditions import (
    AssertCoinAnnouncement,
    Condition,
    ConditionValidTimes,
    CreateCoinAnnouncement,
    parse_conditions_non_consensus,
    parse_timelock_info,
)
from chia.wallet.db_wallet.db_wallet_puzzles import ACS_MU_PH
from chia.wallet.nft_wallet.nft_wallet import NFTWallet
from chia.wallet.outer_puzzles import AssetType
from chia.wallet.payment import Payment
from chia.wallet.puzzle_drivers import PuzzleInfo, Solver
from chia.wallet.puzzles.load_clvm import load_clvm_maybe_recompile
from chia.wallet.trade_record import TradeRecord
from chia.wallet.trading.offer import NotarizedPayment, Offer
from chia.wallet.trading.trade_status import TradeStatus
from chia.wallet.trading.trade_store import TradeStore
from chia.wallet.transaction_record import TransactionRecord
from chia.wallet.uncurried_puzzle import uncurry_puzzle
from chia.wallet.util.compute_hints import compute_spend_hints_and_additions
from chia.wallet.util.query_filter import HashFilter
from chia.wallet.util.transaction_type import TransactionType
from chia.wallet.util.wallet_types import WalletType
from chia.wallet.vc_wallet.cr_cat_drivers import ProofsChecker, construct_pending_approval_state
from chia.wallet.vc_wallet.vc_wallet import VCWallet
from chia.wallet.wallet import Wallet
from chia.wallet.wallet_action_scope import WalletActionScope
from chia.wallet.wallet_coin_record import WalletCoinRecord
from chia.wallet.wallet_protocol import MainWalletProtocol, WalletProtocol

if TYPE_CHECKING:
    from chia.wallet.wallet_state_manager import WalletStateManager

OFFER_MOD = load_clvm_maybe_recompile("settlement_payments.clsp")


class TradeManager:
    """
    This class is a driver for creating and accepting settlement_payments.clsp style offers.

    By default, standard XCH is supported but to support other types of assets you must implement certain functions on
    the asset's wallet as well as create a driver for its puzzle(s).  Here is a guide to integrating a new types of
    assets with this trade manager:

    Puzzle Drivers:
      - See chia/wallet/outer_puzzles.py for a full description of how to build these
      - The `solve` method must be able to be solved by a Solver that looks like this:
            Solver(
                {
                    "coin": bytes
                    "parent_spend": bytes
                    "siblings": List[bytes]  # other coins of the same type being offered
                    "sibling_spends": List[bytes]  # The parent spends for the siblings
                    "sibling_puzzles": List[Program]  # The inner puzzles of the siblings (always OFFER_MOD)
                    "sibling_solutions": List[Program]  # The inner solution of the siblings
            }
            )

    Wallet:
      - Segments in this code that call general wallet methods are highlighted by comments: # ATTENTION: new wallets
      - To be able to be traded, a wallet must implement these methods on itself:
        - generate_signed_transaction(...) -> List[TransactionRecord]  (See cat_wallet.py for full API)
        - convert_puzzle_hash(puzzle_hash: bytes32) -> bytes32  # Converts a puzzlehash from outer to inner puzzle
        - get_puzzle_info(asset_id: bytes32) -> PuzzleInfo
        - get_coins_to_offer(asset_id: bytes32, amount: uint64) -> Set[Coin]
      - If you would like assets from your wallet to be referenced with just a wallet ID, you must also implement:
        - get_asset_id() -> bytes32
      - Finally, you must make sure that your wallet will respond appropriately when these WSM methods are called:
        - get_wallet_for_puzzle_info(puzzle_info: PuzzleInfo) -> <Your wallet>
        - create_wallet_for_puzzle_info(..., puzzle_info: PuzzleInfo) -> <Your wallet>  (See cat_wallet.py for full API)
        - get_wallet_for_asset_id(asset_id: bytes32) -> <Your wallet>
    """

    wallet_state_manager: WalletStateManager
    log: logging.Logger
    trade_store: TradeStore
    most_recently_deserialized_trade: Optional[Tuple[bytes32, Offer]]

    @staticmethod
    async def create(
        wallet_state_manager: Any,
        db_wrapper: DBWrapper2,
        name: Optional[str] = None,
    ) -> TradeManager:
        self = TradeManager()
        if name:
            self.log = logging.getLogger(name)
        else:
            self.log = logging.getLogger(__name__)

        self.wallet_state_manager = wallet_state_manager
        self.trade_store = await TradeStore.create(db_wrapper)
        self.most_recently_deserialized_trade = None
        return self

    async def get_offers_with_status(self, status: TradeStatus) -> List[TradeRecord]:
        records = await self.trade_store.get_trade_record_with_status(status)
        return records

    async def get_coins_of_interest(
        self,
    ) -> Set[bytes32]:
        """
        Returns list of coins we want to check if they are included in filter,
        These will include coins that belong to us and coins that that on other side of treade
        """
        coin_ids = await self.trade_store.get_coin_ids_of_interest_with_trade_statuses(
            trade_statuses=[TradeStatus.PENDING_ACCEPT, TradeStatus.PENDING_CONFIRM, TradeStatus.PENDING_CANCEL]
        )
        return coin_ids

    async def get_trade_by_coin(self, coin: Coin) -> Optional[TradeRecord]:
        all_trades = await self.get_all_trades()
        for trade in all_trades:
            if trade.status == TradeStatus.CANCELLED.value:
                continue
            if coin in trade.coins_of_interest:
                return trade
        return None

    async def coins_of_interest_farmed(
        self, coin_state: CoinState, fork_height: Optional[uint32], peer: WSChiaConnection
    ) -> None:
        """
        If both our coins and other coins in trade got removed that means that trade was successfully executed
        If coins from other side of trade got farmed without ours, that means that trade failed because either someone
        else completed trade or other side of trade canceled the trade by doing a spend.
        If our coins got farmed but coins from other side didn't, we successfully canceled trade by spending inputs.
        """
        self.log.info(f"coins_of_interest_farmed: {coin_state}")
        trade = await self.get_trade_by_coin(coin_state.coin)
        if trade is None:
            self.log.error(f"Coin: {coin_state.coin}, not in any trade")
            return
        if coin_state.spent_height is None:
            self.log.error(f"Coin: {coin_state.coin}, has not been spent so trade can remain valid")
        # Then let's filter the offer into coins that WE offered
        if (
            self.most_recently_deserialized_trade is not None
            and trade.trade_id == self.most_recently_deserialized_trade[0]
        ):
            offer = self.most_recently_deserialized_trade[1]
        else:
            offer = Offer.from_bytes(trade.offer)
            self.most_recently_deserialized_trade = (trade.trade_id, offer)
        primary_coin_ids = [c.name() for c in offer.removals()]
        # TODO: Add `WalletCoinStore.get_coins`.
        result = await self.wallet_state_manager.coin_store.get_coin_records(
            coin_id_filter=HashFilter.include(primary_coin_ids)
        )
        our_primary_coins: List[Coin] = [cr.coin for cr in result.records]
        our_additions: List[Coin] = list(
            filter(lambda c: offer.get_root_removal(c) in our_primary_coins, offer.additions())
        )
        our_addition_ids: List[bytes32] = [c.name() for c in our_additions]

        # And get all relevant coin states
        coin_states = await self.wallet_state_manager.wallet_node.get_coin_state(
            our_addition_ids,
            peer=peer,
            fork_height=fork_height,
        )
        assert coin_states is not None
        coin_state_names: List[bytes32] = [cs.coin.name() for cs in coin_states]
        # If any of our settlement_payments were spent, this offer was a success!
        if set(our_addition_ids) == set(coin_state_names):
            height = coin_states[0].created_height
            assert height is not None
            await self.trade_store.set_status(trade.trade_id, TradeStatus.CONFIRMED, index=height)
            tx_records: List[TransactionRecord] = await self.calculate_tx_records_for_offer(offer, False)
            for tx in tx_records:
                if TradeStatus(trade.status) == TradeStatus.PENDING_ACCEPT:
                    await self.wallet_state_manager.add_transaction(
                        dataclasses.replace(tx, confirmed_at_height=height, confirmed=True)
                    )

            self.log.info(f"Trade with id: {trade.trade_id} confirmed at height: {height}")
        else:
            # In any other scenario this trade failed
            await self.wallet_state_manager.delete_trade_transactions(trade.trade_id)
            if trade.status == TradeStatus.PENDING_CANCEL.value:
                await self.trade_store.set_status(trade.trade_id, TradeStatus.CANCELLED)
                self.log.info(f"Trade with id: {trade.trade_id} canceled")
            elif trade.status == TradeStatus.PENDING_CONFIRM.value:
                await self.trade_store.set_status(trade.trade_id, TradeStatus.FAILED)
                self.log.warning(f"Trade with id: {trade.trade_id} failed")

    async def get_locked_coins(self) -> Dict[bytes32, WalletCoinRecord]:
        """Returns a dictionary of confirmed coins that are locked by a trade."""
        all_pending = []
        pending_accept = await self.get_offers_with_status(TradeStatus.PENDING_ACCEPT)
        pending_confirm = await self.get_offers_with_status(TradeStatus.PENDING_CONFIRM)
        pending_cancel = await self.get_offers_with_status(TradeStatus.PENDING_CANCEL)
        all_pending.extend(pending_accept)
        all_pending.extend(pending_confirm)
        all_pending.extend(pending_cancel)

        coins_of_interest = []
        for trade_offer in all_pending:
            coins_of_interest.extend([c.name() for c in trade_offer.coins_of_interest])

        # TODO:
        #  - No need to get the coin records here, we are only interested in the coin_id on the call site.
        return (
            await self.wallet_state_manager.coin_store.get_coin_records(
                coin_id_filter=HashFilter.include(coins_of_interest)
            )
        ).coin_id_to_record

    async def get_all_trades(self) -> List[TradeRecord]:
        all: List[TradeRecord] = await self.trade_store.get_all_trades()
        return all

    async def get_trade_by_id(self, trade_id: bytes32) -> Optional[TradeRecord]:
        record = await self.trade_store.get_trade_record(trade_id)
        return record

    async def fail_pending_offer(self, trade_id: bytes32) -> None:
        await self.trade_store.set_status(trade_id, TradeStatus.FAILED)
        self.wallet_state_manager.state_changed("offer_failed")

    async def cancel_pending_offers(
        self,
        trades: List[bytes32],
        action_scope: WalletActionScope,
        fee: uint64 = uint64(0),
        secure: bool = True,  # Cancel with a transaction on chain
        trade_cache: Dict[bytes32, TradeRecord] = {},  # Optional pre-fetched trade records for optimization
        extra_conditions: Tuple[Condition, ...] = tuple(),
    ) -> None:
        """This will create a transaction that includes coins that were offered"""

        # Need to do some pre-figuring of announcements that will be need to be made
        announcement_nonce: bytes32 = std_hash(b"".join(trades))
        trade_records: List[TradeRecord] = []
        all_cancellation_coins: List[List[Coin]] = []
        announcement_creations: Deque[CreateCoinAnnouncement] = deque()
        announcement_assertions: Deque[AssertCoinAnnouncement] = deque()
        for trade_id in trades:
            if trade_id in trade_cache:
                trade = trade_cache[trade_id]
            else:
                potential_trade = await self.trade_store.get_trade_record(trade_id)
                if potential_trade is None:
                    self.log.error(f"Cannot find offer {trade_id.hex()}, skip cancellation.")
                    continue
                else:
                    trade = potential_trade

            cancellation_coins = Offer.from_bytes(trade.offer).get_cancellation_coins()
            for coin in cancellation_coins:
                creation = CreateCoinAnnouncement(msg=announcement_nonce, coin_id=coin.name())
                announcement_creations.append(creation)
                announcement_assertions.append(creation.corresponding_assertion())

            trade_records.append(trade)
            all_cancellation_coins.append(cancellation_coins)

        # Make every coin assert the announcement from the one before them
        announcement_assertions.rotate(1)

        all_txs: List[TransactionRecord] = []
        fee_to_pay: uint64 = fee
        for trade, cancellation_coins in zip(trade_records, all_cancellation_coins):
            self.log.info(f"Secure-Cancel pending offer with id trade_id {trade.trade_id.hex()}")

            if not secure:
                self.wallet_state_manager.state_changed("offer_cancelled")
                await self.trade_store.set_status(trade.trade_id, TradeStatus.CANCELLED)
                continue

            cancellation_additions: List[Coin] = []
            valid_times: ConditionValidTimes = parse_timelock_info(extra_conditions)
            for coin in cancellation_coins:
                wallet = await self.wallet_state_manager.get_wallet_for_coin(coin.name())

                if wallet is None:
                    self.log.error(f"Cannot find wallet for offer {trade.trade_id}, skip cancellation.")
                    continue

                new_ph = await wallet.wallet_state_manager.main_wallet.get_puzzle_hash(
                    new=(not action_scope.config.tx_config.reuse_puzhash)
                )

                if len(trade_records) > 1 or len(cancellation_coins) > 1:
                    announcement_conditions: Tuple[Condition, ...] = (
                        announcement_creations.popleft(),
                        announcement_assertions.popleft(),
                    )
                else:
                    announcement_conditions = tuple()
                # This should probably not switch on whether or not we're spending a XCH but it has to for now
                if wallet.type() == WalletType.STANDARD_WALLET:
                    assert isinstance(wallet, MainWalletProtocol)
                    if fee_to_pay > coin.amount:
                        selected_coins: Set[Coin] = await wallet.select_coins(
                            uint64(fee_to_pay - coin.amount),
                            action_scope.config.tx_config.coin_selection_config.override(
                                excluded_coin_ids=[
                                    *action_scope.config.tx_config.coin_selection_config.excluded_coin_ids,
                                    coin.name(),
                                ],
                            ),
                        )
                        selected_coins.add(coin)
                    else:
                        selected_coins = {coin}
                    async with self.wallet_state_manager.new_action_scope(
                        action_scope.config.tx_config.override(
                            excluded_coin_ids=[],
                        ),
                        push=False,
                    ) as inner_action_scope:
                        await wallet.generate_signed_transaction(
                            uint64(sum(c.amount for c in selected_coins) - fee_to_pay),
                            new_ph,
                            inner_action_scope,
                            origin_id=coin.name(),
                            fee=fee_to_pay,
                            coins=selected_coins,
                            extra_conditions=(*extra_conditions, *announcement_conditions),
                        )
                else:
                    # ATTENTION: new_wallets
                    assert isinstance(wallet, (CATWallet, DataLayerWallet, NFTWallet))
                    async with self.wallet_state_manager.new_action_scope(
                        action_scope.config.tx_config.override(
                            excluded_coin_ids=[],
                        ),
                        push=False,
                    ) as inner_action_scope:
                        await wallet.generate_signed_transaction(
                            [coin.amount],
                            [new_ph],
                            inner_action_scope,
                            fee=fee_to_pay,
                            coins={coin},
                            extra_conditions=(*extra_conditions, *announcement_conditions),
                        )

                cancellation_additions.extend(
                    [
                        add
                        for tx in inner_action_scope.side_effects.transactions
                        if tx.spend_bundle is not None
                        for add in tx.spend_bundle.additions()
                    ]
                )
                all_txs.extend(inner_action_scope.side_effects.transactions)
                fee_to_pay = uint64(0)
                extra_conditions = tuple()

                incoming_tx = TransactionRecord(
                    confirmed_at_height=uint32(0),
                    created_at_time=uint64(int(time.time())),
                    to_puzzle_hash=new_ph,
                    amount=uint64(coin.amount),
                    fee_amount=fee,
                    confirmed=False,
                    sent=uint32(10),
                    spend_bundle=None,
                    additions=cancellation_additions,
                    removals=[coin],
                    wallet_id=wallet.id(),
                    sent_to=[],
                    trade_id=None,
                    type=uint32(TransactionType.INCOMING_TX.value),
                    name=cancellation_additions[0].name(),
                    memos=[],
                    valid_times=valid_times,
                )
                all_txs.append(incoming_tx)

            await self.trade_store.set_status(trade.trade_id, TradeStatus.PENDING_CANCEL)

        if secure:
            async with action_scope.use() as interface:
                # We have to combine the spend bundle for these since they are tied with announcements
                all_tx_names = [tx.name for tx in all_txs]
                interface.side_effects.transactions = [
                    tx for tx in interface.side_effects.transactions if tx.name not in all_tx_names
                ]
                final_spend_bundle = SpendBundle.aggregate(
                    [tx.spend_bundle for tx in all_txs if tx.spend_bundle is not None]
                )
                interface.side_effects.transactions.append(
                    dataclasses.replace(all_txs[0], spend_bundle=final_spend_bundle, name=final_spend_bundle.name())
                )
                interface.side_effects.transactions.extend(
                    [dataclasses.replace(tx, spend_bundle=None, fee_amount=fee) for tx in all_txs[1:]]
                )

    async def save_trade(self, trade: TradeRecord, offer: Offer) -> None:
        offer_name: bytes32 = offer.name()
        await self.trade_store.add_trade_record(trade, offer_name)

        # We want to subscribe to the coin IDs of all coins that are not the ephemeral offer coins
        offered_coins: Set[Coin] = {value for values in offer.get_offered_coins().values() for value in values}
        non_offer_additions: Set[Coin] = set(offer.additions()) ^ offered_coins
        non_offer_removals: Set[Coin] = set(offer.removals()) ^ offered_coins
        await self.wallet_state_manager.add_interested_coin_ids(
            [coin.name() for coin in (*non_offer_removals, *non_offer_additions)]
        )

        self.wallet_state_manager.state_changed("offer_added")

    async def create_offer_for_ids(
        self,
        offer: Dict[Union[int, bytes32], int],
        action_scope: WalletActionScope,
        driver_dict: Optional[Dict[bytes32, PuzzleInfo]] = None,
        solver: Optional[Solver] = None,
        fee: uint64 = uint64(0),
        validate_only: bool = False,
        extra_conditions: Tuple[Condition, ...] = tuple(),
        taking: bool = False,
    ) -> Union[Tuple[Literal[True], TradeRecord, None], Tuple[Literal[False], None, str]]:
        if driver_dict is None:
            driver_dict = {}
        if solver is None:
            solver = Solver({})
        result = await self._create_offer_for_ids(
            offer,
            action_scope,
            driver_dict,
            solver,
            fee=fee,
            extra_conditions=extra_conditions,
            taking=taking,
        )
        if not result[0] or result[1] is None:
            raise Exception(f"Error creating offer: {result[2]}")

        success, created_offer, error = result

        now = uint64(int(time.time()))
        trade_offer: TradeRecord = TradeRecord(
            confirmed_at_index=uint32(0),
            accepted_at_time=None,
            created_at_time=now,
            is_my_offer=True,
            sent=uint32(0),
            offer=bytes(created_offer),
            taken_offer=None,
            coins_of_interest=created_offer.get_involved_coins(),
            trade_id=created_offer.name(),
            status=uint32(TradeStatus.PENDING_ACCEPT.value),
            sent_to=[],
            valid_times=parse_timelock_info(extra_conditions),
        )

        if success is True and trade_offer is not None and not validate_only:
            await self.save_trade(trade_offer, created_offer)

        return success, trade_offer, error

    async def _create_offer_for_ids(
        self,
        offer_dict: Dict[Union[int, bytes32], int],
        action_scope: WalletActionScope,
        driver_dict: Optional[Dict[bytes32, PuzzleInfo]] = None,
        solver: Optional[Solver] = None,
        fee: uint64 = uint64(0),
        extra_conditions: Tuple[Condition, ...] = tuple(),
        taking: bool = False,
    ) -> Union[Tuple[Literal[True], Offer, None], Tuple[Literal[False], None, str]]:
        """
        Offer is dictionary of wallet ids and amount
        """
        if driver_dict is None:
            driver_dict = {}
        if solver is None:
            solver = Solver({})
        try:
            coins_to_offer: Dict[Union[int, bytes32], Set[Coin]] = {}
            requested_payments: Dict[Optional[bytes32], List[Payment]] = {}
            offer_dict_no_ints: Dict[Optional[bytes32], int] = {}
            for id, amount in offer_dict.items():
                asset_id: Optional[bytes32] = None
                # asset_id can either be none if asset is XCH or
                # bytes32 if another asset (e.g. NFT, CAT)
                if amount > 0:
                    # this is what we are receiving in the trade
                    memos: List[bytes] = []
                    if isinstance(id, int):
                        wallet_id = uint32(id)
                        wallet = self.wallet_state_manager.wallets.get(wallet_id)
<<<<<<< HEAD
                        assert isinstance(wallet, (CATWallet, MainWalletProtocol))
                        p2_ph: bytes32 = await wallet.get_puzzle_hash(new=not tx_config.reuse_puzhash)
=======
                        assert isinstance(wallet, (CATWallet, Wallet))
                        p2_ph: bytes32 = await wallet.get_puzzle_hash(
                            new=not action_scope.config.tx_config.reuse_puzhash
                        )
>>>>>>> 6da47c26
                        if wallet.type() != WalletType.STANDARD_WALLET:
                            if callable(getattr(wallet, "get_asset_id", None)):  # ATTENTION: new wallets
                                assert isinstance(wallet, CATWallet)
                                asset_id = bytes32(bytes.fromhex(wallet.get_asset_id()))
                                memos = [p2_ph]
                            else:
                                raise ValueError(
                                    f"Cannot request assets from wallet id {wallet.id()} without more information"
                                )
                    else:
                        p2_ph = await self.wallet_state_manager.main_wallet.get_puzzle_hash(
                            new=not action_scope.config.tx_config.reuse_puzhash
                        )
                        asset_id = id
                        wallet = await self.wallet_state_manager.get_wallet_for_asset_id(asset_id.hex())
                        memos = [p2_ph]
                    requested_payments[asset_id] = [Payment(p2_ph, uint64(amount), memos)]
                elif amount < 0:
                    # this is what we are sending in the trade
                    if isinstance(id, int):
                        wallet_id = uint32(id)
                        wallet = self.wallet_state_manager.wallets[wallet_id]
                        if wallet.type() != WalletType.STANDARD_WALLET:
                            if callable(getattr(wallet, "get_asset_id", None)):  # ATTENTION: new wallets
                                assert isinstance(wallet, CATWallet)
                                asset_id = bytes32(bytes.fromhex(wallet.get_asset_id()))
                            else:
                                raise ValueError(
                                    f"Cannot offer assets from wallet id {wallet.id()} without more information"
                                )
                    else:
                        asset_id = id
                        wallet = await self.wallet_state_manager.get_wallet_for_asset_id(asset_id.hex())
                    assert wallet is not None
                    if not callable(getattr(wallet, "get_coins_to_offer", None)):  # ATTENTION: new wallets
                        raise ValueError(f"Cannot offer coins from wallet id {wallet.id()}")
                    # For the XCH wallet also include the fee amount to the coins we use to pay this offer
                    amount_to_select = abs(amount)
                    if wallet.type() == WalletType.STANDARD_WALLET:
                        amount_to_select += fee
                    assert isinstance(wallet, (CATWallet, DataLayerWallet, NFTWallet, MainWalletProtocol))
                    if isinstance(wallet, DataLayerWallet):
                        assert asset_id is not None
                        coins_to_offer[id] = await wallet.get_coins_to_offer(launcher_id=asset_id)
                    elif isinstance(wallet, NFTWallet):
                        assert asset_id is not None
                        coins_to_offer[id] = await wallet.get_coins_to_offer(nft_id=asset_id)
                    else:
                        coins_to_offer[id] = await wallet.get_coins_to_offer(
                            asset_id=asset_id,
                            amount=uint64(amount_to_select),
                            coin_selection_config=action_scope.config.tx_config.coin_selection_config,
                        )
                    # Note: if we use check_for_special_offer_making, this is not used.
                elif amount == 0:
                    raise ValueError("You cannot offer nor request 0 amount of something")

                offer_dict_no_ints[asset_id] = amount

                if asset_id is not None and wallet is not None:  # if this asset is not XCH
                    if callable(getattr(wallet, "get_puzzle_info", None)):
                        assert isinstance(wallet, (CATWallet, DataLayerWallet, NFTWallet))
                        puzzle_driver: PuzzleInfo = await wallet.get_puzzle_info(asset_id)
                        if asset_id in driver_dict and driver_dict[asset_id] != puzzle_driver:
                            # ignore the case if we're an nft transferring the did owner
                            if self.check_for_owner_change_in_drivers(puzzle_driver, driver_dict[asset_id]):
                                driver_dict[asset_id] = puzzle_driver
                            else:
                                raise ValueError(
                                    f"driver_dict specified {driver_dict[asset_id]}, was expecting {puzzle_driver}"
                                )
                        else:
                            driver_dict[asset_id] = puzzle_driver
                    else:
                        raise ValueError(f"Wallet for asset id {asset_id} is not properly integrated with TradeManager")

            requested_payments = await self.check_for_requested_payment_modifications(
                requested_payments, driver_dict, taking
            )

            potential_special_offer: Optional[Offer] = await self.check_for_special_offer_making(
                offer_dict_no_ints,
                driver_dict,
                action_scope,
                solver,
                fee,
                extra_conditions,
            )

            if potential_special_offer is not None:
                return True, potential_special_offer, None

            all_coins: List[Coin] = [c for coins in coins_to_offer.values() for c in coins]
            notarized_payments: Dict[Optional[bytes32], List[NotarizedPayment]] = Offer.notarize_payments(
                requested_payments, all_coins
            )
            announcements_to_assert = Offer.calculate_announcements(notarized_payments, driver_dict)

            all_transactions: List[TransactionRecord] = []
            fee_left_to_pay: uint64 = fee
            # The access of the sorted keys here makes sure we create the XCH transaction first to make sure we pay fee
            # with the XCH side of the offer and don't create an extra fee transaction in other wallets.
            for id in sorted(coins_to_offer.keys(), key=lambda id: id != 1):
                selected_coins = coins_to_offer[id]
                if isinstance(id, int):
                    wallet = self.wallet_state_manager.wallets.get(uint32(id))
                else:
                    wallet = await self.wallet_state_manager.get_wallet_for_asset_id(id.hex())
                async with self.wallet_state_manager.new_action_scope(
                    action_scope.config.tx_config, push=False
                ) as inner_action_scope:
                    # This should probably not switch on whether or not we're spending XCH but it has to for now
                    assert wallet is not None
                    if wallet.type() == WalletType.STANDARD_WALLET:
                        assert isinstance(wallet, Wallet)
                        await wallet.generate_signed_transaction(
                            uint64(abs(offer_dict[id])),
                            Offer.ph(),
                            inner_action_scope,
                            fee=fee_left_to_pay,
                            coins=selected_coins,
                            extra_conditions=(*extra_conditions, *announcements_to_assert),
                        )
                    elif wallet.type() == WalletType.NFT:
                        assert isinstance(wallet, NFTWallet)
                        # This is to generate the tx for specific nft assets, i.e. not using
                        # wallet_id as the selector which would select any coins from nft_wallet
                        amounts = [coin.amount for coin in selected_coins]
                        await wallet.generate_signed_transaction(
                            # [abs(offer_dict[id])],
                            amounts,
                            [Offer.ph()],
                            inner_action_scope,
                            fee=fee_left_to_pay,
                            coins=selected_coins,
                            extra_conditions=(*extra_conditions, *announcements_to_assert),
                        )
                    else:
                        # ATTENTION: new_wallets
                        assert isinstance(wallet, (CATWallet, DataLayerWallet))
                        await wallet.generate_signed_transaction(
                            [uint64(abs(offer_dict[id]))],
                            [Offer.ph()],
                            inner_action_scope,
                            fee=fee_left_to_pay,
                            coins=selected_coins,
                            extra_conditions=(*extra_conditions, *announcements_to_assert),
                            add_authorizations_to_cr_cats=False,
                        )

                all_transactions.extend(inner_action_scope.side_effects.transactions)

                fee_left_to_pay = uint64(0)
                extra_conditions = tuple()

            async with action_scope.use() as interface:
                interface.side_effects.transactions.extend(all_transactions)

            total_spend_bundle = SpendBundle.aggregate(
                [x.spend_bundle for x in all_transactions if x.spend_bundle is not None]
            )

            offer = Offer(notarized_payments, total_spend_bundle, driver_dict)
            return True, offer, None

        except Exception as e:
            self.log.exception("Error creating trade offer")
            return False, None, str(e)

    async def maybe_create_wallets_for_offer(self, offer: Offer) -> None:
        for key in offer.arbitrage():
            wsm = self.wallet_state_manager
            if key is None:
                continue
            # ATTENTION: new_wallets
            exists: Optional[WalletProtocol[Any]] = await wsm.get_wallet_for_puzzle_info(offer.driver_dict[key])
            if exists is None:
                await wsm.create_wallet_for_puzzle_info(offer.driver_dict[key])

    async def check_offer_validity(self, offer: Offer, peer: WSChiaConnection) -> bool:
        all_removals: List[Coin] = offer.removals()
        all_removal_names: List[bytes32] = [c.name() for c in all_removals]
        non_ephemeral_removals: List[Coin] = list(
            filter(lambda c: c.parent_coin_info not in all_removal_names, all_removals)
        )
        coin_states = await self.wallet_state_manager.wallet_node.get_coin_state(
            [c.name() for c in non_ephemeral_removals], peer=peer
        )

        return len(coin_states) == len(non_ephemeral_removals) and all([cs.spent_height is None for cs in coin_states])

    async def calculate_tx_records_for_offer(self, offer: Offer, validate: bool) -> List[TransactionRecord]:
        if validate:
            final_spend_bundle: SpendBundle = offer.to_valid_spend()
            hint_dict: Dict[bytes32, bytes32] = {}
            additions_dict: Dict[bytes32, Coin] = {}
            for hinted_coins, _ in (
                compute_spend_hints_and_additions(spend) for spend in final_spend_bundle.coin_spends
            ):
                hint_dict.update({id: hc.hint for id, hc in hinted_coins.items() if hc.hint is not None})
                additions_dict.update({id: hc.coin for id, hc in hinted_coins.items()})
            all_additions: List[Coin] = list(a for a in additions_dict.values())
        else:
            final_spend_bundle = offer._bundle
            hint_dict = offer.hints()
            all_additions = offer.additions()

        settlement_coins: List[Coin] = [c for coins in offer.get_offered_coins().values() for c in coins]
        settlement_coin_ids: List[bytes32] = [c.name() for c in settlement_coins]

        removals: List[Coin] = final_spend_bundle.removals()
        additions: List[Coin] = list(a for a in all_additions if a not in removals)
        valid_times: ConditionValidTimes = parse_timelock_info(
            parse_conditions_non_consensus(
                condition
                for spend in final_spend_bundle.coin_spends
                for condition in spend.puzzle_reveal.to_program().run(spend.solution.to_program()).as_iter()
            )
        )
        # this executes the puzzles again
        all_fees = uint64(estimate_fees(final_spend_bundle))

        txs = []

        addition_dict: Dict[uint32, List[Coin]] = {}
        for addition in additions:
            wallet_identifier = await self.wallet_state_manager.get_wallet_identifier_for_coin(
                addition,
                hint_dict,
            )
            if wallet_identifier is not None:
                if addition.parent_coin_info in settlement_coin_ids:
                    wallet = self.wallet_state_manager.wallets[wallet_identifier.id]
                    assert isinstance(wallet, (CATWallet, NFTWallet, MainWalletProtocol))
                    to_puzzle_hash = await wallet.convert_puzzle_hash(addition.puzzle_hash)  # ATTENTION: new wallets
                    txs.append(
                        TransactionRecord(
                            confirmed_at_height=uint32(0),
                            created_at_time=uint64(int(time.time())),
                            to_puzzle_hash=to_puzzle_hash,
                            amount=uint64(addition.amount),
                            fee_amount=uint64(0),
                            confirmed=False,
                            sent=uint32(10),
                            spend_bundle=None,
                            additions=[addition],
                            removals=[],
                            wallet_id=wallet_identifier.id,
                            sent_to=[],
                            trade_id=offer.name(),
                            type=uint32(TransactionType.INCOMING_TRADE.value),
                            name=std_hash(final_spend_bundle.name() + addition.name()),
                            memos=[(coin_id, [hint]) for coin_id, hint in hint_dict.items()],
                            valid_times=valid_times,
                        )
                    )
                else:  # This is change
                    addition_dict.setdefault(wallet_identifier.id, [])
                    addition_dict[wallet_identifier.id].append(addition)

        # While we want additions to show up as separate records, removals of the same wallet should show as one
        removal_dict: Dict[uint32, List[Coin]] = {}
        for removal in removals:
            wallet_identifier = await self.wallet_state_manager.get_wallet_identifier_for_coin(
                removal,
                hint_dict,
            )
            if wallet_identifier is not None:
                removal_dict.setdefault(wallet_identifier.id, [])
                removal_dict[wallet_identifier.id].append(removal)

        all_removals: List[bytes32] = [r.name() for removals in removal_dict.values() for r in removals]

        for wid, grouped_removals in removal_dict.items():
            wallet = self.wallet_state_manager.wallets[wid]
            to_puzzle_hash = bytes32([1] * 32)  # We use all zeros to be clear not to send here
            removal_tree_hash = Program.to([coin_as_list(rem) for rem in grouped_removals]).get_tree_hash()
            # We also need to calculate the sent amount
            removed: int = sum(c.amount for c in grouped_removals)
            removed_ids: List[bytes32] = [c.name() for c in grouped_removals]
            all_additions_from_grouped_removals: List[Coin] = [
                c for c in all_additions if c.parent_coin_info in removed_ids
            ]
            potential_change_coins: List[Coin] = addition_dict[wid] if wid in addition_dict else []
            change_coins: List[Coin] = [c for c in potential_change_coins if c.parent_coin_info in all_removals]
            change_amount: int = sum(c.amount for c in change_coins)
            sent_amount: int = (
                removed
                - change_amount
                - (
                    removed - sum(c.amount for c in all_additions_from_grouped_removals)  # removals - additions == fees
                    if wallet == self.wallet_state_manager.main_wallet
                    else 0
                )
            )
            txs.append(
                TransactionRecord(
                    confirmed_at_height=uint32(0),
                    created_at_time=uint64(int(time.time())),
                    to_puzzle_hash=to_puzzle_hash,
                    amount=uint64(sent_amount),
                    fee_amount=all_fees,
                    confirmed=False,
                    sent=uint32(10),
                    spend_bundle=None,
                    additions=change_coins,
                    removals=grouped_removals,
                    wallet_id=wallet.id(),
                    sent_to=[],
                    trade_id=offer.name(),
                    type=uint32(TransactionType.OUTGOING_TRADE.value),
                    name=std_hash(final_spend_bundle.name() + removal_tree_hash),
                    memos=[(coin_id, [hint]) for coin_id, hint in hint_dict.items()],
                    valid_times=valid_times,
                )
            )

        return txs

    async def respond_to_offer(
        self,
        offer: Offer,
        peer: WSChiaConnection,
        action_scope: WalletActionScope,
        solver: Optional[Solver] = None,
        fee: uint64 = uint64(0),
        extra_conditions: Tuple[Condition, ...] = tuple(),
    ) -> TradeRecord:
        if solver is None:
            solver = Solver({})
        take_offer_dict: Dict[Union[bytes32, int], int] = {}
        arbitrage: Dict[Optional[bytes32], int] = offer.arbitrage()

        for asset_id, amount in arbitrage.items():
            if asset_id is None:
                wallet: Optional[WalletProtocol[Any]] = self.wallet_state_manager.main_wallet
                assert wallet is not None
                key: Union[bytes32, int] = int(wallet.id())
            else:
                # ATTENTION: new wallets
                wallet = await self.wallet_state_manager.get_wallet_for_asset_id(asset_id.hex())
                if wallet is None and amount < 0:
                    raise ValueError(f"Do not have a wallet for asset ID: {asset_id} to fulfill offer")
                elif wallet is None or wallet.type() in [WalletType.NFT, WalletType.DATA_LAYER]:
                    key = asset_id
                else:
                    key = int(wallet.id())
            take_offer_dict[key] = amount

        # First we validate that all of the coins in this offer exist
        valid: bool = await self.check_offer_validity(offer, peer)
        if not valid:
            raise ValueError("This offer is no longer valid")
        # We need to sandbox the transactions here because we're going to make our own
        async with self.wallet_state_manager.new_action_scope(
            action_scope.config.tx_config, push=False
        ) as inner_action_scope:
            result = await self._create_offer_for_ids(
                take_offer_dict,
                inner_action_scope,
                offer.driver_dict,
                solver,
                fee=fee,
                extra_conditions=extra_conditions,
                taking=True,
            )
            if not result[0] or result[1] is None:
                raise ValueError(result[2])

            success, take_offer, error = result

            complete_offer, valid_spend_solver = await self.check_for_final_modifications(
                Offer.aggregate([offer, take_offer]), solver, inner_action_scope
            )
        self.log.info("COMPLETE OFFER: %s", complete_offer.to_bech32())
        assert complete_offer.is_valid()
        final_spend_bundle: SpendBundle = complete_offer.to_valid_spend(
            solver=Solver({**valid_spend_solver.info, **solver.info})
        )
        await self.maybe_create_wallets_for_offer(complete_offer)

        tx_records: List[TransactionRecord] = await self.calculate_tx_records_for_offer(complete_offer, True)

        trade_record: TradeRecord = TradeRecord(
            confirmed_at_index=uint32(0),
            accepted_at_time=uint64(int(time.time())),
            created_at_time=uint64(int(time.time())),
            is_my_offer=False,
            sent=uint32(0),
            offer=bytes(complete_offer),
            taken_offer=bytes(offer),
            coins_of_interest=complete_offer.get_involved_coins(),
            trade_id=complete_offer.name(),
            status=uint32(TradeStatus.PENDING_CONFIRM.value),
            sent_to=[],
            valid_times=parse_timelock_info(extra_conditions),
        )

        await self.save_trade(trade_record, offer)

        # Dummy transaction for the sake of the wallet push
        push_tx = TransactionRecord(
            confirmed_at_height=uint32(0),
            created_at_time=uint64(int(time.time())),
            to_puzzle_hash=bytes32([1] * 32),
            amount=uint64(0),
            fee_amount=uint64(0),
            confirmed=False,
            sent=uint32(0),
            spend_bundle=final_spend_bundle,
            additions=final_spend_bundle.additions(),
            removals=final_spend_bundle.removals(),
            wallet_id=uint32(0),
            sent_to=[],
            trade_id=bytes32([1] * 32),
            type=uint32(TransactionType.OUTGOING_TRADE.value),
            name=final_spend_bundle.name(),
            memos=[],
            valid_times=ConditionValidTimes(),
        )

        async with action_scope.use() as interface:
            interface.side_effects.transactions.extend([push_tx, *tx_records])

        return trade_record

    async def check_for_special_offer_making(
        self,
        offer_dict: Dict[Optional[bytes32], int],
        driver_dict: Dict[bytes32, PuzzleInfo],
        action_scope: WalletActionScope,
        solver: Solver,
        fee: uint64 = uint64(0),
        extra_conditions: Tuple[Condition, ...] = tuple(),
    ) -> Optional[Offer]:
        for puzzle_info in driver_dict.values():
            if (
                puzzle_info.check_type([AssetType.SINGLETON.value, AssetType.METADATA.value, AssetType.OWNERSHIP.value])
                and isinstance(puzzle_info.also().also()["transfer_program"], PuzzleInfo)  # type: ignore
                and puzzle_info.also().also()["transfer_program"].type()  # type: ignore
                == AssetType.ROYALTY_TRANSFER_PROGRAM.value
            ):
                return await NFTWallet.make_nft1_offer(
                    self.wallet_state_manager, offer_dict, driver_dict, action_scope, fee, extra_conditions
                )
            elif (
                puzzle_info.check_type(
                    [
                        AssetType.SINGLETON.value,
                        AssetType.METADATA.value,
                    ]
                )
                and puzzle_info.also()["updater_hash"] == ACS_MU_PH  # type: ignore
            ):
                return await DataLayerWallet.make_update_offer(
                    self.wallet_state_manager,
                    offer_dict,
                    driver_dict,
                    solver,
                    action_scope,
                    fee,
                    extra_conditions,
                )
        return None

    def check_for_owner_change_in_drivers(self, puzzle_info: PuzzleInfo, driver_info: PuzzleInfo) -> bool:
        if puzzle_info.check_type(
            [
                AssetType.SINGLETON.value,
                AssetType.METADATA.value,
                AssetType.OWNERSHIP.value,
            ]
        ) and driver_info.check_type(
            [
                AssetType.SINGLETON.value,
                AssetType.METADATA.value,
                AssetType.OWNERSHIP.value,
            ]
        ):
            old_owner = driver_info.also().also().info["owner"]  # type: ignore
            puzzle_info.also().also().info["owner"] = old_owner  # type: ignore
            if driver_info == puzzle_info:
                return True
        return False

    async def get_offer_summary(self, offer: Offer) -> Dict[str, Any]:
        for puzzle_info in offer.driver_dict.values():
            if (
                puzzle_info.check_type(
                    [
                        AssetType.SINGLETON.value,
                        AssetType.METADATA.value,
                    ]
                )
                and puzzle_info.also()["updater_hash"] == ACS_MU_PH  # type: ignore
            ):
                return await DataLayerWallet.get_offer_summary(offer)
        # Otherwise just return the same thing as the RPC normally does
        offered, requested, infos, valid_times = offer.summary()
        return {
            "offered": offered,
            "requested": requested,
            "fees": offer.fees(),
            "additions": [c.name().hex() for c in offer.additions()],
            "removals": [c.name().hex() for c in offer.removals()],
            "infos": infos,
            "valid_times": {
                k: v
                for k, v in valid_times.to_json_dict().items()
                if k
                not in (
                    "max_secs_after_created",
                    "min_secs_since_created",
                    "max_blocks_after_created",
                    "min_blocks_since_created",
                )
            },
        }

    async def check_for_final_modifications(
        self, offer: Offer, solver: Solver, action_scope: WalletActionScope
    ) -> Tuple[Offer, Solver]:
        for puzzle_info in offer.driver_dict.values():
            if (
                puzzle_info.check_type(
                    [
                        AssetType.SINGLETON.value,
                        AssetType.METADATA.value,
                    ]
                )
                and puzzle_info.also()["updater_hash"] == ACS_MU_PH  # type: ignore
            ):
                return (await DataLayerWallet.finish_graftroot_solutions(offer, solver), Solver({}))
            elif puzzle_info.check_type(
                [
                    AssetType.CAT.value,
                    AssetType.CR.value,
                ]
            ):
                # get VC wallet
                for _, wallet in self.wallet_state_manager.wallets.items():
                    if WalletType(wallet.type()) == WalletType.VC:
                        assert isinstance(wallet, VCWallet)
                        return await wallet.add_vc_authorization(offer, solver, action_scope)
                else:
                    raise ValueError("No VCs to approve CR-CATs with")  # pragma: no cover

        return offer, Solver({})

    async def check_for_requested_payment_modifications(
        self,
        requested_payments: Dict[Optional[bytes32], List[Payment]],
        driver_dict: Dict[bytes32, PuzzleInfo],
        taking: bool,
    ) -> Dict[Optional[bytes32], List[Payment]]:
        # This function exclusively deals with CR-CATs for now
        if not taking:
            for asset_id, puzzle_info in driver_dict.items():
                if puzzle_info.check_type(
                    [
                        AssetType.CAT.value,
                        AssetType.CR.value,
                    ]
                ):
                    vc = await (
                        await self.wallet_state_manager.get_or_create_vc_wallet()
                    ).get_vc_with_provider_in_and_proofs(
                        puzzle_info["also"]["authorized_providers"],
                        ProofsChecker.from_program(uncurry_puzzle(puzzle_info["also"]["proofs_checker"])).flags,
                    )
                    if vc is None:
                        raise ValueError("Cannot request CR-CATs that you cannot approve with a VC")  # pragma: no cover

            return {
                asset_id: (
                    [
                        dataclasses.replace(
                            payment,
                            puzzle_hash=construct_pending_approval_state(
                                payment.puzzle_hash, payment.amount
                            ).get_tree_hash(),
                        )
                        for payment in payments
                    ]
                    if asset_id is not None
                    and driver_dict[asset_id].check_type(
                        [
                            AssetType.CAT.value,
                            AssetType.CR.value,
                        ]
                    )
                    else payments
                )
                for asset_id, payments in requested_payments.items()
            }
        else:
            return requested_payments<|MERGE_RESOLUTION|>--- conflicted
+++ resolved
@@ -507,15 +507,10 @@
                     if isinstance(id, int):
                         wallet_id = uint32(id)
                         wallet = self.wallet_state_manager.wallets.get(wallet_id)
-<<<<<<< HEAD
                         assert isinstance(wallet, (CATWallet, MainWalletProtocol))
-                        p2_ph: bytes32 = await wallet.get_puzzle_hash(new=not tx_config.reuse_puzhash)
-=======
-                        assert isinstance(wallet, (CATWallet, Wallet))
                         p2_ph: bytes32 = await wallet.get_puzzle_hash(
                             new=not action_scope.config.tx_config.reuse_puzhash
                         )
->>>>>>> 6da47c26
                         if wallet.type() != WalletType.STANDARD_WALLET:
                             if callable(getattr(wallet, "get_asset_id", None)):  # ATTENTION: new wallets
                                 assert isinstance(wallet, CATWallet)
