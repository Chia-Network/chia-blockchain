import logging
import time
import traceback
from typing import Any, Dict, List, Optional, Tuple, Union, Set

from chia.protocols.wallet_protocol import CoinState
from chia.types.blockchain_format.coin import Coin
from chia.types.blockchain_format.program import Program
from chia.types.blockchain_format.sized_bytes import bytes32
from chia.types.spend_bundle import SpendBundle
from chia.util.db_wrapper import DBWrapper
from chia.util.hash import std_hash
from chia.util.ints import uint32, uint64
from chia.wallet.cat_wallet.cat_wallet import CATWallet
from chia.wallet.payment import Payment
from chia.wallet.trade_record import TradeRecord
from chia.wallet.trading.offer import Offer, NotarizedPayment
from chia.wallet.trading.trade_status import TradeStatus
from chia.wallet.trading.trade_store import TradeStore
from chia.wallet.transaction_record import TransactionRecord
from chia.wallet.util.transaction_type import TransactionType
from chia.wallet.util.wallet_types import WalletType
from chia.wallet.wallet import Wallet
from chia.wallet.wallet_coin_record import WalletCoinRecord


class TradeManager:
    wallet_state_manager: Any
    log: logging.Logger
    trade_store: TradeStore

    @staticmethod
    async def create(
        wallet_state_manager: Any,
        db_wrapper: DBWrapper,
        name: str = None,
    ):
        self = TradeManager()
        if name:
            self.log = logging.getLogger(name)
        else:
            self.log = logging.getLogger(__name__)

        self.wallet_state_manager = wallet_state_manager
        self.trade_store = await TradeStore.create(db_wrapper)
        return self

    async def get_offers_with_status(self, status: TradeStatus) -> List[TradeRecord]:
        records = await self.trade_store.get_trade_record_with_status(status)
        return records

    async def get_coins_of_interest(
        self,
    ) -> Dict[bytes32, Coin]:
        """
        Returns list of coins we want to check if they are included in filter,
        These will include coins that belong to us and coins that that on other side of treade
        """
        all_pending = []
        pending_accept = await self.get_offers_with_status(TradeStatus.PENDING_ACCEPT)
        pending_confirm = await self.get_offers_with_status(TradeStatus.PENDING_CONFIRM)
        pending_cancel = await self.get_offers_with_status(TradeStatus.PENDING_CANCEL)
        all_pending.extend(pending_accept)
        all_pending.extend(pending_confirm)
        all_pending.extend(pending_cancel)
        interested_dict = {}

        for trade in all_pending:
            for coin in trade.coins_of_interest:
                interested_dict[coin.name()] = coin

        return interested_dict

    async def get_trade_by_coin(self, coin: Coin) -> Optional[TradeRecord]:
        all_trades = await self.get_all_trades()
        for trade in all_trades:
            if trade.status == TradeStatus.CANCELLED.value:
                continue
            if coin in trade.coins_of_interest:
                return trade
        return None

    async def coins_of_interest_farmed(self, coin_state: CoinState):
        """
        If both our coins and other coins in trade got removed that means that trade was successfully executed
        If coins from other side of trade got farmed without ours, that means that trade failed because either someone
        else completed trade or other side of trade canceled the trade by doing a spend.
        If our coins got farmed but coins from other side didn't, we successfully canceled trade by spending inputs.
        """
        trade = await self.get_trade_by_coin(coin_state.coin)
        if trade is None:
            self.log.error(f"Coin: {coin_state.coin}, not in any trade")
            return
        if coin_state.spent_height is None:
            self.log.error(f"Coin: {coin_state.coin}, has not been spent so trade can remain valid")

        # Then let's filter the offer into coins that WE offered
        offer = Offer.from_bytes(trade.offer)
        primary_coin_ids = [c.name() for c in offer.get_primary_coins()]
        our_coin_records: List[WalletCoinRecord] = await self.wallet_state_manager.coin_store.get_multiple_coin_records(
            primary_coin_ids
        )
        our_primary_coins: List[bytes32] = [cr.coin.name() for cr in our_coin_records]
        all_settlement_payments: List[Coin] = [c for coins in offer.get_offered_coins().values() for c in coins]
        our_settlement_payments: List[Coin] = list(
            filter(lambda c: offer.get_root_removal(c).name() in our_primary_coins, all_settlement_payments)
        )
        our_settlement_ids: List[bytes32] = [c.name() for c in our_settlement_payments]

        # And get all relevant coin states
        coin_states = await self.wallet_state_manager.get_coin_state(our_settlement_ids)
        assert coin_states is not None
        coin_state_names: List[bytes32] = [cs.coin.name() for cs in coin_states]

        # If any of our settlement_payments were spent, this offer was a success!
        if set(our_settlement_ids) & set(coin_state_names):
            height = coin_states[0].spent_height
            await self.trade_store.set_status(trade.trade_id, TradeStatus.CONFIRMED, True, height)
            self.log.info(f"Trade with id: {trade.trade_id} confirmed at height: {height}")
        else:
            # In any other scenario this trade failed
            await self.wallet_state_manager.delete_trade_transactions(trade.trade_id)
            if trade.status == TradeStatus.PENDING_CANCEL.value:
                await self.trade_store.set_status(trade.trade_id, TradeStatus.CANCELLED, True)
                self.log.info(f"Trade with id: {trade.trade_id} canceled")
            elif trade.status == TradeStatus.PENDING_CONFIRM.value:
                await self.trade_store.set_status(trade.trade_id, TradeStatus.FAILED, True)
                self.log.warning(f"Trade with id: {trade.trade_id} failed")

    async def get_locked_coins(self, wallet_id: int = None) -> Dict[bytes32, WalletCoinRecord]:
        """Returns a dictionary of confirmed coins that are locked by a trade."""
        all_pending = []
        pending_accept = await self.get_offers_with_status(TradeStatus.PENDING_ACCEPT)
        pending_confirm = await self.get_offers_with_status(TradeStatus.PENDING_CONFIRM)
        pending_cancel = await self.get_offers_with_status(TradeStatus.PENDING_CANCEL)
        all_pending.extend(pending_accept)
        all_pending.extend(pending_confirm)
        all_pending.extend(pending_cancel)

        coins_of_interest = []
        for trade_offer in all_pending:
            coins_of_interest.extend([c.name() for c in Offer.from_bytes(trade_offer.offer).get_involved_coins()])

        result = {}
        coin_records = await self.wallet_state_manager.coin_store.get_multiple_coin_records(coins_of_interest)
        for record in coin_records:
            if wallet_id is None or record.wallet_id == wallet_id:
                result[record.name()] = record

        return result

    async def get_all_trades(self):
        all: List[TradeRecord] = await self.trade_store.get_all_trades()
        return all

    async def get_trade_by_id(self, trade_id: bytes32) -> Optional[TradeRecord]:
        record = await self.trade_store.get_trade_record(trade_id)
        return record

    async def cancel_pending_offer(self, trade_id: bytes32):
        await self.trade_store.set_status(trade_id, TradeStatus.CANCELLED, False)

    async def cancel_pending_offer_safely(
        self, trade_id: bytes32, fee: uint64 = uint64(0)
    ) -> Optional[List[TransactionRecord]]:
        """This will create a transaction that includes coins that were offered"""
        self.log.info(f"Secure-Cancel pending offer with id trade_id {trade_id.hex()}")
        trade = await self.trade_store.get_trade_record(trade_id)
        if trade is None:
            return None

        all_txs: List[TransactionRecord] = []
        fee_to_pay: uint64 = fee
        for coin in Offer.from_bytes(trade.offer).get_primary_coins():
            wallet = await self.wallet_state_manager.get_wallet_for_coin(coin.name())

            if wallet is None:
                continue
            new_ph = await wallet.get_new_puzzlehash()
            # This should probably not switch on whether or not we're spending a CAT but it has to for now
            if wallet.type() == WalletType.CAT:
                txs = await wallet.generate_signed_transaction(
                    [coin.amount], [new_ph], fee=fee_to_pay, coins={coin}, ignore_max_send_amount=True
                )
                all_txs.extend(txs)
            else:
                if fee_to_pay > coin.amount:
                    selected_coins: Set[Coin] = await wallet.select_coins(
                        uint64(fee_to_pay - coin.amount),
                        exclude=[coin],
                    )
                    selected_coins.add(coin)
                else:
                    selected_coins = {coin}
                tx = await wallet.generate_signed_transaction(
                    uint64(sum([c.amount for c in selected_coins]) - fee_to_pay),
                    new_ph,
                    fee=fee_to_pay,
                    coins=selected_coins,
                    ignore_max_send_amount=True,
                )
                all_txs.append(tx)
            fee_to_pay = uint64(0)

        for tx in all_txs:
            await self.wallet_state_manager.add_pending_transaction(tx_record=tx)

        await self.trade_store.set_status(trade_id, TradeStatus.PENDING_CANCEL, False)

        return all_txs

    async def save_trade(self, trade: TradeRecord):
        await self.trade_store.add_trade_record(trade, False)

    async def create_offer_for_ids(
        self, offer: Dict[Union[int, bytes32], int], fee: uint64 = uint64(0), validate_only: bool = False
    ) -> Tuple[bool, Optional[TradeRecord], Optional[str]]:
        success, created_offer, error = await self._create_offer_for_ids(offer, fee=fee)
        if not success or created_offer is None:
            raise Exception(f"Error creating offer: {error}")

        now = uint64(int(time.time()))
        trade_offer: TradeRecord = TradeRecord(
            confirmed_at_index=uint32(0),
            accepted_at_time=None,
            created_at_time=now,
            is_my_offer=True,
            sent=uint32(0),
            offer=bytes(created_offer),
            taken_offer=None,
            coins_of_interest=created_offer.get_involved_coins(),
            trade_id=created_offer.name(),
            status=uint32(TradeStatus.PENDING_ACCEPT.value),
            sent_to=[],
        )

        if success is True and trade_offer is not None and not validate_only:
            await self.save_trade(trade_offer)

        return success, trade_offer, error

    async def _create_offer_for_ids(
        self, offer_dict: Dict[Union[int, bytes32], int], fee: uint64 = uint64(0)
    ) -> Tuple[bool, Optional[Offer], Optional[str]]:
        """
        Offer is dictionary of wallet ids and amount
        """
        try:
            coins_to_offer: Dict[uint32, List[Coin]] = {}
            requested_payments: Dict[Optional[bytes32], List[Payment]] = {}
            for id, amount in offer_dict.items():
                if amount > 0:
                    if isinstance(id, int):
                        wallet_id = uint32(id)
                        wallet = self.wallet_state_manager.wallets[wallet_id]
                        p2_ph: bytes32 = await wallet.get_new_puzzlehash()
                        if wallet.type() == WalletType.STANDARD_WALLET:
                            key: Optional[bytes32] = None
<<<<<<< HEAD
                            memos: Optional[List[Optional[bytes]]] = None
=======
                            memos: List[bytes] = []
>>>>>>> 1b8f1809
                        elif wallet.type() == WalletType.CAT:
                            key = bytes32(bytes.fromhex(wallet.get_asset_id()))
                            memos = [p2_ph]
                        else:
                            raise ValueError(f"Offers are not implemented for {wallet.type()}")
                    else:
                        p2_ph = await self.wallet_state_manager.main_wallet.get_new_puzzlehash()
                        key = id
                        memos = [p2_ph]
                    requested_payments[key] = [Payment(p2_ph, uint64(amount), memos)]
                elif amount < 0:
                    assert isinstance(id, int)
                    wallet_id = uint32(id)
                    wallet = self.wallet_state_manager.wallets[wallet_id]
                    balance = await wallet.get_confirmed_balance()
                    if balance < abs(amount):
                        raise Exception(f"insufficient funds in wallet {wallet_id}")
                    coins_to_offer[wallet_id] = await wallet.select_coins(uint64(abs(amount)))
                elif amount == 0:
                    raise ValueError("You cannot offer nor request 0 amount of something")

            all_coins: List[Coin] = [c for coins in coins_to_offer.values() for c in coins]
            notarized_payments: Dict[Optional[bytes32], List[NotarizedPayment]] = Offer.notarize_payments(
                requested_payments, all_coins
            )
            announcements_to_assert = Offer.calculate_announcements(notarized_payments)

            all_transactions: List[TransactionRecord] = []
            fee_left_to_pay: uint64 = fee
            for wallet_id, selected_coins in coins_to_offer.items():
                wallet = self.wallet_state_manager.wallets[wallet_id]
                # This should probably not switch on whether or not we're spending a CAT but it has to for now

                if wallet.type() == WalletType.CAT:
                    txs = await wallet.generate_signed_transaction(
                        [abs(offer_dict[int(wallet_id)])],
                        [Offer.ph()],
                        fee=fee_left_to_pay,
                        coins=set(selected_coins),
                        puzzle_announcements_to_consume=announcements_to_assert,
                    )
                    all_transactions.extend(txs)
                else:
                    tx = await wallet.generate_signed_transaction(
                        abs(offer_dict[int(wallet_id)]),
                        Offer.ph(),
                        fee=fee_left_to_pay,
                        coins=set(selected_coins),
                        puzzle_announcements_to_consume=announcements_to_assert,
                    )
                    all_transactions.append(tx)

                fee_left_to_pay = uint64(0)

            transaction_bundles: List[Optional[SpendBundle]] = [tx.spend_bundle for tx in all_transactions]
            total_spend_bundle = SpendBundle.aggregate(list(filter(lambda b: b is not None, transaction_bundles)))
            offer = Offer(notarized_payments, total_spend_bundle)
            return True, offer, None

        except Exception as e:
            tb = traceback.format_exc()
            self.log.error(f"Error with creating trade offer: {type(e)}{tb}")
            return False, None, str(e)

    async def maybe_create_wallets_for_offer(self, offer: Offer):

        for key in offer.arbitrage():
            wsm = self.wallet_state_manager
            wallet: Wallet = wsm.main_wallet
            if key is None:
                continue
            exists: Optional[Wallet] = await wsm.get_wallet_for_asset_id(key.hex())
            if exists is None:
                self.log.info(f"Creating wallet for asset ID: {key}")
                await CATWallet.create_wallet_for_cat(wsm, wallet, key.hex())

    async def check_offer_validity(self, offer: Offer) -> bool:
        all_removals: List[Coin] = offer.bundle.removals()
        all_removal_names: List[bytes32] = [c.name() for c in all_removals]
        non_ephemeral_removals: List[Coin] = list(
            filter(lambda c: c.parent_coin_info not in all_removal_names, all_removals)
        )
        coin_states = await self.wallet_state_manager.get_coin_state([c.name() for c in non_ephemeral_removals])
        assert coin_states is not None
        return not any([cs.spent_height is not None for cs in coin_states])

    async def respond_to_offer(self, offer: Offer, fee=uint64(0)) -> Tuple[bool, Optional[TradeRecord], Optional[str]]:
        take_offer_dict: Dict[Union[bytes32, int], int] = {}
        arbitrage: Dict[Optional[bytes32], int] = offer.arbitrage()
        for asset_id, amount in arbitrage.items():
            if asset_id is None:
                wallet = self.wallet_state_manager.main_wallet
                key: Union[bytes32, int] = int(wallet.id())
            else:
                wallet = await self.wallet_state_manager.get_wallet_for_asset_id(asset_id.hex())
                if wallet is None and amount < 0:
                    return False, None, f"Do not have a CAT of asset ID: {asset_id} to fulfill offer"
                elif wallet is None:
                    key = asset_id
                else:
                    key = int(wallet.id())
            take_offer_dict[key] = amount

        # First we validate that all of the coins in this offer exist
        valid: bool = await self.check_offer_validity(offer)
        if not valid:
            return False, None, "This offer is no longer valid"

        success, take_offer, error = await self._create_offer_for_ids(take_offer_dict, fee=fee)
        if not success or take_offer is None:
            return False, None, error

        complete_offer = Offer.aggregate([offer, take_offer])
        assert complete_offer.is_valid()
        final_spend_bundle: SpendBundle = complete_offer.to_valid_spend()

        await self.maybe_create_wallets_for_offer(complete_offer)

        # Now to deal with transaction history before pushing the spend
        settlement_coins: List[Coin] = [c for coins in complete_offer.get_offered_coins().values() for c in coins]
        settlement_coin_ids: List[bytes32] = [c.name() for c in settlement_coins]
        additions: List[Coin] = final_spend_bundle.not_ephemeral_additions()
        removals: List[Coin] = final_spend_bundle.removals()
        all_fees = uint64(final_spend_bundle.fees())

        txs = []

        addition_dict: Dict[uint32, List[Coin]] = {}
        for addition in additions:
            wallet_info = await self.wallet_state_manager.get_wallet_id_for_puzzle_hash(addition.puzzle_hash)
            if wallet_info is not None:
                wallet_id, _ = wallet_info
                if addition.parent_coin_info in settlement_coin_ids:
                    wallet = self.wallet_state_manager.wallets[wallet_id]
                    to_puzzle_hash = await wallet.convert_puzzle_hash(addition.puzzle_hash)
                    txs.append(
                        TransactionRecord(
                            confirmed_at_height=uint32(0),
                            created_at_time=uint64(int(time.time())),
                            to_puzzle_hash=to_puzzle_hash,
                            amount=addition.amount,
                            fee_amount=uint64(0),
                            confirmed=False,
                            sent=uint32(10),
                            spend_bundle=None,
                            additions=[addition],
                            removals=[],
                            wallet_id=wallet_id,
                            sent_to=[],
                            trade_id=complete_offer.name(),
                            type=uint32(TransactionType.INCOMING_TRADE.value),
                            name=std_hash(final_spend_bundle.name() + addition.name()),
                            memos=[],
                        )
                    )
                else:  # This is change
                    addition_dict.setdefault(wallet_id, [])
                    addition_dict[wallet_id].append(addition)

        # While we want additions to show up as separate records, removals of the same wallet should show as one
        removal_dict: Dict[uint32, List[Coin]] = {}
        for removal in removals:
            wallet_info = await self.wallet_state_manager.get_wallet_id_for_puzzle_hash(removal.puzzle_hash)
            if wallet_info is not None:
                wallet_id, _ = wallet_info
                removal_dict.setdefault(wallet_id, [])
                removal_dict[wallet_id].append(removal)

        for wid, grouped_removals in removal_dict.items():
            wallet = self.wallet_state_manager.wallets[wid]
            to_puzzle_hash = bytes32([1] * 32)  # We use all zeros to be clear not to send here
            removal_tree_hash = Program.to([rem.as_list() for rem in grouped_removals]).get_tree_hash()
            # We also need to calculate the sent amount
            removed: int = sum(c.amount for c in grouped_removals)
            change_coins: List[Coin] = addition_dict[wid] if wid in addition_dict else []
            change_amount: int = sum(c.amount for c in change_coins)
            sent_amount: int = removed - change_amount
            txs.append(
                TransactionRecord(
                    confirmed_at_height=uint32(0),
                    created_at_time=uint64(int(time.time())),
                    to_puzzle_hash=to_puzzle_hash,
                    amount=uint64(sent_amount),
                    fee_amount=all_fees,
                    confirmed=False,
                    sent=uint32(10),
                    spend_bundle=None,
                    additions=change_coins,
                    removals=grouped_removals,
                    wallet_id=wallet.id(),
                    sent_to=[],
                    trade_id=complete_offer.name(),
                    type=uint32(TransactionType.OUTGOING_TRADE.value),
                    name=std_hash(final_spend_bundle.name() + removal_tree_hash),
                    memos=[],
                )
            )

        trade_record: TradeRecord = TradeRecord(
            confirmed_at_index=uint32(0),
            accepted_at_time=uint64(int(time.time())),
            created_at_time=uint64(int(time.time())),
            is_my_offer=False,
            sent=uint32(0),
            offer=bytes(complete_offer),
            taken_offer=bytes(offer),
            coins_of_interest=complete_offer.get_involved_coins(),
            trade_id=complete_offer.name(),
            status=uint32(TradeStatus.PENDING_CONFIRM.value),
            sent_to=[],
        )

        await self.save_trade(trade_record)

        # Dummy transaction for the sake of the wallet push
        push_tx = TransactionRecord(
            confirmed_at_height=uint32(0),
            created_at_time=uint64(int(time.time())),
            to_puzzle_hash=bytes32([1] * 32),
            amount=uint64(0),
            fee_amount=uint64(0),
            confirmed=False,
            sent=uint32(0),
            spend_bundle=final_spend_bundle,
            additions=final_spend_bundle.additions(),
            removals=final_spend_bundle.removals(),
            wallet_id=uint32(0),
            sent_to=[],
            trade_id=complete_offer.name(),
            type=uint32(TransactionType.OUTGOING_TRADE.value),
            name=final_spend_bundle.name(),
            memos=list(final_spend_bundle.get_memos().items()),
        )
        await self.wallet_state_manager.add_pending_transaction(push_tx)
        for tx in txs:
            await self.wallet_state_manager.add_transaction(tx)

        return True, trade_record, None<|MERGE_RESOLUTION|>--- conflicted
+++ resolved
@@ -256,11 +256,7 @@
                         p2_ph: bytes32 = await wallet.get_new_puzzlehash()
                         if wallet.type() == WalletType.STANDARD_WALLET:
                             key: Optional[bytes32] = None
-<<<<<<< HEAD
-                            memos: Optional[List[Optional[bytes]]] = None
-=======
                             memos: List[bytes] = []
->>>>>>> 1b8f1809
                         elif wallet.type() == WalletType.CAT:
                             key = bytes32(bytes.fromhex(wallet.get_asset_id()))
                             memos = [p2_ph]
