--- conflicted
+++ resolved
@@ -531,14 +531,7 @@
         now = uint64(int(time.time()))
         if chia_spend_bundle is not None:
             spend_bundle = SpendBundle.aggregate([spend_bundle, chia_spend_bundle])
-<<<<<<< HEAD
-            # debug_spend_bundle(spend_bundle)
-            if chia_discrepancy is None:
-                pass
-            elif chia_discrepancy < 0:
-=======
             if chia_discrepancy < 0:
->>>>>>> 5af2f3d2
                 tx_record = TransactionRecord(
                     confirmed_at_height=uint32(0),
                     created_at_time=now,
