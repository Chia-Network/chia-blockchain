from __future__ import annotations

<<<<<<< HEAD
import contextvars
import threading
from contextlib import contextmanager
from dataclasses import dataclass, fields
from io import BytesIO
from typing import Any, BinaryIO, Callable, Dict, Generic, Iterator, List, Optional, Type, TypeVar, Union
=======
import dataclasses
import functools
from typing import Any, Callable, Dict, Optional, Type, TypeVar, Union, get_args, get_type_hints
>>>>>>> c2c4a04a

from hsms.clvm_serde import from_program_for_type, to_program_for_type

from chia.types.blockchain_format.program import Program
<<<<<<< HEAD
from chia.util.byte_types import hexstr_to_bytes
from chia.util.streamable import ConversionError, Streamable, streamable


# This class is meant to be a context var shared by multiple calls to the methods on ClvmStreamable objects
# It is ideally thread/coroutine safe meaning when code flow is non-linear, changes in one branch do not affect others
@dataclass
class ClvmSerializationConfig:
    use: bool = False
    translation_layer: Optional[TranslationLayer] = None


class _ClvmSerializationMode:
    config = contextvars.ContextVar("config", default=threading.local())

    @classmethod
    def get_config(cls) -> ClvmSerializationConfig:
        return getattr(cls.config.get(), "config", ClvmSerializationConfig())

    @classmethod
    def set_config(cls, config: ClvmSerializationConfig) -> None:
        cls.config.get().config = config


@contextmanager
def clvm_serialization_mode(use: bool, translation_layer: Optional[TranslationLayer] = None) -> Iterator[None]:
    old_config = _ClvmSerializationMode.get_config()
    _ClvmSerializationMode.set_config(ClvmSerializationConfig(use=use, translation_layer=translation_layer))
    yield
    _ClvmSerializationMode.set_config(old_config)


@dataclass_transform()
class ClvmStreamableMeta(type):
    """
    We use a metaclass to define custom behavior during class initialization.  We define logic such that classes that
    inherit from ClvmStreamable (which uses this metaclass) behave as if they had been defined like this:

    @streamable
    @dataclass(frozen=True)
    class ChildClass(Streamable):
        # custom streamable functions + hsms clvm_serde as/from_program methods
        ...

    To streamline the process above and prevent mistakes/inconsistencies, we use the metaclass.

    TODO: Metaclasses are generally considered bad practice and we should probably pivot from this approach.
    What is unclear, however, is how to keep the existing simple ergonomics and still hint that every class that this
    logic has been applied to has all of the proper properties. Manadatory inheritance from a class that uses this
    metaclass makes this simple because you simply need to check that something is ClvmStreamable to have those
    guarantees. Perhaps in the future a decorator can be used to something like the effect of this metaclass.
    """

    def __init__(cls: ClvmStreamableMeta, *args: Any) -> None:
        if cls.__name__ == "ClvmStreamable":
            return
        # Not sure how to fix the hints here, but it works
        dcls: Type[ClvmStreamable] = streamable(dataclass(frozen=True)(cls))  # type: ignore[arg-type]
        # Iterate over the fields of the class
        for field_obj in fields(dcls):
            field_name = field_obj.name
            field_metadata = {"key": field_name}
            field_metadata.update(field_obj.metadata)
            setattr(field_obj, "metadata", field_metadata)
        setattr(dcls, "as_program", to_program_for_type(dcls))
        setattr(dcls, "from_program", lambda prog: from_program_for_type(dcls)(prog))
        super().__init__(*args)


_T_ClvmStreamable = TypeVar("_T_ClvmStreamable", bound="ClvmStreamable")
_T_TLClvmStreamable = TypeVar("_T_TLClvmStreamable", bound="ClvmStreamable")


class ClvmStreamable(Streamable, metaclass=ClvmStreamableMeta):
    """
    Classes that inherit from this base class gain access to clvm serialization from hsms clvm_serde library.
    Children also gain the ability to serialize differently under the clvm_serialization_mode context manager above.
    If not called under the context manager, they will serialize according to the Streamable protocol.
    """

    def as_program(self) -> Program:
        raise NotImplementedError()  # pragma: no cover

    @classmethod
    def from_program(cls: Type[_T_ClvmStreamable], prog: Program) -> _T_ClvmStreamable:
        raise NotImplementedError()  # pragma: no cover

    def stream(self, f: BinaryIO) -> None:
        translation_layer: Optional[TranslationLayer] = _ClvmSerializationMode.get_config().translation_layer
        if translation_layer is not None:
            new_self = translation_layer.serialize_for_translation(self)
        else:
            new_self = self

        if _ClvmSerializationMode.get_config().use:
            f.write(bytes(new_self.as_program()))
        else:
            super().stream(f)

    @classmethod
    def parse(cls: Type[_T_ClvmStreamable], f: BinaryIO) -> _T_ClvmStreamable:
        assert isinstance(f, BytesIO)
        translation_layer: Optional[TranslationLayer] = _ClvmSerializationMode.get_config().translation_layer
        if translation_layer is not None:
            cls_mapping: Optional[TranslationLayerMapping[_T_ClvmStreamable, ClvmStreamable]] = (
                translation_layer.get_mapping(cls)
            )
            if cls_mapping is not None:
                new_cls: Type[Union[_T_ClvmStreamable, ClvmStreamable]] = cls_mapping.to_type
            else:
                new_cls = cls
        else:
            new_cls = cls

        # This try/except is to faciliate deserializing blobs that have been serialized according to either the
        # clvm_serde or streamable libraries.
        try:
            result = new_cls.from_program(Program.from_bytes(bytes(f.getbuffer())))
            f.read()
            if translation_layer is not None and cls_mapping is not None:
                deserialized_result = translation_layer.deserialize_from_translation(result)
                assert isinstance(deserialized_result, cls)
                return deserialized_result
            else:
                assert isinstance(result, cls)
                return result
        except Exception:
            return super().parse(f)

    def override_json_serialization(self, default_recurse_jsonify: Callable[[Any], Dict[str, Any]]) -> Any:
        translation_layer: Optional[TranslationLayer] = _ClvmSerializationMode.get_config().translation_layer
        if translation_layer is not None:
            new_self = translation_layer.serialize_for_translation(self)
        else:
            new_self = self

        if _ClvmSerializationMode.get_config().use:
            # If we are using clvm_serde, we stop JSON serialization at this point and instead return the clvm blob
            return bytes(self).hex()
        else:
            new_dict = {}
            for field in fields(new_self):
                new_dict[field.name] = default_recurse_jsonify(getattr(new_self, field.name))
            return new_dict

    @classmethod
    def from_json_dict(cls: Type[_T_ClvmStreamable], json_dict: Any) -> _T_ClvmStreamable:
        translation_layer: Optional[TranslationLayer] = _ClvmSerializationMode.get_config().translation_layer
        if translation_layer is not None:
            cls_mapping: Optional[TranslationLayerMapping[_T_ClvmStreamable, ClvmStreamable]] = (
                translation_layer.get_mapping(cls)
            )
            if cls_mapping is not None:
                new_cls: Type[Union[_T_ClvmStreamable, ClvmStreamable]] = cls_mapping.to_type
            else:
                new_cls = cls
        else:
            new_cls = cls

        # If we have reached this point, the Streamable library has determined we are a responsible for deserializing
        # the value at this position in the dictionary. In order to preserve the ability to parse either streamable
        # or clvm_serde objects in any context, we first check whether the value to be deserialized is a string.
        # If it is, we know this value was serialized according to clvm_serde and we deserialize it as a clvm blob.
        # If it is not, we know it was serialized according to streamable and we deserialize as a normal JSON dict
        if isinstance(json_dict, str):
            try:
                byts = hexstr_to_bytes(json_dict)
            except ValueError as e:
                raise ConversionError(json_dict, new_cls, e)

            try:
                result = new_cls.from_program(Program.from_bytes(byts))
                if translation_layer is not None and cls_mapping is not None:
                    deserialized_result = translation_layer.deserialize_from_translation(result)
                    assert isinstance(deserialized_result, cls)
                    return deserialized_result
                else:
                    assert isinstance(result, cls)
                    return result
            except Exception as e:
                raise ConversionError(json_dict, new_cls, e)
        else:
            return super().from_json_dict(json_dict)


@dataclass(frozen=True)
class TranslationLayerMapping(Generic[_T_ClvmStreamable, _T_TLClvmStreamable]):
    from_type: Type[_T_ClvmStreamable]
    to_type: Type[_T_TLClvmStreamable]
    serialize_function: Callable[[_T_ClvmStreamable], _T_TLClvmStreamable]
    deserialize_function: Callable[[_T_TLClvmStreamable], _T_ClvmStreamable]


@dataclass(frozen=True)
class TranslationLayer:
    type_mappings: List[TranslationLayerMapping[Any, Any]]

    def get_mapping(
        self, _type: Type[_T_ClvmStreamable], for_serialized_type: bool = False
    ) -> Optional[TranslationLayerMapping[_T_ClvmStreamable, ClvmStreamable]]:
        if for_serialized_type:
            mappings: List[TranslationLayerMapping[_T_ClvmStreamable, ClvmStreamable]] = [
                m for m in self.type_mappings if m.to_type == _type
            ]
        else:
            mappings = [m for m in self.type_mappings if m.from_type == _type]
        if len(mappings) == 1:
            return mappings[0]
        elif len(mappings) == 0:
            return None
        else:  # pragma: no cover
            raise RuntimeError("Malformed TranslationLayer")

    def serialize_for_translation(self, instance: _T_ClvmStreamable) -> ClvmStreamable:
        mapping = self.get_mapping(instance.__class__)
        if mapping is None:
            return instance
        else:
            return mapping.serialize_function(instance)

    def deserialize_from_translation(self, instance: _T_ClvmStreamable) -> ClvmStreamable:
        mapping = self.get_mapping(instance.__class__, for_serialized_type=True)
        if mapping is None:
            return instance
        else:
            return mapping.deserialize_function(instance)
=======
from chia.util.streamable import (
    Streamable,
    function_to_convert_one_item,
    is_type_List,
    is_type_SpecificOptional,
    is_type_Tuple,
    recurse_jsonify,
    streamable,
)

_T_Streamable = TypeVar("_T_Streamable", bound=Streamable)


def clvm_streamable(cls: Type[Streamable]) -> Type[Streamable]:
    wrapped_cls: Type[Streamable] = streamable(cls)
    setattr(wrapped_cls, "_clvm_streamable", True)

    hints = get_type_hints(cls)
    # no way to hint that wrapped_cls is a dataclass here but @streamable checks that
    for field in dataclasses.fields(wrapped_cls):  # type: ignore[arg-type]
        if is_type_Tuple(hints[field.name]):
            raise ValueError("@clvm_streamable does not support tuples")

    return wrapped_cls


def program_serialize_clvm_streamable(clvm_streamable: Streamable) -> Program:
    # Underlying hinting problem with clvm_serde
    return to_program_for_type(type(clvm_streamable))(clvm_streamable)  # type: ignore[no-any-return]


def byte_serialize_clvm_streamable(clvm_streamable: Streamable) -> bytes:
    return bytes(program_serialize_clvm_streamable(clvm_streamable))


def json_serialize_with_clvm_streamable(
    streamable: Any, next_recursion_step: Optional[Callable[[Any, Any], Dict[str, Any]]] = None
) -> Union[str, Dict[str, Any]]:
    if next_recursion_step is None:
        next_recursion_step = recurse_jsonify
    if hasattr(streamable, "_clvm_streamable"):
        # If we are using clvm_serde, we stop JSON serialization at this point and instead return the clvm blob
        return byte_serialize_clvm_streamable(streamable).hex()
    else:
        return next_recursion_step(streamable, json_serialize_with_clvm_streamable)


def program_deserialize_clvm_streamable(program: Program, clvm_streamable_type: Type[_T_Streamable]) -> _T_Streamable:
    # Underlying hinting problem with clvm_serde
    return from_program_for_type(clvm_streamable_type)(program)  # type: ignore[no-any-return]


def byte_deserialize_clvm_streamable(blob: bytes, clvm_streamable_type: Type[_T_Streamable]) -> _T_Streamable:
    return program_deserialize_clvm_streamable(Program.from_bytes(blob), clvm_streamable_type)


def is_compound_type(typ: Any) -> bool:
    return is_type_SpecificOptional(typ) or is_type_Tuple(typ) or is_type_List(typ)


def json_deserialize_with_clvm_streamable(
    json_dict: Union[str, Dict[str, Any]], streamable_type: Type[_T_Streamable]
) -> _T_Streamable:
    if isinstance(json_dict, str):
        return byte_deserialize_clvm_streamable(bytes.fromhex(json_dict), streamable_type)
    else:
        old_streamable_fields = streamable_type.streamable_fields()
        new_streamable_fields = []
        for old_field in old_streamable_fields:
            if is_compound_type(old_field.type):
                inner_type = get_args(old_field.type)[0]
                if hasattr(inner_type, "_clvm_streamable"):
                    new_streamable_fields.append(
                        dataclasses.replace(
                            old_field,
                            convert_function=function_to_convert_one_item(
                                old_field.type,
                                functools.partial(json_deserialize_with_clvm_streamable, streamable_type=inner_type),
                            ),
                        )
                    )
                else:
                    new_streamable_fields.append(old_field)
            elif hasattr(old_field.type, "_clvm_streamable"):
                new_streamable_fields.append(
                    dataclasses.replace(
                        old_field,
                        convert_function=functools.partial(
                            json_deserialize_with_clvm_streamable, streamable_type=old_field.type
                        ),
                    )
                )
            else:
                new_streamable_fields.append(old_field)

        setattr(streamable_type, "_streamable_fields", tuple(new_streamable_fields))
        return streamable_type.from_json_dict(json_dict)
>>>>>>> c2c4a04a
<|MERGE_RESOLUTION|>--- conflicted
+++ resolved
@@ -1,249 +1,12 @@
 from __future__ import annotations
 
-<<<<<<< HEAD
-import contextvars
-import threading
-from contextlib import contextmanager
-from dataclasses import dataclass, fields
-from io import BytesIO
-from typing import Any, BinaryIO, Callable, Dict, Generic, Iterator, List, Optional, Type, TypeVar, Union
-=======
 import dataclasses
 import functools
-from typing import Any, Callable, Dict, Optional, Type, TypeVar, Union, get_args, get_type_hints
->>>>>>> c2c4a04a
+from typing import Any, Callable, Dict, Generic, List, Optional, Type, TypeVar, Union, get_args, get_type_hints
 
 from hsms.clvm_serde import from_program_for_type, to_program_for_type
 
 from chia.types.blockchain_format.program import Program
-<<<<<<< HEAD
-from chia.util.byte_types import hexstr_to_bytes
-from chia.util.streamable import ConversionError, Streamable, streamable
-
-
-# This class is meant to be a context var shared by multiple calls to the methods on ClvmStreamable objects
-# It is ideally thread/coroutine safe meaning when code flow is non-linear, changes in one branch do not affect others
-@dataclass
-class ClvmSerializationConfig:
-    use: bool = False
-    translation_layer: Optional[TranslationLayer] = None
-
-
-class _ClvmSerializationMode:
-    config = contextvars.ContextVar("config", default=threading.local())
-
-    @classmethod
-    def get_config(cls) -> ClvmSerializationConfig:
-        return getattr(cls.config.get(), "config", ClvmSerializationConfig())
-
-    @classmethod
-    def set_config(cls, config: ClvmSerializationConfig) -> None:
-        cls.config.get().config = config
-
-
-@contextmanager
-def clvm_serialization_mode(use: bool, translation_layer: Optional[TranslationLayer] = None) -> Iterator[None]:
-    old_config = _ClvmSerializationMode.get_config()
-    _ClvmSerializationMode.set_config(ClvmSerializationConfig(use=use, translation_layer=translation_layer))
-    yield
-    _ClvmSerializationMode.set_config(old_config)
-
-
-@dataclass_transform()
-class ClvmStreamableMeta(type):
-    """
-    We use a metaclass to define custom behavior during class initialization.  We define logic such that classes that
-    inherit from ClvmStreamable (which uses this metaclass) behave as if they had been defined like this:
-
-    @streamable
-    @dataclass(frozen=True)
-    class ChildClass(Streamable):
-        # custom streamable functions + hsms clvm_serde as/from_program methods
-        ...
-
-    To streamline the process above and prevent mistakes/inconsistencies, we use the metaclass.
-
-    TODO: Metaclasses are generally considered bad practice and we should probably pivot from this approach.
-    What is unclear, however, is how to keep the existing simple ergonomics and still hint that every class that this
-    logic has been applied to has all of the proper properties. Manadatory inheritance from a class that uses this
-    metaclass makes this simple because you simply need to check that something is ClvmStreamable to have those
-    guarantees. Perhaps in the future a decorator can be used to something like the effect of this metaclass.
-    """
-
-    def __init__(cls: ClvmStreamableMeta, *args: Any) -> None:
-        if cls.__name__ == "ClvmStreamable":
-            return
-        # Not sure how to fix the hints here, but it works
-        dcls: Type[ClvmStreamable] = streamable(dataclass(frozen=True)(cls))  # type: ignore[arg-type]
-        # Iterate over the fields of the class
-        for field_obj in fields(dcls):
-            field_name = field_obj.name
-            field_metadata = {"key": field_name}
-            field_metadata.update(field_obj.metadata)
-            setattr(field_obj, "metadata", field_metadata)
-        setattr(dcls, "as_program", to_program_for_type(dcls))
-        setattr(dcls, "from_program", lambda prog: from_program_for_type(dcls)(prog))
-        super().__init__(*args)
-
-
-_T_ClvmStreamable = TypeVar("_T_ClvmStreamable", bound="ClvmStreamable")
-_T_TLClvmStreamable = TypeVar("_T_TLClvmStreamable", bound="ClvmStreamable")
-
-
-class ClvmStreamable(Streamable, metaclass=ClvmStreamableMeta):
-    """
-    Classes that inherit from this base class gain access to clvm serialization from hsms clvm_serde library.
-    Children also gain the ability to serialize differently under the clvm_serialization_mode context manager above.
-    If not called under the context manager, they will serialize according to the Streamable protocol.
-    """
-
-    def as_program(self) -> Program:
-        raise NotImplementedError()  # pragma: no cover
-
-    @classmethod
-    def from_program(cls: Type[_T_ClvmStreamable], prog: Program) -> _T_ClvmStreamable:
-        raise NotImplementedError()  # pragma: no cover
-
-    def stream(self, f: BinaryIO) -> None:
-        translation_layer: Optional[TranslationLayer] = _ClvmSerializationMode.get_config().translation_layer
-        if translation_layer is not None:
-            new_self = translation_layer.serialize_for_translation(self)
-        else:
-            new_self = self
-
-        if _ClvmSerializationMode.get_config().use:
-            f.write(bytes(new_self.as_program()))
-        else:
-            super().stream(f)
-
-    @classmethod
-    def parse(cls: Type[_T_ClvmStreamable], f: BinaryIO) -> _T_ClvmStreamable:
-        assert isinstance(f, BytesIO)
-        translation_layer: Optional[TranslationLayer] = _ClvmSerializationMode.get_config().translation_layer
-        if translation_layer is not None:
-            cls_mapping: Optional[TranslationLayerMapping[_T_ClvmStreamable, ClvmStreamable]] = (
-                translation_layer.get_mapping(cls)
-            )
-            if cls_mapping is not None:
-                new_cls: Type[Union[_T_ClvmStreamable, ClvmStreamable]] = cls_mapping.to_type
-            else:
-                new_cls = cls
-        else:
-            new_cls = cls
-
-        # This try/except is to faciliate deserializing blobs that have been serialized according to either the
-        # clvm_serde or streamable libraries.
-        try:
-            result = new_cls.from_program(Program.from_bytes(bytes(f.getbuffer())))
-            f.read()
-            if translation_layer is not None and cls_mapping is not None:
-                deserialized_result = translation_layer.deserialize_from_translation(result)
-                assert isinstance(deserialized_result, cls)
-                return deserialized_result
-            else:
-                assert isinstance(result, cls)
-                return result
-        except Exception:
-            return super().parse(f)
-
-    def override_json_serialization(self, default_recurse_jsonify: Callable[[Any], Dict[str, Any]]) -> Any:
-        translation_layer: Optional[TranslationLayer] = _ClvmSerializationMode.get_config().translation_layer
-        if translation_layer is not None:
-            new_self = translation_layer.serialize_for_translation(self)
-        else:
-            new_self = self
-
-        if _ClvmSerializationMode.get_config().use:
-            # If we are using clvm_serde, we stop JSON serialization at this point and instead return the clvm blob
-            return bytes(self).hex()
-        else:
-            new_dict = {}
-            for field in fields(new_self):
-                new_dict[field.name] = default_recurse_jsonify(getattr(new_self, field.name))
-            return new_dict
-
-    @classmethod
-    def from_json_dict(cls: Type[_T_ClvmStreamable], json_dict: Any) -> _T_ClvmStreamable:
-        translation_layer: Optional[TranslationLayer] = _ClvmSerializationMode.get_config().translation_layer
-        if translation_layer is not None:
-            cls_mapping: Optional[TranslationLayerMapping[_T_ClvmStreamable, ClvmStreamable]] = (
-                translation_layer.get_mapping(cls)
-            )
-            if cls_mapping is not None:
-                new_cls: Type[Union[_T_ClvmStreamable, ClvmStreamable]] = cls_mapping.to_type
-            else:
-                new_cls = cls
-        else:
-            new_cls = cls
-
-        # If we have reached this point, the Streamable library has determined we are a responsible for deserializing
-        # the value at this position in the dictionary. In order to preserve the ability to parse either streamable
-        # or clvm_serde objects in any context, we first check whether the value to be deserialized is a string.
-        # If it is, we know this value was serialized according to clvm_serde and we deserialize it as a clvm blob.
-        # If it is not, we know it was serialized according to streamable and we deserialize as a normal JSON dict
-        if isinstance(json_dict, str):
-            try:
-                byts = hexstr_to_bytes(json_dict)
-            except ValueError as e:
-                raise ConversionError(json_dict, new_cls, e)
-
-            try:
-                result = new_cls.from_program(Program.from_bytes(byts))
-                if translation_layer is not None and cls_mapping is not None:
-                    deserialized_result = translation_layer.deserialize_from_translation(result)
-                    assert isinstance(deserialized_result, cls)
-                    return deserialized_result
-                else:
-                    assert isinstance(result, cls)
-                    return result
-            except Exception as e:
-                raise ConversionError(json_dict, new_cls, e)
-        else:
-            return super().from_json_dict(json_dict)
-
-
-@dataclass(frozen=True)
-class TranslationLayerMapping(Generic[_T_ClvmStreamable, _T_TLClvmStreamable]):
-    from_type: Type[_T_ClvmStreamable]
-    to_type: Type[_T_TLClvmStreamable]
-    serialize_function: Callable[[_T_ClvmStreamable], _T_TLClvmStreamable]
-    deserialize_function: Callable[[_T_TLClvmStreamable], _T_ClvmStreamable]
-
-
-@dataclass(frozen=True)
-class TranslationLayer:
-    type_mappings: List[TranslationLayerMapping[Any, Any]]
-
-    def get_mapping(
-        self, _type: Type[_T_ClvmStreamable], for_serialized_type: bool = False
-    ) -> Optional[TranslationLayerMapping[_T_ClvmStreamable, ClvmStreamable]]:
-        if for_serialized_type:
-            mappings: List[TranslationLayerMapping[_T_ClvmStreamable, ClvmStreamable]] = [
-                m for m in self.type_mappings if m.to_type == _type
-            ]
-        else:
-            mappings = [m for m in self.type_mappings if m.from_type == _type]
-        if len(mappings) == 1:
-            return mappings[0]
-        elif len(mappings) == 0:
-            return None
-        else:  # pragma: no cover
-            raise RuntimeError("Malformed TranslationLayer")
-
-    def serialize_for_translation(self, instance: _T_ClvmStreamable) -> ClvmStreamable:
-        mapping = self.get_mapping(instance.__class__)
-        if mapping is None:
-            return instance
-        else:
-            return mapping.serialize_function(instance)
-
-    def deserialize_from_translation(self, instance: _T_ClvmStreamable) -> ClvmStreamable:
-        mapping = self.get_mapping(instance.__class__, for_serialized_type=True)
-        if mapping is None:
-            return instance
-        else:
-            return mapping.deserialize_function(instance)
-=======
 from chia.util.streamable import (
     Streamable,
     function_to_convert_one_item,
@@ -270,34 +33,62 @@
     return wrapped_cls
 
 
-def program_serialize_clvm_streamable(clvm_streamable: Streamable) -> Program:
+def program_serialize_clvm_streamable(
+    clvm_streamable: Streamable, translation_layer: Optional[TranslationLayer] = None
+) -> Program:
+    if translation_layer is not None:
+        mapping = translation_layer.get_mapping(clvm_streamable.__class__)
+        if mapping is not None:
+            clvm_streamable = translation_layer.serialize_for_translation(clvm_streamable, mapping)
     # Underlying hinting problem with clvm_serde
     return to_program_for_type(type(clvm_streamable))(clvm_streamable)  # type: ignore[no-any-return]
 
 
-def byte_serialize_clvm_streamable(clvm_streamable: Streamable) -> bytes:
-    return bytes(program_serialize_clvm_streamable(clvm_streamable))
+def byte_serialize_clvm_streamable(
+    clvm_streamable: Streamable, translation_layer: Optional[TranslationLayer] = None
+) -> bytes:
+    return bytes(program_serialize_clvm_streamable(clvm_streamable, translation_layer=translation_layer))
 
 
 def json_serialize_with_clvm_streamable(
-    streamable: Any, next_recursion_step: Optional[Callable[[Any, Any], Dict[str, Any]]] = None
+    streamable: Any,
+    next_recursion_step: Optional[Callable[..., Dict[str, Any]]] = None,
+    translation_layer: Optional[TranslationLayer] = None,
+    **next_recursion_env: Any,
 ) -> Union[str, Dict[str, Any]]:
     if next_recursion_step is None:
         next_recursion_step = recurse_jsonify
     if hasattr(streamable, "_clvm_streamable"):
         # If we are using clvm_serde, we stop JSON serialization at this point and instead return the clvm blob
-        return byte_serialize_clvm_streamable(streamable).hex()
+        return byte_serialize_clvm_streamable(streamable, translation_layer=translation_layer).hex()
     else:
-        return next_recursion_step(streamable, json_serialize_with_clvm_streamable)
+        return next_recursion_step(
+            streamable, json_serialize_with_clvm_streamable, translation_layer=translation_layer, **next_recursion_env
+        )
 
 
-def program_deserialize_clvm_streamable(program: Program, clvm_streamable_type: Type[_T_Streamable]) -> _T_Streamable:
-    # Underlying hinting problem with clvm_serde
-    return from_program_for_type(clvm_streamable_type)(program)  # type: ignore[no-any-return]
+def program_deserialize_clvm_streamable(
+    program: Program, clvm_streamable_type: Type[_T_Streamable], translation_layer: Optional[TranslationLayer] = None
+) -> _T_Streamable:
+    type_to_deserialize_from: Type[Streamable] = clvm_streamable_type
+    if translation_layer is not None:
+        mapping = translation_layer.get_mapping(clvm_streamable_type)
+        if mapping is not None:
+            type_to_deserialize_from = mapping.to_type
+    as_instance = from_program_for_type(type_to_deserialize_from)(program)
+    if translation_layer is not None and mapping is not None:
+        return translation_layer.deserialize_from_translation(as_instance, mapping)
+    else:
+        # Underlying hinting problem with clvm_serde
+        return as_instance  # type: ignore[no-any-return]
 
 
-def byte_deserialize_clvm_streamable(blob: bytes, clvm_streamable_type: Type[_T_Streamable]) -> _T_Streamable:
-    return program_deserialize_clvm_streamable(Program.from_bytes(blob), clvm_streamable_type)
+def byte_deserialize_clvm_streamable(
+    blob: bytes, clvm_streamable_type: Type[_T_Streamable], translation_layer: Optional[TranslationLayer] = None
+) -> _T_Streamable:
+    return program_deserialize_clvm_streamable(
+        Program.from_bytes(blob), clvm_streamable_type, translation_layer=translation_layer
+    )
 
 
 def is_compound_type(typ: Any) -> bool:
@@ -305,10 +96,14 @@
 
 
 def json_deserialize_with_clvm_streamable(
-    json_dict: Union[str, Dict[str, Any]], streamable_type: Type[_T_Streamable]
+    json_dict: Union[str, Dict[str, Any]],
+    streamable_type: Type[_T_Streamable],
+    translation_layer: Optional[TranslationLayer] = None,
 ) -> _T_Streamable:
     if isinstance(json_dict, str):
-        return byte_deserialize_clvm_streamable(bytes.fromhex(json_dict), streamable_type)
+        return byte_deserialize_clvm_streamable(
+            bytes.fromhex(json_dict), streamable_type, translation_layer=translation_layer
+        )
     else:
         old_streamable_fields = streamable_type.streamable_fields()
         new_streamable_fields = []
@@ -321,7 +116,11 @@
                             old_field,
                             convert_function=function_to_convert_one_item(
                                 old_field.type,
-                                functools.partial(json_deserialize_with_clvm_streamable, streamable_type=inner_type),
+                                functools.partial(
+                                    json_deserialize_with_clvm_streamable,
+                                    streamable_type=inner_type,
+                                    translation_layer=translation_layer,
+                                ),
                             ),
                         )
                     )
@@ -332,7 +131,9 @@
                     dataclasses.replace(
                         old_field,
                         convert_function=functools.partial(
-                            json_deserialize_with_clvm_streamable, streamable_type=old_field.type
+                            json_deserialize_with_clvm_streamable,
+                            streamable_type=old_field.type,
+                            translation_layer=translation_layer,
                         ),
                     )
                 )
@@ -341,4 +142,47 @@
 
         setattr(streamable_type, "_streamable_fields", tuple(new_streamable_fields))
         return streamable_type.from_json_dict(json_dict)
->>>>>>> c2c4a04a
+
+
+_T_ClvmStreamable = TypeVar("_T_ClvmStreamable", bound="Streamable")
+_T_TLClvmStreamable = TypeVar("_T_TLClvmStreamable", bound="Streamable")
+
+
+@dataclasses.dataclass(frozen=True)
+class TranslationLayerMapping(Generic[_T_ClvmStreamable, _T_TLClvmStreamable]):
+    from_type: Type[_T_ClvmStreamable]
+    to_type: Type[_T_TLClvmStreamable]
+    serialize_function: Callable[[_T_ClvmStreamable], _T_TLClvmStreamable]
+    deserialize_function: Callable[[_T_TLClvmStreamable], _T_ClvmStreamable]
+
+
+@dataclasses.dataclass(frozen=True)
+class TranslationLayer:
+    type_mappings: List[TranslationLayerMapping[Any, Any]]
+
+    def get_mapping(
+        self, _type: Type[_T_ClvmStreamable]
+    ) -> Optional[TranslationLayerMapping[_T_ClvmStreamable, Streamable]]:
+        mappings = [m for m in self.type_mappings if m.from_type == _type]
+        if len(mappings) == 1:
+            return mappings[0]
+        elif len(mappings) == 0:
+            return None
+        else:  # pragma: no cover
+            raise RuntimeError("Malformed TranslationLayer")
+
+    def serialize_for_translation(
+        self, instance: _T_ClvmStreamable, mapping: TranslationLayerMapping[_T_ClvmStreamable, _T_TLClvmStreamable]
+    ) -> _T_TLClvmStreamable:
+        if mapping is None:
+            return instance
+        else:
+            return mapping.serialize_function(instance)
+
+    def deserialize_from_translation(
+        self, instance: _T_TLClvmStreamable, mapping: TranslationLayerMapping[_T_ClvmStreamable, _T_TLClvmStreamable]
+    ) -> _T_ClvmStreamable:
+        if mapping is None:
+            return instance
+        else:
+            return mapping.deserialize_function(instance)