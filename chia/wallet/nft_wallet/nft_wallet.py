import asyncio
import dataclasses
import json
import logging
import math
import time
from typing import Any, Dict, List, Optional, Set, Tuple, Type, TypeVar, Union

from blspy import AugSchemeMPL, G2Element

from chia.protocols.wallet_protocol import CoinState
from chia.server.ws_connection import WSChiaConnection
from chia.types.announcement import Announcement
from chia.types.blockchain_format.coin import Coin
from chia.types.blockchain_format.program import Program
from chia.types.blockchain_format.sized_bytes import bytes32
from chia.types.coin_spend import CoinSpend
from chia.types.spend_bundle import SpendBundle
from chia.util.condition_tools import conditions_dict_for_solution, pkm_pairs_for_conditions_dict
from chia.util.ints import uint8, uint16, uint32, uint64, uint128
from chia.wallet.derivation_record import DerivationRecord
from chia.wallet.lineage_proof import LineageProof
from chia.wallet.nft_wallet import nft_puzzles
from chia.wallet.nft_wallet.nft_info import NFTCoinInfo, NFTWalletInfo
<<<<<<< HEAD
from chia.wallet.nft_wallet.nft_off_chain import delete_off_chain_metadata, get_off_chain_metadata
from chia.wallet.nft_wallet.nft_puzzles import NFT_METADATA_UPDATER, create_ownership_layer_puzzle, get_metadata_and_phs
=======
from chia.wallet.nft_wallet.nft_puzzles import (
    NFT_METADATA_UPDATER,
    create_ownership_layer_puzzle,
    get_metadata_and_phs,
    get_new_owner_did,
)
>>>>>>> 9e73d514
from chia.wallet.nft_wallet.uncurry_nft import UncurriedNFT
from chia.wallet.outer_puzzles import AssetType, construct_puzzle, match_puzzle, solve_puzzle
from chia.wallet.payment import Payment
from chia.wallet.puzzle_drivers import PuzzleInfo, Solver
from chia.wallet.puzzles.p2_delegated_puzzle_or_hidden_puzzle import (
    DEFAULT_HIDDEN_PUZZLE_HASH,
    calculate_synthetic_secret_key,
    puzzle_for_pk,
)
from chia.wallet.trading.offer import OFFER_MOD, OFFER_MOD_HASH, NotarizedPayment, Offer
from chia.wallet.transaction_record import TransactionRecord
from chia.wallet.uncurried_puzzle import uncurry_puzzle
from chia.wallet.util.compute_memos import compute_memos
from chia.wallet.util.debug_spend_bundle import disassemble
from chia.wallet.util.transaction_type import TransactionType
from chia.wallet.util.wallet_types import AmountWithPuzzlehash, WalletType
from chia.wallet.wallet import Wallet
from chia.wallet.wallet_coin_record import WalletCoinRecord
from chia.wallet.wallet_info import WalletInfo

_T_NFTWallet = TypeVar("_T_NFTWallet", bound="NFTWallet")


class NFTWallet:
    wallet_state_manager: Any
    log: logging.Logger
    wallet_info: WalletInfo
    nft_wallet_info: NFTWalletInfo
    my_nft_coins: List[NFTCoinInfo]
    standard_wallet: Wallet
    wallet_id: int

    @property
    def did_id(self) -> Optional[bytes32]:
        return self.nft_wallet_info.did_id

    @classmethod
    async def create_new_nft_wallet(
        cls: Type[_T_NFTWallet],
        wallet_state_manager: Any,
        wallet: Wallet,
        did_id: Optional[bytes32] = None,
        name: Optional[str] = None,
    ) -> _T_NFTWallet:
        """
        This must be called under the wallet state manager lock
        """
        self = cls()
        self.standard_wallet = wallet
        if name is None:
            name = "NFT Wallet"
        self.log = logging.getLogger(name if name else __name__)
        self.wallet_state_manager = wallet_state_manager
        self.nft_wallet_info = NFTWalletInfo(did_id)
        self.my_nft_coins = []
        info_as_string = json.dumps(self.nft_wallet_info.to_json_dict())
        self.wallet_info = await wallet_state_manager.user_store.create_wallet(
            name, uint32(WalletType.NFT.value), info_as_string
        )
        self.wallet_id = self.wallet_info.id
        self.log.debug("NFT wallet id: %r and standard wallet id: %r", self.wallet_id, self.standard_wallet.wallet_id)

        await self.wallet_state_manager.add_new_wallet(self, self.wallet_info.id)
        self.log.debug("Generated a new NFT wallet: %s", self.__dict__)
        return self

    @classmethod
    async def create(
        cls: Type[_T_NFTWallet],
        wallet_state_manager: Any,
        wallet: Wallet,
        wallet_info: WalletInfo,
        name: Optional[str] = None,
    ) -> _T_NFTWallet:
        self = cls()
        self.log = logging.getLogger(name if name else __name__)
        self.wallet_state_manager = wallet_state_manager
        self.wallet_info = wallet_info
        self.wallet_id = wallet_info.id
        self.standard_wallet = wallet
        self.wallet_info = wallet_info
        self.my_nft_coins = await self.wallet_state_manager.nft_store.get_nft_list(wallet_id=self.wallet_id)
        self.nft_wallet_info = NFTWalletInfo.from_json_dict(json.loads(wallet_info.data))
        return self

    @classmethod
    def type(cls) -> uint8:
        return uint8(WalletType.NFT)

    def id(self) -> uint32:
        return self.wallet_info.id

    def get_did(self) -> Optional[bytes32]:
        return self.did_id

    async def get_confirmed_balance(self, record_list: Optional[Set[WalletCoinRecord]] = None) -> uint128:
        """The NFT wallet doesn't really have a balance."""
        return uint128(0)

    async def get_unconfirmed_balance(self, record_list: Optional[Set[WalletCoinRecord]] = None) -> uint128:
        """The NFT wallet doesn't really have a balance."""
        return uint128(0)

    async def get_spendable_balance(self, unspent_records: Optional[Set[WalletCoinRecord]] = None) -> uint128:
        """The NFT wallet doesn't really have a balance."""
        return uint128(0)

    async def get_pending_change_balance(self) -> uint64:
        return uint64(0)

    async def get_max_send_amount(self, records: Optional[Set[WalletCoinRecord]] = None) -> uint128:
        """This is the confirmed balance, which we set to 0 as the NFT wallet doesn't have one."""
        return uint128(0)

    def get_nft_coin_by_id(self, nft_coin_id: bytes32) -> NFTCoinInfo:
        for nft_coin in self.my_nft_coins:
            if nft_coin.coin.name() == nft_coin_id:
                return nft_coin
        raise KeyError(f"Couldn't find coin with id: {nft_coin_id}")

    async def coin_added(self, coin: Coin, height: uint32, peer: WSChiaConnection) -> None:
        """Notification from wallet state manager that wallet has been received."""
        self.log.info(f"NFT wallet %s has been notified that {coin} was added", self.wallet_info.name)
        for coin_info in self.my_nft_coins:
            if coin_info.coin == coin:
                return
        wallet_node = self.wallet_state_manager.wallet_node
        cs: Optional[CoinSpend] = None
        coin_states: Optional[List[CoinState]] = await wallet_node.get_coin_state([coin.parent_coin_info], peer=peer)
        if not coin_states:
            # farm coin
            return
        assert coin_states
        parent_coin = coin_states[0].coin
        cs = await wallet_node.fetch_puzzle_solution(height, parent_coin, peer)
        assert cs is not None
        await self.puzzle_solution_received(cs, peer)

    async def puzzle_solution_received(self, coin_spend: CoinSpend, peer: WSChiaConnection) -> None:
        self.log.debug("Puzzle solution received to wallet: %s", self.wallet_info)
        coin_name = coin_spend.coin.name()
        puzzle: Program = Program.from_bytes(bytes(coin_spend.puzzle_reveal))
        # At this point, the puzzle must be a NFT puzzle.
        # This method will be called only when the wallet state manager uncurried this coin as a NFT puzzle.

        uncurried_nft = UncurriedNFT.uncurry(*puzzle.uncurry())
        assert uncurried_nft is not None
        self.log.debug(
            "found the info for NFT coin %s %s %s",
            coin_name.hex(),
            uncurried_nft.inner_puzzle,
            uncurried_nft.singleton_struct,
        )
        singleton_id = uncurried_nft.singleton_launcher_id
        parent_inner_puzhash = uncurried_nft.nft_state_layer.get_tree_hash()
        metadata, p2_puzzle_hash = get_metadata_and_phs(uncurried_nft, coin_spend.solution)
        self.log.debug("Got back puzhash from solution: %s", p2_puzzle_hash)
        self.log.debug("Got back updated metadata: %s", metadata)
        derivation_record: Optional[
            DerivationRecord
        ] = await self.wallet_state_manager.puzzle_store.get_derivation_record_for_puzzle_hash(p2_puzzle_hash)
        self.log.debug("Record for %s is: %s", p2_puzzle_hash, derivation_record)
        if derivation_record is None:
            self.log.debug("Not our NFT, pointing to %s, skipping", p2_puzzle_hash)
            return
        p2_puzzle = puzzle_for_pk(derivation_record.pubkey)
        launcher_coin_states: List[CoinState] = await self.wallet_state_manager.wallet_node.get_coin_state(
            [singleton_id], peer=peer
        )
        assert (
            launcher_coin_states is not None
            and len(launcher_coin_states) == 1
            and launcher_coin_states[0].spent_height is not None
        )
        mint_height: uint32 = uint32(launcher_coin_states[0].spent_height)
        minter_did = None
        if uncurried_nft.supports_did:
            inner_puzzle = nft_puzzles.recurry_nft_puzzle(uncurried_nft, coin_spend.solution.to_program(), p2_puzzle)
            # Get minter DID
            eve_coin = (
                await self.wallet_state_manager.wallet_node.fetch_children(
                    launcher_coin_states[0].coin.name(), peer=peer
                )
            )[0]
            eve_coin_spend: CoinSpend = await self.wallet_state_manager.wallet_node.fetch_puzzle_solution(
                eve_coin.spent_height, eve_coin.coin, peer
            )
            eve_full_puzzle: Program = Program.from_bytes(bytes(eve_coin_spend.puzzle_reveal))
            eve_uncurried_nft: Optional[UncurriedNFT] = UncurriedNFT.uncurry(*eve_full_puzzle.uncurry())
            if eve_uncurried_nft is None:
                raise ValueError("Couldn't get minter DID for NFT")
            minter_did = get_new_owner_did(eve_uncurried_nft, eve_coin_spend.solution.to_program())
            if minter_did == b"":
                minter_did = None
        else:
            inner_puzzle = p2_puzzle
        child_puzzle: Program = nft_puzzles.create_full_puzzle(
            singleton_id,
            Program.to(metadata),
            bytes32(uncurried_nft.metadata_updater_hash.atom),
            inner_puzzle,
        )
        self.log.debug(
            "Created NFT full puzzle with inner: %s",
            nft_puzzles.create_full_puzzle_with_nft_puzzle(singleton_id, uncurried_nft.inner_puzzle),
        )
        child_puzzle_hash = child_puzzle.get_tree_hash()
        for new_coin in coin_spend.additions():
            self.log.debug(
                "Comparing addition: %s with %s, amount: %s ",
                new_coin.puzzle_hash,
                child_puzzle_hash,
                new_coin.amount,
            )
            if new_coin.puzzle_hash == child_puzzle_hash:
                child_coin = new_coin
                break
        else:
            raise ValueError("Couldn't generate child puzzle for NFT")

        self.log.info("Adding a new NFT to wallet: %s", child_coin)
        # all is well, lets add NFT to our local db
        parent_coin = None
        confirmed_height = None
        coin_states: Optional[List[CoinState]] = await self.wallet_state_manager.wallet_node.get_coin_state(
            [coin_name], peer=peer
        )

        if coin_states is not None:
            parent_coin = coin_states[0].coin
            confirmed_height = None if coin_states[0].spent_height is None else uint32(coin_states[0].spent_height)

        if parent_coin is None or confirmed_height is None:
            raise ValueError("Error finding parent")

        await self.add_coin(
            child_coin,
            singleton_id,
            child_puzzle,
            LineageProof(parent_coin.parent_coin_info, parent_inner_puzhash, uint64(parent_coin.amount)),
            mint_height,
            minter_did,
            confirmed_height,
        )

    async def add_coin(
        self,
        coin: Coin,
        nft_id: bytes32,
        puzzle: Program,
        lineage_proof: LineageProof,
        mint_height: uint32,
        minter_did: Optional[bytes32],
        confirmed_height: uint32,
    ) -> None:
        my_nft_coins = self.my_nft_coins
        for coin_info in my_nft_coins:
            if coin_info.coin == coin:
                my_nft_coins.remove(coin_info)
<<<<<<< HEAD
                delete_off_chain_metadata(coin_info.nft_id, self.wallet_state_manager.config)
        new_nft = NFTCoinInfo(nft_id, coin, lineage_proof, puzzle, mint_height, confirmed_height)
=======
        new_nft = NFTCoinInfo(nft_id, coin, lineage_proof, puzzle, mint_height, minter_did, confirmed_height)
>>>>>>> 9e73d514
        my_nft_coins.append(new_nft)
        await self.wallet_state_manager.nft_store.save_nft(self.id(), self.get_did(), new_nft)
        await self.wallet_state_manager.add_interested_coin_ids([coin.name()])
        asyncio.create_task(get_off_chain_metadata(new_nft, self.wallet_state_manager.config))
        self.wallet_state_manager.state_changed("nft_coin_added", self.wallet_info.id)
        return

    async def remove_coin(self, coin: Coin, height: uint32) -> None:
        my_nft_coins = self.my_nft_coins
        for coin_info in my_nft_coins:
            if coin_info.coin == coin:
                my_nft_coins.remove(coin_info)
                await self.wallet_state_manager.nft_store.delete_nft(coin_info.nft_id, height)
                delete_off_chain_metadata(coin_info.nft_id, self.wallet_state_manager.config)
        self.wallet_state_manager.state_changed("nft_coin_removed", self.wallet_info.id)
        return

    async def get_did_approval_info(
        self,
        nft_id: bytes32,
        did_id: Optional[bytes32] = None,
    ) -> Tuple[bytes32, SpendBundle]:
        """Get DID spend with announcement created we need to transfer NFT with did with current inner hash of DID

        We also store `did_id` and then iterate to find the did wallet as we'd otherwise have to subscribe to
        any changes to DID wallet and storing wallet_id is not guaranteed to be consistent on wallet crash/reset.
        """
        if did_id is None:
            did_id = self.did_id
        for _, wallet in self.wallet_state_manager.wallets.items():
            self.log.debug("Checking wallet type %s", wallet.type())
            if wallet.type() == WalletType.DECENTRALIZED_ID:
                self.log.debug("Found a DID wallet, checking did: %r == %r", wallet.get_my_DID(), did_id)
                if bytes32.fromhex(wallet.get_my_DID()) == did_id:
                    self.log.debug("Creating announcement from DID for nft_id: %s", nft_id)
                    did_bundle = await wallet.create_message_spend(puzzle_announcements=[nft_id])
                    self.log.debug("Sending DID announcement from puzzle: %s", did_bundle.removals())
                    did_inner_hash = wallet.did_info.current_inner.get_tree_hash()
                    break
        else:
            raise ValueError(f"Missing DID Wallet for did_id: {did_id}")
        return did_inner_hash, did_bundle

    async def generate_new_nft(
        self,
        metadata: Program,
        target_puzzle_hash: Optional[bytes32] = None,
        royalty_puzzle_hash: Optional[bytes32] = None,
        percentage: uint16 = uint16(0),
        did_id: Optional[bytes] = None,
        fee: uint64 = uint64(0),
        push_tx: bool = True,
    ) -> Optional[SpendBundle]:
        """
        This must be called under the wallet state manager lock
        """
        if self.did_id is not None and did_id is None:
            # For a DID enabled NFT wallet it cannot mint NFT0. Mint NFT1 instead.
            did_id = self.did_id
        amount = uint64(1)
        coins = await self.standard_wallet.select_coins(uint64(amount + fee))
        if coins is None:
            return None
        origin = coins.copy().pop()
        genesis_launcher_puz = nft_puzzles.LAUNCHER_PUZZLE
        # nft_id == singleton_id == launcher_id == launcher_coin.name()
        launcher_coin = Coin(origin.name(), nft_puzzles.LAUNCHER_PUZZLE_HASH, uint64(amount))
        self.log.debug("Generating NFT with launcher coin %s and metadata: %s", launcher_coin, metadata)

        p2_inner_puzzle = await self.standard_wallet.get_new_puzzle()
        if not target_puzzle_hash:
            target_puzzle_hash = p2_inner_puzzle.get_tree_hash()
        self.log.debug("Attempt to generate a new NFT to %s", target_puzzle_hash.hex())
        if did_id is not None:
            self.log.debug("Creating provenant NFT")
            # eve coin DID can be set to whatever so we keep it empty
            # WARNING: wallets should always ignore DID value for eve coins as they can be set
            #          to any DID without approval
            inner_puzzle = create_ownership_layer_puzzle(
                launcher_coin.name(), b"", p2_inner_puzzle, percentage, royalty_puzzle_hash=royalty_puzzle_hash
            )
            self.log.debug("Got back ownership inner puzzle: %s", disassemble(inner_puzzle))
        else:
            self.log.debug("Creating standard NFT")
            inner_puzzle = p2_inner_puzzle

        # singleton eve puzzle
        eve_fullpuz = nft_puzzles.create_full_puzzle(
            launcher_coin.name(), metadata, NFT_METADATA_UPDATER.get_tree_hash(), inner_puzzle
        )
        eve_fullpuz_hash = eve_fullpuz.get_tree_hash()
        # launcher announcement
        announcement_set: Set[Announcement] = set()
        announcement_message = Program.to([eve_fullpuz_hash, amount, []]).get_tree_hash()
        announcement_set.add(Announcement(launcher_coin.name(), announcement_message))

        self.log.debug(
            "Creating transaction for launcher: %s and other coins: %s (%s)", origin, coins, announcement_set
        )
        # store the launcher transaction in the wallet state
        tx_record: Optional[TransactionRecord] = await self.standard_wallet.generate_signed_transaction(
            uint64(amount),
            nft_puzzles.LAUNCHER_PUZZLE_HASH,
            fee,
            origin.name(),
            coins,
            None,
            False,
            announcement_set,
        )
        genesis_launcher_solution = Program.to([eve_fullpuz_hash, amount, []])

        # launcher spend to generate the singleton
        launcher_cs = CoinSpend(launcher_coin, genesis_launcher_puz, genesis_launcher_solution)
        launcher_sb = SpendBundle([launcher_cs], AugSchemeMPL.aggregate([]))

        eve_coin = Coin(launcher_coin.name(), eve_fullpuz_hash, uint64(amount))

        if tx_record is None or tx_record.spend_bundle is None:
            self.log.error("Couldn't produce a launcher spend")
            return None

        bundles_to_agg = [tx_record.spend_bundle, launcher_sb]

        # Create inner solution for eve spend
        did_inner_hash = b""
        if did_id is not None:
            if did_id != b"":
                did_inner_hash, did_bundle = await self.get_did_approval_info(launcher_coin.name())
                bundles_to_agg.append(did_bundle)
        nft_coin = NFTCoinInfo(
            nft_id=launcher_coin.name(),
            coin=eve_coin,
            lineage_proof=LineageProof(parent_name=launcher_coin.parent_coin_info, amount=uint64(launcher_coin.amount)),
            full_puzzle=eve_fullpuz,
            mint_height=uint32(0),
            minter_did=bytes32(did_id) if did_id is not None and did_id != b"" else None,
        )
        # Don't set fee, it is covered in the tx_record
        txs = await self.generate_signed_transaction(
            [uint64(eve_coin.amount)],
            [target_puzzle_hash],
            nft_coin=nft_coin,
            new_owner=did_id,
            new_did_inner_hash=did_inner_hash,
            additional_bundles=bundles_to_agg,
            memos=[[target_puzzle_hash]],
        )
        txs.append(dataclasses.replace(tx_record, spend_bundle=None))
        if push_tx:
            for tx in txs:
                await self.wallet_state_manager.add_pending_transaction(tx)
        return SpendBundle.aggregate([x.spend_bundle for x in txs if x.spend_bundle is not None])

    async def sign(self, spend_bundle: SpendBundle, puzzle_hashes: Optional[List[bytes32]] = None) -> SpendBundle:
        if puzzle_hashes is None:
            puzzle_hashes = []
        sigs: List[G2Element] = []
        for spend in spend_bundle.coin_spends:
            pks = {}
            if not puzzle_hashes:
                uncurried_nft = UncurriedNFT.uncurry(*spend.puzzle_reveal.to_program().uncurry())
                if uncurried_nft is not None:
                    self.log.debug("Found a NFT state layer to sign")
                    puzzle_hashes.append(uncurried_nft.p2_puzzle.get_tree_hash())
            for ph in puzzle_hashes:
                keys = await self.wallet_state_manager.get_keys(ph)
                assert keys
                pks[bytes(keys[0])] = private = keys[1]
                synthetic_secret_key = calculate_synthetic_secret_key(private, DEFAULT_HIDDEN_PUZZLE_HASH)
                synthetic_pk = synthetic_secret_key.get_g1()
                pks[bytes(synthetic_pk)] = synthetic_secret_key
            error, conditions, cost = conditions_dict_for_solution(
                spend.puzzle_reveal.to_program(),
                spend.solution.to_program(),
                self.wallet_state_manager.constants.MAX_BLOCK_COST_CLVM,
            )
            if conditions is not None:
                for pk, msg in pkm_pairs_for_conditions_dict(
                    conditions, spend.coin.name(), self.wallet_state_manager.constants.AGG_SIG_ME_ADDITIONAL_DATA
                ):
                    try:
                        sk = pks.get(pk)
                        if sk:
                            self.log.debug("Found key, signing for pk: %s", pk)
                            sigs.append(AugSchemeMPL.sign(sk, msg))
                        else:
                            self.log.warning("Couldn't find key for: %s", pk)
                    except AssertionError:
                        raise ValueError("This spend bundle cannot be signed by the NFT wallet")

        agg_sig = AugSchemeMPL.aggregate(sigs)
        return SpendBundle.aggregate([spend_bundle, SpendBundle([], agg_sig)])

    async def update_metadata(
        self, nft_coin_info: NFTCoinInfo, key: str, uri: str, fee: uint64 = uint64(0)
    ) -> Optional[SpendBundle]:
        uncurried_nft = UncurriedNFT.uncurry(*nft_coin_info.full_puzzle.uncurry())
        assert uncurried_nft is not None
        puzzle_hash = uncurried_nft.p2_puzzle.get_tree_hash()

        self.log.info(
            "Attempting to add urls to NFT coin %s in the metadata: %s",
            nft_coin_info.coin.name(),
            uncurried_nft.metadata,
        )
        txs = await self.generate_signed_transaction(
            [uint64(nft_coin_info.coin.amount)], [puzzle_hash], fee, {nft_coin_info.coin}, metadata_update=(key, uri)
        )
        for tx in txs:
            await self.wallet_state_manager.add_pending_transaction(tx)
        await self.update_coin_status(nft_coin_info.coin.name(), True)
        self.wallet_state_manager.state_changed("nft_coin_updated", self.wallet_info.id)
        return SpendBundle.aggregate([x.spend_bundle for x in txs if x.spend_bundle is not None])

    def get_current_nfts(self) -> List[NFTCoinInfo]:
        return self.my_nft_coins

    async def load_current_nft(self) -> List[NFTCoinInfo]:
        self.my_nft_coins = await self.wallet_state_manager.nft_store.get_nft_list(wallet_id=self.wallet_id)
        return self.my_nft_coins

    async def update_coin_status(self, coin_id: bytes32, pending_transaction: bool) -> None:
        my_nft_coins = self.my_nft_coins
        target_nft: Optional[NFTCoinInfo] = None
        for coin_info in my_nft_coins:
            if coin_info.coin.name() == coin_id:
                target_nft = coin_info
                my_nft_coins.remove(coin_info)
        if target_nft is None:
            raise ValueError(f"NFT coin {coin_id} doesn't exist.")
        new_nft = NFTCoinInfo(
            target_nft.nft_id,
            target_nft.coin,
            target_nft.lineage_proof,
            target_nft.full_puzzle,
            target_nft.mint_height,
            target_nft.minter_did,
            target_nft.latest_height,
            pending_transaction,
        )
        my_nft_coins.append(new_nft)
        await self.wallet_state_manager.nft_store.save_nft(self.id(), self.get_did(), new_nft)

    async def save_info(self, nft_info: NFTWalletInfo) -> None:
        self.nft_wallet_info = nft_info
        current_info = self.wallet_info
        data_str = json.dumps(nft_info.to_json_dict())
        wallet_info = WalletInfo(current_info.id, current_info.name, current_info.type, data_str)
        self.wallet_info = wallet_info
        await self.wallet_state_manager.user_store.update_wallet(wallet_info)

    async def convert_puzzle_hash(self, puzhash: bytes32) -> bytes32:
        return puzhash

    def get_nft(self, launcher_id: bytes32) -> Optional[NFTCoinInfo]:
        for coin in self.my_nft_coins:
            if coin.nft_id == launcher_id:
                return coin
        return None

    def get_puzzle_info(self, nft_id: bytes32) -> PuzzleInfo:
        nft_coin: Optional[NFTCoinInfo] = self.get_nft(nft_id)
        if nft_coin is None:
            raise ValueError("An asset ID was specified that this wallet doesn't track")
        puzzle_info: Optional[PuzzleInfo] = match_puzzle(uncurry_puzzle(nft_coin.full_puzzle))
        if puzzle_info is None:
            raise ValueError("Internal Error: NFT wallet is tracking a non NFT coin")
        else:
            return puzzle_info

    async def get_coins_to_offer(
        self, nft_id: bytes32, amount: uint64, min_coin_amount: Optional[uint64] = None
    ) -> Set[Coin]:
        nft_coin: Optional[NFTCoinInfo] = self.get_nft(nft_id)
        if nft_coin is None:
            raise ValueError("An asset ID was specified that this wallet doesn't track")
        return {nft_coin.coin}

    def match_puzzle_info(self, puzzle_driver: PuzzleInfo) -> bool:
        return (
            AssetType(puzzle_driver.type()) == AssetType.SINGLETON
            and self.get_nft(puzzle_driver["launcher_id"]) is not None
            and puzzle_driver.also() is not None
            and AssetType(puzzle_driver.also().type()) == AssetType.METADATA  # type: ignore
            and puzzle_driver.also().also() is None  # type: ignore
        )

    @classmethod
    async def create_from_puzzle_info(
        cls: Any,
        wallet_state_manager: Any,
        wallet: Wallet,
        puzzle_driver: PuzzleInfo,
        name: Optional[str] = None,
    ) -> Any:
        # Off the bat we don't support multiple profile but when we do this will have to change
        for wallet in wallet_state_manager.wallets.values():
            if wallet.type() == WalletType.NFT.value:
                return wallet

        # TODO: These are not the arguments to this function yet but they will be
        return await cls.create_new_nft_wallet(
            wallet_state_manager,
            wallet,
            None,
            name,
        )

    async def create_tandem_xch_tx(
        self, fee: uint64, announcement_to_assert: Optional[Announcement] = None
    ) -> TransactionRecord:
        chia_coins = await self.standard_wallet.select_coins(fee)
        chia_tx = await self.standard_wallet.generate_signed_transaction(
            uint64(0),
            (await self.standard_wallet.get_new_puzzlehash()),
            fee=fee,
            coins=chia_coins,
            coin_announcements_to_consume={announcement_to_assert} if announcement_to_assert is not None else None,
        )
        assert chia_tx.spend_bundle is not None
        return chia_tx

    async def generate_signed_transaction(
        self,
        amounts: List[uint64],
        puzzle_hashes: List[bytes32],
        fee: uint64 = uint64(0),
        coins: Optional[Set[Coin]] = None,
        nft_coin: Optional[NFTCoinInfo] = None,
        memos: Optional[List[List[bytes]]] = None,
        coin_announcements_to_consume: Optional[Set[Announcement]] = None,
        puzzle_announcements_to_consume: Optional[Set[Announcement]] = None,
        ignore_max_send_amount: bool = False,
        new_owner: Optional[bytes] = None,
        new_did_inner_hash: Optional[bytes] = None,
        trade_prices_list: Optional[Program] = None,
        additional_bundles: List[SpendBundle] = [],
        metadata_update: Optional[Tuple[str, str]] = None,
    ) -> List[TransactionRecord]:
        if memos is None:
            memos = [[] for _ in range(len(puzzle_hashes))]

        if not (len(memos) == len(puzzle_hashes) == len(amounts)):
            raise ValueError("Memos, puzzle_hashes, and amounts must have the same length")

        payments = []
        for amount, puzhash, memo_list in zip(amounts, puzzle_hashes, memos):
            memos_with_hint: List[bytes] = [puzhash]
            memos_with_hint.extend(memo_list)
            payments.append(Payment(puzhash, amount, memos_with_hint))

        payment_sum = sum([p.amount for p in payments])

        unsigned_spend_bundle, chia_tx = await self.generate_unsigned_spendbundle(
            payments,
            fee,
            coins=coins,
            nft_coin=nft_coin,
            coin_announcements_to_consume=coin_announcements_to_consume,
            puzzle_announcements_to_consume=puzzle_announcements_to_consume,
            new_owner=new_owner,
            new_did_inner_hash=new_did_inner_hash,
            trade_prices_list=trade_prices_list,
            metadata_update=metadata_update,
        )
        spend_bundle = await self.sign(unsigned_spend_bundle)
        spend_bundle = SpendBundle.aggregate([spend_bundle] + additional_bundles)
        if chia_tx is not None and chia_tx.spend_bundle is not None:
            spend_bundle = SpendBundle.aggregate([spend_bundle, chia_tx.spend_bundle])
            chia_tx = dataclasses.replace(chia_tx, spend_bundle=None)

        tx_list = [
            TransactionRecord(
                confirmed_at_height=uint32(0),
                created_at_time=uint64(int(time.time())),
                to_puzzle_hash=puzzle_hashes[0],
                amount=uint64(payment_sum),
                fee_amount=fee,
                confirmed=False,
                sent=uint32(0),
                spend_bundle=spend_bundle,
                additions=spend_bundle.additions(),
                removals=spend_bundle.removals(),
                wallet_id=self.id(),
                sent_to=[],
                trade_id=None,
                type=uint32(TransactionType.OUTGOING_TX.value),
                name=spend_bundle.name(),
                memos=list(compute_memos(spend_bundle).items()),
            ),
        ]

        if chia_tx is not None:
            tx_list.append(chia_tx)

        return tx_list

    async def generate_unsigned_spendbundle(
        self,
        payments: List[Payment],
        fee: uint64 = uint64(0),
        coins: Optional[Set[Coin]] = None,
        coin_announcements_to_consume: Optional[Set[Announcement]] = None,
        puzzle_announcements_to_consume: Optional[Set[Announcement]] = None,
        new_owner: Optional[bytes] = None,
        new_did_inner_hash: Optional[bytes] = None,
        trade_prices_list: Optional[Program] = None,
        metadata_update: Optional[Tuple[str, str]] = None,
        nft_coin: Optional[NFTCoinInfo] = None,
    ) -> Tuple[SpendBundle, Optional[TransactionRecord]]:
        if nft_coin is None:
            if coins is None or len(coins) > 1:
                # Make sure the user is specifying which specific NFT coin to use
                raise ValueError("NFT spends require a single selected coin")
            elif len(payments) > 1:
                raise ValueError("NFTs can only be sent to one party")

            nft_coin = next(c for c in self.my_nft_coins if c.coin in coins)

        if coin_announcements_to_consume is not None:
            coin_announcements_bytes: Optional[Set[bytes32]] = {a.name() for a in coin_announcements_to_consume}
        else:
            coin_announcements_bytes = None

        if puzzle_announcements_to_consume is not None:
            puzzle_announcements_bytes: Optional[Set[bytes32]] = {a.name() for a in puzzle_announcements_to_consume}
        else:
            puzzle_announcements_bytes = None

        primaries: List[AmountWithPuzzlehash] = []
        for payment in payments:
            primaries.append({"puzzlehash": payment.puzzle_hash, "amount": payment.amount, "memos": payment.memos})

        if fee > 0:
            announcement_to_make = nft_coin.coin.name()
            chia_tx = await self.create_tandem_xch_tx(fee, Announcement(nft_coin.coin.name(), announcement_to_make))
        else:
            announcement_to_make = None
            chia_tx = None

        innersol: Program = self.standard_wallet.make_solution(
            primaries=primaries,
            coin_announcements=None if announcement_to_make is None else set((announcement_to_make,)),
            coin_announcements_to_assert=coin_announcements_bytes,
            puzzle_announcements_to_assert=puzzle_announcements_bytes,
        )

        unft = UncurriedNFT.uncurry(*nft_coin.full_puzzle.uncurry())
        assert unft is not None
        magic_condition = None
        if unft.supports_did:
            if new_owner is None:
                # If no new owner was specified and we're sending this to ourselves, let's not reset the DID
                derivation_record: Optional[
                    DerivationRecord
                ] = await self.wallet_state_manager.puzzle_store.get_derivation_record_for_puzzle_hash(
                    payments[0].puzzle_hash
                )
                if derivation_record is not None:
                    new_owner = unft.owner_did
            magic_condition = Program.to([-10, new_owner, trade_prices_list, new_did_inner_hash])
        if metadata_update:
            # We don't support update metadata while changing the ownership
            magic_condition = Program.to([-24, NFT_METADATA_UPDATER, metadata_update])
        if magic_condition:
            # TODO: This line is a hack, make_solution should allow us to pass extra conditions to it
            innersol = Program.to([[], (1, magic_condition.cons(innersol.at("rfr"))), []])
        if unft.supports_did:
            innersol = Program.to([innersol])

        nft_layer_solution = Program.to([innersol])
        assert isinstance(nft_coin.lineage_proof, LineageProof)
        singleton_solution = Program.to([nft_coin.lineage_proof.to_program(), nft_coin.coin.amount, nft_layer_solution])
        coin_spend = CoinSpend(nft_coin.coin, nft_coin.full_puzzle, singleton_solution)

        nft_spend_bundle = SpendBundle([coin_spend], G2Element())

        return nft_spend_bundle, chia_tx

    @staticmethod
    def royalty_calculation(
        royalty_assets_dict: Dict[Any, Tuple[Any, uint16]],
        fungible_asset_dict: Dict[Any, uint64],
    ) -> Dict[Any, List[Dict[str, Any]]]:
        summary_dict: Dict[Any, List[Dict[str, Any]]] = {}
        for id, royalty_info in royalty_assets_dict.items():
            address, percentage = royalty_info
            summary_dict[id] = []
            for name, amount in fungible_asset_dict.items():
                summary_dict[id].append(
                    {
                        "asset": name,
                        "address": address,
                        "amount": math.floor(math.floor(abs(amount) / len(royalty_assets_dict)) * (percentage / 10000)),
                    }
                )

        return summary_dict

    @staticmethod
    async def make_nft1_offer(
        wallet_state_manager: Any,
        offer_dict: Dict[Optional[bytes32], int],
        driver_dict: Dict[bytes32, PuzzleInfo],
        fee: uint64,
        min_coin_amount: Optional[uint64] = None,
    ) -> Offer:
        # First, let's take note of all the royalty enabled NFTs
        royalty_nft_asset_dict: Dict[bytes32, int] = {}
        for asset, amount in offer_dict.items():
            if asset is not None and driver_dict[asset].check_type(  # check if asset is an Royalty Enabled NFT
                [
                    AssetType.SINGLETON.value,
                    AssetType.METADATA.value,
                    AssetType.OWNERSHIP.value,
                ]
            ):
                driver_dict[asset].info["also"]["also"]["owner"] = "()"
                royalty_nft_asset_dict[asset] = amount

        # Then, all of the things that trigger royalties
        fungible_asset_dict: Dict[Optional[bytes32], int] = {}
        for asset, amount in offer_dict.items():
            if asset is None or driver_dict[asset].type() != AssetType.SINGLETON.value:
                fungible_asset_dict[asset] = amount

        # Let's gather some information about the royalties
        offer_side_royalty_split: int = 0
        request_side_royalty_split: int = 0
        for asset, amount in royalty_nft_asset_dict.items():  # requested non fungible items
            if amount > 0:
                request_side_royalty_split += 1
            elif amount < 0:
                offer_side_royalty_split += 1

        trade_prices: List[List[Union[uint64, bytes32]]] = []
        for asset, amount in fungible_asset_dict.items():  # requested fungible items
            if amount > 0:
                settlement_ph: bytes32 = (
                    OFFER_MOD_HASH if asset is None else construct_puzzle(driver_dict[asset], OFFER_MOD).get_tree_hash()
                )
                trade_prices.append([uint64(math.floor(amount / offer_side_royalty_split)), settlement_ph])

        required_royalty_info: List[Tuple[bytes32, bytes32, uint16]] = []  # [(address, percentage)]
        for asset, amount in royalty_nft_asset_dict.items():  # requested royalty enabled NFTs
            if amount > 0:
                transfer_info = driver_dict[asset].also().also()  # type: ignore
                assert isinstance(transfer_info, PuzzleInfo)
                required_royalty_info.append(
                    (
                        asset,
                        bytes32(transfer_info["transfer_program"]["royalty_address"]),
                        uint16(transfer_info["transfer_program"]["royalty_percentage"]),
                    )
                )

        royalty_payments: Dict[Optional[bytes32], List[Tuple[bytes32, Payment]]] = {}
        for asset, amount in fungible_asset_dict.items():  # offered fungible items
            if amount < 0:
                payment_list: List[Tuple[bytes32, Payment]] = []
                for launcher_id, address, percentage in required_royalty_info:
                    extra_royalty_amount = uint64(
                        math.floor(math.floor(abs(amount) / request_side_royalty_split) * (percentage / 10000))
                    )
                    if extra_royalty_amount == abs(amount):
                        raise ValueError("Amount offered and amount paid in royalties are equal")
                    payment_list.append((launcher_id, Payment(address, extra_royalty_amount, [address])))
                royalty_payments[asset] = payment_list

        # Generate the requested_payments to be notarized
        p2_ph = await wallet_state_manager.main_wallet.get_new_puzzlehash()
        requested_payments: Dict[Optional[bytes32], List[Payment]] = {}
        for asset, amount in offer_dict.items():
            if amount > 0:
                requested_payments[asset] = [Payment(p2_ph, uint64(amount), [p2_ph] if asset is not None else [])]

        # Find all the coins we're offering
        offered_coins_by_asset: Dict[Optional[bytes32], Set[Coin]] = {}
        all_offered_coins: Set[Coin] = set()
        for asset, amount in offer_dict.items():
            if amount < 0:
                if asset is None:
                    wallet = wallet_state_manager.main_wallet
                else:
                    wallet = await wallet_state_manager.get_wallet_for_asset_id(asset.hex())
                if asset in royalty_payments:
                    royalty_amount: int = sum(p.amount for _, p in royalty_payments[asset])
                else:
                    royalty_amount = 0
                if asset is None:
                    coin_amount_needed: int = abs(amount) + royalty_amount + fee
                else:
                    coin_amount_needed = abs(amount) + royalty_amount
                offered_coins: Set[Coin] = await wallet.get_coins_to_offer(asset, coin_amount_needed, min_coin_amount)
                if len(offered_coins) == 0:
                    raise ValueError(f"Did not have asset ID {asset.hex() if asset is not None else 'XCH'} to offer")
                offered_coins_by_asset[asset] = offered_coins
                all_offered_coins.update(offered_coins)

        # Notarize the payments and get the announcements for the bundle
        notarized_payments: Dict[Optional[bytes32], List[NotarizedPayment]] = Offer.notarize_payments(
            requested_payments, list(all_offered_coins)
        )
        announcements_to_assert = Offer.calculate_announcements(notarized_payments, driver_dict)
        for asset, payments in royalty_payments.items():
            if asset is None:  # xch offer
                offer_puzzle = OFFER_MOD
                royalty_ph = OFFER_MOD_HASH
            else:
                offer_puzzle = construct_puzzle(driver_dict[asset], OFFER_MOD)
                royalty_ph = offer_puzzle.get_tree_hash()
            announcements_to_assert.extend(
                [
                    Announcement(royalty_ph, Program.to((launcher_id, [p.as_condition_args()])).get_tree_hash())
                    for launcher_id, p in payments
                ]
            )

        # Create all of the transactions
        all_transactions: List[TransactionRecord] = []
        additional_bundles: List[SpendBundle] = []
        # standard pays the fee if possible
        fee_left_to_pay: uint64 = uint64(0) if None in offer_dict and offer_dict[None] < 0 else fee
        for asset, amount in offer_dict.items():
            if amount < 0:
                if asset is None:
                    wallet = wallet_state_manager.main_wallet
                else:
                    wallet = await wallet_state_manager.get_wallet_for_asset_id(asset.hex())

                # First, sending all the coins to the OFFER_MOD
                if wallet.type() == WalletType.STANDARD_WALLET:
                    payments = royalty_payments[asset]
                    tx = await wallet.generate_signed_transaction(
                        abs(amount),
                        Offer.ph(),
                        primaries=[
                            AmountWithPuzzlehash({"amount": p.amount, "puzzlehash": Offer.ph(), "memos": []})
                            for _, p in payments
                        ],
                        fee=fee,
                        coins=offered_coins_by_asset[asset],
                        puzzle_announcements_to_consume=announcements_to_assert,
                    )
                    txs = [tx]
                elif asset not in fungible_asset_dict:
                    txs = await wallet.generate_signed_transaction(
                        [abs(amount)],
                        [Offer.ph()],
                        fee=fee_left_to_pay,
                        coins=offered_coins_by_asset[asset],
                        puzzle_announcements_to_consume=announcements_to_assert,
                        trade_prices_list=trade_prices,
                    )
                else:
                    payments = royalty_payments[asset]
                    txs = await wallet.generate_signed_transaction(
                        [abs(amount), *(p.amount for _, p in payments)],
                        [Offer.ph()] * (len(payments) + 1),
                        fee=fee_left_to_pay,
                        coins=offered_coins_by_asset[asset],
                        puzzle_announcements_to_consume=announcements_to_assert,
                    )
                all_transactions.extend(txs)
                fee_left_to_pay = uint64(0)

                # Then, adding in the spends for the royalty offer mod
                if asset in fungible_asset_dict:
                    coin_spends: List[CoinSpend] = []
                    for launcher_id, payment in payments:
                        # Create a coin_spend for the royalty payout from OFFER MOD
                        # ((nft_launcher_id . ((ROYALTY_ADDRESS, royalty_amount, memos))))
                        inner_royalty_sol = Program.to([(launcher_id, [payment.as_condition_args()])])
                        if asset is None:  # xch offer
                            offer_puzzle = OFFER_MOD
                            royalty_ph = OFFER_MOD_HASH
                        else:
                            offer_puzzle = construct_puzzle(driver_dict[asset], OFFER_MOD)
                            royalty_ph = offer_puzzle.get_tree_hash()
                        royalty_coin: Coin
                        for tx in txs:
                            if tx.spend_bundle is not None:
                                for coin in tx.spend_bundle.additions():
                                    if coin.amount == payment.amount and coin.puzzle_hash == royalty_ph:
                                        royalty_coin = coin
                                        parent_spend = next(
                                            cs
                                            for cs in tx.spend_bundle.coin_spends
                                            if cs.coin.name() == royalty_coin.parent_coin_info
                                        )
                                        break
                        if asset is None:  # If XCH
                            royalty_sol = inner_royalty_sol
                        else:
                            # call our drivers to solve the puzzle
                            royalty_coin_hex = (
                                "0x"
                                + royalty_coin.parent_coin_info.hex()
                                + royalty_coin.puzzle_hash.hex()
                                + bytes(uint64(royalty_coin.amount)).hex()
                            )
                            parent_spend_hex: str = "0x" + bytes(parent_spend).hex()
                            solver = Solver(
                                {
                                    "coin": royalty_coin_hex,
                                    "parent_spend": parent_spend_hex,
                                    "siblings": "()",
                                    "sibling_spends": "()",
                                    "sibling_puzzles": "()",
                                    "sibling_solutions": "()",
                                }
                            )
                            royalty_sol = solve_puzzle(driver_dict[asset], solver, OFFER_MOD, inner_royalty_sol)
                        coin_spends.append(CoinSpend(royalty_coin, offer_puzzle, royalty_sol))
                    additional_bundles.append(SpendBundle(coin_spends, G2Element()))

        # Finally, assemble the tx records properly
        txs_bundle = SpendBundle.aggregate([tx.spend_bundle for tx in all_transactions if tx.spend_bundle is not None])
        aggregate_bundle = SpendBundle.aggregate([txs_bundle, *additional_bundles])
        offer = Offer(notarized_payments, aggregate_bundle, driver_dict)
        return offer

    async def set_nft_did(self, nft_coin_info: NFTCoinInfo, did_id: bytes, fee: uint64 = uint64(0)) -> SpendBundle:
        self.log.debug("Setting NFT DID with parameters: nft=%s did=%s", nft_coin_info, did_id)
        unft = UncurriedNFT.uncurry(*nft_coin_info.full_puzzle.uncurry())
        assert unft is not None
        nft_id = unft.singleton_launcher_id
        puzzle_hashes_to_sign = [unft.p2_puzzle.get_tree_hash()]
        did_inner_hash = b""
        additional_bundles = []
        if did_id != b"":
            did_inner_hash, did_bundle = await self.get_did_approval_info(nft_id, bytes32(did_id))
            additional_bundles.append(did_bundle)

        nft_tx_record = await self.generate_signed_transaction(
            [uint64(nft_coin_info.coin.amount)],
            puzzle_hashes_to_sign,
            fee,
            {nft_coin_info.coin},
            new_owner=did_id,
            new_did_inner_hash=did_inner_hash,
            additional_bundles=additional_bundles,
        )
        spend_bundle = SpendBundle.aggregate([x.spend_bundle for x in nft_tx_record if x.spend_bundle is not None])
        if spend_bundle:
            for tx in nft_tx_record:
                await self.wallet_state_manager.add_pending_transaction(tx)
            await self.update_coin_status(nft_coin_info.coin.name(), True)
            self.wallet_state_manager.state_changed("nft_coin_did_set", self.wallet_info.id)
            return spend_bundle
        else:
            raise ValueError("Couldn't set DID on given NFT")<|MERGE_RESOLUTION|>--- conflicted
+++ resolved
@@ -22,17 +22,13 @@
 from chia.wallet.lineage_proof import LineageProof
 from chia.wallet.nft_wallet import nft_puzzles
 from chia.wallet.nft_wallet.nft_info import NFTCoinInfo, NFTWalletInfo
-<<<<<<< HEAD
 from chia.wallet.nft_wallet.nft_off_chain import delete_off_chain_metadata, get_off_chain_metadata
-from chia.wallet.nft_wallet.nft_puzzles import NFT_METADATA_UPDATER, create_ownership_layer_puzzle, get_metadata_and_phs
-=======
 from chia.wallet.nft_wallet.nft_puzzles import (
     NFT_METADATA_UPDATER,
     create_ownership_layer_puzzle,
     get_metadata_and_phs,
     get_new_owner_did,
 )
->>>>>>> 9e73d514
 from chia.wallet.nft_wallet.uncurry_nft import UncurriedNFT
 from chia.wallet.outer_puzzles import AssetType, construct_puzzle, match_puzzle, solve_puzzle
 from chia.wallet.payment import Payment
@@ -292,12 +288,8 @@
         for coin_info in my_nft_coins:
             if coin_info.coin == coin:
                 my_nft_coins.remove(coin_info)
-<<<<<<< HEAD
                 delete_off_chain_metadata(coin_info.nft_id, self.wallet_state_manager.config)
-        new_nft = NFTCoinInfo(nft_id, coin, lineage_proof, puzzle, mint_height, confirmed_height)
-=======
         new_nft = NFTCoinInfo(nft_id, coin, lineage_proof, puzzle, mint_height, minter_did, confirmed_height)
->>>>>>> 9e73d514
         my_nft_coins.append(new_nft)
         await self.wallet_state_manager.nft_store.save_nft(self.id(), self.get_did(), new_nft)
         await self.wallet_state_manager.add_interested_coin_ids([coin.name()])
