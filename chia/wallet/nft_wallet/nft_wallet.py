import asyncio
import dataclasses
import json
import logging
import math
import time
from typing import Any, Dict, List, Optional, Set, Tuple, Type, TypeVar, Union

from blspy import AugSchemeMPL, G2Element

from chia.protocols.wallet_protocol import CoinState
from chia.server.ws_connection import WSChiaConnection
from chia.types.announcement import Announcement
from chia.types.blockchain_format.coin import Coin
from chia.types.blockchain_format.program import Program
from chia.types.blockchain_format.sized_bytes import bytes32
from chia.types.coin_spend import CoinSpend
from chia.types.spend_bundle import SpendBundle
from chia.util.condition_tools import conditions_dict_for_solution, pkm_pairs_for_conditions_dict
from chia.util.ints import uint8, uint16, uint32, uint64, uint128
from chia.wallet.derivation_record import DerivationRecord
from chia.wallet.lineage_proof import LineageProof
from chia.wallet.nft_wallet import nft_puzzles
from chia.wallet.nft_wallet.nft_info import NFTCoinInfo, NFTWalletInfo
from chia.wallet.nft_wallet.nft_off_chain import delete_off_chain_metadata, get_off_chain_metadata
from chia.wallet.nft_wallet.nft_puzzles import (
    NFT_METADATA_UPDATER,
    create_ownership_layer_puzzle,
    get_metadata_and_phs,
    get_new_owner_did,
)
from chia.wallet.nft_wallet.uncurry_nft import UncurriedNFT
from chia.wallet.outer_puzzles import AssetType, construct_puzzle, match_puzzle, solve_puzzle
from chia.wallet.payment import Payment
from chia.wallet.puzzle_drivers import PuzzleInfo, Solver
from chia.wallet.puzzles.p2_delegated_puzzle_or_hidden_puzzle import (
    DEFAULT_HIDDEN_PUZZLE_HASH,
    calculate_synthetic_secret_key,
    puzzle_for_pk,
)
from chia.wallet.trading.offer import OFFER_MOD, OFFER_MOD_HASH, NotarizedPayment, Offer
from chia.wallet.transaction_record import TransactionRecord
from chia.wallet.uncurried_puzzle import uncurry_puzzle
from chia.wallet.util.compute_memos import compute_memos
from chia.wallet.util.debug_spend_bundle import disassemble
from chia.wallet.util.transaction_type import TransactionType
from chia.wallet.util.wallet_types import AmountWithPuzzlehash, WalletType
from chia.wallet.wallet import Wallet
from chia.wallet.wallet_coin_record import WalletCoinRecord
from chia.wallet.wallet_info import WalletInfo
from chia.wallet.wallet_nft_store import WalletNftStore

_T_NFTWallet = TypeVar("_T_NFTWallet", bound="NFTWallet")


class NFTWallet:
    wallet_state_manager: Any
    log: logging.Logger
    wallet_info: WalletInfo
    nft_wallet_info: NFTWalletInfo
    standard_wallet: Wallet
    wallet_id: int
    nft_store: WalletNftStore

    @property
    def did_id(self) -> Optional[bytes32]:
        return self.nft_wallet_info.did_id

    @classmethod
    async def create_new_nft_wallet(
        cls: Type[_T_NFTWallet],
        wallet_state_manager: Any,
        wallet: Wallet,
        did_id: Optional[bytes32] = None,
        name: Optional[str] = None,
    ) -> _T_NFTWallet:
        """
        This must be called under the wallet state manager lock
        """
        self = cls()
        self.standard_wallet = wallet
        if name is None:
            name = "NFT Wallet"
        self.log = logging.getLogger(name if name else __name__)
        self.wallet_state_manager = wallet_state_manager
        self.nft_wallet_info = NFTWalletInfo(did_id)
        info_as_string = json.dumps(self.nft_wallet_info.to_json_dict())
        self.wallet_info = await wallet_state_manager.user_store.create_wallet(
            name, uint32(WalletType.NFT.value), info_as_string
        )
        self.wallet_id = self.wallet_info.id
        self.nft_store = wallet_state_manager.nft_store
        self.log.debug("NFT wallet id: %r and standard wallet id: %r", self.wallet_id, self.standard_wallet.wallet_id)

        await self.wallet_state_manager.add_new_wallet(self, self.wallet_info.id)
        self.log.debug("Generated a new NFT wallet: %s", self.__dict__)
        return self

    @classmethod
    async def create(
        cls: Type[_T_NFTWallet],
        wallet_state_manager: Any,
        wallet: Wallet,
        wallet_info: WalletInfo,
        name: Optional[str] = None,
    ) -> _T_NFTWallet:
        self = cls()
        self.log = logging.getLogger(name if name else __name__)
        self.wallet_state_manager = wallet_state_manager
        self.wallet_info = wallet_info
        self.wallet_id = wallet_info.id
        self.standard_wallet = wallet
        self.wallet_info = wallet_info
        self.nft_store = wallet_state_manager.nft_store
        self.nft_wallet_info = NFTWalletInfo.from_json_dict(json.loads(wallet_info.data))
        return self

    @classmethod
    def type(cls) -> uint8:
        return uint8(WalletType.NFT)

    def id(self) -> uint32:
        return self.wallet_info.id

    def get_did(self) -> Optional[bytes32]:
        return self.did_id

    async def get_confirmed_balance(self, record_list: Optional[Set[WalletCoinRecord]] = None) -> uint128:
        """The NFT wallet doesn't really have a balance."""
        return uint128(0)

    async def get_unconfirmed_balance(self, record_list: Optional[Set[WalletCoinRecord]] = None) -> uint128:
        """The NFT wallet doesn't really have a balance."""
        return uint128(0)

    async def get_spendable_balance(self, unspent_records: Optional[Set[WalletCoinRecord]] = None) -> uint128:
        """The NFT wallet doesn't really have a balance."""
        return uint128(0)

    async def get_pending_change_balance(self) -> uint64:
        return uint64(0)

    async def get_max_send_amount(self, records: Optional[Set[WalletCoinRecord]] = None) -> uint128:
        """This is the confirmed balance, which we set to 0 as the NFT wallet doesn't have one."""
        return uint128(0)

    async def get_nft_coin_by_id(self, nft_coin_id: bytes32) -> NFTCoinInfo:
        nft_coin = await self.nft_store.get_nft_by_coin_id(nft_coin_id)
        if nft_coin is None:
            raise KeyError(f"Couldn't find coin with id: {nft_coin_id}")
        return nft_coin

    async def coin_added(self, coin: Coin, height: uint32, peer: WSChiaConnection) -> None:
        """Notification from wallet state manager that wallet has been received."""
        self.log.info(f"NFT wallet %s has been notified that {coin} was added", self.wallet_info.name)
        if await self.nft_store.exists(coin.name()):
            # already added
            return
        wallet_node = self.wallet_state_manager.wallet_node
        cs: Optional[CoinSpend] = None
        coin_states: Optional[List[CoinState]] = await wallet_node.get_coin_state([coin.parent_coin_info], peer=peer)
        if not coin_states:
            # farm coin
            return
        assert coin_states
        parent_coin = coin_states[0].coin
        cs = await wallet_node.fetch_puzzle_solution(height, parent_coin, peer)
        assert cs is not None
        await self.puzzle_solution_received(cs, peer)

    async def puzzle_solution_received(self, coin_spend: CoinSpend, peer: WSChiaConnection) -> None:
        self.log.debug("Puzzle solution received to wallet: %s", self.wallet_info)
        coin_name = coin_spend.coin.name()
        puzzle: Program = Program.from_bytes(bytes(coin_spend.puzzle_reveal))
        # At this point, the puzzle must be a NFT puzzle.
        # This method will be called only when the wallet state manager uncurried this coin as a NFT puzzle.

        uncurried_nft = UncurriedNFT.uncurry(*puzzle.uncurry())
        assert uncurried_nft is not None
        self.log.debug(
            "found the info for NFT coin %s %s %s",
            coin_name.hex(),
            uncurried_nft.inner_puzzle,
            uncurried_nft.singleton_struct,
        )
        singleton_id = uncurried_nft.singleton_launcher_id
        parent_inner_puzhash = uncurried_nft.nft_state_layer.get_tree_hash()
        metadata, p2_puzzle_hash = get_metadata_and_phs(uncurried_nft, coin_spend.solution)
        self.log.debug("Got back puzhash from solution: %s", p2_puzzle_hash)
        self.log.debug("Got back updated metadata: %s", metadata)
        derivation_record: Optional[
            DerivationRecord
        ] = await self.wallet_state_manager.puzzle_store.get_derivation_record_for_puzzle_hash(p2_puzzle_hash)
        self.log.debug("Record for %s is: %s", p2_puzzle_hash, derivation_record)
        if derivation_record is None:
            self.log.debug("Not our NFT, pointing to %s, skipping", p2_puzzle_hash)
            return
        p2_puzzle = puzzle_for_pk(derivation_record.pubkey)
        launcher_coin_states: List[CoinState] = await self.wallet_state_manager.wallet_node.get_coin_state(
            [singleton_id], peer=peer
        )
        assert (
            launcher_coin_states is not None
            and len(launcher_coin_states) == 1
            and launcher_coin_states[0].spent_height is not None
        )
        mint_height: uint32 = uint32(launcher_coin_states[0].spent_height)
        minter_did = None
        if uncurried_nft.supports_did:
            inner_puzzle = nft_puzzles.recurry_nft_puzzle(uncurried_nft, coin_spend.solution.to_program(), p2_puzzle)
            # Get minter DID
            eve_coin = (
                await self.wallet_state_manager.wallet_node.fetch_children(
                    launcher_coin_states[0].coin.name(), peer=peer
                )
            )[0]
            eve_coin_spend: CoinSpend = await self.wallet_state_manager.wallet_node.fetch_puzzle_solution(
                eve_coin.spent_height, eve_coin.coin, peer
            )
            eve_full_puzzle: Program = Program.from_bytes(bytes(eve_coin_spend.puzzle_reveal))
            eve_uncurried_nft: Optional[UncurriedNFT] = UncurriedNFT.uncurry(*eve_full_puzzle.uncurry())
            if eve_uncurried_nft is None:
                raise ValueError("Couldn't get minter DID for NFT")
            minter_did = get_new_owner_did(eve_uncurried_nft, eve_coin_spend.solution.to_program())
            if minter_did == b"":
                minter_did = None
        else:
            inner_puzzle = p2_puzzle
        child_puzzle: Program = nft_puzzles.create_full_puzzle(
            singleton_id,
            Program.to(metadata),
            bytes32(uncurried_nft.metadata_updater_hash.atom),
            inner_puzzle,
        )
        self.log.debug(
            "Created NFT full puzzle with inner: %s",
            nft_puzzles.create_full_puzzle_with_nft_puzzle(singleton_id, uncurried_nft.inner_puzzle),
        )
        child_puzzle_hash = child_puzzle.get_tree_hash()
        for new_coin in coin_spend.additions():
            self.log.debug(
                "Comparing addition: %s with %s, amount: %s ",
                new_coin.puzzle_hash,
                child_puzzle_hash,
                new_coin.amount,
            )
            if new_coin.puzzle_hash == child_puzzle_hash:
                child_coin = new_coin
                break
        else:
            raise ValueError("Couldn't generate child puzzle for NFT")

        self.log.info("Adding a new NFT to wallet: %s", child_coin)
        # all is well, lets add NFT to our local db
        parent_coin = None
        confirmed_height = None
        coin_states: Optional[List[CoinState]] = await self.wallet_state_manager.wallet_node.get_coin_state(
            [coin_name], peer=peer
        )

        if coin_states is not None:
            parent_coin = coin_states[0].coin
            confirmed_height = None if coin_states[0].spent_height is None else uint32(coin_states[0].spent_height)

        if parent_coin is None or confirmed_height is None:
            raise ValueError("Error finding parent")

        await self.add_coin(
            child_coin,
            singleton_id,
            child_puzzle,
            LineageProof(parent_coin.parent_coin_info, parent_inner_puzhash, uint64(parent_coin.amount)),
            mint_height,
            minter_did,
            confirmed_height,
        )

    async def add_coin(
        self,
        coin: Coin,
        nft_id: bytes32,
        puzzle: Program,
        lineage_proof: LineageProof,
        mint_height: uint32,
        minter_did: Optional[bytes32],
        confirmed_height: uint32,
    ) -> None:
<<<<<<< HEAD
=======
        my_nft_coins = self.my_nft_coins
        for coin_info in my_nft_coins:
            if coin_info.coin == coin:
                my_nft_coins.remove(coin_info)
                delete_off_chain_metadata(coin_info.nft_id, self.wallet_state_manager.config)
>>>>>>> 7e626abb
        new_nft = NFTCoinInfo(nft_id, coin, lineage_proof, puzzle, mint_height, minter_did, confirmed_height)
        await self.wallet_state_manager.nft_store.save_nft(self.id(), self.get_did(), new_nft)
        await self.wallet_state_manager.add_interested_coin_ids([coin.name()])
        asyncio.create_task(get_off_chain_metadata(new_nft, self.wallet_state_manager.config))
        self.wallet_state_manager.state_changed("nft_coin_added", self.wallet_info.id)

    async def remove_coin(self, coin: Coin, height: uint32) -> None:
<<<<<<< HEAD
        await self.nft_store.delete_nft_by_coin_id(coin.name(), height)
=======
        my_nft_coins = self.my_nft_coins
        for coin_info in my_nft_coins:
            if coin_info.coin == coin:
                my_nft_coins.remove(coin_info)
                await self.wallet_state_manager.nft_store.delete_nft(coin_info.nft_id, height)
                delete_off_chain_metadata(coin_info.nft_id, self.wallet_state_manager.config)
>>>>>>> 7e626abb
        self.wallet_state_manager.state_changed("nft_coin_removed", self.wallet_info.id)
        return

    async def get_did_approval_info(
        self,
        nft_id: bytes32,
        did_id: Optional[bytes32] = None,
    ) -> Tuple[bytes32, SpendBundle]:
        """Get DID spend with announcement created we need to transfer NFT with did with current inner hash of DID

        We also store `did_id` and then iterate to find the did wallet as we'd otherwise have to subscribe to
        any changes to DID wallet and storing wallet_id is not guaranteed to be consistent on wallet crash/reset.
        """
        if did_id is None:
            did_id = self.did_id
        for _, wallet in self.wallet_state_manager.wallets.items():
            self.log.debug("Checking wallet type %s", wallet.type())
            if wallet.type() == WalletType.DECENTRALIZED_ID:
                self.log.debug("Found a DID wallet, checking did: %r == %r", wallet.get_my_DID(), did_id)
                if bytes32.fromhex(wallet.get_my_DID()) == did_id:
                    self.log.debug("Creating announcement from DID for nft_id: %s", nft_id)
                    did_bundle = await wallet.create_message_spend(puzzle_announcements=[nft_id])
                    self.log.debug("Sending DID announcement from puzzle: %s", did_bundle.removals())
                    did_inner_hash = wallet.did_info.current_inner.get_tree_hash()
                    break
        else:
            raise ValueError(f"Missing DID Wallet for did_id: {did_id}")
        return did_inner_hash, did_bundle

    async def generate_new_nft(
        self,
        metadata: Program,
        target_puzzle_hash: Optional[bytes32] = None,
        royalty_puzzle_hash: Optional[bytes32] = None,
        percentage: uint16 = uint16(0),
        did_id: Optional[bytes] = None,
        fee: uint64 = uint64(0),
        push_tx: bool = True,
    ) -> Optional[SpendBundle]:
        """
        This must be called under the wallet state manager lock
        """
        if self.did_id is not None and did_id is None:
            # For a DID enabled NFT wallet it cannot mint NFT0. Mint NFT1 instead.
            did_id = self.did_id
        amount = uint64(1)
        coins = await self.standard_wallet.select_coins(uint64(amount + fee))
        if coins is None:
            return None
        origin = coins.copy().pop()
        genesis_launcher_puz = nft_puzzles.LAUNCHER_PUZZLE
        # nft_id == singleton_id == launcher_id == launcher_coin.name()
        launcher_coin = Coin(origin.name(), nft_puzzles.LAUNCHER_PUZZLE_HASH, uint64(amount))
        self.log.debug("Generating NFT with launcher coin %s and metadata: %s", launcher_coin, metadata)

        p2_inner_puzzle = await self.standard_wallet.get_new_puzzle()
        if not target_puzzle_hash:
            target_puzzle_hash = p2_inner_puzzle.get_tree_hash()
        self.log.debug("Attempt to generate a new NFT to %s", target_puzzle_hash.hex())
        if did_id is not None:
            self.log.debug("Creating provenant NFT")
            # eve coin DID can be set to whatever so we keep it empty
            # WARNING: wallets should always ignore DID value for eve coins as they can be set
            #          to any DID without approval
            inner_puzzle = create_ownership_layer_puzzle(
                launcher_coin.name(), b"", p2_inner_puzzle, percentage, royalty_puzzle_hash=royalty_puzzle_hash
            )
            self.log.debug("Got back ownership inner puzzle: %s", disassemble(inner_puzzle))
        else:
            self.log.debug("Creating standard NFT")
            inner_puzzle = p2_inner_puzzle

        # singleton eve puzzle
        eve_fullpuz = nft_puzzles.create_full_puzzle(
            launcher_coin.name(), metadata, NFT_METADATA_UPDATER.get_tree_hash(), inner_puzzle
        )
        eve_fullpuz_hash = eve_fullpuz.get_tree_hash()
        # launcher announcement
        announcement_set: Set[Announcement] = set()
        announcement_message = Program.to([eve_fullpuz_hash, amount, []]).get_tree_hash()
        announcement_set.add(Announcement(launcher_coin.name(), announcement_message))

        self.log.debug(
            "Creating transaction for launcher: %s and other coins: %s (%s)", origin, coins, announcement_set
        )
        # store the launcher transaction in the wallet state
        tx_record: Optional[TransactionRecord] = await self.standard_wallet.generate_signed_transaction(
            uint64(amount),
            nft_puzzles.LAUNCHER_PUZZLE_HASH,
            fee,
            origin.name(),
            coins,
            None,
            False,
            announcement_set,
        )
        genesis_launcher_solution = Program.to([eve_fullpuz_hash, amount, []])

        # launcher spend to generate the singleton
        launcher_cs = CoinSpend(launcher_coin, genesis_launcher_puz, genesis_launcher_solution)
        launcher_sb = SpendBundle([launcher_cs], AugSchemeMPL.aggregate([]))

        eve_coin = Coin(launcher_coin.name(), eve_fullpuz_hash, uint64(amount))

        if tx_record is None or tx_record.spend_bundle is None:
            self.log.error("Couldn't produce a launcher spend")
            return None

        bundles_to_agg = [tx_record.spend_bundle, launcher_sb]

        # Create inner solution for eve spend
        did_inner_hash = b""
        if did_id is not None:
            if did_id != b"":
                did_inner_hash, did_bundle = await self.get_did_approval_info(launcher_coin.name())
                bundles_to_agg.append(did_bundle)
        nft_coin = NFTCoinInfo(
            nft_id=launcher_coin.name(),
            coin=eve_coin,
            lineage_proof=LineageProof(parent_name=launcher_coin.parent_coin_info, amount=uint64(launcher_coin.amount)),
            full_puzzle=eve_fullpuz,
            mint_height=uint32(0),
            minter_did=bytes32(did_id) if did_id is not None and did_id != b"" else None,
        )
        # Don't set fee, it is covered in the tx_record
        txs = await self.generate_signed_transaction(
            [uint64(eve_coin.amount)],
            [target_puzzle_hash],
            nft_coin=nft_coin,
            new_owner=did_id,
            new_did_inner_hash=did_inner_hash,
            additional_bundles=bundles_to_agg,
            memos=[[target_puzzle_hash]],
        )
        txs.append(dataclasses.replace(tx_record, spend_bundle=None))
        if push_tx:
            for tx in txs:
                await self.wallet_state_manager.add_pending_transaction(tx)
        return SpendBundle.aggregate([x.spend_bundle for x in txs if x.spend_bundle is not None])

    async def sign(self, spend_bundle: SpendBundle, puzzle_hashes: Optional[List[bytes32]] = None) -> SpendBundle:
        if puzzle_hashes is None:
            puzzle_hashes = []
        sigs: List[G2Element] = []
        for spend in spend_bundle.coin_spends:
            pks = {}
            if not puzzle_hashes:
                uncurried_nft = UncurriedNFT.uncurry(*spend.puzzle_reveal.to_program().uncurry())
                if uncurried_nft is not None:
                    self.log.debug("Found a NFT state layer to sign")
                    puzzle_hashes.append(uncurried_nft.p2_puzzle.get_tree_hash())
            for ph in puzzle_hashes:
                keys = await self.wallet_state_manager.get_keys(ph)
                assert keys
                pks[bytes(keys[0])] = private = keys[1]
                synthetic_secret_key = calculate_synthetic_secret_key(private, DEFAULT_HIDDEN_PUZZLE_HASH)
                synthetic_pk = synthetic_secret_key.get_g1()
                pks[bytes(synthetic_pk)] = synthetic_secret_key
            error, conditions, cost = conditions_dict_for_solution(
                spend.puzzle_reveal.to_program(),
                spend.solution.to_program(),
                self.wallet_state_manager.constants.MAX_BLOCK_COST_CLVM,
            )
            if conditions is not None:
                for pk, msg in pkm_pairs_for_conditions_dict(
                    conditions, spend.coin.name(), self.wallet_state_manager.constants.AGG_SIG_ME_ADDITIONAL_DATA
                ):
                    try:
                        sk = pks.get(pk)
                        if sk:
                            self.log.debug("Found key, signing for pk: %s", pk)
                            sigs.append(AugSchemeMPL.sign(sk, msg))
                        else:
                            self.log.warning("Couldn't find key for: %s", pk)
                    except AssertionError:
                        raise ValueError("This spend bundle cannot be signed by the NFT wallet")

        agg_sig = AugSchemeMPL.aggregate(sigs)
        return SpendBundle.aggregate([spend_bundle, SpendBundle([], agg_sig)])

    async def update_metadata(
        self, nft_coin_info: NFTCoinInfo, key: str, uri: str, fee: uint64 = uint64(0)
    ) -> Optional[SpendBundle]:
        uncurried_nft = UncurriedNFT.uncurry(*nft_coin_info.full_puzzle.uncurry())
        assert uncurried_nft is not None
        puzzle_hash = uncurried_nft.p2_puzzle.get_tree_hash()

        self.log.info(
            "Attempting to add urls to NFT coin %s in the metadata: %s",
            nft_coin_info.coin.name(),
            uncurried_nft.metadata,
        )
        txs = await self.generate_signed_transaction(
            [uint64(nft_coin_info.coin.amount)], [puzzle_hash], fee, {nft_coin_info.coin}, metadata_update=(key, uri)
        )
        for tx in txs:
            await self.wallet_state_manager.add_pending_transaction(tx)
        await self.update_coin_status(nft_coin_info.coin.name(), True)
        self.wallet_state_manager.state_changed("nft_coin_updated", self.wallet_info.id)
        return SpendBundle.aggregate([x.spend_bundle for x in txs if x.spend_bundle is not None])

    async def get_current_nfts(self) -> List[NFTCoinInfo]:
        return await self.nft_store.get_nft_list(wallet_id=self.id())

    async def update_coin_status(self, coin_id: bytes32, pending_transaction: bool) -> None:
        await self.nft_store.update_pending_transaction(coin_id, pending_transaction)

    async def save_info(self, nft_info: NFTWalletInfo) -> None:
        self.nft_wallet_info = nft_info
        current_info = self.wallet_info
        data_str = json.dumps(nft_info.to_json_dict())
        wallet_info = WalletInfo(current_info.id, current_info.name, current_info.type, data_str)
        self.wallet_info = wallet_info
        await self.wallet_state_manager.user_store.update_wallet(wallet_info)

    async def convert_puzzle_hash(self, puzhash: bytes32) -> bytes32:
        return puzhash

    async def get_nft(self, launcher_id: bytes32) -> Optional[NFTCoinInfo]:
        return await self.nft_store.get_nft_by_id(launcher_id)

    async def get_puzzle_info(self, nft_id: bytes32) -> PuzzleInfo:
        nft_coin: Optional[NFTCoinInfo] = await self.get_nft(nft_id)
        if nft_coin is None:
            raise ValueError("An asset ID was specified that this wallet doesn't track")
        puzzle_info: Optional[PuzzleInfo] = match_puzzle(uncurry_puzzle(nft_coin.full_puzzle))
        if puzzle_info is None:
            raise ValueError("Internal Error: NFT wallet is tracking a non NFT coin")
        else:
            return puzzle_info

    async def get_coins_to_offer(
        self, nft_id: bytes32, amount: uint64, min_coin_amount: Optional[uint64] = None
    ) -> Set[Coin]:
        nft_coin: Optional[NFTCoinInfo] = await self.get_nft(nft_id)
        if nft_coin is None:
            raise ValueError("An asset ID was specified that this wallet doesn't track")
        return {nft_coin.coin}

    async def match_puzzle_info(self, puzzle_driver: PuzzleInfo) -> bool:
        return (
            AssetType(puzzle_driver.type()) == AssetType.SINGLETON
            and await self.get_nft(puzzle_driver["launcher_id"]) is not None
            and puzzle_driver.also() is not None
            and AssetType(puzzle_driver.also().type()) == AssetType.METADATA  # type: ignore
            and puzzle_driver.also().also() is None  # type: ignore
        )

    @classmethod
    async def create_from_puzzle_info(
        cls: Any,
        wallet_state_manager: Any,
        wallet: Wallet,
        puzzle_driver: PuzzleInfo,
        name: Optional[str] = None,
    ) -> Any:
        # Off the bat we don't support multiple profile but when we do this will have to change
        for wallet in wallet_state_manager.wallets.values():
            if wallet.type() == WalletType.NFT.value:
                return wallet

        # TODO: These are not the arguments to this function yet but they will be
        return await cls.create_new_nft_wallet(
            wallet_state_manager,
            wallet,
            None,
            name,
        )

    async def create_tandem_xch_tx(
        self, fee: uint64, announcement_to_assert: Optional[Announcement] = None
    ) -> TransactionRecord:
        chia_coins = await self.standard_wallet.select_coins(fee)
        chia_tx = await self.standard_wallet.generate_signed_transaction(
            uint64(0),
            (await self.standard_wallet.get_new_puzzlehash()),
            fee=fee,
            coins=chia_coins,
            coin_announcements_to_consume={announcement_to_assert} if announcement_to_assert is not None else None,
        )
        assert chia_tx.spend_bundle is not None
        return chia_tx

    async def generate_signed_transaction(
        self,
        amounts: List[uint64],
        puzzle_hashes: List[bytes32],
        fee: uint64 = uint64(0),
        coins: Optional[Set[Coin]] = None,
        nft_coin: Optional[NFTCoinInfo] = None,
        memos: Optional[List[List[bytes]]] = None,
        coin_announcements_to_consume: Optional[Set[Announcement]] = None,
        puzzle_announcements_to_consume: Optional[Set[Announcement]] = None,
        ignore_max_send_amount: bool = False,
        new_owner: Optional[bytes] = None,
        new_did_inner_hash: Optional[bytes] = None,
        trade_prices_list: Optional[Program] = None,
        additional_bundles: List[SpendBundle] = [],
        metadata_update: Optional[Tuple[str, str]] = None,
    ) -> List[TransactionRecord]:
        if memos is None:
            memos = [[] for _ in range(len(puzzle_hashes))]

        if not (len(memos) == len(puzzle_hashes) == len(amounts)):
            raise ValueError("Memos, puzzle_hashes, and amounts must have the same length")

        payments = []
        for amount, puzhash, memo_list in zip(amounts, puzzle_hashes, memos):
            memos_with_hint: List[bytes] = [puzhash]
            memos_with_hint.extend(memo_list)
            payments.append(Payment(puzhash, amount, memos_with_hint))

        payment_sum = sum([p.amount for p in payments])

        unsigned_spend_bundle, chia_tx = await self.generate_unsigned_spendbundle(
            payments,
            fee,
            coins=coins,
            nft_coin=nft_coin,
            coin_announcements_to_consume=coin_announcements_to_consume,
            puzzle_announcements_to_consume=puzzle_announcements_to_consume,
            new_owner=new_owner,
            new_did_inner_hash=new_did_inner_hash,
            trade_prices_list=trade_prices_list,
            metadata_update=metadata_update,
        )
        spend_bundle = await self.sign(unsigned_spend_bundle)
        spend_bundle = SpendBundle.aggregate([spend_bundle] + additional_bundles)
        if chia_tx is not None and chia_tx.spend_bundle is not None:
            spend_bundle = SpendBundle.aggregate([spend_bundle, chia_tx.spend_bundle])
            chia_tx = dataclasses.replace(chia_tx, spend_bundle=None)

        tx_list = [
            TransactionRecord(
                confirmed_at_height=uint32(0),
                created_at_time=uint64(int(time.time())),
                to_puzzle_hash=puzzle_hashes[0],
                amount=uint64(payment_sum),
                fee_amount=fee,
                confirmed=False,
                sent=uint32(0),
                spend_bundle=spend_bundle,
                additions=spend_bundle.additions(),
                removals=spend_bundle.removals(),
                wallet_id=self.id(),
                sent_to=[],
                trade_id=None,
                type=uint32(TransactionType.OUTGOING_TX.value),
                name=spend_bundle.name(),
                memos=list(compute_memos(spend_bundle).items()),
            ),
        ]

        if chia_tx is not None:
            tx_list.append(chia_tx)

        return tx_list

    async def generate_unsigned_spendbundle(
        self,
        payments: List[Payment],
        fee: uint64 = uint64(0),
        coins: Optional[Set[Coin]] = None,
        coin_announcements_to_consume: Optional[Set[Announcement]] = None,
        puzzle_announcements_to_consume: Optional[Set[Announcement]] = None,
        new_owner: Optional[bytes] = None,
        new_did_inner_hash: Optional[bytes] = None,
        trade_prices_list: Optional[Program] = None,
        metadata_update: Optional[Tuple[str, str]] = None,
        nft_coin: Optional[NFTCoinInfo] = None,
    ) -> Tuple[SpendBundle, Optional[TransactionRecord]]:
        if nft_coin is None:
            if coins is None or len(coins) > 1:
                # Make sure the user is specifying which specific NFT coin to use
                raise ValueError("NFT spends require a single selected coin")
            elif len(payments) > 1:
                raise ValueError("NFTs can only be sent to one party")

            nft_coin = await self.nft_store.get_nft_by_coin_ids([x.name() for x in coins])
            assert nft_coin

        if coin_announcements_to_consume is not None:
            coin_announcements_bytes: Optional[Set[bytes32]] = {a.name() for a in coin_announcements_to_consume}
        else:
            coin_announcements_bytes = None

        if puzzle_announcements_to_consume is not None:
            puzzle_announcements_bytes: Optional[Set[bytes32]] = {a.name() for a in puzzle_announcements_to_consume}
        else:
            puzzle_announcements_bytes = None

        primaries: List[AmountWithPuzzlehash] = []
        for payment in payments:
            primaries.append({"puzzlehash": payment.puzzle_hash, "amount": payment.amount, "memos": payment.memos})

        if fee > 0:
            announcement_to_make = nft_coin.coin.name()
            chia_tx = await self.create_tandem_xch_tx(fee, Announcement(nft_coin.coin.name(), announcement_to_make))
        else:
            announcement_to_make = None
            chia_tx = None

        innersol: Program = self.standard_wallet.make_solution(
            primaries=primaries,
            coin_announcements=None if announcement_to_make is None else set((announcement_to_make,)),
            coin_announcements_to_assert=coin_announcements_bytes,
            puzzle_announcements_to_assert=puzzle_announcements_bytes,
        )

        unft = UncurriedNFT.uncurry(*nft_coin.full_puzzle.uncurry())
        assert unft is not None
        magic_condition = None
        if unft.supports_did:
            if new_owner is None:
                # If no new owner was specified and we're sending this to ourselves, let's not reset the DID
                derivation_record: Optional[
                    DerivationRecord
                ] = await self.wallet_state_manager.puzzle_store.get_derivation_record_for_puzzle_hash(
                    payments[0].puzzle_hash
                )
                if derivation_record is not None:
                    new_owner = unft.owner_did
            magic_condition = Program.to([-10, new_owner, trade_prices_list, new_did_inner_hash])
        if metadata_update:
            # We don't support update metadata while changing the ownership
            magic_condition = Program.to([-24, NFT_METADATA_UPDATER, metadata_update])
        if magic_condition:
            # TODO: This line is a hack, make_solution should allow us to pass extra conditions to it
            innersol = Program.to([[], (1, magic_condition.cons(innersol.at("rfr"))), []])
        if unft.supports_did:
            innersol = Program.to([innersol])

        nft_layer_solution = Program.to([innersol])
        assert isinstance(nft_coin.lineage_proof, LineageProof)
        singleton_solution = Program.to([nft_coin.lineage_proof.to_program(), nft_coin.coin.amount, nft_layer_solution])
        coin_spend = CoinSpend(nft_coin.coin, nft_coin.full_puzzle, singleton_solution)

        nft_spend_bundle = SpendBundle([coin_spend], G2Element())

        return nft_spend_bundle, chia_tx

    @staticmethod
    def royalty_calculation(
        royalty_assets_dict: Dict[Any, Tuple[Any, uint16]],
        fungible_asset_dict: Dict[Any, uint64],
    ) -> Dict[Any, List[Dict[str, Any]]]:
        summary_dict: Dict[Any, List[Dict[str, Any]]] = {}
        for id, royalty_info in royalty_assets_dict.items():
            address, percentage = royalty_info
            summary_dict[id] = []
            for name, amount in fungible_asset_dict.items():
                summary_dict[id].append(
                    {
                        "asset": name,
                        "address": address,
                        "amount": math.floor(math.floor(abs(amount) / len(royalty_assets_dict)) * (percentage / 10000)),
                    }
                )

        return summary_dict

    @staticmethod
    async def make_nft1_offer(
        wallet_state_manager: Any,
        offer_dict: Dict[Optional[bytes32], int],
        driver_dict: Dict[bytes32, PuzzleInfo],
        fee: uint64,
        min_coin_amount: Optional[uint64] = None,
    ) -> Offer:
        # First, let's take note of all the royalty enabled NFTs
        royalty_nft_asset_dict: Dict[bytes32, int] = {}
        for asset, amount in offer_dict.items():
            if asset is not None and driver_dict[asset].check_type(  # check if asset is an Royalty Enabled NFT
                [
                    AssetType.SINGLETON.value,
                    AssetType.METADATA.value,
                    AssetType.OWNERSHIP.value,
                ]
            ):
                driver_dict[asset].info["also"]["also"]["owner"] = "()"
                royalty_nft_asset_dict[asset] = amount

        # Then, all of the things that trigger royalties
        fungible_asset_dict: Dict[Optional[bytes32], int] = {}
        for asset, amount in offer_dict.items():
            if asset is None or driver_dict[asset].type() != AssetType.SINGLETON.value:
                fungible_asset_dict[asset] = amount

        # Let's gather some information about the royalties
        offer_side_royalty_split: int = 0
        request_side_royalty_split: int = 0
        for asset, amount in royalty_nft_asset_dict.items():  # requested non fungible items
            if amount > 0:
                request_side_royalty_split += 1
            elif amount < 0:
                offer_side_royalty_split += 1

        trade_prices: List[List[Union[uint64, bytes32]]] = []
        for asset, amount in fungible_asset_dict.items():  # requested fungible items
            if amount > 0:
                settlement_ph: bytes32 = (
                    OFFER_MOD_HASH if asset is None else construct_puzzle(driver_dict[asset], OFFER_MOD).get_tree_hash()
                )
                trade_prices.append([uint64(math.floor(amount / offer_side_royalty_split)), settlement_ph])

        required_royalty_info: List[Tuple[bytes32, bytes32, uint16]] = []  # [(address, percentage)]
        for asset, amount in royalty_nft_asset_dict.items():  # requested royalty enabled NFTs
            if amount > 0:
                transfer_info = driver_dict[asset].also().also()  # type: ignore
                assert isinstance(transfer_info, PuzzleInfo)
                required_royalty_info.append(
                    (
                        asset,
                        bytes32(transfer_info["transfer_program"]["royalty_address"]),
                        uint16(transfer_info["transfer_program"]["royalty_percentage"]),
                    )
                )

        royalty_payments: Dict[Optional[bytes32], List[Tuple[bytes32, Payment]]] = {}
        for asset, amount in fungible_asset_dict.items():  # offered fungible items
            if amount < 0:
                payment_list: List[Tuple[bytes32, Payment]] = []
                for launcher_id, address, percentage in required_royalty_info:
                    extra_royalty_amount = uint64(
                        math.floor(math.floor(abs(amount) / request_side_royalty_split) * (percentage / 10000))
                    )
                    if extra_royalty_amount == abs(amount):
                        raise ValueError("Amount offered and amount paid in royalties are equal")
                    payment_list.append((launcher_id, Payment(address, extra_royalty_amount, [address])))
                royalty_payments[asset] = payment_list

        # Generate the requested_payments to be notarized
        p2_ph = await wallet_state_manager.main_wallet.get_new_puzzlehash()
        requested_payments: Dict[Optional[bytes32], List[Payment]] = {}
        for asset, amount in offer_dict.items():
            if amount > 0:
                requested_payments[asset] = [Payment(p2_ph, uint64(amount), [p2_ph] if asset is not None else [])]

        # Find all the coins we're offering
        offered_coins_by_asset: Dict[Optional[bytes32], Set[Coin]] = {}
        all_offered_coins: Set[Coin] = set()
        for asset, amount in offer_dict.items():
            if amount < 0:
                if asset is None:
                    wallet = wallet_state_manager.main_wallet
                else:
                    wallet = await wallet_state_manager.get_wallet_for_asset_id(asset.hex())
                if asset in royalty_payments:
                    royalty_amount: int = sum(p.amount for _, p in royalty_payments[asset])
                else:
                    royalty_amount = 0
                if asset is None:
                    coin_amount_needed: int = abs(amount) + royalty_amount + fee
                else:
                    coin_amount_needed = abs(amount) + royalty_amount
                offered_coins: Set[Coin] = await wallet.get_coins_to_offer(asset, coin_amount_needed, min_coin_amount)
                if len(offered_coins) == 0:
                    raise ValueError(f"Did not have asset ID {asset.hex() if asset is not None else 'XCH'} to offer")
                offered_coins_by_asset[asset] = offered_coins
                all_offered_coins.update(offered_coins)

        # Notarize the payments and get the announcements for the bundle
        notarized_payments: Dict[Optional[bytes32], List[NotarizedPayment]] = Offer.notarize_payments(
            requested_payments, list(all_offered_coins)
        )
        announcements_to_assert = Offer.calculate_announcements(notarized_payments, driver_dict)
        for asset, payments in royalty_payments.items():
            if asset is None:  # xch offer
                offer_puzzle = OFFER_MOD
                royalty_ph = OFFER_MOD_HASH
            else:
                offer_puzzle = construct_puzzle(driver_dict[asset], OFFER_MOD)
                royalty_ph = offer_puzzle.get_tree_hash()
            announcements_to_assert.extend(
                [
                    Announcement(royalty_ph, Program.to((launcher_id, [p.as_condition_args()])).get_tree_hash())
                    for launcher_id, p in payments
                ]
            )

        # Create all of the transactions
        all_transactions: List[TransactionRecord] = []
        additional_bundles: List[SpendBundle] = []
        # standard pays the fee if possible
        fee_left_to_pay: uint64 = uint64(0) if None in offer_dict and offer_dict[None] < 0 else fee
        for asset, amount in offer_dict.items():
            if amount < 0:
                if asset is None:
                    wallet = wallet_state_manager.main_wallet
                else:
                    wallet = await wallet_state_manager.get_wallet_for_asset_id(asset.hex())

                # First, sending all the coins to the OFFER_MOD
                if wallet.type() == WalletType.STANDARD_WALLET:
                    payments = royalty_payments[asset]
                    tx = await wallet.generate_signed_transaction(
                        abs(amount),
                        Offer.ph(),
                        primaries=[
                            AmountWithPuzzlehash({"amount": p.amount, "puzzlehash": Offer.ph(), "memos": []})
                            for _, p in payments
                        ],
                        fee=fee,
                        coins=offered_coins_by_asset[asset],
                        puzzle_announcements_to_consume=announcements_to_assert,
                    )
                    txs = [tx]
                elif asset not in fungible_asset_dict:
                    txs = await wallet.generate_signed_transaction(
                        [abs(amount)],
                        [Offer.ph()],
                        fee=fee_left_to_pay,
                        coins=offered_coins_by_asset[asset],
                        puzzle_announcements_to_consume=announcements_to_assert,
                        trade_prices_list=trade_prices,
                    )
                else:
                    payments = royalty_payments[asset]
                    txs = await wallet.generate_signed_transaction(
                        [abs(amount), *(p.amount for _, p in payments)],
                        [Offer.ph()] * (len(payments) + 1),
                        fee=fee_left_to_pay,
                        coins=offered_coins_by_asset[asset],
                        puzzle_announcements_to_consume=announcements_to_assert,
                    )
                all_transactions.extend(txs)
                fee_left_to_pay = uint64(0)

                # Then, adding in the spends for the royalty offer mod
                if asset in fungible_asset_dict:
                    coin_spends: List[CoinSpend] = []
                    for launcher_id, payment in payments:
                        # Create a coin_spend for the royalty payout from OFFER MOD
                        # ((nft_launcher_id . ((ROYALTY_ADDRESS, royalty_amount, memos))))
                        inner_royalty_sol = Program.to([(launcher_id, [payment.as_condition_args()])])
                        if asset is None:  # xch offer
                            offer_puzzle = OFFER_MOD
                            royalty_ph = OFFER_MOD_HASH
                        else:
                            offer_puzzle = construct_puzzle(driver_dict[asset], OFFER_MOD)
                            royalty_ph = offer_puzzle.get_tree_hash()
                        royalty_coin: Coin
                        for tx in txs:
                            if tx.spend_bundle is not None:
                                for coin in tx.spend_bundle.additions():
                                    if coin.amount == payment.amount and coin.puzzle_hash == royalty_ph:
                                        royalty_coin = coin
                                        parent_spend = next(
                                            cs
                                            for cs in tx.spend_bundle.coin_spends
                                            if cs.coin.name() == royalty_coin.parent_coin_info
                                        )
                                        break
                        if asset is None:  # If XCH
                            royalty_sol = inner_royalty_sol
                        else:
                            # call our drivers to solve the puzzle
                            royalty_coin_hex = (
                                "0x"
                                + royalty_coin.parent_coin_info.hex()
                                + royalty_coin.puzzle_hash.hex()
                                + bytes(uint64(royalty_coin.amount)).hex()
                            )
                            parent_spend_hex: str = "0x" + bytes(parent_spend).hex()
                            solver = Solver(
                                {
                                    "coin": royalty_coin_hex,
                                    "parent_spend": parent_spend_hex,
                                    "siblings": "()",
                                    "sibling_spends": "()",
                                    "sibling_puzzles": "()",
                                    "sibling_solutions": "()",
                                }
                            )
                            royalty_sol = solve_puzzle(driver_dict[asset], solver, OFFER_MOD, inner_royalty_sol)
                        coin_spends.append(CoinSpend(royalty_coin, offer_puzzle, royalty_sol))
                    additional_bundles.append(SpendBundle(coin_spends, G2Element()))

        # Finally, assemble the tx records properly
        txs_bundle = SpendBundle.aggregate([tx.spend_bundle for tx in all_transactions if tx.spend_bundle is not None])
        aggregate_bundle = SpendBundle.aggregate([txs_bundle, *additional_bundles])
        offer = Offer(notarized_payments, aggregate_bundle, driver_dict)
        return offer

    async def set_nft_did(self, nft_coin_info: NFTCoinInfo, did_id: bytes, fee: uint64 = uint64(0)) -> SpendBundle:
        self.log.debug("Setting NFT DID with parameters: nft=%s did=%s", nft_coin_info, did_id)
        unft = UncurriedNFT.uncurry(*nft_coin_info.full_puzzle.uncurry())
        assert unft is not None
        nft_id = unft.singleton_launcher_id
        puzzle_hashes_to_sign = [unft.p2_puzzle.get_tree_hash()]
        did_inner_hash = b""
        additional_bundles = []
        if did_id != b"":
            did_inner_hash, did_bundle = await self.get_did_approval_info(nft_id, bytes32(did_id))
            additional_bundles.append(did_bundle)

        nft_tx_record = await self.generate_signed_transaction(
            [uint64(nft_coin_info.coin.amount)],
            puzzle_hashes_to_sign,
            fee,
            {nft_coin_info.coin},
            new_owner=did_id,
            new_did_inner_hash=did_inner_hash,
            additional_bundles=additional_bundles,
        )
        spend_bundle = SpendBundle.aggregate([x.spend_bundle for x in nft_tx_record if x.spend_bundle is not None])
        if spend_bundle:
            for tx in nft_tx_record:
                await self.wallet_state_manager.add_pending_transaction(tx)
            await self.update_coin_status(nft_coin_info.coin.name(), True)
            self.wallet_state_manager.state_changed("nft_coin_did_set", self.wallet_info.id)
            return spend_bundle
        else:
            raise ValueError("Couldn't set DID on given NFT")<|MERGE_RESOLUTION|>--- conflicted
+++ resolved
@@ -285,14 +285,6 @@
         minter_did: Optional[bytes32],
         confirmed_height: uint32,
     ) -> None:
-<<<<<<< HEAD
-=======
-        my_nft_coins = self.my_nft_coins
-        for coin_info in my_nft_coins:
-            if coin_info.coin == coin:
-                my_nft_coins.remove(coin_info)
-                delete_off_chain_metadata(coin_info.nft_id, self.wallet_state_manager.config)
->>>>>>> 7e626abb
         new_nft = NFTCoinInfo(nft_id, coin, lineage_proof, puzzle, mint_height, minter_did, confirmed_height)
         await self.wallet_state_manager.nft_store.save_nft(self.id(), self.get_did(), new_nft)
         await self.wallet_state_manager.add_interested_coin_ids([coin.name()])
@@ -300,18 +292,13 @@
         self.wallet_state_manager.state_changed("nft_coin_added", self.wallet_info.id)
 
     async def remove_coin(self, coin: Coin, height: uint32) -> None:
-<<<<<<< HEAD
-        await self.nft_store.delete_nft_by_coin_id(coin.name(), height)
-=======
-        my_nft_coins = self.my_nft_coins
-        for coin_info in my_nft_coins:
-            if coin_info.coin == coin:
-                my_nft_coins.remove(coin_info)
-                await self.wallet_state_manager.nft_store.delete_nft(coin_info.nft_id, height)
-                delete_off_chain_metadata(coin_info.nft_id, self.wallet_state_manager.config)
->>>>>>> 7e626abb
-        self.wallet_state_manager.state_changed("nft_coin_removed", self.wallet_info.id)
-        return
+        nft_coin_info = await self.nft_store.get_nft_by_coin_id(coin.name())
+        if nft_coin_info:
+            await self.nft_store.delete_nft_by_coin_id(coin.name(), height)
+            delete_off_chain_metadata(nft_coin_info.nft_id, self.wallet_state_manager.config)
+            self.wallet_state_manager.state_changed("nft_coin_removed", self.wallet_info.id)
+        else:
+            self.log.info("Tried removing NFT coin that doesn't exist: %s", coin.name())
 
     async def get_did_approval_info(
         self,
