--- conflicted
+++ resolved
@@ -396,11 +396,6 @@
             fee,
             coins,
             None,
-<<<<<<< HEAD
-            False,
-=======
-            announcement_set,
->>>>>>> a6a57d2e
             origin_id=origin.name(),
             extra_conditions=(
                 *extra_conditions,
@@ -624,12 +619,6 @@
         fee: uint64 = uint64(0),
         coins: Optional[Set[Coin]] = None,
         memos: Optional[List[List[bytes]]] = None,
-<<<<<<< HEAD
-        ignore_max_send_amount: bool = False,
-=======
-        coin_announcements_to_consume: Optional[Set[Announcement]] = None,
-        puzzle_announcements_to_consume: Optional[Set[Announcement]] = None,
->>>>>>> a6a57d2e
         extra_conditions: Tuple[Condition, ...] = tuple(),
         **kwargs: Unpack[GSTOptionalArgs],
     ) -> List[TransactionRecord]:
