--- conflicted
+++ resolved
@@ -6,12 +6,8 @@
 import time
 from typing import TYPE_CHECKING, Any, Dict, List, Optional, Set, Tuple, Type, TypeVar, Union
 
-<<<<<<< HEAD
-from blspy import AugSchemeMPL, G2Element
+from blspy import AugSchemeMPL, G1Element, G2Element
 from clvm.casts import int_from_bytes, int_to_bytes
-=======
-from blspy import AugSchemeMPL, G1Element, G2Element
->>>>>>> 190f8e1b
 
 from chia.protocols.wallet_protocol import CoinState
 from chia.server.ws_connection import WSChiaConnection
@@ -1021,7 +1017,6 @@
         else:
             raise ValueError("Couldn't set DID on given NFT")
 
-<<<<<<< HEAD
     async def mint_from_did(
         self,
         metadata_list: List[Dict[str, Any]],
@@ -1519,7 +1514,7 @@
         # Aggregate everything into a single spend bundle
         total_spend = SpendBundle.aggregate([signed_spend_bundle, xch_spend, *eve_spends])
         return total_spend
-=======
+
     async def select_coins(
         self,
         amount: uint64,
@@ -1539,5 +1534,4 @@
 if TYPE_CHECKING:
     from chia.wallet.wallet_protocol import WalletProtocol
 
-    _dummy: WalletProtocol = NFTWallet()
->>>>>>> 190f8e1b
+    _dummy: WalletProtocol = NFTWallet()