from __future__ import annotations

import dataclasses
import json
import logging
import math
import time
from typing import TYPE_CHECKING, Any, ClassVar, Dict, List, Optional, Set, Tuple, Type, TypeVar, cast

from chia_rs import AugSchemeMPL, G1Element, G2Element
from clvm.casts import int_from_bytes, int_to_bytes
from typing_extensions import Unpack

import chia.wallet.singleton
from chia.protocols.wallet_protocol import CoinState
from chia.server.ws_connection import WSChiaConnection
from chia.types.blockchain_format.coin import Coin
from chia.types.blockchain_format.program import Program
from chia.types.blockchain_format.sized_bytes import bytes32
from chia.types.coin_spend import CoinSpend, compute_additions, make_spend
from chia.types.signing_mode import CHIP_0002_SIGN_MESSAGE_PREFIX, SigningMode
from chia.types.spend_bundle import SpendBundle
from chia.util.hash import std_hash
from chia.util.ints import uint16, uint32, uint64, uint128
from chia.wallet.conditions import (
    AssertCoinAnnouncement,
    AssertPuzzleAnnouncement,
    Condition,
    CreateCoinAnnouncement,
    CreatePuzzleAnnouncement,
    UnknownCondition,
    parse_timelock_info,
)
from chia.wallet.derivation_record import DerivationRecord
from chia.wallet.did_wallet import did_wallet_puzzles
from chia.wallet.did_wallet.did_info import DIDInfo
from chia.wallet.lineage_proof import LineageProof
from chia.wallet.nft_wallet import nft_puzzles
from chia.wallet.nft_wallet.nft_info import NFTCoinInfo, NFTWalletInfo
from chia.wallet.nft_wallet.nft_puzzles import NFT_METADATA_UPDATER, create_ownership_layer_puzzle, get_metadata_and_phs
from chia.wallet.nft_wallet.uncurry_nft import NFTCoinData, UncurriedNFT
from chia.wallet.outer_puzzles import AssetType, construct_puzzle, match_puzzle, solve_puzzle
from chia.wallet.payment import Payment
from chia.wallet.puzzle_drivers import PuzzleInfo, Solver
from chia.wallet.puzzles.p2_delegated_puzzle_or_hidden_puzzle import (
    DEFAULT_HIDDEN_PUZZLE_HASH,
    calculate_synthetic_secret_key,
    puzzle_for_pk,
)
from chia.wallet.trading.offer import OFFER_MOD, OFFER_MOD_HASH, NotarizedPayment, Offer
from chia.wallet.transaction_record import TransactionRecord
from chia.wallet.uncurried_puzzle import uncurry_puzzle
from chia.wallet.util.compute_memos import compute_memos
from chia.wallet.util.transaction_type import TransactionType
from chia.wallet.util.tx_config import CoinSelectionConfig, TXConfig
from chia.wallet.util.wallet_types import WalletType
from chia.wallet.wallet import Wallet
from chia.wallet.wallet_coin_record import WalletCoinRecord
from chia.wallet.wallet_info import WalletInfo
from chia.wallet.wallet_nft_store import WalletNftStore
from chia.wallet.wallet_protocol import GSTOptionalArgs, WalletProtocol

_T_NFTWallet = TypeVar("_T_NFTWallet", bound="NFTWallet")


class NFTWallet:
    if TYPE_CHECKING:
        _protocol_check: ClassVar[WalletProtocol[NFTCoinData]] = cast("NFTWallet", None)

    wallet_state_manager: Any
    log: logging.Logger
    wallet_info: WalletInfo
    nft_wallet_info: NFTWalletInfo
    standard_wallet: Wallet
    wallet_id: int
    nft_store: WalletNftStore

    @property
    def did_id(self) -> Optional[bytes32]:
        return self.nft_wallet_info.did_id

    @classmethod
    async def create_new_nft_wallet(
        cls: Type[_T_NFTWallet],
        wallet_state_manager: Any,
        wallet: Wallet,
        did_id: Optional[bytes32] = None,
        name: Optional[str] = None,
    ) -> _T_NFTWallet:
        """
        This must be called under the wallet state manager lock
        """
        self = cls()
        self.standard_wallet = wallet
        if name is None:
            name = "NFT Wallet"
        self.log = logging.getLogger(name if name else __name__)
        self.wallet_state_manager = wallet_state_manager
        self.nft_wallet_info = NFTWalletInfo(did_id)
        info_as_string = json.dumps(self.nft_wallet_info.to_json_dict())
        self.wallet_info = await wallet_state_manager.user_store.create_wallet(
            name, uint32(WalletType.NFT.value), info_as_string
        )
        self.wallet_id = self.wallet_info.id
        self.nft_store = wallet_state_manager.nft_store
        self.log.debug("NFT wallet id: %r and standard wallet id: %r", self.wallet_id, self.standard_wallet.wallet_id)

        await self.wallet_state_manager.add_new_wallet(self)
        self.log.debug("Generated a new NFT wallet: %s", self.__dict__)
        return self

    @classmethod
    async def create(
        cls: Type[_T_NFTWallet],
        wallet_state_manager: Any,
        wallet: Wallet,
        wallet_info: WalletInfo,
        name: Optional[str] = None,
    ) -> _T_NFTWallet:
        self = cls()
        self.log = logging.getLogger(name if name else __name__)
        self.wallet_state_manager = wallet_state_manager
        self.wallet_info = wallet_info
        self.wallet_id = wallet_info.id
        self.standard_wallet = wallet
        self.wallet_info = wallet_info
        self.nft_store = wallet_state_manager.nft_store
        self.nft_wallet_info = NFTWalletInfo.from_json_dict(json.loads(wallet_info.data))
        return self

    @classmethod
    def type(cls) -> WalletType:
        return WalletType.NFT

    def id(self) -> uint32:
        return self.wallet_info.id

    def get_did(self) -> Optional[bytes32]:
        return self.did_id

    async def get_confirmed_balance(self, record_list: Optional[Set[WalletCoinRecord]] = None) -> uint128:
        """The NFT wallet doesn't really have a balance."""
        return uint128(0)

    async def get_unconfirmed_balance(self, record_list: Optional[Set[WalletCoinRecord]] = None) -> uint128:
        """The NFT wallet doesn't really have a balance."""
        return uint128(0)

    async def get_spendable_balance(self, unspent_records: Optional[Set[WalletCoinRecord]] = None) -> uint128:
        """The NFT wallet doesn't really have a balance."""
        return uint128(0)

    async def get_pending_change_balance(self) -> uint64:
        return uint64(0)

    async def get_max_send_amount(self, records: Optional[Set[WalletCoinRecord]] = None) -> uint128:
        """This is the confirmed balance, which we set to 0 as the NFT wallet doesn't have one."""
        return uint128(0)

    async def get_nft_coin_by_id(self, nft_coin_id: bytes32) -> NFTCoinInfo:
        nft_coin = await self.nft_store.get_nft_by_coin_id(nft_coin_id)
        if nft_coin is None:
            raise KeyError(f"Couldn't find coin with id: {nft_coin_id}")
        return nft_coin

    async def coin_added(
        self, coin: Coin, height: uint32, peer: WSChiaConnection, parent_coin_data: Optional[NFTCoinData]
    ) -> None:
        """Notification from wallet state manager that wallet has been received."""
        self.log.info(f"NFT wallet %s has been notified that {coin} was added", self.get_name())
        if await self.nft_store.exists(coin.name()):
            # already added
            return
        assert isinstance(parent_coin_data, NFTCoinData), f"Invalid NFT coin data: {parent_coin_data}"
        await self.puzzle_solution_received(coin, parent_coin_data, peer)

    async def puzzle_solution_received(self, coin: Coin, data: NFTCoinData, peer: WSChiaConnection) -> None:
        self.log.debug("Puzzle solution received to wallet: %s", self.wallet_info)
        # At this point, the puzzle must be a NFT puzzle.
        # This method will be called only when the wallet state manager uncurried this coin as a NFT puzzle.

        uncurried_nft: UncurriedNFT = data.uncurried_nft
        self.log.debug(
            "found the info for NFT coin %s %s %s",
            coin.name().hex(),
            uncurried_nft.inner_puzzle,
            uncurried_nft.singleton_struct,
        )
        singleton_id = uncurried_nft.singleton_launcher_id
        parent_inner_puzhash = uncurried_nft.nft_state_layer.get_tree_hash()
        metadata, p2_puzzle_hash = get_metadata_and_phs(uncurried_nft, data.parent_coin_spend.solution)
        self.log.debug("Got back puzhash from solution: %s", p2_puzzle_hash)
        self.log.debug("Got back updated metadata: %s", metadata)
        derivation_record: Optional[
            DerivationRecord
        ] = await self.wallet_state_manager.puzzle_store.get_derivation_record_for_puzzle_hash(p2_puzzle_hash)
        self.log.debug("Record for %s is: %s", p2_puzzle_hash, derivation_record)
        if derivation_record is None:
            self.log.debug("Not our NFT, pointing to %s, skipping", p2_puzzle_hash)
            return
        p2_puzzle = puzzle_for_pk(derivation_record.pubkey)
        launcher_coin_states: List[CoinState] = await self.wallet_state_manager.wallet_node.get_coin_state(
            [singleton_id], peer=peer
        )
        assert (
            launcher_coin_states is not None
            and len(launcher_coin_states) == 1
            and launcher_coin_states[0].spent_height is not None
        )
        mint_height: uint32 = uint32(launcher_coin_states[0].spent_height)
        minter_did = None
        if uncurried_nft.supports_did:
            inner_puzzle = nft_puzzles.recurry_nft_puzzle(
                uncurried_nft, data.parent_coin_spend.solution.to_program(), p2_puzzle
            )
            minter_did = await self.wallet_state_manager.get_minter_did(launcher_coin_states[0].coin, peer)
        else:
            inner_puzzle = p2_puzzle
        child_puzzle: Program = nft_puzzles.create_full_puzzle(
            singleton_id,
            Program.to(metadata),
            bytes32(uncurried_nft.metadata_updater_hash.atom),
            inner_puzzle,
        )
        self.log.debug(
            "Created NFT full puzzle with inner: %s",
            nft_puzzles.create_full_puzzle_with_nft_puzzle(singleton_id, uncurried_nft.inner_puzzle),
        )
        child_puzzle_hash = child_puzzle.get_tree_hash()
        for new_coin in compute_additions(data.parent_coin_spend):
            self.log.debug(
                "Comparing addition: %s with %s, amount: %s ",
                new_coin.puzzle_hash,
                child_puzzle_hash,
                new_coin.amount,
            )
            if new_coin.puzzle_hash == child_puzzle_hash:
                child_coin = new_coin
                break
        else:
            raise ValueError("Couldn't generate child puzzle for NFT")

        self.log.info("Adding a new NFT to wallet: %s", child_coin)
        # all is well, lets add NFT to our local db
        parent_coin = data.parent_coin_state.coin
        confirmed_height = (
            None if data.parent_coin_state.spent_height is None else uint32(data.parent_coin_state.spent_height)
        )

        if confirmed_height is None:
            raise ValueError("Error finding parent")

        await self.add_coin(
            child_coin,
            singleton_id,
            child_puzzle,
            LineageProof(parent_coin.parent_coin_info, parent_inner_puzhash, uint64(parent_coin.amount)),
            mint_height,
            minter_did,
            confirmed_height,
        )

    async def add_coin(
        self,
        coin: Coin,
        nft_id: bytes32,
        puzzle: Program,
        lineage_proof: LineageProof,
        mint_height: uint32,
        minter_did: Optional[bytes32],
        confirmed_height: uint32,
    ) -> None:
        new_nft = NFTCoinInfo(nft_id, coin, lineage_proof, puzzle, mint_height, minter_did, confirmed_height)
        await self.wallet_state_manager.nft_store.save_nft(self.id(), self.get_did(), new_nft)
        await self.wallet_state_manager.add_interested_coin_ids([coin.name()])
        self.wallet_state_manager.state_changed("nft_coin_added", self.wallet_info.id)

    async def remove_coin(self, coin: Coin, height: uint32) -> None:
        nft_coin_info = await self.nft_store.get_nft_by_coin_id(coin.name())
        if nft_coin_info:
            await self.nft_store.delete_nft_by_coin_id(coin.name(), height)
            self.wallet_state_manager.state_changed("nft_coin_removed", self.wallet_info.id)
            num = await self.get_nft_count()
            if num == 0 and self.did_id is not None:
                # Check if the wallet owns the DID
                for did_wallet in await self.wallet_state_manager.get_all_wallet_info_entries(
                    wallet_type=WalletType.DECENTRALIZED_ID
                ):
                    did_wallet_info: DIDInfo = DIDInfo.from_json_dict(json.loads(did_wallet.data))
                    assert did_wallet_info.origin_coin is not None
                    if did_wallet_info.origin_coin.name() == self.did_id:
                        return
                self.log.info(f"No NFT, deleting wallet {self.wallet_info.name} ...")
                await self.wallet_state_manager.user_store.delete_wallet(self.wallet_info.id)
                self.wallet_state_manager.wallets.pop(self.wallet_info.id)
        else:
            self.log.info("Tried removing NFT coin that doesn't exist: %s", coin.name())

    async def get_did_approval_info(
        self,
        nft_ids: List[bytes32],
        tx_config: TXConfig,
        did_id: Optional[bytes32] = None,
    ) -> Tuple[bytes32, SpendBundle]:
        """Get DID spend with announcement created we need to transfer NFT with did with current inner hash of DID

        We also store `did_id` and then iterate to find the did wallet as we'd otherwise have to subscribe to
        any changes to DID wallet and storing wallet_id is not guaranteed to be consistent on wallet crash/reset.
        """
        if did_id is None:
            did_id = self.did_id
        for _, wallet in self.wallet_state_manager.wallets.items():
            self.log.debug("Checking wallet type %s", wallet.type())
            if wallet.type() == WalletType.DECENTRALIZED_ID:
                self.log.debug("Found a DID wallet, checking did: %r == %r", wallet.get_my_DID(), did_id)
                if bytes32.fromhex(wallet.get_my_DID()) == did_id:
                    self.log.debug("Creating announcement from DID for nft_ids: %s", nft_ids)
                    did_bundle = (
                        await wallet.create_message_spend(
                            tx_config, extra_conditions=(CreatePuzzleAnnouncement(id) for id in nft_ids)
                        )
                    ).spend_bundle
                    self.log.debug("Sending DID announcement from puzzle: %s", did_bundle.removals())
                    did_inner_hash = wallet.did_info.current_inner.get_tree_hash()
                    break
        else:
            raise ValueError(f"Missing DID Wallet for did_id: {did_id}")
        return did_inner_hash, did_bundle

    async def generate_new_nft(
        self,
        metadata: Program,
        tx_config: TXConfig,
        target_puzzle_hash: Optional[bytes32] = None,
        royalty_puzzle_hash: Optional[bytes32] = None,
        percentage: uint16 = uint16(0),
        did_id: Optional[bytes] = None,
        fee: uint64 = uint64(0),
        extra_conditions: Tuple[Condition, ...] = tuple(),
    ) -> List[TransactionRecord]:
        """
        This must be called under the wallet state manager lock
        """
        if self.did_id is not None and did_id is None:
            # For a DID enabled NFT wallet it cannot mint NFT0. Mint NFT1 instead.
            did_id = self.did_id
        amount = uint64(1)
        # ensure percentage is uint16
        try:
            percentage = uint16(percentage)
        except ValueError:
            raise ValueError("Percentage must be lower than 655%")
        coins = await self.standard_wallet.select_coins(uint64(amount + fee), tx_config.coin_selection_config)
        if coins is None:
            return None
        origin = coins.copy().pop()
        genesis_launcher_puz = nft_puzzles.LAUNCHER_PUZZLE
        # nft_id == singleton_id == launcher_id == launcher_coin.name()
        launcher_coin = Coin(origin.name(), nft_puzzles.LAUNCHER_PUZZLE_HASH, uint64(amount))
        self.log.debug("Generating NFT with launcher coin %s and metadata: %s", launcher_coin, metadata)

        p2_inner_puzzle = await self.standard_wallet.get_puzzle(new=not tx_config.reuse_puzhash)
        if not target_puzzle_hash:
            target_puzzle_hash = p2_inner_puzzle.get_tree_hash()
        self.log.debug("Attempt to generate a new NFT to %s", target_puzzle_hash.hex())
        if did_id is not None:
            self.log.debug("Creating provenant NFT")
            # eve coin DID can be set to whatever so we keep it empty
            # WARNING: wallets should always ignore DID value for eve coins as they can be set
            #          to any DID without approval
            inner_puzzle = create_ownership_layer_puzzle(
                launcher_coin.name(), b"", p2_inner_puzzle, percentage, royalty_puzzle_hash=royalty_puzzle_hash
            )
            self.log.debug("Got back ownership inner puzzle: %s", inner_puzzle)
        else:
            self.log.debug("Creating standard NFT")
            inner_puzzle = p2_inner_puzzle

        # singleton eve puzzle
        eve_fullpuz = nft_puzzles.create_full_puzzle(
            launcher_coin.name(), metadata, NFT_METADATA_UPDATER.get_tree_hash(), inner_puzzle
        )
        eve_fullpuz_hash = eve_fullpuz.get_tree_hash()
        # launcher announcement
        announcement_message = Program.to([eve_fullpuz_hash, amount, []]).get_tree_hash()

        self.log.debug(
            "Creating transaction for launcher: %s and other coins: %s (%s)", origin, coins, announcement_message
        )
        # store the launcher transaction in the wallet state
        [tx_record] = await self.standard_wallet.generate_signed_transaction(
            uint64(amount),
            nft_puzzles.LAUNCHER_PUZZLE_HASH,
            tx_config,
            fee,
            coins,
            None,
            origin_id=origin.name(),
            extra_conditions=(
                *extra_conditions,
                AssertCoinAnnouncement(asserted_id=launcher_coin.name(), asserted_msg=announcement_message),
            ),
        )
        genesis_launcher_solution = Program.to([eve_fullpuz_hash, amount, []])

        # launcher spend to generate the singleton
        launcher_cs = make_spend(launcher_coin, genesis_launcher_puz, genesis_launcher_solution)
        launcher_sb = SpendBundle([launcher_cs], AugSchemeMPL.aggregate([]))

        eve_coin = Coin(launcher_coin.name(), eve_fullpuz_hash, uint64(amount))

        if tx_record.spend_bundle is None:
            raise ValueError("Couldn't produce a launcher spend")  # pragma: no cover

        bundles_to_agg = [tx_record.spend_bundle, launcher_sb]

        # Create inner solution for eve spend
        did_inner_hash = b""
        if did_id is not None:
            if did_id != b"":
                did_inner_hash, did_bundle = await self.get_did_approval_info([launcher_coin.name()], tx_config)
                bundles_to_agg.append(did_bundle)
        nft_coin = NFTCoinInfo(
            nft_id=launcher_coin.name(),
            coin=eve_coin,
            lineage_proof=LineageProof(parent_name=launcher_coin.parent_coin_info, amount=uint64(launcher_coin.amount)),
            full_puzzle=eve_fullpuz,
            mint_height=uint32(0),
            minter_did=bytes32(did_id) if did_id is not None and did_id != b"" else None,
        )
        # Don't set fee, it is covered in the tx_record
        txs = await self.generate_signed_transaction(
            [uint64(eve_coin.amount)],
            [target_puzzle_hash],
            tx_config,
            nft_coin=nft_coin,
            new_owner=did_id,
            new_did_inner_hash=did_inner_hash,
            additional_bundles=bundles_to_agg,
            memos=[[target_puzzle_hash]],
        )
        txs.append(dataclasses.replace(tx_record, spend_bundle=None))
        return txs

    async def update_metadata(
        self,
        nft_coin_info: NFTCoinInfo,
        key: str,
        uri: str,
        tx_config: TXConfig,
        fee: uint64 = uint64(0),
        extra_conditions: Tuple[Condition, ...] = tuple(),
    ) -> List[TransactionRecord]:
        uncurried_nft = UncurriedNFT.uncurry(*nft_coin_info.full_puzzle.uncurry())
        assert uncurried_nft is not None
        puzzle_hash = uncurried_nft.p2_puzzle.get_tree_hash()

        self.log.info(
            "Attempting to add urls to NFT coin %s in the metadata: %s",
            nft_coin_info.coin.name(),
            uncurried_nft.metadata,
        )
        txs = await self.generate_signed_transaction(
            [uint64(nft_coin_info.coin.amount)],
            [puzzle_hash],
            tx_config,
            fee,
            {nft_coin_info.coin},
            metadata_update=(key, uri),
            extra_conditions=extra_conditions,
        )
        await self.update_coin_status(nft_coin_info.coin.name(), True)
        self.wallet_state_manager.state_changed("nft_coin_updated", self.wallet_info.id)
        return txs

    async def get_current_nfts(self, start_index: int = 0, count: int = 50) -> List[NFTCoinInfo]:
        return await self.nft_store.get_nft_list(wallet_id=self.id(), start_index=start_index, count=count)

    async def get_nft_count(self) -> int:
        return await self.nft_store.count(wallet_id=self.id())

    async def is_empty(self) -> bool:
        return await self.nft_store.is_empty(wallet_id=self.id())

    async def update_coin_status(self, coin_id: bytes32, pending_transaction: bool) -> None:
        await self.nft_store.update_pending_transaction(coin_id, pending_transaction)

    async def save_info(self, nft_info: NFTWalletInfo) -> None:
        self.nft_wallet_info = nft_info
        current_info = self.wallet_info
        data_str = json.dumps(nft_info.to_json_dict())
        wallet_info = WalletInfo(current_info.id, current_info.name, current_info.type, data_str)
        self.wallet_info = wallet_info
        await self.wallet_state_manager.user_store.update_wallet(wallet_info)

    async def convert_puzzle_hash(self, puzhash: bytes32) -> bytes32:
        return puzhash

    async def get_nft(self, launcher_id: bytes32) -> Optional[NFTCoinInfo]:
        return await self.nft_store.get_nft_by_id(launcher_id)

    async def get_puzzle_info(self, nft_id: bytes32) -> PuzzleInfo:
        nft_coin: Optional[NFTCoinInfo] = await self.get_nft(nft_id)
        if nft_coin is None:
            raise ValueError("An asset ID was specified that this wallet doesn't track")
        puzzle_info: Optional[PuzzleInfo] = match_puzzle(uncurry_puzzle(nft_coin.full_puzzle))
        if puzzle_info is None:
            raise ValueError("Internal Error: NFT wallet is tracking a non NFT coin")
        else:
            return puzzle_info

    async def sign_message(self, message: str, nft: NFTCoinInfo, mode: SigningMode) -> Tuple[G1Element, G2Element]:
        uncurried_nft = UncurriedNFT.uncurry(*nft.full_puzzle.uncurry())
        if uncurried_nft is not None:
            p2_puzzle = uncurried_nft.p2_puzzle
            puzzle_hash = p2_puzzle.get_tree_hash()
            private = await self.wallet_state_manager.get_private_key(puzzle_hash)
            synthetic_secret_key = calculate_synthetic_secret_key(private, DEFAULT_HIDDEN_PUZZLE_HASH)
            synthetic_pk = synthetic_secret_key.get_g1()
            if mode == SigningMode.CHIP_0002_HEX_INPUT:
                hex_message: bytes = Program.to((CHIP_0002_SIGN_MESSAGE_PREFIX, bytes.fromhex(message))).get_tree_hash()
            elif mode == SigningMode.BLS_MESSAGE_AUGMENTATION_UTF8_INPUT:
                hex_message = bytes(message, "utf-8")
            elif mode == SigningMode.BLS_MESSAGE_AUGMENTATION_HEX_INPUT:
                hex_message = bytes.fromhex(message)
            else:
                hex_message = Program.to((CHIP_0002_SIGN_MESSAGE_PREFIX, message)).get_tree_hash()
            return synthetic_pk, AugSchemeMPL.sign(synthetic_secret_key, hex_message)
        else:
            raise ValueError("Invalid NFT puzzle.")

    async def get_coins_to_offer(
        self,
        nft_id: bytes32,
        *args: Any,
        **kwargs: Any,
    ) -> Set[Coin]:
        nft_coin: Optional[NFTCoinInfo] = await self.get_nft(nft_id)
        if nft_coin is None:
            raise ValueError("An asset ID was specified that this wallet doesn't track")
        return {nft_coin.coin}

    async def match_puzzle_info(self, puzzle_driver: PuzzleInfo) -> bool:
        return (
            AssetType(puzzle_driver.type()) == AssetType.SINGLETON
            and puzzle_driver.also() is not None
            and AssetType(puzzle_driver.also().type()) == AssetType.METADATA  # type: ignore
            and puzzle_driver.also().also() is None  # type: ignore
            and await self.get_nft(puzzle_driver["launcher_id"]) is not None
        )

    @classmethod
    async def create_from_puzzle_info(
        cls: Any,
        wallet_state_manager: Any,
        wallet: Wallet,
        puzzle_driver: PuzzleInfo,
        name: Optional[str] = None,
    ) -> Any:
        # Off the bat we don't support multiple profile but when we do this will have to change
        for wallet in wallet_state_manager.wallets.values():
            if wallet.type() == WalletType.NFT.value:
                return wallet

        # TODO: These are not the arguments to this function yet but they will be
        return await cls.create_new_nft_wallet(
            wallet_state_manager,
            wallet,
            None,
            name,
        )

    async def generate_signed_transaction(
        self,
        amounts: List[uint64],
        puzzle_hashes: List[bytes32],
        tx_config: TXConfig,
        fee: uint64 = uint64(0),
        coins: Optional[Set[Coin]] = None,
        memos: Optional[List[List[bytes]]] = None,
        extra_conditions: Tuple[Condition, ...] = tuple(),
        **kwargs: Unpack[GSTOptionalArgs],
    ) -> List[TransactionRecord]:
        nft_coin: Optional[NFTCoinInfo] = kwargs.get("nft_coin", None)
        new_owner: Optional[bytes] = kwargs.get("new_owner", None)
        new_did_inner_hash: Optional[bytes] = kwargs.get("new_did_inner_hash", None)
        trade_prices_list: Optional[Program] = kwargs.get("trade_prices_list", None)
        additional_bundles: List[SpendBundle] = kwargs.get("additional_bundles", [])
        metadata_update: Optional[Tuple[str, str]] = kwargs.get("metadata_update", None)
        if memos is None:
            memos = [[] for _ in range(len(puzzle_hashes))]

        if not (len(memos) == len(puzzle_hashes) == len(amounts)):
            raise ValueError("Memos, puzzle_hashes, and amounts must have the same length")

        payments = []
        for amount, puzhash, memo_list in zip(amounts, puzzle_hashes, memos):
            memos_with_hint: List[bytes] = [puzhash]
            memos_with_hint.extend(memo_list)
            payments.append(Payment(puzhash, amount, memos_with_hint))

        payment_sum = sum([p.amount for p in payments])
        unsigned_spend_bundle, chia_tx = await self.generate_unsigned_spendbundle(
            payments,
            tx_config,
            fee,
            coins=coins,
            nft_coin=nft_coin,
            new_owner=new_owner,
            new_did_inner_hash=new_did_inner_hash,
            trade_prices_list=trade_prices_list,
            metadata_update=metadata_update,
            extra_conditions=extra_conditions,
        )
        spend_bundle = SpendBundle.aggregate([unsigned_spend_bundle] + additional_bundles)
        if chia_tx is not None and chia_tx.spend_bundle is not None:
            spend_bundle = SpendBundle.aggregate([spend_bundle, chia_tx.spend_bundle])
            chia_tx = dataclasses.replace(chia_tx, spend_bundle=None)

        tx_list = [
            TransactionRecord(
                confirmed_at_height=uint32(0),
                created_at_time=uint64(int(time.time())),
                to_puzzle_hash=puzzle_hashes[0],
                amount=uint64(payment_sum),
                fee_amount=fee,
                confirmed=False,
                sent=uint32(0),
                spend_bundle=spend_bundle,
                additions=spend_bundle.additions(),
                removals=spend_bundle.removals(),
                wallet_id=self.id(),
                sent_to=[],
                trade_id=None,
                type=uint32(TransactionType.OUTGOING_TX.value),
                name=spend_bundle.name(),
                memos=list(compute_memos(spend_bundle).items()),
                valid_times=parse_timelock_info(extra_conditions),
            ),
        ]

        if chia_tx is not None:
            tx_list.append(chia_tx)

        return tx_list

    async def generate_unsigned_spendbundle(
        self,
        payments: List[Payment],
        tx_config: TXConfig,
        fee: uint64 = uint64(0),
        coins: Optional[Set[Coin]] = None,
        new_owner: Optional[bytes] = None,
        new_did_inner_hash: Optional[bytes] = None,
        trade_prices_list: Optional[Program] = None,
        metadata_update: Optional[Tuple[str, str]] = None,
        nft_coin: Optional[NFTCoinInfo] = None,
        extra_conditions: Tuple[Condition, ...] = tuple(),
    ) -> Tuple[SpendBundle, Optional[TransactionRecord]]:
        if nft_coin is None:
            if coins is None or not len(coins) == 1:
                # Make sure the user is specifying which specific NFT coin to use
                raise ValueError("NFT spends require a single selected coin")
            elif len(payments) > 1:
                raise ValueError("NFTs can only be sent to one party")
            nft_coin = await self.nft_store.get_nft_by_coin_id(coins.pop().name())
            assert nft_coin

        coin_name = nft_coin.coin.name()
        if fee > 0:
            chia_tx = await self.standard_wallet.create_tandem_xch_tx(
                fee,
                tx_config,
                extra_conditions=(AssertCoinAnnouncement(asserted_id=coin_name, asserted_msg=coin_name),),
            )
        else:
            chia_tx = None

        unft = UncurriedNFT.uncurry(*nft_coin.full_puzzle.uncurry())
        assert unft is not None
        if unft.supports_did:
            if new_owner is None:
                # If no new owner was specified and we're sending this to ourselves, let's not reset the DID
                derivation_record: Optional[
                    DerivationRecord
                ] = await self.wallet_state_manager.puzzle_store.get_derivation_record_for_puzzle_hash(
                    payments[0].puzzle_hash
                )
                if derivation_record is not None:
                    new_owner = unft.owner_did
            extra_conditions = (
                *extra_conditions,
                UnknownCondition(
                    opcode=Program.to(-10),
                    args=[
                        Program.to(new_owner),
                        Program.to(trade_prices_list),
                        Program.to(new_did_inner_hash),
                    ],
                ),
            )
        if metadata_update is not None:
            extra_conditions = (
                *extra_conditions,
                UnknownCondition(
                    opcode=Program.to(-24),
                    args=[
                        NFT_METADATA_UPDATER,
                        Program.to(metadata_update),
                    ],
                ),
            )

        innersol: Program = self.standard_wallet.make_solution(
            primaries=payments,
            conditions=(*extra_conditions, CreateCoinAnnouncement(coin_name)) if fee > 0 else extra_conditions,
        )

        if unft.supports_did:
            innersol = Program.to([innersol])

        nft_layer_solution = Program.to([innersol])
        assert isinstance(nft_coin.lineage_proof, LineageProof)
        singleton_solution = Program.to([nft_coin.lineage_proof.to_program(), nft_coin.coin.amount, nft_layer_solution])
        coin_spend = make_spend(nft_coin.coin, nft_coin.full_puzzle, singleton_solution)

        nft_spend_bundle = SpendBundle([coin_spend], G2Element())

        return nft_spend_bundle, chia_tx

    @staticmethod
    def royalty_calculation(
        royalty_assets_dict: Dict[Any, Tuple[Any, uint16]],
        fungible_asset_dict: Dict[Any, uint64],
    ) -> Dict[Any, List[Dict[str, Any]]]:
        summary_dict: Dict[Any, List[Dict[str, Any]]] = {}
        for id, royalty_info in royalty_assets_dict.items():
            address, percentage = royalty_info
            summary_dict[id] = []
            for name, amount in fungible_asset_dict.items():
                summary_dict[id].append(
                    {
                        "asset": name,
                        "address": address,
                        "amount": math.floor(math.floor(abs(amount) / len(royalty_assets_dict)) * (percentage / 10000)),
                    }
                )

        return summary_dict

    @staticmethod
    async def make_nft1_offer(
        wallet_state_manager: Any,
        offer_dict: Dict[Optional[bytes32], int],
        driver_dict: Dict[bytes32, PuzzleInfo],
        tx_config: TXConfig,
        fee: uint64,
        extra_conditions: Tuple[Condition, ...],
    ) -> Tuple[Offer, List[TransactionRecord]]:
        # First, let's take note of all the royalty enabled NFTs
        royalty_nft_asset_dict: Dict[bytes32, int] = {}
        for asset, amount in offer_dict.items():
            if asset is not None and driver_dict[asset].check_type(  # check if asset is an Royalty Enabled NFT
                [
                    AssetType.SINGLETON.value,
                    AssetType.METADATA.value,
                    AssetType.OWNERSHIP.value,
                ]
            ):
                driver_dict[asset].info["also"]["also"]["owner"] = "()"
                royalty_nft_asset_dict[asset] = amount

        # Then, all of the things that trigger royalties
        fungible_asset_dict: Dict[Optional[bytes32], int] = {}
        for asset, amount in offer_dict.items():
            if asset is None or driver_dict[asset].type() != AssetType.SINGLETON.value:
                fungible_asset_dict[asset] = amount

        # Let's gather some information about the royalties
        offer_side_royalty_split: int = 0
        request_side_royalty_split: int = 0
        for asset, amount in royalty_nft_asset_dict.items():  # requested non fungible items
            if amount > 0:
                request_side_royalty_split += 1
            elif amount < 0:
                offer_side_royalty_split += 1

        trade_prices: List[Tuple[uint64, bytes32]] = []
        for asset, amount in fungible_asset_dict.items():  # requested fungible items
            if amount > 0 and offer_side_royalty_split > 0:
                settlement_ph: bytes32 = (
                    OFFER_MOD_HASH if asset is None else construct_puzzle(driver_dict[asset], OFFER_MOD).get_tree_hash()
                )
                trade_prices.append((uint64(math.floor(amount / offer_side_royalty_split)), settlement_ph))

        required_royalty_info: List[Tuple[bytes32, bytes32, uint16]] = []  # [(launcher_id, address, percentage)]
        offered_royalty_percentages: Dict[bytes32, uint16] = {}
        for asset, amount in royalty_nft_asset_dict.items():  # royalty enabled NFTs
            transfer_info = driver_dict[asset].also().also()  # type: ignore
            assert isinstance(transfer_info, PuzzleInfo)
            royalty_percentage_raw = transfer_info["transfer_program"]["royalty_percentage"]
            assert royalty_percentage_raw is not None
            # clvm encodes large ints as bytes
            if isinstance(royalty_percentage_raw, bytes):
                royalty_percentage = int_from_bytes(royalty_percentage_raw)
            else:
                royalty_percentage = int(royalty_percentage_raw)
            if amount > 0:
                required_royalty_info.append(
                    (
                        asset,
                        bytes32(transfer_info["transfer_program"]["royalty_address"]),
                        uint16(royalty_percentage),
                    )
                )
            else:
                offered_royalty_percentages[asset] = uint16(royalty_percentage)

        royalty_payments: Dict[Optional[bytes32], List[Tuple[bytes32, Payment]]] = {}
        for asset, amount in fungible_asset_dict.items():  # offered fungible items
            if amount < 0 and request_side_royalty_split > 0:
                payment_list: List[Tuple[bytes32, Payment]] = []
                for launcher_id, address, percentage in required_royalty_info:
                    extra_royalty_amount = uint64(
                        math.floor(math.floor(abs(amount) / request_side_royalty_split) * (percentage / 10000))
                    )
                    if extra_royalty_amount == abs(amount):
                        raise ValueError("Amount offered and amount paid in royalties are equal")
                    payment_list.append((launcher_id, Payment(address, extra_royalty_amount, [address])))
                royalty_payments[asset] = payment_list

        # Generate the requested_payments to be notarized
        p2_ph = await wallet_state_manager.main_wallet.get_puzzle_hash(new=not tx_config.reuse_puzhash)
        requested_payments: Dict[Optional[bytes32], List[Payment]] = {}
        for asset, amount in offer_dict.items():
            if amount > 0:
                requested_payments[asset] = [Payment(p2_ph, uint64(amount), [p2_ph] if asset is not None else [])]

        # Find all the coins we're offering
        offered_coins_by_asset: Dict[Optional[bytes32], Set[Coin]] = {}
        all_offered_coins: Set[Coin] = set()
        for asset, amount in offer_dict.items():
            if amount < 0:
                if asset is None:
                    wallet = wallet_state_manager.main_wallet
                else:
                    wallet = await wallet_state_manager.get_wallet_for_asset_id(asset.hex())
                if asset in royalty_payments:
                    royalty_amount: int = sum(p.amount for _, p in royalty_payments[asset])
                else:
                    royalty_amount = 0
                if asset is None:
                    coin_amount_needed: int = abs(amount) + royalty_amount + fee
                else:
                    coin_amount_needed = abs(amount) + royalty_amount
                offered_coins: Set[Coin] = await wallet.get_coins_to_offer(
                    asset, coin_amount_needed, tx_config.coin_selection_config
                )
                if len(offered_coins) == 0:
                    raise ValueError(f"Did not have asset ID {asset.hex() if asset is not None else 'XCH'} to offer")
                offered_coins_by_asset[asset] = offered_coins
                all_offered_coins.update(offered_coins)

        # Notarize the payments and get the announcements for the bundle
        notarized_payments: Dict[Optional[bytes32], List[NotarizedPayment]] = Offer.notarize_payments(
            requested_payments, list(all_offered_coins)
        )
        announcements_to_assert: List[AssertPuzzleAnnouncement] = Offer.calculate_announcements(
            notarized_payments, driver_dict
        )
        for asset, payments in royalty_payments.items():
            if asset is None:  # xch offer
                offer_puzzle = OFFER_MOD
                royalty_ph = OFFER_MOD_HASH
            else:
                offer_puzzle = construct_puzzle(driver_dict[asset], OFFER_MOD)
                royalty_ph = offer_puzzle.get_tree_hash()
            announcements_to_assert.extend(
                [
                    AssertPuzzleAnnouncement(
                        asserted_ph=royalty_ph,
                        asserted_msg=Program.to((launcher_id, [p.as_condition_args()])).get_tree_hash(),
                    )
                    for launcher_id, p in payments
                    if p.amount > 0
                ]
            )

        # Create all of the transactions
        all_transactions: List[TransactionRecord] = []
        additional_bundles: List[SpendBundle] = []
        # standard pays the fee if possible
        fee_left_to_pay: uint64 = uint64(0) if None in offer_dict and offer_dict[None] < 0 else fee

        for asset, amount in offer_dict.items():
            if amount < 0:
                if asset is None:
                    wallet = wallet_state_manager.main_wallet
                else:
                    wallet = await wallet_state_manager.get_wallet_for_asset_id(asset.hex())

                # First, sending all the coins to the OFFER_MOD
                if wallet.type() == WalletType.STANDARD_WALLET:
                    payments = royalty_payments[asset] if asset in royalty_payments else []
                    payment_sum = sum(p.amount for _, p in payments)
                    [tx] = await wallet.generate_signed_transaction(
                        abs(amount),
                        OFFER_MOD_HASH,
                        tx_config,
                        primaries=[Payment(OFFER_MOD_HASH, uint64(payment_sum))] if payment_sum > 0 else [],
                        fee=fee,
                        coins=offered_coins_by_asset[asset],
                        extra_conditions=(*extra_conditions, *announcements_to_assert),
                    )
                    txs = [tx]
                elif asset not in fungible_asset_dict:
                    assert asset is not None
                    txs = await wallet.generate_signed_transaction(
                        [abs(amount)],
                        [OFFER_MOD_HASH],
                        tx_config,
                        fee=fee_left_to_pay,
                        coins=offered_coins_by_asset[asset],
                        trade_prices_list=[
                            list(price)
                            for price in trade_prices
                            if math.floor(price[0] * (offered_royalty_percentages[asset] / 10000)) != 0
                        ],
                        extra_conditions=(*extra_conditions, *announcements_to_assert),
                    )
                else:
                    payments = royalty_payments[asset] if asset in royalty_payments else []
                    txs = await wallet.generate_signed_transaction(
                        [abs(amount), sum(p.amount for _, p in payments)],
                        [OFFER_MOD_HASH, OFFER_MOD_HASH],
                        tx_config,
                        fee=fee_left_to_pay,
                        coins=offered_coins_by_asset[asset],
                        extra_conditions=(*extra_conditions, *announcements_to_assert),
                    )
                all_transactions.extend(txs)
                fee_left_to_pay = uint64(0)
                extra_conditions = tuple()

                # Then, adding in the spends for the royalty offer mod
                if asset in fungible_asset_dict:
                    # Create a coin_spend for the royalty payout from OFFER MOD

                    # Skip it if we're paying 0 royalties
                    payments = royalty_payments[asset] if asset in royalty_payments else []
                    if sum(p.amount for _, p in payments) == 0:
                        continue

                    # We cannot create coins with the same puzzle hash and amount
                    # So if there's multiple NFTs with the same royalty puzhash/percentage, we must create multiple
                    # generations of offer coins
                    royalty_coin: Optional[Coin] = None
                    parent_spend: Optional[CoinSpend] = None
                    while True:
                        duplicate_payments: List[Tuple[bytes32, Payment]] = []
                        deduped_payment_list: List[Tuple[bytes32, Payment]] = []
                        for launcher_id, payment in payments:
                            if payment in [p for _, p in deduped_payment_list]:
                                duplicate_payments.append((launcher_id, payment))
                            else:
                                deduped_payment_list.append((launcher_id, payment))

                        # ((nft_launcher_id . ((ROYALTY_ADDRESS, royalty_amount, memos) ...)))
                        inner_royalty_sol = Program.to(
                            [
                                (launcher_id, [payment.as_condition_args()])
                                for launcher_id, payment in deduped_payment_list
                            ]
                        )
                        if duplicate_payments != []:
                            inner_royalty_sol = Program.to(
                                (
                                    None,
                                    [
                                        Payment(
                                            OFFER_MOD_HASH,
                                            uint64(sum(p.amount for _, p in duplicate_payments)),
                                        ).as_condition_args()
                                    ],
                                )
                            ).cons(inner_royalty_sol)

                        if asset is None:  # xch offer
                            offer_puzzle = OFFER_MOD
                            royalty_ph = OFFER_MOD_HASH
                        else:
                            offer_puzzle = construct_puzzle(driver_dict[asset], OFFER_MOD)
                            royalty_ph = offer_puzzle.get_tree_hash()
                        if royalty_coin is None:
                            for tx in txs:
                                if tx.spend_bundle is not None:
                                    for coin in tx.spend_bundle.additions():
                                        royalty_payment_amount: int = sum(p.amount for _, p in payments)
                                        if coin.amount == royalty_payment_amount and coin.puzzle_hash == royalty_ph:
                                            royalty_coin = coin
                                            parent_spend = next(
                                                cs
                                                for cs in tx.spend_bundle.coin_spends
                                                if cs.coin.name() == royalty_coin.parent_coin_info
                                            )
                                            break
                                    else:
                                        continue
                                    break
                        assert royalty_coin is not None
                        assert parent_spend is not None
                        if asset is None:  # If XCH
                            royalty_sol = inner_royalty_sol
                        else:
                            # call our drivers to solve the puzzle
                            royalty_coin_hex = (
                                "0x"
                                + royalty_coin.parent_coin_info.hex()
                                + royalty_coin.puzzle_hash.hex()
                                + uint64(royalty_coin.amount).stream_to_bytes().hex()
                            )
                            parent_spend_hex: str = "0x" + bytes(parent_spend).hex()
                            solver = Solver(
                                {
                                    "coin": royalty_coin_hex,
                                    "parent_spend": parent_spend_hex,
                                    "siblings": "()",
                                    "sibling_spends": "()",
                                    "sibling_puzzles": "()",
                                    "sibling_solutions": "()",
                                }
                            )
                            royalty_sol = solve_puzzle(driver_dict[asset], solver, OFFER_MOD, inner_royalty_sol)

                        new_coin_spend = make_spend(royalty_coin, offer_puzzle, royalty_sol)
                        additional_bundles.append(SpendBundle([new_coin_spend], G2Element()))

                        if duplicate_payments != []:
                            payments = duplicate_payments
                            royalty_coin = next(
                                c for c in compute_additions(new_coin_spend) if c.puzzle_hash == royalty_ph
                            )
                            parent_spend = new_coin_spend
                            continue
                        else:
                            break

        # Finally, assemble the tx records properly
        txs_bundle = SpendBundle.aggregate([tx.spend_bundle for tx in all_transactions if tx.spend_bundle is not None])
        aggregate_bundle = SpendBundle.aggregate([txs_bundle, *additional_bundles])
        offer = Offer(notarized_payments, aggregate_bundle, driver_dict)
        return offer, all_transactions

    async def set_bulk_nft_did(
        self,
        nft_list: List[NFTCoinInfo],
        did_id: bytes,
        tx_config: TXConfig,
        fee: uint64 = uint64(0),
        announcement_ids: List[bytes32] = [],
        extra_conditions: Tuple[Condition, ...] = tuple(),
    ) -> List[TransactionRecord]:
        self.log.debug("Setting NFT DID with parameters: nft=%s did=%s", nft_list, did_id)
        did_inner_hash = b""
        nft_ids = []
        nft_tx_record = []
        spend_bundles = []
        first = True
        for nft_coin_info in nft_list:
            nft_ids.append(nft_coin_info.nft_id)
        if did_id != b"":
            did_inner_hash, did_bundle = await self.get_did_approval_info(announcement_ids, tx_config, bytes32(did_id))
            if len(announcement_ids) > 0:
                spend_bundles.append(did_bundle)

        for nft_coin_info in nft_list:
            unft = UncurriedNFT.uncurry(*nft_coin_info.full_puzzle.uncurry())
            assert unft is not None
            puzzle_hashes_to_sign = [unft.p2_puzzle.get_tree_hash()]
            if not first:
                fee = uint64(0)
                extra_conditions = tuple()
            nft_tx_record.extend(
                await self.generate_signed_transaction(
                    [uint64(nft_coin_info.coin.amount)],
                    puzzle_hashes_to_sign,
                    tx_config,
                    fee,
                    {nft_coin_info.coin},
                    new_owner=did_id,
                    new_did_inner_hash=did_inner_hash,
                    extra_conditions=extra_conditions,
                )
            )
            first = False

        refined_tx_list: List[TransactionRecord] = []
        for tx in nft_tx_record:
            if tx.spend_bundle is not None:
                spend_bundles.append(tx.spend_bundle)
            refined_tx_list.append(dataclasses.replace(tx, spend_bundle=None))

        if len(spend_bundles) > 0:
            spend_bundle = SpendBundle.aggregate(spend_bundles)
            # Add all spend bundles to the first tx
            refined_tx_list[0] = dataclasses.replace(refined_tx_list[0], spend_bundle=spend_bundle)
        return refined_tx_list

    async def bulk_transfer_nft(
        self,
        nft_list: List[NFTCoinInfo],
        puzzle_hash: bytes32,
        tx_config: TXConfig,
        fee: uint64 = uint64(0),
        extra_conditions: Tuple[Condition, ...] = tuple(),
    ) -> List[TransactionRecord]:
        self.log.debug("Transfer NFTs %s to %s", nft_list, puzzle_hash.hex())
        nft_tx_record = []
        spend_bundles = []
        first = True

        for nft_coin_info in nft_list:
            if not first:
                fee = uint64(0)
                extra_conditions = tuple()
            nft_tx_record.extend(
                await self.generate_signed_transaction(
                    [uint64(nft_coin_info.coin.amount)],
                    [puzzle_hash],
                    tx_config,
                    coins={nft_coin_info.coin},
                    fee=fee,
                    new_owner=b"",
                    new_did_inner_hash=b"",
                    extra_conditions=extra_conditions,
                )
            )
            first = False
        refined_tx_list: List[TransactionRecord] = []
        for tx in nft_tx_record:
            if tx.spend_bundle is not None:
                spend_bundles.append(tx.spend_bundle)
            refined_tx_list.append(dataclasses.replace(tx, spend_bundle=None))

        if len(spend_bundles) > 0:
            spend_bundle = SpendBundle.aggregate(spend_bundles)
            # Add all spend bundles to the first tx
            refined_tx_list[0] = dataclasses.replace(refined_tx_list[0], spend_bundle=spend_bundle)
        return refined_tx_list

    async def set_nft_did(
        self,
        nft_coin_info: NFTCoinInfo,
        did_id: bytes,
        tx_config: TXConfig,
        fee: uint64 = uint64(0),
        extra_conditions: Tuple[Condition, ...] = tuple(),
    ) -> List[TransactionRecord]:
        self.log.debug("Setting NFT DID with parameters: nft=%s did=%s", nft_coin_info, did_id)
        unft = UncurriedNFT.uncurry(*nft_coin_info.full_puzzle.uncurry())
        assert unft is not None
        nft_id = unft.singleton_launcher_id
        puzzle_hashes_to_sign = [unft.p2_puzzle.get_tree_hash()]
        did_inner_hash = b""
        additional_bundles = []
        if did_id != b"":
            did_inner_hash, did_bundle = await self.get_did_approval_info([nft_id], tx_config, bytes32(did_id))
            additional_bundles.append(did_bundle)

        nft_tx_record = await self.generate_signed_transaction(
            [uint64(nft_coin_info.coin.amount)],
            puzzle_hashes_to_sign,
            tx_config,
            fee,
            {nft_coin_info.coin},
            new_owner=did_id,
            new_did_inner_hash=did_inner_hash,
            additional_bundles=additional_bundles,
            extra_conditions=extra_conditions,
        )

        await self.update_coin_status(nft_coin_info.coin.name(), True)
        self.wallet_state_manager.state_changed("nft_coin_did_set", self.wallet_info.id)
        return nft_tx_record

    async def mint_from_did(
        self,
        metadata_list: List[Dict[str, Any]],
        tx_config: TXConfig,
        target_list: Optional[List[bytes32]] = [],
        mint_number_start: Optional[int] = 1,
        mint_total: Optional[int] = None,
        xch_coins: Optional[Set[Coin]] = None,
        xch_change_ph: Optional[bytes32] = None,
        new_innerpuzhash: Optional[bytes32] = None,
        new_p2_puzhash: Optional[bytes32] = None,
        did_coin: Optional[Coin] = None,
        did_lineage_parent: Optional[bytes32] = None,
        fee: Optional[uint64] = uint64(0),
        extra_conditions: Tuple[Condition, ...] = tuple(),
    ) -> List[TransactionRecord]:
        """
        Minting NFTs from the DID linked wallet, also used for bulk minting NFTs.
        - The DID is spent along with an intermediate launcher puzzle which
          generates a set of ephemeral coins with unique IDs by currying in the
          mint_number and mint_total for each NFT being minted. These
          intermediate coins then create the launcher coins for the list of NFTs
        - The launcher coins are then spent along with the created eve spend
          and an xch spend that funds the transactions and pays fees.
        - There is also an option to pass in a list of target puzzlehashes. If
          provided this method will create an additional transaction transfering
          the minted NFTs to the row-matched target.
        :param metadata_list: A list of dicts containing the metadata for each NFT to be minted
        :param target_list: [Optional] a list of targets for transfering minted NFTs (aka airdrop)
        :param mint_number_start: [Optional] The starting point for mint number used in intermediate launcher
        puzzle. Default: 1
        :param mint_total: [Optional] The total number of NFTs being minted
        :param xch_coins: [Optional] For use with bulk minting to provide the coin used for funding the minting spend.
        This coin can be one that will be created in the future
        :param xch_change_ph: [Optional] For use with bulk minting, so we can specify the puzzle hash that the change
        from the funding transaction goes to.
        :param new_innerpuzhash: [Optional] The new inner puzzle hash for the DID once it is spent. For bulk minting we
        generally don't provide this as the default behaviour is to re-use the existing inner puzzle hash
        :param new_p2_puzhash: [Optional] The new p2 puzzle hash for the DID once it is spent. For bulk minting we
        generally don't provide this as the default behaviour is to re-use the existing inner puzzle hash
        :param did_coin: [Optional] The did coin to use for minting. Required for bulk minting when the DID coin will
        be created in the future
        :param did_lineage_parent: [Optional]  The  parent coin to use for the lineage proof in the DID spend. Needed
        for bulk minting when the coin will be created in the future
        :param fee: A fee amount, taken out of the xch spend.
        """
        # get DID Wallet
        for wallet in self.wallet_state_manager.wallets.values():
            if wallet.type() == WalletType.DECENTRALIZED_ID:
                if self.get_did() == bytes32.from_hexstr(wallet.get_my_DID()):
                    did_wallet = wallet
                    break
        else:
            raise ValueError("There is no DID associated with this NFT wallet")

        assert did_wallet.did_info.current_inner is not None
        assert did_wallet.did_info.origin_coin is not None

        # Ensure we have an mint_total value
        if mint_total is None:
            mint_total = len(metadata_list)
        assert isinstance(mint_number_start, int)
        assert len(metadata_list) <= mint_total + 1 - mint_number_start

        # Ensure we have a did coin and its next inner puzzle hash
        if did_coin is None:
            did_coin = await did_wallet.get_coin()
        innerpuz: Program = did_wallet.did_info.current_inner
        if new_innerpuzhash is None:
            new_innerpuzhash = innerpuz.get_tree_hash()
            uncurried_did = did_wallet_puzzles.uncurry_innerpuz(innerpuz)
            assert uncurried_did is not None
            p2_puzzle = uncurried_did[0]
            new_p2_puzhash = p2_puzzle.get_tree_hash()
        assert new_p2_puzhash is not None
        # make the primaries for the DID spend
        primaries = [Payment(new_innerpuzhash, uint64(did_coin.amount), [bytes(new_p2_puzhash)])]

        # Ensure we have an xch coin of high enough amount
        assert isinstance(fee, uint64)
        total_amount = len(metadata_list) + fee
        if xch_coins is None:
            xch_coins = await self.standard_wallet.select_coins(uint64(total_amount), tx_config.coin_selection_config)
        assert len(xch_coins) > 0

        # set the chunk size for the spend bundle we're going to create
        chunk_size = len(metadata_list)

        # Because bulk minting may not mint all the NFTs in one bundle, we
        # calculate the edition numbers that will be used in the intermediate
        # puzzle based on the starting edition number given, and the size of the
        # chunk going into this spend bundle
        mint_number_end = mint_number_start + chunk_size

        # Empty set to load with the announcements we will assert from DID to
        # match the announcements from the intermediate launcher puzzle
        did_announcements: Set[Any] = set()
        puzzle_assertions: Set[Any] = set()
        amount = uint64(1)
        intermediate_coin_spends = []
        launcher_spends = []
        launcher_ids = []
        eve_spends: List[SpendBundle] = []
        p2_inner_puzzle = await self.standard_wallet.get_new_puzzle()
        p2_inner_ph = p2_inner_puzzle.get_tree_hash()

        # Loop to create each intermediate coin, launcher, eve and (optional) transfer spends
        for mint_number in range(mint_number_start, mint_number_end):
            # Create  the puzzle, solution and coin spend for the intermediate launcher
            intermediate_launcher_puz = did_wallet_puzzles.INTERMEDIATE_LAUNCHER_MOD.curry(
                chia.wallet.singleton.SINGLETON_LAUNCHER_PUZZLE_HASH, mint_number, mint_total
            )
            intermediate_launcher_ph = intermediate_launcher_puz.get_tree_hash()
            primaries.append(Payment(intermediate_launcher_ph, uint64(0), [intermediate_launcher_ph]))
            intermediate_launcher_sol = Program.to([])
            intermediate_launcher_coin = Coin(did_coin.name(), intermediate_launcher_ph, uint64(0))
            intermediate_launcher_coin_spend = make_spend(
                intermediate_launcher_coin, intermediate_launcher_puz, intermediate_launcher_sol
            )
            intermediate_coin_spends.append(intermediate_launcher_coin_spend)

            # create an ASSERT_COIN_ANNOUNCEMENT for the DID spend. The
            # intermediate launcher coin issues a CREATE_COIN_ANNOUNCEMENT of
            # the mint_number and mint_total for the launcher coin it creates
            intermediate_announcement_message = std_hash(int_to_bytes(mint_number) + int_to_bytes(mint_total))
            did_announcements.add(std_hash(intermediate_launcher_coin.name() + intermediate_announcement_message))

            # Create the launcher coin, and add its id to a list to be asserted in the DID spend
            launcher_coin = Coin(
                intermediate_launcher_coin.name(), chia.wallet.singleton.SINGLETON_LAUNCHER_PUZZLE_HASH, amount
            )
            launcher_ids.append(launcher_coin.name())

            # Grab the metadata from metadata_list. The index for metadata_list
            # needs to be offset by mint_number_start
            metadata = metadata_list[mint_number - mint_number_start]

            # Create the inner and full puzzles for the eve spend
            inner_puzzle = create_ownership_layer_puzzle(
                launcher_coin.name(),
                b"",
                p2_inner_puzzle,
                metadata["royalty_pc"],
                royalty_puzzle_hash=metadata["royalty_ph"],
            )
            eve_fullpuz = nft_puzzles.create_full_puzzle(
                launcher_coin.name(), metadata["program"], NFT_METADATA_UPDATER.get_tree_hash(), inner_puzzle
            )

            # Annnouncements for eve spend. These are asserted by the DID spend
            announcement_message = Program.to([eve_fullpuz.get_tree_hash(), amount, []]).get_tree_hash()
            did_announcements.add(std_hash(launcher_coin.name() + announcement_message))

            genesis_launcher_solution = Program.to([eve_fullpuz.get_tree_hash(), amount, []])

            launcher_cs = make_spend(
                launcher_coin, chia.wallet.singleton.SINGLETON_LAUNCHER_PUZZLE, genesis_launcher_solution
            )
            launcher_spends.append(launcher_cs)

            eve_coin = Coin(launcher_coin.name(), eve_fullpuz.get_tree_hash(), uint64(amount))

            # To make the eve transaction we need to construct the NFTCoinInfo
            # for the NFT (which doesn't exist yet)
            nft_coin = NFTCoinInfo(
                nft_id=launcher_coin.name(),
                coin=eve_coin,
                lineage_proof=LineageProof(
                    parent_name=launcher_coin.parent_coin_info, amount=uint64(launcher_coin.amount)
                ),
                full_puzzle=eve_fullpuz,
                mint_height=uint32(0),
            )

            # Create the eve transaction setting the DID owner, and applying
            # the announcements from announcement_set to match the launcher
            # coin annnouncement
            if target_list:
                target_ph = target_list[mint_number - mint_number_start]
            else:
                target_ph = p2_inner_ph
            eve_txs = await self.generate_signed_transaction(
                [uint64(eve_coin.amount)],
                [target_ph],
                tx_config,
                nft_coin=nft_coin,
                new_owner=b"",
                new_did_inner_hash=b"",
                additional_bundles=[],
                memos=[[target_ph]],
            )
            eve_sb = eve_txs[0].spend_bundle
            assert eve_sb is not None
            eve_spends.append(eve_sb)
            # Extract Puzzle Announcement from eve spend
            assert isinstance(eve_sb, SpendBundle)  # mypy
            eve_sol = eve_sb.coin_spends[0].solution.to_program()
            conds = eve_fullpuz.run(eve_sol)
            eve_puzzle_announcement = [x for x in conds.as_python() if int_from_bytes(x[0]) == 62][0][1]
            assertion = std_hash(eve_fullpuz.get_tree_hash() + eve_puzzle_announcement)
            puzzle_assertions.add(assertion)

        # We've now created all the intermediate, launcher, eve and transfer spends.
        # Create the xch spend to fund the minting.
        spend_value = sum([coin.amount for coin in xch_coins])
        change: uint64 = uint64(spend_value - total_amount)
        xch_spends = []
        if xch_change_ph is None:
            xch_change_ph = await self.standard_wallet.get_new_puzzlehash()
        xch_payment = Payment(xch_change_ph, change, [xch_change_ph])

        first = True
        for xch_coin in xch_coins:
            puzzle: Program = await self.standard_wallet.puzzle_for_puzzle_hash(xch_coin.puzzle_hash)
            if first:
                message_list: List[bytes32] = [c.name() for c in xch_coins]
                message_list.append(Coin(xch_coin.name(), xch_payment.puzzle_hash, xch_payment.amount).name())
                message: bytes32 = std_hash(b"".join(message_list))

                xch_extra_conditions: Tuple[Condition, ...] = (
                    AssertCoinAnnouncement(asserted_id=did_coin.name(), asserted_msg=message),
                )
                if len(xch_coins) > 1:
                    xch_extra_conditions += (CreateCoinAnnouncement(message),)

                solution: Program = self.standard_wallet.make_solution(
                    primaries=[xch_payment],
                    fee=fee,
                    conditions=xch_extra_conditions,
                )
                primary_announcement_hash = AssertCoinAnnouncement(
                    asserted_id=xch_coin.name(), asserted_msg=message
                ).msg_calc
                # connect this coin assertion to the DID announcement
                did_coin_announcement = CreateCoinAnnouncement(message)
                first = False
            else:
                solution = self.standard_wallet.make_solution(
                    primaries=[], conditions=(AssertCoinAnnouncement(primary_announcement_hash),)
                )
<<<<<<< HEAD
            xch_spends.append(CoinSpend(xch_coin, puzzle, solution))
        xch_spend = SpendBundle(xch_spends, G2Element())
=======
            xch_spends.append(make_spend(xch_coin, puzzle, solution))
        xch_spend = await self.wallet_state_manager.sign_transaction(xch_spends)
>>>>>>> 335523a1

        # Create the DID spend using the announcements collected when making the intermediate launcher coins
        did_p2_solution = self.standard_wallet.make_solution(
            primaries=primaries,
            conditions=(
                *extra_conditions,
                did_coin_announcement,
                *(AssertCoinAnnouncement(ann) for ann in did_announcements),
                *(AssertPuzzleAnnouncement(ann) for ann in puzzle_assertions),
            ),
        )
        did_inner_sol: Program = Program.to([1, did_p2_solution])
        did_full_puzzle: Program = chia.wallet.singleton.create_singleton_puzzle(
            innerpuz,
            did_wallet.did_info.origin_coin.name(),
        )
        # The DID lineage parent won't not exist if we're bulk minting from a future DID coin
        if did_lineage_parent:
            did_parent_info: Optional[LineageProof] = LineageProof(
                parent_name=did_lineage_parent,
                inner_puzzle_hash=innerpuz.get_tree_hash(),
                amount=uint64(did_coin.amount),
            )
        else:
            did_parent_info = did_wallet.get_parent_for_coin(did_coin)
        assert did_parent_info is not None

        did_full_sol = Program.to(
            [
                [
                    did_parent_info.parent_name,
                    did_parent_info.inner_puzzle_hash,
                    did_parent_info.amount,
                ],
                did_coin.amount,
                did_inner_sol,
            ]
        )
        did_spend = make_spend(did_coin, did_full_puzzle, did_full_sol)

        # Collect up all the coin spends and sign them
        list_of_coinspends = [did_spend] + intermediate_coin_spends + launcher_spends
        unsigned_spend_bundle = SpendBundle(list_of_coinspends, G2Element())

        # Aggregate everything into a single spend bundle
        total_spend = SpendBundle.aggregate([unsigned_spend_bundle, xch_spend, *eve_spends])

        tx_record: TransactionRecord = dataclasses.replace(eve_txs[0], spend_bundle=total_spend)
        return [tx_record]

    async def mint_from_xch(
        self,
        metadata_list: List[Dict[str, Any]],
        tx_config: TXConfig,
        target_list: Optional[List[bytes32]] = [],
        mint_number_start: Optional[int] = 1,
        mint_total: Optional[int] = None,
        xch_coins: Optional[Set[Coin]] = None,
        xch_change_ph: Optional[bytes32] = None,
        fee: Optional[uint64] = uint64(0),
        extra_conditions: Tuple[Condition, ...] = tuple(),
    ) -> List[TransactionRecord]:
        """
        Minting NFTs from a single XCH spend using intermediate launcher puzzle
        :param metadata_list: A list of dicts containing the metadata for each NFT to be minted
        :param target_list: [Optional] a list of targets for transfering minted NFTs (aka airdrop)
        :param mint_number_start: [Optional] The starting point for mint number used in intermediate launcher
        puzzle. Default: 1
        :param mint_total: [Optional] The total number of NFTs being minted
        :param xch_coins: [Optional] For use with bulk minting to provide the coin used for funding the minting spend.
        This coin can be one that will be created in the future
        :param xch_change_ph: [Optional] For use with bulk minting, so we can specify the puzzle hash that the change
        from the funding transaction goes to.
        :param fee: A fee amount, taken out of the xch spend.
        """

        # Ensure we have an mint_total value
        if mint_total is None:
            mint_total = len(metadata_list)
        assert isinstance(mint_number_start, int)
        assert len(metadata_list) <= mint_total + 1 - mint_number_start

        # Ensure we have an xch coin of high enough amount
        assert isinstance(fee, uint64)
        total_amount = len(metadata_list) + fee
        if xch_coins is None:
            xch_coins = await self.standard_wallet.select_coins(uint64(total_amount), tx_config.coin_selection_config)
        assert len(xch_coins) > 0

        funding_coin = xch_coins.copy().pop()

        # set the chunk size for the spend bundle we're going to create
        chunk_size = len(metadata_list)

        # Because bulk minting may not mint all the NFTs in one bundle, we
        # calculate the edition numbers that will be used in the intermediate
        # puzzle based on the starting edition number given, and the size of the
        # chunk going into this spend bundle
        mint_number_end = mint_number_start + chunk_size

        # Empty set to load with the announcements we will assert from XCH to
        # match the announcements from the intermediate launcher puzzle
        coin_announcements: Set[bytes32] = set()
        puzzle_assertions: Set[bytes32] = set()
        primaries = []
        amount = uint64(1)
        intermediate_coin_spends = []
        launcher_spends = []
        launcher_ids = []
        eve_spends: List[SpendBundle] = []
        p2_inner_puzzle = await self.standard_wallet.get_new_puzzle()
        p2_inner_ph = p2_inner_puzzle.get_tree_hash()

        # Loop to create each intermediate coin, launcher, eve and (optional) transfer spends
        for mint_number in range(mint_number_start, mint_number_end):
            # Create  the puzzle, solution and coin spend for the intermediate launcher
            intermediate_launcher_puz = nft_puzzles.INTERMEDIATE_LAUNCHER_MOD.curry(
                nft_puzzles.LAUNCHER_PUZZLE_HASH, mint_number, mint_total
            )
            intermediate_launcher_ph = intermediate_launcher_puz.get_tree_hash()
            primaries.append(Payment(intermediate_launcher_ph, uint64(1), [intermediate_launcher_ph]))
            intermediate_launcher_sol = Program.to([])
            intermediate_launcher_coin = Coin(funding_coin.name(), intermediate_launcher_ph, uint64(1))
            intermediate_launcher_coin_spend = make_spend(
                intermediate_launcher_coin, intermediate_launcher_puz, intermediate_launcher_sol
            )
            intermediate_coin_spends.append(intermediate_launcher_coin_spend)

            # create an ASSERT_COIN_ANNOUNCEMENT for the XCH spend. The
            # intermediate launcher coin issues a CREATE_COIN_ANNOUNCEMENT of
            # the mint_number and mint_total for the launcher coin it creates
            intermediate_announcement_message = std_hash(int_to_bytes(mint_number) + int_to_bytes(mint_total))
            coin_announcements.add(std_hash(intermediate_launcher_coin.name() + intermediate_announcement_message))

            # Create the launcher coin, and add its id to a list to be asserted in the XCH spend
            launcher_coin = Coin(intermediate_launcher_coin.name(), nft_puzzles.LAUNCHER_PUZZLE_HASH, amount)
            launcher_ids.append(launcher_coin.name())

            # Grab the metadata from metadata_list. The index for metadata_list
            # needs to be offset by mint_number_start, and since
            # mint_number starts at 1 not 0, we also subtract 1.
            metadata = metadata_list[mint_number - mint_number_start]

            # Create the inner and full puzzles for the eve spend
            inner_puzzle = create_ownership_layer_puzzle(
                launcher_coin.name(),
                b"",
                p2_inner_puzzle,
                metadata["royalty_pc"],
                royalty_puzzle_hash=metadata["royalty_ph"],
            )
            eve_fullpuz = nft_puzzles.create_full_puzzle(
                launcher_coin.name(), metadata["program"], NFT_METADATA_UPDATER.get_tree_hash(), inner_puzzle
            )

            # Annnouncements for eve spend. These are asserted by the xch spend
            announcement_message = Program.to([eve_fullpuz.get_tree_hash(), amount, []]).get_tree_hash()
            coin_announcements.add(std_hash(launcher_coin.name() + announcement_message))

            genesis_launcher_solution = Program.to([eve_fullpuz.get_tree_hash(), amount, []])

            launcher_cs = make_spend(launcher_coin, nft_puzzles.LAUNCHER_PUZZLE, genesis_launcher_solution)
            launcher_spends.append(launcher_cs)

            eve_coin = Coin(launcher_coin.name(), eve_fullpuz.get_tree_hash(), uint64(amount))

            # To make the eve transaction we need to construct the NFTCoinInfo
            # for the NFT (which doesn't exist yet)
            nft_coin = NFTCoinInfo(
                nft_id=launcher_coin.name(),
                coin=eve_coin,
                lineage_proof=LineageProof(
                    parent_name=launcher_coin.parent_coin_info, amount=uint64(launcher_coin.amount)
                ),
                full_puzzle=eve_fullpuz,
                mint_height=uint32(0),
            )

            # Create the eve transaction with targets if present
            if target_list:
                target_ph = target_list[mint_number - mint_number_start]
            else:
                target_ph = p2_inner_ph
            eve_txs = await self.generate_signed_transaction(
                [uint64(eve_coin.amount)],
                [target_ph],
                tx_config,
                nft_coin=nft_coin,
                new_owner=b"",
                new_did_inner_hash=b"",
                additional_bundles=[],
                memos=[[target_ph]],
            )
            eve_sb = eve_txs[0].spend_bundle
            assert eve_sb is not None
            eve_spends.append(eve_sb)
            # Extract Puzzle Announcement from eve spend
            assert isinstance(eve_sb, SpendBundle)  # mypy
            eve_sol = eve_sb.coin_spends[0].solution.to_program()
            conds = eve_fullpuz.run(eve_sol)
            eve_puzzle_announcement = [x for x in conds.as_python() if int_from_bytes(x[0]) == 62][0][1]
            assertion = std_hash(eve_fullpuz.get_tree_hash() + eve_puzzle_announcement)
            puzzle_assertions.add(assertion)

        # We've now created all the intermediate, launcher, eve and transfer spends.
        # Create the xch spend to fund the minting.
        spend_value = sum([coin.amount for coin in xch_coins])
        change: uint64 = uint64(spend_value - total_amount)
        xch_spends = []
        if xch_change_ph is None:
            xch_change_ph = await self.standard_wallet.get_new_puzzlehash()
        xch_payment = Payment(xch_change_ph, change, [xch_change_ph])

        first = True
        for xch_coin in xch_coins:
            puzzle: Program = await self.standard_wallet.puzzle_for_puzzle_hash(xch_coin.puzzle_hash)
            if first:
                message_list: List[bytes32] = [c.name() for c in xch_coins]
                message_list.append(Coin(xch_coin.name(), xch_payment.puzzle_hash, xch_payment.amount).name())
                message: bytes32 = std_hash(b"".join(message_list))

                if len(xch_coins) > 1:
                    extra_conditions += (CreateCoinAnnouncement(message),)
                extra_conditions += tuple(AssertCoinAnnouncement(ann) for ann in coin_announcements)
                extra_conditions += tuple(AssertPuzzleAnnouncement(ann) for ann in puzzle_assertions)

                solution: Program = self.standard_wallet.make_solution(
                    primaries=[xch_payment] + primaries,
                    fee=fee,
                    conditions=extra_conditions,
                )
                primary_announcement = AssertCoinAnnouncement(asserted_id=xch_coin.name(), asserted_msg=message)
                first = False
            else:
                solution = self.standard_wallet.make_solution(primaries=[], conditions=(primary_announcement,))
<<<<<<< HEAD
            xch_spends.append(CoinSpend(xch_coin, puzzle, solution))
        xch_spend = SpendBundle(xch_spends, G2Element())
=======
            xch_spends.append(make_spend(xch_coin, puzzle, solution))
        xch_spend = await self.wallet_state_manager.sign_transaction(xch_spends)
>>>>>>> 335523a1

        # Collect up all the coin spends
        list_of_coinspends = intermediate_coin_spends + launcher_spends
        unsigned_spend_bundle = SpendBundle(list_of_coinspends, G2Element())

        # Aggregate everything into a single spend bundle
        total_spend = SpendBundle.aggregate([unsigned_spend_bundle, xch_spend, *eve_spends])
        tx_record: TransactionRecord = dataclasses.replace(eve_txs[0], spend_bundle=total_spend)
        return [tx_record]

    async def select_coins(
        self,
        amount: uint64,
        coin_selection_config: CoinSelectionConfig,
    ) -> Set[Coin]:
        raise RuntimeError("NFTWallet does not support select_coins()")

    def require_derivation_paths(self) -> bool:
        return False

    def puzzle_hash_for_pk(self, pubkey: G1Element) -> bytes32:
        raise RuntimeError("NFTWallet does not support puzzle_hash_for_pk")

    def get_name(self) -> str:
        return self.wallet_info.name

    async def match_hinted_coin(self, coin: Coin, hint: bytes32) -> bool:
        return False<|MERGE_RESOLUTION|>--- conflicted
+++ resolved
@@ -1423,13 +1423,8 @@
                 solution = self.standard_wallet.make_solution(
                     primaries=[], conditions=(AssertCoinAnnouncement(primary_announcement_hash),)
                 )
-<<<<<<< HEAD
-            xch_spends.append(CoinSpend(xch_coin, puzzle, solution))
+            xch_spends.append(make_spend(xch_coin, puzzle, solution))
         xch_spend = SpendBundle(xch_spends, G2Element())
-=======
-            xch_spends.append(make_spend(xch_coin, puzzle, solution))
-        xch_spend = await self.wallet_state_manager.sign_transaction(xch_spends)
->>>>>>> 335523a1
 
         # Create the DID spend using the announcements collected when making the intermediate launcher coins
         did_p2_solution = self.standard_wallet.make_solution(
@@ -1665,13 +1660,8 @@
                 first = False
             else:
                 solution = self.standard_wallet.make_solution(primaries=[], conditions=(primary_announcement,))
-<<<<<<< HEAD
-            xch_spends.append(CoinSpend(xch_coin, puzzle, solution))
+            xch_spends.append(make_spend(xch_coin, puzzle, solution))
         xch_spend = SpendBundle(xch_spends, G2Element())
-=======
-            xch_spends.append(make_spend(xch_coin, puzzle, solution))
-        xch_spend = await self.wallet_state_manager.sign_transaction(xch_spends)
->>>>>>> 335523a1
 
         # Collect up all the coin spends
         list_of_coinspends = intermediate_coin_spends + launcher_spends
