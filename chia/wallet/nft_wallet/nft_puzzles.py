import logging
from typing import Any, Dict, List, Optional, Tuple

from clvm.casts import int_from_bytes
from clvm_tools.binutils import disassemble

from chia.types.blockchain_format.program import Program, SerializedProgram
from chia.types.blockchain_format.sized_bytes import bytes32
from chia.util.ints import uint16, uint64
from chia.wallet.nft_wallet.nft_info import NFTCoinInfo, NFTInfo
from chia.wallet.nft_wallet.nft_off_chain import get_off_chain_metadata
from chia.wallet.nft_wallet.uncurry_nft import UncurriedNFT
from chia.wallet.puzzles.load_clvm import load_clvm
from chia.wallet.puzzles.p2_delegated_puzzle_or_hidden_puzzle import solution_for_conditions

log = logging.getLogger(__name__)
SINGLETON_TOP_LAYER_MOD = load_clvm("singleton_top_layer_v1_1.clvm")
LAUNCHER_PUZZLE = load_clvm("singleton_launcher.clvm")
NFT_STATE_LAYER_MOD = load_clvm("nft_state_layer.clvm")
LAUNCHER_PUZZLE_HASH = LAUNCHER_PUZZLE.get_tree_hash()
SINGLETON_MOD_HASH = SINGLETON_TOP_LAYER_MOD.get_tree_hash()
NFT_STATE_LAYER_MOD_HASH = NFT_STATE_LAYER_MOD.get_tree_hash()
NFT_METADATA_UPDATER = load_clvm("nft_metadata_updater_default.clvm")
NFT_OWNERSHIP_LAYER = load_clvm("nft_ownership_layer.clvm")
NFT_OWNERSHIP_LAYER_HASH = NFT_OWNERSHIP_LAYER.get_tree_hash()
NFT_TRANSFER_PROGRAM_DEFAULT = load_clvm("nft_ownership_transfer_program_one_way_claim_with_royalties.clvm")
STANDARD_PUZZLE_MOD = load_clvm("p2_delegated_puzzle_or_hidden_puzzle.clvm")


def create_nft_layer_puzzle_with_curry_params(
    metadata: Program, metadata_updater_hash: bytes32, inner_puzzle: Program
) -> Program:
    """Curries params into nft_state_layer.clvm

    Args to curry:
        NFT_STATE_LAYER_MOD_HASH
        METADATA
        METADATA_UPDATER_PUZZLE_HASH
        INNER_PUZZLE"""
    if log.isEnabledFor(logging.DEBUG):
        log.debug(
            "Creating nft layer puzzle curry: mod_hash: %s, metadata: %r, metadata_hash: %s",
            NFT_STATE_LAYER_MOD_HASH,
            metadata,
            metadata_updater_hash,
        )
        log.debug(
            "Currying with: %s %s %s %s",
            NFT_STATE_LAYER_MOD_HASH,
            inner_puzzle.get_tree_hash(),
            metadata_updater_hash,
            metadata.get_tree_hash(),
        )
    return NFT_STATE_LAYER_MOD.curry(NFT_STATE_LAYER_MOD_HASH, metadata, metadata_updater_hash, inner_puzzle)


def create_full_puzzle_with_nft_puzzle(singleton_id: bytes32, inner_puzzle: Program) -> Program:
    if log.isEnabledFor(logging.DEBUG):
        log.debug(
            "Creating full NFT puzzle with inner puzzle: \n%r\n%r",
            singleton_id,
            inner_puzzle.get_tree_hash(),
        )
    singleton_struct = Program.to((SINGLETON_MOD_HASH, (singleton_id, LAUNCHER_PUZZLE_HASH)))

    full_puzzle = SINGLETON_TOP_LAYER_MOD.curry(singleton_struct, inner_puzzle)
    if log.isEnabledFor(logging.DEBUG):
        log.debug("Created NFT full puzzle with inner: %s", full_puzzle.get_tree_hash())
    return full_puzzle


def create_full_puzzle(
    singleton_id: bytes32, metadata: Program, metadata_updater_puzhash: bytes32, inner_puzzle: Program
) -> Program:
    if log.isEnabledFor(logging.DEBUG):
        log.debug(
            "Creating full NFT puzzle with: \n%r\n%r\n%r\n%r",
            singleton_id,
            metadata.get_tree_hash(),
            metadata_updater_puzhash,
            inner_puzzle.get_tree_hash(),
        )
    singleton_struct = Program.to((SINGLETON_MOD_HASH, (singleton_id, LAUNCHER_PUZZLE_HASH)))
    singleton_inner_puzzle = create_nft_layer_puzzle_with_curry_params(metadata, metadata_updater_puzhash, inner_puzzle)

    full_puzzle = SINGLETON_TOP_LAYER_MOD.curry(singleton_struct, singleton_inner_puzzle)
    if log.isEnabledFor(logging.DEBUG):
        log.debug("Created NFT full puzzle: %s", full_puzzle.get_tree_hash())
    return full_puzzle


async def get_nft_info_from_puzzle(
    nft_coin_info: NFTCoinInfo, config: Dict = None, include_off_chain: bool = False, ignore_size_limit: bool = False
) -> NFTInfo:
    """
    Extract NFT info from a full puzzle
    :param nft_coin_info NFTCoinInfo in local database
    :param config Wallet config
    :param include_off_chain If load the off-chain metadata
    :param ignore_size_limit Ignore the off-chain metadata loading size limit
    :return: NFTInfo
    """
    uncurried_nft: Optional[UncurriedNFT] = UncurriedNFT.uncurry(*nft_coin_info.full_puzzle.uncurry())
    assert uncurried_nft is not None
    data_uris: List[str] = []

    for uri in uncurried_nft.data_uris.as_python():  # pylint: disable=E1133
        data_uris.append(str(uri, "utf-8"))
    meta_uris: List[str] = []
    for uri in uncurried_nft.meta_uris.as_python():  # pylint: disable=E1133
        meta_uris.append(str(uri, "utf-8"))
    license_uris: List[str] = []
    for uri in uncurried_nft.license_uris.as_python():  # pylint: disable=E1133
        license_uris.append(str(uri, "utf-8"))
    off_chain_metadata: Optional[str] = None
    if include_off_chain:
        off_chain_metadata = await get_off_chain_metadata(nft_coin_info, config, ignore_size_limit)
    nft_info = NFTInfo(
        uncurried_nft.singleton_launcher_id,
        nft_coin_info.coin.name(),
        uncurried_nft.owner_did,
        uncurried_nft.trade_price_percentage,
        uncurried_nft.royalty_address,
        data_uris,
        uncurried_nft.data_hash.as_python(),
        meta_uris,
        uncurried_nft.meta_hash.as_python(),
        license_uris,
        uncurried_nft.license_hash.as_python(),
        uint64(uncurried_nft.edition_total.as_int()),
        uint64(uncurried_nft.edition_number.as_int()),
        uncurried_nft.metadata_updater_hash.as_python(),
        disassemble(uncurried_nft.metadata),
        nft_coin_info.mint_height,
        uncurried_nft.supports_did,
        nft_coin_info.pending_transaction,
<<<<<<< HEAD
        off_chain_metadata=off_chain_metadata,
=======
        nft_coin_info.minter_did,
>>>>>>> 9e73d514
    )
    return nft_info


def metadata_to_program(metadata: Dict[bytes, Any]) -> Program:
    """
    Convert the metadata dict to a Chialisp program
    :param metadata: User defined metadata
    :return: Chialisp program
    """
    kv_list = []
    for key, value in metadata.items():
        kv_list.append((key, value))
    program: Program = Program.to(kv_list)
    return program


def program_to_metadata(program: Program) -> Dict[bytes, Any]:
    """
    Convert a program to a metadata dict
    :param program: Chialisp program contains the metadata
    :return: Metadata dict
    """
    metadata = {}
    for kv_pair in program.as_iter():
        metadata[kv_pair.first().as_atom()] = kv_pair.rest().as_python()
    return metadata


def prepend_value(key: bytes, value: Program, metadata: Dict[bytes, Any]) -> None:
    """
    Prepend a value to a list in the metadata
    :param key: Key of the field
    :param value: Value want to add
    :param metadata: Metadata
    :return:
    """

    if value != Program.to(0):
        if metadata[key] == b"":
            metadata[key] = [value.as_python()]
        else:
            metadata[key].insert(0, value.as_python())


def update_metadata(metadata: Program, update_condition: Program) -> Program:
    """
    Apply conditions of metadata updater to the previous metadata
    :param metadata: Previous metadata
    :param update_condition: Update metadata conditions
    :return: Updated metadata
    """
    new_metadata: Dict[bytes, Any] = program_to_metadata(metadata)
    uri: Program = update_condition.rest().rest().first()
    prepend_value(uri.first().as_python(), uri.rest(), new_metadata)
    return metadata_to_program(new_metadata)


def construct_ownership_layer(
    current_owner: Optional[bytes32],
    transfer_program: Program,
    inner_puzzle: Program,
) -> Program:
    return NFT_OWNERSHIP_LAYER.curry(
        NFT_OWNERSHIP_LAYER_HASH,
        current_owner,
        transfer_program,
        inner_puzzle,
    )


def create_ownership_layer_puzzle(
    nft_id: bytes32,
    did_id: bytes,
    p2_puzzle: Program,
    percentage: uint16,
    royalty_puzzle_hash: Optional[bytes32] = None,
) -> Program:
    log.debug(
        "Creating ownership layer puzzle with NFT_ID: %s DID_ID: %s Royalty_Percentage: %d P2_puzzle: %s",
        nft_id.hex(),
        did_id,
        percentage,
        p2_puzzle,
    )
    singleton_struct = Program.to((SINGLETON_MOD_HASH, (nft_id, LAUNCHER_PUZZLE_HASH)))
    if not royalty_puzzle_hash:
        royalty_puzzle_hash = p2_puzzle.get_tree_hash()
    transfer_program = NFT_TRANSFER_PROGRAM_DEFAULT.curry(
        singleton_struct,
        royalty_puzzle_hash,
        percentage,
    )
    nft_inner_puzzle = p2_puzzle

    nft_ownership_layer_puzzle = construct_ownership_layer(
        bytes32(did_id) if did_id else None, transfer_program, nft_inner_puzzle
    )
    return nft_ownership_layer_puzzle


def create_ownership_layer_transfer_solution(
    new_did: bytes,
    new_did_inner_hash: bytes,
    trade_prices_list: List[List[int]],
    new_puzhash: bytes32,
) -> Program:
    log.debug(
        "Creating a transfer solution with: DID:%s Inner_puzhash:%s trade_price:%s puzhash:%s",
        new_did.hex(),
        new_did_inner_hash.hex(),
        str(trade_prices_list),
        new_puzhash.hex(),
    )
    condition_list = [
        [
            51,
            new_puzhash,
            1,
            [new_puzhash],
        ],
        [-10, new_did, trade_prices_list, new_did_inner_hash],
    ]
    log.debug("Condition list raw: %r", condition_list)
    solution = Program.to(
        [
            [solution_for_conditions(condition_list)],
        ]
    )
    log.debug("Generated transfer solution: %s", solution)
    return solution


def get_metadata_and_phs(unft: UncurriedNFT, solution: SerializedProgram) -> Tuple[Program, bytes32]:
    conditions = unft.p2_puzzle.run(unft.get_innermost_solution(solution.to_program()))
    metadata = unft.metadata
    puzhash_for_derivation: Optional[bytes32] = None
    for condition in conditions.as_iter():
        if condition.list_len() < 2:
            # invalid condition
            continue
        condition_code = condition.first().as_int()
        log.debug("Checking condition code: %r", condition_code)
        if condition_code == -24:
            # metadata update
            metadata = update_metadata(metadata, condition)
            metadata = Program.to(metadata)
        elif condition_code == 51 and int_from_bytes(condition.rest().rest().first().atom) == 1:
            # destination puzhash
            if puzhash_for_derivation is not None:
                # ignore duplicated create coin conditions
                continue
            memo = bytes32(condition.as_python()[-1][0])
            puzhash_for_derivation = memo
            log.debug("Got back puzhash from solution: %s", puzhash_for_derivation)
    assert puzhash_for_derivation
    return metadata, puzhash_for_derivation


def recurry_nft_puzzle(unft: UncurriedNFT, solution: Program, new_inner_puzzle: Program) -> Program:
    log.debug("Generating NFT puzzle with ownership support: %s", disassemble(solution))
    conditions = unft.p2_puzzle.run(unft.get_innermost_solution(solution))
    new_did_id = unft.owner_did
    new_puzhash = None
    for condition in conditions.as_iter():
        if condition.first().as_int() == -10:
            # this is the change owner magic condition
            new_did_id = condition.at("rf").atom
        elif condition.first().as_int() == 51:
            new_puzhash = condition.at("rf").atom
    # assert new_puzhash and new_did_id
    log.debug(f"Found NFT puzzle details: {new_did_id} {new_puzhash}")
    assert unft.transfer_program
    new_ownership_puzzle = construct_ownership_layer(new_did_id, unft.transfer_program, new_inner_puzzle)

    return new_ownership_puzzle


def get_new_owner_did(unft: UncurriedNFT, solution: Program) -> Optional[bytes32]:
    conditions = unft.p2_puzzle.run(unft.get_innermost_solution(solution))
    new_did_id = None
    for condition in conditions.as_iter():
        if condition.first().as_int() == -10:
            # this is the change owner magic condition
            new_did_id = condition.at("rf").atom
    return new_did_id<|MERGE_RESOLUTION|>--- conflicted
+++ resolved
@@ -134,11 +134,8 @@
         nft_coin_info.mint_height,
         uncurried_nft.supports_did,
         nft_coin_info.pending_transaction,
-<<<<<<< HEAD
+        nft_coin_info.minter_did,
         off_chain_metadata=off_chain_metadata,
-=======
-        nft_coin_info.minter_did,
->>>>>>> 9e73d514
     )
     return nft_info
 
