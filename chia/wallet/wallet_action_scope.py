from __future__ import annotations

import contextlib
from dataclasses import dataclass, field, replace
from typing import TYPE_CHECKING, AsyncIterator, List, Optional, cast, final

<<<<<<< HEAD
from chia.types.blockchain_format.program import Program
from chia.types.blockchain_format.sized_bytes import bytes32
=======
from chia.types.blockchain_format.coin import Coin
>>>>>>> 7bd9199a
from chia.types.spend_bundle import SpendBundle
from chia.util.action_scope import ActionScope
from chia.util.streamable import Streamable, streamable
from chia.wallet.signer_protocol import SigningResponse
from chia.wallet.transaction_record import TransactionRecord
from chia.wallet.util.tx_config import TXConfig

if TYPE_CHECKING:
    # Avoid a circular import here
    from chia.wallet.wallet_state_manager import WalletStateManager


@streamable
@dataclass(frozen=True)
class _StreamableWalletSideEffects(Streamable):
    transactions: List[TransactionRecord]
    signing_responses: List[SigningResponse]
    extra_spends: List[SpendBundle]
<<<<<<< HEAD
    solutions: List[Program]
    coin_ids: List[bytes32]
=======
    selected_coins: List[Coin]
>>>>>>> 7bd9199a


@dataclass
class WalletSideEffects:
    transactions: List[TransactionRecord] = field(default_factory=list)
    signing_responses: List[SigningResponse] = field(default_factory=list)
    extra_spends: List[SpendBundle] = field(default_factory=list)
<<<<<<< HEAD
    solutions: List[Program] = field(default_factory=list)
    coin_ids: List[bytes32] = field(default_factory=list)
=======
    selected_coins: List[Coin] = field(default_factory=list)
>>>>>>> 7bd9199a

    def __bytes__(self) -> bytes:
        return bytes(_StreamableWalletSideEffects(**self.__dict__))

    @classmethod
    def from_bytes(cls, blob: bytes) -> WalletSideEffects:
        return cls(**_StreamableWalletSideEffects.from_bytes(blob).__dict__)

    def merge(self, other: WalletSideEffects) -> None:
        self.transactions.extend(other.transactions)
        self.signing_responses.extend(other.signing_responses)
        self.extra_spends.extend(other.extra_spends)
        self.solutions.extend(other.solutions)
        self.coin_ids.extend(other.coin_ids)


@final
@dataclass(frozen=True)
class WalletActionConfig:
    push: bool
    merge_spends: bool
    sign: Optional[bool]
    additional_signing_responses: List[SigningResponse]
    extra_spends: List[SpendBundle]
    tx_config: TXConfig

    def adjust_for_side_effects(self, side_effects: WalletSideEffects) -> WalletActionConfig:
        return replace(
            self,
            tx_config=replace(
                self.tx_config,
                excluded_coin_ids=[*self.tx_config.excluded_coin_ids, *(c.name() for c in side_effects.selected_coins)],
            ),
        )


WalletActionScope = ActionScope[WalletSideEffects, WalletActionConfig]


@contextlib.asynccontextmanager
async def new_wallet_action_scope(
    wallet_state_manager: WalletStateManager,
    tx_config: TXConfig,
    push: bool = False,
    merge_spends: bool = True,
    sign: Optional[bool] = None,
    additional_signing_responses: List[SigningResponse] = [],
    extra_spends: List[SpendBundle] = [],
) -> AsyncIterator[WalletActionScope]:
    async with ActionScope.new_scope(
        WalletSideEffects,
        WalletActionConfig(push, merge_spends, sign, additional_signing_responses, extra_spends, tx_config),
    ) as self:
        self = cast(WalletActionScope, self)
        async with self.use() as interface:
            interface.side_effects.signing_responses = additional_signing_responses.copy()
            interface.side_effects.extra_spends = extra_spends.copy()

        yield self

    self.side_effects.transactions = await wallet_state_manager.add_pending_transactions(
        self.side_effects.transactions,
        push=push,
        merge_spends=merge_spends,
        sign=sign,
        additional_signing_responses=self.side_effects.signing_responses,
        extra_spends=self.side_effects.extra_spends,
    )<|MERGE_RESOLUTION|>--- conflicted
+++ resolved
@@ -4,12 +4,9 @@
 from dataclasses import dataclass, field, replace
 from typing import TYPE_CHECKING, AsyncIterator, List, Optional, cast, final
 
-<<<<<<< HEAD
+from chia.types.blockchain_format.coin import Coin
 from chia.types.blockchain_format.program import Program
 from chia.types.blockchain_format.sized_bytes import bytes32
-=======
-from chia.types.blockchain_format.coin import Coin
->>>>>>> 7bd9199a
 from chia.types.spend_bundle import SpendBundle
 from chia.util.action_scope import ActionScope
 from chia.util.streamable import Streamable, streamable
@@ -28,12 +25,9 @@
     transactions: List[TransactionRecord]
     signing_responses: List[SigningResponse]
     extra_spends: List[SpendBundle]
-<<<<<<< HEAD
+    selected_coins: List[Coin]
     solutions: List[Program]
     coin_ids: List[bytes32]
-=======
-    selected_coins: List[Coin]
->>>>>>> 7bd9199a
 
 
 @dataclass
@@ -41,12 +35,9 @@
     transactions: List[TransactionRecord] = field(default_factory=list)
     signing_responses: List[SigningResponse] = field(default_factory=list)
     extra_spends: List[SpendBundle] = field(default_factory=list)
-<<<<<<< HEAD
+    selected_coins: List[Coin] = field(default_factory=list)
     solutions: List[Program] = field(default_factory=list)
     coin_ids: List[bytes32] = field(default_factory=list)
-=======
-    selected_coins: List[Coin] = field(default_factory=list)
->>>>>>> 7bd9199a
 
     def __bytes__(self) -> bytes:
         return bytes(_StreamableWalletSideEffects(**self.__dict__))
@@ -59,6 +50,7 @@
         self.transactions.extend(other.transactions)
         self.signing_responses.extend(other.signing_responses)
         self.extra_spends.extend(other.extra_spends)
+        self.selected_coins.extend(other.selected_coins)
         self.solutions.extend(other.solutions)
         self.coin_ids.extend(other.coin_ids)
 
