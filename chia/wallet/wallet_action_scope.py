--- conflicted
+++ resolved
@@ -24,6 +24,8 @@
     transactions: List[TransactionRecord]
     signing_responses: List[SigningResponse]
     extra_spends: List[SpendBundle]
+    solutions: List[Program]
+    coin_ids: List[bytes32]
 
 
 @dataclass
@@ -35,78 +37,11 @@
     coin_ids: List[bytes32] = field(default_factory=list)
 
     def __bytes__(self) -> bytes:
-<<<<<<< HEAD
-        blob = b""
-        blob += len(self.transactions).to_bytes(4, "big")
-        for tx in self.transactions:
-            tx_bytes = bytes(tx)
-            blob += len(tx_bytes).to_bytes(4, "big") + tx_bytes
-        blob += len(self.signing_responses).to_bytes(4, "big")
-        for sr in self.signing_responses:
-            sr_bytes = bytes(sr)
-            blob += len(sr_bytes).to_bytes(4, "big") + sr_bytes
-        blob += len(self.extra_spends).to_bytes(4, "big")
-        for sb in self.extra_spends:
-            sb_bytes = bytes(sb)
-            blob += len(sb_bytes).to_bytes(4, "big") + sb_bytes
-        blob += len(self.solutions).to_bytes(4, "big")
-        for sol in self.solutions:
-            sol_bytes = bytes(sol)
-            blob += len(sol_bytes).to_bytes(4, "big") + sol_bytes
-        blob += len(self.coin_ids).to_bytes(4, "big")
-        for coin_id in self.coin_ids:
-            blob += len(coin_id).to_bytes(4, "big") + bytes(coin_id)
-        return blob
-
-    @classmethod
-    def from_bytes(cls, blob: bytes) -> WalletSideEffects:
-        instance = cls()
-        while blob != b"":
-            tx_len_prefix = int.from_bytes(blob[:4], "big")
-            blob = blob[4:]
-            for _ in range(0, tx_len_prefix):
-                len_prefix = int.from_bytes(blob[:4], "big")
-                blob = blob[4:]
-                instance.transactions.append(TransactionRecord.from_bytes(blob[:len_prefix]))
-                blob = blob[len_prefix:]
-            sr_len_prefix = int.from_bytes(blob[:4], "big")
-            blob = blob[4:]
-            for _ in range(0, sr_len_prefix):
-                len_prefix = int.from_bytes(blob[:4], "big")
-                blob = blob[4:]
-                instance.signing_responses.append(SigningResponse.from_bytes(blob[:len_prefix]))
-                blob = blob[len_prefix:]
-            sb_len_prefix = int.from_bytes(blob[:4], "big")
-            blob = blob[4:]
-            for _ in range(0, sb_len_prefix):
-                len_prefix = int.from_bytes(blob[:4], "big")
-                blob = blob[4:]
-                instance.extra_spends.append(SpendBundle.from_bytes(blob[:len_prefix]))
-                blob = blob[len_prefix:]
-            sol_len_prefix = int.from_bytes(blob[:4], "big")
-            blob = blob[4:]
-            for _ in range(0, sol_len_prefix):
-                len_prefix = int.from_bytes(blob[:4], "big")
-                blob = blob[4:]
-                instance.solutions.append(Program.from_bytes(blob[:len_prefix]))
-                blob = blob[len_prefix:]
-            coin_id_len_prefix = int.from_bytes(blob[:4], "big")
-            blob = blob[4:]
-            for _ in range(0, coin_id_len_prefix):
-                len_prefix = int.from_bytes(blob[:4], "big")
-                blob = blob[4:]
-                coin_id_bytes = blob[:len_prefix]
-                blob = blob[len_prefix:]
-                instance.coin_ids.append(bytes32(coin_id_bytes))
-
-        return instance
-=======
         return bytes(_StreamableWalletSideEffects(**self.__dict__))
 
     @classmethod
     def from_bytes(cls, blob: bytes) -> WalletSideEffects:
         return cls(**_StreamableWalletSideEffects.from_bytes(blob).__dict__)
->>>>>>> 5847164d
 
     def merge(self, other: WalletSideEffects) -> None:
         self.transactions.extend(other.transactions)
