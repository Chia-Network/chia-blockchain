import json
from sqlite3 import Row
from typing import List, Optional, Type, TypeVar, Union

from chia.types.blockchain_format.coin import Coin
from chia.types.blockchain_format.program import Program
from chia.types.blockchain_format.sized_bytes import bytes32
from chia.util.db_wrapper import DBWrapper2, execute_fetchone
from chia.util.ints import uint32
from chia.wallet.lineage_proof import LineageProof
from chia.wallet.nft_wallet.nft_info import DEFAULT_STATUS, IN_TRANSACTION_STATUS, NFTCoinInfo

_T_WalletNftStore = TypeVar("_T_WalletNftStore", bound="WalletNftStore")
REMOVE_BUFF_BLOCKS = 1000


class WalletNftStore:
    """
    WalletNftStore keeps track of all user created NFTs and necessary smart-contract data
    """

    db_wrapper: DBWrapper2

    @classmethod
    async def create(cls: Type[_T_WalletNftStore], db_wrapper: DBWrapper2) -> _T_WalletNftStore:
        self = cls()
        self.db_wrapper = db_wrapper
        async with self.db_wrapper.writer_maybe_transaction() as conn:
            await conn.execute(
                (
                    "CREATE TABLE IF NOT EXISTS users_nfts("
                    " nft_id text PRIMARY KEY,"
                    " nft_coin_id text,"
                    " wallet_id int,"
                    " did_id text,"
                    " coin text,"
                    " lineage_proof text,"
                    " mint_height bigint,"
                    " status text,"
                    " full_puzzle blob)"
                )
            )
            await conn.execute("CREATE INDEX IF NOT EXISTS nft_coin_id on users_nfts(nft_coin_id)")
            await conn.execute("CREATE INDEX IF NOT EXISTS nft_wallet_id on users_nfts(wallet_id)")
            await conn.execute("CREATE INDEX IF NOT EXISTS nft_did_id on users_nfts(did_id)")
            try:
                # Add your new column on the top, otherwise it will not be created.
                await conn.execute("ALTER TABLE users_nfts ADD COLUMN minter_did text")
                # These are patched columns for resolving reorg issue
                await conn.execute("ALTER TABLE users_nfts ADD COLUMN removed_height bigint")
                await conn.execute("ALTER TABLE users_nfts ADD COLUMN latest_height bigint")
                await conn.execute("CREATE INDEX IF NOT EXISTS removed_nft_height on users_nfts(removed_height)")
                await conn.execute("CREATE INDEX IF NOT EXISTS latest_nft_height on users_nfts(latest_height)")
            except Exception:
                pass

        return self

    async def delete_nft_by_nft_id(self, nft_id: bytes32, height: uint32) -> bool:
        """Tries to mark a given NFT as deleted at specific height

        This is due to how re-org works
        Returns `True` if NFT was found and marked deleted or `False` if not."""
        async with self.db_wrapper.writer_maybe_transaction() as conn:
            # Remove NFT in the users_nfts table
            cursor = await conn.execute(
                "UPDATE users_nfts SET removed_height=? WHERE nft_id=?", (int(height), nft_id.hex())
            )
            if cursor.rowcount > 0:
                return True
            return False

    async def delete_nft_by_coin_id(self, coin_id: bytes32, height: uint32) -> bool:
        """Tries to mark a given NFT as deleted at specific height

        This is due to how re-org works
        Returns `True` if NFT was found and marked deleted or `False` if not."""
        async with self.db_wrapper.writer_maybe_transaction() as conn:
<<<<<<< HEAD
            # Remove NFT in the users_nfts table
            cursor = await conn.execute(
                "UPDATE users_nfts SET removed_height=? WHERE nft_coin_id=?", (int(height), coin_id.hex())
            )
            if cursor.rowcount > 0:
                return True
            return False

    async def update_pending_transaction(self, nft_coin_id: bytes32, pending_transaction: bool) -> bool:
        async with self.db_wrapper.writer_maybe_transaction() as conn:
            c = await conn.execute(
                """
            UPDATE users_nfts SET status=? WHERE nft_coin_id = ?
            """,
                (IN_TRANSACTION_STATUS if pending_transaction else DEFAULT_STATUS, nft_coin_id.hex()),
            )
            if c.rowcount > 0:
                return True
            return False

    async def save_nft(self, wallet_id: uint32, did_id: Optional[bytes32], nft_coin_info: NFTCoinInfo) -> None:
        async with self.db_wrapper.writer_maybe_transaction() as conn:
            await conn.execute(
                "INSERT or REPLACE INTO users_nfts VALUES(?, ?, ?, ?, ?, ?, ?, ?, ?, ?, ?)",
=======
            columns = (
                "nft_id, nft_coin_id, wallet_id, did_id, coin, lineage_proof, mint_height, status, full_puzzle, "
                "minter_did, removed_height, latest_height"
            )
            cursor = await conn.execute(
                f"INSERT or REPLACE INTO users_nfts ({columns}) VALUES(?, ?, ?, ?, ?, ?, ?, ?, ?, ?, ?, ?)",
>>>>>>> 0d78058d
                (
                    nft_coin_info.nft_id.hex(),
                    nft_coin_info.coin.name().hex(),
                    int(wallet_id),
                    did_id.hex() if did_id else None,
                    json.dumps(nft_coin_info.coin.to_json_dict()),
                    json.dumps(nft_coin_info.lineage_proof.to_json_dict())
                    if nft_coin_info.lineage_proof is not None
                    else None,
                    int(nft_coin_info.mint_height),
                    IN_TRANSACTION_STATUS if nft_coin_info.pending_transaction else DEFAULT_STATUS,
                    bytes(nft_coin_info.full_puzzle),
                    None if nft_coin_info.minter_did is None else nft_coin_info.minter_did.hex(),
                    None,
                    int(nft_coin_info.latest_height),
                ),
            )
            # Rotate the old removed NFTs, they are not possible to be reorged
            await conn.execute(
                "DELETE FROM users_nfts WHERE removed_height is not NULL and removed_height<?",
                (int(nft_coin_info.latest_height) - REMOVE_BUFF_BLOCKS,),
            )

    async def get_nft_list(
        self, wallet_id: Optional[uint32] = None, did_id: Optional[bytes32] = None
    ) -> List[NFTCoinInfo]:
        sql: str = (
            "SELECT nft_id, coin, lineage_proof, mint_height, status, full_puzzle, latest_height, minter_did"
            " from users_nfts WHERE"
        )
        if wallet_id is not None and did_id is None:
            sql += f" wallet_id={wallet_id}"
        if wallet_id is None and did_id is not None:
            sql += f" did_id='{did_id.hex()}'"
        if wallet_id is not None and did_id is not None:
            sql += f" did_id='{did_id.hex()}' and wallet_id={wallet_id}"
        if wallet_id is not None or did_id is not None:
            sql += " and"
        sql += " removed_height is NULL"
        async with self.db_wrapper.reader_no_transaction() as conn:
            rows = await conn.execute_fetchall(sql)

        return [
            NFTCoinInfo(
                bytes32.from_hexstr(row[0]),
                Coin.from_json_dict(json.loads(row[1])),
                None if row[2] is None else LineageProof.from_json_dict(json.loads(row[2])),
                Program.from_bytes(row[5]),
                uint32(row[3]),
                None if row[7] is None else bytes32.from_hexstr(row[7]),
                uint32(row[6]) if row[6] is not None else uint32(0),
                row[4] == IN_TRANSACTION_STATUS,
            )
            for row in rows
        ]

    async def exists(self, coin_id: bytes32) -> bool:
        async with self.db_wrapper.reader_no_transaction() as conn:
            rows = await execute_fetchone(
                conn,
<<<<<<< HEAD
                "SELECT EXISTS(SELECT nft_id, coin, lineage_proof, mint_height, status, full_puzzle, latest_height"
                " from users_nfts WHERE removed_height is NULL and nft_coin_id=? LIMIT 1)",
                (coin_id.hex(),),
=======
                "SELECT nft_id, coin, lineage_proof, mint_height, status, full_puzzle, latest_height, minter_did"
                " from users_nfts WHERE removed_height is NULL and nft_id=?",
                (nft_id.hex(),),
>>>>>>> 0d78058d
            )
            if rows and rows[0] == 1:
                return True
            return False

    def _to_nft_coin_info(self, row: Row) -> NFTCoinInfo:
        return NFTCoinInfo(
            bytes32.from_hexstr(row[0]),
            Coin.from_json_dict(json.loads(row[1])),
            None if row[2] is None else LineageProof.from_json_dict(json.loads(row[2])),
            Program.from_bytes(row[5]),
            uint32(row[3]),
            None if row[7] is None else bytes32.from_hexstr(row[7]),
            uint32(row[6]) if row[6] is not None else uint32(0),
            row[4] == IN_TRANSACTION_STATUS,
        )

    async def get_nft_by_coin_id(self, nft_coin_id: bytes32) -> Optional[NFTCoinInfo]:
        async with self.db_wrapper.reader_no_transaction() as conn:
            row = await execute_fetchone(
                conn,
                "SELECT nft_id, coin, lineage_proof, mint_height, status, full_puzzle, latest_height"
                " from users_nfts WHERE removed_height is NULL and nft_coin_id=?",
                (nft_coin_id.hex(),),
            )

        if row is None:
            return None
        return self._to_nft_coin_info(row)

    async def get_nft_by_coin_ids(self, nft_coin_ids: List[bytes32]) -> Optional[NFTCoinInfo]:
        async with self.db_wrapper.reader_no_transaction() as conn:
            row = await execute_fetchone(
                conn,
                "SELECT nft_id, coin, lineage_proof, mint_height, status, full_puzzle, latest_height"
                " from users_nfts WHERE removed_height is NULL and nft_coin_id in (%s) LIMIT 1"
                % ",".join("?" * len(nft_coin_ids)),
                tuple([x.hex() for x in nft_coin_ids]),
            )

        if row is None:
            return None
        return self._to_nft_coin_info(row)

    async def get_nft_by_id(self, nft_id: bytes32, wallet_id: Optional[uint32] = None) -> Optional[NFTCoinInfo]:
        async with self.db_wrapper.reader_no_transaction() as conn:
            sql = """SELECT nft_id, coin, lineage_proof, mint_height, status, full_puzzle, latest_height
                from users_nfts WHERE removed_height is NULL and nft_id=?"""
            params: List[Union[uint32, str]] = [nft_id.hex()]
            if wallet_id:
                sql += " and wallet_id=?"
                params.append(wallet_id)
            row = await execute_fetchone(
                conn,
                sql,
                tuple(params),
            )

        if row is None:
            return None

        return self._to_nft_coin_info(row)

    async def rollback_to_block(self, height: int) -> bool:
        """
        Rolls back the blockchain to block_index. All coins confirmed after this point are removed.
        All coins spent after this point are set to unspent. Can be -1 (rollback all)
        """
        async with self.db_wrapper.writer_maybe_transaction() as conn:
            # Remove reorged NFTs
<<<<<<< HEAD
            await conn.execute("DELETE FROM users_nfts WHERE latest_height>?", (height,))

=======
            await (await conn.execute("DELETE FROM users_nfts WHERE latest_height>?", (height,))).close()
>>>>>>> 0d78058d
            # Retrieve removed NFTs
            result = await conn.execute(
                "UPDATE users_nfts SET removed_height = null WHERE removed_height>?",
                (height,),
            )
            if result.rowcount > 0:
                return True
            return False<|MERGE_RESOLUTION|>--- conflicted
+++ resolved
@@ -12,6 +12,7 @@
 
 _T_WalletNftStore = TypeVar("_T_WalletNftStore", bound="WalletNftStore")
 REMOVE_BUFF_BLOCKS = 1000
+NFT_COIN_INFO_COLUMNS = "nft_id, coin, lineage_proof, mint_height, status, full_puzzle, latest_height, minter_did"
 
 
 class WalletNftStore:
@@ -76,7 +77,6 @@
         This is due to how re-org works
         Returns `True` if NFT was found and marked deleted or `False` if not."""
         async with self.db_wrapper.writer_maybe_transaction() as conn:
-<<<<<<< HEAD
             # Remove NFT in the users_nfts table
             cursor = await conn.execute(
                 "UPDATE users_nfts SET removed_height=? WHERE nft_coin_id=?", (int(height), coin_id.hex())
@@ -99,16 +99,12 @@
 
     async def save_nft(self, wallet_id: uint32, did_id: Optional[bytes32], nft_coin_info: NFTCoinInfo) -> None:
         async with self.db_wrapper.writer_maybe_transaction() as conn:
-            await conn.execute(
-                "INSERT or REPLACE INTO users_nfts VALUES(?, ?, ?, ?, ?, ?, ?, ?, ?, ?, ?)",
-=======
             columns = (
                 "nft_id, nft_coin_id, wallet_id, did_id, coin, lineage_proof, mint_height, status, full_puzzle, "
                 "minter_did, removed_height, latest_height"
             )
-            cursor = await conn.execute(
+            await conn.execute(
                 f"INSERT or REPLACE INTO users_nfts ({columns}) VALUES(?, ?, ?, ?, ?, ?, ?, ?, ?, ?, ?, ?)",
->>>>>>> 0d78058d
                 (
                     nft_coin_info.nft_id.hex(),
                     nft_coin_info.coin.name().hex(),
@@ -135,10 +131,7 @@
     async def get_nft_list(
         self, wallet_id: Optional[uint32] = None, did_id: Optional[bytes32] = None
     ) -> List[NFTCoinInfo]:
-        sql: str = (
-            "SELECT nft_id, coin, lineage_proof, mint_height, status, full_puzzle, latest_height, minter_did"
-            " from users_nfts WHERE"
-        )
+        sql: str = f"SELECT {NFT_COIN_INFO_COLUMNS}" " from users_nfts WHERE"
         if wallet_id is not None and did_id is None:
             sql += f" wallet_id={wallet_id}"
         if wallet_id is None and did_id is not None:
@@ -169,21 +162,16 @@
         async with self.db_wrapper.reader_no_transaction() as conn:
             rows = await execute_fetchone(
                 conn,
-<<<<<<< HEAD
-                "SELECT EXISTS(SELECT nft_id, coin, lineage_proof, mint_height, status, full_puzzle, latest_height"
+                "SELECT EXISTS(SELECT nft_id"
                 " from users_nfts WHERE removed_height is NULL and nft_coin_id=? LIMIT 1)",
                 (coin_id.hex(),),
-=======
-                "SELECT nft_id, coin, lineage_proof, mint_height, status, full_puzzle, latest_height, minter_did"
-                " from users_nfts WHERE removed_height is NULL and nft_id=?",
-                (nft_id.hex(),),
->>>>>>> 0d78058d
             )
             if rows and rows[0] == 1:
                 return True
             return False
 
     def _to_nft_coin_info(self, row: Row) -> NFTCoinInfo:
+        # nft_id, coin, lineage_proof, mint_height, status, full_puzzle, latest_height, minter_did
         return NFTCoinInfo(
             bytes32.from_hexstr(row[0]),
             Coin.from_json_dict(json.loads(row[1])),
@@ -199,8 +187,7 @@
         async with self.db_wrapper.reader_no_transaction() as conn:
             row = await execute_fetchone(
                 conn,
-                "SELECT nft_id, coin, lineage_proof, mint_height, status, full_puzzle, latest_height"
-                " from users_nfts WHERE removed_height is NULL and nft_coin_id=?",
+                f"SELECT {NFT_COIN_INFO_COLUMNS}" " from users_nfts WHERE removed_height is NULL and nft_coin_id=?",
                 (nft_coin_id.hex(),),
             )
 
@@ -212,7 +199,7 @@
         async with self.db_wrapper.reader_no_transaction() as conn:
             row = await execute_fetchone(
                 conn,
-                "SELECT nft_id, coin, lineage_proof, mint_height, status, full_puzzle, latest_height"
+                f"SELECT {NFT_COIN_INFO_COLUMNS}"
                 " from users_nfts WHERE removed_height is NULL and nft_coin_id in (%s) LIMIT 1"
                 % ",".join("?" * len(nft_coin_ids)),
                 tuple([x.hex() for x in nft_coin_ids]),
@@ -224,8 +211,7 @@
 
     async def get_nft_by_id(self, nft_id: bytes32, wallet_id: Optional[uint32] = None) -> Optional[NFTCoinInfo]:
         async with self.db_wrapper.reader_no_transaction() as conn:
-            sql = """SELECT nft_id, coin, lineage_proof, mint_height, status, full_puzzle, latest_height
-                from users_nfts WHERE removed_height is NULL and nft_id=?"""
+            sql = f"SELECT {NFT_COIN_INFO_COLUMNS} from users_nfts WHERE removed_height is NULL and nft_id=?"
             params: List[Union[uint32, str]] = [nft_id.hex()]
             if wallet_id:
                 sql += " and wallet_id=?"
@@ -248,12 +234,8 @@
         """
         async with self.db_wrapper.writer_maybe_transaction() as conn:
             # Remove reorged NFTs
-<<<<<<< HEAD
             await conn.execute("DELETE FROM users_nfts WHERE latest_height>?", (height,))
 
-=======
-            await (await conn.execute("DELETE FROM users_nfts WHERE latest_height>?", (height,))).close()
->>>>>>> 0d78058d
             # Retrieve removed NFTs
             result = await conn.execute(
                 "UPDATE users_nfts SET removed_height = null WHERE removed_height>?",
