from __future__ import annotations

import asyncio
import dataclasses
import logging
import multiprocessing
import random
import sys
import time
import traceback
from pathlib import Path
from typing import Any, Dict, List, Optional, Set, Tuple, Union

import aiosqlite
from blspy import AugSchemeMPL, G1Element, G2Element, PrivateKey
from packaging.version import Version

from chia.consensus.block_record import BlockRecord
from chia.consensus.blockchain import ReceiveBlockResult
from chia.consensus.constants import ConsensusConstants
from chia.daemon.keychain_proxy import KeychainProxy, connect_to_keychain_and_validate, wrap_local_keychain
from chia.full_node.full_node_api import FullNodeAPI
from chia.protocols import wallet_protocol
from chia.protocols.full_node_protocol import RequestProofOfWeight, RespondProofOfWeight
from chia.protocols.protocol_message_types import ProtocolMessageTypes
from chia.protocols.wallet_protocol import CoinState, RespondBlockHeader, RespondToCoinUpdates
from chia.rpc.rpc_server import StateChangedProtocol, default_get_connections
from chia.server.node_discovery import WalletPeers
from chia.server.outbound_message import Message, NodeType, make_msg
from chia.server.peer_store_resolver import PeerStoreResolver
from chia.server.server import ChiaServer
from chia.server.ws_connection import WSChiaConnection
from chia.types.blockchain_format.coin import Coin
from chia.types.blockchain_format.sized_bytes import bytes32
from chia.types.blockchain_format.sub_epoch_summary import SubEpochSummary
from chia.types.coin_spend import CoinSpend
from chia.types.header_block import HeaderBlock
from chia.types.mempool_inclusion_status import MempoolInclusionStatus
from chia.types.peer_info import PeerInfo
from chia.types.weight_proof import WeightProof
from chia.util.chunks import chunks
from chia.util.config import (
    WALLET_PEERS_PATH_KEY_DEPRECATED,
    lock_and_load_config,
    process_config_start_method,
    save_config,
)
from chia.util.db_wrapper import manage_connection
from chia.util.errors import KeychainIsEmpty, KeychainIsLocked, KeychainKeyNotFound, KeychainProxyConnectionFailure
from chia.util.ints import uint32, uint64
from chia.util.keychain import Keychain
from chia.util.path import path_from_root
from chia.util.profiler import mem_profile_task, profile_task
from chia.wallet.transaction_record import TransactionRecord
from chia.wallet.util.new_peak_queue import NewPeakItem, NewPeakQueue, NewPeakQueueTypes
from chia.wallet.util.peer_request_cache import PeerRequestCache, can_use_peer_request_cache
from chia.wallet.util.wallet_sync_utils import (
    PeerRequestException,
    fetch_header_blocks_in_range,
    fetch_last_tx_from_peer,
    last_change_height_cs,
    request_and_validate_additions,
    request_and_validate_removals,
    request_header_blocks,
    subscribe_to_coin_updates,
    subscribe_to_phs,
)
from chia.wallet.wallet_state_manager import WalletStateManager
from chia.wallet.wallet_weight_proof_handler import WalletWeightProofHandler, get_wp_fork_point


def get_wallet_db_path(root_path: Path, config: Dict[str, Any], key_fingerprint: str) -> Path:
    """
    Construct a path to the wallet db. Uses config values and the wallet key's fingerprint to
    determine the wallet db filename.
    """
    db_path_replaced: str = (
        config["database_path"].replace("CHALLENGE", config["selected_network"]).replace("KEY", key_fingerprint)
    )

    # "v2_r1" is the current wallet db version identifier
    if "v2_r1" not in db_path_replaced:
        db_path_replaced = db_path_replaced.replace("v2", "v2_r1").replace("v1", "v2_r1")

    path: Path = path_from_root(root_path, db_path_replaced)
    return path


@dataclasses.dataclass
class WalletNode:
    config: Dict
    root_path: Path
    constants: ConsensusConstants
    local_keychain: Optional[Keychain] = None

    log: logging.Logger = logging.getLogger(__name__)

    # Normal operation data
    cached_blocks: Dict = dataclasses.field(default_factory=dict)
    future_block_hashes: Dict = dataclasses.field(default_factory=dict)

    # Sync data
    proof_hashes: List = dataclasses.field(default_factory=list)
    state_changed_callback: Optional[StateChangedProtocol] = None
    _wallet_state_manager: Optional[WalletStateManager] = None
    _weight_proof_handler: Optional[WalletWeightProofHandler] = None
    _server: Optional[ChiaServer] = None
    wsm_close_task: Optional[asyncio.Task] = None
    sync_task: Optional[asyncio.Task] = None
    logged_in_fingerprint: Optional[int] = None
    peer_task: Optional[asyncio.Task] = None
    logged_in: bool = False
    _keychain_proxy: Optional[KeychainProxy] = None
    height_to_time: Dict[uint32, uint64] = dataclasses.field(default_factory=dict)
    # Peers that we have long synced to
    synced_peers: Set[bytes32] = dataclasses.field(default_factory=set)
    wallet_peers: Optional[WalletPeers] = None
    wallet_peers_initialized: bool = False
    valid_wp_cache: Dict[bytes32, Any] = dataclasses.field(default_factory=dict)
    untrusted_caches: Dict[bytes32, PeerRequestCache] = dataclasses.field(default_factory=dict)
    # in Untrusted mode wallet might get the state update before receiving the block
    race_cache: Dict[bytes32, Set[CoinState]] = dataclasses.field(default_factory=dict)
    race_cache_hashes: List[Tuple[uint32, bytes32]] = dataclasses.field(default_factory=list)
    node_peaks: Dict[bytes32, Tuple[uint32, bytes32]] = dataclasses.field(default_factory=dict)
    validation_semaphore: Optional[asyncio.Semaphore] = None
    local_node_synced: bool = False
    LONG_SYNC_THRESHOLD: int = 300
    last_wallet_tx_resend_time: int = 0
    # Duration in seconds
    wallet_tx_resend_timeout_secs: int = 1800
    _new_peak_queue: Optional[NewPeakQueue] = None
    full_node_peer: Optional[PeerInfo] = None

    _shut_down: bool = False
    _process_new_subscriptions_task: Optional[asyncio.Task] = None
    _retry_failed_states_task: Optional[asyncio.Task] = None
    _secondary_peer_sync_task: Optional[asyncio.Task] = None

    @property
    def keychain_proxy(self) -> KeychainProxy:
        # This is a stop gap until the class usage is refactored such the values of
        # integral attributes are known at creation of the instance.
        if self._keychain_proxy is None:
            raise RuntimeError("keychain proxy not assigned")

        return self._keychain_proxy

    @property
    def wallet_state_manager(self) -> WalletStateManager:
        # This is a stop gap until the class usage is refactored such the values of
        # integral attributes are known at creation of the instance.
        if self._wallet_state_manager is None:
            raise RuntimeError("wallet state manager not assigned")

        return self._wallet_state_manager

    @property
    def server(self) -> ChiaServer:
        # This is a stop gap until the class usage is refactored such the values of
        # integral attributes are known at creation of the instance.
        if self._server is None:
            raise RuntimeError("server not assigned")

        return self._server

    @property
    def new_peak_queue(self) -> NewPeakQueue:
        # This is a stop gap until the class usage is refactored such the values of
        # integral attributes are known at creation of the instance.
        if self._new_peak_queue is None:
            raise RuntimeError("new peak queue not assigned")

        return self._new_peak_queue

    def get_connections(self, request_node_type: Optional[NodeType]) -> List[Dict[str, Any]]:
        return default_get_connections(server=self.server, request_node_type=request_node_type)

    async def ensure_keychain_proxy(self) -> KeychainProxy:
        if self._keychain_proxy is None:
            if self.local_keychain:
                self._keychain_proxy = wrap_local_keychain(self.local_keychain, log=self.log)
            else:
                self._keychain_proxy = await connect_to_keychain_and_validate(self.root_path, self.log)
                if not self._keychain_proxy:
                    raise KeychainProxyConnectionFailure()
        return self._keychain_proxy

    def get_cache_for_peer(self, peer) -> PeerRequestCache:
        if peer.peer_node_id not in self.untrusted_caches:
            self.untrusted_caches[peer.peer_node_id] = PeerRequestCache()
        return self.untrusted_caches[peer.peer_node_id]

    def rollback_request_caches(self, reorg_height: int):
        # Everything after reorg_height should be removed from the cache
        for cache in self.untrusted_caches.values():
            cache.clear_after_height(reorg_height)

    async def get_key_for_fingerprint(self, fingerprint: Optional[int]) -> Optional[PrivateKey]:
        try:
            keychain_proxy = await self.ensure_keychain_proxy()
            # Returns first private key if fingerprint is None
            key = await keychain_proxy.get_key_for_fingerprint(fingerprint)
        except KeychainIsEmpty:
            self.log.warning("No keys present. Create keys with the UI, or with the 'chia keys' program.")
            return None
        except KeychainKeyNotFound:
            self.log.warning(f"Key not found for fingerprint {fingerprint}")
            return None
        except KeychainIsLocked:
            self.log.warning("Keyring is locked")
            return None
        except KeychainProxyConnectionFailure as e:
            tb = traceback.format_exc()
            self.log.error(f"Missing keychain_proxy: {e} {tb}")
            raise  # Re-raise so that the caller can decide whether to continue or abort

        return key

    async def get_private_key(self, fingerprint: Optional[int]) -> Optional[PrivateKey]:
        """
        Attempt to get the private key for the given fingerprint. If the fingerprint is None,
        get_key_for_fingerprint() will return the first private key. Similarly, if a key isn't
        returned for the provided fingerprint, the first key will be returned.
        """
        key: Optional[PrivateKey] = await self.get_key_for_fingerprint(fingerprint)

        if key is None and fingerprint is not None:
            key = await self.get_key_for_fingerprint(None)
            if key is not None:
                self.log.info(f"Using first key found (fingerprint: {key.get_g1().get_fingerprint()})")

        return key

    def set_resync_on_startup(self, fingerprint: int, enabled: bool = True) -> None:
        with lock_and_load_config(self.root_path, "config.yaml") as config:
            if enabled is True:
                config["wallet"]["reset_sync_for_fingerprint"] = fingerprint
                self.log.info("Enabled resync for wallet fingerprint: %s", fingerprint)
            else:
                self.log.debug(
                    "Trying to disable resync: %s [%s]", fingerprint, config["wallet"].get("reset_sync_for_fingerprint")
                )
                if config["wallet"].get("reset_sync_for_fingerprint") == fingerprint:
                    del config["wallet"]["reset_sync_for_fingerprint"]
                    self.log.info("Disabled resync for wallet fingerprint: %s", fingerprint)
            save_config(self.root_path, "config.yaml", config)

    async def reset_sync_db(self, db_path: Union[Path, str], fingerprint: int) -> bool:
        conn: aiosqlite.Connection
        # are not part of core wallet tables, but might appear later
        ignore_tables = {"lineage_proofs_", "sqlite_"}
        required_tables = [
            "coin_record",
            "transaction_record",
            "derivation_paths",
            "users_wallets",
            "users_nfts",
            "action_queue",
            "all_notification_ids",
            "key_val_store",
            "trade_records",
            "pool_state_transitions",
            "singleton_records",
            "mirrors",
            "launchers",
            "interested_coins",
            "interested_puzzle_hashes",
            "unacknowledged_asset_tokens",
            "coin_of_interest_to_trade_record",
            "notifications",
            "retry_store",
        ]

        async with manage_connection(db_path) as conn:
            self.log.info("Resetting wallet sync data...")
            rows = list(await conn.execute_fetchall("SELECT name FROM sqlite_master WHERE type='table'"))
            names = set([x[0] for x in rows])
            names = names - set(required_tables)
            for name in names:
                for ignore_name in ignore_tables:
                    if name.startswith(ignore_name):
                        break
                else:
                    self.log.error(
                        f"Mismatch in expected schema to reset, found unexpected table: {name}. "
                        "Please check if you've run all migration scripts."
                    )
                    return False

            await conn.execute("BEGIN")
            commit = True
            tables = [row[0] for row in rows]
            try:
                if "coin_record" in tables:
                    await conn.execute("DELETE FROM coin_record")
                if "interested_coins" in tables:
                    await conn.execute("DELETE FROM interested_coins")
                if "interested_puzzle_hashes" in tables:
                    await conn.execute("DELETE FROM interested_puzzle_hashes")
                if "key_val_store" in tables:
                    await conn.execute("DELETE FROM key_val_store")
                if "users_nfts" in tables:
                    await conn.execute("DELETE FROM users_nfts")
            except aiosqlite.Error:
                self.log.exception("Error resetting sync tables")
                commit = False
            finally:
                try:
                    if commit:
                        self.log.info("Reset wallet sync data completed.")
                        await conn.execute("COMMIT")
                    else:
                        self.log.info("Reverting reset resync changes")
                        await conn.execute("ROLLBACK")
                except aiosqlite.Error:
                    self.log.exception("Error finishing reset resync db")
                # disable the resync in any case
                self.set_resync_on_startup(fingerprint, False)
            return commit

    async def _start(self) -> None:
        await self._start_with_fingerprint()

    async def _start_with_fingerprint(
        self,
        fingerprint: Optional[int] = None,
    ) -> bool:
        # Makes sure the coin_state_updates get higher priority than new_peak messages.
        # Delayed instantiation until here to avoid errors.
        #   got Future <Future pending> attached to a different loop
        self._new_peak_queue = NewPeakQueue(inner_queue=asyncio.PriorityQueue())
        if not fingerprint:
            fingerprint = self.get_last_used_fingerprint()
        multiprocessing_start_method = process_config_start_method(config=self.config, log=self.log)
        multiprocessing_context = multiprocessing.get_context(method=multiprocessing_start_method)
        self._weight_proof_handler = WalletWeightProofHandler(self.constants, multiprocessing_context)
        self.synced_peers = set()
        private_key = await self.get_private_key(fingerprint)
        if private_key is None:
            self.log_out()
            return False
        # override with private key fetched in case it's different from what was passed
        if fingerprint is None:
            fingerprint = private_key.get_g1().get_fingerprint()
        if self.config.get("enable_profiler", False):
            if sys.getprofile() is not None:
                self.log.warning("not enabling profiler, getprofile() is already set")
            else:
                asyncio.create_task(profile_task(self.root_path, "wallet", self.log))

        if self.config.get("enable_memory_profiler", False):
            asyncio.create_task(mem_profile_task(self.root_path, "wallet", self.log))

        path: Path = get_wallet_db_path(self.root_path, self.config, str(fingerprint))
        path.parent.mkdir(parents=True, exist_ok=True)
<<<<<<< HEAD
        self.log_in(private_key)
=======
        if self.config.get("reset_sync_for_fingerprint") == fingerprint:
            await self.reset_sync_db(path, fingerprint)

>>>>>>> 08a7a5b0
        self._wallet_state_manager = await WalletStateManager.create(
            private_key,
            self.config,
            path,
            self.constants,
            self.server,
            self.root_path,
            self,
        )

        if self.wallet_peers is None:
            self.initialize_wallet_peers()

        if self.state_changed_callback is not None:
            self.wallet_state_manager.set_callback(self.state_changed_callback)

        self.last_wallet_tx_resend_time = int(time.time())
        self.last_state_retry_time = int(time.time())
        self.wallet_tx_resend_timeout_secs = self.config.get("tx_resend_timeout_secs", 60 * 60)
        self.wallet_state_manager.set_pending_callback(self._pending_tx_handler)
        self._shut_down = False
        self._process_new_subscriptions_task = asyncio.create_task(self._process_new_subscriptions())
        self._retry_failed_states_task = asyncio.create_task(self._retry_failed_states())

        self.sync_event = asyncio.Event()

        self.wallet_state_manager.set_sync_mode(False)

        async with self.wallet_state_manager.puzzle_store.lock:
            index = await self.wallet_state_manager.puzzle_store.get_last_derivation_path()
            if index is None or index < self.wallet_state_manager.initial_num_public_keys - 1:
                await self.wallet_state_manager.create_more_puzzle_hashes(from_zero=True)
                self.wsm_close_task = None
        return True

    def _close(self):
        self.log.info("self._close")
        self.log_out()
        self._shut_down = True
        if self._weight_proof_handler is not None:
            self._weight_proof_handler.cancel_weight_proof_tasks()
        if self._process_new_subscriptions_task is not None:
            self._process_new_subscriptions_task.cancel()
        if self._retry_failed_states_task is not None:
            self._retry_failed_states_task.cancel()
        if self._secondary_peer_sync_task is not None:
            self._secondary_peer_sync_task.cancel()

    async def _await_closed(self, shutting_down: bool = True):
        self.log.info("self._await_closed")
        if self._server is not None:
            await self.server.close_all_connections()
        if self.wallet_peers is not None:
            await self.wallet_peers.ensure_is_closed()
        if self._wallet_state_manager is not None:
            await self.wallet_state_manager._await_closed()
            self._wallet_state_manager = None
        if shutting_down and self._keychain_proxy is not None:
            proxy = self._keychain_proxy
            self._keychain_proxy = None
            await proxy.close()
            await asyncio.sleep(0.5)  # https://docs.aiohttp.org/en/stable/client_advanced.html#graceful-shutdown
        self.wallet_peers = None

    def _set_state_changed_callback(self, callback: StateChangedProtocol) -> None:
        self.state_changed_callback = callback

        if self._wallet_state_manager is not None:
            self.wallet_state_manager.set_callback(self.state_changed_callback)
            self.wallet_state_manager.set_pending_callback(self._pending_tx_handler)

    def _pending_tx_handler(self):
        if self._wallet_state_manager is None:
            return None
        asyncio.create_task(self._resend_queue())

    async def _resend_queue(self):
        if self._shut_down or self._server is None or self._wallet_state_manager is None:
            return None

        for msg, sent_peers in await self._messages_to_resend():
            if self._shut_down or self._server is None or self._wallet_state_manager is None:
                return None
            full_nodes = self.server.get_connections(NodeType.FULL_NODE)
            for peer in full_nodes:
                if peer.peer_node_id in sent_peers:
                    continue
                self.log.debug(f"sending: {msg}")
                await peer.send_message(msg)

    async def _messages_to_resend(self) -> List[Tuple[Message, Set[bytes32]]]:
        if self._wallet_state_manager is None or self._shut_down:
            return []
        messages: List[Tuple[Message, Set[bytes32]]] = []

        current_time = int(time.time())
        retry_accepted_txs = False
        if self.last_wallet_tx_resend_time < current_time - self.wallet_tx_resend_timeout_secs:
            self.last_wallet_tx_resend_time = current_time
            retry_accepted_txs = True
        records: List[TransactionRecord] = await self.wallet_state_manager.tx_store.get_not_sent(
            include_accepted_txs=retry_accepted_txs
        )

        for record in records:
            if record.spend_bundle is None:
                continue
            msg = make_msg(
                ProtocolMessageTypes.send_transaction,
                wallet_protocol.SendTransaction(record.spend_bundle),
            )
            already_sent = set()
            for peer, status, _ in record.sent_to:
                if status == MempoolInclusionStatus.SUCCESS.value:
                    already_sent.add(bytes32.from_hexstr(peer))
            messages.append((msg, already_sent))

        return messages

    async def _retry_failed_states(self):
        while not self._shut_down:
            try:
                await asyncio.sleep(5)
                current_time = time.time()
                if self.last_state_retry_time < current_time - 10:
                    self.last_state_retry_time = current_time
                    if self.wallet_state_manager is None:
                        continue
                    states_to_retry = await self.wallet_state_manager.retry_store.get_all_states_to_retry()
                    for state, peer_id, fork_height in states_to_retry:
                        matching_peer = tuple(
                            p for p in self.server.get_connections(NodeType.FULL_NODE) if p.peer_node_id == peer_id
                        )
                        if len(matching_peer) == 0:
                            peer = self.get_full_node_peer()
                            if peer is None:
                                self.log.info(f"disconnected from all peers, cannot retry state: {state}")
                                continue
                            else:
                                self.log.info(
                                    f"disconnected from peer {peer_id}, state will retry with {peer.peer_node_id}"
                                )
                        else:
                            peer = matching_peer[0]
                        async with self.wallet_state_manager.db_wrapper.writer():
                            self.log.info(f"retrying coin_state: {state}")
                            try:
                                await self.wallet_state_manager.new_coin_state(
                                    [state], peer, None if fork_height == 0 else fork_height
                                )
                            except Exception as e:
                                self.log.exception(f"Exception while adding states.. : {e}")
                            else:
                                await self.wallet_state_manager.blockchain.clean_block_records()
            except asyncio.CancelledError:
                self.log.info("Retry task cancelled, exiting.")
                raise

    async def _process_new_subscriptions(self):
        while not self._shut_down:
            # Here we process four types of messages in the queue, where the first one has higher priority (lower
            # number in the queue), and priority decreases for each type.
            peer: Optional[WSChiaConnection] = None
            item: Optional[NewPeakItem] = None
            try:
                peer, item = None, None
                item = await self.new_peak_queue.get()
                assert item is not None
                if item.item_type == NewPeakQueueTypes.COIN_ID_SUBSCRIPTION:
                    self.log.debug("Pulled from queue: %s %s", item.item_type, item.data)
                    # Subscriptions are the highest priority, because we don't want to process any more peaks or
                    # state updates until we are sure that we subscribed to everything that we need to. Otherwise,
                    # we might not be able to process some state.
                    coin_ids: List[bytes32] = item.data
                    for peer in self.server.get_connections(NodeType.FULL_NODE):
                        coin_states: List[CoinState] = await subscribe_to_coin_updates(coin_ids, peer, uint32(0))
                        if len(coin_states) > 0:
                            async with self.wallet_state_manager.lock:
                                await self.receive_state_from_peer(coin_states, peer)
                elif item.item_type == NewPeakQueueTypes.PUZZLE_HASH_SUBSCRIPTION:
                    self.log.debug("Pulled from queue: %s %s", item.item_type, item.data)
                    puzzle_hashes: List[bytes32] = item.data
                    for peer in self.server.get_connections(NodeType.FULL_NODE):
                        # Puzzle hash subscription
                        coin_states: List[CoinState] = await subscribe_to_phs(puzzle_hashes, peer, uint32(0))
                        if len(coin_states) > 0:
                            async with self.wallet_state_manager.lock:
                                await self.receive_state_from_peer(coin_states, peer)
                elif item.item_type == NewPeakQueueTypes.FULL_NODE_STATE_UPDATED:
                    # Note: this can take a while when we have a lot of transactions. We want to process these
                    # before new_peaks, since new_peak_wallet requires that we first obtain the state for that peak.
                    self.log.debug("Pulled from queue: %s %s", item.item_type, item.data[0])
                    request: wallet_protocol.CoinStateUpdate = item.data[0]
                    peer = item.data[1]
                    assert peer is not None
                    await self.state_update_received(request, peer)
                elif item.item_type == NewPeakQueueTypes.NEW_PEAK_WALLET:
                    self.log.debug("Pulled from queue: %s %s", item.item_type, item.data[0])
                    # This can take a VERY long time, because it might trigger a long sync. It is OK if we miss some
                    # subscriptions or state updates, since all subscriptions and state updates will be handled by
                    # long_sync (up to the target height).
                    request: wallet_protocol.NewPeakWallet = item.data[0]
                    peer = item.data[1]
                    assert peer is not None
                    await self.new_peak_wallet(request, peer)
                else:
                    self.log.debug("Pulled from queue: UNKNOWN %s", item.item_type)
                    assert False
            except asyncio.CancelledError:
                self.log.info("Queue task cancelled, exiting.")
                raise
            except Exception as e:
                self.log.error(f"Exception handling {item}, {e} {traceback.format_exc()}")
                if peer is not None:
                    await peer.close(9999)

    def log_in(self, sk: PrivateKey):
        self.logged_in_fingerprint = sk.get_g1().get_fingerprint()
        self.logged_in = True
        self.log.info(f"Wallet is logged in using key with fingerprint: {self.logged_in_fingerprint}")
        try:
            self.update_last_used_fingerprint()
        except Exception:
            self.log.exception("Non-fatal: Unable to update last used fingerprint.")

    def log_out(self):
        self.logged_in_fingerprint = None
        self.logged_in = False

    def update_last_used_fingerprint(self) -> None:
        fingerprint = self.logged_in_fingerprint
        assert fingerprint is not None
        path = self.get_last_used_fingerprint_path()
        path.parent.mkdir(parents=True, exist_ok=True)
        path.write_text(str(fingerprint))
        self.log.info(f"Updated last used fingerprint: {fingerprint}")

    def get_last_used_fingerprint(self) -> Optional[int]:
        fingerprint: Optional[int] = None
        try:
            path = self.get_last_used_fingerprint_path()
            if path.exists():
                fingerprint = int(path.read_text().strip())
        except Exception:
            self.log.exception("Non-fatal: Unable to read last used fingerprint.")
        return fingerprint

    def get_last_used_fingerprint_path(self) -> Path:
        db_path: Path = path_from_root(self.root_path, self.config["database_path"])
        fingerprint_path = db_path.parent / "last_used_fingerprint"
        return fingerprint_path

    def set_server(self, server: ChiaServer):
        self._server = server
        self.initialize_wallet_peers()

    def initialize_wallet_peers(self):
        self.server.on_connect = self.on_connect
        network_name = self.config["selected_network"]

        connect_to_unknown_peers = self.config.get("connect_to_unknown_peers", True)
        testing = self.config.get("testing", False)
        if self.wallet_peers is None and connect_to_unknown_peers and not testing:
            self.wallet_peers = WalletPeers(
                self.server,
                self.config["target_peer_count"],
                PeerStoreResolver(
                    self.root_path,
                    self.config,
                    selected_network=network_name,
                    peers_file_path_key="wallet_peers_file_path",
                    legacy_peer_db_path_key=WALLET_PEERS_PATH_KEY_DEPRECATED,
                    default_peers_file_path="wallet/db/wallet_peers.dat",
                ),
                self.config["introducer_peer"],
                self.config.get("dns_servers", ["dns-introducer.chia.net"]),
                self.config["peer_connect_interval"],
                network_name,
                None,
                self.log,
            )
            asyncio.create_task(self.wallet_peers.start())

    def on_disconnect(self, peer: WSChiaConnection):
        if self.is_trusted(peer):
            self.local_node_synced = False
            self.initialize_wallet_peers()

        if peer.peer_node_id in self.untrusted_caches:
            self.untrusted_caches.pop(peer.peer_node_id)
        if peer.peer_node_id in self.synced_peers:
            self.synced_peers.remove(peer.peer_node_id)
        if peer.peer_node_id in self.node_peaks:
            self.node_peaks.pop(peer.peer_node_id)

        self.wallet_state_manager.state_changed("close_connection")

    async def on_connect(self, peer: WSChiaConnection):
        if self._wallet_state_manager is None:
            return None

        if Version(peer.protocol_version) < Version("0.0.33"):
            self.log.info("Disconnecting, full node running old software")
            await peer.close()

        trusted = self.is_trusted(peer)
        if not trusted and self.local_node_synced:
            await peer.close()

        if peer.peer_node_id in self.synced_peers:
            self.synced_peers.remove(peer.peer_node_id)

        self.log.info(f"Connected peer {peer.get_peer_info()} is trusted: {trusted}")
        messages_peer_ids = await self._messages_to_resend()
        self.wallet_state_manager.state_changed("add_connection")
        for msg, peer_ids in messages_peer_ids:
            if peer.peer_node_id in peer_ids:
                continue
            await peer.send_message(msg)

        if self.wallet_peers is not None:
            await self.wallet_peers.on_connect(peer)

    async def perform_atomic_rollback(self, fork_height: int, cache: Optional[PeerRequestCache] = None):
        self.log.info(f"perform_atomic_rollback to {fork_height}")
        # this is to start a write transaction
        async with self.wallet_state_manager.db_wrapper.writer():
            try:
                removed_wallet_ids = await self.wallet_state_manager.reorg_rollback(fork_height)
                await self.wallet_state_manager.blockchain.set_finished_sync_up_to(fork_height, in_rollback=True)
                if cache is None:
                    self.rollback_request_caches(fork_height)
                else:
                    cache.clear_after_height(fork_height)
            except Exception as e:
                tb = traceback.format_exc()
                self.log.error(f"Exception while perform_atomic_rollback: {e} {tb}")
                raise
            else:
                await self.wallet_state_manager.blockchain.clean_block_records()

                for wallet_id in removed_wallet_ids:
                    self.wallet_state_manager.wallets.pop(wallet_id)

        # this has to be called *after* the transaction commits, otherwise it
        # won't see the changes (since we spawn a new task to handle potential
        # resends)
        self._pending_tx_handler()

    async def long_sync(
        self,
        target_height: uint32,
        full_node: WSChiaConnection,
        fork_height: int,
        *,
        rollback: bool,
    ):
        """
        Sync algorithm:
        - Download and verify weight proof (if not trusted)
        - Roll back anything after the fork point (if rollback=True)
        - Subscribe to all puzzle_hashes over and over until there are no more updates
        - Subscribe to all coin_ids over and over until there are no more updates
        - rollback=False means that we are just double-checking with this peer to make sure we don't have any
          missing transactions, so we don't need to rollback
        """

        def is_new_state_update(cs: CoinState) -> bool:
            if cs.spent_height is None and cs.created_height is None:
                return True
            if cs.spent_height is not None and cs.spent_height >= fork_height:
                return True
            if cs.created_height is not None and cs.created_height >= fork_height:
                return True
            return False

        trusted: bool = self.is_trusted(full_node)
        self.log.info(f"Starting sync trusted: {trusted} to peer {full_node.peer_host}")
        start_time = time.time()

        if rollback:
            # we should clear all peers since this is a full rollback
            await self.perform_atomic_rollback(fork_height)
            await self.update_ui()

        # We only process new state updates to avoid slow reprocessing. We set the sync height after adding
        # Things, so we don't have to reprocess these later. There can be many things in ph_update_res.
        already_checked_ph: Set[bytes32] = set()
        while not self._shut_down:
            await self.wallet_state_manager.create_more_puzzle_hashes()
            all_puzzle_hashes = await self.get_puzzle_hashes_to_subscribe()
            not_checked_puzzle_hashes = set(all_puzzle_hashes) - already_checked_ph
            if not_checked_puzzle_hashes == set():
                break
            for chunk in chunks(list(not_checked_puzzle_hashes), 1000):
                ph_update_res: List[CoinState] = await subscribe_to_phs(chunk, full_node, 0)
                ph_update_res = list(filter(is_new_state_update, ph_update_res))
                if not await self.receive_state_from_peer(ph_update_res, full_node):
                    # If something goes wrong, abort sync
                    return
            already_checked_ph.update(not_checked_puzzle_hashes)

        self.log.info(f"Successfully subscribed and updated {len(already_checked_ph)} puzzle hashes")

        # The number of coin id updates are usually going to be significantly less than ph updates, so we can
        # sync from 0 every time.
        already_checked_coin_ids: Set[bytes32] = set()
        while not self._shut_down:
            all_coin_ids = await self.get_coin_ids_to_subscribe(0)
            not_checked_coin_ids = set(all_coin_ids) - already_checked_coin_ids
            if not_checked_coin_ids == set():
                break
            for chunk in chunks(list(not_checked_coin_ids), 1000):
                c_update_res: List[CoinState] = await subscribe_to_coin_updates(chunk, full_node, 0)

                if not await self.receive_state_from_peer(c_update_res, full_node):
                    # If something goes wrong, abort sync
                    return
            already_checked_coin_ids.update(not_checked_coin_ids)
        self.log.info(f"Successfully subscribed and updated {len(already_checked_coin_ids)} coin ids")

        # Only update this fully when the entire sync has completed
        await self.wallet_state_manager.blockchain.set_finished_sync_up_to(target_height)

        if trusted:
            self.local_node_synced = True

        self.wallet_state_manager.state_changed("new_block")

        self.synced_peers.add(full_node.peer_node_id)
        await self.update_ui()

        self.log.info(f"Sync (trusted: {trusted}) duration was: {time.time() - start_time}")

    async def receive_state_from_peer(
        self,
        items_input: List[CoinState],
        peer: WSChiaConnection,
        fork_height: Optional[uint32] = None,
        height: Optional[uint32] = None,
        header_hash: Optional[bytes32] = None,
    ) -> bool:
        # Adds the state to the wallet state manager. If the peer is trusted, we do not validate. If the peer is
        # untrusted we do, but we might not add the state, since we need to receive the new_peak message as well.
        assert self._wallet_state_manager is not None
        trusted = self.is_trusted(peer)
        # Validate states in parallel, apply serial
        # TODO: optimize fetching
        if self.validation_semaphore is None:
            self.validation_semaphore = asyncio.Semaphore(10)

        # Rollback is handled in wallet_short_sync_backtrack for untrusted peers, so we don't need to do it here.
        # Also it's not safe to rollback, an untrusted peer can give us old fork point and make our TX disappear.
        # wallet_short_sync_backtrack can safely rollback because we validated the weight for the new peak so we
        # know the peer is telling the truth about the reorg.

        # If there is a fork, we need to ensure that we roll back in trusted mode to properly handle reorgs
        cache: PeerRequestCache = self.get_cache_for_peer(peer)

        if (
            trusted
            and fork_height is not None
            and height is not None
            and fork_height != height - 1
            and peer.peer_node_id in self.synced_peers
        ):
            # only one peer told us to rollback so only clear for that peer
            await self.perform_atomic_rollback(fork_height, cache=cache)
        else:
            if fork_height is not None:
                # only one peer told us to rollback so only clear for that peer
                cache.clear_after_height(fork_height)
                self.log.info(f"clear_after_height {fork_height} for peer {peer}")

        all_tasks: List[asyncio.Task] = []
        target_concurrent_tasks: int = 30

        # Ensure the list is sorted

        before = len(items_input)
        items = await self.wallet_state_manager.filter_spam(list(sorted(items_input, key=last_change_height_cs)))
        num_filtered = before - len(items)
        if num_filtered > 0:
            self.log.info(f"Filtered {num_filtered} spam transactions")

        async def receive_and_validate(inner_states: List[CoinState], inner_idx_start: int):
            try:
                assert self.validation_semaphore is not None
                async with self.validation_semaphore:
                    if header_hash is not None:
                        assert height is not None
                        for inner_state in inner_states:
                            self.add_state_to_race_cache(header_hash, height, inner_state)
                            self.log.info(f"Added to race cache: {height}, {inner_state}")
                    valid_states = [
                        inner_state
                        for inner_state in inner_states
                        if await self.validate_received_state_from_peer(inner_state, peer, cache, fork_height)
                    ]
                    if len(valid_states) > 0:
                        async with self.wallet_state_manager.db_wrapper.writer():
                            self.log.info(
                                f"new coin state received ({inner_idx_start}-"
                                f"{inner_idx_start + len(inner_states) - 1}/ {len(items)})"
                            )
                            try:
                                await self.wallet_state_manager.new_coin_state(valid_states, peer, fork_height)
                            except Exception as e:
                                tb = traceback.format_exc()
                                self.log.error(f"Exception while adding state: {e} {tb}")
                            else:
                                await self.wallet_state_manager.blockchain.clean_block_records()

            except Exception as e:
                tb = traceback.format_exc()
                if self._shut_down:
                    self.log.debug(f"Shutting down while adding state : {e} {tb}")
                else:
                    self.log.error(f"Exception while adding state: {e} {tb}")

        idx = 1
        # Keep chunk size below 1000 just in case, windows has sqlite limits of 999 per query
        # Untrusted has a smaller batch size since validation has to happen which takes a while
        chunk_size: int = 900 if trusted else 10
        for states in chunks(items, chunk_size):
            if self._server is None:
                self.log.error("No server")
                await asyncio.gather(*all_tasks)
                return False
            if peer.peer_node_id not in self.server.all_connections:
                self.log.error(f"Disconnected from peer {peer.peer_node_id} host {peer.peer_host}")
                await asyncio.gather(*all_tasks)
                return False
            if trusted:
                async with self.wallet_state_manager.db_wrapper.writer():
                    try:
                        self.log.info(f"new coin state received ({idx}-" f"{idx + len(states) - 1}/ {len(items)})")
                        await self.wallet_state_manager.new_coin_state(states, peer, fork_height)
                    except Exception as e:
                        tb = traceback.format_exc()
                        self.log.error(f"Error adding states.. {e} {tb}")
                        return False
                    else:
                        await self.wallet_state_manager.blockchain.clean_block_records()

            else:
                while len(all_tasks) >= target_concurrent_tasks:
                    all_tasks = [task for task in all_tasks if not task.done()]
                    await asyncio.sleep(0.1)
                    if self._shut_down:
                        self.log.info("Terminating receipt and validation due to shut down request")
                        await asyncio.gather(*all_tasks)
                        return False
                all_tasks.append(asyncio.create_task(receive_and_validate(states, idx)))
            idx += len(states)

        still_connected = self._server is not None and peer.peer_node_id in self.server.all_connections
        await asyncio.gather(*all_tasks)
        await self.update_ui()
        return still_connected and self._server is not None and peer.peer_node_id in self.server.all_connections

    async def is_peer_synced(
        self, peer: WSChiaConnection, header_block: HeaderBlock, request_time: uint64
    ) -> Optional[uint64]:
        # Get last timestamp
        last_tx: Optional[HeaderBlock] = await fetch_last_tx_from_peer(header_block.height, peer)
        latest_timestamp: Optional[uint64] = None
        if last_tx is not None:
            assert last_tx.foliage_transaction_block is not None
            latest_timestamp = last_tx.foliage_transaction_block.timestamp

        # Return None if not synced
        if (
            latest_timestamp is None
            or self.config.get("testing", False) is False
            and latest_timestamp < request_time - 600
        ):
            return None
        return latest_timestamp

    def is_trusted(self, peer) -> bool:
        return self.server.is_trusted_peer(peer, self.config["trusted_peers"])

    def add_state_to_race_cache(self, header_hash: bytes32, height: uint32, coin_state: CoinState) -> None:
        # Clears old state that is no longer relevant
        delete_threshold = 100
        for rc_height, rc_hh in self.race_cache_hashes:
            if height - delete_threshold >= rc_height:
                self.race_cache.pop(rc_hh)
        self.race_cache_hashes = [
            (rc_height, rc_hh) for rc_height, rc_hh in self.race_cache_hashes if height - delete_threshold < rc_height
        ]

        if header_hash not in self.race_cache:
            self.race_cache[header_hash] = set()
        self.race_cache[header_hash].add(coin_state)

    async def state_update_received(self, request: wallet_protocol.CoinStateUpdate, peer: WSChiaConnection) -> None:
        # This gets called every time there is a new coin or puzzle hash change in the DB
        # that is of interest to this wallet. It is not guaranteed to come for every height. This message is guaranteed
        # to come before the corresponding new_peak for each height. We handle this differently for trusted and
        # untrusted peers. For trusted, we always process the state, and we process reorgs as well.
        for coin in request.items:
            self.log.info(f"request coin: {coin.coin.name().hex()}{coin}")

        async with self.wallet_state_manager.lock:
            await self.receive_state_from_peer(
                request.items,
                peer,
                request.fork_height,
                request.height,
                request.peak_hash,
            )

    def get_full_node_peer(self) -> Optional[WSChiaConnection]:
        """
        Get a full node, preferring synced & trusted > synced & untrusted > unsynced & trusted > unsynced & untrusted
        """
        full_nodes: List[WSChiaConnection] = self.get_full_node_peers_in_order()
        if len(full_nodes) == 0:
            return None
        return full_nodes[0]

    def get_full_node_peers_in_order(self) -> List[WSChiaConnection]:
        """
        Get all full nodes sorted:
         preferring synced & trusted > synced & untrusted > unsynced & trusted > unsynced & untrusted
        """
        if self._server is None:
            return []

        synced_and_trusted: List[WSChiaConnection] = []
        synced: List[WSChiaConnection] = []
        trusted: List[WSChiaConnection] = []
        neither: List[WSChiaConnection] = []
        all_nodes: List[WSChiaConnection] = self.server.get_connections(NodeType.FULL_NODE)
        random.shuffle(all_nodes)
        for node in all_nodes:
            we_synced_to_it = node.peer_node_id in self.synced_peers
            is_trusted = self.is_trusted(node)
            if we_synced_to_it and is_trusted:
                synced_and_trusted.append(node)
            elif we_synced_to_it:
                synced.append(node)
            elif is_trusted:
                trusted.append(node)
            else:
                neither.append(node)
        return synced_and_trusted + synced + trusted + neither

    async def disconnect_and_stop_wpeers(self) -> None:
        if self._server is None:
            return

        # Close connection of non-trusted peers
        full_node_connections = self.server.get_connections(NodeType.FULL_NODE)
        if len(full_node_connections) > 1:
            for peer in full_node_connections:
                if not self.is_trusted(peer):
                    await peer.close()

        if self.wallet_peers is not None:
            await self.wallet_peers.ensure_is_closed()
            self.wallet_peers = None

    async def check_for_synced_trusted_peer(self, header_block: HeaderBlock, request_time: uint64) -> bool:
        if self._server is None:
            return False
        for peer in self.server.get_connections(NodeType.FULL_NODE):
            if self.is_trusted(peer) and await self.is_peer_synced(peer, header_block, request_time):
                return True
        return False

    async def get_timestamp_for_height(self, height: uint32) -> uint64:
        """
        Returns the timestamp for transaction block at h=height, if not transaction block, backtracks until it finds
        a transaction block
        """
        if height in self.height_to_time:
            return self.height_to_time[height]

        for cache in self.untrusted_caches.values():
            cache_ts: Optional[uint64] = cache.get_height_timestamp(height)
            if cache_ts is not None:
                return cache_ts

        peers: List[WSChiaConnection] = self.get_full_node_peers_in_order()
        last_tx_block: Optional[HeaderBlock] = None
        for peer in peers:
            last_tx_block = await fetch_last_tx_from_peer(height, peer)
            if last_tx_block is None:
                continue

            assert last_tx_block.foliage_transaction_block is not None
            self.get_cache_for_peer(peer).add_to_blocks(last_tx_block)
            return last_tx_block.foliage_transaction_block.timestamp

        raise PeerRequestException("Error fetching timestamp from all peers")

    async def new_peak_wallet(self, new_peak: wallet_protocol.NewPeakWallet, peer: WSChiaConnection):
        if self._wallet_state_manager is None:
            # When logging out of wallet
            self.log.debug("state manager is None (shutdown)")
            return
        request_time = uint64(int(time.time()))
        trusted: bool = self.is_trusted(peer)
        peak_hb: Optional[HeaderBlock] = await self.wallet_state_manager.blockchain.get_peak_block()
        if peak_hb is not None and new_peak.weight < peak_hb.weight:
            # Discards old blocks, but accepts blocks that are equal in weight to peak
            self.log.debug("skip block with lower weight.")
            return

        request = wallet_protocol.RequestBlockHeader(new_peak.height)
        response: Optional[RespondBlockHeader] = await peer.call_api(FullNodeAPI.request_block_header, request)
        if response is None:
            self.log.warning(f"Peer {peer.get_peer_info()} did not respond in time.")
            await peer.close(120)
            return

        new_peak_hb: HeaderBlock = response.header_block
        # check response is what we asked for
        if (
            new_peak_hb.header_hash != new_peak.header_hash
            or new_peak_hb.weight != new_peak.weight
            or new_peak_hb.height != new_peak.height
        ):
            self.log.warning(f"bad header block response from Peer {peer.get_peer_info()}.")
            # todo maybe accept the block if
            #  new_peak_hb.height == new_peak.height and new_peak_hb.weight >= new_peak.weight

            # dont disconnect from peer, this might be a reorg
            return

        latest_timestamp: Optional[uint64] = await self.is_peer_synced(peer, new_peak_hb, request_time)
        if latest_timestamp is None:
            if trusted:
                self.log.debug(f"Trusted peer {peer.get_peer_info()} is not synced.")
            else:
                self.log.warning(f"Non-trusted peer {peer.get_peer_info()} is not synced, disconnecting")
                await peer.close(120)
            return

        if self.is_trusted(peer):
            await self.new_peak_from_trusted(new_peak_hb, latest_timestamp, peer)
        else:
            if not await self.new_peak_from_untrusted(new_peak_hb, peer, request_time):
                return

        if peer.peer_node_id in self.synced_peers:
            await self.wallet_state_manager.blockchain.set_finished_sync_up_to(new_peak.height)
        # todo why do we call this if there was an exception / the sync is not finished
        async with self.wallet_state_manager.lock:
            await self.wallet_state_manager.new_peak(new_peak)

    async def new_peak_from_trusted(self, new_peak_hb: HeaderBlock, latest_timestamp: uint64, peer: WSChiaConnection):
        current_height: uint32 = await self.wallet_state_manager.blockchain.get_finished_sync_up_to()
        async with self.wallet_state_manager.lock:
            await self.wallet_state_manager.blockchain.set_peak_block(new_peak_hb, latest_timestamp)
            # Disconnect from all untrusted peers if our local node is trusted and synced
            await self.disconnect_and_stop_wpeers()
            # Sync to trusted node if we haven't done so yet. As long as we have synced once (and not
            # disconnected), we assume that the full node will continue to give us state updates, so we do
            # not need to resync.
            if peer.peer_node_id not in self.synced_peers:
                if new_peak_hb.height - current_height > self.LONG_SYNC_THRESHOLD:
                    self.wallet_state_manager.set_sync_mode(True)
                await self.long_sync(new_peak_hb.height, peer, uint32(max(0, current_height - 256)), rollback=True)
                self.wallet_state_manager.set_sync_mode(False)

    async def new_peak_from_untrusted(
        self, new_peak_hb: HeaderBlock, peer: WSChiaConnection, request_time: uint64
    ) -> bool:
        far_behind: bool = (
            new_peak_hb.height - await self.wallet_state_manager.blockchain.get_finished_sync_up_to()
            > self.LONG_SYNC_THRESHOLD
        )

        if new_peak_hb.height < self.constants.WEIGHT_PROOF_RECENT_BLOCKS:
            # this is the case happens chain is shorter then WEIGHT_PROOF_RECENT_BLOCKS
            return await self.sync_from_untrusted_close_to_peak(new_peak_hb, peer)

        if not far_behind and peer.peer_node_id in self.synced_peers:
            # This is the (untrusted) case where we already synced and are not too far behind. Here we just
            # fetch one by one.
            return await self.sync_from_untrusted_close_to_peak(new_peak_hb, peer)

        # we haven't synced fully to this peer yet
        syncing = False
        if far_behind or len(self.synced_peers) == 0:
            syncing = True
            self.wallet_state_manager.set_sync_mode(True)

        secondary_sync_running = (
            self._secondary_peer_sync_task is not None and self._secondary_peer_sync_task.done() is False
        )
        if not syncing and secondary_sync_running:
            self.log.info("Will not do secondary sync, there is already another sync task running.")
            return False

        if await self.check_for_synced_trusted_peer(new_peak_hb, request_time):
            self.log.info("Cancelling untrusted sync, we are connected to a trusted peer")
            return False

        try:
            await self.long_sync_from_untrusted(syncing, new_peak_hb, peer)
        except Exception:
            self.log.exception(f"Error syncing to {peer.get_peer_info()}")
            await peer.close()
            if syncing:
                self.wallet_state_manager.set_sync_mode(False)
            return False
        return True

    async def long_sync_from_untrusted(self, syncing: bool, new_peak_hb: HeaderBlock, peer: WSChiaConnection):
        current_height: uint32 = await self.wallet_state_manager.blockchain.get_finished_sync_up_to()
        weight_proof, summaries, block_records = await self.fetch_and_validate_the_weight_proof(peer, new_peak_hb)
        old_proof = self.wallet_state_manager.blockchain.synced_weight_proof
        # In this case we will not rollback so it's OK to check some older updates as well, to ensure
        # that no recent transactions are being hidden.
        fork_point: int = 0
        if syncing:
            # This usually happens the first time we start up the wallet. We roll back slightly to be
            # safe, but we don't want to rollback too much (hence 16)
            fork_point = max(0, current_height - 16)
        if old_proof is not None:
            # If the weight proof fork point is in the past, rollback more to ensure we don't have duplicate
            # state.
            fork_point = min(fork_point, get_wp_fork_point(self.constants, old_proof, weight_proof))

        await self.wallet_state_manager.blockchain.new_valid_weight_proof(weight_proof, block_records)

        if syncing:
            async with self.wallet_state_manager.lock:
                self.log.info("Primary peer syncing")
                await self.long_sync(new_peak_hb.height, peer, fork_point, rollback=True)
            self.log.info(f"New peak wallet.. {new_peak_hb.height} {peer.get_peer_info()} 12")
            return

        # we exit earlier in the case where syncing is False and a Secondary sync is running
        assert self._secondary_peer_sync_task is None or self._secondary_peer_sync_task.done()
        self.log.info("Secondary peer syncing")
        self._secondary_peer_sync_task = asyncio.create_task(
            self.long_sync(new_peak_hb.height, peer, fork_point, rollback=False)
        )

    async def sync_from_untrusted_close_to_peak(self, new_peak_hb, peer) -> bool:
        async with self.wallet_state_manager.lock:
            peak_hb = await self.wallet_state_manager.blockchain.get_peak_block()
            if peak_hb is None or new_peak_hb.weight > peak_hb.weight:
                backtrack_fork_height: int = await self.wallet_short_sync_backtrack(new_peak_hb, peer)
            else:
                backtrack_fork_height = new_peak_hb.height - 1

            if peer.peer_node_id not in self.synced_peers:
                # Edge case, this happens when the peak < WEIGHT_PROOF_RECENT_BLOCKS
                # we still want to subscribe for all phs and coins.
                # (Hints are not in filter)
                all_coin_ids: List[bytes32] = await self.get_coin_ids_to_subscribe(uint32(0))
                phs: List[bytes32] = await self.get_puzzle_hashes_to_subscribe()
                ph_updates: List[CoinState] = await subscribe_to_phs(phs, peer, uint32(0))
                coin_updates: List[CoinState] = await subscribe_to_coin_updates(all_coin_ids, peer, uint32(0))
                peer_new_peak_height, peer_new_peak_hash = self.node_peaks[peer.peer_node_id]
                success = await self.receive_state_from_peer(
                    ph_updates + coin_updates,
                    peer,
                    height=peer_new_peak_height,
                    header_hash=peer_new_peak_hash,
                )
                if success:
                    self.synced_peers.add(peer.peer_node_id)
            else:
                if peak_hb is not None and new_peak_hb.weight <= peak_hb.weight:
                    # Don't process blocks at the same weight
                    return False

            # For every block, we need to apply the cache from race_cache
            for potential_height in range(backtrack_fork_height + 1, new_peak_hb.height + 1):
                header_hash = self.wallet_state_manager.blockchain.height_to_hash(uint32(potential_height))
                if header_hash in self.race_cache:
                    self.log.info(f"Receiving race state: {self.race_cache[header_hash]}")
                    await self.receive_state_from_peer(list(self.race_cache[header_hash]), peer)

            self.wallet_state_manager.state_changed("new_block")
            self.wallet_state_manager.set_sync_mode(False)
            self.log.info(f"Finished processing new peak of {new_peak_hb.height}")
            return True

    async def wallet_short_sync_backtrack(self, header_block: HeaderBlock, peer: WSChiaConnection) -> int:
        peak: Optional[HeaderBlock] = await self.wallet_state_manager.blockchain.get_peak_block()

        top = header_block
        blocks = [top]
        # Fetch blocks backwards until we hit the one that we have,
        # then complete them with additions / removals going forward
        fork_height = 0
        if self.wallet_state_manager.blockchain.contains_block(header_block.prev_header_hash):
            fork_height = header_block.height - 1

        while not self.wallet_state_manager.blockchain.contains_block(top.prev_header_hash) and top.height > 0:
            request_prev = wallet_protocol.RequestBlockHeader(top.height - 1)
            response_prev: Optional[RespondBlockHeader] = await peer.call_api(
                FullNodeAPI.request_block_header, request_prev
            )
            if response_prev is None or not isinstance(response_prev, RespondBlockHeader):
                raise RuntimeError("bad block header response from peer while syncing")
            prev_head = response_prev.header_block
            blocks.append(prev_head)
            top = prev_head
            fork_height = top.height - 1

        blocks.reverse()
        # Roll back coins and transactions
        peak_height = await self.wallet_state_manager.blockchain.get_finished_sync_up_to()
        if fork_height < peak_height:
            self.log.info(f"Rolling back to {fork_height}")
            # we should clear all peers since this is a full rollback
            await self.perform_atomic_rollback(fork_height)
            await self.update_ui()

        if peak is not None:
            assert header_block.weight >= peak.weight
        for block in blocks:
            # Set blockchain to the latest peak
            res, err = await self.wallet_state_manager.blockchain.receive_block(block)
            if res == ReceiveBlockResult.INVALID_BLOCK:
                raise ValueError(err)

        return fork_height

    async def update_ui(self):
        for wallet_id, wallet in self.wallet_state_manager.wallets.items():
            self.wallet_state_manager.state_changed("coin_removed", wallet_id)
            self.wallet_state_manager.state_changed("coin_added", wallet_id)

    async def fetch_and_validate_the_weight_proof(
        self, peer: WSChiaConnection, peak: HeaderBlock
    ) -> Tuple[WeightProof, List[SubEpochSummary], List[BlockRecord]]:
        assert self._weight_proof_handler is not None
        weight_request = RequestProofOfWeight(peak.height, peak.header_hash)
        wp_timeout = self.config.get("weight_proof_timeout", 360)
        self.log.debug(f"weight proof timeout is {wp_timeout} sec")
        weight_proof_response: RespondProofOfWeight = await peer.call_api(
            FullNodeAPI.request_proof_of_weight, weight_request, timeout=wp_timeout
        )

        if weight_proof_response is None:
            raise Exception("weight proof response was none")

        start_validation = time.time()
        weight_proof = weight_proof_response.wp

        if weight_proof.recent_chain_data[-1].height != peak.height:
            raise Exception("weight proof height does not match peak")
        if weight_proof.recent_chain_data[-1].weight != peak.weight:
            raise Exception("weight proof weight does not match peak")
        if weight_proof.recent_chain_data[-1].header_hash != peak.header_hash:
            raise Exception("weight proof peak hash does not match peak")

        if weight_proof.get_hash() in self.valid_wp_cache:
            valid, fork_point, summaries, block_records = self.valid_wp_cache[weight_proof.get_hash()]
        else:
            old_proof = self.wallet_state_manager.blockchain.synced_weight_proof
            fork_point = get_wp_fork_point(self.constants, old_proof, weight_proof)
            start_validation = time.time()
            (
                valid,
                summaries,
                block_records,
            ) = await self._weight_proof_handler.validate_weight_proof(weight_proof, False, old_proof)
            if not valid:
                raise Exception("weight proof failed validation")
            self.valid_wp_cache[weight_proof.get_hash()] = valid, fork_point, summaries, block_records

        end_validation = time.time()
        self.log.info(f"It took {end_validation - start_validation} time to validate the weight proof")
        return weight_proof, summaries, block_records

    async def get_puzzle_hashes_to_subscribe(self) -> List[bytes32]:
        all_puzzle_hashes = await self.wallet_state_manager.puzzle_store.get_all_puzzle_hashes()
        # Get all phs from interested store
        interested_puzzle_hashes = [
            t[0] for t in await self.wallet_state_manager.interested_store.get_interested_puzzle_hashes()
        ]
        all_puzzle_hashes.update(interested_puzzle_hashes)
        return list(all_puzzle_hashes)

    async def get_coin_ids_to_subscribe(self, min_height: int) -> List[bytes32]:
        all_coin_names: Set[bytes32] = await self.wallet_state_manager.coin_store.get_coin_names_to_check(min_height)
        removed_names = await self.wallet_state_manager.trade_manager.get_coins_of_interest()
        all_coin_names.update(set(removed_names))
        all_coin_names.update(await self.wallet_state_manager.interested_store.get_interested_coin_ids())
        return list(all_coin_names)

    async def validate_received_state_from_peer(
        self,
        coin_state: CoinState,
        peer: WSChiaConnection,
        peer_request_cache: PeerRequestCache,
        fork_height: Optional[uint32],
    ) -> bool:
        """
        Returns all state that is valid and included in the blockchain proved by the weight proof. If return_old_states
        is False, only new states that are not in the coin_store are returned.
        """
        # Only use the cache if we are talking about states before the fork point. If we are evaluating something
        # in a reorg, we cannot use the cache, since we don't know if it's actually in the new chain after the reorg.
        if can_use_peer_request_cache(coin_state, peer_request_cache, fork_height):
            return True

        spent_height: Optional[uint32] = None if coin_state.spent_height is None else uint32(coin_state.spent_height)
        confirmed_height: Optional[uint32] = (
            None if coin_state.created_height is None else uint32(coin_state.created_height)
        )
        current = await self.wallet_state_manager.coin_store.get_coin_record(coin_state.coin.name())
        # if remote state is same as current local state we skip validation

        # CoinRecord unspent = height 0, coin state = None. We adjust for comparison below
        current_spent_height = None
        if current is not None and current.spent_block_height != 0:
            current_spent_height = current.spent_block_height

        # Same as current state, nothing to do
        if (
            current is not None
            and current_spent_height == spent_height
            and current.confirmed_block_height == confirmed_height
        ):
            peer_request_cache.add_to_states_validated(coin_state)
            return True

        reorg_mode = False

        # If coin was removed from the blockchain
        if confirmed_height is None:
            if current is None:
                # Coin does not exist in local DB, so no need to do anything
                return False
            # This coin got reorged
            reorg_mode = True
            confirmed_height = current.confirmed_block_height

        # request header block for created height
        state_block: Optional[HeaderBlock] = peer_request_cache.get_block(confirmed_height)
        if state_block is None or reorg_mode:
            state_blocks = await request_header_blocks(peer, confirmed_height, confirmed_height)
            if state_blocks is None:
                return False
            state_block = state_blocks[0]
            assert state_block is not None
            peer_request_cache.add_to_blocks(state_block)

        # get proof of inclusion
        assert state_block.foliage_transaction_block is not None
        validate_additions_result = await request_and_validate_additions(
            peer,
            peer_request_cache,
            state_block.height,
            state_block.header_hash,
            coin_state.coin.puzzle_hash,
            state_block.foliage_transaction_block.additions_root,
        )

        if validate_additions_result is False:
            self.log.warning("Validate false 1")
            await peer.close(9999)
            return False

        # If spent_height is None, we need to validate that the creation block is actually in the longest blockchain.
        # Otherwise, we don't have to, since we will validate the spent block later.
        if coin_state.spent_height is None:
            validated = await self.validate_block_inclusion(state_block, peer, peer_request_cache)
            if not validated:
                return False

        # TODO: make sure all cases are covered
        if current is not None:
            if spent_height is None and current.spent_block_height != 0:
                # Peer is telling us that coin that was previously known to be spent is not spent anymore
                # Check old state

                spent_state_blocks: Optional[List[HeaderBlock]] = await request_header_blocks(
                    peer, current.spent_block_height, current.spent_block_height
                )
                if spent_state_blocks is None:
                    return False
                spent_state_block = spent_state_blocks[0]
                assert spent_state_block.height == current.spent_block_height
                assert spent_state_block.foliage_transaction_block is not None
                peer_request_cache.add_to_blocks(spent_state_block)

                validate_removals_result: bool = await request_and_validate_removals(
                    peer,
                    current.spent_block_height,
                    spent_state_block.header_hash,
                    coin_state.coin.name(),
                    spent_state_block.foliage_transaction_block.removals_root,
                )
                if validate_removals_result is False:
                    self.log.warning("Validate false 2")
                    await peer.close(9999)
                    return False
                validated = await self.validate_block_inclusion(spent_state_block, peer, peer_request_cache)
                if not validated:
                    return False

        if spent_height is not None:
            # request header block for created height
            cached_spent_state_block = peer_request_cache.get_block(spent_height)
            if cached_spent_state_block is None:
                spent_state_blocks = await request_header_blocks(peer, spent_height, spent_height)
                if spent_state_blocks is None:
                    return False
                spent_state_block = spent_state_blocks[0]
                assert spent_state_block.height == spent_height
                assert spent_state_block.foliage_transaction_block is not None
                peer_request_cache.add_to_blocks(spent_state_block)
            else:
                spent_state_block = cached_spent_state_block
            assert spent_state_block is not None
            assert spent_state_block.foliage_transaction_block is not None
            validate_removals_result = await request_and_validate_removals(
                peer,
                spent_state_block.height,
                spent_state_block.header_hash,
                coin_state.coin.name(),
                spent_state_block.foliage_transaction_block.removals_root,
            )
            if validate_removals_result is False:
                self.log.warning("Validate false 3")
                await peer.close(9999)
                return False
            validated = await self.validate_block_inclusion(spent_state_block, peer, peer_request_cache)
            if not validated:
                return False
        peer_request_cache.add_to_states_validated(coin_state)

        return True

    async def validate_block_inclusion(
        self, block: HeaderBlock, peer: WSChiaConnection, peer_request_cache: PeerRequestCache
    ) -> bool:
        if self.wallet_state_manager.blockchain.contains_height(block.height):
            stored_hash = self.wallet_state_manager.blockchain.height_to_hash(block.height)
            stored_record = self.wallet_state_manager.blockchain.try_block_record(stored_hash)
            if stored_record is not None:
                if stored_record.header_hash == block.header_hash:
                    return True

        weight_proof: Optional[WeightProof] = self.wallet_state_manager.blockchain.synced_weight_proof
        if weight_proof is None:
            return False

        if block.height >= weight_proof.recent_chain_data[0].height:
            # this was already validated as part of the wp validation
            index = block.height - weight_proof.recent_chain_data[0].height
            if index >= len(weight_proof.recent_chain_data):
                return False
            if weight_proof.recent_chain_data[index].header_hash != block.header_hash:
                self.log.error("Failed validation 1")
                return False
            return True

        # block is not included in wp recent chain
        start = block.height + 1
        compare_to_recent = False
        inserted: int = 0
        first_height_recent = weight_proof.recent_chain_data[0].height
        if start > first_height_recent - 1000:
            # compare up to weight_proof.recent_chain_data[0].height
            compare_to_recent = True
            end = first_height_recent
        else:
            # get ses from wp
            start_height = block.height
            end_height = block.height + 32
            ses_start_height = 0
            end = 0
            for idx, ses in enumerate(weight_proof.sub_epochs):
                if idx == len(weight_proof.sub_epochs) - 1:
                    break
                next_ses_height = (idx + 1) * self.constants.SUB_EPOCH_BLOCKS + weight_proof.sub_epochs[
                    idx + 1
                ].num_blocks_overflow
                # start_ses_hash
                if ses_start_height <= start_height < next_ses_height:
                    inserted = idx + 1
                    if ses_start_height < end_height < next_ses_height:
                        end = next_ses_height
                        break
                    else:
                        if idx > len(weight_proof.sub_epochs) - 3:
                            break
                        # else add extra ses as request start <-> end spans two ses
                        end = (idx + 2) * self.constants.SUB_EPOCH_BLOCKS + weight_proof.sub_epochs[
                            idx + 2
                        ].num_blocks_overflow
                        inserted += 1
                        break
                ses_start_height = next_ses_height

        if end == 0:
            self.log.error("Error finding sub epoch")
            return False
        all_peers_c = self.server.get_connections(NodeType.FULL_NODE)
        all_peers = [(con, self.is_trusted(con)) for con in all_peers_c]
        blocks: Optional[List[HeaderBlock]] = await fetch_header_blocks_in_range(
            start, end, peer_request_cache, all_peers
        )
        if blocks is None:
            if self._shut_down:
                self.log.debug(f"Shutting down, block fetching from: {start} to {end} canceled.")
            else:
                self.log.error(f"Error fetching blocks {start} {end}")
            return False

        if compare_to_recent and weight_proof.recent_chain_data[0].header_hash != blocks[-1].header_hash:
            self.log.error("Failed validation 3")
            return False

        if not compare_to_recent:
            last = blocks[-1].finished_sub_slots[-1].reward_chain.get_hash()
            if last != weight_proof.sub_epochs[inserted].reward_chain_hash:
                self.log.error("Failed validation 4")
                return False
        pk_m_sig: List[Tuple[G1Element, bytes32, G2Element]] = []
        sigs_to_cache: List[HeaderBlock] = []
        blocks_to_cache: List[Tuple[bytes32, uint32]] = []

        signatures_to_validate: int = 30
        for idx in range(len(blocks)):
            en_block = blocks[idx]
            if idx < signatures_to_validate and not peer_request_cache.in_block_signatures_validated(en_block):
                # Validate that the block is buried in the foliage by checking the signatures
                pk_m_sig.append(
                    (
                        en_block.reward_chain_block.proof_of_space.plot_public_key,
                        en_block.foliage.foliage_block_data.get_hash(),
                        en_block.foliage.foliage_block_data_signature,
                    )
                )
                sigs_to_cache.append(en_block)

            # This is the reward chain challenge. If this is in the cache, it means the prev block
            # has been validated. We must at least check the first block to ensure they are connected
            reward_chain_hash: bytes32 = en_block.reward_chain_block.reward_chain_ip_vdf.challenge
            if idx != 0 and peer_request_cache.in_blocks_validated(reward_chain_hash):
                # As soon as we see a block we have already concluded is in the chain, we can quit.
                if idx > signatures_to_validate:
                    break
            else:
                # Validate that the block is committed to by the weight proof
                if idx == 0:
                    prev_block_rc_hash: bytes32 = block.reward_chain_block.get_hash()
                    prev_hash = block.header_hash
                else:
                    prev_block_rc_hash = blocks[idx - 1].reward_chain_block.get_hash()
                    prev_hash = blocks[idx - 1].header_hash

                if not en_block.prev_header_hash == prev_hash:
                    self.log.error("Failed validation 5")
                    return False

                if len(en_block.finished_sub_slots) > 0:
                    reversed_slots = en_block.finished_sub_slots.copy()
                    reversed_slots.reverse()
                    for slot_idx, slot in enumerate(reversed_slots[:-1]):
                        hash_val = reversed_slots[slot_idx + 1].reward_chain.get_hash()
                        if not hash_val == slot.reward_chain.end_of_slot_vdf.challenge:
                            self.log.error("Failed validation 6")
                            return False
                    if not prev_block_rc_hash == reversed_slots[-1].reward_chain.end_of_slot_vdf.challenge:
                        self.log.error("Failed validation 7")
                        return False
                else:
                    if not prev_block_rc_hash == reward_chain_hash:
                        self.log.error("Failed validation 8")
                        return False
                blocks_to_cache.append((reward_chain_hash, en_block.height))

        agg_sig: G2Element = AugSchemeMPL.aggregate([sig for (_, _, sig) in pk_m_sig])
        if not AugSchemeMPL.aggregate_verify([pk for (pk, _, _) in pk_m_sig], [m for (_, m, _) in pk_m_sig], agg_sig):
            self.log.error("Failed signature validation")
            return False
        for header_block in sigs_to_cache:
            peer_request_cache.add_to_block_signatures_validated(header_block)
        for reward_chain_hash, height in blocks_to_cache:
            peer_request_cache.add_to_blocks_validated(reward_chain_hash, height)
        return True

    async def fetch_puzzle_solution(self, height: uint32, coin: Coin, peer: WSChiaConnection) -> CoinSpend:
        solution_response = await peer.call_api(
            FullNodeAPI.request_puzzle_solution, wallet_protocol.RequestPuzzleSolution(coin.name(), height)
        )
        if solution_response is None or not isinstance(solution_response, wallet_protocol.RespondPuzzleSolution):
            raise PeerRequestException(f"Was not able to obtain solution {solution_response}")
        assert solution_response.response.puzzle.get_tree_hash() == coin.puzzle_hash
        assert solution_response.response.coin_name == coin.name()

        return CoinSpend(
            coin,
            solution_response.response.puzzle,
            solution_response.response.solution,
        )

    async def get_coin_state(
        self, coin_names: List[bytes32], peer: WSChiaConnection, fork_height: Optional[uint32] = None
    ) -> List[CoinState]:
        msg = wallet_protocol.RegisterForCoinUpdates(coin_names, uint32(0))
        coin_state: Optional[RespondToCoinUpdates] = await peer.call_api(FullNodeAPI.register_interest_in_coin, msg)
        if coin_state is None or not isinstance(coin_state, wallet_protocol.RespondToCoinUpdates):
            raise PeerRequestException(f"Was not able to get states for {coin_names}")

        if not self.is_trusted(peer):
            valid_list = []
            for coin in coin_state.coin_states:
                valid = await self.validate_received_state_from_peer(
                    coin, peer, self.get_cache_for_peer(peer), fork_height
                )
                if valid:
                    valid_list.append(coin)
            return valid_list

        return coin_state.coin_states

    async def fetch_children(
        self, coin_name: bytes32, peer: WSChiaConnection, fork_height: Optional[uint32] = None
    ) -> List[CoinState]:

        response: Optional[wallet_protocol.RespondChildren] = await peer.call_api(
            FullNodeAPI.request_children, wallet_protocol.RequestChildren(coin_name)
        )
        if response is None or not isinstance(response, wallet_protocol.RespondChildren):
            raise PeerRequestException(f"Was not able to obtain children {response}")

        if not self.is_trusted(peer):
            request_cache = self.get_cache_for_peer(peer)
            validated = []
            for state in response.coin_states:
                valid = await self.validate_received_state_from_peer(state, peer, request_cache, fork_height)
                if valid:
                    validated.append(state)
            return validated
        return response.coin_states

    # For RPC only. You should use wallet_state_manager.add_pending_transaction for normal wallet business.
    async def push_tx(self, spend_bundle):
        msg = make_msg(
            ProtocolMessageTypes.send_transaction,
            wallet_protocol.SendTransaction(spend_bundle),
        )
        full_nodes = self.server.get_connections(NodeType.FULL_NODE)
        for peer in full_nodes:
            await peer.send_message(msg)<|MERGE_RESOLUTION|>--- conflicted
+++ resolved
@@ -353,13 +353,9 @@
 
         path: Path = get_wallet_db_path(self.root_path, self.config, str(fingerprint))
         path.parent.mkdir(parents=True, exist_ok=True)
-<<<<<<< HEAD
-        self.log_in(private_key)
-=======
         if self.config.get("reset_sync_for_fingerprint") == fingerprint:
             await self.reset_sync_db(path, fingerprint)
-
->>>>>>> 08a7a5b0
+        self.log_in(private_key)
         self._wallet_state_manager = await WalletStateManager.create(
             private_key,
             self.config,
