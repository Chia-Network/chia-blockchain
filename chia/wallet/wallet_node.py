--- conflicted
+++ resolved
@@ -94,12 +94,6 @@
     return path
 
 
-<<<<<<< HEAD
-@dataclasses.dataclass(frozen=True)
-class PeerPeak:
-    height: uint32
-    hash: bytes32
-=======
 @streamable
 @dataclasses.dataclass(frozen=True)
 class Balance(Streamable):
@@ -110,7 +104,12 @@
     max_send_amount: uint128 = uint128(0)
     unspent_coin_count: uint32 = uint32(0)
     pending_coin_removal_count: uint32 = uint32(0)
->>>>>>> ae934ec0
+
+
+@dataclasses.dataclass(frozen=True)
+class PeerPeak:
+    height: uint32
+    hash: bytes32
 
 
 @dataclasses.dataclass
@@ -1162,13 +1161,8 @@
                 phs: List[bytes32] = await self.get_puzzle_hashes_to_subscribe()
                 ph_updates: List[CoinState] = await subscribe_to_phs(phs, peer, uint32(0))
                 coin_updates: List[CoinState] = await subscribe_to_coin_updates(all_coin_ids, peer, uint32(0))
-<<<<<<< HEAD
                 peer_new_peak = self.node_peaks[peer.peer_node_id]
-                success = await self.receive_state_from_peer(
-=======
-                peer_new_peak_height, peer_new_peak_hash = self.node_peaks[peer.peer_node_id]
                 success = await self.add_states_from_peer(
->>>>>>> ae934ec0
                     ph_updates + coin_updates,
                     peer,
                     height=peer_new_peak.height,
