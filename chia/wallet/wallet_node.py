--- conflicted
+++ resolved
@@ -26,7 +26,9 @@
 from chia.protocols.wallet_protocol import (
     CoinState,
     RequestHeaderBlocks,
+    RequestSESInfo,
     RespondBlockHeader,
+    RespondSESInfo,
     RespondToCoinUpdates,
     RespondToPhUpdates,
 )
@@ -1256,7 +1258,7 @@
         # If spent_height is None, we need to validate that the creation block is actually in the longest blockchain.
         # Otherwise, we don't have to, since we will validate the spent block later.
         if coin_state.spent_height is None:
-            validated = await self.validate_block_inclusion(state_block, peer_request_cache)
+            validated = await self.validate_block_inclusion(state_block, peer, peer_request_cache)
             if not validated:
                 return False
 
@@ -1284,7 +1286,7 @@
                     self.log.warning("Validate false 2")
                     await peer.close(9999)
                     return False
-                validated = await self.validate_block_inclusion(spent_state_block, peer_request_cache)
+                validated = await self.validate_block_inclusion(spent_state_block, peer, peer_request_cache)
                 if not validated:
                     return False
 
@@ -1310,21 +1312,24 @@
                 self.log.warning("Validate false 3")
                 await peer.close(9999)
                 return False
-            validated = await self.validate_block_inclusion(spent_state_block, peer_request_cache)
+            validated = await self.validate_block_inclusion(spent_state_block, peer, peer_request_cache)
             if not validated:
                 return False
         peer_request_cache.add_to_states_validated(coin_state)
 
         return True
 
-    async def validate_block_inclusion(self, block: HeaderBlock, peer_request_cache: PeerRequestCache) -> bool:
+    async def validate_block_inclusion(
+        self, block: HeaderBlock, peer: WSChiaConnection, peer_request_cache: PeerRequestCache
+    ) -> bool:
         assert self.wallet_state_manager is not None
         assert self.server is not None
         if self.wallet_state_manager.blockchain.contains_height(block.height):
             stored_hash = self.wallet_state_manager.blockchain.height_to_hash(block.height)
-            if stored_hash == block.header_hash:
-                # we already know this block and its in the chain
-                return True
+            stored_record = self.wallet_state_manager.blockchain.try_block_record(stored_hash)
+            if stored_record is not None:
+                if stored_record.header_hash == block.header_hash:
+                    return True
 
         weight_proof: Optional[WeightProof] = self.wallet_state_manager.blockchain.synced_weight_proof
         if weight_proof is None:
@@ -1339,57 +1344,7 @@
                 self.log.error("Failed validation 1")
                 return False
             return True
-
-        # block is not included in wp recent chain
-        start = block.height + 1
-        compare_to_recent = False
-        inserted: int = 0
-        first_height_recent = weight_proof.recent_chain_data[0].height
-        if start > first_height_recent - 1000:
-            # compare up to weight_proof.recent_chain_data[0].height
-            compare_to_recent = True
-            end = first_height_recent
         else:
-<<<<<<< HEAD
-            # get ses from wp
-            start_height = block.height
-            end_height = block.height + 32
-            ses_start_height = 0
-            end = 0
-            for idx, ses in enumerate(weight_proof.sub_epochs):
-                if idx == len(weight_proof.sub_epochs) - 1:
-                    break
-                next_ses_height = (idx + 1) * self.constants.SUB_EPOCH_BLOCKS + weight_proof.sub_epochs[
-                    idx + 1
-                ].num_blocks_overflow
-                # start_ses_hash
-                if ses_start_height <= start_height < next_ses_height:
-                    inserted = idx + 1
-                    if ses_start_height < end_height < next_ses_height:
-                        end = next_ses_height
-                        break
-                    else:
-                        if idx > len(weight_proof.sub_epochs) - 3:
-                            break
-                        # else add extra ses as request start <-> end spans two ses
-                        end = (idx + 2) * self.constants.SUB_EPOCH_BLOCKS + weight_proof.sub_epochs[
-                            idx + 2
-                        ].num_blocks_overflow
-                        inserted += 1
-                        break
-                ses_start_height = next_ses_height
-
-        if end == 0:
-            self.log.error(f"Error finding sub epoch")
-            return False
-        all_peers = self.server.get_full_node_connections()
-        blocks: Optional[List[HeaderBlock]] = await fetch_header_blocks_in_range(
-            start, end, peer_request_cache, all_peers
-        )
-        if blocks is None:
-            self.log.error(f"Error fetching blocks {start} {end}")
-            return False
-=======
             start = block.height + 1
             compare_to_recent = False
             current_ses: Optional[SubEpochData] = None
@@ -1433,61 +1388,11 @@
             if blocks is None:
                 self.log.error(f"Error fetching blocks {start} {end}")
                 return False
->>>>>>> 8665e21f
-
-        if compare_to_recent and weight_proof.recent_chain_data[0].header_hash != blocks[-1].header_hash:
-            self.log.error("Failed validation 3")
-            return False
-
-<<<<<<< HEAD
-        reversed_blocks = blocks.copy()
-        reversed_blocks.reverse()
-
-        if not compare_to_recent:
-            last = reversed_blocks[0].finished_sub_slots[-1].reward_chain.get_hash()
-            if last != weight_proof.sub_epochs[inserted].reward_chain_hash:
-                self.log.error("Failed validation 4")
+
+            if compare_to_recent and weight_proof.recent_chain_data[0].header_hash != blocks[-1].header_hash:
+                self.log.error("Failed validation 3")
                 return False
 
-        for idx, en_block in enumerate(reversed_blocks):
-            if idx == len(reversed_blocks) - 1:
-                next_block_rc_hash = block.reward_chain_block.get_hash()
-                prev_hash = block.header_hash
-            else:
-                next_block_rc_hash = reversed_blocks[idx + 1].reward_chain_block.get_hash()
-                prev_hash = reversed_blocks[idx + 1].header_hash
-
-            if not en_block.prev_header_hash == prev_hash:
-                self.log.error("Failed validation 5")
-                return False
-
-            if len(en_block.finished_sub_slots) > 0:
-                #  What to do here
-                reversed_slots = en_block.finished_sub_slots.copy()
-                reversed_slots.reverse()
-                for slot_idx, slot in enumerate(reversed_slots[:-1]):
-                    hash_val = reversed_slots[slot_idx + 1].reward_chain.get_hash()
-                    if not hash_val == slot.reward_chain.end_of_slot_vdf.challenge:
-                        self.log.error("Failed validation 6")
-                        return False
-                if not next_block_rc_hash == reversed_slots[-1].reward_chain.end_of_slot_vdf.challenge:
-                    self.log.error("Failed validation 7")
-                    return False
-            else:
-                if not next_block_rc_hash == en_block.reward_chain_block.reward_chain_ip_vdf.challenge:
-                    self.log.error("Failed validation 8")
-                    return False
-
-            if idx > len(reversed_blocks) - 50:
-                if not AugSchemeMPL.verify(
-                    en_block.reward_chain_block.proof_of_space.plot_public_key,
-                    en_block.foliage.foliage_block_data.get_hash(),
-                    en_block.foliage.foliage_block_data_signature,
-                ):
-                    self.log.error("Failed validation 9")
-                    return False
-        return True
-=======
             if not compare_to_recent:
                 last = blocks[-1].finished_sub_slots[-1].reward_chain.get_hash()
                 if inserted is None or last != inserted.reward_chain_hash:
@@ -1559,7 +1464,6 @@
             for reward_chain_hash, height in blocks_to_cache:
                 peer_request_cache.add_to_blocks_validated(reward_chain_hash, height)
             return True
->>>>>>> 8665e21f
 
     async def fetch_puzzle_solution(self, peer: WSChiaConnection, height: uint32, coin: Coin) -> CoinSpend:
         solution_response = await peer.request_puzzle_solution(
