--- conflicted
+++ resolved
@@ -1324,11 +1324,7 @@
         return weight_proof, summaries, block_records
 
     async def get_puzzle_hashes_to_subscribe(self) -> List[bytes32]:
-<<<<<<< HEAD
-        all_puzzle_hashes = list(await self.wallet_state_manager.puzzle_store.get_all_puzzle_hashes(1))
-=======
-        all_puzzle_hashes = await self.wallet_state_manager.puzzle_store.get_all_puzzle_hashes()
->>>>>>> 341ecd6f
+        all_puzzle_hashes = await self.wallet_state_manager.puzzle_store.get_all_puzzle_hashes(1)
         # Get all phs from interested store
         interested_puzzle_hashes = [
             t[0] for t in await self.wallet_state_manager.interested_store.get_interested_puzzle_hashes()
