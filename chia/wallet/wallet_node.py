--- conflicted
+++ resolved
@@ -230,12 +230,7 @@
             cache.clear_after_height(reorg_height)
 
     @overload
-<<<<<<< HEAD
-    async def get_key_for_fingerprint(self, fingerprint: Optional[int]) -> Optional[ObservationRoot]:
-        ...
-=======
-    async def get_key_for_fingerprint(self, fingerprint: Optional[int]) -> Optional[G1Element]: ...
->>>>>>> 62210935
+    async def get_key_for_fingerprint(self, fingerprint: Optional[int]) -> Optional[ObservationRoot]: ...
 
     @overload
     async def get_key_for_fingerprint(
@@ -245,22 +240,12 @@
     @overload
     async def get_key_for_fingerprint(
         self, fingerprint: Optional[int], private: Literal[False]
-<<<<<<< HEAD
-    ) -> Optional[ObservationRoot]:
-        ...
-=======
-    ) -> Optional[G1Element]: ...
->>>>>>> 62210935
+    ) -> Optional[ObservationRoot]: ...
 
     @overload
     async def get_key_for_fingerprint(
         self, fingerprint: Optional[int], private: bool
-<<<<<<< HEAD
-    ) -> Optional[Union[PrivateKey, ObservationRoot]]:
-        ...
-=======
-    ) -> Optional[Union[PrivateKey, G1Element]]: ...
->>>>>>> 62210935
+    ) -> Optional[Union[PrivateKey, ObservationRoot]]: ...
 
     async def get_key_for_fingerprint(
         self, fingerprint: Optional[int], private: bool = False
