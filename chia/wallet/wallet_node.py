--- conflicted
+++ resolved
@@ -14,12 +14,8 @@
 from typing import TYPE_CHECKING, Any, ClassVar, Literal, Optional, Union, cast, overload
 
 import aiosqlite
-<<<<<<< HEAD
-from chia_rs import AugSchemeMPL, G1Element, G2Element, PrivateKey
+from chia_rs import AugSchemeMPL, ConsensusConstants, G1Element, G2Element, PrivateKey
 from chia_rs.sized_ints import uint16, uint32, uint64, uint128
-=======
-from chia_rs import AugSchemeMPL, ConsensusConstants, G1Element, G2Element, PrivateKey
->>>>>>> 30c4ef26
 from packaging.version import Version
 
 from chia.consensus.blockchain import AddBlockResult
