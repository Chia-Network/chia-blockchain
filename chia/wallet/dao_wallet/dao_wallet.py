from __future__ import annotations

import copy
import dataclasses
import json
import logging
import re
import time
from typing import TYPE_CHECKING, Any, ClassVar, Dict, List, Optional, Set, Tuple, Union, cast

from chia_rs import AugSchemeMPL, G1Element, G2Element
from clvm.casts import int_from_bytes

from chia.full_node.full_node_api import FullNodeAPI
from chia.protocols.wallet_protocol import CoinState, RequestBlockHeader, RespondBlockHeader
from chia.server.ws_connection import WSChiaConnection
from chia.types.blockchain_format.coin import Coin
from chia.types.blockchain_format.program import Program
from chia.types.blockchain_format.sized_bytes import bytes32
from chia.types.coin_spend import CoinSpend, make_spend
from chia.types.condition_opcodes import ConditionOpcode
from chia.util.ints import uint32, uint64, uint128
from chia.wallet import singleton
from chia.wallet.cat_wallet.cat_utils import CAT_MOD, SpendableCAT, construct_cat_puzzle
from chia.wallet.cat_wallet.cat_utils import get_innerpuzzle_from_puzzle as get_innerpuzzle_from_cat_puzzle
from chia.wallet.cat_wallet.cat_utils import unsigned_spend_bundle_for_spendable_cats
from chia.wallet.cat_wallet.cat_wallet import CATWallet
from chia.wallet.cat_wallet.dao_cat_wallet import DAOCATWallet
from chia.wallet.coin_selection import select_coins
from chia.wallet.conditions import AssertCoinAnnouncement, Condition, parse_timelock_info
from chia.wallet.dao_wallet.dao_info import DAOInfo, DAORules, ProposalInfo, ProposalType
from chia.wallet.dao_wallet.dao_utils import (
    DAO_FINISHED_STATE,
    DAO_PROPOSAL_MOD,
    DAO_TREASURY_MOD,
    SINGLETON_LAUNCHER,
    create_cat_launcher_for_singleton_id,
    curry_cat_eve,
    curry_singleton,
    generate_cat_tail,
    get_active_votes_from_lockup_puzzle,
    get_asset_id_from_puzzle,
    get_dao_rules_from_update_proposal,
    get_finished_state_inner_puzzle,
    get_finished_state_puzzle,
    get_innerpuz_from_lockup_puzzle,
    get_new_puzzle_from_proposal_solution,
    get_new_puzzle_from_treasury_solution,
    get_p2_singleton_puzhash,
    get_p2_singleton_puzzle,
    get_proposal_args,
    get_proposal_puzzle,
    get_proposal_timer_puzzle,
    get_proposed_puzzle_reveal_from_solution,
    get_treasury_puzzle,
    get_treasury_rules_from_puzzle,
    match_funding_puzzle,
    uncurry_proposal,
    uncurry_treasury,
)
from chia.wallet.derivation_record import DerivationRecord
from chia.wallet.lineage_proof import LineageProof
from chia.wallet.singleton import (
    get_inner_puzzle_from_singleton,
    get_most_recent_singleton_coin_from_coin_spend,
    get_singleton_id_from_puzzle,
    get_singleton_struct_for_id,
)
from chia.wallet.transaction_record import TransactionRecord
from chia.wallet.uncurried_puzzle import uncurry_puzzle
from chia.wallet.util.transaction_type import TransactionType
from chia.wallet.util.wallet_sync_utils import fetch_coin_spend
from chia.wallet.util.wallet_types import WalletType
from chia.wallet.wallet_action_scope import WalletActionScope
from chia.wallet.wallet_coin_record import WalletCoinRecord
from chia.wallet.wallet_info import WalletInfo
<<<<<<< HEAD
from chia.wallet.wallet_protocol import MainWalletProtocol
=======
from chia.wallet.wallet_spend_bundle import WalletSpendBundle
>>>>>>> 2b3999dd


class DAOWallet:
    """
    This is a wallet in the sense that it conforms to the interface needed by WalletStateManager.
    It is not a user-facing wallet. A user cannot spend or receive XCH though a wallet of this type.

    Wallets of type CAT and DAO_CAT are the user-facing wallets which hold the voting tokens a user
    owns. The DAO Wallet is used for state-tracking of the Treasury Singleton and its associated
    Proposals.

    State change Spends (spends this user creates, either from DAOWallet or DAOCATWallet:
      * Create a proposal
      * Add more votes to a proposal
      * Lock / Unlock voting tokens
      * Collect finished state of a Proposal - spend to read the oracle result and Get our CAT coins back
      * Anyone can send money to the Treasury, whether in possession of a voting CAT or not

    Incoming spends we listen for:
      * Update Treasury state if treasury is spent
      * Hear about a finished proposal
      * Hear about a new proposal -- check interest threshold (how many votes)
      * Get Updated Proposal Data
    """

    if TYPE_CHECKING:
        from chia.wallet.wallet_protocol import WalletProtocol

        _protocol_check: ClassVar[WalletProtocol[DAOInfo]] = cast("DAOWallet", None)

    wallet_state_manager: Any
    log: logging.Logger
    wallet_info: WalletInfo
    dao_info: DAOInfo
    dao_rules: DAORules
    standard_wallet: MainWalletProtocol
    wallet_id: uint32

    @staticmethod
    async def create_new_dao_and_wallet(
        wallet_state_manager: Any,
        wallet: MainWalletProtocol,
        amount_of_cats: uint64,
        dao_rules: DAORules,
        action_scope: WalletActionScope,
        filter_amount: uint64 = uint64(1),
        name: Optional[str] = None,
        fee: uint64 = uint64(0),
        fee_for_cat: uint64 = uint64(0),
    ) -> DAOWallet:
        """
        Create a brand new DAO wallet
        This must be called under the wallet state manager lock
        :param wallet_state_manager: Wallet state manager
        :param wallet: Standard wallet
        :param amount_of_cats: Initial amount of voting CATs
        :param dao_rules: The rules which govern the DAO
        :param filter_amount: Min votes to see proposal (user defined)
        :param name: Wallet name
        :param fee: transaction fee
        :param fee_for_cat: transaction fee for creating the CATs
        :return: DAO wallet
        """

        self = DAOWallet()
        self.wallet_state_manager = wallet_state_manager
        if name is None:
            name = self.generate_wallet_name()

        self.standard_wallet = wallet
        self.log = logging.getLogger(name if name else __name__)
        std_wallet_id = self.standard_wallet.id()
        bal = await wallet_state_manager.get_confirmed_balance_for_wallet(std_wallet_id)
        if amount_of_cats > bal:
            raise ValueError(f"Your balance of {bal} mojos is not enough to create {amount_of_cats} CATs")

        self.dao_info = DAOInfo(
            treasury_id=bytes32([0] * 32),
            cat_wallet_id=uint32(0),
            dao_cat_wallet_id=uint32(0),
            proposals_list=[],
            parent_info=[],
            current_treasury_coin=None,
            current_treasury_innerpuz=None,
            singleton_block_height=uint32(0),
            filter_below_vote_amount=filter_amount,
            assets=[],
            current_height=uint64(0),
        )
        self.dao_rules = dao_rules
        info_as_string = json.dumps(self.dao_info.to_json_dict())
        self.wallet_info = await wallet_state_manager.user_store.create_wallet(
            name, WalletType.DAO.value, info_as_string
        )
        self.wallet_id = self.wallet_info.id
        std_wallet_id = self.standard_wallet.id()

        try:
            await self.generate_new_dao(
                amount_of_cats,
                action_scope,
                fee=fee,
                fee_for_cat=fee_for_cat,
            )
        except Exception as e_info:  # pragma: no cover
            await wallet_state_manager.user_store.delete_wallet(self.id())
            self.log.exception(f"Failed to create dao wallet: {e_info}")
            raise

        await self.wallet_state_manager.add_new_wallet(self)

        # Now the dao wallet is created we can create the dao_cat wallet
        cat_wallet: CATWallet = self.wallet_state_manager.wallets[self.dao_info.cat_wallet_id]
        cat_tail = cat_wallet.cat_info.limitations_program_hash
        new_dao_cat_wallet = await DAOCATWallet.get_or_create_wallet_for_cat(
            self.wallet_state_manager, self.standard_wallet, cat_tail.hex()
        )
        dao_cat_wallet_id = new_dao_cat_wallet.wallet_info.id
        dao_info = dataclasses.replace(
            self.dao_info, cat_wallet_id=cat_wallet.id(), dao_cat_wallet_id=dao_cat_wallet_id
        )
        await self.save_info(dao_info)

        return self

    @staticmethod
    async def create_new_dao_wallet_for_existing_dao(
        wallet_state_manager: Any,
        main_wallet: MainWalletProtocol,
        treasury_id: bytes32,
        filter_amount: uint64 = uint64(1),
        name: Optional[str] = None,
    ) -> DAOWallet:
        """
        Create a DAO wallet for existing DAO
        :param wallet_state_manager: Wallet state manager
        :param main_wallet: Standard wallet
        :param treasury_id: The singleton ID of the DAO treasury coin
        :param filter_amount: Min votes to see proposal (user defined)
        :param name: Wallet name
        :return: DAO wallet
        """
        self = DAOWallet()
        self.wallet_state_manager = wallet_state_manager
        if name is None:
            name = self.generate_wallet_name()

        self.standard_wallet = main_wallet
        self.log = logging.getLogger(name if name else __name__)
        self.log.info("Creating DAO wallet for existent DAO ...")
        self.dao_info = DAOInfo(
            treasury_id=treasury_id,
            cat_wallet_id=uint32(0),
            dao_cat_wallet_id=uint32(0),
            proposals_list=[],
            parent_info=[],
            current_treasury_coin=None,
            current_treasury_innerpuz=None,
            singleton_block_height=uint32(0),
            filter_below_vote_amount=filter_amount,
            assets=[],
            current_height=uint64(0),
        )
        info_as_string = json.dumps(self.dao_info.to_json_dict())
        self.wallet_info = await wallet_state_manager.user_store.create_wallet(
            name, WalletType.DAO.value, info_as_string
        )
        await self.wallet_state_manager.add_new_wallet(self)
        await self.resync_treasury_state()
        await self.save_info(self.dao_info)
        self.wallet_id = self.wallet_info.id

        # Now the dao wallet is created we can create the dao_cat wallet
        cat_wallet: CATWallet = self.wallet_state_manager.wallets[self.dao_info.cat_wallet_id]
        cat_tail = cat_wallet.cat_info.limitations_program_hash
        new_dao_cat_wallet = await DAOCATWallet.get_or_create_wallet_for_cat(
            self.wallet_state_manager, self.standard_wallet, cat_tail.hex()
        )
        dao_cat_wallet_id = new_dao_cat_wallet.wallet_info.id
        dao_info = dataclasses.replace(
            self.dao_info, cat_wallet_id=cat_wallet.id(), dao_cat_wallet_id=dao_cat_wallet_id
        )
        await self.save_info(dao_info)

        # add treasury id to interested puzzle hashes. This is hinted in funding coins so we can track them
        funding_inner_hash = get_p2_singleton_puzhash(self.dao_info.treasury_id)
        await self.wallet_state_manager.add_interested_puzzle_hashes(
            [self.dao_info.treasury_id, funding_inner_hash], [self.id(), self.id()]
        )
        return self

    @staticmethod
    async def create(
        wallet_state_manager: Any,
        wallet: MainWalletProtocol,
        wallet_info: WalletInfo,
        name: Optional[str] = None,
    ) -> DAOWallet:
        """
        Create a DID wallet based on the local database
        :param wallet_state_manager: Wallet state manager
        :param wallet: Standard wallet
        :param wallet_info: Serialized WalletInfo
        :param name: Wallet name
        :return:
        """
        self = DAOWallet()
        self.log = logging.getLogger(name if name else __name__)
        self.wallet_state_manager = wallet_state_manager
        self.wallet_info = wallet_info
        self.wallet_id = wallet_info.id
        self.standard_wallet = wallet
        self.dao_info = DAOInfo.from_json_dict(json.loads(wallet_info.data))
        self.dao_rules = get_treasury_rules_from_puzzle(self.dao_info.current_treasury_innerpuz)
        return self

    @classmethod
    def type(cls) -> WalletType:
        return WalletType.DAO

    def id(self) -> uint32:
        return self.wallet_info.id

    async def set_name(self, new_name: str) -> None:
        new_info = dataclasses.replace(self.wallet_info, name=new_name)
        self.wallet_info = new_info
        await self.wallet_state_manager.user_store.update_wallet(self.wallet_info)

    def get_name(self) -> str:
        return self.wallet_info.name

    async def match_hinted_coin(self, coin: Coin, hint: bytes32) -> bool:
        raise NotImplementedError("Method not implemented for DAO Wallet")  # pragma: no cover

    def puzzle_hash_for_pk(self, pubkey: G1Element) -> bytes32:
        raise NotImplementedError("puzzle_hash_for_pk is not available in DAO wallets")  # pragma: no cover

    async def get_new_p2_inner_hash(self) -> bytes32:
        puzzle = await self.get_new_p2_inner_puzzle()
        return puzzle.get_tree_hash()

    async def get_new_p2_inner_puzzle(self) -> Program:
        return await self.standard_wallet.get_new_puzzle()

    def get_parent_for_coin(self, coin: Coin) -> Optional[LineageProof]:
        parent_info = None
        for name, ccparent in self.dao_info.parent_info:
            if name == coin.parent_coin_info:
                parent_info = ccparent
        return parent_info

    async def get_max_send_amount(self, records: Optional[Set[WalletCoinRecord]] = None) -> uint128:
        return uint128(0)  # pragma: no cover

    async def get_spendable_balance(self, unspent_records: Optional[Set[WalletCoinRecord]] = None) -> uint128:
        # No spendable or receivable value
        return uint128(1)

    async def get_confirmed_balance(self, record_list: Optional[Set[WalletCoinRecord]] = None) -> uint128:
        # No spendable or receivable value
        return uint128(1)

    async def select_coins(
        self,
        amount: uint64,
        action_scope: WalletActionScope,
    ) -> Set[Coin]:
        """
        Returns a set of coins that can be used for generating a new transaction.
        Note: Must be called under wallet state manager lock
        There is no need for max/min coin amount or excluded amount because the dao treasury should
        always be a single coin with amount 1
        """
        spendable_amount: uint128 = await self.get_spendable_balance()
        if amount > spendable_amount:
            self.log.warning(f"Can't select {amount}, from spendable {spendable_amount} for wallet id {self.id()}")
            return set()

        spendable_coins: List[WalletCoinRecord] = list(
            await self.wallet_state_manager.get_spendable_coins_for_wallet(self.wallet_info.id)
        )

        # Try to use coins from the store, if there isn't enough of "unused"
        # coins use change coins that are not confirmed yet
        unconfirmed_removals: Dict[bytes32, Coin] = await self.wallet_state_manager.unconfirmed_removals_for_wallet(
            self.wallet_info.id
        )
        async with action_scope.use() as interface:
            coins = await select_coins(
                spendable_amount,
                action_scope.config.adjust_for_side_effects(interface.side_effects).tx_config.coin_selection_config,
                spendable_coins,
                unconfirmed_removals,
                self.log,
                uint128(amount),
            )
            interface.side_effects.selected_coins.extend([*coins])
        assert sum(c.amount for c in coins) >= amount
        return coins

    async def get_pending_change_balance(self) -> uint64:
        # No spendable or receivable value
        return uint64(0)

    async def get_unconfirmed_balance(self, record_list: Optional[Set[WalletCoinRecord]] = None) -> uint128:
        # No spendable or receivable value
        return uint128(1)

    # if asset_id == None: then we get normal XCH
    async def get_balance_by_asset_type(self, asset_id: Optional[bytes32] = None) -> uint128:
        puzhash = get_p2_singleton_puzhash(self.dao_info.treasury_id, asset_id=asset_id)
        records = await self.wallet_state_manager.coin_store.get_coin_records_by_puzzle_hash(puzhash)
        return uint128(sum(cr.coin.amount for cr in records if not cr.spent))

    # if asset_id == None: then we get normal XCH
    async def select_coins_for_asset_type(self, amount: uint64, asset_id: Optional[bytes32] = None) -> List[Coin]:
        puzhash = get_p2_singleton_puzhash(self.dao_info.treasury_id, asset_id=asset_id)
        records = await self.wallet_state_manager.coin_store.get_coin_records_by_puzzle_hash(puzhash)
        # TODO: smarter coin selection algorithm
        total = 0
        coins = []
        for record in records:
            if not record.spent:
                total += record.coin.amount
                coins.append(record.coin)
                if total >= amount:
                    break
        if total < amount:  # pragma: no cover
            raise ValueError(f"Not enough of asset {asset_id}: {total} < {amount}")
        return coins

    async def coin_added(self, coin: Coin, height: uint32, peer: WSChiaConnection, coin_data: Optional[Any]) -> None:
        """
        Notification from wallet state manager that a coin has been received.
        This can be either a treasury coin update or funds added to the treasury
        """
        self.log.info(f"DAOWallet.coin_added() called with the coin: {coin.name().hex()}:{coin}.")
        wallet_node: Any = self.wallet_state_manager.wallet_node
        peer = wallet_node.get_full_node_peer()
        if peer is None:  # pragma: no cover
            raise ValueError("Could not find any peers to request puzzle and solution from")
        try:
            # Get the parent coin spend
            cs = (await wallet_node.get_coin_state([coin.parent_coin_info], peer, height))[0]
            parent_spend = await fetch_coin_spend(cs.spent_height, cs.coin, peer)

            uncurried = uncurry_puzzle(parent_spend.puzzle_reveal)
            matched_funding_puz = match_funding_puzzle(
                uncurried, parent_spend.solution.to_program(), coin, [self.dao_info.treasury_id]
            )
            if matched_funding_puz:
                # funding coin
                xch_funds_puzhash = get_p2_singleton_puzhash(self.dao_info.treasury_id, asset_id=None)
                if coin.puzzle_hash == xch_funds_puzhash:
                    asset_id = None
                else:
                    asset_id = get_asset_id_from_puzzle(parent_spend.puzzle_reveal.to_program())
                # to prevent fake p2_singletons being added
                assert coin.puzzle_hash == get_p2_singleton_puzhash(self.dao_info.treasury_id, asset_id=asset_id)
                if asset_id not in self.dao_info.assets:
                    new_asset_list = self.dao_info.assets.copy()
                    new_asset_list.append(asset_id)
                    dao_info = dataclasses.replace(self.dao_info, assets=new_asset_list)
                    await self.save_info(dao_info)
                    await self.wallet_state_manager.add_interested_puzzle_hashes([coin.puzzle_hash], [self.id()])
                self.log.info(f"DAO funding coin added: {coin.name().hex()}:{coin}. Asset ID: {asset_id}")
        except Exception as e:  # pragma: no cover
            self.log.exception(f"Error occurred during dao wallet coin addition: {e}")
        return

    def get_cat_tail_hash(self) -> bytes32:
        cat_wallet: CATWallet = self.wallet_state_manager.wallets[self.dao_info.cat_wallet_id]
        return cat_wallet.cat_info.limitations_program_hash

    async def adjust_filter_level(self, new_filter_level: uint64) -> None:
        dao_info = dataclasses.replace(self.dao_info, filter_below_vote_amount=new_filter_level)
        await self.save_info(dao_info)

    async def clear_finished_proposals_from_memory(self) -> None:
        dao_cat_wallet: DAOCATWallet = self.wallet_state_manager.wallets[self.dao_info.dao_cat_wallet_id]
        new_list = [
            prop_info
            for prop_info in self.dao_info.proposals_list
            if not prop_info.closed
            or prop_info.closed is None
            or any(prop_info.proposal_id in lci.active_votes for lci in dao_cat_wallet.dao_cat_info.locked_coins)
        ]
        dao_info = dataclasses.replace(self.dao_info, proposals_list=new_list)
        await self.save_info(dao_info)
        return

    async def resync_treasury_state(self) -> None:
        """
        This is called during create_new_dao_wallet_for_existing_dao.
        When we want to sync to an existing DAO, we provide the treasury coins singleton ID, and then trace all
        the child coins until we reach the current DAO treasury coin. We use the puzzle reveal and solution to
        get the current state of the DAO, and to work out what the tail of the DAO CAT token is.
        This also captures all the proposals that have been created and their state.
        """
        parent_coin_id: bytes32 = self.dao_info.treasury_id
        wallet_node: Any = self.wallet_state_manager.wallet_node
        peer: WSChiaConnection = wallet_node.get_full_node_peer()
        if peer is None:  # pragma: no cover
            raise ValueError("Could not find any peers to request puzzle and solution from")

        parent_coin = None
        parent_parent_coin = None
        while True:
            children = await wallet_node.fetch_children(parent_coin_id, peer)
            if len(children) == 0:
                break

            children_state_list: List[CoinState] = [child for child in children if child.coin.amount % 2 == 1]
            # ensure children_state_list has only one odd amount coin (the treasury)
            if (len(children_state_list) == 0) or (len(children_state_list) > 1):  # pragma: no cover
                raise RuntimeError("Could not retrieve child_state")
            children_state = children_state_list[0]
            assert children_state is not None
            child_coin = children_state.coin
            if parent_coin is not None:
                parent_parent_coin = parent_coin
            parent_coin = child_coin
            parent_coin_id = child_coin.name()

        if parent_parent_coin is None:  # pragma: no cover
            raise RuntimeError("could not get parent_parent_coin of %s", children)

        # ensure the child coin is unspent to prevent untrusted nodes sending false coin states
        assert children_state.spent_height is None

        # get lineage proof of parent spend, and also current innerpuz
        assert children_state.created_height
        parent_spend = await fetch_coin_spend(children_state.created_height, parent_parent_coin, peer)
        assert parent_spend is not None
        parent_inner_puz = get_inner_puzzle_from_singleton(parent_spend.puzzle_reveal)
        if parent_inner_puz is None:  # pragma: no cover
            raise ValueError("get_innerpuzzle_from_puzzle failed")

        if parent_spend.puzzle_reveal.get_tree_hash() == child_coin.puzzle_hash:
            current_inner_puz = parent_inner_puz
        else:  # pragma: no cover
            # extract the treasury solution from the full singleton solution
            inner_solution = parent_spend.solution.to_program().rest().rest().first()
            # reconstruct the treasury puzzle
            current_inner_puz = get_new_puzzle_from_treasury_solution(parent_inner_puz, inner_solution)
        # set the treasury rules
        self.dao_rules = get_treasury_rules_from_puzzle(current_inner_puz)

        current_lineage_proof = LineageProof(
            parent_parent_coin.parent_coin_info, parent_inner_puz.get_tree_hash(), parent_parent_coin.amount
        )
        await self.add_parent(parent_parent_coin.name(), current_lineage_proof)

        # Hack to find the cat tail hash from the memo of the genesis spend
        launcher_state = await wallet_node.get_coin_state([self.dao_info.treasury_id], peer)
        genesis_coin_id = launcher_state[0].coin.parent_coin_info
        genesis_state = await wallet_node.get_coin_state([genesis_coin_id], peer)
        genesis_spend = await fetch_coin_spend(genesis_state[0].spent_height, genesis_state[0].coin, peer)
        cat_tail_hash = None
        conds = genesis_spend.solution.to_program().at("rfr").as_iter()
        for cond in conds:
            if (cond.first().as_atom() == ConditionOpcode.CREATE_COIN) and (
                int_from_bytes(cond.at("rrf").as_atom()) == 1
            ):
                cat_tail_hash = bytes32(cond.at("rrrff").as_atom())
                cat_origin_id = bytes32(cond.at("rrrfrf").as_atom())
                # Calculate the CAT tail from the memo data. If someone tries to use a fake tail hash in
                # the memo field, it won't match with the DAO's actual treasury ID.
                cat_tail = generate_cat_tail(cat_origin_id, self.dao_info.treasury_id)
                break
        assert cat_tail_hash
        assert cat_tail.get_tree_hash() == cat_tail_hash

        cat_wallet: Optional[CATWallet] = None

        # Get or create a cat wallet
        for wallet_id in self.wallet_state_manager.wallets:
            wallet = self.wallet_state_manager.wallets[wallet_id]
            if wallet.type() == WalletType.CAT:  # pragma: no cover
                assert isinstance(wallet, CATWallet)
                if wallet.cat_info.limitations_program_hash == cat_tail_hash:
                    cat_wallet = wallet
                    break
        else:
            # Didn't find a cat wallet, so create one
            cat_wallet = await CATWallet.get_or_create_wallet_for_cat(
                self.wallet_state_manager, self.standard_wallet, cat_tail_hash.hex()
            )

        assert cat_wallet is not None
        await cat_wallet.set_tail_program(bytes(cat_tail).hex())
        cat_wallet_id = cat_wallet.wallet_info.id
        dao_info = dataclasses.replace(
            self.dao_info,
            cat_wallet_id=uint32(cat_wallet_id),
            dao_cat_wallet_id=uint32(0),
            current_treasury_coin=child_coin,
            current_treasury_innerpuz=current_inner_puz,
        )
        await self.save_info(dao_info)

        future_parent = LineageProof(
            child_coin.parent_coin_info,
            dao_info.current_treasury_innerpuz.get_tree_hash(),
            uint64(child_coin.amount),
        )
        await self.add_parent(child_coin.name(), future_parent)
        assert self.dao_info.parent_info is not None

        # get existing xch funds for treasury
        xch_funds_puzhash = get_p2_singleton_puzhash(self.dao_info.treasury_id, asset_id=None)
        await self.wallet_state_manager.add_interested_puzzle_hashes([xch_funds_puzhash], [self.id()])
        await self.wallet_state_manager.add_interested_puzzle_hashes([self.dao_info.treasury_id], [self.id()])
        await self.wallet_state_manager.add_interested_puzzle_hashes(
            [self.dao_info.current_treasury_coin.puzzle_hash], [self.id()]
        )

        # Resync the wallet from when the treasury was created to get the existing funds
        # TODO: Maybe split this out as an option for users since it may be slow?
        if not wallet_node.is_trusted(peer):
            # Untrusted nodes won't automatically send us the history of all the treasury and proposal coins,
            # so we have to request them via sync_from_untrusted_close_to_peak
            request = RequestBlockHeader(children_state.created_height)
            response: Optional[RespondBlockHeader] = await peer.call_api(FullNodeAPI.request_block_header, request)
            await wallet_node.sync_from_untrusted_close_to_peak(response.header_block, peer)

        return

    async def generate_new_dao(
        self,
        amount_of_cats_to_create: Optional[uint64],
        action_scope: WalletActionScope,
        cat_tail_hash: Optional[bytes32] = None,
        fee: uint64 = uint64(0),
        fee_for_cat: uint64 = uint64(0),
        extra_conditions: Tuple[Condition, ...] = tuple(),
    ) -> None:
        """
        Create a new DAO treasury using the dao_rules object. This does the first spend to create the launcher
        and eve coins.
        The eve spend has to be completed in a separate tx using 'submit_eve_spend' once the number of blocks required
        by dao_rules.oracle_spend_delay has passed.
        This must be called under the wallet state manager lock
        """

        if amount_of_cats_to_create is not None and amount_of_cats_to_create < 0:  # pragma: no cover
            raise ValueError("amount_of_cats must be >= 0, or None")
        if (
            amount_of_cats_to_create is None or amount_of_cats_to_create == 0
        ) and cat_tail_hash is None:  # pragma: no cover
            raise ValueError("amount_of_cats must be > 0 or cat_tail_hash must be specified")
        if (
            amount_of_cats_to_create is not None and amount_of_cats_to_create > 0 and cat_tail_hash is not None
        ):  # pragma: no cover
            raise ValueError("cannot create voting cats and use existing cat_tail_hash")
        if self.dao_rules.pass_percentage > 10000 or self.dao_rules.pass_percentage < 0:  # pragma: no cover
            raise ValueError("proposal pass percentage must be between 0 and 10000")

        if amount_of_cats_to_create is not None and amount_of_cats_to_create > 0:
            coins = await self.standard_wallet.select_coins(
                uint64(amount_of_cats_to_create + fee + 1),
                action_scope,
            )
        else:  # pragma: no cover
            coins = await self.standard_wallet.select_coins(uint64(fee + 1), action_scope)

        if coins is None:  # pragma: no cover
            return None
        # origin is normal coin which creates launcher coin
        origin = coins.copy().pop()

        genesis_launcher_puz = SINGLETON_LAUNCHER
        # launcher coin contains singleton launcher, launcher coin ID == singleton_id == treasury_id
        launcher_coin = Coin(origin.name(), genesis_launcher_puz.get_tree_hash(), uint64(1))

        if cat_tail_hash is None:
            assert amount_of_cats_to_create is not None
            different_coins = await self.standard_wallet.select_coins(
                uint64(amount_of_cats_to_create + fee_for_cat),
                action_scope,
            )
            cat_origin = different_coins.copy().pop()
            assert origin.name() != cat_origin.name()
            cat_tail = generate_cat_tail(cat_origin.name(), launcher_coin.name())
            cat_tail_hash = cat_tail.get_tree_hash()

        assert cat_tail_hash is not None

        dao_info: DAOInfo = DAOInfo(
            launcher_coin.name(),
            self.dao_info.cat_wallet_id,
            self.dao_info.dao_cat_wallet_id,
            self.dao_info.proposals_list,
            self.dao_info.parent_info,
            None,
            None,
            uint32(0),
            self.dao_info.filter_below_vote_amount,
            self.dao_info.assets,
            self.dao_info.current_height,
        )
        await self.save_info(dao_info)
        new_cat_wallet = None
        # This will also mint the coins
        if amount_of_cats_to_create is not None and different_coins is not None:
            cat_tail_info = {
                "identifier": "genesis_by_id_or_singleton",
                "treasury_id": launcher_coin.name(),
                "coins": different_coins,
            }
            new_cat_wallet = await CATWallet.create_new_cat_wallet(
                self.wallet_state_manager,
                self.standard_wallet,
                cat_tail_info,
                amount_of_cats_to_create,
                action_scope,
                fee=fee_for_cat,
                push=False,
            )
            assert new_cat_wallet is not None
        else:  # pragma: no cover
            for wallet in self.wallet_state_manager.wallets:
                if self.wallet_state_manager.wallets[wallet].type() == WalletType.CAT:
                    if self.wallet_state_manager.wallets[wallet].cat_info.limitations_program_hash == cat_tail_hash:
                        new_cat_wallet = self.wallet_state_manager.wallets[wallet]

        assert new_cat_wallet is not None
        cat_wallet_id = new_cat_wallet.wallet_info.id

        assert cat_tail_hash == new_cat_wallet.cat_info.limitations_program_hash
        await new_cat_wallet.set_tail_program(bytes(cat_tail).hex())
        dao_info = DAOInfo(
            self.dao_info.treasury_id,
            cat_wallet_id,
            self.dao_info.dao_cat_wallet_id,
            self.dao_info.proposals_list,
            self.dao_info.parent_info,
            None,
            None,
            uint32(0),
            self.dao_info.filter_below_vote_amount,
            self.dao_info.assets,
            self.dao_info.current_height,
        )

        await self.save_info(dao_info)

        dao_treasury_puzzle = get_treasury_puzzle(self.dao_rules, launcher_coin.name(), cat_tail_hash)
        full_treasury_puzzle = curry_singleton(launcher_coin.name(), dao_treasury_puzzle)
        full_treasury_puzzle_hash = full_treasury_puzzle.get_tree_hash()

        announcement_message = Program.to([full_treasury_puzzle_hash, 1, bytes(0x80)]).get_tree_hash()

        await self.standard_wallet.generate_signed_transaction(
            uint64(1),
            genesis_launcher_puz.get_tree_hash(),
            action_scope,
            fee,
            origin_id=origin.name(),
            coins=set(coins),
            memos=[new_cat_wallet.cat_info.limitations_program_hash, cat_origin.name()],
            extra_conditions=(
                AssertCoinAnnouncement(asserted_id=launcher_coin.name(), asserted_msg=announcement_message),
            ),
        )

        genesis_launcher_solution = Program.to([full_treasury_puzzle_hash, 1, bytes(0x80)])

        launcher_cs = make_spend(launcher_coin, genesis_launcher_puz, genesis_launcher_solution)
        launcher_sb = WalletSpendBundle([launcher_cs], AugSchemeMPL.aggregate([]))

        launcher_proof = LineageProof(
            bytes32(launcher_coin.parent_coin_info),
            None,
            uint64(launcher_coin.amount),
        )
        await self.add_parent(launcher_coin.name(), launcher_proof)

        eve_coin = Coin(launcher_coin.name(), full_treasury_puzzle_hash, uint64(1))
        dao_info = DAOInfo(
            launcher_coin.name(),
            cat_wallet_id,
            self.dao_info.dao_cat_wallet_id,
            self.dao_info.proposals_list,
            self.dao_info.parent_info,
            eve_coin,
            dao_treasury_puzzle,
            self.dao_info.singleton_block_height,
            self.dao_info.filter_below_vote_amount,
            self.dao_info.assets,
            self.dao_info.current_height,
        )
        await self.save_info(dao_info)
        eve_spend = await self.generate_treasury_eve_spend(dao_treasury_puzzle, eve_coin)
        new_spend = WalletSpendBundle.aggregate([launcher_sb, eve_spend])

        treasury_record = TransactionRecord(
            confirmed_at_height=uint32(0),
            created_at_time=uint64(int(time.time())),
            to_puzzle_hash=dao_treasury_puzzle.get_tree_hash(),
            amount=uint64(1),
            fee_amount=fee,
            confirmed=False,
            sent=uint32(10),
            spend_bundle=new_spend,
            additions=new_spend.additions(),
            removals=new_spend.removals(),
            wallet_id=self.id(),
            sent_to=[],
            trade_id=None,
            type=uint32(TransactionType.INCOMING_TX.value),
            name=eve_coin.name(),
            memos=[],
            valid_times=parse_timelock_info(extra_conditions),
        )

        funding_inner_puzhash = get_p2_singleton_puzhash(self.dao_info.treasury_id)
        await self.wallet_state_manager.add_interested_puzzle_hashes([funding_inner_puzhash], [self.id()])
        await self.wallet_state_manager.add_interested_puzzle_hashes([launcher_coin.name()], [self.id()])
        await self.wallet_state_manager.add_interested_coin_ids([launcher_coin.name()], [self.wallet_id])

        await self.wallet_state_manager.add_interested_coin_ids([eve_coin.name()], [self.wallet_id])
        async with action_scope.use() as interface:
            interface.side_effects.transactions.append(treasury_record)

    async def generate_treasury_eve_spend(
        self, inner_puz: Program, eve_coin: Coin, fee: uint64 = uint64(0)
    ) -> WalletSpendBundle:
        """
        Create the eve spend of the treasury
        This can only be completed after a number of blocks > oracle_spend_delay have been farmed
        """
        if self.dao_info.current_treasury_innerpuz is None:  # pragma: no cover
            raise ValueError("generate_treasury_eve_spend called with nil self.dao_info.current_treasury_innerpuz")
        full_treasury_puzzle = curry_singleton(self.dao_info.treasury_id, inner_puz)
        launcher_id, launcher_proof = self.dao_info.parent_info[0]
        assert launcher_proof
        assert inner_puz
        inner_sol = Program.to([0, 0, 0, 0, get_singleton_struct_for_id(launcher_id)])
        fullsol = Program.to(
            [
                launcher_proof.to_program(),
                eve_coin.amount,
                inner_sol,
            ]
        )
        eve_coin_spend = make_spend(eve_coin, full_treasury_puzzle, fullsol)
        eve_spend_bundle = WalletSpendBundle([eve_coin_spend], G2Element())

        next_proof = LineageProof(
            eve_coin.parent_coin_info,
            inner_puz.get_tree_hash(),
            uint64(eve_coin.amount),
        )
        next_coin = Coin(eve_coin.name(), eve_coin.puzzle_hash, eve_coin.amount)
        await self.add_parent(eve_coin.name(), next_proof)
        await self.wallet_state_manager.add_interested_coin_ids([next_coin.name()], [self.wallet_id])

        dao_info = dataclasses.replace(self.dao_info, current_treasury_coin=next_coin)
        await self.save_info(dao_info)
        return eve_spend_bundle

    async def generate_new_proposal(
        self,
        proposed_puzzle: Program,
        action_scope: WalletActionScope,
        vote_amount: Optional[uint64] = None,
        fee: uint64 = uint64(0),
        extra_conditions: Tuple[Condition, ...] = tuple(),
    ) -> None:
        dao_rules = get_treasury_rules_from_puzzle(self.dao_info.current_treasury_innerpuz)
        coins = await self.standard_wallet.select_coins(
            uint64(fee + dao_rules.proposal_minimum_amount),
            action_scope,
        )
        if coins is None:  # pragma: no cover
            return None
        # origin is normal coin which creates launcher coin
        origin = coins.copy().pop()
        genesis_launcher_puz = SINGLETON_LAUNCHER
        # launcher coin contains singleton launcher, launcher coin ID == singleton_id == treasury_id
        launcher_coin = Coin(origin.name(), genesis_launcher_puz.get_tree_hash(), dao_rules.proposal_minimum_amount)

        cat_wallet: CATWallet = self.wallet_state_manager.wallets[self.dao_info.cat_wallet_id]

        if vote_amount is None:  # pragma: no cover
            dao_cat_wallet = self.wallet_state_manager.get_wallet(
                id=self.dao_info.dao_cat_wallet_id, required_type=DAOCATWallet
            )
            vote_amount = await dao_cat_wallet.get_votable_balance(include_free_cats=False)
        assert vote_amount is not None
        cat_tail_hash = cat_wallet.cat_info.limitations_program_hash
        assert cat_tail_hash
        dao_proposal_puzzle = get_proposal_puzzle(
            proposal_id=launcher_coin.name(),
            cat_tail_hash=cat_tail_hash,
            treasury_id=self.dao_info.treasury_id,
            votes_sum=uint64(0),
            total_votes=uint64(0),
            proposed_puzzle_hash=proposed_puzzle.get_tree_hash(),
        )

        full_proposal_puzzle = curry_singleton(launcher_coin.name(), dao_proposal_puzzle)
        full_proposal_puzzle_hash = full_proposal_puzzle.get_tree_hash()

        announcement_message = Program.to(
            [full_proposal_puzzle_hash, dao_rules.proposal_minimum_amount, bytes(0x80)]
        ).get_tree_hash()

        await self.standard_wallet.generate_signed_transaction(
            uint64(dao_rules.proposal_minimum_amount),
            genesis_launcher_puz.get_tree_hash(),
            action_scope,
            fee,
            origin_id=origin.name(),
            coins=coins,
            extra_conditions=(
                AssertCoinAnnouncement(asserted_id=launcher_coin.name(), asserted_msg=announcement_message),
            ),
        )

        genesis_launcher_solution = Program.to(
            [full_proposal_puzzle_hash, dao_rules.proposal_minimum_amount, bytes(0x80)]
        )

        launcher_cs = make_spend(launcher_coin, genesis_launcher_puz, genesis_launcher_solution)
        launcher_sb = WalletSpendBundle([launcher_cs], AugSchemeMPL.aggregate([]))
        eve_coin = Coin(launcher_coin.name(), full_proposal_puzzle_hash, dao_rules.proposal_minimum_amount)

        future_parent = LineageProof(
            eve_coin.parent_coin_info,
            dao_proposal_puzzle.get_tree_hash(),
            uint64(eve_coin.amount),
        )
        eve_parent = LineageProof(
            bytes32(launcher_coin.parent_coin_info),
            bytes32(launcher_coin.puzzle_hash),
            uint64(launcher_coin.amount),
        )

        await self.add_parent(bytes32(eve_coin.parent_coin_info), eve_parent)
        await self.add_parent(eve_coin.name(), future_parent)

        eve_spend = await self.generate_proposal_eve_spend(
            eve_coin=eve_coin,
            full_proposal_puzzle=full_proposal_puzzle,
            dao_proposal_puzzle=dao_proposal_puzzle,
            proposed_puzzle_reveal=proposed_puzzle,
            launcher_coin=launcher_coin,
            vote_amount=vote_amount,
            action_scope=action_scope,
        )

        full_spend = WalletSpendBundle.aggregate([eve_spend, launcher_sb])

        async with action_scope.use() as interface:
            interface.side_effects.transactions.append(
                TransactionRecord(
                    confirmed_at_height=uint32(0),
                    created_at_time=uint64(int(time.time())),
                    to_puzzle_hash=full_proposal_puzzle.get_tree_hash(),
                    amount=uint64(dao_rules.proposal_minimum_amount),
                    fee_amount=fee,
                    confirmed=False,
                    sent=uint32(10),
                    spend_bundle=full_spend,
                    additions=full_spend.additions(),
                    removals=full_spend.removals(),
                    wallet_id=self.id(),
                    sent_to=[],
                    trade_id=None,
                    type=uint32(TransactionType.INCOMING_TX.value),
                    name=full_spend.name(),
                    memos=[],
                    valid_times=parse_timelock_info(extra_conditions),
                )
            )

    async def generate_proposal_eve_spend(
        self,
        *,
        eve_coin: Coin,
        full_proposal_puzzle: Program,
        dao_proposal_puzzle: Program,
        proposed_puzzle_reveal: Program,
        launcher_coin: Coin,
        vote_amount: uint64,
<<<<<<< HEAD
        action_scope: WalletActionScope,
    ) -> SpendBundle:
=======
    ) -> WalletSpendBundle:
>>>>>>> 2b3999dd
        cat_wallet: CATWallet = self.wallet_state_manager.wallets[self.dao_info.cat_wallet_id]
        cat_tail = cat_wallet.cat_info.limitations_program_hash
        dao_cat_wallet = await DAOCATWallet.get_or_create_wallet_for_cat(
            self.wallet_state_manager, self.standard_wallet, cat_tail.hex()
        )
        assert dao_cat_wallet is not None

        dao_cat_spend = await dao_cat_wallet.create_vote_spend(
            vote_amount, launcher_coin.name(), True, action_scope, proposal_puzzle=dao_proposal_puzzle
        )
        vote_amounts = []
        vote_coins = []
        previous_votes = []
        lockup_inner_puzhashes = []
        for spend in dao_cat_spend.coin_spends:
            spend_vote_amount = Program.from_bytes(bytes(spend.solution)).at("frrrrrrf").as_int()
            vote_amounts.append(spend_vote_amount)
            vote_coins.append(spend.coin.name())
            previous_votes.append(
                get_active_votes_from_lockup_puzzle(
                    get_innerpuzzle_from_cat_puzzle(Program.from_bytes(bytes(spend.puzzle_reveal)))
                )
            )
            lockup_inner_puz = get_innerpuz_from_lockup_puzzle(
                get_innerpuzzle_from_cat_puzzle(Program.from_bytes(bytes(spend.puzzle_reveal)))
            )
            assert isinstance(lockup_inner_puz, Program)
            lockup_inner_puzhashes.append(lockup_inner_puz.get_tree_hash())
        inner_sol = Program.to(
            [
                vote_amounts,
                1,
                vote_coins,
                previous_votes,
                lockup_inner_puzhashes,
                proposed_puzzle_reveal,
                0,
                0,
                0,
                0,
                eve_coin.amount,
            ]
        )
        # full solution is (lineage_proof my_amount inner_solution)
        fullsol = Program.to(
            [
                [launcher_coin.parent_coin_info, launcher_coin.amount],
                eve_coin.amount,
                inner_sol,
            ]
        )
        list_of_coinspends = [make_spend(eve_coin, full_proposal_puzzle, fullsol)]
        unsigned_spend_bundle = WalletSpendBundle(list_of_coinspends, G2Element())
        return unsigned_spend_bundle.aggregate([unsigned_spend_bundle, dao_cat_spend])

    async def generate_proposal_vote_spend(
        self,
        proposal_id: bytes32,
        vote_amount: Optional[uint64],
        is_yes_vote: bool,
        action_scope: WalletActionScope,
        fee: uint64 = uint64(0),
        extra_conditions: Tuple[Condition, ...] = tuple(),
    ) -> None:
        self.log.info(f"Trying to create a proposal close spend with ID: {proposal_id}")
        proposal_info = None
        for pi in self.dao_info.proposals_list:
            if pi.proposal_id == proposal_id:
                proposal_info = pi
                break
        if proposal_info is None:  # pragma: no cover
            raise ValueError("Unable to find a proposal with that ID.")
        if (proposal_info.timer_coin is None) and (
            proposal_info.current_innerpuz == get_finished_state_puzzle(proposal_info.proposal_id)
        ):
            raise ValueError("This proposal is already closed. Feel free to unlock your coins.")  # pragma: no cover
        cat_wallet: CATWallet = self.wallet_state_manager.wallets[self.dao_info.cat_wallet_id]
        cat_tail = cat_wallet.cat_info.limitations_program_hash
        dao_cat_wallet = await DAOCATWallet.get_or_create_wallet_for_cat(
            self.wallet_state_manager, self.standard_wallet, cat_tail.hex()
        )
        assert dao_cat_wallet is not None
        assert proposal_info.current_innerpuz is not None

        if vote_amount is None:  # pragma: no cover
            vote_amount = await dao_cat_wallet.get_votable_balance(proposal_id)
        assert vote_amount is not None
        dao_cat_spend = await dao_cat_wallet.create_vote_spend(
            vote_amount,
            proposal_id,
            is_yes_vote,
            action_scope=action_scope,
            proposal_puzzle=proposal_info.current_innerpuz,
        )
        vote_amounts = []
        vote_coins = []
        previous_votes = []
        lockup_inner_puzhashes = []
        assert dao_cat_spend is not None
        for spend in dao_cat_spend.coin_spends:
            vote_amounts.append(
                Program.from_bytes(bytes(spend.solution)).at("frrrrrrf")
            )  # this is the vote_amount field of the solution
            vote_coins.append(spend.coin.name())
            previous_votes.append(
                get_active_votes_from_lockup_puzzle(
                    get_innerpuzzle_from_cat_puzzle(Program.from_bytes(bytes(spend.puzzle_reveal)))
                )
            )
            lockup_inner_puz = get_innerpuz_from_lockup_puzzle(
                get_innerpuzzle_from_cat_puzzle(Program.from_bytes(bytes(spend.puzzle_reveal)))
            )
            assert isinstance(lockup_inner_puz, Program)
            lockup_inner_puzhashes.append(lockup_inner_puz.get_tree_hash())
        inner_sol = Program.to(
            [
                vote_amounts,
                1 if is_yes_vote else 0,
                vote_coins,
                previous_votes,
                lockup_inner_puzhashes,
                0,
                0,
                0,
                0,
                0,
                proposal_info.current_coin.amount,
            ]
        )
        parent_info = self.get_parent_for_coin(proposal_info.current_coin)
        assert parent_info is not None
        # full solution is (lineage_proof my_amount inner_solution)
        fullsol = Program.to(
            [
                [
                    parent_info.parent_name,
                    parent_info.inner_puzzle_hash,
                    parent_info.amount,
                ],
                proposal_info.current_coin.amount,
                inner_sol,
            ]
        )
        full_proposal_puzzle = curry_singleton(proposal_id, proposal_info.current_innerpuz)
        list_of_coinspends = [
            make_spend(proposal_info.current_coin, full_proposal_puzzle, fullsol),
            *dao_cat_spend.coin_spends,
        ]
        spend_bundle = WalletSpendBundle(list_of_coinspends, G2Element())
        if fee > 0:
            await self.standard_wallet.create_tandem_xch_tx(
                fee,
                action_scope,
            )

        record = TransactionRecord(
            confirmed_at_height=uint32(0),
            created_at_time=uint64(int(time.time())),
            to_puzzle_hash=full_proposal_puzzle.get_tree_hash(),
            amount=uint64(1),
            fee_amount=fee,
            confirmed=False,
            sent=uint32(10),
            spend_bundle=spend_bundle,
            additions=spend_bundle.additions(),
            removals=spend_bundle.removals(),
            wallet_id=self.id(),
            sent_to=[],
            trade_id=None,
            type=uint32(TransactionType.INCOMING_TX.value),
            name=spend_bundle.name(),
            memos=[],
            valid_times=parse_timelock_info(extra_conditions),
        )
        async with action_scope.use() as interface:
            interface.side_effects.transactions.append(record)

    async def create_proposal_close_spend(
        self,
        proposal_id: bytes32,
        action_scope: WalletActionScope,
        genesis_id: Optional[bytes32] = None,
        fee: uint64 = uint64(0),
        self_destruct: bool = False,
        extra_conditions: Tuple[Condition, ...] = tuple(),
    ) -> None:
        self.log.info(f"Trying to create a proposal close spend with ID: {proposal_id}")
        proposal_info = None
        for pi in self.dao_info.proposals_list:
            if pi.proposal_id == proposal_id:
                proposal_info = pi
                break
        if proposal_info is None:  # pragma: no cover
            raise ValueError("Unable to find a proposal with that ID.")
        if proposal_info.timer_coin is None:  # pragma: no cover
            raise ValueError("This proposal is already closed. Feel free to unlock your coins.")
        assert self.dao_info.current_treasury_innerpuz is not None
        curried_args = uncurry_treasury(self.dao_info.current_treasury_innerpuz)
        (
            _DAO_TREASURY_MOD_HASH,
            proposal_validator,
            proposal_timelock,
            soft_close_length,
            attendance_required,
            pass_percentage,
            self_destruct_length,
            oracle_spend_delay,
        ) = curried_args
        proposal_state = await self.get_proposal_state(proposal_id)
        if not proposal_state["closable"]:  # pragma: no cover
            raise ValueError(f"This proposal is not ready to be closed. proposal_id: {proposal_id}")
        if proposal_state["passed"]:
            self.log.info(f"Closing passed proposal: {proposal_id}")
        else:
            self.log.info(f"Closing failed proposal: {proposal_id}")
        assert proposal_info.current_innerpuz is not None
        full_proposal_puzzle = curry_singleton(proposal_id, proposal_info.current_innerpuz)
        assert proposal_info.current_coin.puzzle_hash == full_proposal_puzzle.get_tree_hash()
        solution = Program.to(
            [
                proposal_validator.get_tree_hash(),
                0,
                proposal_timelock,
                pass_percentage,
                attendance_required,
                0,
                soft_close_length,
                self_destruct_length,
                oracle_spend_delay,
                1 if self_destruct else 0,
            ]
        )
        parent_info = self.get_parent_for_coin(proposal_info.current_coin)
        assert parent_info is not None
        fullsol = Program.to(
            [
                [
                    parent_info.parent_name,
                    parent_info.inner_puzzle_hash,
                    parent_info.amount,
                ],
                proposal_info.current_coin.amount,
                solution,
            ]
        )
        proposal_cs = make_spend(proposal_info.current_coin, full_proposal_puzzle, fullsol)
        if not self_destruct:
            timer_puzzle = get_proposal_timer_puzzle(
                self.get_cat_tail_hash(),
                proposal_info.proposal_id,
                self.dao_info.treasury_id,
            )
            c_a, curried_args_prg = uncurry_proposal(proposal_info.current_innerpuz)
            (
                SELF_HASH,
                PROPOSAL_ID,
                PROPOSED_PUZ_HASH,
                YES_VOTES,
                TOTAL_VOTES,
            ) = c_a.as_iter()

            if TOTAL_VOTES.as_int() < attendance_required.as_int():  # pragma: no cover
                raise ValueError("Unable to pass this proposal as it has not met the minimum vote attendance.")
            timer_solution = Program.to(
                [
                    YES_VOTES,
                    TOTAL_VOTES,
                    PROPOSED_PUZ_HASH,
                    proposal_timelock,
                    proposal_id,
                    proposal_info.current_coin.amount,
                ]
            )
            timer_cs = make_spend(proposal_info.timer_coin, timer_puzzle, timer_solution)

        full_treasury_puz = curry_singleton(self.dao_info.treasury_id, self.dao_info.current_treasury_innerpuz)
        assert isinstance(self.dao_info.current_treasury_coin, Coin)
        assert full_treasury_puz.get_tree_hash() == self.dao_info.current_treasury_coin.puzzle_hash

        cat_spend_bundle = None
        delegated_puzzle_sb = None
        puzzle_reveal = await self.fetch_proposed_puzzle_reveal(proposal_id)
        if proposal_state["passed"] and not self_destruct:
            validator_solution = Program.to(
                [
                    proposal_id,
                    TOTAL_VOTES,
                    YES_VOTES,
                    proposal_info.current_coin.parent_coin_info,
                    proposal_info.current_coin.amount,
                ]
            )

            proposal_type, curried_args_prg = get_proposal_args(puzzle_reveal)
            if proposal_type == ProposalType.SPEND:
                (
                    TREASURY_SINGLETON_STRUCT,
                    CAT_MOD_HASH,
                    CONDITIONS,
                    LIST_OF_TAILHASH_CONDITIONS,
                    P2_SINGLETON_VIA_DELEGATED_PUZZLE_PUZHASH,
                ) = curried_args_prg.as_iter()

                sum = 0
                coin_spends = []
                xch_parent_amount_list = []
                tailhash_parent_amount_list = []
                treasury_inner_puzhash = self.dao_info.current_treasury_innerpuz.get_tree_hash()
                p2_singleton_puzzle = get_p2_singleton_puzzle(self.dao_info.treasury_id)
                cat_launcher = create_cat_launcher_for_singleton_id(self.dao_info.treasury_id)

                # handle CAT minting
                for cond in CONDITIONS.as_iter():
                    if cond.first().as_int() == 51:
                        if cond.rest().first().as_atom() == cat_launcher.get_tree_hash():
                            cat_wallet: CATWallet = self.wallet_state_manager.wallets[self.dao_info.cat_wallet_id]
                            cat_tail_hash = cat_wallet.cat_info.limitations_program_hash
                            mint_amount = uint64(cond.rest().rest().first().as_int())
                            new_cat_puzhash = bytes32(cond.rest().rest().rest().first().first().as_atom())
                            eve_puzzle = curry_cat_eve(new_cat_puzhash)
                            if genesis_id is None:
                                tail_reconstruction = cat_wallet.cat_info.my_tail
                            else:  # pragma: no cover
                                tail_reconstruction = generate_cat_tail(genesis_id, self.dao_info.treasury_id)
                            assert tail_reconstruction is not None
                            assert tail_reconstruction.get_tree_hash() == cat_tail_hash
                            assert isinstance(self.dao_info.current_treasury_coin, Coin)
                            cat_launcher_coin = Coin(
                                self.dao_info.current_treasury_coin.name(),
                                cat_launcher.get_tree_hash(),
                                uint64(mint_amount),
                            )
                            full_puz = construct_cat_puzzle(CAT_MOD, cat_tail_hash, eve_puzzle)

                            solution = Program.to(
                                [
                                    treasury_inner_puzhash,
                                    self.dao_info.current_treasury_coin.parent_coin_info,
                                    full_puz.get_tree_hash(),
                                    mint_amount,
                                ]
                            )
                            coin_spends.append(make_spend(cat_launcher_coin, cat_launcher, solution))
                            eve_coin = Coin(cat_launcher_coin.name(), full_puz.get_tree_hash(), uint64(mint_amount))
                            tail_solution = Program.to([cat_launcher_coin.parent_coin_info, cat_launcher_coin.amount])
                            solution = Program.to([mint_amount, tail_reconstruction, tail_solution])
                            new_spendable_cat = SpendableCAT(
                                eve_coin,
                                cat_tail_hash,
                                eve_puzzle,
                                solution,
                            )
                            if cat_spend_bundle is None:
                                cat_spend_bundle = unsigned_spend_bundle_for_spendable_cats(
                                    CAT_MOD, [new_spendable_cat]
                                )
                            else:  # pragma: no cover
                                cat_spend_bundle = cat_spend_bundle.aggregate(
                                    [
                                        cat_spend_bundle,
                                        unsigned_spend_bundle_for_spendable_cats(CAT_MOD, [new_spendable_cat]),
                                    ]
                                )

                for condition_statement in CONDITIONS.as_iter():
                    if condition_statement.first().as_int() == 51:
                        sum += condition_statement.rest().rest().first().as_int()
                if sum > 0:
                    xch_coins = await self.select_coins_for_asset_type(uint64(sum))
                    for xch_coin in xch_coins:
                        xch_parent_amount_list.append([xch_coin.parent_coin_info, xch_coin.amount])
                        solution = Program.to(
                            [
                                0,
                                treasury_inner_puzhash,
                                0,
                                0,
                                xch_coin.name(),
                            ]
                        )
                        coin_spends.append(make_spend(xch_coin, p2_singleton_puzzle, solution))
                    delegated_puzzle_sb = WalletSpendBundle(coin_spends, AugSchemeMPL.aggregate([]))
                for tail_hash_conditions_pair in LIST_OF_TAILHASH_CONDITIONS.as_iter():
                    tail_hash = bytes32(tail_hash_conditions_pair.first().as_atom())
                    conditions: Program = tail_hash_conditions_pair.rest().first()
                    sum_of_conditions = 0
                    sum_of_coins = 0
                    spendable_cat_list = []
                    for condition in conditions.as_iter():
                        if condition.first().as_int() == 51:
                            sum_of_conditions += condition.rest().rest().first().as_int()
                    cat_coins = await self.select_coins_for_asset_type(uint64(sum_of_conditions), tail_hash)
                    parent_amount_list = []
                    for cat_coin in cat_coins:
                        sum_of_coins += cat_coin.amount
                        parent_amount_list.append([cat_coin.parent_coin_info, cat_coin.amount])
                        lineage_proof = await self.fetch_cat_lineage_proof(cat_coin)
                        if cat_coin == cat_coins[-1]:  # the last coin is the one that makes the conditions
                            if sum_of_coins - sum_of_conditions > 0:
                                p2_singleton_puzhash = p2_singleton_puzzle.get_tree_hash()
                                change_condition = Program.to(
                                    [
                                        51,
                                        p2_singleton_puzhash,
                                        sum_of_coins - sum_of_conditions,
                                        [p2_singleton_puzhash],
                                    ]
                                )
                                delegated_puzzle = Program.to((1, change_condition.cons(conditions)))
                            else:  # pragma: no cover
                                delegated_puzzle = Program.to((1, conditions))

                            solution = Program.to(
                                [
                                    0,
                                    treasury_inner_puzhash,
                                    delegated_puzzle,
                                    0,
                                    cat_coin.name(),
                                ]
                            )
                        else:
                            solution = Program.to(
                                [
                                    0,
                                    treasury_inner_puzhash,
                                    0,
                                    0,
                                    cat_coin.name(),
                                ]
                            )
                        new_spendable_cat = SpendableCAT(
                            cat_coin,
                            tail_hash,
                            p2_singleton_puzzle,
                            solution,
                            lineage_proof=lineage_proof,
                        )
                        spendable_cat_list.append(new_spendable_cat)
                    # create or merge with other CAT spends
                    if cat_spend_bundle is None:
                        cat_spend_bundle = unsigned_spend_bundle_for_spendable_cats(CAT_MOD, spendable_cat_list)
                    else:
                        cat_spend_bundle = cat_spend_bundle.aggregate(
                            [cat_spend_bundle, unsigned_spend_bundle_for_spendable_cats(CAT_MOD, spendable_cat_list)]
                        )
                    tailhash_parent_amount_list.append([tail_hash, parent_amount_list])

                delegated_solution = Program.to(
                    [
                        xch_parent_amount_list,
                        tailhash_parent_amount_list,
                        treasury_inner_puzhash,
                    ]
                )

            elif proposal_type == ProposalType.UPDATE:
                (
                    TREASURY_MOD_HASH,
                    VALIDATOR_MOD_HASH,
                    SINGLETON_STRUCT,
                    PROPOSAL_SELF_HASH,
                    PROPOSAL_MINIMUM_AMOUNT,
                    PROPOSAL_EXCESS_PAYOUT_PUZHASH,
                    PROPOSAL_LENGTH,
                    PROPOSAL_SOFTCLOSE_LENGTH,
                    ATTENDANCE_REQUIRED,
                    PASS_MARGIN,
                    PROPOSAL_SELF_DESTRUCT_TIME,
                    ORACLE_SPEND_DELAY,
                ) = curried_args_prg.as_iter()
                coin_spends = []
                treasury_inner_puzhash = self.dao_info.current_treasury_innerpuz.get_tree_hash()
                delegated_solution = Program.to([])

            else:
                raise Exception(f"Unknown proposal type: {proposal_type!r}")

            treasury_solution = Program.to(
                [
                    [proposal_info.current_coin.name(), PROPOSED_PUZ_HASH.as_atom(), 0],
                    validator_solution,
                    puzzle_reveal,
                    delegated_solution,
                ]
            )
        else:
            treasury_solution = Program.to([0, 0, 0, 0, 0, 0])

        assert self.dao_info.current_treasury_coin is not None
        parent_info = self.get_parent_for_coin(self.dao_info.current_treasury_coin)
        assert parent_info is not None
        full_treasury_solution = Program.to(
            [
                [
                    parent_info.parent_name,
                    parent_info.inner_puzzle_hash,
                    parent_info.amount,
                ],
                self.dao_info.current_treasury_coin.amount,
                treasury_solution,
            ]
        )

        treasury_cs = make_spend(self.dao_info.current_treasury_coin, full_treasury_puz, full_treasury_solution)

        if self_destruct:
            spend_bundle = WalletSpendBundle([proposal_cs, treasury_cs], AugSchemeMPL.aggregate([]))
        else:
            # TODO: maybe we can refactor this to provide clarity around timer_cs having been defined
            # pylint: disable-next=E0606
            spend_bundle = WalletSpendBundle([proposal_cs, timer_cs, treasury_cs], AugSchemeMPL.aggregate([]))
        if fee > 0:
            await self.standard_wallet.create_tandem_xch_tx(fee, action_scope)
        full_spend = spend_bundle
        if cat_spend_bundle is not None:
            full_spend = full_spend.aggregate([full_spend, cat_spend_bundle])
        if delegated_puzzle_sb is not None:
            full_spend = full_spend.aggregate([full_spend, delegated_puzzle_sb])

        record = TransactionRecord(
            confirmed_at_height=uint32(0),
            created_at_time=uint64(int(time.time())),
            to_puzzle_hash=get_finished_state_puzzle(proposal_info.proposal_id).get_tree_hash(),
            amount=uint64(1),
            fee_amount=fee,
            confirmed=False,
            sent=uint32(10),
            spend_bundle=full_spend,
            additions=full_spend.additions(),
            removals=full_spend.removals(),
            wallet_id=self.id(),
            sent_to=[],
            trade_id=None,
            type=uint32(TransactionType.INCOMING_TX.value),
            name=full_spend.name(),
            memos=[],
            valid_times=parse_timelock_info(extra_conditions),
        )
        async with action_scope.use() as interface:
            interface.side_effects.transactions.append(record)

    async def fetch_proposed_puzzle_reveal(self, proposal_id: bytes32) -> Program:
        wallet_node: Any = self.wallet_state_manager.wallet_node
        peer: WSChiaConnection = wallet_node.get_full_node_peer()
        if peer is None:  # pragma: no cover
            raise ValueError("Could not find any peers to request puzzle and solution from")
        # The proposal_id is launcher coin, so proposal_id's child is eve and the eve spend contains the reveal
        children = await wallet_node.fetch_children(proposal_id, peer)
        eve_state = children[0]

        eve_spend = await fetch_coin_spend(eve_state.created_height, eve_state.coin, peer)
        puzzle_reveal = get_proposed_puzzle_reveal_from_solution(eve_spend.solution.to_program())
        return puzzle_reveal

    async def fetch_cat_lineage_proof(self, cat_coin: Coin) -> LineageProof:
        wallet_node: Any = self.wallet_state_manager.wallet_node
        peer: WSChiaConnection = wallet_node.get_full_node_peer()
        if peer is None:  # pragma: no cover
            raise ValueError("Could not find any peers to request puzzle and solution from")
        state = await wallet_node.get_coin_state([cat_coin.parent_coin_info], peer)
        assert state is not None
        # CoinState contains Coin, spent_height, and created_height,
        parent_spend = await fetch_coin_spend(state[0].spent_height, state[0].coin, peer)
        parent_inner_puz = get_innerpuzzle_from_cat_puzzle(parent_spend.puzzle_reveal.to_program())
        return LineageProof(state[0].coin.parent_coin_info, parent_inner_puz.get_tree_hash(), state[0].coin.amount)

    async def _create_treasury_fund_transaction(
        self,
        funding_wallet: WalletProtocol[Any],
        amount: uint64,
        action_scope: WalletActionScope,
        fee: uint64 = uint64(0),
        extra_conditions: Tuple[Condition, ...] = tuple(),
    ) -> None:
        if funding_wallet.type() == WalletType.STANDARD_WALLET.value:
            p2_singleton_puzhash = get_p2_singleton_puzhash(self.dao_info.treasury_id, asset_id=None)
            wallet: MainWalletProtocol = funding_wallet  # type: ignore[assignment]
            await wallet.generate_signed_transaction(
                amount,
                p2_singleton_puzhash,
                action_scope,
                fee=fee,
                memos=[p2_singleton_puzhash],
            )
        elif funding_wallet.type() == WalletType.CAT.value:
            cat_wallet: CATWallet = funding_wallet  # type: ignore[assignment]
            # generate_signed_transaction has a different type signature in Wallet and CATWallet
            # CATWallet uses a List of amounts and a List of puzhashes as the first two arguments
            p2_singleton_puzhash = get_p2_singleton_puzhash(self.dao_info.treasury_id)
            await cat_wallet.generate_signed_transaction(
                [amount],
                [p2_singleton_puzhash],
                action_scope,
                fee=fee,
                extra_conditions=extra_conditions,
            )
        else:  # pragma: no cover
            raise ValueError(f"Assets of type {funding_wallet.type()} are not currently supported.")

    async def create_add_funds_to_treasury_spend(
        self,
        amount: uint64,
        action_scope: WalletActionScope,
        fee: uint64 = uint64(0),
        funding_wallet_id: uint32 = uint32(1),
        extra_conditions: Tuple[Condition, ...] = tuple(),
    ) -> None:
        # set up the p2_singleton
        funding_wallet = self.wallet_state_manager.wallets[funding_wallet_id]
        await self._create_treasury_fund_transaction(
            funding_wallet, amount, action_scope, fee, extra_conditions=extra_conditions
        )

    async def fetch_singleton_lineage_proof(self, coin: Coin) -> LineageProof:
        wallet_node: Any = self.wallet_state_manager.wallet_node
        peer: WSChiaConnection = wallet_node.get_full_node_peer()
        if peer is None:  # pragma: no cover
            raise ValueError("Could not find any peers to request puzzle and solution from")
        state = await wallet_node.get_coin_state([coin.parent_coin_info], peer)
        assert state is not None
        # CoinState contains Coin, spent_height, and created_height,
        parent_spend = await fetch_coin_spend(state[0].spent_height, state[0].coin, peer)
        parent_inner_puz = get_inner_puzzle_from_singleton(parent_spend.puzzle_reveal)
        assert isinstance(parent_inner_puz, Program)
        return LineageProof(state[0].coin.parent_coin_info, parent_inner_puz.get_tree_hash(), state[0].coin.amount)

    async def free_coins_from_finished_proposals(
        self,
        action_scope: WalletActionScope,
        fee: uint64 = uint64(0),
        extra_conditions: Tuple[Condition, ...] = tuple(),
    ) -> None:
        dao_cat_wallet: DAOCATWallet = self.wallet_state_manager.wallets[self.dao_info.dao_cat_wallet_id]
        spends = []
        closed_list = []
        finished_puz = None
        for proposal_info in self.dao_info.proposals_list:
            if proposal_info.closed:
                closed_list.append(proposal_info.proposal_id)
                inner_solution = Program.to(
                    [
                        proposal_info.current_coin.amount,
                    ]
                )
                lineage_proof: LineageProof = await self.fetch_singleton_lineage_proof(proposal_info.current_coin)
                solution = Program.to([lineage_proof.to_program(), proposal_info.current_coin.amount, inner_solution])
                finished_puz = get_finished_state_puzzle(proposal_info.proposal_id)
                cs = make_spend(proposal_info.current_coin, finished_puz, solution)
                prop_sb = WalletSpendBundle([cs], AugSchemeMPL.aggregate([]))
                spends.append(prop_sb)

        sb = await dao_cat_wallet.remove_active_proposal(closed_list, action_scope=action_scope)
        spends.append(sb)

        if not spends:  # pragma: no cover
            raise ValueError("No proposals are available for release")

        full_spend = WalletSpendBundle.aggregate(spends)
        if fee > 0:
            await self.standard_wallet.create_tandem_xch_tx(fee, action_scope)

        assert isinstance(finished_puz, Program)
        record = TransactionRecord(
            confirmed_at_height=uint32(0),
            created_at_time=uint64(int(time.time())),
            to_puzzle_hash=finished_puz.get_tree_hash(),
            amount=uint64(1),
            fee_amount=fee,
            confirmed=False,
            sent=uint32(10),
            spend_bundle=full_spend,
            additions=full_spend.additions(),
            removals=full_spend.removals(),
            wallet_id=self.id(),
            sent_to=[],
            trade_id=None,
            type=uint32(TransactionType.INCOMING_TX.value),
            name=full_spend.name(),
            memos=[],
            valid_times=parse_timelock_info(extra_conditions),
        )
        async with action_scope.use() as interface:
            interface.side_effects.transactions.append(record)

    async def parse_proposal(self, proposal_id: bytes32) -> Dict[str, Any]:
        for prop_info in self.dao_info.proposals_list:
            if prop_info.proposal_id == proposal_id:
                state = await self.get_proposal_state(proposal_id)
                proposed_puzzle_reveal = await self.fetch_proposed_puzzle_reveal(proposal_id)
                proposal_type, curried_args = get_proposal_args(proposed_puzzle_reveal)
                if proposal_type == ProposalType.SPEND:
                    cat_launcher = create_cat_launcher_for_singleton_id(self.dao_info.treasury_id)
                    (
                        TREASURY_SINGLETON_STRUCT,
                        CAT_MOD_HASH,
                        CONDITIONS,
                        LIST_OF_TAILHASH_CONDITIONS,
                        P2_SINGLETON_VIA_DELEGATED_PUZZLE_PUZHASH,
                    ) = curried_args.as_iter()
                    mint_amount = None
                    new_cat_puzhash = None
                    xch_created_coins = []
                    for cond in CONDITIONS.as_iter():
                        if cond.first().as_int() == 51:
                            if cond.rest().first().as_atom() == cat_launcher.get_tree_hash():
                                mint_amount = cond.rest().rest().first().as_int()
                                new_cat_puzhash = cond.rest().rest().rest().first().first().as_atom()
                            else:
                                cc = {"puzzle_hash": cond.at("rf").as_atom(), "amount": cond.at("rrf").as_int()}
                                xch_created_coins.append(cc)

                    asset_create_coins: List[Dict[Any, Any]] = []
                    for asset in LIST_OF_TAILHASH_CONDITIONS.as_iter():
                        if asset == Program.to(0):  # pragma: no cover
                            asset_dict: Optional[Dict[str, Any]] = None
                        else:
                            asset_id = asset.first().as_atom()
                            cc_list = []
                            for cond in asset.rest().first().as_iter():
                                if cond.first().as_int() == 51:
                                    asset_dict = {
                                        "puzzle_hash": cond.at("rf").as_atom(),
                                        "amount": cond.at("rrf").as_int(),
                                    }
                                    # cc_list.append([asset_id, asset_dict])
                                    cc_list.append(asset_dict)
                            asset_create_coins.append({"asset_id": asset_id, "conditions": cc_list})
                    dictionary: Dict[str, Any] = {
                        "state": state,
                        "proposal_type": proposal_type.value,
                        "proposed_puzzle_reveal": proposed_puzzle_reveal,
                        "xch_conditions": xch_created_coins,
                        "asset_conditions": asset_create_coins,
                    }
                    if mint_amount is not None and new_cat_puzhash is not None:
                        dictionary["mint_amount"] = mint_amount
                        dictionary["new_cat_puzhash"] = new_cat_puzhash
                elif proposal_type == ProposalType.UPDATE:
                    dao_rules = get_dao_rules_from_update_proposal(proposed_puzzle_reveal)
                    dictionary = {
                        "state": state,
                        "proposal_type": proposal_type.value,
                        "dao_rules": dao_rules,
                    }
                return dictionary
        raise ValueError(f"Unable to find proposal with id: {proposal_id.hex()}")  # pragma: no cover

    async def add_parent(self, name: bytes32, parent: Optional[LineageProof]) -> None:
        self.log.info(f"Adding parent {name}: {parent}")
        current_list = self.dao_info.parent_info.copy()
        current_list.append((name, parent))
        dao_info: DAOInfo = DAOInfo(
            self.dao_info.treasury_id,
            self.dao_info.cat_wallet_id,
            self.dao_info.dao_cat_wallet_id,
            self.dao_info.proposals_list,
            current_list,
            self.dao_info.current_treasury_coin,
            self.dao_info.current_treasury_innerpuz,
            self.dao_info.singleton_block_height,
            self.dao_info.filter_below_vote_amount,
            self.dao_info.assets,
            self.dao_info.current_height,
        )
        await self.save_info(dao_info)

    async def save_info(self, dao_info: DAOInfo) -> None:
        self.dao_info = dao_info
        current_info = self.wallet_info
        data_str = json.dumps(dao_info.to_json_dict())
        wallet_info = WalletInfo(current_info.id, current_info.name, current_info.type, data_str)
        self.wallet_info = wallet_info
        await self.wallet_state_manager.user_store.update_wallet(wallet_info)

    def generate_wallet_name(self) -> str:
        """
        Generate a new DAO wallet name
        :return: wallet name
        """
        max_num = 0
        for wallet in self.wallet_state_manager.wallets.values():
            if wallet.type() == WalletType.DAO:  # pragma: no cover
                matched = re.search(r"^Profile (\d+)$", wallet.wallet_info.name)  # TODO: bug: wallet.wallet_info
                if matched and int(matched.group(1)) > max_num:
                    max_num = int(matched.group(1))
        return f"Profile {max_num + 1}"

    def require_derivation_paths(self) -> bool:
        return False

    def get_cat_wallet_id(self) -> uint32:
        return self.dao_info.cat_wallet_id

    async def enter_dao_cat_voting_mode(
        self,
        amount: uint64,
        action_scope: WalletActionScope,
    ) -> List[TransactionRecord]:
        dao_cat_wallet: DAOCATWallet = self.wallet_state_manager.wallets[self.dao_info.dao_cat_wallet_id]
        return await dao_cat_wallet.enter_dao_cat_voting_mode(amount, action_scope)

    @staticmethod
    def get_next_interesting_coin(spend: CoinSpend) -> Optional[Coin]:  # pragma: no cover
        # CoinSpend of one of the coins that we cared about. This coin was spent in a block, but might be in a reorg
        # If we return a value, it is a coin that we are also interested in (to support two transitions per block)
        return get_most_recent_singleton_coin_from_coin_spend(spend)

    async def add_or_update_proposal_info(
        self,
        new_state: CoinSpend,
        block_height: uint32,
    ) -> None:
        new_dao_info = copy.copy(self.dao_info)
        puzzle = get_inner_puzzle_from_singleton(new_state.puzzle_reveal)
        if puzzle is None:  # pragma: no cover
            raise ValueError("get_innerpuzzle_from_puzzle failed")
        solution = (
            Program.from_bytes(bytes(new_state.solution)).rest().rest().first()
        )  # get proposal solution from full singleton solution
        singleton_id = singleton.get_singleton_id_from_puzzle(new_state.puzzle_reveal)
        if singleton_id is None:  # pragma: no cover
            raise ValueError("get_singleton_id_from_puzzle failed")
        ended = False
        dao_rules = get_treasury_rules_from_puzzle(self.dao_info.current_treasury_innerpuz)
        current_coin = get_most_recent_singleton_coin_from_coin_spend(new_state)
        if current_coin is None:  # pragma: no cover
            raise ValueError("get_most_recent_singleton_coin_from_coin_spend failed")

        current_innerpuz = get_new_puzzle_from_proposal_solution(puzzle, solution)
        assert isinstance(current_innerpuz, Program)
        assert current_coin.puzzle_hash == curry_singleton(singleton_id, current_innerpuz).get_tree_hash()
        # check if our parent puzzle was the finished state
        if puzzle.uncurry()[0] == DAO_FINISHED_STATE:
            ended = True
            index = 0
            for current_info in new_dao_info.proposals_list:
                # Search for current proposal_info
                if current_info.proposal_id == singleton_id:
                    new_proposal_info = ProposalInfo(
                        singleton_id,
                        puzzle,
                        current_info.amount_voted,
                        current_info.yes_votes,
                        current_coin,
                        current_innerpuz,
                        current_info.timer_coin,
                        block_height,
                        current_info.passed,
                        ended,
                    )
                    new_dao_info.proposals_list[index] = new_proposal_info
                    await self.save_info(new_dao_info)
                    future_parent = LineageProof(
                        new_state.coin.parent_coin_info,
                        puzzle.get_tree_hash(),
                        uint64(new_state.coin.amount),
                    )
                    await self.add_parent(new_state.coin.name(), future_parent)
                    return
                index = index + 1

        # check if we are the finished state
        if current_innerpuz == get_finished_state_inner_puzzle(singleton_id):
            ended = True

        c_a, curried_args = uncurry_proposal(puzzle)
        (
            DAO_PROPOSAL_TIMER_MOD_HASH,
            SINGLETON_MOD_HASH,
            SINGLETON_LAUNCHER_PUZHASH,
            CAT_MOD_HASH,
            DAO_FINISHED_STATE_HASH,
            _DAO_TREASURY_MOD_HASH,
            lockup_self_hash,
            cat_tail_hash,
            treasury_id,
        ) = curried_args.as_iter()
        (
            curry_one,
            proposal_id,
            proposed_puzzle_hash,
            yes_votes,
            total_votes,
        ) = c_a.as_iter()

        if current_coin is None:  # pragma: no cover
            raise RuntimeError("get_most_recent_singleton_coin_from_coin_spend({new_state}) failed")

        timer_coin = None
        if solution.at("rrrrrrf").as_int() == 0:
            # we need to add the vote amounts from the solution to get accurate totals
            is_yes_vote = solution.at("rf").as_int()
            votes_added = 0
            for vote_amount in solution.first().as_iter():
                votes_added += vote_amount.as_int()
        else:
            # If we have entered the finished state
            # TODO: we need to alert the user that they can free up their coins
            is_yes_vote = 0
            votes_added = 0

        if current_coin.amount < dao_rules.proposal_minimum_amount and not ended:  # pragma: no cover
            raise ValueError("this coin does not meet the minimum requirements and can be ignored")
        new_total_votes = total_votes.as_int() + votes_added
        if new_total_votes < self.dao_info.filter_below_vote_amount:  # pragma: no cover
            return  # ignore all proposals below the filter amount

        if is_yes_vote == 1:
            new_yes_votes = yes_votes.as_int() + votes_added
        else:
            new_yes_votes = yes_votes.as_int()

        required_yes_votes = (self.dao_rules.attendance_required * self.dao_rules.pass_percentage) // 10000
        yes_votes_needed = max(0, required_yes_votes - new_yes_votes)

        passed = True if yes_votes_needed == 0 else False

        index = 0
        for current_info in new_dao_info.proposals_list:
            # Search for current proposal_info
            if current_info.proposal_id == singleton_id:
                # If we are receiving a voting spend update
                new_proposal_info = ProposalInfo(
                    singleton_id,
                    puzzle,
                    uint64(new_total_votes),
                    uint64(new_yes_votes),
                    current_coin,
                    current_innerpuz,
                    current_info.timer_coin,
                    block_height,
                    passed,
                    ended,
                )
                new_dao_info.proposals_list[index] = new_proposal_info
                await self.save_info(new_dao_info)
                future_parent = LineageProof(
                    new_state.coin.parent_coin_info,
                    puzzle.get_tree_hash(),
                    uint64(new_state.coin.amount),
                )
                await self.add_parent(new_state.coin.name(), future_parent)
                return
            index = index + 1

        # Search for the timer coin
        if not ended:
            wallet_node: Any = self.wallet_state_manager.wallet_node
            peer: WSChiaConnection = wallet_node.get_full_node_peer()
            if peer is None:  # pragma: no cover
                raise ValueError("Could not find any peers to request puzzle and solution from")
            children = await wallet_node.fetch_children(singleton_id, peer)
            assert len(children) > 0
            found = False
            parent_coin_id = singleton_id

            if self.dao_info.current_treasury_innerpuz is None:  # pragma: no cover
                raise ValueError("self.dao_info.current_treasury_innerpuz is None")

            timer_coin_puzhash = get_proposal_timer_puzzle(
                bytes32(cat_tail_hash.as_atom()),
                singleton_id,
                self.dao_info.treasury_id,
            ).get_tree_hash()

            while not found and len(children) > 0:
                children = await wallet_node.fetch_children(parent_coin_id, peer)
                if len(children) == 0:  # pragma: no cover
                    break
                children_state = [child for child in children if child.coin.amount % 2 == 1]
                assert children_state is not None
                assert len(children_state) > 0
                child_state = children_state[0]
                for child in children:
                    if child.coin.puzzle_hash == timer_coin_puzhash:
                        found = True
                        timer_coin = child.coin
                        break
                child_coin = child_state.coin
                parent_coin_id = child_coin.name()

        # If we reach here then we don't currently know about this coin
        # We only want to add this coin if it has a timer coin since fake proposals without a timer can
        # be created.
        if found:
            new_proposal_info = ProposalInfo(
                singleton_id,
                puzzle,
                uint64(new_total_votes),
                uint64(new_yes_votes),
                current_coin,
                current_innerpuz,
                timer_coin,  # if this is None then the proposal has finished
                block_height,  # block height that current proposal singleton coin was created
                passed,
                ended,
            )
            new_dao_info.proposals_list.append(new_proposal_info)
            await self.save_info(new_dao_info)
            future_parent = LineageProof(
                new_state.coin.parent_coin_info,
                puzzle.get_tree_hash(),
                uint64(new_state.coin.amount),
            )
            await self.add_parent(new_state.coin.name(), future_parent)
        return

    async def update_closed_proposal_coin(self, new_state: CoinSpend, block_height: uint32) -> None:
        new_dao_info = copy.copy(self.dao_info)
        puzzle = get_inner_puzzle_from_singleton(new_state.puzzle_reveal)
        proposal_id = singleton.get_singleton_id_from_puzzle(new_state.puzzle_reveal)
        current_coin = get_most_recent_singleton_coin_from_coin_spend(new_state)
        index = 0
        for pi in self.dao_info.proposals_list:
            if pi.proposal_id == proposal_id:
                assert isinstance(current_coin, Coin)
                new_info = ProposalInfo(
                    proposal_id,
                    pi.inner_puzzle,
                    pi.amount_voted,
                    pi.yes_votes,
                    current_coin,
                    pi.current_innerpuz,
                    pi.timer_coin,
                    pi.singleton_block_height,
                    pi.passed,
                    pi.closed,
                )
                new_dao_info.proposals_list[index] = new_info
                await self.save_info(new_dao_info)
                assert isinstance(puzzle, Program)
                future_parent = LineageProof(
                    new_state.coin.parent_coin_info,
                    puzzle.get_tree_hash(),
                    uint64(new_state.coin.amount),
                )
                await self.add_parent(new_state.coin.name(), future_parent)
                return
            index = index + 1

    async def get_proposal_state(self, proposal_id: bytes32) -> Dict[str, Union[int, bool]]:
        """
        Use this to figure out whether a proposal has passed or failed and whether it can be closed
        Given a proposal_id:
        - if required yes votes are recorded then proposal passed.
        - if timelock and attendance are met then proposal can close
        Returns a dict of passed and closable bools, and the remaining votes/blocks needed

        Note that a proposal can be in a passed and closable state now, but become failed if a large number of
        'no' votes are recieved before the soft close is reached.
        """
        for prop in self.dao_info.proposals_list:
            if prop.proposal_id == proposal_id:
                is_closed = prop.closed
                break
        else:  # pragma: no cover
            raise ValueError(f"Proposal not found for id {proposal_id}")

        wallet_node = self.wallet_state_manager.wallet_node
        peer: WSChiaConnection = wallet_node.get_full_node_peer()
        if peer is None:  # pragma: no cover
            raise ValueError("Could not find any peers to request puzzle and solution from")
        assert isinstance(prop.timer_coin, Coin)
        timer_cs = (await wallet_node.get_coin_state([prop.timer_coin.name()], peer))[0]
        peak = await self.wallet_state_manager.blockchain.get_peak_block()
        blocks_elapsed = peak.height - timer_cs.created_height

        required_yes_votes = (self.dao_rules.attendance_required * self.dao_rules.pass_percentage) // 10000
        total_votes_needed = max(0, self.dao_rules.attendance_required - prop.amount_voted)
        yes_votes_needed = max(0, required_yes_votes - prop.yes_votes)
        blocks_needed = max(0, self.dao_rules.proposal_timelock - blocks_elapsed)

        passed = True if yes_votes_needed == 0 else False
        closable = True if total_votes_needed == blocks_needed == 0 else False
        proposal_state = {
            "total_votes_needed": total_votes_needed,
            "yes_votes_needed": yes_votes_needed,
            "blocks_needed": blocks_needed,
            "passed": passed,
            "closable": closable,
            "closed": is_closed,
        }
        return proposal_state

    async def update_treasury_info(
        self,
        new_state: CoinSpend,
        block_height: uint32,
    ) -> None:
        if self.dao_info.singleton_block_height <= block_height:
            # TODO: what do we do here?
            # return
            pass
        puzzle = get_inner_puzzle_from_singleton(new_state.puzzle_reveal)
        if puzzle is None:  # pragma: no cover
            raise ValueError("get_innerpuzzle_from_puzzle failed")
        solution = (
            Program.from_bytes(bytes(new_state.solution)).rest().rest().first()
        )  # get proposal solution from full singleton solution
        new_innerpuz = get_new_puzzle_from_treasury_solution(puzzle, solution)
        child_coin = get_most_recent_singleton_coin_from_coin_spend(new_state)
        assert isinstance(child_coin, Coin)
        assert isinstance(self.dao_info.current_treasury_coin, Coin)
        if child_coin.puzzle_hash != self.dao_info.current_treasury_coin.puzzle_hash:
            # update dao rules
            assert isinstance(new_innerpuz, Program)
            self.dao_rules = get_treasury_rules_from_puzzle(new_innerpuz)
        dao_info = dataclasses.replace(
            self.dao_info,
            current_treasury_coin=child_coin,
            current_treasury_innerpuz=new_innerpuz,
            singleton_block_height=block_height,
        )
        await self.save_info(dao_info)
        future_parent = LineageProof(
            new_state.coin.parent_coin_info,
            puzzle.get_tree_hash(),
            uint64(new_state.coin.amount),
        )
        await self.add_parent(new_state.coin.name(), future_parent)
        return

    async def apply_state_transition(self, new_state: CoinSpend, block_height: uint32) -> bool:
        """
        We are being notified of a singleton state transition. A Singleton has been spent.
        Returns True iff the spend is a valid transition spend for the singleton, False otherwise.
        """

        self.log.info(
            f"DAOWallet.apply_state_transition called with the height: {block_height} "
            f"and CoinSpend of {new_state.coin.name()}."
        )
        singleton_id = get_singleton_id_from_puzzle(new_state.puzzle_reveal)
        if not singleton_id:  # pragma: no cover
            raise ValueError("Received a non singleton coin for dao wallet")

        # Consume new DAOBlockchainInfo
        # Determine if this is a treasury spend or a proposal spend
        puzzle = get_inner_puzzle_from_singleton(new_state.puzzle_reveal)
        assert puzzle
        try:
            mod, curried_args = puzzle.uncurry()
        except ValueError as e:  # pragma: no cover
            self.log.warning("Cannot uncurry puzzle in DAO Wallet: error: %s", e)
            raise e
        if mod == DAO_TREASURY_MOD:
            await self.update_treasury_info(new_state, block_height)
        elif (mod == DAO_PROPOSAL_MOD) or (mod.uncurry()[0] == DAO_PROPOSAL_MOD):
            await self.add_or_update_proposal_info(new_state, block_height)
        elif mod == DAO_FINISHED_STATE:
            await self.update_closed_proposal_coin(new_state, block_height)
        else:  # pragma: no cover
            raise ValueError(f"Unsupported spend in DAO Wallet: {self.id()}")

        return True

    def handle_own_derivation(self) -> bool:  # pragma: no cover
        return False

    def derivation_for_index(self, index: int) -> List[DerivationRecord]:  # pragma: no cover
        raise NotImplementedError()<|MERGE_RESOLUTION|>--- conflicted
+++ resolved
@@ -74,11 +74,8 @@
 from chia.wallet.wallet_action_scope import WalletActionScope
 from chia.wallet.wallet_coin_record import WalletCoinRecord
 from chia.wallet.wallet_info import WalletInfo
-<<<<<<< HEAD
 from chia.wallet.wallet_protocol import MainWalletProtocol
-=======
 from chia.wallet.wallet_spend_bundle import WalletSpendBundle
->>>>>>> 2b3999dd
 
 
 class DAOWallet:
@@ -966,12 +963,8 @@
         proposed_puzzle_reveal: Program,
         launcher_coin: Coin,
         vote_amount: uint64,
-<<<<<<< HEAD
         action_scope: WalletActionScope,
-    ) -> SpendBundle:
-=======
     ) -> WalletSpendBundle:
->>>>>>> 2b3999dd
         cat_wallet: CATWallet = self.wallet_state_manager.wallets[self.dao_info.cat_wallet_id]
         cat_tail = cat_wallet.cat_info.limitations_program_hash
         dao_cat_wallet = await DAOCATWallet.get_or_create_wallet_for_cat(
