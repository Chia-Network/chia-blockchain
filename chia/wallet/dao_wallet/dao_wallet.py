--- conflicted
+++ resolved
@@ -73,11 +73,7 @@
 from chia.wallet.util.tx_config import DEFAULT_TX_CONFIG, CoinSelectionConfig, TXConfig
 from chia.wallet.util.wallet_sync_utils import fetch_coin_spend
 from chia.wallet.util.wallet_types import WalletType
-<<<<<<< HEAD
-=======
-from chia.wallet.wallet import Wallet
 from chia.wallet.wallet_action_scope import WalletActionScope
->>>>>>> 5462631d
 from chia.wallet.wallet_coin_record import WalletCoinRecord
 from chia.wallet.wallet_info import WalletInfo
 from chia.wallet.wallet_protocol import MainWalletProtocol
@@ -1552,13 +1548,8 @@
     ) -> None:
         if funding_wallet.type() == WalletType.STANDARD_WALLET.value:
             p2_singleton_puzhash = get_p2_singleton_puzhash(self.dao_info.treasury_id, asset_id=None)
-<<<<<<< HEAD
             wallet: MainWalletProtocol = funding_wallet  # type: ignore[assignment]
-            return await wallet.generate_signed_transaction(
-=======
-            wallet: Wallet = funding_wallet  # type: ignore[assignment]
             await wallet.generate_signed_transaction(
->>>>>>> 5462631d
                 amount,
                 p2_singleton_puzhash,
                 tx_config,
