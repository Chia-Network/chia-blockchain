--- conflicted
+++ resolved
@@ -132,13 +132,6 @@
     DIDGetMetadataResponse,
     DIDGetPubkey,
     DIDGetPubkeyResponse,
-<<<<<<< HEAD
-=======
-    DIDGetRecoveryInfo,
-    DIDGetRecoveryInfoResponse,
-    DIDGetRecoveryList,
-    DIDGetRecoveryListResponse,
->>>>>>> 13917fcb
     DIDGetWalletName,
     DIDGetWalletNameResponse,
     DIDMessageSpend,
@@ -149,10 +142,6 @@
     DIDTransferDIDResponse,
     DIDUpdateMetadata,
     DIDUpdateMetadataResponse,
-<<<<<<< HEAD
-=======
-    DIDUpdateRecoveryIDs,
-    DIDUpdateRecoveryIDsResponse,
     DLDeleteMirror,
     DLDeleteMirrorResponse,
     DLGetMirrors,
@@ -172,7 +161,6 @@
     DLUpdateMultipleResponse,
     DLUpdateRoot,
     DLUpdateRootResponse,
->>>>>>> 13917fcb
     Empty,
     ExecuteSigningInstructions,
     ExecuteSigningInstructionsResponse,
@@ -2580,44 +2568,11 @@
         wallet = self.service.wallet_state_manager.get_wallet(id=request.wallet_id, required_type=DIDWallet)
         await wallet.set_name(request.name)
         return DIDSetWalletNameResponse(request.wallet_id)
-<<<<<<< HEAD
 
     @marshal
     async def did_get_wallet_name(self, request: DIDGetWalletName) -> DIDGetWalletNameResponse:
         wallet = self.service.wallet_state_manager.get_wallet(id=request.wallet_id, required_type=DIDWallet)
         return DIDGetWalletNameResponse(request.wallet_id, wallet.get_name())
-=======
-
-    @marshal
-    async def did_get_wallet_name(self, request: DIDGetWalletName) -> DIDGetWalletNameResponse:
-        wallet = self.service.wallet_state_manager.get_wallet(id=request.wallet_id, required_type=DIDWallet)
-        return DIDGetWalletNameResponse(request.wallet_id, wallet.get_name())
-
-    @tx_endpoint(push=True)
-    @marshal
-    async def did_update_recovery_ids(
-        self,
-        request: DIDUpdateRecoveryIDs,
-        action_scope: WalletActionScope,
-        extra_conditions: tuple[Condition, ...] = tuple(),
-    ) -> DIDUpdateRecoveryIDsResponse:
-        wallet = self.service.wallet_state_manager.get_wallet(id=request.wallet_id, required_type=DIDWallet)
-        recovery_list = [decode_puzzle_hash(puzzle_hash) for puzzle_hash in request.new_list]
-        new_amount_verifications_required = (
-            request.num_verifications_required
-            if request.num_verifications_required is not None
-            else uint64(len(recovery_list))
-        )
-        async with self.service.wallet_state_manager.lock:
-            update_success = await wallet.update_recovery_list(recovery_list, new_amount_verifications_required)
-            # Update coin with new ID info
-            if update_success:
-                await wallet.create_update_spend(action_scope, fee=request.fee, extra_conditions=extra_conditions)
-                # tx_endpoint will take care of default values here
-                return DIDUpdateRecoveryIDsResponse([], [])
-            else:
-                raise RuntimeError("updating recovery list failed")
->>>>>>> 13917fcb
 
     @tx_endpoint(push=False)
     @marshal
@@ -2912,28 +2867,11 @@
                 return DIDGetDIDResponse(wallet_id=request.wallet_id, my_did=my_did, coin_id=coin.name())
             except RuntimeError:
                 return DIDGetDIDResponse(wallet_id=request.wallet_id, my_did=my_did)
-<<<<<<< HEAD
-=======
-
-    @marshal
-    async def did_get_recovery_list(self, request: DIDGetRecoveryList) -> DIDGetRecoveryListResponse:
-        wallet = self.service.wallet_state_manager.get_wallet(id=request.wallet_id, required_type=DIDWallet)
-        recovery_list = wallet.did_info.backup_ids
-        recovery_dids = []
-        for backup_id in recovery_list:
-            recovery_dids.append(encode_puzzle_hash(backup_id, AddressType.DID.hrp(self.service.config)))
-        return DIDGetRecoveryListResponse(
-            wallet_id=request.wallet_id,
-            recovery_list=recovery_dids,
-            num_required=uint16(wallet.did_info.num_of_backup_ids_needed),
-        )
->>>>>>> 13917fcb
 
     @marshal
     async def did_get_metadata(self, request: DIDGetMetadata) -> DIDGetMetadataResponse:
         wallet = self.service.wallet_state_manager.get_wallet(id=request.wallet_id, required_type=DIDWallet)
         metadata = json.loads(wallet.did_info.metadata)
-<<<<<<< HEAD
         return DIDGetMetadataResponse(
             wallet_id=request.wallet_id,
             metadata=metadata,
@@ -2945,111 +2883,6 @@
         return DIDGetPubkeyResponse(
             (await wallet.wallet_state_manager.get_unused_derivation_record(request.wallet_id)).pubkey
         )
-=======
-        return DIDGetMetadataResponse(wallet_id=request.wallet_id, metadata=metadata)
-
-    # TODO: this needs a test
-    # Don't need full @tx_endpoint decorator here, but "push" is still a valid option
-    async def did_recovery_spend(self, request: dict[str, Any]) -> EndpointResult:  # pragma: no cover
-        wallet_id = uint32(request["wallet_id"])
-        wallet = self.service.wallet_state_manager.get_wallet(id=wallet_id, required_type=DIDWallet)
-        if len(request["attest_data"]) < wallet.did_info.num_of_backup_ids_needed:
-            return {"success": False, "reason": "insufficient messages"}
-        async with self.service.wallet_state_manager.lock:
-            (
-                info_list,
-                message_spend_bundle,
-            ) = await wallet.load_attest_files_for_recovery_spend(request["attest_data"])
-
-            if "pubkey" in request:
-                pubkey = G1Element.from_bytes(hexstr_to_bytes(request["pubkey"]))
-            else:
-                assert wallet.did_info.temp_pubkey is not None
-                pubkey = G1Element.from_bytes(wallet.did_info.temp_pubkey)
-
-            if "puzhash" in request:
-                puzhash = bytes32.from_hexstr(request["puzhash"])
-            else:
-                assert wallet.did_info.temp_puzhash is not None
-                puzhash = wallet.did_info.temp_puzhash
-
-            assert wallet.did_info.temp_coin is not None
-            async with self.service.wallet_state_manager.new_action_scope(
-                DEFAULT_TX_CONFIG, push=request.get("push", True)
-            ) as action_scope:
-                await wallet.recovery_spend(
-                    wallet.did_info.temp_coin,
-                    puzhash,
-                    info_list,
-                    pubkey,
-                    message_spend_bundle,
-                    action_scope,
-                )
-            [tx] = action_scope.side_effects.transactions
-        return {
-            "success": True,
-            "spend_bundle": tx.spend_bundle,
-            "transactions": [tx.to_json_dict_convenience(self.service.config)],
-        }
-
-    @marshal
-    async def did_get_pubkey(self, request: DIDGetPubkey) -> DIDGetPubkeyResponse:
-        wallet = self.service.wallet_state_manager.get_wallet(id=request.wallet_id, required_type=DIDWallet)
-        return DIDGetPubkeyResponse(
-            (await wallet.wallet_state_manager.get_unused_derivation_record(request.wallet_id)).pubkey
-        )
-
-    # TODO: this needs a test
-    @tx_endpoint(push=True)
-    async def did_create_attest(
-        self,
-        request: dict[str, Any],
-        action_scope: WalletActionScope,
-        extra_conditions: tuple[Condition, ...] = tuple(),
-    ) -> EndpointResult:  # pragma: no cover
-        wallet_id = uint32(request["wallet_id"])
-        wallet = self.service.wallet_state_manager.get_wallet(id=wallet_id, required_type=DIDWallet)
-        async with self.service.wallet_state_manager.lock:
-            info = await wallet.get_info_for_recovery()
-            coin = bytes32.from_hexstr(request["coin_name"])
-            pubkey = G1Element.from_bytes(hexstr_to_bytes(request["pubkey"]))
-            message_spend_bundle, attest_data = await wallet.create_attestment(
-                coin,
-                bytes32.from_hexstr(request["puzhash"]),
-                pubkey,
-                action_scope,
-                extra_conditions=extra_conditions,
-            )
-        if info is not None:
-            return {
-                "success": True,
-                "message_spend_bundle": bytes(message_spend_bundle).hex(),
-                "info": [info[0].hex(), info[1].hex(), info[2]],
-                "attest_data": attest_data,
-                "transactions": None,  # tx_endpoint wrapper will take care of this
-            }
-        else:
-            return {"success": False}
-
-    @marshal
-    async def did_get_information_needed_for_recovery(self, request: DIDGetRecoveryInfo) -> DIDGetRecoveryInfoResponse:
-        did_wallet = self.service.wallet_state_manager.get_wallet(id=request.wallet_id, required_type=DIDWallet)
-        my_did = encode_puzzle_hash(
-            bytes32.from_hexstr(did_wallet.get_my_DID()), AddressType.DID.hrp(self.service.config)
-        )
-        assert did_wallet.did_info.temp_coin is not None
-        coin_name = did_wallet.did_info.temp_coin.name()
-        return DIDGetRecoveryInfoResponse(
-            wallet_id=request.wallet_id,
-            my_did=my_did,
-            coin_name=coin_name,
-            newpuzhash=did_wallet.did_info.temp_puzhash,
-            pubkey=G1Element.from_bytes(did_wallet.did_info.temp_pubkey)
-            if did_wallet.did_info.temp_pubkey is not None
-            else None,
-            backup_dids=did_wallet.did_info.backup_ids,
-        )
->>>>>>> 13917fcb
 
     @marshal
     async def did_get_current_coin_info(self, request: DIDGetCurrentCoinInfo) -> DIDGetCurrentCoinInfoResponse:
@@ -3061,22 +2894,12 @@
         assert did_wallet.did_info.current_inner is not None
         parent_coin = await did_wallet.get_coin()
         assert my_did is not None
-<<<<<<< HEAD
         return DIDGetCurrentCoinInfoResponse(
             wallet_id=request.wallet_id,
             my_did=my_did,
             did_parent=parent_coin.parent_coin_info,
             did_innerpuz=did_wallet.did_info.current_inner.get_tree_hash(),
             did_amount=parent_coin.amount,
-=======
-        assert did_coin_threeple is not None
-        return DIDGetCurrentCoinInfoResponse(
-            wallet_id=request.wallet_id,
-            my_did=my_did,
-            did_parent=did_coin_threeple[0],
-            did_innerpuz=did_coin_threeple[1],
-            did_amount=did_coin_threeple[2],
->>>>>>> 13917fcb
         )
 
     @marshal
@@ -3100,25 +2923,12 @@
             await did_wallet.transfer_did(
                 puzzle_hash,
                 request.fee,
-<<<<<<< HEAD
-=======
-                request.with_recovery_info,
->>>>>>> 13917fcb
                 action_scope,
                 extra_conditions=extra_conditions,
             )
 
         # The tx_endpoint wrapper will take care of these default values
-<<<<<<< HEAD
-        return DIDTransferDIDResponse(
-            [],
-            [],
-            transaction=REPLACEABLE_TRANSACTION_RECORD,
-            transaction_id=bytes32.zeros,
-        )
-=======
         return DIDTransferDIDResponse([], [], transaction=REPLACEABLE_TRANSACTION_RECORD, transaction_id=bytes32.zeros)
->>>>>>> 13917fcb
 
     ##########################################################################################
     # NFT Wallet
