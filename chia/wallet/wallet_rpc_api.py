--- conflicted
+++ resolved
@@ -2340,44 +2340,21 @@
     async def get_offer(self, request: GetOffer) -> GetOfferResponse:
         trade_mgr = self.service.wallet_state_manager.trade_manager
 
-<<<<<<< HEAD
-        trade_record: Optional[TradeRecord] = await trade_mgr.get_trade_by_id(request.trade_id)
-=======
-        trade_id = bytes32.from_hexstr(request["trade_id"])
-        file_contents: bool = request.get("file_contents", False)
-        trade_record: TradeRecord | None = await trade_mgr.get_trade_by_id(bytes32(trade_id))
->>>>>>> 153d9fc3
+        trade_record: TradeRecord | None = await trade_mgr.get_trade_by_id(request.trade_id)
         if trade_record is None:
             raise ValueError(f"No trade with trade id: {request.trade_id.hex()}")
 
         offer_to_return: bytes = trade_record.offer if trade_record.taken_offer is None else trade_record.taken_offer
-<<<<<<< HEAD
-        offer: Optional[str] = Offer.from_bytes(offer_to_return).to_bech32() if request.file_contents else None
+        offer: str | None = Offer.from_bytes(offer_to_return).to_bech32() if request.file_contents else None
         return GetOfferResponse(
             offer,
             trade_record,
         )
-=======
-        offer_value: str | None = Offer.from_bytes(offer_to_return).to_bech32() if file_contents else None
-        return {"trade_record": trade_record.to_json_dict_convenience(), "offer": offer_value}
->>>>>>> 153d9fc3
 
     @marshal
     async def get_all_offers(self, request: GetAllOffers) -> GetAllOffersResponse:
         trade_mgr = self.service.wallet_state_manager.trade_manager
 
-<<<<<<< HEAD
-=======
-        start: int = request.get("start", 0)
-        end: int = request.get("end", 10)
-        exclude_my_offers: bool = request.get("exclude_my_offers", False)
-        exclude_taken_offers: bool = request.get("exclude_taken_offers", False)
-        include_completed: bool = request.get("include_completed", False)
-        sort_key: str | None = request.get("sort_key", None)
-        reverse: bool = request.get("reverse", False)
-        file_contents: bool = request.get("file_contents", False)
-
->>>>>>> 153d9fc3
         all_trades = await trade_mgr.trade_store.get_trades_between(
             request.start,
             request.end,
@@ -2388,11 +2365,7 @@
             include_completed=request.include_completed,
         )
         result = []
-<<<<<<< HEAD
-        offer_values: Optional[list[str]] = [] if request.file_contents else None
-=======
-        offer_values: list[str] | None = [] if file_contents else None
->>>>>>> 153d9fc3
+        offer_values: list[str] | None = [] if request.file_contents else None
         for trade in all_trades:
             result.append(trade)
             if request.file_contents:
