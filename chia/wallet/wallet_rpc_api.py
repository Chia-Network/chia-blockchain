from __future__ import annotations

import dataclasses
import json
import logging
from pathlib import Path
from typing import TYPE_CHECKING, Any, Callable, ClassVar, Optional, Union, cast

from chia_rs import AugSchemeMPL, Coin, CoinSpend, CoinState, G1Element, G2Element, PrivateKey
from chia_rs.sized_bytes import bytes32
from chia_rs.sized_ints import uint8, uint16, uint32, uint64
from clvm_tools.binutils import assemble

from chia.consensus.block_rewards import calculate_base_farmer_reward
from chia.data_layer.data_layer_errors import LauncherCoinNotFoundError
from chia.data_layer.data_layer_util import DLProof, VerifyProofResponse, dl_verify_proof
from chia.data_layer.data_layer_wallet import DataLayerWallet, Mirror
from chia.pools.pool_wallet import PoolWallet
from chia.pools.pool_wallet_info import FARMING_TO_POOL, PoolState, PoolWalletInfo, create_pool_state
from chia.protocols.outbound_message import NodeType
from chia.rpc.rpc_server import Endpoint, EndpointResult, default_get_connections
from chia.rpc.util import ALL_TRANSLATION_LAYERS, RpcEndpoint, marshal
from chia.server.ws_connection import WSChiaConnection
from chia.types.blockchain_format.coin import coin_as_list
from chia.types.blockchain_format.program import INFINITE_COST, Program, run_with_cost
from chia.types.coin_record import CoinRecord
from chia.types.signing_mode import CHIP_0002_SIGN_MESSAGE_PREFIX, SigningMode
from chia.util.bech32m import decode_puzzle_hash, encode_puzzle_hash
from chia.util.byte_types import hexstr_to_bytes
from chia.util.config import load_config, str2bool
from chia.util.errors import KeychainIsLocked
from chia.util.hash import std_hash
from chia.util.keychain import bytes_to_mnemonic, generate_mnemonic
from chia.util.path import path_from_root
from chia.util.streamable import Streamable, UInt32Range, streamable
from chia.util.ws_message import WsRpcMessage, create_payload_dict
from chia.wallet.cat_wallet.cat_constants import DEFAULT_CATS
from chia.wallet.cat_wallet.cat_info import CRCATInfo
from chia.wallet.cat_wallet.cat_wallet import CATWallet
from chia.wallet.conditions import (
    AssertCoinAnnouncement,
    AssertPuzzleAnnouncement,
    Condition,
    ConditionValidTimes,
    CreateCoin,
    CreateCoinAnnouncement,
    CreatePuzzleAnnouncement,
    conditions_from_json_dicts,
    parse_conditions_non_consensus,
    parse_timelock_info,
)
from chia.wallet.derive_keys import (
    MAX_POOL_WALLETS,
    master_sk_to_farmer_sk,
    master_sk_to_pool_sk,
    match_address_to_sk,
)
from chia.wallet.did_wallet import did_wallet_puzzles
from chia.wallet.did_wallet.did_info import DIDCoinData, DIDInfo, did_recovery_is_nil
from chia.wallet.did_wallet.did_wallet import DIDWallet
from chia.wallet.did_wallet.did_wallet_puzzles import (
    DID_INNERPUZ_MOD,
    did_program_to_metadata,
    match_did_puzzle,
    metadata_to_program,
)
from chia.wallet.nft_wallet import nft_puzzle_utils
from chia.wallet.nft_wallet.nft_info import NFTCoinInfo, NFTInfo
from chia.wallet.nft_wallet.nft_puzzle_utils import get_metadata_and_phs
from chia.wallet.nft_wallet.nft_wallet import NFTWallet
from chia.wallet.nft_wallet.uncurry_nft import UncurriedNFT
from chia.wallet.notification_store import Notification
from chia.wallet.outer_puzzles import AssetType
from chia.wallet.puzzle_drivers import PuzzleInfo, Solver
from chia.wallet.puzzles import p2_delegated_conditions
from chia.wallet.puzzles.clawback.metadata import AutoClaimSettings, ClawbackMetadata
from chia.wallet.puzzles.p2_delegated_puzzle_or_hidden_puzzle import puzzle_hash_for_synthetic_public_key
from chia.wallet.signer_protocol import SigningResponse
from chia.wallet.singleton import (
    SINGLETON_LAUNCHER_PUZZLE_HASH,
    create_singleton_puzzle,
    get_inner_puzzle_from_singleton,
)
from chia.wallet.trade_record import TradeRecord
from chia.wallet.trading.offer import Offer
from chia.wallet.transaction_record import TransactionRecord
from chia.wallet.uncurried_puzzle import uncurry_puzzle
from chia.wallet.util.address_type import AddressType, is_valid_address
from chia.wallet.util.clvm_streamable import json_serialize_with_clvm_streamable
from chia.wallet.util.compute_hints import compute_spend_hints_and_additions
from chia.wallet.util.compute_memos import compute_memos
from chia.wallet.util.curry_and_treehash import NIL_TREEHASH
from chia.wallet.util.query_filter import FilterMode, HashFilter, TransactionTypeFilter
from chia.wallet.util.transaction_type import CLAWBACK_INCOMING_TRANSACTION_TYPES, TransactionType
from chia.wallet.util.tx_config import DEFAULT_TX_CONFIG, TXConfig, TXConfigLoader
from chia.wallet.util.wallet_sync_utils import fetch_coin_spend_for_coin_state
from chia.wallet.util.wallet_types import CoinType, WalletType
from chia.wallet.vc_wallet.cr_cat_drivers import ProofsChecker
from chia.wallet.vc_wallet.cr_cat_wallet import CRCATWallet
from chia.wallet.vc_wallet.vc_store import VCProofs
from chia.wallet.vc_wallet.vc_wallet import VCWallet
from chia.wallet.wallet import Wallet
from chia.wallet.wallet_action_scope import WalletActionScope
from chia.wallet.wallet_coin_record import WalletCoinRecord
from chia.wallet.wallet_coin_store import CoinRecordOrder, GetCoinRecords, unspent_range
from chia.wallet.wallet_info import WalletInfo
from chia.wallet.wallet_node import WalletNode
from chia.wallet.wallet_protocol import WalletProtocol
from chia.wallet.wallet_request_types import (
    AddKey,
    AddKeyResponse,
    ApplySignatures,
    ApplySignaturesResponse,
    BalanceResponse,
    CheckDeleteKey,
    CheckDeleteKeyResponse,
    CombineCoins,
    CombineCoinsResponse,
    CreateNewDL,
    CreateNewDLResponse,
    DeleteKey,
    DIDCreateBackupFile,
    DIDCreateBackupFileResponse,
    DIDFindLostDID,
    DIDFindLostDIDResponse,
    DIDGetCurrentCoinInfo,
    DIDGetCurrentCoinInfoResponse,
    DIDGetDID,
    DIDGetDIDResponse,
    DIDGetInfo,
    DIDGetInfoResponse,
    DIDGetMetadata,
    DIDGetMetadataResponse,
    DIDGetPubkey,
    DIDGetPubkeyResponse,
    DIDGetWalletName,
    DIDGetWalletNameResponse,
    DIDMessageSpend,
    DIDMessageSpendResponse,
    DIDSetWalletName,
    DIDSetWalletNameResponse,
    DIDTransferDID,
    DIDTransferDIDResponse,
    DIDUpdateMetadata,
    DIDUpdateMetadataResponse,
    DLDeleteMirror,
    DLDeleteMirrorResponse,
    DLGetMirrors,
    DLGetMirrorsResponse,
    DLHistory,
    DLHistoryResponse,
    DLLatestSingleton,
    DLLatestSingletonResponse,
    DLNewMirror,
    DLNewMirrorResponse,
    DLOwnedSingletonsResponse,
    DLSingletonsByRoot,
    DLSingletonsByRootResponse,
    DLStopTracking,
    DLTrackNew,
    DLUpdateMultiple,
    DLUpdateMultipleResponse,
    DLUpdateRoot,
    DLUpdateRootResponse,
    Empty,
    ExecuteSigningInstructions,
    ExecuteSigningInstructionsResponse,
    GatherSigningInfo,
    GatherSigningInfoResponse,
    GenerateMnemonicResponse,
    GetHeightInfoResponse,
    GetLoggedInFingerprintResponse,
    GetNotifications,
    GetNotificationsResponse,
    GetPrivateKey,
    GetPrivateKeyFormat,
    GetPrivateKeyResponse,
    GetPublicKeysResponse,
    GetSyncStatusResponse,
    GetTimestampForHeight,
    GetTimestampForHeightResponse,
    GetWalletBalance,
    GetWalletBalanceResponse,
    GetWalletBalances,
    GetWalletBalancesResponse,
    GetWallets,
    GetWalletsResponse,
    LogIn,
    LogInResponse,
    NFTAddURI,
    NFTAddURIResponse,
    NFTCalculateRoyalties,
    NFTCalculateRoyaltiesResponse,
    NFTCountNFTs,
    NFTCountNFTsResponse,
    NFTGetByDID,
    NFTGetByDIDResponse,
    NFTGetInfo,
    NFTGetInfoResponse,
    NFTGetNFTs,
    NFTGetNFTsResponse,
    NFTGetWalletDID,
    NFTGetWalletDIDResponse,
    NFTGetWalletsWithDIDsResponse,
    NFTMintBulk,
    NFTMintBulkResponse,
    NFTMintNFTRequest,
    NFTMintNFTResponse,
    NFTSetDIDBulk,
    NFTSetDIDBulkResponse,
    NFTSetNFTDID,
    NFTSetNFTDIDResponse,
    NFTSetNFTStatus,
    NFTTransferBulk,
    NFTTransferBulkResponse,
    NFTTransferNFT,
    NFTTransferNFTResponse,
    NFTWalletWithDID,
    PushTransactions,
    PushTransactionsResponse,
    PushTX,
    PWAbsorbRewards,
    PWAbsorbRewardsResponse,
    PWJoinPool,
    PWJoinPoolResponse,
    PWSelfPool,
    PWSelfPoolResponse,
    PWStatus,
    PWStatusResponse,
    SetWalletResyncOnStartup,
    SplitCoins,
    SplitCoinsResponse,
    SubmitTransactions,
    SubmitTransactionsResponse,
    VCAddProofs,
    VCGet,
    VCGetList,
    VCGetListResponse,
    VCGetProofsForRoot,
    VCGetProofsForRootResponse,
    VCGetResponse,
    VCMint,
    VCMintResponse,
    VCProofsRPC,
    VCProofWithHash,
    VCRecordWithCoinID,
    VCRevoke,
    VCRevokeResponse,
    VCSpend,
    VCSpendResponse,
    WalletInfoResponse,
)
from chia.wallet.wallet_spend_bundle import WalletSpendBundle

# Timeout for response from wallet/full node for sending a transaction
TIMEOUT = 30
MAX_DERIVATION_INDEX_DELTA = 1000
MAX_NFT_CHUNK_SIZE = 25

log = logging.getLogger(__name__)


def tx_endpoint(
    push: bool = False,
    merge_spends: bool = True,
) -> Callable[[RpcEndpoint], RpcEndpoint]:
    def _inner(func: RpcEndpoint) -> RpcEndpoint:
        async def rpc_endpoint(
            self: WalletRpcApi, request: dict[str, Any], *args: object, **kwargs: object
        ) -> EndpointResult:
            assert self.service.logged_in_fingerprint is not None
            tx_config_loader: TXConfigLoader = TXConfigLoader.from_json_dict(request)

            # Some backwards compat fill-ins
            if tx_config_loader.excluded_coin_ids is None:
                tx_config_loader = tx_config_loader.override(
                    excluded_coin_ids=request.get("exclude_coin_ids"),
                )
            if tx_config_loader.excluded_coin_amounts is None:
                tx_config_loader = tx_config_loader.override(
                    excluded_coin_amounts=request.get("exclude_coin_amounts"),
                )
            if tx_config_loader.excluded_coin_ids is None:
                excluded_coins: Optional[list[dict[str, Any]]] = request.get(
                    "exclude_coins", request.get("excluded_coins")
                )
                if excluded_coins is not None:
                    tx_config_loader = tx_config_loader.override(
                        excluded_coin_ids=[Coin.from_json_dict(c).name() for c in excluded_coins],
                    )

            tx_config: TXConfig = tx_config_loader.autofill(
                constants=self.service.wallet_state_manager.constants,
                config=self.service.wallet_state_manager.config,
                logged_in_fingerprint=self.service.logged_in_fingerprint,
            )

            extra_conditions: tuple[Condition, ...] = tuple()
            if "extra_conditions" in request:
                extra_conditions = tuple(conditions_from_json_dicts(request["extra_conditions"]))
            extra_conditions = (*extra_conditions, *ConditionValidTimes.from_json_dict(request).to_conditions())

            valid_times: ConditionValidTimes = parse_timelock_info(extra_conditions)
            if (
                valid_times.max_secs_after_created is not None
                or valid_times.min_secs_since_created is not None
                or valid_times.max_blocks_after_created is not None
                or valid_times.min_blocks_since_created is not None
            ):
                raise ValueError("Relative timelocks are not currently supported in the RPC")

            async with self.service.wallet_state_manager.new_action_scope(
                tx_config,
                push=request.get("push", push),
                merge_spends=request.get("merge_spends", merge_spends),
                sign=request.get("sign", self.service.config.get("auto_sign_txs", True)),
            ) as action_scope:
                response: EndpointResult = await func(
                    self,
                    request,
                    *args,
                    action_scope,
                    extra_conditions=extra_conditions,
                    **kwargs,
                )

            if func.__name__ == "create_new_wallet" and "transactions" not in response:
                # unfortunately, this API isn't solely a tx endpoint
                return response

            unsigned_txs = await self.service.wallet_state_manager.gather_signing_info_for_txs(
                action_scope.side_effects.transactions
            )

            if request.get("CHIP-0029", False):
                response["unsigned_transactions"] = [
                    json_serialize_with_clvm_streamable(
                        tx,
                        translation_layer=(
                            ALL_TRANSLATION_LAYERS[request["translation"]] if "translation" in request else None
                        ),
                    )
                    for tx in unsigned_txs
                ]
            else:
                response["unsigned_transactions"] = [tx.to_json_dict() for tx in unsigned_txs]

            response["transactions"] = [
                TransactionRecord.to_json_dict_convenience(tx, self.service.config)
                for tx in action_scope.side_effects.transactions
            ]

            # Some backwards compatibility code here because transaction information being returned was not uniform
            # until the "transactions" key was applied to all of them. Unfortunately, since .add_pending_transactions
            # now applies transformations to the transactions, we have to special case edit all of the previous
            # spots where the information was being surfaced outside of the knowledge of this wrapper.
            new_txs = action_scope.side_effects.transactions
            if "transaction" in response:
                if (
                    func.__name__ == "create_new_wallet" and request["wallet_type"] == "pool_wallet"
                ) or func.__name__ in {"pw_join_pool", "pw_self_pool", "pw_absorb_rewards"}:
                    # Theses RPCs return not "convenience" for some reason
                    response["transaction"] = new_txs[-1].to_json_dict()
                else:
                    response["transaction"] = response["transactions"][0]
            if "tx_record" in response:
                response["tx_record"] = response["transactions"][0]
            if "fee_transaction" in response:
                # Theses RPCs return not "convenience" for some reason
                fee_transactions = [tx for tx in new_txs if tx.wallet_id == 1]
                if len(fee_transactions) == 0:
                    response["fee_transaction"] = None
                else:
                    response["fee_transaction"] = fee_transactions[0].to_json_dict()
            if "transaction_id" in response:
                response["transaction_id"] = new_txs[0].name
            if "transaction_ids" in response:
                response["transaction_ids"] = [
                    tx.name.hex() for tx in new_txs if tx.type == TransactionType.OUTGOING_CLAWBACK.value
                ]
            if "spend_bundle" in response:
                response["spend_bundle"] = WalletSpendBundle.aggregate(
                    [tx.spend_bundle for tx in new_txs if tx.spend_bundle is not None]
                )
            if "signed_txs" in response:
                response["signed_txs"] = response["transactions"]
            if "signed_tx" in response:
                response["signed_tx"] = response["transactions"][0]
            if "tx" in response:
                if func.__name__ == "send_notification":
                    response["tx"] = response["transactions"][0]
                else:
                    response["tx"] = new_txs[0].to_json_dict()
            if "txs" in response:
                response["txs"] = [tx.to_json_dict() for tx in new_txs]
            if "tx_id" in response:
                response["tx_id"] = new_txs[0].name
            if "trade_record" in response:
                old_offer: Offer = Offer.from_bech32(response["offer"])
                signed_coin_spends: list[CoinSpend] = [
                    coin_spend
                    for tx in new_txs
                    if tx.spend_bundle is not None
                    for coin_spend in tx.spend_bundle.coin_spends
                ]
                involved_coins: list[Coin] = [spend.coin for spend in signed_coin_spends]
                signed_coin_spends.extend(
                    [spend for spend in old_offer._bundle.coin_spends if spend.coin not in involved_coins]
                )
                new_offer_bundle = WalletSpendBundle(
                    signed_coin_spends,
                    AugSchemeMPL.aggregate(
                        [tx.spend_bundle.aggregated_signature for tx in new_txs if tx.spend_bundle is not None]
                    ),
                )
                new_offer: Offer = Offer(old_offer.requested_payments, new_offer_bundle, old_offer.driver_dict)
                response["offer"] = new_offer.to_bech32()
                old_trade_record: TradeRecord = TradeRecord.from_json_dict_convenience(
                    response["trade_record"], bytes(old_offer).hex()
                )
                new_trade: TradeRecord = dataclasses.replace(
                    old_trade_record,
                    offer=bytes(new_offer),
                    trade_id=new_offer.name(),
                )
                response["trade_record"] = new_trade.to_json_dict_convenience()
                if (
                    await self.service.wallet_state_manager.trade_manager.trade_store.get_trade_record(
                        old_trade_record.trade_id
                    )
                    is not None
                ):
                    await self.service.wallet_state_manager.trade_manager.trade_store.delete_trade_record(
                        old_trade_record.trade_id
                    )
                    await self.service.wallet_state_manager.trade_manager.save_trade(new_trade, new_offer)
                for tx in await self.service.wallet_state_manager.tx_store.get_transactions_by_trade_id(
                    old_trade_record.trade_id
                ):
                    await self.service.wallet_state_manager.tx_store.add_transaction_record(
                        dataclasses.replace(tx, trade_id=new_trade.trade_id)
                    )

            return response

        return rpc_endpoint

    return _inner


REPLACEABLE_TRANSACTION_RECORD = TransactionRecord(
    confirmed_at_height=uint32(0),
    created_at_time=uint64(0),
    to_puzzle_hash=bytes32.zeros,
    amount=uint64(0),
    fee_amount=uint64(0),
    confirmed=False,
    sent=uint32(0),
    spend_bundle=WalletSpendBundle([], G2Element()),
    additions=[],
    removals=[],
    wallet_id=uint32(0),
    sent_to=[],
    trade_id=None,
    type=uint32(0),
    name=bytes32.zeros,
    memos={},
    valid_times=ConditionValidTimes(),
)


class WalletRpcApi:
    if TYPE_CHECKING:
        from chia.rpc.rpc_server import RpcApiProtocol

        _protocol_check: ClassVar[RpcApiProtocol] = cast("WalletRpcApi", None)

    max_get_coin_records_limit: ClassVar[uint32] = uint32(1000)
    max_get_coin_records_filter_items: ClassVar[uint32] = uint32(1000)

    def __init__(self, wallet_node: WalletNode):
        assert wallet_node is not None
        self.service = wallet_node
        self.service_name = "chia_wallet"

    def get_routes(self) -> dict[str, Endpoint]:
        return {
            # Key management
            "/log_in": self.log_in,
            "/get_logged_in_fingerprint": self.get_logged_in_fingerprint,
            "/get_public_keys": self.get_public_keys,
            "/get_private_key": self.get_private_key,
            "/generate_mnemonic": self.generate_mnemonic,
            "/add_key": self.add_key,
            "/delete_key": self.delete_key,
            "/check_delete_key": self.check_delete_key,
            "/delete_all_keys": self.delete_all_keys,
            # Wallet node
            "/set_wallet_resync_on_startup": self.set_wallet_resync_on_startup,
            "/get_sync_status": self.get_sync_status,
            "/get_height_info": self.get_height_info,
            "/push_tx": self.push_tx,
            "/push_transactions": self.push_transactions,
            "/get_timestamp_for_height": self.get_timestamp_for_height,
            "/set_auto_claim": self.set_auto_claim,
            "/get_auto_claim": self.get_auto_claim,
            # Wallet management
            "/get_wallets": self.get_wallets,
            "/create_new_wallet": self.create_new_wallet,
            # Wallet
            "/get_wallet_balance": self.get_wallet_balance,
            "/get_wallet_balances": self.get_wallet_balances,
            "/get_transaction": self.get_transaction,
            "/get_transactions": self.get_transactions,
            "/get_transaction_count": self.get_transaction_count,
            "/get_next_address": self.get_next_address,
            "/send_transaction": self.send_transaction,
            "/send_transaction_multi": self.send_transaction_multi,
            "/spend_clawback_coins": self.spend_clawback_coins,
            "/get_coin_records": self.get_coin_records,
            "/get_farmed_amount": self.get_farmed_amount,
            "/create_signed_transaction": self.create_signed_transaction,
            "/delete_unconfirmed_transactions": self.delete_unconfirmed_transactions,
            "/select_coins": self.select_coins,
            "/get_spendable_coins": self.get_spendable_coins,
            "/get_coin_records_by_names": self.get_coin_records_by_names,
            "/get_current_derivation_index": self.get_current_derivation_index,
            "/extend_derivation_index": self.extend_derivation_index,
            "/get_notifications": self.get_notifications,
            "/delete_notifications": self.delete_notifications,
            "/send_notification": self.send_notification,
            "/sign_message_by_address": self.sign_message_by_address,
            "/sign_message_by_id": self.sign_message_by_id,
            "/verify_signature": self.verify_signature,
            "/get_transaction_memo": self.get_transaction_memo,
            "/split_coins": self.split_coins,
            "/combine_coins": self.combine_coins,
            # CATs and trading
            "/cat_set_name": self.cat_set_name,
            "/cat_asset_id_to_name": self.cat_asset_id_to_name,
            "/cat_get_name": self.cat_get_name,
            "/get_stray_cats": self.get_stray_cats,
            "/cat_spend": self.cat_spend,
            "/cat_get_asset_id": self.cat_get_asset_id,
            "/create_offer_for_ids": self.create_offer_for_ids,
            "/get_offer_summary": self.get_offer_summary,
            "/check_offer_validity": self.check_offer_validity,
            "/take_offer": self.take_offer,
            "/get_offer": self.get_offer,
            "/get_all_offers": self.get_all_offers,
            "/get_offers_count": self.get_offers_count,
            "/cancel_offer": self.cancel_offer,
            "/cancel_offers": self.cancel_offers,
            "/get_cat_list": self.get_cat_list,
            # DID Wallet
            "/did_set_wallet_name": self.did_set_wallet_name,
            "/did_get_wallet_name": self.did_get_wallet_name,
            "/did_update_metadata": self.did_update_metadata,
            "/did_get_pubkey": self.did_get_pubkey,
            "/did_get_did": self.did_get_did,
            "/did_get_metadata": self.did_get_metadata,
            "/did_get_current_coin_info": self.did_get_current_coin_info,
            "/did_create_backup_file": self.did_create_backup_file,
            "/did_transfer_did": self.did_transfer_did,
            "/did_message_spend": self.did_message_spend,
            "/did_get_info": self.did_get_info,
            "/did_find_lost_did": self.did_find_lost_did,
            # NFT Wallet
            "/nft_mint_nft": self.nft_mint_nft,
            "/nft_count_nfts": self.nft_count_nfts,
            "/nft_get_nfts": self.nft_get_nfts,
            "/nft_get_by_did": self.nft_get_by_did,
            "/nft_set_nft_did": self.nft_set_nft_did,
            "/nft_set_nft_status": self.nft_set_nft_status,
            "/nft_get_wallet_did": self.nft_get_wallet_did,
            "/nft_get_wallets_with_dids": self.nft_get_wallets_with_dids,
            "/nft_get_info": self.nft_get_info,
            "/nft_transfer_nft": self.nft_transfer_nft,
            "/nft_add_uri": self.nft_add_uri,
            "/nft_calculate_royalties": self.nft_calculate_royalties,
            "/nft_mint_bulk": self.nft_mint_bulk,
            "/nft_set_did_bulk": self.nft_set_did_bulk,
            "/nft_transfer_bulk": self.nft_transfer_bulk,
            # Pool Wallet
            "/pw_join_pool": self.pw_join_pool,
            "/pw_self_pool": self.pw_self_pool,
            "/pw_absorb_rewards": self.pw_absorb_rewards,
            "/pw_status": self.pw_status,
            # DL Wallet
            "/create_new_dl": self.create_new_dl,
            "/dl_track_new": self.dl_track_new,
            "/dl_stop_tracking": self.dl_stop_tracking,
            "/dl_latest_singleton": self.dl_latest_singleton,
            "/dl_singletons_by_root": self.dl_singletons_by_root,
            "/dl_update_root": self.dl_update_root,
            "/dl_update_multiple": self.dl_update_multiple,
            "/dl_history": self.dl_history,
            "/dl_owned_singletons": self.dl_owned_singletons,
            "/dl_get_mirrors": self.dl_get_mirrors,
            "/dl_new_mirror": self.dl_new_mirror,
            "/dl_delete_mirror": self.dl_delete_mirror,
            "/dl_verify_proof": self.dl_verify_proof,
            # Verified Credential
            "/vc_mint": self.vc_mint,
            "/vc_get": self.vc_get,
            "/vc_get_list": self.vc_get_list,
            "/vc_spend": self.vc_spend,
            "/vc_add_proofs": self.vc_add_proofs,
            "/vc_get_proofs_for_root": self.vc_get_proofs_for_root,
            "/vc_revoke": self.vc_revoke,
            # CR-CATs
            "/crcat_approve_pending": self.crcat_approve_pending,
            # Signer Protocol
            "/gather_signing_info": self.gather_signing_info,
            "/apply_signatures": self.apply_signatures,
            "/submit_transactions": self.submit_transactions,
            # Not technically Signer Protocol but related
            "/execute_signing_instructions": self.execute_signing_instructions,
        }

    def get_connections(self, request_node_type: Optional[NodeType]) -> list[dict[str, Any]]:
        return default_get_connections(server=self.service.server, request_node_type=request_node_type)

    async def _state_changed(self, change: str, change_data: Optional[dict[str, Any]]) -> list[WsRpcMessage]:
        """
        Called by the WalletNode or WalletStateManager when something has changed in the wallet. This
        gives us an opportunity to send notifications to all connected clients via WebSocket.
        """
        payloads = []
        if change in {"sync_changed", "coin_added", "add_connection", "close_connection"}:
            # Metrics is the only current consumer for this event
            payloads.append(create_payload_dict(change, change_data, self.service_name, "metrics"))

        payloads.append(create_payload_dict("state_changed", change_data, self.service_name, "wallet_ui"))

        return payloads

    async def _stop_wallet(self) -> None:
        """
        Stops a currently running wallet/key, which allows starting the wallet with a new key.
        Each key has it's own wallet database.
        """
        if self.service is not None:
            self.service._close()
            await self.service._await_closed(shutting_down=False)

    async def _convert_tx_puzzle_hash(self, tx: TransactionRecord) -> TransactionRecord:
        return dataclasses.replace(
            tx,
            to_puzzle_hash=(
                await self.service.wallet_state_manager.convert_puzzle_hash(tx.wallet_id, tx.to_puzzle_hash)
            ),
        )

    async def get_latest_singleton_coin_spend(
        self, peer: WSChiaConnection, coin_id: bytes32, latest: bool = True
    ) -> tuple[CoinSpend, CoinState]:
        coin_state_list: list[CoinState] = await self.service.wallet_state_manager.wallet_node.get_coin_state(
            [coin_id], peer=peer
        )
        if coin_state_list is None or len(coin_state_list) < 1:
            raise ValueError(f"Coin record 0x{coin_id.hex()} not found")
        coin_state: CoinState = coin_state_list[0]
        if latest:
            # Find the unspent coin
            while coin_state.spent_height is not None:
                coin_state_list = await self.service.wallet_state_manager.wallet_node.fetch_children(
                    coin_state.coin.name(), peer=peer
                )
                odd_coin = None
                for coin in coin_state_list:
                    if coin.coin.amount % 2 == 1:
                        if odd_coin is not None:
                            raise ValueError("This is not a singleton, multiple children coins found.")
                        odd_coin = coin
                if odd_coin is None:
                    raise ValueError("Cannot find child coin, please wait then retry.")
                coin_state = odd_coin
        # Get parent coin
        parent_coin_state_list: list[CoinState] = await self.service.wallet_state_manager.wallet_node.get_coin_state(
            [coin_state.coin.parent_coin_info], peer=peer
        )
        if parent_coin_state_list is None or len(parent_coin_state_list) < 1:
            raise ValueError(f"Parent coin record 0x{coin_state.coin.parent_coin_info.hex()} not found")
        parent_coin_state: CoinState = parent_coin_state_list[0]
        coin_spend = await fetch_coin_spend_for_coin_state(parent_coin_state, peer)
        return coin_spend, coin_state

    ##########################################################################################
    # Key management
    ##########################################################################################

    @marshal
    async def log_in(self, request: LogIn) -> LogInResponse:
        """
        Logs in the wallet with a specific key.
        """

        if self.service.logged_in_fingerprint == request.fingerprint:
            return LogInResponse(request.fingerprint)

        await self._stop_wallet()
        started = await self.service._start_with_fingerprint(request.fingerprint)
        if started is True:
            return LogInResponse(request.fingerprint)

        raise ValueError(f"fingerprint {request.fingerprint} not found in keychain or keychain is empty")

    @marshal
    async def get_logged_in_fingerprint(self, request: Empty) -> GetLoggedInFingerprintResponse:
        return GetLoggedInFingerprintResponse(uint32.construct_optional(self.service.logged_in_fingerprint))

    @marshal
    async def get_public_keys(self, request: Empty) -> GetPublicKeysResponse:
        try:
            fingerprints = [
                uint32(sk.get_g1().get_fingerprint())
                for (sk, seed) in await self.service.keychain_proxy.get_all_private_keys()
            ]
        except KeychainIsLocked:
            return GetPublicKeysResponse(keyring_is_locked=True)
        except Exception as e:
            raise Exception(
                "Error while getting keys.  If the issue persists, restart all services."
                f"  Original error: {type(e).__name__}: {e}"
            ) from e
        else:
            return GetPublicKeysResponse(keyring_is_locked=False, public_key_fingerprints=fingerprints)

    async def _get_private_key(self, fingerprint: int) -> tuple[Optional[PrivateKey], Optional[bytes]]:
        try:
            all_keys = await self.service.keychain_proxy.get_all_private_keys()
            for sk, seed in all_keys:
                if sk.get_g1().get_fingerprint() == fingerprint:
                    return sk, seed
        except Exception as e:
            log.error(f"Failed to get private key by fingerprint: {e}")
        return None, None

    @marshal
    async def get_private_key(self, request: GetPrivateKey) -> GetPrivateKeyResponse:
        sk, seed = await self._get_private_key(request.fingerprint)
        if sk is not None:
            s = bytes_to_mnemonic(seed) if seed is not None else None
            return GetPrivateKeyResponse(
                private_key=GetPrivateKeyFormat(
                    fingerprint=request.fingerprint,
                    sk=sk,
                    pk=sk.get_g1(),
                    farmer_pk=master_sk_to_farmer_sk(sk).get_g1(),
                    pool_pk=master_sk_to_pool_sk(sk).get_g1(),
                    seed=s,
                )
            )

        raise ValueError(f"Could not get a private key for fingerprint {request.fingerprint}")

    @marshal
    async def generate_mnemonic(self, request: Empty) -> GenerateMnemonicResponse:
        return GenerateMnemonicResponse(generate_mnemonic().split(" "))

    @marshal
    async def add_key(self, request: AddKey) -> AddKeyResponse:
        # Adding a key from 24 word mnemonic
        try:
            sk = await self.service.keychain_proxy.add_key(" ".join(request.mnemonic))
        except KeyError as e:
            raise ValueError(f"The word '{e.args[0]}' is incorrect.")

        fingerprint = uint32(sk.get_g1().get_fingerprint())
        await self._stop_wallet()

        # Makes sure the new key is added to config properly
        started = False
        try:
            await self.service.keychain_proxy.check_keys(self.service.root_path)
        except Exception as e:
            log.error(f"Failed to check_keys after adding a new key: {e}")
        started = await self.service._start_with_fingerprint(fingerprint=fingerprint)
        if started is True:
            return AddKeyResponse(fingerprint=fingerprint)
        raise ValueError("Failed to start")

    @marshal
    async def delete_key(self, request: DeleteKey) -> Empty:
        await self._stop_wallet()
        try:
            await self.service.keychain_proxy.delete_key_by_fingerprint(request.fingerprint)
        except Exception as e:
            log.error(f"Failed to delete key by fingerprint: {e}")
            raise e
        path = path_from_root(
            self.service.root_path,
            f"{self.service.config['database_path']}-{request.fingerprint}",
        )
        if path.exists():
            path.unlink()
        return Empty()

    async def _check_key_used_for_rewards(
        self, new_root: Path, sk: PrivateKey, max_ph_to_search: int
    ) -> tuple[bool, bool]:
        """Checks if the given key is used for either the farmer rewards or pool rewards
        returns a tuple of two booleans
        The first is true if the key is used as the Farmer rewards, otherwise false
        The second is true if the key is used as the Pool rewards, otherwise false
        Returns both false if the key cannot be found with the given fingerprint
        """
        if sk is None:
            return False, False

        config: dict[str, Any] = load_config(new_root, "config.yaml")
        farmer_target = config["farmer"].get("xch_target_address", "")
        pool_target = config["pool"].get("xch_target_address", "")
        address_to_check: list[bytes32] = []

        try:
            farmer_decoded = decode_puzzle_hash(farmer_target)
            address_to_check.append(farmer_decoded)
        except ValueError:
            farmer_decoded = None

        try:
            pool_decoded = decode_puzzle_hash(pool_target)
            address_to_check.append(pool_decoded)
        except ValueError:
            pool_decoded = None

        found_addresses: set[bytes32] = match_address_to_sk(sk, address_to_check, max_ph_to_search)
        found_farmer = False
        found_pool = False

        if farmer_decoded is not None:
            found_farmer = farmer_decoded in found_addresses

        if pool_decoded is not None:
            found_pool = pool_decoded in found_addresses

        return found_farmer, found_pool

    @marshal
    async def check_delete_key(self, request: CheckDeleteKey) -> CheckDeleteKeyResponse:
        """Check the key use prior to possible deletion
        checks whether key is used for either farm or pool rewards
        checks if any wallets have a non-zero balance
        """
        used_for_farmer: bool = False
        used_for_pool: bool = False
        wallet_balance: bool = False

        sk, _ = await self._get_private_key(request.fingerprint)
        if sk is not None:
            used_for_farmer, used_for_pool = await self._check_key_used_for_rewards(
                self.service.root_path, sk, request.max_ph_to_search
            )

            if self.service.logged_in_fingerprint != request.fingerprint:
                await self._stop_wallet()
                await self.service._start_with_fingerprint(fingerprint=request.fingerprint)

            wallets: list[WalletInfo] = await self.service.wallet_state_manager.get_all_wallet_info_entries()
            for w in wallets:
                wallet = self.service.wallet_state_manager.wallets[w.id]
                unspent = await self.service.wallet_state_manager.coin_store.get_unspent_coins_for_wallet(w.id)
                balance = await wallet.get_confirmed_balance(unspent)
                pending_balance = await wallet.get_unconfirmed_balance(unspent)

                if (balance + pending_balance) > 0:
                    wallet_balance = True
                    break

        return CheckDeleteKeyResponse(
            fingerprint=request.fingerprint,
            used_for_farmer_rewards=used_for_farmer,
            used_for_pool_rewards=used_for_pool,
            wallet_balance=wallet_balance,
        )

    @marshal
    async def delete_all_keys(self, request: Empty) -> Empty:
        await self._stop_wallet()
        try:
            await self.service.keychain_proxy.delete_all_keys()
        except Exception as e:
            log.error(f"Failed to delete all keys: {e}")
            raise e
        path = path_from_root(self.service.root_path, self.service.config["database_path"])
        if path.exists():
            path.unlink()
        return Empty()

    ##########################################################################################
    # Wallet Node
    ##########################################################################################
    @marshal
    async def set_wallet_resync_on_startup(self, request: SetWalletResyncOnStartup) -> Empty:
        """
        Resync the current logged in wallet. The transaction and offer records will be kept.
        :param request: optionally pass in `enable` as bool to enable/disable resync
        :return:
        """
        assert self.service.wallet_state_manager is not None
        fingerprint = self.service.logged_in_fingerprint
        if fingerprint is not None:
            self.service.set_resync_on_startup(fingerprint, request.enable)
        else:
            raise ValueError("You need to login into wallet to use this RPC call")
        return Empty()

    @marshal
    async def get_sync_status(self, request: Empty) -> GetSyncStatusResponse:
        sync_mode = self.service.wallet_state_manager.sync_mode
        has_pending_queue_items = self.service.new_peak_queue.has_pending_data_process_items()
        syncing = sync_mode or has_pending_queue_items
        synced = await self.service.wallet_state_manager.synced()
        return GetSyncStatusResponse(synced=synced, syncing=syncing)

    @marshal
    async def get_height_info(self, request: Empty) -> GetHeightInfoResponse:
        height = await self.service.wallet_state_manager.blockchain.get_finished_sync_up_to()
        return GetHeightInfoResponse(height=height)

    @marshal
    async def push_tx(self, request: PushTX) -> Empty:
        nodes = self.service.server.get_connections(NodeType.FULL_NODE)
        if len(nodes) == 0:
            raise ValueError("Wallet is not currently connected to any full node peers")
        await self.service.push_tx(request.spend_bundle)
        return Empty()

    @tx_endpoint(push=True)
    @marshal
    async def push_transactions(
        self,
        request: PushTransactions,
        action_scope: WalletActionScope,
        extra_conditions: tuple[Condition, ...] = tuple(),
    ) -> PushTransactionsResponse:
        if not action_scope.config.push:
            raise ValueError("Cannot push transactions if push is False")
        async with action_scope.use() as interface:
            interface.side_effects.transactions.extend(request.transactions)
            if request.fee != 0:
                all_conditions_and_origins = [
                    (condition, cs.coin.name())
                    for tx in interface.side_effects.transactions
                    if tx.spend_bundle is not None
                    for cs in tx.spend_bundle.coin_spends
                    for condition in run_with_cost(cs.puzzle_reveal, INFINITE_COST, cs.solution)[1].as_iter()
                ]
                create_coin_announcement = next(
                    condition
                    for condition in parse_conditions_non_consensus(
                        [con for con, coin in all_conditions_and_origins], abstractions=False
                    )
                    if isinstance(condition, CreateCoinAnnouncement)
                )
                announcement_origin = next(
                    coin
                    for condition, coin in all_conditions_and_origins
                    if condition == create_coin_announcement.to_program()
                )
                async with self.service.wallet_state_manager.new_action_scope(
                    dataclasses.replace(
                        action_scope.config.tx_config,
                        excluded_coin_ids=[
                            *action_scope.config.tx_config.excluded_coin_ids,
                            *(c.name() for tx in interface.side_effects.transactions for c in tx.removals),
                        ],
                    ),
                    push=False,
                ) as inner_action_scope:
                    await self.service.wallet_state_manager.main_wallet.create_tandem_xch_tx(
                        request.fee,
                        inner_action_scope,
                        extra_conditions=(
                            *extra_conditions,
                            CreateCoinAnnouncement(
                                create_coin_announcement.msg, announcement_origin
                            ).corresponding_assertion(),
                        ),
                    )

                interface.side_effects.transactions.extend(inner_action_scope.side_effects.transactions)

        return PushTransactionsResponse([], [])  # tx_endpoint takes care of this

    @marshal
    async def get_timestamp_for_height(self, request: GetTimestampForHeight) -> GetTimestampForHeightResponse:
        return GetTimestampForHeightResponse(await self.service.get_timestamp_for_height(request.height))

    @marshal
    async def set_auto_claim(self, request: AutoClaimSettings) -> AutoClaimSettings:
        """
        Set auto claim merkle coins config
        :param request: Example {"enable": true, "tx_fee": 100000, "min_amount": 0, "batch_size": 50}
        :return:
        """
        return AutoClaimSettings.from_json_dict(self.service.set_auto_claim(request))

    @marshal
    async def get_auto_claim(self, request: Empty) -> AutoClaimSettings:
        """
        Get auto claim merkle coins config
        :param request: None
        :return:
        """
        auto_claim_settings = AutoClaimSettings.from_json_dict(
            self.service.wallet_state_manager.config.get("auto_claim", {})
        )
        return auto_claim_settings

    ##########################################################################################
    # Wallet Management
    ##########################################################################################

    @marshal
    async def get_wallets(self, request: GetWallets) -> GetWalletsResponse:
        wallet_type: Optional[WalletType] = None
        if request.type is not None:
            wallet_type = WalletType(request.type)

        wallets: list[WalletInfo] = await self.service.wallet_state_manager.get_all_wallet_info_entries(wallet_type)
        wallet_infos: list[WalletInfoResponse] = []
        for wallet in wallets:
            if request.include_data:
                data = wallet.data
            else:
                data = ""

            if request.include_data and WalletType(wallet.type) is WalletType.CRCAT:
                crcat_info = CRCATInfo.from_bytes(bytes.fromhex(wallet.data))
                authorized_providers = crcat_info.authorized_providers
                proofs_checker_flags = crcat_info.proofs_checker.flags
            else:
                authorized_providers = []
                proofs_checker_flags = []

            wallet_infos.append(
                WalletInfoResponse(
                    wallet.id,
                    wallet.name,
                    wallet.type,
                    data,
                    authorized_providers,
                    proofs_checker_flags,
                )
            )

        return GetWalletsResponse(wallet_infos, uint32.construct_optional(self.service.logged_in_fingerprint))

    @tx_endpoint(push=True)
    async def create_new_wallet(
        self,
        request: dict[str, Any],
        action_scope: WalletActionScope,
        extra_conditions: tuple[Condition, ...] = tuple(),
    ) -> EndpointResult:
        wallet_state_manager = self.service.wallet_state_manager

        if await self.service.wallet_state_manager.synced() is False:
            raise ValueError("Wallet needs to be fully synced.")
        main_wallet = wallet_state_manager.main_wallet
        fee = uint64(request.get("fee", 0))

        if request["wallet_type"] == "cat_wallet":
            # If not provided, the name will be autogenerated based on the tail hash.
            name = request.get("name", None)
            if request["mode"] == "new":
                if request.get("test", False):
                    if not action_scope.config.push:
                        raise ValueError("Test CAT minting must be pushed automatically")  # pragma: no cover
                    async with self.service.wallet_state_manager.lock:
                        cat_wallet = await CATWallet.create_new_cat_wallet(
                            wallet_state_manager,
                            main_wallet,
                            {"identifier": "genesis_by_id"},
                            uint64(request["amount"]),
                            action_scope,
                            fee,
                            name,
                        )
                        asset_id = cat_wallet.get_asset_id()
                    self.service.wallet_state_manager.state_changed("wallet_created")
                    return {
                        "type": cat_wallet.type(),
                        "asset_id": asset_id,
                        "wallet_id": cat_wallet.id(),
                        "transactions": None,  # tx_endpoint wrapper will take care of this
                    }
                else:
                    raise ValueError(
                        "Support for this RPC mode has been dropped."
                        " Please use the CAT Admin Tool @ https://github.com/Chia-Network/CAT-admin-tool instead."
                    )

            elif request["mode"] == "existing":
                async with self.service.wallet_state_manager.lock:
                    cat_wallet = await CATWallet.get_or_create_wallet_for_cat(
                        wallet_state_manager, main_wallet, request["asset_id"], name
                    )
                return {"type": cat_wallet.type(), "asset_id": request["asset_id"], "wallet_id": cat_wallet.id()}

            else:  # undefined mode
                pass

        elif request["wallet_type"] == "did_wallet":
            if request["did_type"] == "new":
                if "backup_dids" in request and request["backup_dids"] != []:
                    raise ValueError("Recovery options are no longer supported. `backup_dids` cannot be set.")
                metadata: dict[str, str] = {}
                if "metadata" in request:
                    if type(request["metadata"]) is dict:
                        metadata = request["metadata"]

                async with self.service.wallet_state_manager.lock:
                    did_wallet_name: str = request.get("wallet_name", None)
                    if did_wallet_name is not None:
                        did_wallet_name = did_wallet_name.strip()
                    did_wallet: DIDWallet = await DIDWallet.create_new_did_wallet(
                        wallet_state_manager,
                        main_wallet,
                        uint64(request["amount"]),
                        action_scope,
                        metadata,
                        did_wallet_name,
                        uint64(request.get("fee", 0)),
                        extra_conditions=extra_conditions,
                    )

                my_did_id = encode_puzzle_hash(
                    bytes32.fromhex(did_wallet.get_my_DID()), AddressType.DID.hrp(self.service.config)
                )
                nft_wallet_name = did_wallet_name
                if nft_wallet_name is not None:
                    nft_wallet_name = f"{nft_wallet_name} NFT Wallet"
                await NFTWallet.create_new_nft_wallet(
                    wallet_state_manager,
                    main_wallet,
                    bytes32.fromhex(did_wallet.get_my_DID()),
                    nft_wallet_name,
                )
                return {
                    "success": True,
                    "type": did_wallet.type(),
                    "my_did": my_did_id,
                    "wallet_id": did_wallet.id(),
                    "transactions": None,  # tx_endpoint wrapper will take care of this
                }

            elif request["did_type"] == "recovery":
                async with self.service.wallet_state_manager.lock:
                    did_wallet = await DIDWallet.create_new_did_wallet_from_recovery(
                        wallet_state_manager, main_wallet, request["backup_data"]
                    )
                assert did_wallet.did_info.temp_coin is not None
                assert did_wallet.did_info.temp_puzhash is not None
                assert did_wallet.did_info.temp_pubkey is not None
                my_did = did_wallet.get_my_DID()
                coin_name = did_wallet.did_info.temp_coin.name().hex()
                coin_list = coin_as_list(did_wallet.did_info.temp_coin)
                newpuzhash = did_wallet.did_info.temp_puzhash
                pubkey = did_wallet.did_info.temp_pubkey
                return {
                    "success": True,
                    "type": did_wallet.type(),
                    "my_did": my_did,
                    "wallet_id": did_wallet.id(),
                    "coin_name": coin_name,
                    "coin_list": coin_list,
                    "newpuzhash": newpuzhash.hex(),
                    "pubkey": pubkey.hex(),
                    "backup_dids": did_wallet.did_info.backup_ids,
                    "num_verifications_required": did_wallet.did_info.num_of_backup_ids_needed,
                }
            else:  # undefined did_type
                pass
        elif request["wallet_type"] == "nft_wallet":
            for wallet in self.service.wallet_state_manager.wallets.values():
                did_id: Optional[bytes32] = None
                if "did_id" in request and request["did_id"] is not None:
                    did_id = decode_puzzle_hash(request["did_id"])
                if wallet.type() == WalletType.NFT:
                    assert isinstance(wallet, NFTWallet)
                    if wallet.get_did() == did_id:
                        log.info("NFT wallet already existed, skipping.")
                        return {
                            "success": True,
                            "type": wallet.type(),
                            "wallet_id": wallet.id(),
                        }

            async with self.service.wallet_state_manager.lock:
                nft_wallet: NFTWallet = await NFTWallet.create_new_nft_wallet(
                    wallet_state_manager, main_wallet, did_id, request.get("name", None)
                )
            return {
                "success": True,
                "type": nft_wallet.type(),
                "wallet_id": nft_wallet.id(),
            }
        elif request["wallet_type"] == "pool_wallet":
            if request["mode"] == "new":
                if "initial_target_state" not in request:
                    raise AttributeError("Daemon didn't send `initial_target_state`. Try updating the daemon.")

                owner_puzzle_hash: bytes32 = await action_scope.get_puzzle_hash(self.service.wallet_state_manager)

                from chia.pools.pool_wallet_info import initial_pool_state_from_dict

                async with self.service.wallet_state_manager.lock:
                    # We assign a pseudo unique id to each pool wallet, so that each one gets its own deterministic
                    # owner and auth keys. The public keys will go on the blockchain, and the private keys can be found
                    # using the root SK and trying each index from zero. The indexes are not fully unique though,
                    # because the PoolWallet is not created until the tx gets confirmed on chain. Therefore if we
                    # make multiple pool wallets at the same time, they will have the same ID.
                    max_pwi = 1
                    for _, wallet in self.service.wallet_state_manager.wallets.items():
                        if wallet.type() == WalletType.POOLING_WALLET:
                            max_pwi += 1

                    if max_pwi + 1 >= (MAX_POOL_WALLETS - 1):
                        raise ValueError(f"Too many pool wallets ({max_pwi}), cannot create any more on this key.")

                    owner_pk: G1Element = self.service.wallet_state_manager.main_wallet.hardened_pubkey_for_path(
                        # copied from chia.wallet.derive_keys. Could maybe be an exported constant in the future.
                        [12381, 8444, 5, max_pwi]
                    )

                    initial_target_state = initial_pool_state_from_dict(
                        request["initial_target_state"], owner_pk, owner_puzzle_hash
                    )
                    assert initial_target_state is not None

                    try:
                        delayed_address = None
                        if "p2_singleton_delayed_ph" in request:
                            delayed_address = bytes32.from_hexstr(request["p2_singleton_delayed_ph"])

                        p2_singleton_puzzle_hash, launcher_id = await PoolWallet.create_new_pool_wallet_transaction(
                            wallet_state_manager,
                            main_wallet,
                            initial_target_state,
                            action_scope,
                            fee,
                            request.get("p2_singleton_delay_time", None),
                            delayed_address,
                            extra_conditions=extra_conditions,
                        )

                    except Exception as e:
                        raise ValueError(str(e))
                    return {
                        "total_fee": fee * 2,
                        "transaction": None,  # tx_endpoint wrapper will take care of this
                        "transactions": None,  # tx_endpoint wrapper will take care of this
                        "launcher_id": launcher_id.hex(),
                        "p2_singleton_puzzle_hash": p2_singleton_puzzle_hash.hex(),
                    }
            elif request["mode"] == "recovery":
                raise ValueError("Need upgraded singleton for on-chain recovery")

        else:  # undefined wallet_type
            pass

        # TODO: rework this function to report detailed errors for each error case
        return {"success": False, "error": "invalid request"}

    ##########################################################################################
    # Wallet
    ##########################################################################################

    async def _get_wallet_balance(self, wallet_id: uint32) -> BalanceResponse:
        wallet = self.service.wallet_state_manager.wallets[wallet_id]
        balance = await self.service.get_balance(wallet_id)
        wallet_balance = balance.to_json_dict()
        wallet_balance["wallet_id"] = wallet_id
        wallet_balance["wallet_type"] = wallet.type()
        if self.service.logged_in_fingerprint is not None:
            wallet_balance["fingerprint"] = self.service.logged_in_fingerprint
        if wallet.type() in {WalletType.CAT, WalletType.CRCAT, WalletType.RCAT}:
            assert isinstance(wallet, CATWallet)
            wallet_balance["asset_id"] = wallet.get_asset_id()
            if wallet.type() == WalletType.CRCAT:
                assert isinstance(wallet, CRCATWallet)
                wallet_balance["pending_approval_balance"] = await wallet.get_pending_approval_balance()

        return BalanceResponse.from_json_dict(wallet_balance)

<<<<<<< HEAD
    @marshal
    async def get_wallet_balance(self, request: GetWalletBalance) -> GetWalletBalanceResponse:
        return GetWalletBalanceResponse(await self._get_wallet_balance(request.wallet_id))

    @marshal
    async def get_wallet_balances(self, request: GetWalletBalances) -> GetWalletBalancesResponse:
        if request.wallet_ids is not None:
            wallet_ids = request.wallet_ids
        else:
=======
    async def get_wallet_balance(self, request: dict[str, Any]) -> EndpointResult:
        wallet_id = uint32(request["wallet_id"])
        wallet_balance = await self._get_wallet_balance(wallet_id)
        return {"wallet_balance": wallet_balance}

    async def get_wallet_balances(self, request: dict[str, Any]) -> EndpointResult:
        try:
            wallet_ids: list[uint32] = [uint32(wallet_id) for wallet_id in request["wallet_ids"]]
        except (TypeError, KeyError):
>>>>>>> b3f62a65
            wallet_ids = list(self.service.wallet_state_manager.wallets.keys())
        return GetWalletBalancesResponse(
            {wallet_id: await self._get_wallet_balance(wallet_id) for wallet_id in wallet_ids}
        )

    async def get_transaction(self, request: dict[str, Any]) -> EndpointResult:
        transaction_id: bytes32 = bytes32.from_hexstr(request["transaction_id"])
        tr: Optional[TransactionRecord] = await self.service.wallet_state_manager.get_transaction(transaction_id)
        if tr is None:
            raise ValueError(f"Transaction 0x{transaction_id.hex()} not found")

        return {
            "transaction": (await self._convert_tx_puzzle_hash(tr)).to_json_dict_convenience(self.service.config),
            "transaction_id": tr.name,
        }

    async def get_transaction_memo(self, request: dict[str, Any]) -> EndpointResult:
        transaction_id: bytes32 = bytes32.from_hexstr(request["transaction_id"])
        tr: Optional[TransactionRecord] = await self.service.wallet_state_manager.get_transaction(transaction_id)
        if tr is None:
            raise ValueError(f"Transaction 0x{transaction_id.hex()} not found")
        if tr.spend_bundle is None or len(tr.spend_bundle.coin_spends) == 0:
            if tr.type == uint32(TransactionType.INCOMING_TX.value):
                # Fetch incoming tx coin spend
                peer = self.service.get_full_node_peer()
                assert len(tr.additions) == 1
                coin_state_list: list[CoinState] = await self.service.wallet_state_manager.wallet_node.get_coin_state(
                    [tr.additions[0].parent_coin_info], peer=peer
                )
                assert len(coin_state_list) == 1
                coin_spend = await fetch_coin_spend_for_coin_state(coin_state_list[0], peer)
                tr = dataclasses.replace(tr, spend_bundle=WalletSpendBundle([coin_spend], G2Element()))
            else:
                raise ValueError(f"Transaction 0x{transaction_id.hex()} doesn't have any coin spend.")
        assert tr.spend_bundle is not None
        memos: dict[bytes32, list[bytes]] = compute_memos(tr.spend_bundle)
        response = {}
        # Convert to hex string
        for coin_id, memo_list in memos.items():
            response[coin_id.hex()] = [memo.hex() for memo in memo_list]
        return {transaction_id.hex(): response}

    @tx_endpoint(push=False)
    @marshal
    async def split_coins(
        self, request: SplitCoins, action_scope: WalletActionScope, extra_conditions: tuple[Condition, ...] = tuple()
    ) -> SplitCoinsResponse:
        if request.number_of_coins > 500:
            raise ValueError(f"{request.number_of_coins} coins is greater then the maximum limit of 500 coins.")

        optional_coin = await self.service.wallet_state_manager.coin_store.get_coin_record(request.target_coin_id)
        if optional_coin is None:
            raise ValueError(f"Could not find coin with ID {request.target_coin_id}")
        else:
            coin = optional_coin.coin

        total_amount = request.amount_per_coin * request.number_of_coins

        if coin.amount < total_amount:
            raise ValueError(
                f"Coin amount: {coin.amount} is less than the total amount of the split: {total_amount}, exiting."
            )

        if request.wallet_id not in self.service.wallet_state_manager.wallets:
            raise ValueError(f"Wallet with ID {request.wallet_id} does not exist")
        wallet = self.service.wallet_state_manager.wallets[request.wallet_id]
        if not isinstance(wallet, (Wallet, CATWallet)):
            raise ValueError("Cannot split coins from non-fungible wallet types")

        outputs = [
            CreateCoin(
                await action_scope.get_puzzle_hash(
                    self.service.wallet_state_manager, override_reuse_puzhash_with=False
                ),
                request.amount_per_coin,
            )
            for _ in range(request.number_of_coins)
        ]
        if len(outputs) == 0:
            return SplitCoinsResponse([], [])

        if wallet.type() == WalletType.STANDARD_WALLET and coin.amount < total_amount + request.fee:
            async with action_scope.use() as interface:
                interface.side_effects.selected_coins.append(coin)
            coins = await wallet.select_coins(
                uint64(total_amount + request.fee - coin.amount),
                action_scope,
            )
            coins.add(coin)
        else:
            coins = {coin}

        await wallet.generate_signed_transaction(
            [output.amount for output in outputs],
            [output.puzzle_hash for output in outputs],
            action_scope,
            request.fee,
            coins=coins,
            extra_conditions=extra_conditions,
        )

        return SplitCoinsResponse([], [])  # tx_endpoint will take care to fill this out

    @tx_endpoint(push=False)
    @marshal
    async def combine_coins(
        self, request: CombineCoins, action_scope: WalletActionScope, extra_conditions: tuple[Condition, ...] = tuple()
    ) -> CombineCoinsResponse:
        # Some "number of coins" validation
        if request.number_of_coins > request.coin_num_limit:
            raise ValueError(
                f"{request.number_of_coins} coins is greater then the maximum limit of {request.coin_num_limit} coins."
            )
        if request.number_of_coins < 1:
            raise ValueError("You need at least two coins to combine")
        if len(request.target_coin_ids) > request.number_of_coins:
            raise ValueError("More coin IDs specified than desired number of coins to combine")

        if request.wallet_id not in self.service.wallet_state_manager.wallets:
            raise ValueError(f"Wallet with ID {request.wallet_id} does not exist")
        wallet = self.service.wallet_state_manager.wallets[request.wallet_id]
        if not isinstance(wallet, (Wallet, CATWallet)):
            raise ValueError("Cannot combine coins from non-fungible wallet types")

        coins: list[Coin] = []

        # First get the coin IDs specified
        if request.target_coin_ids != []:
            coins.extend(
                cr.coin
                for cr in (
                    await self.service.wallet_state_manager.coin_store.get_coin_records(
                        wallet_id=request.wallet_id,
                        coin_id_filter=HashFilter(request.target_coin_ids, mode=uint8(FilterMode.include.value)),
                    )
                ).records
            )

        async with action_scope.use() as interface:
            interface.side_effects.selected_coins.extend(coins)

        # Next let's select enough coins to meet the target + fee if there is one
        fungible_amount_needed = uint64(0) if request.target_coin_amount is None else request.target_coin_amount
        if isinstance(wallet, Wallet):
            fungible_amount_needed = uint64(fungible_amount_needed + request.fee)
        amount_selected = sum(c.amount for c in coins)
        if amount_selected < fungible_amount_needed:  # implicit fungible_amount_needed > 0 here
            coins.extend(
                await wallet.select_coins(
                    amount=uint64(fungible_amount_needed - amount_selected), action_scope=action_scope
                )
            )

        if len(coins) > request.number_of_coins:
            raise ValueError(
                f"Options specified cannot be met without selecting more coins than specified: {len(coins)}"
            )

        # Now let's select enough coins to get to the target number to combine
        if len(coins) < request.number_of_coins:
            async with action_scope.use() as interface:
                coins.extend(
                    cr.coin
                    for cr in (
                        await self.service.wallet_state_manager.coin_store.get_coin_records(
                            wallet_id=request.wallet_id,
                            limit=uint32(request.number_of_coins - len(coins)),
                            order=CoinRecordOrder.amount,
                            coin_id_filter=HashFilter(
                                [c.name() for c in interface.side_effects.selected_coins],
                                mode=uint8(FilterMode.exclude.value),
                            ),
                            reverse=request.largest_first,
                        )
                    ).records
                )

        async with action_scope.use() as interface:
            interface.side_effects.selected_coins.extend(coins)

        primary_output_amount = (
            uint64(sum(c.amount for c in coins)) if request.target_coin_amount is None else request.target_coin_amount
        )
        if isinstance(wallet, Wallet):
            primary_output_amount = uint64(primary_output_amount - request.fee)

        await wallet.generate_signed_transaction(
            [primary_output_amount],
            [await action_scope.get_puzzle_hash(self.service.wallet_state_manager)],
            action_scope,
            request.fee,
            coins=set(coins),
            extra_conditions=extra_conditions,
        )

        return CombineCoinsResponse([], [])  # tx_endpoint will take care to fill this out

    async def get_transactions(self, request: dict[str, Any]) -> EndpointResult:
        wallet_id = int(request["wallet_id"])

        start = request.get("start", 0)
        end = request.get("end", 50)
        sort_key = request.get("sort_key", None)
        reverse = request.get("reverse", False)

        to_address = request.get("to_address", None)
        to_puzzle_hash: Optional[bytes32] = None
        if to_address is not None:
            to_puzzle_hash = decode_puzzle_hash(to_address)
        type_filter = None
        if "type_filter" in request:
            type_filter = TransactionTypeFilter.from_json_dict(request["type_filter"])

        transactions = await self.service.wallet_state_manager.tx_store.get_transactions_between(
            wallet_id,
            start,
            end,
            sort_key=sort_key,
            reverse=reverse,
            to_puzzle_hash=to_puzzle_hash,
            type_filter=type_filter,
            confirmed=request.get("confirmed", None),
        )
        tx_list = []
        # Format for clawback transactions
        for tr in transactions:
            tx = (await self._convert_tx_puzzle_hash(tr)).to_json_dict_convenience(self.service.config)
            tx_list.append(tx)
            if tx["type"] not in CLAWBACK_INCOMING_TRANSACTION_TYPES:
                continue
            coin: Coin = tr.additions[0]
            record: Optional[WalletCoinRecord] = await self.service.wallet_state_manager.coin_store.get_coin_record(
                coin.name()
            )
            if record is None:
                log.error(f"Cannot find coin record for type {tx['type']} transaction {tx['name']}")
                continue
            try:
                tx["metadata"] = record.parsed_metadata().to_json_dict()
            except ValueError as e:
                log.error(f"Could not parse coin record metadata: {type(e).__name__} {e}")
                continue
            tx["metadata"]["coin_id"] = coin.name().hex()
            tx["metadata"]["spent"] = record.spent
        return {
            "transactions": tx_list,
            "wallet_id": wallet_id,
        }

    async def get_transaction_count(self, request: dict[str, Any]) -> EndpointResult:
        wallet_id = int(request["wallet_id"])
        type_filter = None
        if "type_filter" in request:
            type_filter = TransactionTypeFilter.from_json_dict(request["type_filter"])
        count = await self.service.wallet_state_manager.tx_store.get_transaction_count_for_wallet(
            wallet_id, confirmed=request.get("confirmed", None), type_filter=type_filter
        )
        return {
            "count": count,
            "wallet_id": wallet_id,
        }

    async def get_next_address(self, request: dict[str, Any]) -> EndpointResult:
        """
        Returns a new address
        """
        if request["new_address"] is True:
            create_new = True
        else:
            create_new = False
        wallet_id = uint32(request["wallet_id"])
        wallet = self.service.wallet_state_manager.wallets[wallet_id]
        selected = self.service.config["selected_network"]
        prefix = self.service.config["network_overrides"]["config"][selected]["address_prefix"]
        if wallet.type() in {WalletType.STANDARD_WALLET, WalletType.CAT, WalletType.CRCAT, WalletType.RCAT}:
            async with self.service.wallet_state_manager.new_action_scope(
                DEFAULT_TX_CONFIG, push=request.get("save_derivations", True)
            ) as action_scope:
                raw_puzzle_hash = await action_scope.get_puzzle_hash(
                    self.service.wallet_state_manager, override_reuse_puzhash_with=not create_new
                )
            address = encode_puzzle_hash(raw_puzzle_hash, prefix)
        else:
            raise ValueError(f"Wallet type {wallet.type()} cannot create puzzle hashes")

        return {
            "wallet_id": wallet_id,
            "address": address,
        }

    @tx_endpoint(push=True)
    async def send_transaction(
        self,
        request: dict[str, Any],
        action_scope: WalletActionScope,
        extra_conditions: tuple[Condition, ...] = tuple(),
    ) -> EndpointResult:
        if await self.service.wallet_state_manager.synced() is False:
            raise ValueError("Wallet needs to be fully synced before sending transactions")

        wallet_id = uint32(request["wallet_id"])
        wallet = self.service.wallet_state_manager.get_wallet(id=wallet_id, required_type=Wallet)

        # TODO: Add support for multiple puzhash/amount/memo sets
        if not isinstance(request["amount"], int) or not isinstance(request["fee"], int):
            raise ValueError("An integer amount or fee is required (too many decimals)")
        amount: uint64 = uint64(request["amount"])
        address = request["address"]
        selected_network = self.service.config["selected_network"]
        expected_prefix = self.service.config["network_overrides"]["config"][selected_network]["address_prefix"]
        if address[0 : len(expected_prefix)] != expected_prefix:
            raise ValueError("Unexpected Address Prefix")
        puzzle_hash: bytes32 = decode_puzzle_hash(address)

        memos: list[bytes] = []
        if "memos" in request:
            memos = [mem.encode("utf-8") for mem in request["memos"]]

        fee: uint64 = uint64(request.get("fee", 0))

        await wallet.generate_signed_transaction(
            [amount],
            [puzzle_hash],
            action_scope,
            fee,
            memos=[memos],
            puzzle_decorator_override=request.get("puzzle_decorator", None),
            extra_conditions=extra_conditions,
        )

        # Transaction may not have been included in the mempool yet. Use get_transaction to check.
        return {
            "transaction": None,  # tx_endpoint wrapper will take care of this
            "transactions": None,  # tx_endpoint wrapper will take care of this
            "transaction_id": None,  # tx_endpoint wrapper will take care of this
        }

    async def send_transaction_multi(self, request: dict[str, Any]) -> EndpointResult:
        if await self.service.wallet_state_manager.synced() is False:
            raise ValueError("Wallet needs to be fully synced before sending transactions")

        # This is required because this is a "@tx_endpoint" that calls other @tx_endpoints
        request.setdefault("push", True)
        request.setdefault("merge_spends", True)

        wallet_id = uint32(request["wallet_id"])
        wallet = self.service.wallet_state_manager.wallets[wallet_id]

        async with self.service.wallet_state_manager.lock:
            if wallet.type() in {WalletType.CAT, WalletType.CRCAT, WalletType.RCAT}:
                assert isinstance(wallet, CATWallet)
                response = await self.cat_spend(request, hold_lock=False)
                transaction = response["transaction"]
                transactions = response["transactions"]
            else:
                response = await self.create_signed_transaction(request, hold_lock=False)
                transaction = response["signed_tx"]
                transactions = response["transactions"]

        # Transaction may not have been included in the mempool yet. Use get_transaction to check.
        return {
            "transaction": transaction,
            "transaction_id": TransactionRecord.from_json_dict_convenience(transaction).name,
            "transactions": transactions,
            "unsigned_transactions": response["unsigned_transactions"],
        }

    @tx_endpoint(push=True, merge_spends=False)
    async def spend_clawback_coins(
        self,
        request: dict[str, Any],
        action_scope: WalletActionScope,
        extra_conditions: tuple[Condition, ...] = tuple(),
    ) -> EndpointResult:
        """Spend clawback coins that were sent (to claw them back) or received (to claim them).

        :param coin_ids: list of coin ids to be spent
        :param batch_size: number of coins to spend per bundle
        :param fee: transaction fee in mojos
        :return:
        """
        if "coin_ids" not in request:
            raise ValueError("Coin IDs are required.")
        coin_ids: list[bytes32] = [bytes32.from_hexstr(coin) for coin in request["coin_ids"]]
        tx_fee: uint64 = uint64(request.get("fee", 0))
        # Get inner puzzle
        coin_records = await self.service.wallet_state_manager.coin_store.get_coin_records(
            coin_id_filter=HashFilter.include(coin_ids),
            coin_type=CoinType.CLAWBACK,
            wallet_type=WalletType.STANDARD_WALLET,
            spent_range=UInt32Range(stop=uint32(0)),
        )

        coins: dict[Coin, ClawbackMetadata] = {}
        batch_size = request.get(
            "batch_size", self.service.wallet_state_manager.config.get("auto_claim", {}).get("batch_size", 50)
        )
        for coin_id, coin_record in coin_records.coin_id_to_record.items():
            try:
                metadata = coin_record.parsed_metadata()
                assert isinstance(metadata, ClawbackMetadata)
                coins[coin_record.coin] = metadata
                if len(coins) >= batch_size:
                    await self.service.wallet_state_manager.spend_clawback_coins(
                        coins,
                        tx_fee,
                        action_scope,
                        request.get("force", False),
                        extra_conditions=extra_conditions,
                    )
                    coins = {}
            except Exception as e:
                log.error(f"Failed to spend clawback coin {coin_id.hex()}: %s", e)
        if len(coins) > 0:
            await self.service.wallet_state_manager.spend_clawback_coins(
                coins,
                tx_fee,
                action_scope,
                request.get("force", False),
                extra_conditions=extra_conditions,
            )

        return {
            "success": True,
            "transaction_ids": None,  # tx_endpoint wrapper will take care of this
            "transactions": None,  # tx_endpoint wrapper will take care of this
        }

    async def delete_unconfirmed_transactions(self, request: dict[str, Any]) -> EndpointResult:
        wallet_id = uint32(request["wallet_id"])
        if wallet_id not in self.service.wallet_state_manager.wallets:
            raise ValueError(f"Wallet id {wallet_id} does not exist")
        if await self.service.wallet_state_manager.synced() is False:
            raise ValueError("Wallet needs to be fully synced.")

        async with self.service.wallet_state_manager.db_wrapper.writer():
            await self.service.wallet_state_manager.tx_store.delete_unconfirmed_transactions(wallet_id)
            wallet = self.service.wallet_state_manager.wallets[wallet_id]
            if wallet.type() == WalletType.POOLING_WALLET.value:
                assert isinstance(wallet, PoolWallet)
                wallet.target_state = None
            return {}

    async def select_coins(
        self,
        request: dict[str, Any],
    ) -> EndpointResult:
        assert self.service.logged_in_fingerprint is not None
        tx_config_loader: TXConfigLoader = TXConfigLoader.from_json_dict(request)

        # Some backwards compat fill-ins
        if tx_config_loader.excluded_coin_ids is None:
            excluded_coins: Optional[list[dict[str, Any]]] = request.get("excluded_coins", request.get("exclude_coins"))
            if excluded_coins is not None:
                tx_config_loader = tx_config_loader.override(
                    excluded_coin_ids=[Coin.from_json_dict(c).name() for c in excluded_coins],
                )

        tx_config: TXConfig = tx_config_loader.autofill(
            constants=self.service.wallet_state_manager.constants,
        )

        if await self.service.wallet_state_manager.synced() is False:
            raise ValueError("Wallet needs to be fully synced before selecting coins")

        amount = uint64(request["amount"])
        wallet_id = uint32(request["wallet_id"])

        wallet = self.service.wallet_state_manager.wallets[wallet_id]
        async with self.service.wallet_state_manager.new_action_scope(tx_config, push=False) as action_scope:
            selected_coins = await wallet.select_coins(amount, action_scope)

        return {"coins": [coin.to_json_dict() for coin in selected_coins]}

    async def get_spendable_coins(self, request: dict[str, Any]) -> EndpointResult:
        if await self.service.wallet_state_manager.synced() is False:
            raise ValueError("Wallet needs to be fully synced before getting all coins")

        wallet_id = uint32(request["wallet_id"])
        min_coin_amount = uint64(request.get("min_coin_amount", 0))
        max_coin_amount: uint64 = uint64(request.get("max_coin_amount", 0))
        if max_coin_amount == 0:
            max_coin_amount = uint64(self.service.wallet_state_manager.constants.MAX_COIN_AMOUNT)
        excluded_coin_amounts: Optional[list[uint64]] = request.get("excluded_coin_amounts")
        if excluded_coin_amounts is not None:
            excluded_coin_amounts = [uint64(a) for a in excluded_coin_amounts]
        else:
            excluded_coin_amounts = []
        excluded_coins_input: Optional[dict[str, dict[str, Any]]] = request.get("excluded_coins")
        if excluded_coins_input is not None:
            excluded_coins = [Coin.from_json_dict(json_coin) for json_coin in excluded_coins_input.values()]
        else:
            excluded_coins = []
        excluded_coin_ids_input: Optional[list[str]] = request.get("excluded_coin_ids")
        if excluded_coin_ids_input is not None:
            excluded_coin_ids = [bytes32.from_hexstr(hex_id) for hex_id in excluded_coin_ids_input]
        else:
            excluded_coin_ids = []
        state_mgr = self.service.wallet_state_manager
        wallet = state_mgr.wallets[wallet_id]
        async with state_mgr.lock:
            all_coin_records = await state_mgr.coin_store.get_unspent_coins_for_wallet(wallet_id)
            if wallet.type() in {WalletType.CAT, WalletType.CRCAT, WalletType.RCAT}:
                assert isinstance(wallet, CATWallet)
                spendable_coins: list[WalletCoinRecord] = await wallet.get_cat_spendable_coins(all_coin_records)
            else:
                spendable_coins = list(await state_mgr.get_spendable_coins_for_wallet(wallet_id, all_coin_records))

            # Now we get the unconfirmed transactions and manually derive the additions and removals.
            unconfirmed_transactions: list[TransactionRecord] = await state_mgr.tx_store.get_unconfirmed_for_wallet(
                wallet_id
            )
            unconfirmed_removal_ids: dict[bytes32, uint64] = {
                coin.name(): transaction.created_at_time
                for transaction in unconfirmed_transactions
                for coin in transaction.removals
            }
            unconfirmed_additions: list[Coin] = [
                coin
                for transaction in unconfirmed_transactions
                for coin in transaction.additions
                if await state_mgr.does_coin_belong_to_wallet(coin, wallet_id)
            ]
            valid_spendable_cr: list[CoinRecord] = []
            unconfirmed_removals: list[CoinRecord] = []
            for coin_record in all_coin_records:
                if coin_record.name() in unconfirmed_removal_ids:
                    unconfirmed_removals.append(coin_record.to_coin_record(unconfirmed_removal_ids[coin_record.name()]))
            for coin_record in spendable_coins:  # remove all the unconfirmed coins, exclude coins and dust.
                if coin_record.name() in unconfirmed_removal_ids:
                    continue
                if coin_record.coin in excluded_coins:
                    continue
                if coin_record.name() in excluded_coin_ids:
                    continue
                if coin_record.coin.amount < min_coin_amount or coin_record.coin.amount > max_coin_amount:
                    continue
                if coin_record.coin.amount in excluded_coin_amounts:
                    continue
                c_r = await state_mgr.get_coin_record_by_wallet_record(coin_record)
                assert c_r is not None and c_r.coin == coin_record.coin  # this should never happen
                valid_spendable_cr.append(c_r)

        return {
            "confirmed_records": [cr.to_json_dict() for cr in valid_spendable_cr],
            "unconfirmed_removals": [cr.to_json_dict() for cr in unconfirmed_removals],
            "unconfirmed_additions": [coin.to_json_dict() for coin in unconfirmed_additions],
        }

    async def get_coin_records_by_names(self, request: dict[str, Any]) -> EndpointResult:
        if await self.service.wallet_state_manager.synced() is False:
            raise ValueError("Wallet needs to be fully synced before finding coin information")

        if "names" not in request:
            raise ValueError("Names not in request")
        coin_ids = [bytes32.from_hexstr(name) for name in request["names"]]
        kwargs: dict[str, Any] = {
            "coin_id_filter": HashFilter.include(coin_ids),
        }

        confirmed_range = UInt32Range()
        if "start_height" in request:
            confirmed_range = dataclasses.replace(confirmed_range, start=uint32(request["start_height"]))
        if "end_height" in request:
            confirmed_range = dataclasses.replace(confirmed_range, stop=uint32(request["end_height"]))
        if confirmed_range != UInt32Range():
            kwargs["confirmed_range"] = confirmed_range

        if "include_spent_coins" in request and not str2bool(request["include_spent_coins"]):
            kwargs["spent_range"] = unspent_range

        async with self.service.wallet_state_manager.lock:
            coin_records: list[CoinRecord] = await self.service.wallet_state_manager.get_coin_records_by_coin_ids(
                **kwargs
            )
            missed_coins: list[str] = [
                "0x" + c_id.hex() for c_id in coin_ids if c_id not in [cr.name for cr in coin_records]
            ]
            if missed_coins:
                raise ValueError(f"Coin ID's: {missed_coins} not found.")

        return {"coin_records": [cr.to_json_dict() for cr in coin_records]}

    async def get_current_derivation_index(self, request: dict[str, Any]) -> dict[str, Any]:
        assert self.service.wallet_state_manager is not None

        index: Optional[uint32] = await self.service.wallet_state_manager.puzzle_store.get_last_derivation_path()

        return {"success": True, "index": index}

    async def extend_derivation_index(self, request: dict[str, Any]) -> dict[str, Any]:
        assert self.service.wallet_state_manager is not None

        # Require a new max derivation index
        if "index" not in request:
            raise ValueError("Derivation index is required")

        # Require that the wallet is fully synced
        synced = await self.service.wallet_state_manager.synced()
        if synced is False:
            raise ValueError("Wallet needs to be fully synced before extending derivation index")

        index = uint32(request["index"])
        current: Optional[uint32] = await self.service.wallet_state_manager.puzzle_store.get_last_derivation_path()

        # Additional sanity check that the wallet is synced
        if current is None:
            raise ValueError("No current derivation record found, unable to extend index")

        # Require that the new index is greater than the current index
        if index <= current:
            raise ValueError(f"New derivation index must be greater than current index: {current}")

        if index - current > MAX_DERIVATION_INDEX_DELTA:
            raise ValueError(
                "Too many derivations requested. "
                f"Use a derivation index less than {current + MAX_DERIVATION_INDEX_DELTA + 1}"
            )

        # Since we've bumping the derivation index without having found any new puzzles, we want
        # to preserve the current last used index, so we call create_more_puzzle_hashes with
        # mark_existing_as_used=False
        result = await self.service.wallet_state_manager.create_more_puzzle_hashes(
            from_zero=False, mark_existing_as_used=False, up_to_index=index, num_additional_phs=0
        )
        await result.commit(self.service.wallet_state_manager)

        updated: Optional[uint32] = await self.service.wallet_state_manager.puzzle_store.get_last_derivation_path()
        updated_index = updated if updated is not None else None

        return {"success": True, "index": updated_index}

    @marshal
    async def get_notifications(self, request: GetNotifications) -> GetNotificationsResponse:
        if request.ids is None:
            notifications: list[
                Notification
            ] = await self.service.wallet_state_manager.notification_manager.notification_store.get_all_notifications(
                pagination=(request.start, request.end)
            )
        else:
            notifications = (
                await self.service.wallet_state_manager.notification_manager.notification_store.get_notifications(
                    request.ids
                )
            )

        return GetNotificationsResponse(notifications)

    async def delete_notifications(self, request: dict[str, Any]) -> EndpointResult:
        ids: Optional[list[str]] = request.get("ids", None)
        if ids is None:
            await self.service.wallet_state_manager.notification_manager.notification_store.delete_all_notifications()
        else:
            await self.service.wallet_state_manager.notification_manager.notification_store.delete_notifications(
                [bytes32.from_hexstr(id) for id in ids]
            )

        return {}

    @tx_endpoint(push=True)
    async def send_notification(
        self,
        request: dict[str, Any],
        action_scope: WalletActionScope,
        extra_conditions: tuple[Condition, ...] = tuple(),
    ) -> EndpointResult:
        await self.service.wallet_state_manager.notification_manager.send_new_notification(
            bytes32.from_hexstr(request["target"]),
            bytes.fromhex(request["message"]),
            uint64(request["amount"]),
            action_scope,
            request.get("fee", uint64(0)),
            extra_conditions=extra_conditions,
        )

        return {"tx": None, "transactions": None}  # tx_endpoint wrapper will take care of this

    async def verify_signature(self, request: dict[str, Any]) -> EndpointResult:
        """
        Given a public key, message and signature, verify if it is valid.
        :param request:
        :return:
        """
        input_message: str = request["message"]
        signing_mode_str: Optional[str] = request.get("signing_mode")
        # Default to BLS_MESSAGE_AUGMENTATION_HEX_INPUT as this RPC was originally designed to verify
        # signatures made by `chia keys sign`, which uses BLS_MESSAGE_AUGMENTATION_HEX_INPUT
        if signing_mode_str is None:
            signing_mode = SigningMode.BLS_MESSAGE_AUGMENTATION_HEX_INPUT
        else:
            try:
                signing_mode = SigningMode(signing_mode_str)
            except ValueError:
                raise ValueError(f"Invalid signing mode: {signing_mode_str!r}")

        if signing_mode in {SigningMode.CHIP_0002, SigningMode.CHIP_0002_P2_DELEGATED_CONDITIONS}:
            # CHIP-0002 message signatures are made over the tree hash of:
            #   ("Chia Signed Message", message)
            message_to_verify: bytes = Program.to((CHIP_0002_SIGN_MESSAGE_PREFIX, input_message)).get_tree_hash()
        elif signing_mode == SigningMode.BLS_MESSAGE_AUGMENTATION_HEX_INPUT:
            # Message is expected to be a hex string
            message_to_verify = hexstr_to_bytes(input_message)
        elif signing_mode == SigningMode.BLS_MESSAGE_AUGMENTATION_UTF8_INPUT:
            # Message is expected to be a UTF-8 string
            message_to_verify = bytes(input_message, "utf-8")
        else:
            raise ValueError(f"Unsupported signing mode: {signing_mode_str!r}")

        # Verify using the BLS message augmentation scheme
        is_valid = AugSchemeMPL.verify(
            G1Element.from_bytes(hexstr_to_bytes(request["pubkey"])),
            message_to_verify,
            G2Element.from_bytes(hexstr_to_bytes(request["signature"])),
        )
        address = request.get("address")
        if address is not None:
            # For signatures made by the sign_message_by_address/sign_message_by_id
            # endpoints, the "address" field should contain the p2_address of the NFT/DID
            # that was used to sign the message.
            puzzle_hash: bytes32 = decode_puzzle_hash(address)
            expected_puzzle_hash: Optional[bytes32] = None
            if signing_mode == SigningMode.CHIP_0002_P2_DELEGATED_CONDITIONS:
                puzzle = p2_delegated_conditions.puzzle_for_pk(Program.to(hexstr_to_bytes(request["pubkey"])))
                expected_puzzle_hash = bytes32(puzzle.get_tree_hash())
            else:
                expected_puzzle_hash = puzzle_hash_for_synthetic_public_key(
                    G1Element.from_bytes(hexstr_to_bytes(request["pubkey"]))
                )
            if puzzle_hash != expected_puzzle_hash:
                return {"isValid": False, "error": "Public key doesn't match the address"}
        if is_valid:
            return {"isValid": is_valid}
        else:
            return {"isValid": False, "error": "Signature is invalid."}

    async def sign_message_by_address(self, request: dict[str, Any]) -> EndpointResult:
        """
        Given a derived P2 address, sign the message by its private key.
        :param request:
        :return:
        """
        puzzle_hash: bytes32 = decode_puzzle_hash(request["address"])
        is_hex: bool = request.get("is_hex", False)
        if isinstance(is_hex, str):
            is_hex = True if is_hex.lower() == "true" else False
        safe_mode: bool = request.get("safe_mode", True)
        if isinstance(safe_mode, str):
            safe_mode = True if safe_mode.lower() == "true" else False
        mode: SigningMode = SigningMode.CHIP_0002
        if is_hex and safe_mode:
            mode = SigningMode.CHIP_0002_HEX_INPUT
        elif not is_hex and not safe_mode:
            mode = SigningMode.BLS_MESSAGE_AUGMENTATION_UTF8_INPUT
        elif is_hex and not safe_mode:
            mode = SigningMode.BLS_MESSAGE_AUGMENTATION_HEX_INPUT
        pubkey, signature = await self.service.wallet_state_manager.main_wallet.sign_message(
            request["message"], puzzle_hash, mode
        )
        return {
            "success": True,
            "pubkey": str(pubkey),
            "signature": str(signature),
            "signing_mode": mode.value,
        }

    async def sign_message_by_id(self, request: dict[str, Any]) -> EndpointResult:
        """
        Given a NFT/DID ID, sign the message by the P2 private key.
        :param request:
        :return:
        """
        entity_id: bytes32 = decode_puzzle_hash(request["id"])
        selected_wallet: Optional[WalletProtocol[Any]] = None
        is_hex: bool = request.get("is_hex", False)
        if isinstance(is_hex, str):
            is_hex = True if is_hex.lower() == "true" else False
        safe_mode: bool = request.get("safe_mode", True)
        if isinstance(safe_mode, str):
            safe_mode = True if safe_mode.lower() == "true" else False
        mode: SigningMode = SigningMode.CHIP_0002
        if is_hex and safe_mode:
            mode = SigningMode.CHIP_0002_HEX_INPUT
        elif not is_hex and not safe_mode:
            mode = SigningMode.BLS_MESSAGE_AUGMENTATION_UTF8_INPUT
        elif is_hex and not safe_mode:
            mode = SigningMode.BLS_MESSAGE_AUGMENTATION_HEX_INPUT
        if is_valid_address(request["id"], {AddressType.DID}, self.service.config):
            for wallet in self.service.wallet_state_manager.wallets.values():
                if wallet.type() == WalletType.DECENTRALIZED_ID.value:
                    assert isinstance(wallet, DIDWallet)
                    assert wallet.did_info.origin_coin is not None
                    if wallet.did_info.origin_coin.name() == entity_id:
                        selected_wallet = wallet
                        break
            if selected_wallet is None:
                return {"success": False, "error": f"DID for {entity_id.hex()} doesn't exist."}
            assert isinstance(selected_wallet, DIDWallet)
            pubkey, signature = await selected_wallet.sign_message(request["message"], mode)
            latest_coin_id = (await selected_wallet.get_coin()).name()
        elif is_valid_address(request["id"], {AddressType.NFT}, self.service.config):
            target_nft: Optional[NFTCoinInfo] = None
            for wallet in self.service.wallet_state_manager.wallets.values():
                if wallet.type() == WalletType.NFT.value:
                    assert isinstance(wallet, NFTWallet)
                    nft: Optional[NFTCoinInfo] = await wallet.get_nft(entity_id)
                    if nft is not None:
                        selected_wallet = wallet
                        target_nft = nft
                        break
            if selected_wallet is None or target_nft is None:
                return {"success": False, "error": f"NFT for {entity_id.hex()} doesn't exist."}

            assert isinstance(selected_wallet, NFTWallet)
            pubkey, signature = await selected_wallet.sign_message(request["message"], target_nft, mode)
            latest_coin_id = target_nft.coin.name()
        else:
            return {"success": False, "error": f"Unknown ID type, {request['id']}"}

        return {
            "success": True,
            "pubkey": str(pubkey),
            "signature": str(signature),
            "latest_coin_id": latest_coin_id.hex() if latest_coin_id is not None else None,
            "signing_mode": mode.value,
        }

    ##########################################################################################
    # CATs and Trading
    ##########################################################################################

    async def get_cat_list(self, request: dict[str, Any]) -> EndpointResult:
        return {"cat_list": list(DEFAULT_CATS.values())}

    async def cat_set_name(self, request: dict[str, Any]) -> EndpointResult:
        wallet_id = uint32(request["wallet_id"])
        wallet = self.service.wallet_state_manager.get_wallet(id=wallet_id, required_type=CATWallet)
        await wallet.set_name(str(request["name"]))
        return {"wallet_id": wallet_id}

    async def cat_get_name(self, request: dict[str, Any]) -> EndpointResult:
        wallet_id = uint32(request["wallet_id"])
        wallet = self.service.wallet_state_manager.get_wallet(id=wallet_id, required_type=CATWallet)
        name: str = wallet.get_name()
        return {"wallet_id": wallet_id, "name": name}

    async def get_stray_cats(self, request: dict[str, Any]) -> EndpointResult:
        """
        Get a list of all unacknowledged CATs
        :param request: RPC request
        :return: A list of unacknowledged CATs
        """
        cats = await self.service.wallet_state_manager.interested_store.get_unacknowledged_tokens()
        return {"stray_cats": cats}

    @tx_endpoint(push=True)
    async def cat_spend(
        self,
        request: dict[str, Any],
        action_scope: WalletActionScope,
        extra_conditions: tuple[Condition, ...] = tuple(),
        hold_lock: bool = True,
    ) -> EndpointResult:
        if await self.service.wallet_state_manager.synced() is False:
            raise ValueError("Wallet needs to be fully synced.")
        wallet_id = uint32(request["wallet_id"])
        wallet = self.service.wallet_state_manager.get_wallet(id=wallet_id, required_type=CATWallet)

        amounts: list[uint64] = []
        puzzle_hashes: list[bytes32] = []
        memos: list[list[bytes]] = []
        additions: Optional[list[dict[str, Any]]] = request.get("additions")
        if not isinstance(request["fee"], int) or (additions is None and not isinstance(request["amount"], int)):
            raise ValueError("An integer amount or fee is required (too many decimals)")
        if additions is not None:
            for addition in additions:
                receiver_ph = bytes32.from_hexstr(addition["puzzle_hash"])
                if len(receiver_ph) != 32:
                    raise ValueError(f"Address must be 32 bytes. {receiver_ph.hex()}")
                amount = uint64(addition["amount"])
                if amount > self.service.constants.MAX_COIN_AMOUNT:
                    raise ValueError(f"Coin amount cannot exceed {self.service.constants.MAX_COIN_AMOUNT}")
                amounts.append(amount)
                puzzle_hashes.append(receiver_ph)
                if "memos" in addition:
                    memos.append([mem.encode("utf-8") for mem in addition["memos"]])
        else:
            amounts.append(uint64(request["amount"]))
            puzzle_hashes.append(decode_puzzle_hash(request["inner_address"]))
            if "memos" in request:
                memos.append([mem.encode("utf-8") for mem in request["memos"]])
        coins: Optional[set[Coin]] = None
        if "coins" in request and len(request["coins"]) > 0:
            coins = {Coin.from_json_dict(coin_json) for coin_json in request["coins"]}
        fee: uint64 = uint64(request.get("fee", 0))

        cat_discrepancy_params: tuple[Optional[int], Optional[str], Optional[str]] = (
            request.get("extra_delta", None),
            request.get("tail_reveal", None),
            request.get("tail_solution", None),
        )
        cat_discrepancy: Optional[tuple[int, Program, Program]] = None
        if cat_discrepancy_params != (None, None, None):
            if None in cat_discrepancy_params:
                raise ValueError("Specifying extra_delta, tail_reveal, or tail_solution requires specifying the others")
            else:
                assert cat_discrepancy_params[0] is not None
                assert cat_discrepancy_params[1] is not None
                assert cat_discrepancy_params[2] is not None
                cat_discrepancy = (
                    cat_discrepancy_params[0],  # mypy sanitization
                    Program.fromhex(cat_discrepancy_params[1]),
                    Program.fromhex(cat_discrepancy_params[2]),
                )
        if hold_lock:
            async with self.service.wallet_state_manager.lock:
                await wallet.generate_signed_transaction(
                    amounts,
                    puzzle_hashes,
                    action_scope,
                    fee,
                    cat_discrepancy=cat_discrepancy,
                    coins=coins,
                    memos=memos if memos else None,
                    extra_conditions=extra_conditions,
                )
        else:
            await wallet.generate_signed_transaction(
                amounts,
                puzzle_hashes,
                action_scope,
                fee,
                cat_discrepancy=cat_discrepancy,
                coins=coins,
                memos=memos if memos else None,
                extra_conditions=extra_conditions,
            )

        return {
            "transaction": None,  # tx_endpoint wrapper will take care of this
            "transactions": None,  # tx_endpoint wrapper will take care of this
            "transaction_id": None,  # tx_endpoint wrapper will take care of this
        }

    async def cat_get_asset_id(self, request: dict[str, Any]) -> EndpointResult:
        wallet_id = uint32(request["wallet_id"])
        wallet = self.service.wallet_state_manager.get_wallet(id=wallet_id, required_type=CATWallet)
        asset_id: str = wallet.get_asset_id()
        return {"asset_id": asset_id, "wallet_id": wallet_id}

    async def cat_asset_id_to_name(self, request: dict[str, Any]) -> EndpointResult:
        wallet = await self.service.wallet_state_manager.get_wallet_for_asset_id(request["asset_id"])
        if wallet is None:
            if request["asset_id"] in DEFAULT_CATS:
                return {"wallet_id": None, "name": DEFAULT_CATS[request["asset_id"]]["name"]}
            else:
                raise ValueError("The asset ID specified does not belong to a wallet")
        else:
            return {"wallet_id": wallet.id(), "name": (wallet.get_name())}

    @tx_endpoint(push=False)
    async def create_offer_for_ids(
        self,
        request: dict[str, Any],
        action_scope: WalletActionScope,
        extra_conditions: tuple[Condition, ...] = tuple(),
    ) -> EndpointResult:
        if action_scope.config.push:
            raise ValueError("Cannot push an incomplete spend")  # pragma: no cover

        offer: dict[str, int] = request["offer"]
        fee: uint64 = uint64(request.get("fee", 0))
        validate_only: bool = request.get("validate_only", False)
        driver_dict_str: Optional[dict[str, Any]] = request.get("driver_dict", None)
        marshalled_solver = request.get("solver")
        solver: Optional[Solver]
        if marshalled_solver is None:
            solver = None
        else:
            solver = Solver(info=marshalled_solver)

        # This driver_dict construction is to maintain backward compatibility where everything is assumed to be a CAT
        driver_dict: dict[bytes32, PuzzleInfo] = {}
        if driver_dict_str is None:
            for key, amount in offer.items():
                if amount > 0:
                    try:
                        driver_dict[bytes32.from_hexstr(key)] = PuzzleInfo(
                            {"type": AssetType.CAT.value, "tail": "0x" + key}
                        )
                    except ValueError:
                        pass
        else:
            for key, value in driver_dict_str.items():
                driver_dict[bytes32.from_hexstr(key)] = PuzzleInfo(value)

        modified_offer: dict[Union[int, bytes32], int] = {}
        for wallet_identifier, change in offer.items():
            try:
                modified_offer[bytes32.from_hexstr(wallet_identifier)] = change
            except ValueError:
                modified_offer[int(wallet_identifier)] = change

        async with self.service.wallet_state_manager.lock:
            result = await self.service.wallet_state_manager.trade_manager.create_offer_for_ids(
                modified_offer,
                action_scope,
                driver_dict,
                solver=solver,
                fee=fee,
                validate_only=validate_only,
                extra_conditions=extra_conditions,
            )
        if result[0]:
            _success, trade_record, _error = result
            return {
                "offer": Offer.from_bytes(trade_record.offer).to_bech32(),
                "trade_record": trade_record.to_json_dict_convenience(),
                "transactions": None,  # tx_endpoint wrapper will take care of this
            }
        raise ValueError(result[2])

    async def get_offer_summary(self, request: dict[str, Any]) -> EndpointResult:
        offer_hex: str = request["offer"]

        offer = Offer.from_bech32(offer_hex)
        offered, requested, infos, valid_times = offer.summary()

        if request.get("advanced", False):
            response = {
                "summary": {
                    "offered": offered,
                    "requested": requested,
                    "fees": offer.fees(),
                    "infos": infos,
                    "additions": [c.name().hex() for c in offer.additions()],
                    "removals": [c.name().hex() for c in offer.removals()],
                    "valid_times": {
                        k: v
                        for k, v in valid_times.to_json_dict().items()
                        if k
                        not in {
                            "max_secs_after_created",
                            "min_secs_since_created",
                            "max_blocks_after_created",
                            "min_blocks_since_created",
                        }
                    },
                },
                "id": offer.name(),
            }
        else:
            response = {
                "summary": await self.service.wallet_state_manager.trade_manager.get_offer_summary(offer),
                "id": offer.name(),
            }

        # This is a bit of a hack in favor of returning some more manageable information about CR-CATs
        # A more general solution surely exists, but I'm not sure what it is right now
        return {
            **response,
            "summary": {
                **response["summary"],  # type: ignore[dict-item]
                "infos": {
                    key: (
                        {
                            **info,
                            "also": {
                                **info["also"],
                                "flags": ProofsChecker.from_program(
                                    uncurry_puzzle(Program(assemble(info["also"]["proofs_checker"])))
                                ).flags,
                            },
                        }
                        if "also" in info and "proofs_checker" in info["also"]
                        else info
                    )
                    for key, info in response["summary"]["infos"].items()  # type: ignore[index]
                },
            },
        }

    async def check_offer_validity(self, request: dict[str, Any]) -> EndpointResult:
        offer_hex: str = request["offer"]

        offer = Offer.from_bech32(offer_hex)
        peer = self.service.get_full_node_peer()
        return {
            "valid": (await self.service.wallet_state_manager.trade_manager.check_offer_validity(offer, peer)),
            "id": offer.name(),
        }

    @tx_endpoint(push=True)
    async def take_offer(
        self,
        request: dict[str, Any],
        action_scope: WalletActionScope,
        extra_conditions: tuple[Condition, ...] = tuple(),
    ) -> EndpointResult:
        offer_hex: str = request["offer"]

        offer = Offer.from_bech32(offer_hex)
        fee: uint64 = uint64(request.get("fee", 0))
        maybe_marshalled_solver: Optional[dict[str, Any]] = request.get("solver")
        solver: Optional[Solver]
        if maybe_marshalled_solver is None:
            solver = None
        else:
            solver = Solver(info=maybe_marshalled_solver)

        peer = self.service.get_full_node_peer()
        trade_record = await self.service.wallet_state_manager.trade_manager.respond_to_offer(
            offer,
            peer,
            action_scope,
            fee=fee,
            solver=solver,
            extra_conditions=extra_conditions,
        )

        async with action_scope.use() as interface:
            interface.side_effects.signing_responses.append(
                SigningResponse(bytes(offer._bundle.aggregated_signature), trade_record.trade_id)
            )

        return {
            "trade_record": trade_record.to_json_dict_convenience(),
            "offer": Offer.from_bytes(trade_record.offer).to_bech32(),
            "transactions": None,  # tx_endpoint wrapper will take care of this
            "signing_responses": None,  # tx_endpoint wrapper will take care of this
        }

    async def get_offer(self, request: dict[str, Any]) -> EndpointResult:
        trade_mgr = self.service.wallet_state_manager.trade_manager

        trade_id = bytes32.from_hexstr(request["trade_id"])
        file_contents: bool = request.get("file_contents", False)
        trade_record: Optional[TradeRecord] = await trade_mgr.get_trade_by_id(bytes32(trade_id))
        if trade_record is None:
            raise ValueError(f"No trade with trade id: {trade_id.hex()}")

        offer_to_return: bytes = trade_record.offer if trade_record.taken_offer is None else trade_record.taken_offer
        offer_value: Optional[str] = Offer.from_bytes(offer_to_return).to_bech32() if file_contents else None
        return {"trade_record": trade_record.to_json_dict_convenience(), "offer": offer_value}

    async def get_all_offers(self, request: dict[str, Any]) -> EndpointResult:
        trade_mgr = self.service.wallet_state_manager.trade_manager

        start: int = request.get("start", 0)
        end: int = request.get("end", 10)
        exclude_my_offers: bool = request.get("exclude_my_offers", False)
        exclude_taken_offers: bool = request.get("exclude_taken_offers", False)
        include_completed: bool = request.get("include_completed", False)
        sort_key: Optional[str] = request.get("sort_key", None)
        reverse: bool = request.get("reverse", False)
        file_contents: bool = request.get("file_contents", False)

        all_trades = await trade_mgr.trade_store.get_trades_between(
            start,
            end,
            sort_key=sort_key,
            reverse=reverse,
            exclude_my_offers=exclude_my_offers,
            exclude_taken_offers=exclude_taken_offers,
            include_completed=include_completed,
        )
        result = []
        offer_values: Optional[list[str]] = [] if file_contents else None
        for trade in all_trades:
            result.append(trade.to_json_dict_convenience())
            if file_contents and offer_values is not None:
                offer_to_return: bytes = trade.offer if trade.taken_offer is None else trade.taken_offer
                offer_values.append(Offer.from_bytes(offer_to_return).to_bech32())

        return {"trade_records": result, "offers": offer_values}

    async def get_offers_count(self, request: dict[str, Any]) -> EndpointResult:
        trade_mgr = self.service.wallet_state_manager.trade_manager

        (total, my_offers_count, taken_offers_count) = await trade_mgr.trade_store.get_trades_count()

        return {"total": total, "my_offers_count": my_offers_count, "taken_offers_count": taken_offers_count}

    @tx_endpoint(push=True)
    async def cancel_offer(
        self,
        request: dict[str, Any],
        action_scope: WalletActionScope,
        extra_conditions: tuple[Condition, ...] = tuple(),
    ) -> EndpointResult:
        wsm = self.service.wallet_state_manager
        secure = request["secure"]
        trade_id = bytes32.from_hexstr(request["trade_id"])
        fee: uint64 = uint64(request.get("fee", 0))
        async with self.service.wallet_state_manager.lock:
            await wsm.trade_manager.cancel_pending_offers(
                [trade_id], action_scope, fee=fee, secure=secure, extra_conditions=extra_conditions
            )

        return {"transactions": None}  # tx_endpoint wrapper will take care of this

    @tx_endpoint(push=True, merge_spends=False)
    async def cancel_offers(
        self,
        request: dict[str, Any],
        action_scope: WalletActionScope,
        extra_conditions: tuple[Condition, ...] = tuple(),
    ) -> EndpointResult:
        secure = request["secure"]
        batch_fee: uint64 = uint64(request.get("batch_fee", 0))
        batch_size = request.get("batch_size", 5)
        cancel_all = request.get("cancel_all", False)
        if cancel_all:
            asset_id = None
        else:
            asset_id = request.get("asset_id", "xch")

        start: int = 0
        end: int = start + batch_size
        trade_mgr = self.service.wallet_state_manager.trade_manager
        log.info(f"Start cancelling offers for  {'asset_id: ' + asset_id if asset_id is not None else 'all'} ...")
        # Traverse offers page by page
        key = None
        if asset_id is not None and asset_id != "xch":
            key = bytes32.from_hexstr(asset_id)
        while True:
            records: dict[bytes32, TradeRecord] = {}
            trades = await trade_mgr.trade_store.get_trades_between(
                start,
                end,
                reverse=True,
                exclude_my_offers=False,
                exclude_taken_offers=True,
                include_completed=False,
            )
            for trade in trades:
                if cancel_all:
                    records[trade.trade_id] = trade
                    continue
                if trade.offer and trade.offer != b"":
                    offer = Offer.from_bytes(trade.offer)
                    if key in offer.arbitrage():
                        records[trade.trade_id] = trade
                        continue

            if len(records) == 0:
                break

            async with self.service.wallet_state_manager.lock:
                await trade_mgr.cancel_pending_offers(
                    list(records.keys()),
                    action_scope,
                    batch_fee,
                    secure,
                    records,
                    extra_conditions=extra_conditions,
                )

            log.info(f"Cancelled offers {start} to {end} ...")
            # If fewer records were returned than requested, we're done
            if len(trades) < batch_size:
                break
            start = end
            end += batch_size

        return {"transactions": None}  # tx_endpoint wrapper will take care of this

    ##########################################################################################
    # Distributed Identities
    ##########################################################################################

    @marshal
    async def did_set_wallet_name(self, request: DIDSetWalletName) -> DIDSetWalletNameResponse:
        wallet = self.service.wallet_state_manager.get_wallet(id=request.wallet_id, required_type=DIDWallet)
        await wallet.set_name(request.name)
        return DIDSetWalletNameResponse(request.wallet_id)

    @marshal
    async def did_get_wallet_name(self, request: DIDGetWalletName) -> DIDGetWalletNameResponse:
        wallet = self.service.wallet_state_manager.get_wallet(id=request.wallet_id, required_type=DIDWallet)
        return DIDGetWalletNameResponse(request.wallet_id, wallet.get_name())

    @tx_endpoint(push=False)
    @marshal
    async def did_message_spend(
        self,
        request: DIDMessageSpend,
        action_scope: WalletActionScope,
        extra_conditions: tuple[Condition, ...] = tuple(),
    ) -> DIDMessageSpendResponse:
        wallet = self.service.wallet_state_manager.get_wallet(id=request.wallet_id, required_type=DIDWallet)

        await wallet.create_message_spend(
            action_scope,
            extra_conditions=(
                *extra_conditions,
                *(CreateCoinAnnouncement(ca) for ca in request.coin_announcements),
                *(CreatePuzzleAnnouncement(pa) for pa in request.puzzle_announcements),
            ),
        )

        # tx_endpoint will take care of the default values here
        return DIDMessageSpendResponse([], [], WalletSpendBundle([], G2Element()))

    @marshal
    async def did_get_info(self, request: DIDGetInfo) -> DIDGetInfoResponse:
        if request.coin_id.startswith(AddressType.DID.hrp(self.service.config)):
            coin_id = decode_puzzle_hash(request.coin_id)
        else:
            coin_id = bytes32.from_hexstr(request.coin_id)
        # Get coin state
        peer = self.service.get_full_node_peer()
        coin_spend, coin_state = await self.get_latest_singleton_coin_spend(peer, coin_id, request.latest)
        uncurried = uncurry_puzzle(coin_spend.puzzle_reveal)
        curried_args = match_did_puzzle(uncurried.mod, uncurried.args)
        if curried_args is None:
            raise ValueError("The coin is not a DID.")
        p2_puzzle, recovery_list_hash, num_verification, singleton_struct, metadata = curried_args
        recovery_list_hash_bytes = recovery_list_hash.as_atom()
        launcher_id = bytes32(singleton_struct.rest().first().as_atom())
        uncurried_p2 = uncurry_puzzle(p2_puzzle)
        (public_key,) = uncurried_p2.args.as_iter()
        memos = compute_memos(WalletSpendBundle([coin_spend], G2Element()))
        hints = []
        coin_memos = memos.get(coin_state.coin.name())
        if coin_memos is not None:
            for memo in coin_memos:
                hints.append(memo)
        return DIDGetInfoResponse(
            did_id=encode_puzzle_hash(launcher_id, AddressType.DID.hrp(self.service.config)),
            latest_coin=coin_state.coin.name(),
            p2_address=encode_puzzle_hash(p2_puzzle.get_tree_hash(), AddressType.XCH.hrp(self.service.config)),
            public_key=public_key.as_atom(),
            recovery_list_hash=bytes32(recovery_list_hash_bytes) if recovery_list_hash_bytes != b"" else None,
            num_verification=uint16(num_verification.as_int()),
            metadata=did_program_to_metadata(metadata),
            launcher_id=launcher_id,
            full_puzzle=Program.from_serialized(coin_spend.puzzle_reveal),
            solution=Program.from_serialized(coin_spend.solution),
            hints=hints,
        )

    @marshal
    async def did_find_lost_did(self, request: DIDFindLostDID) -> DIDFindLostDIDResponse:
        """
        Recover a missing or unspendable DID wallet by a coin id of the DID
        :param coin_id: It can be DID ID, launcher coin ID or any coin ID of the DID you want to find.
        The latest coin ID will take less time.
        :return:
        """
        # Check if we have a DID wallet for this
        if request.coin_id.startswith(AddressType.DID.hrp(self.service.config)):
            coin_id = decode_puzzle_hash(request.coin_id)
        else:
            coin_id = bytes32.from_hexstr(request.coin_id)
        # Get coin state
        peer = self.service.get_full_node_peer()
        coin_spend, coin_state = await self.get_latest_singleton_coin_spend(peer, coin_id)
        uncurried = uncurry_puzzle(coin_spend.puzzle_reveal)
        curried_args = match_did_puzzle(uncurried.mod, uncurried.args)
        if curried_args is None:
            raise ValueError("The coin is not a DID.")
        p2_puzzle, recovery_list_hash, num_verification, singleton_struct, metadata = curried_args
        num_verification_int: Optional[uint16] = uint16(num_verification.as_int())
        assert num_verification_int is not None
        did_data: DIDCoinData = DIDCoinData(
            p2_puzzle,
            bytes32(recovery_list_hash.as_atom()) if recovery_list_hash != Program.to(None) else None,
            num_verification_int,
            singleton_struct,
            metadata,
            get_inner_puzzle_from_singleton(coin_spend.puzzle_reveal),
            coin_state,
        )
        hinted_coins, _ = compute_spend_hints_and_additions(coin_spend)
        # Hint is required, if it doesn't have any hint then it should be invalid
        hint: Optional[bytes32] = None
        for hinted_coin in hinted_coins.values():
            if hinted_coin.coin.amount % 2 == 1 and hinted_coin.hint is not None:
                hint = hinted_coin.hint
                break
        derivation_record = None
        if hint is not None:
            derivation_record = (
                await self.service.wallet_state_manager.puzzle_store.get_derivation_record_for_puzzle_hash(hint)
            )
        if derivation_record is None:
            # This is an invalid DID, check if we are owner
            derivation_record = (
                await self.service.wallet_state_manager.puzzle_store.get_derivation_record_for_puzzle_hash(
                    p2_puzzle.get_tree_hash()
                )
            )

        launcher_id = bytes32(singleton_struct.rest().first().as_atom())
        if derivation_record is None:
            raise ValueError(f"This DID {launcher_id} does not belong to the connected wallet")
        else:
            our_inner_puzzle: Program = self.service.wallet_state_manager.main_wallet.puzzle_for_pk(
                derivation_record.pubkey
            )
            did_puzzle = DID_INNERPUZ_MOD.curry(
                our_inner_puzzle, recovery_list_hash, num_verification, singleton_struct, metadata
            )
            full_puzzle = create_singleton_puzzle(did_puzzle, launcher_id)
            did_puzzle_empty_recovery = DID_INNERPUZ_MOD.curry(
                our_inner_puzzle, NIL_TREEHASH, uint64(0), singleton_struct, metadata
            )
            # Check if we have the DID wallet
            did_wallet: Optional[DIDWallet] = None
            for wallet in self.service.wallet_state_manager.wallets.values():
                if isinstance(wallet, DIDWallet):
                    assert wallet.did_info.origin_coin is not None
                    if wallet.did_info.origin_coin.name() == launcher_id:
                        did_wallet = wallet
                        break

            full_puzzle_empty_recovery = create_singleton_puzzle(did_puzzle_empty_recovery, launcher_id)
            if full_puzzle.get_tree_hash() != coin_state.coin.puzzle_hash:
                # It's unclear whether this path is ever reached, and there is no coverage in the DID wallet tests
                if full_puzzle_empty_recovery.get_tree_hash() == coin_state.coin.puzzle_hash:
                    did_puzzle = did_puzzle_empty_recovery
                elif (
                    did_wallet is not None
                    and did_wallet.did_info.current_inner is not None
                    and create_singleton_puzzle(did_wallet.did_info.current_inner, launcher_id).get_tree_hash()
                    == coin_state.coin.puzzle_hash
                ):
                    # Check if the old wallet has the inner puzzle
                    did_puzzle = did_wallet.did_info.current_inner
                else:
                    # Try override
                    if request.recovery_list_hash is not None:
                        recovery_list_hash = Program.from_bytes(request.recovery_list_hash)
                    if request.num_verification is not None:
                        num_verification_int = request.num_verification
                    if request.metadata is not None:
                        metadata = metadata_to_program(request.metadata)
                    did_puzzle = DID_INNERPUZ_MOD.curry(
                        our_inner_puzzle, recovery_list_hash, num_verification, singleton_struct, metadata
                    )
                    full_puzzle = create_singleton_puzzle(did_puzzle, launcher_id)
                    matched = True
                    if full_puzzle.get_tree_hash() != coin_state.coin.puzzle_hash:
                        matched = False
                        # Brute force addresses
                        index = 0
                        derivation_record = await self.service.wallet_state_manager.puzzle_store.get_derivation_record(
                            uint32(index), uint32(1), False
                        )
                        while derivation_record is not None:
                            our_inner_puzzle = self.service.wallet_state_manager.main_wallet.puzzle_for_pk(
                                derivation_record.pubkey
                            )
                            did_puzzle = DID_INNERPUZ_MOD.curry(
                                our_inner_puzzle, recovery_list_hash, num_verification, singleton_struct, metadata
                            )
                            full_puzzle = create_singleton_puzzle(did_puzzle, launcher_id)
                            if full_puzzle.get_tree_hash() == coin_state.coin.puzzle_hash:
                                matched = True
                                break
                            index += 1
                            derivation_record = (
                                await self.service.wallet_state_manager.puzzle_store.get_derivation_record(
                                    uint32(index), uint32(1), False
                                )
                            )

                    if not matched:
                        raise RuntimeError(
                            f"Cannot recover DID {launcher_id} "
                            f"because the last spend updated recovery_list_hash/num_verification/metadata."
                        )

            if did_wallet is None:
                # Create DID wallet
                response: list[CoinState] = await self.service.get_coin_state([launcher_id], peer=peer)
                if len(response) == 0:
                    raise ValueError(f"Could not find the launch coin with ID: {launcher_id}")
                launcher_coin: CoinState = response[0]
                did_wallet = await DIDWallet.create_new_did_wallet_from_coin_spend(
                    self.service.wallet_state_manager,
                    self.service.wallet_state_manager.main_wallet,
                    launcher_coin.coin,
                    did_puzzle,
                    coin_spend,
                    f"DID {encode_puzzle_hash(launcher_id, AddressType.DID.hrp(self.service.config))}",
                )
            else:
                assert did_wallet.did_info.current_inner is not None
                if did_wallet.did_info.current_inner.get_tree_hash() != did_puzzle.get_tree_hash():
                    # Inner DID puzzle doesn't match, we need to update the DID info
                    full_solution: Program = Program.from_bytes(bytes(coin_spend.solution))
                    inner_solution: Program = full_solution.rest().rest().first()
                    recovery_list: list[bytes32] = []
                    backup_required: int = num_verification.as_int()
                    if not did_recovery_is_nil(recovery_list_hash):
                        try:
                            for did in inner_solution.rest().rest().rest().rest().rest().as_python():
                                recovery_list.append(did[0])
                        except Exception:
                            # We cannot recover the recovery list, but it's okay to leave it blank
                            pass
                    did_info: DIDInfo = DIDInfo(
                        did_wallet.did_info.origin_coin,
                        recovery_list,
                        uint64(backup_required),
                        [],
                        did_puzzle,
                        None,
                        None,
                        None,
                        False,
                        json.dumps(did_wallet_puzzles.did_program_to_metadata(metadata)),
                    )
                    await did_wallet.save_info(did_info)
                    await self.service.wallet_state_manager.update_wallet_puzzle_hashes(did_wallet.wallet_info.id)

            try:
                coin = await did_wallet.get_coin()
                if coin.name() == coin_state.coin.name():
                    return DIDFindLostDIDResponse(coin.name())
            except RuntimeError:
                # We don't have any coin for this wallet, add the coin
                pass

            wallet_id = did_wallet.id()
            wallet_type = did_wallet.type()
            assert coin_state.created_height is not None
            coin_record: WalletCoinRecord = WalletCoinRecord(
                coin_state.coin, uint32(coin_state.created_height), uint32(0), False, False, wallet_type, wallet_id
            )
            await self.service.wallet_state_manager.coin_store.add_coin_record(coin_record, coin_state.coin.name())
            await did_wallet.coin_added(
                coin_state.coin,
                uint32(coin_state.created_height),
                peer,
                did_data,
            )
            return DIDFindLostDIDResponse(coin_state.coin.name())

    @tx_endpoint(push=True)
    @marshal
    async def did_update_metadata(
        self,
        request: DIDUpdateMetadata,
        action_scope: WalletActionScope,
        extra_conditions: tuple[Condition, ...] = tuple(),
    ) -> DIDUpdateMetadataResponse:
        wallet = self.service.wallet_state_manager.get_wallet(id=request.wallet_id, required_type=DIDWallet)
        async with self.service.wallet_state_manager.lock:
            update_success = await wallet.update_metadata(request.metadata)
            # Update coin with new ID info
            if update_success:
                await wallet.create_update_spend(action_scope, request.fee, extra_conditions=extra_conditions)
                # tx_endpoint wrapper will take care of these default values
                return DIDUpdateMetadataResponse(
                    [],
                    [],
                    wallet_id=request.wallet_id,
                    spend_bundle=WalletSpendBundle([], G2Element()),
                )
            else:
                raise ValueError(f"Couldn't update metadata with input: {request.metadata}")

    @marshal
    async def did_get_did(self, request: DIDGetDID) -> DIDGetDIDResponse:
        wallet = self.service.wallet_state_manager.get_wallet(id=request.wallet_id, required_type=DIDWallet)
        my_did: str = encode_puzzle_hash(bytes32.fromhex(wallet.get_my_DID()), AddressType.DID.hrp(self.service.config))
        async with self.service.wallet_state_manager.lock:
            try:
                coin = await wallet.get_coin()
                return DIDGetDIDResponse(wallet_id=request.wallet_id, my_did=my_did, coin_id=coin.name())
            except RuntimeError:
                return DIDGetDIDResponse(wallet_id=request.wallet_id, my_did=my_did)

    @marshal
    async def did_get_metadata(self, request: DIDGetMetadata) -> DIDGetMetadataResponse:
        wallet = self.service.wallet_state_manager.get_wallet(id=request.wallet_id, required_type=DIDWallet)
        metadata = json.loads(wallet.did_info.metadata)
        return DIDGetMetadataResponse(
            wallet_id=request.wallet_id,
            metadata=metadata,
        )

    @marshal
    async def did_get_pubkey(self, request: DIDGetPubkey) -> DIDGetPubkeyResponse:
        wallet = self.service.wallet_state_manager.get_wallet(id=request.wallet_id, required_type=DIDWallet)
        return DIDGetPubkeyResponse(
            (await wallet.wallet_state_manager.get_unused_derivation_record(request.wallet_id)).pubkey
        )

    @marshal
    async def did_get_current_coin_info(self, request: DIDGetCurrentCoinInfo) -> DIDGetCurrentCoinInfoResponse:
        did_wallet = self.service.wallet_state_manager.get_wallet(id=request.wallet_id, required_type=DIDWallet)
        my_did = encode_puzzle_hash(
            bytes32.from_hexstr(did_wallet.get_my_DID()), AddressType.DID.hrp(self.service.config)
        )

        assert did_wallet.did_info.current_inner is not None
        parent_coin = await did_wallet.get_coin()
        assert my_did is not None
        return DIDGetCurrentCoinInfoResponse(
            wallet_id=request.wallet_id,
            my_did=my_did,
            did_parent=parent_coin.parent_coin_info,
            did_innerpuz=did_wallet.did_info.current_inner.get_tree_hash(),
            did_amount=parent_coin.amount,
        )

    @marshal
    async def did_create_backup_file(self, request: DIDCreateBackupFile) -> DIDCreateBackupFileResponse:
        did_wallet = self.service.wallet_state_manager.get_wallet(id=request.wallet_id, required_type=DIDWallet)
        return DIDCreateBackupFileResponse(wallet_id=request.wallet_id, backup_data=did_wallet.create_backup())

    @tx_endpoint(push=True)
    @marshal
    async def did_transfer_did(
        self,
        request: DIDTransferDID,
        action_scope: WalletActionScope,
        extra_conditions: tuple[Condition, ...] = tuple(),
    ) -> DIDTransferDIDResponse:
        if await self.service.wallet_state_manager.synced() is False:
            raise ValueError("Wallet needs to be fully synced.")
        did_wallet = self.service.wallet_state_manager.get_wallet(id=request.wallet_id, required_type=DIDWallet)
        puzzle_hash: bytes32 = decode_puzzle_hash(request.inner_address)
        async with self.service.wallet_state_manager.lock:
            await did_wallet.transfer_did(
                puzzle_hash,
                request.fee,
                action_scope,
                extra_conditions=extra_conditions,
            )

        # The tx_endpoint wrapper will take care of these default values
        return DIDTransferDIDResponse([], [], transaction=REPLACEABLE_TRANSACTION_RECORD, transaction_id=bytes32.zeros)

    ##########################################################################################
    # NFT Wallet
    ##########################################################################################
    @tx_endpoint(push=True)
    @marshal
    async def nft_mint_nft(
        self,
        request: NFTMintNFTRequest,
        action_scope: WalletActionScope,
        extra_conditions: tuple[Condition, ...] = tuple(),
    ) -> NFTMintNFTResponse:
        log.debug("Got minting RPC request: %s", request)
        assert self.service.wallet_state_manager
        nft_wallet = self.service.wallet_state_manager.get_wallet(id=request.wallet_id, required_type=NFTWallet)
        if request.royalty_amount == 10000:
            raise ValueError("Royalty percentage cannot be 100%")
        if request.royalty_address is not None:
            royalty_puzhash = decode_puzzle_hash(request.royalty_address)
        else:
            royalty_puzhash = await action_scope.get_puzzle_hash(self.service.wallet_state_manager)
        if request.target_address is not None:
            target_puzhash = decode_puzzle_hash(request.target_address)
        else:
            target_puzhash = await action_scope.get_puzzle_hash(self.service.wallet_state_manager)
        metadata_list = [
            ("u", request.uris),
            ("h", request.hash),
            ("mu", request.meta_uris),
            ("lu", request.license_uris),
            ("sn", request.edition_number),
            ("st", request.edition_total),
        ]
        if request.meta_hash is not None:
            metadata_list.append(("mh", request.meta_hash))
        if request.license_hash is not None:
            metadata_list.append(("lh", request.license_hash))
        metadata = Program.to(metadata_list)
        if request.did_id is not None:
            if request.did_id == "":
                did_id: Optional[bytes] = b""
            else:
                did_id = decode_puzzle_hash(request.did_id)
        else:
            did_id = request.did_id

        nft_id = await nft_wallet.generate_new_nft(
            metadata,
            action_scope,
            target_puzhash,
            royalty_puzhash,
            request.royalty_amount,
            did_id,
            request.fee,
            extra_conditions=extra_conditions,
        )
        nft_id_bech32 = encode_puzzle_hash(nft_id, AddressType.NFT.hrp(self.service.config))
        return NFTMintNFTResponse(
            [],
            [],
            wallet_id=request.wallet_id,
            spend_bundle=WalletSpendBundle([], G2Element()),  # tx_endpoint wrapper will take care of this
            nft_id=nft_id_bech32,
        )

    @marshal
    async def nft_count_nfts(self, request: NFTCountNFTs) -> NFTCountNFTsResponse:
        count = 0
        if request.wallet_id is not None:
            try:
                nft_wallet = self.service.wallet_state_manager.get_wallet(id=request.wallet_id, required_type=NFTWallet)
            except KeyError:
                # wallet not found
                raise ValueError(f"Wallet {request.wallet_id} not found.")
            count = await nft_wallet.get_nft_count()
        else:
            count = await self.service.wallet_state_manager.nft_store.count()
        return NFTCountNFTsResponse(request.wallet_id, uint64(count))

    @marshal
    async def nft_get_nfts(self, request: NFTGetNFTs) -> NFTGetNFTsResponse:
        nfts: list[NFTCoinInfo] = []
        if request.wallet_id is not None:
            nft_wallet = self.service.wallet_state_manager.get_wallet(id=request.wallet_id, required_type=NFTWallet)
        else:
            nft_wallet = None
        nft_info_list = []
        if nft_wallet is not None:
            nfts = await nft_wallet.get_current_nfts(start_index=request.start_index, count=request.num)
        else:
            nfts = await self.service.wallet_state_manager.nft_store.get_nft_list(
                start_index=request.start_index, count=request.num
            )
        for nft in nfts:
            nft_info = await nft_puzzle_utils.get_nft_info_from_puzzle(nft, self.service.wallet_state_manager.config)
            nft_info_list.append(nft_info)
        return NFTGetNFTsResponse(request.wallet_id, nft_info_list)

    @tx_endpoint(push=True)
    @marshal
    async def nft_set_nft_did(
        self,
        request: NFTSetNFTDID,
        action_scope: WalletActionScope,
        extra_conditions: tuple[Condition, ...] = tuple(),
    ) -> NFTSetNFTDIDResponse:
        nft_wallet = self.service.wallet_state_manager.get_wallet(id=request.wallet_id, required_type=NFTWallet)
        if request.did_id is not None:
            did_id: bytes = decode_puzzle_hash(request.did_id)
        else:
            did_id = b""
        nft_coin_info = await nft_wallet.get_nft_coin_by_id(request.nft_coin_id)
        if not (
            await nft_puzzle_utils.get_nft_info_from_puzzle(nft_coin_info, self.service.wallet_state_manager.config)
        ).supports_did:
            raise ValueError("The NFT doesn't support setting a DID.")

        await nft_wallet.set_nft_did(
            nft_coin_info,
            did_id,
            action_scope,
            fee=request.fee,
            extra_conditions=extra_conditions,
        )
        # tx_endpoint wrapper takes care of setting most of these default values
        return NFTSetNFTDIDResponse([], [], request.wallet_id, WalletSpendBundle([], G2Element()))

    @tx_endpoint(push=True)
    @marshal
    async def nft_set_did_bulk(
        self,
        request: NFTSetDIDBulk,
        action_scope: WalletActionScope,
        extra_conditions: tuple[Condition, ...] = tuple(),
    ) -> NFTSetDIDBulkResponse:
        """
        Bulk set DID for NFTs across different wallets.
        accepted `request` dict keys:
         - required `nft_coin_list`: [{"nft_coin_id": COIN_ID/NFT_ID, "wallet_id": WALLET_ID},....]
         - optional `fee`, in mojos, defaults to 0
         - optional `did_id`, defaults to no DID, meaning it will reset the NFT's DID
        :param request:
        :return:
        """
        if len(request.nft_coin_list) > MAX_NFT_CHUNK_SIZE:
            raise ValueError(f"You can only set {MAX_NFT_CHUNK_SIZE} NFTs at once")

        if request.did_id is not None:
            did_id: bytes = decode_puzzle_hash(request.did_id)
        else:
            did_id = b""
        nft_dict: dict[uint32, list[NFTCoinInfo]] = {}
        coin_ids = []
        nft_ids = []

        nft_wallet: NFTWallet
        for nft_coin in request.nft_coin_list:
            nft_wallet = self.service.wallet_state_manager.get_wallet(id=nft_coin.wallet_id, required_type=NFTWallet)
            if nft_coin.nft_coin_id.startswith(AddressType.NFT.hrp(self.service.config)):
                nft_coin_info = await nft_wallet.get_nft(decode_puzzle_hash(nft_coin.nft_coin_id))
            else:
                nft_coin_info = await nft_wallet.get_nft_coin_by_id(bytes32.from_hexstr(nft_coin.nft_coin_id))
            assert nft_coin_info is not None
            if not (
                await nft_puzzle_utils.get_nft_info_from_puzzle(nft_coin_info, self.service.wallet_state_manager.config)
            ).supports_did:
                log.warning(f"Skipping NFT {nft_coin_info.nft_id.hex()}, doesn't support setting a DID.")
                continue
            if nft_coin.wallet_id in nft_dict:
                nft_dict[nft_coin.wallet_id].append(nft_coin_info)
            else:
                nft_dict[nft_coin.wallet_id] = [nft_coin_info]
            nft_ids.append(nft_coin_info.nft_id)
        first = True
        for wallet_id, nft_list in nft_dict.items():
            nft_wallet = self.service.wallet_state_manager.get_wallet(id=wallet_id, required_type=NFTWallet)
            if not first:
                await nft_wallet.set_bulk_nft_did(nft_list, did_id, action_scope, extra_conditions=extra_conditions)
            else:
                await nft_wallet.set_bulk_nft_did(
                    nft_list, did_id, action_scope, request.fee, nft_ids, extra_conditions=extra_conditions
                )
            for coin in nft_list:
                coin_ids.append(coin.coin.name())
            first = False

        for id in coin_ids:
            await nft_wallet.update_coin_status(id, True)
        for wallet_id in nft_dict.keys():
            self.service.wallet_state_manager.state_changed("nft_coin_did_set", wallet_id)

        async with action_scope.use() as interface:
            return NFTSetDIDBulkResponse(
                [],
                [],
                wallet_id=list(nft_dict.keys()),
                spend_bundle=WalletSpendBundle([], G2Element()),
                tx_num=uint16(len(interface.side_effects.transactions)),
            )

    @tx_endpoint(push=True)
    @marshal
    async def nft_transfer_bulk(
        self,
        request: NFTTransferBulk,
        action_scope: WalletActionScope,
        extra_conditions: tuple[Condition, ...] = tuple(),
    ) -> NFTTransferBulkResponse:
        """
        Bulk transfer NFTs to an address.
        accepted `request` dict keys:
         - required `nft_coin_list`: [{"nft_coin_id": COIN_ID/NFT_ID, "wallet_id": WALLET_ID},....]
         - required `target_address`, Transfer NFTs to this address
         - optional `fee`, in mojos, defaults to 0
        :param request:
        :return:
        """
        if len(request.nft_coin_list) > MAX_NFT_CHUNK_SIZE:
            raise ValueError(f"You can only transfer {MAX_NFT_CHUNK_SIZE} NFTs at once")
        address = request.target_address
        puzzle_hash = decode_puzzle_hash(address)
        nft_dict: dict[uint32, list[NFTCoinInfo]] = {}
        coin_ids = []

        nft_wallet: NFTWallet
        for nft_coin in request.nft_coin_list:
            nft_wallet = self.service.wallet_state_manager.get_wallet(id=nft_coin.wallet_id, required_type=NFTWallet)
            nft_coin_id = nft_coin.nft_coin_id
            if nft_coin_id.startswith(AddressType.NFT.hrp(self.service.config)):
                nft_coin_info = await nft_wallet.get_nft(decode_puzzle_hash(nft_coin_id))
            else:
                nft_coin_info = await nft_wallet.get_nft_coin_by_id(bytes32.from_hexstr(nft_coin_id))
            assert nft_coin_info is not None
            if nft_coin.wallet_id in nft_dict:
                nft_dict[nft_coin.wallet_id].append(nft_coin_info)
            else:
                nft_dict[nft_coin.wallet_id] = [nft_coin_info]
        first = True
        for wallet_id, nft_list in nft_dict.items():
            nft_wallet = self.service.wallet_state_manager.get_wallet(id=wallet_id, required_type=NFTWallet)
            if not first:
                await nft_wallet.bulk_transfer_nft(
                    nft_list, puzzle_hash, action_scope, extra_conditions=extra_conditions
                )
            else:
                await nft_wallet.bulk_transfer_nft(
                    nft_list, puzzle_hash, action_scope, request.fee, extra_conditions=extra_conditions
                )
            for coin in nft_list:
                coin_ids.append(coin.coin.name())
            first = False

        for id in coin_ids:
            await nft_wallet.update_coin_status(id, True)
        for wallet_id in nft_dict.keys():
            self.service.wallet_state_manager.state_changed("nft_coin_did_set", wallet_id)
        async with action_scope.use() as interface:
            return NFTTransferBulkResponse(
                [],
                [],
                wallet_id=list(nft_dict.keys()),
                spend_bundle=WalletSpendBundle([], G2Element()),
                tx_num=uint16(len(interface.side_effects.transactions)),
            )

    @marshal
    async def nft_get_by_did(self, request: NFTGetByDID) -> NFTGetByDIDResponse:
        did_id: Optional[bytes32] = None
        if request.did_id is not None:
            did_id = decode_puzzle_hash(request.did_id)
        for wallet in self.service.wallet_state_manager.wallets.values():
            if isinstance(wallet, NFTWallet) and wallet.get_did() == did_id:
                return NFTGetByDIDResponse(uint32(wallet.wallet_id))
        raise ValueError(f"Cannot find a NFT wallet DID = {did_id}")

    @marshal
    async def nft_get_wallet_did(self, request: NFTGetWalletDID) -> NFTGetWalletDIDResponse:
        nft_wallet = self.service.wallet_state_manager.get_wallet(id=request.wallet_id, required_type=NFTWallet)
        did_bytes: Optional[bytes32] = nft_wallet.get_did()
        did_id = ""
        if did_bytes is not None:
            did_id = encode_puzzle_hash(did_bytes, AddressType.DID.hrp(self.service.config))
        return NFTGetWalletDIDResponse(None if len(did_id) == 0 else did_id)

    @marshal
    async def nft_get_wallets_with_dids(self, request: Empty) -> NFTGetWalletsWithDIDsResponse:
        all_wallets = self.service.wallet_state_manager.wallets.values()
        did_wallets_by_did_id: dict[bytes32, uint32] = {}

        for wallet in all_wallets:
            if wallet.type() == WalletType.DECENTRALIZED_ID:
                assert isinstance(wallet, DIDWallet)
                if wallet.did_info.origin_coin is not None:
                    did_wallets_by_did_id[wallet.did_info.origin_coin.name()] = wallet.id()

        did_nft_wallets: list[NFTWalletWithDID] = []
        for wallet in all_wallets:
            if isinstance(wallet, NFTWallet):
                nft_wallet_did: Optional[bytes32] = wallet.get_did()
                if nft_wallet_did is not None:
                    did_wallet_id: uint32 = did_wallets_by_did_id.get(nft_wallet_did, uint32(0))
                    if did_wallet_id == 0:
                        log.warning(f"NFT wallet {wallet.id()} has DID {nft_wallet_did.hex()} but no DID wallet")
                    else:
                        did_nft_wallets.append(
                            NFTWalletWithDID(
                                wallet_id=wallet.id(),
                                did_id=encode_puzzle_hash(nft_wallet_did, AddressType.DID.hrp(self.service.config)),
                                did_wallet_id=did_wallet_id,
                            )
                        )
        return NFTGetWalletsWithDIDsResponse(did_nft_wallets)

    @marshal
    async def nft_set_nft_status(self, request: NFTSetNFTStatus) -> Empty:
        assert self.service.wallet_state_manager is not None
        nft_wallet = self.service.wallet_state_manager.get_wallet(id=request.wallet_id, required_type=NFTWallet)
        await nft_wallet.update_coin_status(request.coin_id, request.in_transaction)
        return Empty()

    @tx_endpoint(push=True)
    @marshal
    async def nft_transfer_nft(
        self,
        request: NFTTransferNFT,
        action_scope: WalletActionScope,
        extra_conditions: tuple[Condition, ...] = tuple(),
    ) -> NFTTransferNFTResponse:
        puzzle_hash = decode_puzzle_hash(request.target_address)
        nft_wallet = self.service.wallet_state_manager.get_wallet(id=request.wallet_id, required_type=NFTWallet)
        nft_coin_id = request.nft_coin_id
        if nft_coin_id.startswith(AddressType.NFT.hrp(self.service.config)):
            nft_coin_info = await nft_wallet.get_nft(decode_puzzle_hash(nft_coin_id))
        else:
            nft_coin_info = await nft_wallet.get_nft_coin_by_id(bytes32.from_hexstr(nft_coin_id))
        assert nft_coin_info is not None

        await nft_wallet.generate_signed_transaction(
            [uint64(nft_coin_info.coin.amount)],
            [puzzle_hash],
            action_scope,
            coins={nft_coin_info.coin},
            fee=request.fee,
            new_owner=b"",
            new_did_inner_hash=b"",
            extra_conditions=extra_conditions,
        )
        await nft_wallet.update_coin_status(nft_coin_info.coin.name(), True)
        # tx_endpoint takes care of filling in default values here
        return NFTTransferNFTResponse([], [], request.wallet_id, WalletSpendBundle([], G2Element()))

    @marshal
    async def nft_get_info(self, request: NFTGetInfo) -> NFTGetInfoResponse:
        if request.coin_id.startswith(AddressType.NFT.hrp(self.service.config)):
            coin_id = decode_puzzle_hash(request.coin_id)
        else:
            try:
                coin_id = bytes32.from_hexstr(request.coin_id)
            except ValueError:
                raise ValueError(f"Invalid Coin ID format for 'coin_id': {request.coin_id!r}")
        # Get coin state
        peer = self.service.get_full_node_peer()
        coin_spend, coin_state = await self.get_latest_singleton_coin_spend(peer, coin_id, request.latest)
        # convert to NFTInfo
        # Check if the metadata is updated
        full_puzzle: Program = Program.from_bytes(bytes(coin_spend.puzzle_reveal))

        uncurried_nft: Optional[UncurriedNFT] = UncurriedNFT.uncurry(*full_puzzle.uncurry())
        if uncurried_nft is None:
            raise ValueError("The coin is not a NFT.")
        metadata, p2_puzzle_hash = get_metadata_and_phs(uncurried_nft, coin_spend.solution)
        # Note: This is not the actual unspent NFT full puzzle.
        # There is no way to rebuild the full puzzle in a different wallet.
        # But it shouldn't have impact on generating the NFTInfo, since inner_puzzle is not used there.
        if uncurried_nft.supports_did:
            inner_puzzle = nft_puzzle_utils.recurry_nft_puzzle(
                uncurried_nft, Program.from_serialized(coin_spend.solution), uncurried_nft.p2_puzzle
            )
        else:
            inner_puzzle = uncurried_nft.p2_puzzle

        full_puzzle = nft_puzzle_utils.create_full_puzzle(
            uncurried_nft.singleton_launcher_id,
            metadata,
            bytes32(uncurried_nft.metadata_updater_hash.as_atom()),
            inner_puzzle,
        )

        # Get launcher coin
        launcher_coin: list[CoinState] = await self.service.wallet_state_manager.wallet_node.get_coin_state(
            [uncurried_nft.singleton_launcher_id], peer=peer
        )
        if launcher_coin is None or len(launcher_coin) < 1 or launcher_coin[0].spent_height is None:
            raise ValueError(f"Launcher coin record 0x{uncurried_nft.singleton_launcher_id.hex()} not found")
        minter_did = await self.service.wallet_state_manager.get_minter_did(launcher_coin[0].coin, peer)

        nft_info: NFTInfo = await nft_puzzle_utils.get_nft_info_from_puzzle(
            NFTCoinInfo(
                uncurried_nft.singleton_launcher_id,
                coin_state.coin,
                None,
                full_puzzle,
                uint32(launcher_coin[0].spent_height),
                minter_did,
                uint32(coin_state.created_height) if coin_state.created_height else uint32(0),
            ),
            self.service.wallet_state_manager.config,
        )
        # This is a bit hacky, it should just come out like this, but this works for this RPC
        nft_info = dataclasses.replace(nft_info, p2_address=p2_puzzle_hash)
        return NFTGetInfoResponse(nft_info)

    @tx_endpoint(push=True)
    @marshal
    async def nft_add_uri(
        self,
        request: NFTAddURI,
        action_scope: WalletActionScope,
        extra_conditions: tuple[Condition, ...] = tuple(),
    ) -> NFTAddURIResponse:
        # Note metadata updater can only add one uri for one field per spend.
        # If you want to add multiple uris for one field, you need to spend multiple times.
        nft_wallet = self.service.wallet_state_manager.get_wallet(id=request.wallet_id, required_type=NFTWallet)
        if request.nft_coin_id.startswith(AddressType.NFT.hrp(self.service.config)):
            nft_coin_id = decode_puzzle_hash(request.nft_coin_id)
        else:
            nft_coin_id = bytes32.from_hexstr(request.nft_coin_id)
        nft_coin_info = await nft_wallet.get_nft_coin_by_id(nft_coin_id)

        await nft_wallet.update_metadata(
            nft_coin_info, request.key, request.uri, action_scope, fee=request.fee, extra_conditions=extra_conditions
        )
        # tx_endpoint takes care of setting the default values here
        return NFTAddURIResponse([], [], request.wallet_id, WalletSpendBundle([], G2Element()))

    @marshal
    async def nft_calculate_royalties(self, request: NFTCalculateRoyalties) -> NFTCalculateRoyaltiesResponse:
        return NFTCalculateRoyaltiesResponse.from_json_dict(
            NFTWallet.royalty_calculation(
                {
                    asset.asset: (asset.royalty_address, uint16(asset.royalty_percentage))
                    for asset in request.royalty_assets
                },
                {asset.asset: asset.amount for asset in request.fungible_assets},
            )
        )

    @tx_endpoint(push=False)
    @marshal
    async def nft_mint_bulk(
        self,
        request: NFTMintBulk,
        action_scope: WalletActionScope,
        extra_conditions: tuple[Condition, ...] = tuple(),
    ) -> NFTMintBulkResponse:
        if action_scope.config.push:
            raise ValueError("Automatic pushing of nft minting transactions not yet available")  # pragma: no cover
        if await self.service.wallet_state_manager.synced() is False:
            raise ValueError("Wallet needs to be fully synced.")
        nft_wallet = self.service.wallet_state_manager.get_wallet(id=request.wallet_id, required_type=NFTWallet)
        if request.royalty_address in {None, ""}:
            royalty_puzhash = await action_scope.get_puzzle_hash(self.service.wallet_state_manager)
        else:
            assert request.royalty_address is not None  # hello mypy
            royalty_puzhash = decode_puzzle_hash(request.royalty_address)
        metadata_list = []
        for meta in request.metadata_list:
            nft_metadata = [
                ("u", meta.uris),
                ("h", meta.hash),
                ("mu", meta.meta_uris),
                ("lu", meta.license_uris),
                ("sn", meta.edition_number),
                ("st", meta.edition_total),
            ]
            if meta.meta_hash is not None:
                nft_metadata.append(("mh", meta.meta_hash))
            if meta.license_hash is not None:
                nft_metadata.append(("lh", meta.license_hash))
            metadata_program = Program.to(nft_metadata)
            metadata_dict = {
                "program": metadata_program,
                "royalty_pc": request.royalty_percentage,
                "royalty_ph": royalty_puzhash,
            }
            metadata_list.append(metadata_dict)
        target_list = [decode_puzzle_hash(target) for target in request.target_list]
        if request.xch_change_target is not None:
            if request.xch_change_target.startswith("xch"):
                xch_change_ph = decode_puzzle_hash(request.xch_change_target)
            else:
                xch_change_ph = bytes32.from_hexstr(request.xch_change_target)
        else:
            xch_change_ph = None

        if request.mint_from_did:
            await nft_wallet.mint_from_did(
                metadata_list,
                mint_number_start=request.mint_number_start,
                mint_total=request.mint_total,
                target_list=target_list,
                xch_coins=set(request.xch_coins) if request.xch_coins is not None else None,
                xch_change_ph=xch_change_ph,
                new_innerpuzhash=request.new_innerpuzhash,
                new_p2_puzhash=request.new_p2_puzhash,
                did_coin=request.did_coin,
                did_lineage_parent=request.did_lineage_parent,
                fee=request.fee,
                action_scope=action_scope,
                extra_conditions=extra_conditions,
            )
        else:
            await nft_wallet.mint_from_xch(
                metadata_list,
                mint_number_start=request.mint_number_start,
                mint_total=request.mint_total,
                target_list=target_list,
                xch_coins=set(request.xch_coins) if request.xch_coins is not None else None,
                xch_change_ph=xch_change_ph,
                fee=request.fee,
                action_scope=action_scope,
                extra_conditions=extra_conditions,
            )
        async with action_scope.use() as interface:
            sb = WalletSpendBundle.aggregate(
                [tx.spend_bundle for tx in interface.side_effects.transactions if tx.spend_bundle is not None]
                + [sb for sb in interface.side_effects.extra_spends]
            )
        nft_id_list = []
        for cs in sb.coin_spends:
            if cs.coin.puzzle_hash == SINGLETON_LAUNCHER_PUZZLE_HASH:
                nft_id_list.append(encode_puzzle_hash(cs.coin.name(), AddressType.NFT.hrp(self.service.config)))

        # tx_endpoint will take care of the default values here
        return NFTMintBulkResponse(
            [],
            [],
            WalletSpendBundle([], G2Element()),
            nft_id_list,
        )

    async def get_coin_records(self, request: dict[str, Any]) -> EndpointResult:
        parsed_request = GetCoinRecords.from_json_dict(request)

        if parsed_request.limit != uint32.MAXIMUM and parsed_request.limit > self.max_get_coin_records_limit:
            raise ValueError(f"limit of {self.max_get_coin_records_limit} exceeded: {parsed_request.limit}")

        for filter_name, filter in {
            "coin_id_filter": parsed_request.coin_id_filter,
            "puzzle_hash_filter": parsed_request.puzzle_hash_filter,
            "parent_coin_id_filter": parsed_request.parent_coin_id_filter,
            "amount_filter": parsed_request.amount_filter,
        }.items():
            if filter is None:
                continue
            if len(filter.values) > self.max_get_coin_records_filter_items:
                raise ValueError(
                    f"{filter_name} max items {self.max_get_coin_records_filter_items} exceeded: {len(filter.values)}"
                )

        result = await self.service.wallet_state_manager.coin_store.get_coin_records(
            offset=parsed_request.offset,
            limit=parsed_request.limit,
            wallet_id=parsed_request.wallet_id,
            wallet_type=None if parsed_request.wallet_type is None else WalletType(parsed_request.wallet_type),
            coin_type=None if parsed_request.coin_type is None else CoinType(parsed_request.coin_type),
            coin_id_filter=parsed_request.coin_id_filter,
            puzzle_hash_filter=parsed_request.puzzle_hash_filter,
            parent_coin_id_filter=parsed_request.parent_coin_id_filter,
            amount_filter=parsed_request.amount_filter,
            amount_range=parsed_request.amount_range,
            confirmed_range=parsed_request.confirmed_range,
            spent_range=parsed_request.spent_range,
            order=CoinRecordOrder(parsed_request.order),
            reverse=parsed_request.reverse,
            include_total_count=parsed_request.include_total_count,
        )

        return {
            "coin_records": [coin_record.to_json_dict_parsed_metadata() for coin_record in result.records],
            "total_count": result.total_count,
        }

    async def get_farmed_amount(self, request: dict[str, Any]) -> EndpointResult:
        tx_records: list[TransactionRecord] = await self.service.wallet_state_manager.tx_store.get_farming_rewards()
        amount = 0
        pool_reward_amount = 0
        farmer_reward_amount = 0
        fee_amount = 0
        blocks_won = 0
        last_height_farmed = uint32(0)
        for record in tx_records:
            if record.wallet_id not in self.service.wallet_state_manager.wallets:
                continue
            if record.type == TransactionType.COINBASE_REWARD.value:
                if self.service.wallet_state_manager.wallets[record.wallet_id].type() == WalletType.POOLING_WALLET:
                    # Don't add pool rewards for pool wallets.
                    continue
                pool_reward_amount += record.amount
            height = record.height_farmed(self.service.constants.GENESIS_CHALLENGE)
            # .get_farming_rewards() above queries for only confirmed records.  This
            # could be hinted by making TransactionRecord generic but streamable can't
            # handle that presently.  Existing code would have raised an exception
            # anyway if this were to fail and we already have an assert below.
            assert height is not None
            if record.type == TransactionType.FEE_REWARD.value:
                base_farmer_reward = calculate_base_farmer_reward(height)
                fee_amount += record.amount - base_farmer_reward
                farmer_reward_amount += base_farmer_reward
                blocks_won += 1
            last_height_farmed = max(last_height_farmed, height)
            amount += record.amount

        last_time_farmed = uint64(
            await self.service.get_timestamp_for_height(last_height_farmed) if last_height_farmed > 0 else 0
        )
        assert amount == pool_reward_amount + farmer_reward_amount + fee_amount
        return {
            "farmed_amount": amount,
            "pool_reward_amount": pool_reward_amount,
            "farmer_reward_amount": farmer_reward_amount,
            "fee_amount": fee_amount,
            "last_height_farmed": last_height_farmed,
            "last_time_farmed": last_time_farmed,
            "blocks_won": blocks_won,
        }

    @tx_endpoint(push=False)
    async def create_signed_transaction(
        self,
        request: dict[str, Any],
        action_scope: WalletActionScope,
        extra_conditions: tuple[Condition, ...] = tuple(),
        hold_lock: bool = True,
    ) -> EndpointResult:
        if "wallet_id" in request:
            wallet_id = uint32(request["wallet_id"])
            wallet = self.service.wallet_state_manager.wallets[wallet_id]
        else:
            wallet = self.service.wallet_state_manager.main_wallet

        assert isinstance(wallet, (Wallet, CATWallet, CRCATWallet)), (
            "create_signed_transaction only works for standard and CAT wallets"
        )

        if "additions" not in request or len(request["additions"]) < 1:
            raise ValueError("Specify additions list")

        additions: list[dict[str, Any]] = request["additions"]
        amount_0: uint64 = uint64(additions[0]["amount"])
        assert amount_0 <= self.service.constants.MAX_COIN_AMOUNT
        puzzle_hash_0 = bytes32.from_hexstr(additions[0]["puzzle_hash"])
        if len(puzzle_hash_0) != 32:
            raise ValueError(f"Address must be 32 bytes. {puzzle_hash_0.hex()}")

        memos_0 = [] if "memos" not in additions[0] else [mem.encode("utf-8") for mem in additions[0]["memos"]]

        additional_outputs: list[CreateCoin] = []
        for addition in additions[1:]:
            receiver_ph = bytes32.from_hexstr(addition["puzzle_hash"])
            if len(receiver_ph) != 32:
                raise ValueError(f"Address must be 32 bytes. {receiver_ph.hex()}")
            amount = uint64(addition["amount"])
            if amount > self.service.constants.MAX_COIN_AMOUNT:
                raise ValueError(f"Coin amount cannot exceed {self.service.constants.MAX_COIN_AMOUNT}")
            memos = [] if "memos" not in addition else [mem.encode("utf-8") for mem in addition["memos"]]
            additional_outputs.append(CreateCoin(receiver_ph, amount, memos))

        fee: uint64 = uint64(request.get("fee", 0))

        coins = None
        if "coins" in request and len(request["coins"]) > 0:
            coins = {Coin.from_json_dict(coin_json) for coin_json in request["coins"]}

        async def _generate_signed_transaction() -> EndpointResult:
            await wallet.generate_signed_transaction(
                [amount_0] + [output.amount for output in additional_outputs],
                [bytes32(puzzle_hash_0)] + [output.puzzle_hash for output in additional_outputs],
                action_scope,
                fee,
                coins=coins,
                memos=[memos_0] + [output.memos if output.memos is not None else [] for output in additional_outputs],
                extra_conditions=(
                    *extra_conditions,
                    *(
                        AssertCoinAnnouncement(
                            asserted_id=bytes32.from_hexstr(ca["coin_id"]),
                            asserted_msg=(
                                hexstr_to_bytes(ca["message"])
                                if request.get("morph_bytes") is None
                                else std_hash(hexstr_to_bytes(ca["morph_bytes"]) + hexstr_to_bytes(ca["message"]))
                            ),
                        )
                        for ca in request.get("coin_announcements", [])
                    ),
                    *(
                        AssertPuzzleAnnouncement(
                            asserted_ph=bytes32.from_hexstr(pa["puzzle_hash"]),
                            asserted_msg=(
                                hexstr_to_bytes(pa["message"])
                                if request.get("morph_bytes") is None
                                else std_hash(hexstr_to_bytes(pa["morph_bytes"]) + hexstr_to_bytes(pa["message"]))
                            ),
                        )
                        for pa in request.get("puzzle_announcements", [])
                    ),
                ),
            )
            # tx_endpoint wrapper will take care of this
            return {"signed_txs": None, "signed_tx": None, "transactions": None}

        if hold_lock:
            async with self.service.wallet_state_manager.lock:
                return await _generate_signed_transaction()
        else:
            return await _generate_signed_transaction()

    ##########################################################################################
    # Pool Wallet
    ##########################################################################################
    @tx_endpoint(push=True)
    @marshal
    async def pw_join_pool(
        self,
        request: PWJoinPool,
        action_scope: WalletActionScope,
        extra_conditions: tuple[Condition, ...] = tuple(),
    ) -> PWJoinPoolResponse:
        wallet = self.service.wallet_state_manager.get_wallet(id=request.wallet_id, required_type=PoolWallet)

        if await self.service.wallet_state_manager.synced() is False:
            raise ValueError("Wallet needs to be fully synced.")

        pool_wallet_info: PoolWalletInfo = await wallet.get_current_state()
        if (
            pool_wallet_info.current.state == FARMING_TO_POOL.value
            and pool_wallet_info.current.pool_url == request.pool_url
        ):
            raise ValueError(f"Already farming to pool {pool_wallet_info.current.pool_url}")

        owner_pubkey = pool_wallet_info.current.owner_pubkey
        new_target_state: PoolState = create_pool_state(
            FARMING_TO_POOL,
            request.target_puzzlehash,
            owner_pubkey,
            request.pool_url,
            request.relative_lock_height,
        )

        total_fee = await wallet.join_pool(new_target_state, request.fee, action_scope)
        # tx_endpoint will take care of filling in these default values
        return PWJoinPoolResponse(
            [],
            [],
            total_fee=total_fee,
            transaction=REPLACEABLE_TRANSACTION_RECORD,
            fee_transaction=REPLACEABLE_TRANSACTION_RECORD,
        )

    @tx_endpoint(push=True)
    @marshal
    async def pw_self_pool(
        self,
        request: PWSelfPool,
        action_scope: WalletActionScope,
        extra_conditions: tuple[Condition, ...] = tuple(),
    ) -> PWSelfPoolResponse:
        # Leaving a pool requires two state transitions.
        # First we transition to PoolSingletonState.LEAVING_POOL
        # Then we transition to FARMING_TO_POOL or SELF_POOLING
        wallet = self.service.wallet_state_manager.get_wallet(id=request.wallet_id, required_type=PoolWallet)

        if await self.service.wallet_state_manager.synced() is False:
            raise ValueError("Wallet needs to be fully synced.")

        total_fee = await wallet.self_pool(request.fee, action_scope)
        # tx_endpoint will take care of filling in these default values
        return PWSelfPoolResponse(
            [],
            [],
            total_fee=total_fee,
            transaction=REPLACEABLE_TRANSACTION_RECORD,
            fee_transaction=REPLACEABLE_TRANSACTION_RECORD,
        )

    @tx_endpoint(push=True)
    @marshal
    async def pw_absorb_rewards(
        self,
        request: PWAbsorbRewards,
        action_scope: WalletActionScope,
        extra_conditions: tuple[Condition, ...] = tuple(),
    ) -> PWAbsorbRewardsResponse:
        """Perform a sweep of the p2_singleton rewards controlled by the pool wallet singleton"""
        if await self.service.wallet_state_manager.synced() is False:
            raise ValueError("Wallet needs to be fully synced before collecting rewards")
        wallet = self.service.wallet_state_manager.get_wallet(id=request.wallet_id, required_type=PoolWallet)

        assert isinstance(wallet, PoolWallet)
        async with self.service.wallet_state_manager.lock:
            await wallet.claim_pool_rewards(request.fee, request.max_spends_in_tx, action_scope)
            state: PoolWalletInfo = await wallet.get_current_state()
            return PWAbsorbRewardsResponse(
                [],
                [],
                state=state,
                transaction=REPLACEABLE_TRANSACTION_RECORD,
                fee_transaction=REPLACEABLE_TRANSACTION_RECORD,
            )

    @marshal
    async def pw_status(self, request: PWStatus) -> PWStatusResponse:
        """Return the complete state of the Pool wallet with id `request["wallet_id"]`"""
        wallet = self.service.wallet_state_manager.get_wallet(id=request.wallet_id, required_type=PoolWallet)

        assert isinstance(wallet, PoolWallet)
        state: PoolWalletInfo = await wallet.get_current_state()
        unconfirmed_transactions: list[TransactionRecord] = await wallet.get_unconfirmed_transactions()
        return PWStatusResponse(
            state=state,
            unconfirmed_transactions=unconfirmed_transactions,
        )

    ##########################################################################################
    # DataLayer Wallet
    ##########################################################################################
    @tx_endpoint(push=True)
    @marshal
    async def create_new_dl(
        self,
        request: CreateNewDL,
        action_scope: WalletActionScope,
        extra_conditions: tuple[Condition, ...] = tuple(),
    ) -> CreateNewDLResponse:
        """Initialize the DataLayer Wallet (only one can exist)"""
        if self.service.wallet_state_manager is None:
            raise ValueError("The wallet service is not currently initialized")

        try:
            dl_wallet = self.service.wallet_state_manager.get_dl_wallet()
        except ValueError:
            async with self.service.wallet_state_manager.lock:
                dl_wallet = await DataLayerWallet.create_new_dl_wallet(self.service.wallet_state_manager)

        async with self.service.wallet_state_manager.lock:
            launcher_id = await dl_wallet.generate_new_reporter(
                request.root,
                action_scope,
                fee=request.fee,
                extra_conditions=extra_conditions,
            )

        # tx_endpoint will take care of these default values
        return CreateNewDLResponse([], [], launcher_id=launcher_id)

    @marshal
    async def dl_track_new(self, request: DLTrackNew) -> Empty:
        """Initialize the DataLayer Wallet (only one can exist)"""
        if self.service.wallet_state_manager is None:
            raise ValueError("The wallet service is not currently initialized")
        try:
            dl_wallet = self.service.wallet_state_manager.get_dl_wallet()
        except ValueError:
            async with self.service.wallet_state_manager.lock:
                dl_wallet = await DataLayerWallet.create_new_dl_wallet(
                    self.service.wallet_state_manager,
                )
        peer_list = self.service.get_full_node_peers_in_order()
        peer_length = len(peer_list)
        for i, peer in enumerate(peer_list):
            try:
                await dl_wallet.track_new_launcher_id(
                    request.launcher_id,
                    peer,
                )
            except LauncherCoinNotFoundError as e:
                if i == peer_length - 1:
                    raise e  # raise the error if we've tried all peers
                continue  # try some other peers, maybe someone has it
        return Empty()

    @marshal
    async def dl_stop_tracking(self, request: DLStopTracking) -> Empty:
        """Initialize the DataLayer Wallet (only one can exist)"""
        if self.service.wallet_state_manager is None:
            raise ValueError("The wallet service is not currently initialized")

        dl_wallet = self.service.wallet_state_manager.get_dl_wallet()
        await dl_wallet.stop_tracking_singleton(request.launcher_id)
        return Empty()

    @marshal
    async def dl_latest_singleton(self, request: DLLatestSingleton) -> DLLatestSingletonResponse:
        """Get the singleton record for the latest singleton of a launcher ID"""
        if self.service.wallet_state_manager is None:
            raise ValueError("The wallet service is not currently initialized")

        wallet = self.service.wallet_state_manager.get_dl_wallet()
        record = await wallet.get_latest_singleton(request.launcher_id, request.only_confirmed)
        return DLLatestSingletonResponse(record)

    @marshal
    async def dl_singletons_by_root(self, request: DLSingletonsByRoot) -> DLSingletonsByRootResponse:
        """Get the singleton records that contain the specified root"""
        if self.service.wallet_state_manager is None:
            raise ValueError("The wallet service is not currently initialized")

        wallet = self.service.wallet_state_manager.get_dl_wallet()
        records = await wallet.get_singletons_by_root(request.launcher_id, request.root)
        return DLSingletonsByRootResponse(records)

    @tx_endpoint(push=True)
    @marshal
    async def dl_update_root(
        self,
        request: DLUpdateRoot,
        action_scope: WalletActionScope,
        extra_conditions: tuple[Condition, ...] = tuple(),
    ) -> DLUpdateRootResponse:
        """Get the singleton record for the latest singleton of a launcher ID"""
        if self.service.wallet_state_manager is None:
            raise ValueError("The wallet service is not currently initialized")

        wallet = self.service.wallet_state_manager.get_dl_wallet()
        async with self.service.wallet_state_manager.lock:
            await wallet.create_update_state_spend(
                request.launcher_id,
                request.new_root,
                action_scope,
                fee=request.fee,
                extra_conditions=extra_conditions,
            )

        # tx_endpoint will take care of default values here
        return DLUpdateRootResponse(
            [],
            [],
            REPLACEABLE_TRANSACTION_RECORD,
        )

    @tx_endpoint(push=True)
    @marshal
    async def dl_update_multiple(
        self,
        request: DLUpdateMultiple,
        action_scope: WalletActionScope,
        extra_conditions: tuple[Condition, ...] = tuple(),
    ) -> DLUpdateMultipleResponse:
        """Update multiple singletons with new merkle roots"""
        if self.service.wallet_state_manager is None:
            raise RuntimeError("not initialized")

        wallet = self.service.wallet_state_manager.get_dl_wallet()
        async with self.service.wallet_state_manager.lock:
            # TODO: This method should optionally link the singletons with announcements.
            #       Otherwise spends are vulnerable to signature subtraction.
            # TODO: This method should natively support spending many and attaching one fee
            fee_per_launcher = uint64(request.fee // len(request.updates.launcher_root_pairs))
            for launcher_root_pair in request.updates.launcher_root_pairs:
                await wallet.create_update_state_spend(
                    launcher_root_pair.launcher_id,
                    launcher_root_pair.new_root,
                    action_scope,
                    fee=fee_per_launcher,
                    extra_conditions=extra_conditions,
                )

            # tx_endpoint will take care of default values here
            return DLUpdateMultipleResponse(
                [],
                [],
            )

    @marshal
    async def dl_history(self, request: DLHistory) -> DLHistoryResponse:
        """Get the singleton record for the latest singleton of a launcher ID"""
        if self.service.wallet_state_manager is None:
            raise ValueError("The wallet service is not currently initialized")

        wallet = self.service.wallet_state_manager.get_dl_wallet()
        additional_kwargs = {}

        if request.min_generation is not None:
            additional_kwargs["min_generation"] = uint32(request.min_generation)
        if request.max_generation is not None:
            additional_kwargs["max_generation"] = uint32(request.max_generation)
        if request.num_results is not None:
            additional_kwargs["num_results"] = uint32(request.num_results)

        history = await wallet.get_history(request.launcher_id, **additional_kwargs)
        return DLHistoryResponse(history, uint32(len(history)))

    @marshal
    async def dl_owned_singletons(self, request: Empty) -> DLOwnedSingletonsResponse:
        """Get all owned singleton records"""
        if self.service.wallet_state_manager is None:
            raise ValueError("The wallet service is not currently initialized")

        wallet = self.service.wallet_state_manager.get_dl_wallet()
        singletons = await wallet.get_owned_singletons()

        return DLOwnedSingletonsResponse(singletons, uint32(len(singletons)))

    @marshal
    async def dl_get_mirrors(self, request: DLGetMirrors) -> DLGetMirrorsResponse:
        """Get all of the mirrors for a specific singleton"""
        if self.service.wallet_state_manager is None:
            raise ValueError("The wallet service is not currently initialized")

        wallet = self.service.wallet_state_manager.get_dl_wallet()
        return DLGetMirrorsResponse(await wallet.get_mirrors_for_launcher(request.launcher_id))

    @tx_endpoint(push=True)
    @marshal
    async def dl_new_mirror(
        self,
        request: DLNewMirror,
        action_scope: WalletActionScope,
        extra_conditions: tuple[Condition, ...] = tuple(),
    ) -> DLNewMirrorResponse:
        """Add a new on chain message for a specific singleton"""
        if self.service.wallet_state_manager is None:
            raise ValueError("The wallet service is not currently initialized")

        dl_wallet = self.service.wallet_state_manager.get_dl_wallet()
        async with self.service.wallet_state_manager.lock:
            await dl_wallet.create_new_mirror(
                request.launcher_id,
                request.amount,
                Mirror.encode_urls(request.urls),
                action_scope,
                fee=request.fee,
                extra_conditions=extra_conditions,
            )

        # tx_endpoint will take care of default values here
        return DLNewMirrorResponse(
            [],
            [],
        )

    @tx_endpoint(push=True)
    @marshal
    async def dl_delete_mirror(
        self,
        request: DLDeleteMirror,
        action_scope: WalletActionScope,
        extra_conditions: tuple[Condition, ...] = tuple(),
    ) -> DLDeleteMirrorResponse:
        """Remove an existing mirror for a specific singleton"""
        if self.service.wallet_state_manager is None:
            raise ValueError("The wallet service is not currently initialized")

        dl_wallet = self.service.wallet_state_manager.get_dl_wallet()
        async with self.service.wallet_state_manager.lock:
            await dl_wallet.delete_mirror(
                request.coin_id,
                self.service.get_full_node_peer(),
                action_scope,
                fee=request.fee,
                extra_conditions=extra_conditions,
            )

        # tx_endpoint will take care of default values here
        return DLDeleteMirrorResponse(
            [],
            [],
        )

    @marshal
    async def dl_verify_proof(
        self,
        request: DLProof,
    ) -> VerifyProofResponse:
        """Verify a proof of inclusion for a DL singleton"""
        res = await dl_verify_proof(
            request,
            peer=self.service.get_full_node_peer(),
            wallet_node=self.service.wallet_state_manager.wallet_node,
        )

        return res

    ##########################################################################################
    # Verified Credential
    ##########################################################################################
    @tx_endpoint(push=True)
    @marshal
    async def vc_mint(
        self,
        request: VCMint,
        action_scope: WalletActionScope,
        extra_conditions: tuple[Condition, ...] = tuple(),
    ) -> VCMintResponse:
        """
        Mint a verified credential using the assigned DID
        :param request: We require 'did_id' that will be minting the VC and options for a new 'target_address' as well
        as a 'fee' for the mint tx
        :return: a 'vc_record' containing all the information of the soon-to-be-confirmed vc as well as any relevant
        'transactions'
        """
        did_id = decode_puzzle_hash(request.did_id)
        puzhash: Optional[bytes32] = None
        if request.target_address is not None:
            puzhash = decode_puzzle_hash(request.target_address)

        vc_wallet: VCWallet = await self.service.wallet_state_manager.get_or_create_vc_wallet()
        vc_record = await vc_wallet.launch_new_vc(
            did_id, action_scope, puzhash, request.fee, extra_conditions=extra_conditions
        )
        return VCMintResponse([], [], vc_record)

    @marshal
    async def vc_get(self, request: VCGet) -> VCGetResponse:
        """
        Given a launcher ID get the verified credential
        :param request: the 'vc_id' launcher id of a verifiable credential
        :return: the 'vc_record' representing the specified verifiable credential
        """
        vc_record = await self.service.wallet_state_manager.vc_store.get_vc_record(request.vc_id)
        return VCGetResponse(vc_record)

    @marshal
    async def vc_get_list(self, request: VCGetList) -> VCGetListResponse:
        """
        Get a list of verified credentials
        :param request: optional parameters for pagination 'start' and 'count'
        :return: all 'vc_records' in the specified range and any 'proofs' associated with the roots contained within
        """

        vc_list = await self.service.wallet_state_manager.vc_store.get_vc_record_list(request.start, request.end)
        return VCGetListResponse(
            [VCRecordWithCoinID.from_vc_record(vc) for vc in vc_list],
            [
                VCProofWithHash(
                    rec.vc.proof_hash, None if fetched_proof is None else VCProofsRPC.from_vc_proofs(fetched_proof)
                )
                for rec in vc_list
                if rec.vc.proof_hash is not None
                for fetched_proof in (
                    await self.service.wallet_state_manager.vc_store.get_proofs_for_root(rec.vc.proof_hash),
                )
            ],
        )

    @tx_endpoint(push=True)
    @marshal
    async def vc_spend(
        self,
        request: VCSpend,
        action_scope: WalletActionScope,
        extra_conditions: tuple[Condition, ...] = tuple(),
    ) -> VCSpendResponse:
        """
        Spend a verified credential
        :param request: Required 'vc_id' launcher id of the vc we wish to spend. Optional parameters for a 'new_puzhash'
        for the vc to end up at and 'new_proof_hash' & 'provider_inner_puzhash' which can be used to update the vc's
        proofs. Also standard 'fee' & 'reuse_puzhash' parameters for the transaction.
        :return: a list of all relevant 'transactions' (TransactionRecord) that this spend generates (VC TX + fee TX)
        """

        vc_wallet: VCWallet = await self.service.wallet_state_manager.get_or_create_vc_wallet()

        await vc_wallet.generate_signed_transaction(
            [uint64(1)],
            [
                request.new_puzhash
                if request.new_puzhash is not None
                else await action_scope.get_puzzle_hash(self.service.wallet_state_manager)
            ],
            action_scope,
            request.fee,
            vc_id=request.vc_id,
            new_proof_hash=request.new_proof_hash,
            provider_inner_puzhash=request.provider_inner_puzhash,
            extra_conditions=extra_conditions,
        )

        return VCSpendResponse([], [])  # tx_endpoint takes care of filling this out

    @marshal
    async def vc_add_proofs(self, request: VCAddProofs) -> Empty:
        """
        Add a set of proofs to the DB that can be used when spending a VC. VCs are near useless until their proofs have
        been added.
        :param request: 'proofs' is a dictionary of key/value pairs
        :return:
        """
        vc_wallet: VCWallet = await self.service.wallet_state_manager.get_or_create_vc_wallet()

        await vc_wallet.store.add_vc_proofs(request.to_vc_proofs())

        return Empty()

    @marshal
    async def vc_get_proofs_for_root(self, request: VCGetProofsForRoot) -> VCGetProofsForRootResponse:
        """
        Given a specified vc root, get any proofs associated with that root.
        :param request: must specify 'root' representing the tree hash of some set of proofs
        :return: a dictionary of root hashes mapped to dictionaries of key value pairs of 'proofs'
        """

        vc_wallet: VCWallet = await self.service.wallet_state_manager.get_or_create_vc_wallet()

        vc_proofs: Optional[VCProofs] = await vc_wallet.store.get_proofs_for_root(request.root)
        if vc_proofs is None:
            raise ValueError("no proofs found for specified root")  # pragma: no cover
        return VCGetProofsForRootResponse.from_vc_proofs(vc_proofs)

    @tx_endpoint(push=True)
    @marshal
    async def vc_revoke(
        self,
        request: VCRevoke,
        action_scope: WalletActionScope,
        extra_conditions: tuple[Condition, ...] = tuple(),
    ) -> VCRevokeResponse:
        """
        Revoke an on chain VC provided the correct DID is available
        :param request: required 'vc_parent_id' for the VC coin. Standard transaction params 'fee' & 'reuse_puzhash'.
        :return: a list of all relevant 'transactions' (TransactionRecord) that this spend generates (VC TX + fee TX)
        """

        vc_wallet: VCWallet = await self.service.wallet_state_manager.get_or_create_vc_wallet()

        await vc_wallet.revoke_vc(
            request.vc_parent_id,
            self.service.get_full_node_peer(),
            action_scope,
            request.fee,
            extra_conditions=extra_conditions,
        )

        return VCRevokeResponse([], [])  # tx_endpoint takes care of filling this out

    @tx_endpoint(push=True)
    async def crcat_approve_pending(
        self,
        request: dict[str, Any],
        action_scope: WalletActionScope,
        extra_conditions: tuple[Condition, ...] = tuple(),
    ) -> EndpointResult:
        """
        Moving any "pending approval" CR-CATs into the spendable balance of the wallet
        :param request: Required 'wallet_id'. Optional 'min_amount_to_claim' (default: full balance).
        Standard transaction params 'fee' & 'reuse_puzhash'.
        :return: a list of all relevant 'transactions' (TransactionRecord) that this spend generates:
        (CRCAT TX + fee TX)
        """

        @streamable
        @dataclasses.dataclass(frozen=True)
        class CRCATApprovePending(Streamable):
            wallet_id: uint32
            min_amount_to_claim: uint64
            fee: uint64 = uint64(0)

        parsed_request = CRCATApprovePending.from_json_dict(request)
        cr_cat_wallet = self.service.wallet_state_manager.wallets[parsed_request.wallet_id]
        assert isinstance(cr_cat_wallet, CRCATWallet)

        await cr_cat_wallet.claim_pending_approval_balance(
            parsed_request.min_amount_to_claim,
            action_scope,
            fee=parsed_request.fee,
            extra_conditions=extra_conditions,
        )

        return {
            "transactions": None,  # tx_endpoint wrapper will take care of this
        }

    @marshal
    async def gather_signing_info(
        self,
        request: GatherSigningInfo,
    ) -> GatherSigningInfoResponse:
        return GatherSigningInfoResponse(await self.service.wallet_state_manager.gather_signing_info(request.spends))

    @marshal
    async def apply_signatures(
        self,
        request: ApplySignatures,
    ) -> ApplySignaturesResponse:
        return ApplySignaturesResponse(
            [await self.service.wallet_state_manager.apply_signatures(request.spends, request.signing_responses)]
        )

    @marshal
    async def submit_transactions(
        self,
        request: SubmitTransactions,
    ) -> SubmitTransactionsResponse:
        return SubmitTransactionsResponse(
            await self.service.wallet_state_manager.submit_transactions(request.signed_transactions)
        )

    @marshal
    async def execute_signing_instructions(
        self,
        request: ExecuteSigningInstructions,
    ) -> ExecuteSigningInstructionsResponse:
        return ExecuteSigningInstructionsResponse(
            await self.service.wallet_state_manager.execute_signing_instructions(
                request.signing_instructions, request.partial_allowed
            )
        )<|MERGE_RESOLUTION|>--- conflicted
+++ resolved
@@ -1287,7 +1287,6 @@
 
         return BalanceResponse.from_json_dict(wallet_balance)
 
-<<<<<<< HEAD
     @marshal
     async def get_wallet_balance(self, request: GetWalletBalance) -> GetWalletBalanceResponse:
         return GetWalletBalanceResponse(await self._get_wallet_balance(request.wallet_id))
@@ -1297,17 +1296,6 @@
         if request.wallet_ids is not None:
             wallet_ids = request.wallet_ids
         else:
-=======
-    async def get_wallet_balance(self, request: dict[str, Any]) -> EndpointResult:
-        wallet_id = uint32(request["wallet_id"])
-        wallet_balance = await self._get_wallet_balance(wallet_id)
-        return {"wallet_balance": wallet_balance}
-
-    async def get_wallet_balances(self, request: dict[str, Any]) -> EndpointResult:
-        try:
-            wallet_ids: list[uint32] = [uint32(wallet_id) for wallet_id in request["wallet_ids"]]
-        except (TypeError, KeyError):
->>>>>>> b3f62a65
             wallet_ids = list(self.service.wallet_state_manager.wallets.keys())
         return GetWalletBalancesResponse(
             {wallet_id: await self._get_wallet_balance(wallet_id) for wallet_id in wallet_ids}
