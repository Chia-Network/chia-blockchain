from __future__ import annotations

import logging
import sqlite3
from typing import Dict, List, Optional, Tuple, Any, Union, Sequence

import zstd

from chia.consensus.block_record import BlockRecord
from chia.types.blockchain_format.program import SerializedProgram
from chia.types.blockchain_format.sized_bytes import bytes32
from chia.types.full_block import FullBlock
from chia.types.weight_proof import SubEpochChallengeSegment, SubEpochSegments
from chia.util.db_wrapper import DBWrapper2, execute_fetchone
from chia.util.errors import Err
from chia.util.full_block_utils import block_info_from_block, generator_from_block
from chia.util.ints import uint32
from chia.util.lru_cache import LRUCache
from chia.util.full_block_utils import GeneratorBlockInfo

log = logging.getLogger(__name__)


class BlockStore:
    block_cache: LRUCache[bytes32, FullBlock]
    db_wrapper: DBWrapper2
    ses_challenge_cache: LRUCache[bytes32, List[SubEpochChallengeSegment]]

    @classmethod
    async def create(cls, db_wrapper: DBWrapper2) -> BlockStore:
        self = cls()
        # All full blocks which have been added to the blockchain. Header_hash -> block
        self.db_wrapper = db_wrapper

        async with self.db_wrapper.writer_maybe_transaction() as conn:

            log.info("DB: Creating block store tables and indexes.")
            if self.db_wrapper.db_version == 2:

                # TODO: most data in block is duplicated in block_record. The only
                # reason for this is that our parsing of a FullBlock is so slow,
                # it's faster to store duplicate data to parse less when we just
                # need the BlockRecord. Once we fix the parsing (and data structure)
                # of FullBlock, this can use less space
                await conn.execute(
                    "CREATE TABLE IF NOT EXISTS full_blocks("
                    "header_hash blob PRIMARY KEY,"
                    "prev_hash blob,"
                    "height bigint,"
                    "sub_epoch_summary blob,"
                    "is_fully_compactified tinyint,"
                    "in_main_chain tinyint,"
                    "block blob,"
                    "block_record blob)"
                )

                # This is a single-row table containing the hash of the current
                # peak. The "key" field is there to make update statements simple
                await conn.execute("CREATE TABLE IF NOT EXISTS current_peak(key int PRIMARY KEY, hash blob)")

                # If any of these indices are altered, they should also be altered
                # in the chia/cmds/db_upgrade.py file
                log.info("DB: Creating index height")
                await conn.execute("CREATE INDEX IF NOT EXISTS height on full_blocks(height)")

                # Sub epoch segments for weight proofs
                await conn.execute(
                    "CREATE TABLE IF NOT EXISTS sub_epoch_segments_v3("
                    "ses_block_hash blob PRIMARY KEY,"
                    "challenge_segments blob)"
                )

                # If any of these indices are altered, they should also be altered
                # in the chia/cmds/db_upgrade.py file
                log.info("DB: Creating index is_fully_compactified")
                await conn.execute(
                    "CREATE INDEX IF NOT EXISTS is_fully_compactified ON"
                    " full_blocks(is_fully_compactified, in_main_chain) WHERE in_main_chain=1"
                )
                log.info("DB: Creating index main_chain")
                await conn.execute(
                    "CREATE INDEX IF NOT EXISTS main_chain ON full_blocks(height, in_main_chain) WHERE in_main_chain=1"
                )

            else:

                await conn.execute(
                    "CREATE TABLE IF NOT EXISTS full_blocks(header_hash text PRIMARY KEY, height bigint,"
                    "  is_block tinyint, is_fully_compactified tinyint, block blob)"
                )

                # Block records
                await conn.execute(
                    "CREATE TABLE IF NOT EXISTS block_records(header_hash "
                    "text PRIMARY KEY, prev_hash text, height bigint,"
                    "block blob, sub_epoch_summary blob, is_peak tinyint, is_block tinyint)"
                )

                # Sub epoch segments for weight proofs
                await conn.execute(
                    "CREATE TABLE IF NOT EXISTS sub_epoch_segments_v3(ses_block_hash text PRIMARY KEY,"
                    "challenge_segments blob)"
                )

                # Height index so we can look up in order of height for sync purposes
                log.info("DB: Creating index full_block_height")
                await conn.execute("CREATE INDEX IF NOT EXISTS full_block_height on full_blocks(height)")
                log.info("DB: Creating index is_fully_compactified")
                await conn.execute(
                    "CREATE INDEX IF NOT EXISTS is_fully_compactified on full_blocks(is_fully_compactified)"
                )

                log.info("DB: Creating index height")
                await conn.execute("CREATE INDEX IF NOT EXISTS height on block_records(height)")

                log.info("DB: Creating index peak")
                await conn.execute("CREATE INDEX IF NOT EXISTS peak on block_records(is_peak)")

        self.block_cache = LRUCache(1000)
        self.ses_challenge_cache = LRUCache(50)
        return self

    def maybe_from_hex(self, field: Union[bytes, str]) -> bytes32:
        if self.db_wrapper.db_version == 2:
            assert isinstance(field, bytes)
            return bytes32(field)
        else:
            assert isinstance(field, str)
            return bytes32.fromhex(field)

    def maybe_to_hex(self, field: bytes) -> Any:
        if self.db_wrapper.db_version == 2:
            return field
        else:
            return field.hex()

    def compress(self, block: FullBlock) -> bytes:
        ret: bytes = zstd.compress(bytes(block))
        return ret

    def maybe_decompress(self, block_bytes: bytes) -> FullBlock:
        if self.db_wrapper.db_version == 2:
            ret: FullBlock = FullBlock.from_bytes(zstd.decompress(block_bytes))
        else:
            ret = FullBlock.from_bytes(block_bytes)
        return ret

    def maybe_decompress_blob(self, block_bytes: bytes) -> bytes:
        if self.db_wrapper.db_version == 2:
            ret: bytes = zstd.decompress(block_bytes)
            return ret
        else:
            return block_bytes

    async def rollback(self, height: int) -> None:
        if self.db_wrapper.db_version == 2:
            async with self.db_wrapper.writer_maybe_transaction() as conn:
                await conn.execute(
                    "UPDATE OR FAIL full_blocks SET in_main_chain=0 WHERE height>? AND in_main_chain=1", (height,)
                )

    async def set_in_chain(self, header_hashes: List[Tuple[bytes32]]) -> None:
        if self.db_wrapper.db_version == 2:
            async with self.db_wrapper.writer_maybe_transaction() as conn:
                await conn.executemany(
                    "UPDATE OR FAIL full_blocks SET in_main_chain=1 WHERE header_hash=?", header_hashes
                )

    async def replace_proof(self, header_hash: bytes32, block: FullBlock) -> None:

        assert header_hash == block.header_hash

        block_bytes: bytes
        if self.db_wrapper.db_version == 2:
            block_bytes = self.compress(block)
        else:
            block_bytes = bytes(block)

        self.block_cache.put(header_hash, block)

        async with self.db_wrapper.writer_maybe_transaction() as conn:
            await conn.execute(
                "UPDATE full_blocks SET block=?,is_fully_compactified=? WHERE header_hash=?",
                (
                    block_bytes,
                    int(block.is_fully_compactified()),
                    self.maybe_to_hex(header_hash),
                ),
            )

    async def add_full_block(self, header_hash: bytes32, block: FullBlock, block_record: BlockRecord) -> None:
        self.block_cache.put(header_hash, block)

        if self.db_wrapper.db_version == 2:

            ses: Optional[bytes] = (
                None
                if block_record.sub_epoch_summary_included is None
                else bytes(block_record.sub_epoch_summary_included)
            )

            async with self.db_wrapper.writer_maybe_transaction() as conn:
                await conn.execute(
                    "INSERT OR IGNORE INTO full_blocks VALUES(?, ?, ?, ?, ?, ?, ?, ?)",
                    (
                        header_hash,
                        block.prev_header_hash,
                        block.height,
                        ses,
                        int(block.is_fully_compactified()),
                        False,  # in_main_chain
                        self.compress(block),
                        bytes(block_record),
                    ),
                )

        else:
            async with self.db_wrapper.writer_maybe_transaction() as conn:
                await conn.execute(
                    "INSERT OR IGNORE INTO full_blocks VALUES(?, ?, ?, ?, ?)",
                    (
                        header_hash.hex(),
                        block.height,
                        int(block.is_transaction_block()),
                        int(block.is_fully_compactified()),
                        bytes(block),
                    ),
                )

                await conn.execute(
                    "INSERT OR IGNORE INTO block_records VALUES(?, ?, ?, ?,?, ?, ?)",
                    (
                        header_hash.hex(),
                        block.prev_header_hash.hex(),
                        block.height,
                        bytes(block_record),
                        None
                        if block_record.sub_epoch_summary_included is None
                        else bytes(block_record.sub_epoch_summary_included),
                        False,
                        block.is_transaction_block(),
                    ),
                )

    async def persist_sub_epoch_challenge_segments(
        self, ses_block_hash: bytes32, segments: List[SubEpochChallengeSegment]
    ) -> None:
        async with self.db_wrapper.writer_maybe_transaction() as conn:
            await conn.execute(
                "INSERT OR REPLACE INTO sub_epoch_segments_v3 VALUES(?, ?)",
                (self.maybe_to_hex(ses_block_hash), bytes(SubEpochSegments(segments))),
            )

    async def get_sub_epoch_challenge_segments(
        self,
        ses_block_hash: bytes32,
    ) -> Optional[List[SubEpochChallengeSegment]]:
        cached: Optional[List[SubEpochChallengeSegment]] = self.ses_challenge_cache.get(ses_block_hash)
        if cached is not None:
            return cached

        async with self.db_wrapper.reader_no_transaction() as conn:
            async with conn.execute(
                "SELECT challenge_segments from sub_epoch_segments_v3 WHERE ses_block_hash=?",
                (self.maybe_to_hex(ses_block_hash),),
            ) as cursor:
                row = await cursor.fetchone()

        if row is not None:
            challenge_segments: List[SubEpochChallengeSegment] = SubEpochSegments.from_bytes(row[0]).challenge_segments
            self.ses_challenge_cache.put(ses_block_hash, challenge_segments)
            return challenge_segments
        return None

    def rollback_cache_block(self, header_hash: bytes32) -> None:
        try:
            self.block_cache.remove(header_hash)
        except KeyError:
            # this is best effort. When rolling back, we may not have added the
            # block to the cache yet
            pass

    async def get_full_block(self, header_hash: bytes32) -> Optional[FullBlock]:
        cached: Optional[FullBlock] = self.block_cache.get(header_hash)
        if cached is not None:
            log.debug(f"cache hit for block {header_hash.hex()}")
            return cached
        log.debug(f"cache miss for block {header_hash.hex()}")
        async with self.db_wrapper.reader_no_transaction() as conn:
            async with conn.execute(
                "SELECT block from full_blocks WHERE header_hash=?", (self.maybe_to_hex(header_hash),)
            ) as cursor:
                row = await cursor.fetchone()
        if row is not None:
            block = self.maybe_decompress(row[0])
            self.block_cache.put(header_hash, block)
            return block
        return None

    async def get_full_block_bytes(self, header_hash: bytes32) -> Optional[bytes]:
        cached = self.block_cache.get(header_hash)
        if cached is not None:
            log.debug(f"cache hit for block {header_hash.hex()}")
            return bytes(cached)
        log.debug(f"cache miss for block {header_hash.hex()}")
        async with self.db_wrapper.reader_no_transaction() as conn:
            async with conn.execute(
                "SELECT block from full_blocks WHERE header_hash=?", (self.maybe_to_hex(header_hash),)
            ) as cursor:
                row = await cursor.fetchone()
        if row is not None:
            if self.db_wrapper.db_version == 2:
                ret: bytes = zstd.decompress(row[0])
            else:
                ret = row[0]
            return ret

        return None

    async def get_full_blocks_at(self, heights: List[uint32]) -> List[FullBlock]:
        if len(heights) == 0:
            return []

        formatted_str = f'SELECT block from full_blocks WHERE height in ({"?," * (len(heights) - 1)}?)'
        async with self.db_wrapper.reader_no_transaction() as conn:
            async with conn.execute(formatted_str, heights) as cursor:
                ret: List[FullBlock] = []
                for row in await cursor.fetchall():
                    ret.append(self.maybe_decompress(row[0]))
                return ret

    async def get_block_info(self, header_hash: bytes32) -> Optional[GeneratorBlockInfo]:

        cached = self.block_cache.get(header_hash)
        if cached is not None:
            log.debug(f"cache hit for block {header_hash.hex()}")
            return GeneratorBlockInfo(
                cached.foliage.prev_block_hash, cached.transactions_generator, cached.transactions_generator_ref_list
            )

        formatted_str = "SELECT block, height from full_blocks WHERE header_hash=?"
        async with self.db_wrapper.reader_no_transaction() as conn:
            row = await execute_fetchone(conn, formatted_str, (self.maybe_to_hex(header_hash),))
            if row is None:
                return None
            if self.db_wrapper.db_version == 2:
                block_bytes = zstd.decompress(row[0])
            else:
                block_bytes = row[0]

            try:
                return block_info_from_block(block_bytes)
            except Exception as e:
                log.exception(f"cheap parser failed for block at height {row[1]}: {e}")
                # this is defensive, on the off-chance that
                # block_info_from_block() fails, fall back to the reliable
                # definition of parsing a block
                b = FullBlock.from_bytes(block_bytes)
                return GeneratorBlockInfo(
                    b.foliage.prev_block_hash, b.transactions_generator, b.transactions_generator_ref_list
                )

    async def get_generator(self, header_hash: bytes32) -> Optional[SerializedProgram]:

        cached = self.block_cache.get(header_hash)
        if cached is not None:
            log.debug(f"cache hit for block {header_hash.hex()}")
            return cached.transactions_generator

        formatted_str = "SELECT block, height from full_blocks WHERE header_hash=?"
        async with self.db_wrapper.reader_no_transaction() as conn:
<<<<<<< HEAD
            async with conn.execute(formatted_str, (self.maybe_to_hex(header_hash),)) as cursor:
                row = await cursor.fetchone()
                if row is None:
                    return None
                if self.db_wrapper.db_version == 2:
                    block_bytes = zstd.decompress(row[0])
                else:
                    block_bytes = row[0]

                try:
                    return generator_from_block(block_bytes)
                except Exception as e:
                    log.error(f"cheap parser failed for block at height {row[1]}: {e}")
                    # this is defensive, on the off-chance that
                    # generator_from_block() fails, fall back to the reliable
                    # definition of parsing a block
                    b: FullBlock = FullBlock.from_bytes(block_bytes)
                    return b.transactions_generator
=======
            row = await execute_fetchone(conn, formatted_str, (self.maybe_to_hex(header_hash),))
            if row is None:
                return None
            if self.db_wrapper.db_version == 2:
                block_bytes = zstd.decompress(row[0])
            else:
                block_bytes = row[0]

            try:
                return generator_from_block(block_bytes)
            except Exception as e:
                log.error(f"cheap parser failed for block at height {row[1]}: {e}")
                # this is defensive, on the off-chance that
                # generator_from_block() fails, fall back to the reliable
                # definition of parsing a block
                b = FullBlock.from_bytes(block_bytes)
                return b.transactions_generator
>>>>>>> 8ef4c980

    async def get_generators_at(self, heights: List[uint32]) -> List[SerializedProgram]:
        assert self.db_wrapper.db_version == 2

        if len(heights) == 0:
            return []

        generators: Dict[uint32, SerializedProgram] = {}
        formatted_str = (
            f"SELECT block, height from full_blocks "
            f'WHERE in_main_chain=1 AND height in ({"?," * (len(heights) - 1)}?)'
        )
        async with self.db_wrapper.reader_no_transaction() as conn:
            async with conn.execute(formatted_str, heights) as cursor:
                async for row in cursor:
                    block_bytes = zstd.decompress(row[0])

                    try:
                        gen = generator_from_block(block_bytes)
                    except Exception as e:
                        log.error(f"cheap parser failed for block at height {row[1]}: {e}")
                        # this is defensive, on the off-chance that
                        # generator_from_block() fails, fall back to the reliable
                        # definition of parsing a block
                        b = FullBlock.from_bytes(block_bytes)
                        gen = b.transactions_generator
                    if gen is None:
                        raise ValueError(Err.GENERATOR_REF_HAS_NO_GENERATOR)
                    generators[uint32(row[1])] = gen

        return [generators[h] for h in heights]

    async def get_block_records_by_hash(self, header_hashes: List[bytes32]) -> List[BlockRecord]:
        """
        Returns a list of Block Records, ordered by the same order in which header_hashes are passed in.
        Throws an exception if the blocks are not present
        """
        if len(header_hashes) == 0:
            return []

        all_blocks: Dict[bytes32, BlockRecord] = {}
        if self.db_wrapper.db_version == 2:
            async with self.db_wrapper.reader_no_transaction() as conn:
                async with conn.execute(
                    "SELECT header_hash,block_record FROM full_blocks "
                    f'WHERE header_hash in ({"?," * (len(header_hashes) - 1)}?)',
                    header_hashes,
                ) as cursor:
                    for row in await cursor.fetchall():
                        header_hash = bytes32(row[0])
                        all_blocks[header_hash] = BlockRecord.from_bytes(row[1])
        else:
            formatted_str = f'SELECT block from block_records WHERE header_hash in ({"?," * (len(header_hashes) - 1)}?)'
            async with self.db_wrapper.reader_no_transaction() as conn:
                async with conn.execute(formatted_str, [hh.hex() for hh in header_hashes]) as cursor:
                    for row in await cursor.fetchall():
                        block_rec: BlockRecord = BlockRecord.from_bytes(row[0])
                        all_blocks[block_rec.header_hash] = block_rec

        ret: List[BlockRecord] = []
        for hh in header_hashes:
            if hh not in all_blocks:
                raise ValueError(f"Header hash {hh} not in the blockchain")
            ret.append(all_blocks[hh])
        return ret

    async def get_block_bytes_by_hash(self, header_hashes: List[bytes32]) -> List[bytes]:
        """
        Returns a list of Full Blocks block blobs, ordered by the same order in which header_hashes are passed in.
        Throws an exception if the blocks are not present
        """

        if len(header_hashes) == 0:
            return []

        # sqlite on python3.7 on windows has issues with large variable substitutions
        assert len(header_hashes) < 901
        header_hashes_db: Sequence[Union[bytes32, str]]
        if self.db_wrapper.db_version == 2:
            header_hashes_db = header_hashes
        else:
            header_hashes_db = [hh.hex() for hh in header_hashes]
        formatted_str = (
            f'SELECT header_hash, block from full_blocks WHERE header_hash in ({"?," * (len(header_hashes_db) - 1)}?)'
        )
        all_blocks: Dict[bytes32, bytes] = {}
        async with self.db_wrapper.reader_no_transaction() as conn:
            async with conn.execute(formatted_str, header_hashes_db) as cursor:
                for row in await cursor.fetchall():
                    header_hash = self.maybe_from_hex(row[0])
                    all_blocks[header_hash] = self.maybe_decompress_blob(row[1])

        ret: List[bytes] = []
        for hh in header_hashes:
            block = all_blocks.get(hh)
            if block is not None:
                ret.append(block)
            else:
                raise ValueError(f"Header hash {hh} not in the blockchain")
        return ret

    async def get_blocks_by_hash(self, header_hashes: List[bytes32]) -> List[FullBlock]:
        """
        Returns a list of Full Blocks blocks, ordered by the same order in which header_hashes are passed in.
        Throws an exception if the blocks are not present
        """

        if len(header_hashes) == 0:
            return []

        header_hashes_db: Sequence[Union[bytes32, str]]
        if self.db_wrapper.db_version == 2:
            header_hashes_db = header_hashes
        else:
            header_hashes_db = [hh.hex() for hh in header_hashes]
        formatted_str = (
            f'SELECT header_hash, block from full_blocks WHERE header_hash in ({"?," * (len(header_hashes_db) - 1)}?)'
        )
        all_blocks: Dict[bytes32, FullBlock] = {}
        async with self.db_wrapper.reader_no_transaction() as conn:
            async with conn.execute(formatted_str, header_hashes_db) as cursor:
                for row in await cursor.fetchall():
                    header_hash = self.maybe_from_hex(row[0])
                    full_block: FullBlock = self.maybe_decompress(row[1])
                    all_blocks[header_hash] = full_block
                    self.block_cache.put(header_hash, full_block)
        ret: List[FullBlock] = []
        for hh in header_hashes:
            if hh not in all_blocks:
                raise ValueError(f"Header hash {hh} not in the blockchain")
            ret.append(all_blocks[hh])
        return ret

    async def get_block_record(self, header_hash: bytes32) -> Optional[BlockRecord]:

        if self.db_wrapper.db_version == 2:

            async with self.db_wrapper.reader_no_transaction() as conn:
                async with conn.execute(
                    "SELECT block_record FROM full_blocks WHERE header_hash=?",
                    (header_hash,),
                ) as cursor:
                    row = await cursor.fetchone()
            if row is not None:
                return BlockRecord.from_bytes(row[0])

        else:
            async with self.db_wrapper.reader_no_transaction() as conn:
                async with conn.execute(
                    "SELECT block from block_records WHERE header_hash=?",
                    (header_hash.hex(),),
                ) as cursor:
                    row = await cursor.fetchone()
            if row is not None:
                return BlockRecord.from_bytes(row[0])
        return None

    async def get_block_records_in_range(
        self,
        start: int,
        stop: int,
    ) -> Dict[bytes32, BlockRecord]:
        """
        Returns a dictionary with all blocks in range between start and stop
        if present.
        """

        ret: Dict[bytes32, BlockRecord] = {}
        if self.db_wrapper.db_version == 2:

            async with self.db_wrapper.reader_no_transaction() as conn:
                async with conn.execute(
                    "SELECT header_hash, block_record FROM full_blocks WHERE height >= ? AND height <= ?",
                    (start, stop),
                ) as cursor:
                    for row in await cursor.fetchall():
                        header_hash = bytes32(row[0])
                        ret[header_hash] = BlockRecord.from_bytes(row[1])

        else:

            formatted_str = f"SELECT header_hash, block from block_records WHERE height >= {start} and height <= {stop}"

            async with self.db_wrapper.reader_no_transaction() as conn:
                async with await conn.execute(formatted_str) as cursor:
                    for row in await cursor.fetchall():
                        header_hash = self.maybe_from_hex(row[0])
                        ret[header_hash] = BlockRecord.from_bytes(row[1])

        return ret

    async def get_block_bytes_in_range(
        self,
        start: int,
        stop: int,
    ) -> List[bytes]:
        """
        Returns a list with all full blocks in range between start and stop
        if present.
        """

        maybe_decompress_blob = self.maybe_decompress_blob
        assert self.db_wrapper.db_version == 2
        async with self.db_wrapper.reader_no_transaction() as conn:
            async with conn.execute(
                "SELECT block FROM full_blocks WHERE height >= ? AND height <= ? and in_main_chain=1",
                (start, stop),
            ) as cursor:
                rows: List[sqlite3.Row] = list(await cursor.fetchall())
                if len(rows) != (stop - start) + 1:
                    raise ValueError(f"Some blocks in range {start}-{stop} were not found.")
                return [maybe_decompress_blob(row[0]) for row in rows]

    async def get_peak(self) -> Optional[Tuple[bytes32, uint32]]:

        if self.db_wrapper.db_version == 2:
            async with self.db_wrapper.reader_no_transaction() as conn:
                async with conn.execute("SELECT hash FROM current_peak WHERE key = 0") as cursor:
                    peak_row = await cursor.fetchone()
            if peak_row is None:
                return None
            async with self.db_wrapper.reader_no_transaction() as conn:
                async with conn.execute("SELECT height FROM full_blocks WHERE header_hash=?", (peak_row[0],)) as cursor:
                    peak_height = await cursor.fetchone()
            if peak_height is None:
                return None
            return bytes32(peak_row[0]), uint32(peak_height[0])
        else:
            async with self.db_wrapper.reader_no_transaction() as conn:
                async with conn.execute("SELECT header_hash, height from block_records WHERE is_peak = 1") as cursor:
                    peak_row = await cursor.fetchone()
            if peak_row is None:
                return None
            return bytes32(bytes.fromhex(peak_row[0])), uint32(peak_row[1])

    async def get_block_records_close_to_peak(
        self, blocks_n: int
    ) -> Tuple[Dict[bytes32, BlockRecord], Optional[bytes32]]:
        """
        Returns a dictionary with all blocks that have height >= peak height - blocks_n, as well as the
        peak header hash.
        """

        peak = await self.get_peak()
        if peak is None:
            return {}, None

        ret: Dict[bytes32, BlockRecord] = {}
        if self.db_wrapper.db_version == 2:

            async with self.db_wrapper.reader_no_transaction() as conn:
                async with conn.execute(
                    "SELECT header_hash, block_record FROM full_blocks WHERE height >= ?",
                    (peak[1] - blocks_n,),
                ) as cursor:
                    for row in await cursor.fetchall():
                        header_hash = bytes32(row[0])
                        ret[header_hash] = BlockRecord.from_bytes(row[1])

        else:
            formatted_str = f"SELECT header_hash, block  from block_records WHERE height >= {peak[1] - blocks_n}"
            async with self.db_wrapper.reader_no_transaction() as conn:
                async with conn.execute(formatted_str) as cursor:
                    for row in await cursor.fetchall():
                        header_hash = self.maybe_from_hex(row[0])
                        ret[header_hash] = BlockRecord.from_bytes(row[1])

        return ret, peak[0]

    async def set_peak(self, header_hash: bytes32) -> None:
        # We need to be in a sqlite transaction here.
        # Note: we do not commit this to the database yet, as we need to also change the coin store

        if self.db_wrapper.db_version == 2:
            # Note: we use the key field as 0 just to ensure all inserts replace the existing row
            async with self.db_wrapper.writer_maybe_transaction() as conn:
                await conn.execute("INSERT OR REPLACE INTO current_peak VALUES(?, ?)", (0, header_hash))
        else:
            async with self.db_wrapper.writer_maybe_transaction() as conn:
                await conn.execute("UPDATE block_records SET is_peak=0 WHERE is_peak=1")
                await conn.execute(
                    "UPDATE block_records SET is_peak=1 WHERE header_hash=?",
                    (self.maybe_to_hex(header_hash),),
                )

    async def is_fully_compactified(self, header_hash: bytes32) -> Optional[bool]:
        async with self.db_wrapper.writer_maybe_transaction() as conn:
            async with conn.execute(
                "SELECT is_fully_compactified from full_blocks WHERE header_hash=?", (self.maybe_to_hex(header_hash),)
            ) as cursor:
                row = await cursor.fetchone()
        if row is None:
            return None
        return bool(row[0])

    async def get_random_not_compactified(self, number: int) -> List[int]:

        if self.db_wrapper.db_version == 2:
            async with self.db_wrapper.reader_no_transaction() as conn:
                async with conn.execute(
                    f"SELECT height FROM full_blocks WHERE in_main_chain=1 AND is_fully_compactified=0 "
                    f"ORDER BY RANDOM() LIMIT {number}"
                ) as cursor:
                    rows = await cursor.fetchall()
        else:
            # Since orphan blocks do not get compactified, we need to check whether all blocks with a
            # certain height are not compact. And if we do have compact orphan blocks, then all that
            # happens is that the occasional chain block stays uncompact - not ideal, but harmless.
            async with self.db_wrapper.reader_no_transaction() as conn:
                async with conn.execute(
                    f"SELECT height FROM full_blocks GROUP BY height HAVING sum(is_fully_compactified)=0 "
                    f"ORDER BY RANDOM() LIMIT {number}"
                ) as cursor:
                    rows = await cursor.fetchall()

        heights = [int(row[0]) for row in rows]

        return heights

    async def count_compactified_blocks(self) -> int:
        if self.db_wrapper.db_version == 2:
            # DB V2 has an index on is_fully_compactified only for blocks in the main chain
            async with self.db_wrapper.reader_no_transaction() as conn:
                async with conn.execute(
                    "select count(*) from full_blocks where is_fully_compactified=1 and in_main_chain=1"
                ) as cursor:
                    row = await cursor.fetchone()
        else:
            async with self.db_wrapper.reader_no_transaction() as conn:
                async with conn.execute("select count(*) from full_blocks where is_fully_compactified=1") as cursor:
                    row = await cursor.fetchone()

        assert row is not None

        [count] = row
        return int(count)

    async def count_uncompactified_blocks(self) -> int:
        if self.db_wrapper.db_version == 2:
            # DB V2 has an index on is_fully_compactified only for blocks in the main chain
            async with self.db_wrapper.reader_no_transaction() as conn:
                async with conn.execute(
                    "select count(*) from full_blocks where is_fully_compactified=0 and in_main_chain=1"
                ) as cursor:
                    row = await cursor.fetchone()
        else:
            async with self.db_wrapper.reader_no_transaction() as conn:
                async with conn.execute("select count(*) from full_blocks where is_fully_compactified=0") as cursor:
                    row = await cursor.fetchone()

        assert row is not None

        [count] = row
        return int(count)<|MERGE_RESOLUTION|>--- conflicted
+++ resolved
@@ -369,26 +369,6 @@
 
         formatted_str = "SELECT block, height from full_blocks WHERE header_hash=?"
         async with self.db_wrapper.reader_no_transaction() as conn:
-<<<<<<< HEAD
-            async with conn.execute(formatted_str, (self.maybe_to_hex(header_hash),)) as cursor:
-                row = await cursor.fetchone()
-                if row is None:
-                    return None
-                if self.db_wrapper.db_version == 2:
-                    block_bytes = zstd.decompress(row[0])
-                else:
-                    block_bytes = row[0]
-
-                try:
-                    return generator_from_block(block_bytes)
-                except Exception as e:
-                    log.error(f"cheap parser failed for block at height {row[1]}: {e}")
-                    # this is defensive, on the off-chance that
-                    # generator_from_block() fails, fall back to the reliable
-                    # definition of parsing a block
-                    b: FullBlock = FullBlock.from_bytes(block_bytes)
-                    return b.transactions_generator
-=======
             row = await execute_fetchone(conn, formatted_str, (self.maybe_to_hex(header_hash),))
             if row is None:
                 return None
@@ -406,7 +386,6 @@
                 # definition of parsing a block
                 b = FullBlock.from_bytes(block_bytes)
                 return b.transactions_generator
->>>>>>> 8ef4c980
 
     async def get_generators_at(self, heights: List[uint32]) -> List[SerializedProgram]:
         assert self.db_wrapper.db_version == 2
