--- conflicted
+++ resolved
@@ -715,7 +715,6 @@
     #  New work difficulty and iterations per sub-slot
     sub_slot_iters = sub_epoch_summary.new_sub_slot_iters
     new_difficulty = sub_epoch_summary.new_difficulty
-<<<<<<< HEAD
     return SubEpochData(
         reward_chain_hash,
         previous_sub_epoch_overflows,
@@ -723,9 +722,6 @@
         new_difficulty,
         sub_epoch_summary.challenge_merkle_root,
     )
-=======
-    return SubEpochData(reward_chain_hash, previous_sub_epoch_overflows, sub_slot_iters, new_difficulty, None)
->>>>>>> d8144a94
 
 
 async def _challenge_block_vdfs(
@@ -889,11 +885,7 @@
             data.num_blocks_overflow,
             data.new_difficulty,
             data.new_sub_slot_iters,
-<<<<<<< HEAD
             data.challenge_merkle_root,
-=======
-            None,
->>>>>>> d8144a94
         )
 
         if idx < len(sub_epoch_data) - 1:
