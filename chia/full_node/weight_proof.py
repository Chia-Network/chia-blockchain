import asyncio
import dataclasses
import logging
import math
import pathlib
import random
from concurrent.futures.process import ProcessPoolExecutor
import tempfile
from typing import Dict, IO, List, Optional, Tuple

from chia.consensus.block_header_validation import validate_finished_header_block
from chia.consensus.block_record import BlockRecord
from chia.consensus.blockchain_interface import BlockchainInterface
from chia.consensus.constants import ConsensusConstants
from chia.consensus.deficit import calculate_deficit
from chia.consensus.full_block_to_block_record import header_block_to_sub_block_record
from chia.consensus.pot_iterations import (
    calculate_ip_iters,
    calculate_iterations_quality,
    calculate_sp_iters,
    is_overflow_block,
)
from chia.util.chunks import chunks
from chia.consensus.vdf_info_computation import get_signage_point_vdf_info
from chia.types.blockchain_format.classgroup import ClassgroupElement
from chia.types.blockchain_format.sized_bytes import bytes32
from chia.types.blockchain_format.slots import ChallengeChainSubSlot, RewardChainSubSlot
from chia.types.blockchain_format.sub_epoch_summary import SubEpochSummary
from chia.types.blockchain_format.vdf import VDFInfo, VDFProof
from chia.types.end_of_slot_bundle import EndOfSubSlotBundle
from chia.types.header_block import HeaderBlock
from chia.types.weight_proof import (
    SubEpochChallengeSegment,
    SubEpochData,
    SubSlotData,
    WeightProof,
    SubEpochSegments,
    RecentChainData,
)
from chia.util.block_cache import BlockCache
from chia.util.hash import std_hash
from chia.util.ints import uint8, uint32, uint64, uint128
<<<<<<< HEAD
from chia.util.setproctitle import setproctitle
=======
from chia.util.setproctitle import getproctitle, setproctitle
>>>>>>> 89740234
from chia.util.streamable import dataclass_from_dict, recurse_jsonify

log = logging.getLogger(__name__)


def _create_shutdown_file() -> IO:
    return tempfile.NamedTemporaryFile(prefix="chia_full_node_weight_proof_handler_executor_shutdown_trigger")


class WeightProofHandler:

    LAMBDA_L = 100
    C = 0.5
    MAX_SAMPLES = 20

    def __init__(
        self,
        constants: ConsensusConstants,
        blockchain: BlockchainInterface,
    ):
        self.tip: Optional[bytes32] = None
        self.proof: Optional[WeightProof] = None
        self.constants = constants
        self.blockchain = blockchain
        self.lock = asyncio.Lock()
        self._num_processes = 4

    async def get_proof_of_weight(self, tip: bytes32) -> Optional[WeightProof]:

        tip_rec = self.blockchain.try_block_record(tip)
        if tip_rec is None:
            log.error("unknown tip")
            return None

        if tip_rec.height < self.constants.WEIGHT_PROOF_RECENT_BLOCKS:
            log.debug("chain to short for weight proof")
            return None

        async with self.lock:
            if self.proof is not None:
                if self.proof.recent_chain_data[-1].header_hash == tip:
                    return self.proof
            wp = await self._create_proof_of_weight(tip)
            if wp is None:
                return None
            self.proof = wp
            self.tip = tip
            return wp

    def get_sub_epoch_data(self, tip_height: uint32, summary_heights: List[uint32]) -> List[SubEpochData]:
        sub_epoch_data: List[SubEpochData] = []
        for sub_epoch_n, ses_height in enumerate(summary_heights):
            if ses_height > tip_height:
                break
            ses = self.blockchain.get_ses(ses_height)
            log.debug(f"handle sub epoch summary {sub_epoch_n} at height: {ses_height} ses {ses}")
            sub_epoch_data.append(_create_sub_epoch_data(ses))
        return sub_epoch_data

    async def _create_proof_of_weight(self, tip: bytes32) -> Optional[WeightProof]:
        """
        Creates a weight proof object
        """
        assert self.blockchain is not None
        sub_epoch_segments: List[SubEpochChallengeSegment] = []
        tip_rec = self.blockchain.try_block_record(tip)
        if tip_rec is None:
            log.error("failed not tip in cache")
            return None
        log.info(f"create weight proof peak {tip} {tip_rec.height}")
        recent_chain = await self._get_recent_chain(tip_rec.height)
        if recent_chain is None:
            return None

        summary_heights = self.blockchain.get_ses_heights()
        zero_hash = self.blockchain.height_to_hash(uint32(0))
        assert zero_hash is not None
        prev_ses_block = await self.blockchain.get_block_record_from_db(zero_hash)
        if prev_ses_block is None:
            return None
        sub_epoch_data = self.get_sub_epoch_data(tip_rec.height, summary_heights)
        # use second to last ses as seed
        seed = self.get_seed_for_proof(summary_heights, tip_rec.height)
        rng = random.Random(seed)
        weight_to_check = _get_weights_for_sampling(rng, tip_rec.weight, recent_chain)
        sample_n = 0
        ses_blocks = await self.blockchain.get_block_records_at(summary_heights)
        if ses_blocks is None:
            return None

        for sub_epoch_n, ses_height in enumerate(summary_heights):
            if ses_height > tip_rec.height:
                break

            # if we have enough sub_epoch samples, dont sample
            if sample_n >= self.MAX_SAMPLES:
                log.debug("reached sampled sub epoch cap")
                break
            # sample sub epoch
            # next sub block
            ses_block = ses_blocks[sub_epoch_n]
            if ses_block is None or ses_block.sub_epoch_summary_included is None:
                log.error("error while building proof")
                return None

            if _sample_sub_epoch(prev_ses_block.weight, ses_block.weight, weight_to_check):  # type: ignore
                sample_n += 1
                segments = await self.blockchain.get_sub_epoch_challenge_segments(ses_block.header_hash)
                if segments is None:
                    segments = await self.__create_sub_epoch_segments(ses_block, prev_ses_block, uint32(sub_epoch_n))
                    if segments is None:
                        log.error(
                            f"failed while building segments for sub epoch {sub_epoch_n}, ses height {ses_height} "
                        )
                        return None
                    await self.blockchain.persist_sub_epoch_challenge_segments(ses_block.header_hash, segments)
                sub_epoch_segments.extend(segments)
            prev_ses_block = ses_block
        log.debug(f"sub_epochs: {len(sub_epoch_data)}")
        return WeightProof(sub_epoch_data, sub_epoch_segments, recent_chain)

    def get_seed_for_proof(self, summary_heights: List[uint32], tip_height) -> bytes32:
        count = 0
        ses = None
        for sub_epoch_n, ses_height in enumerate(reversed(summary_heights)):
            if ses_height <= tip_height:
                count += 1
            if count == 2:
                ses = self.blockchain.get_ses(ses_height)
                break
        assert ses is not None
        seed = ses.get_hash()
        return seed

    async def _get_recent_chain(self, tip_height: uint32) -> Optional[List[HeaderBlock]]:
        recent_chain: List[HeaderBlock] = []
        ses_heights = self.blockchain.get_ses_heights()
        min_height = 0
        count_ses = 0
        for ses_height in reversed(ses_heights):
            if ses_height <= tip_height:
                count_ses += 1
            if count_ses == 2:
                min_height = ses_height - 1
                break
        log.debug(f"start {min_height} end {tip_height}")
        headers = await self.blockchain.get_header_blocks_in_range(min_height, tip_height, tx_filter=False)
        blocks = await self.blockchain.get_block_records_in_range(min_height, tip_height)
        ses_count = 0
        curr_height = tip_height
        blocks_n = 0
        while ses_count < 2:
            if curr_height == 0:
                break
            # add to needed reward chain recent blocks
            header_hash = self.blockchain.height_to_hash(curr_height)
            assert header_hash is not None
            header_block = headers[header_hash]
            block_rec = blocks[header_block.header_hash]
            if header_block is None:
                log.error("creating recent chain failed")
                return None
            recent_chain.insert(0, header_block)
            if block_rec.sub_epoch_summary_included:
                ses_count += 1
            curr_height = uint32(curr_height - 1)
            blocks_n += 1

        header_hash = self.blockchain.height_to_hash(curr_height)
        assert header_hash is not None
        header_block = headers[header_hash]
        recent_chain.insert(0, header_block)

        log.info(
            f"recent chain, "
            f"start: {recent_chain[0].reward_chain_block.height} "
            f"end:  {recent_chain[-1].reward_chain_block.height} "
        )
        return recent_chain

    async def create_prev_sub_epoch_segments(self):
        log.debug("create prev sub_epoch_segments")
        heights = self.blockchain.get_ses_heights()
        if len(heights) < 3:
            return None
        count = len(heights) - 2
        ses_sub_block = self.blockchain.height_to_block_record(heights[-2])
        prev_ses_sub_block = self.blockchain.height_to_block_record(heights[-3])
        assert prev_ses_sub_block.sub_epoch_summary_included is not None
        segments = await self.__create_sub_epoch_segments(ses_sub_block, prev_ses_sub_block, uint32(count))
        assert segments is not None
        await self.blockchain.persist_sub_epoch_challenge_segments(ses_sub_block.header_hash, segments)
        log.debug("sub_epoch_segments done")
        return None

    async def create_sub_epoch_segments(self):
        log.debug("check segments in db")
        """
        Creates a weight proof object
         """
        assert self.blockchain is not None
        peak_height = self.blockchain.get_peak_height()
        if peak_height is None:
            log.error("no peak yet")
            return None

        summary_heights = self.blockchain.get_ses_heights()
        prev_ses_block = await self.blockchain.get_block_record_from_db(self.blockchain.height_to_hash(uint32(0)))
        if prev_ses_block is None:
            return None

        ses_blocks = await self.blockchain.get_block_records_at(summary_heights)
        if ses_blocks is None:
            return None

        for sub_epoch_n, ses_height in enumerate(summary_heights):
            log.debug(f"check db for sub epoch {sub_epoch_n}")
            if ses_height > peak_height:
                break
            ses_block = ses_blocks[sub_epoch_n]
            if ses_block is None or ses_block.sub_epoch_summary_included is None:
                log.error("error while building proof")
                return None
            await self.__create_persist_segment(prev_ses_block, ses_block, ses_height, sub_epoch_n)
            prev_ses_block = ses_block
            await asyncio.sleep(2)
        log.debug("done checking segments")
        return None

    async def __create_persist_segment(self, prev_ses_block, ses_block, ses_height, sub_epoch_n):
        segments = await self.blockchain.get_sub_epoch_challenge_segments(ses_block.header_hash)
        if segments is None:
            segments = await self.__create_sub_epoch_segments(ses_block, prev_ses_block, uint32(sub_epoch_n))
            if segments is None:
                log.error(f"failed while building segments for sub epoch {sub_epoch_n}, ses height {ses_height} ")
                return None
            await self.blockchain.persist_sub_epoch_challenge_segments(ses_block.header_hash, segments)

    async def __create_sub_epoch_segments(
        self, ses_block: BlockRecord, se_start: BlockRecord, sub_epoch_n: uint32
    ) -> Optional[List[SubEpochChallengeSegment]]:
        segments: List[SubEpochChallengeSegment] = []
        start_height = await self.get_prev_two_slots_height(se_start)

        blocks = await self.blockchain.get_block_records_in_range(
            start_height, ses_block.height + self.constants.MAX_SUB_SLOT_BLOCKS
        )
        header_blocks = await self.blockchain.get_header_blocks_in_range(
            start_height, ses_block.height + self.constants.MAX_SUB_SLOT_BLOCKS, tx_filter=False
        )
        curr: Optional[HeaderBlock] = header_blocks[se_start.header_hash]
        height = se_start.height
        assert curr is not None
        first = True
        idx = 0
        while curr.height < ses_block.height:
            if blocks[curr.header_hash].is_challenge_block(self.constants):
                log.debug(f"challenge segment {idx}, starts at {curr.height} ")
                seg, height = await self._create_challenge_segment(curr, sub_epoch_n, header_blocks, blocks, first)
                if seg is None:
                    log.error(f"failed creating segment {curr.header_hash} ")
                    return None
                segments.append(seg)
                idx += 1
                first = False
            else:
                height = height + uint32(1)  # type: ignore
            header_hash = self.blockchain.height_to_hash(height)
            assert header_hash is not None
            curr = header_blocks[header_hash]
            if curr is None:
                return None
        log.debug(f"next sub epoch starts at {height}")
        return segments

    async def get_prev_two_slots_height(self, se_start: BlockRecord) -> uint32:
        # find prev 2 slots height
        slot = 0
        batch_size = 50
        curr_rec = se_start
        blocks = await self.blockchain.get_block_records_in_range(curr_rec.height - batch_size, curr_rec.height)
        end = curr_rec.height
        while slot < 2 and curr_rec.height > 0:
            if curr_rec.first_in_sub_slot:
                slot += 1
            if end - curr_rec.height == batch_size - 1:
                blocks = await self.blockchain.get_block_records_in_range(curr_rec.height - batch_size, curr_rec.height)
                end = curr_rec.height
            header_hash = self.blockchain.height_to_hash(uint32(curr_rec.height - 1))
            assert header_hash is not None
            curr_rec = blocks[header_hash]
        return curr_rec.height

    async def _create_challenge_segment(
        self,
        header_block: HeaderBlock,
        sub_epoch_n: uint32,
        header_blocks: Dict[bytes32, HeaderBlock],
        blocks: Dict[bytes32, BlockRecord],
        first_segment_in_sub_epoch: bool,
    ) -> Tuple[Optional[SubEpochChallengeSegment], uint32]:
        assert self.blockchain is not None
        sub_slots: List[SubSlotData] = []
        log.debug(f"create challenge segment block {header_block.header_hash} block height {header_block.height} ")
        # VDFs from sub slots before challenge block
        first_sub_slots, first_rc_end_of_slot_vdf = await self.__first_sub_slot_vdfs(
            header_block, header_blocks, blocks, first_segment_in_sub_epoch
        )
        if first_sub_slots is None:
            log.error("failed building first sub slots")
            return None, uint32(0)

        sub_slots.extend(first_sub_slots)

        ssd = await _challenge_block_vdfs(
            self.constants,
            header_block,
            blocks[header_block.header_hash],
            blocks,
        )

        sub_slots.append(ssd)

        # # VDFs from slot after challenge block to end of slot
        log.debug(f"create slot end vdf for block {header_block.header_hash} height {header_block.height} ")

        challenge_slot_end_sub_slots, end_height = await self.__slot_end_vdf(
            uint32(header_block.height + 1), header_blocks, blocks
        )
        if challenge_slot_end_sub_slots is None:
            log.error("failed building slot end ")
            return None, uint32(0)
        sub_slots.extend(challenge_slot_end_sub_slots)
        if first_segment_in_sub_epoch and sub_epoch_n != 0:
            return (
                SubEpochChallengeSegment(sub_epoch_n, sub_slots, first_rc_end_of_slot_vdf),
                end_height,
            )
        return SubEpochChallengeSegment(sub_epoch_n, sub_slots, None), end_height

    # returns a challenge chain vdf from slot start to signage point
    async def __first_sub_slot_vdfs(
        self,
        header_block: HeaderBlock,
        header_blocks: Dict[bytes32, HeaderBlock],
        blocks: Dict[bytes32, BlockRecord],
        first_in_sub_epoch: bool,
    ) -> Tuple[Optional[List[SubSlotData]], Optional[VDFInfo]]:
        # combine cc vdfs of all reward blocks from the start of the sub slot to end
        header_block_sub_rec = blocks[header_block.header_hash]
        # find slot start
        curr_sub_rec = header_block_sub_rec
        first_rc_end_of_slot_vdf = None
        if first_in_sub_epoch and curr_sub_rec.height > 0:
            while not curr_sub_rec.sub_epoch_summary_included:
                curr_sub_rec = blocks[curr_sub_rec.prev_hash]
            first_rc_end_of_slot_vdf = self.first_rc_end_of_slot_vdf(header_block, blocks, header_blocks)
        else:
            if header_block_sub_rec.overflow and header_block_sub_rec.first_in_sub_slot:
                sub_slots_num = 2
                while sub_slots_num > 0 and curr_sub_rec.height > 0:
                    if curr_sub_rec.first_in_sub_slot:
                        assert curr_sub_rec.finished_challenge_slot_hashes is not None
                        sub_slots_num -= len(curr_sub_rec.finished_challenge_slot_hashes)
                    curr_sub_rec = blocks[curr_sub_rec.prev_hash]
            else:
                while not curr_sub_rec.first_in_sub_slot and curr_sub_rec.height > 0:
                    curr_sub_rec = blocks[curr_sub_rec.prev_hash]

        curr = header_blocks[curr_sub_rec.header_hash]
        sub_slots_data: List[SubSlotData] = []
        tmp_sub_slots_data: List[SubSlotData] = []
        while curr.height < header_block.height:
            if curr is None:
                log.error("failed fetching block")
                return None, None
            if curr.first_in_sub_slot:
                # if not blue boxed
                if not blue_boxed_end_of_slot(curr.finished_sub_slots[0]):
                    sub_slots_data.extend(tmp_sub_slots_data)

                for idx, sub_slot in enumerate(curr.finished_sub_slots):
                    curr_icc_info = None
                    if sub_slot.infused_challenge_chain is not None:
                        curr_icc_info = sub_slot.infused_challenge_chain.infused_challenge_chain_end_of_slot_vdf
                    sub_slots_data.append(handle_finished_slots(sub_slot, curr_icc_info))
                tmp_sub_slots_data = []
            ssd = SubSlotData(
                None,
                None,
                None,
                None,
                None,
                curr.reward_chain_block.signage_point_index,
                None,
                None,
                None,
                None,
                curr.reward_chain_block.challenge_chain_ip_vdf,
                curr.reward_chain_block.infused_challenge_chain_ip_vdf,
                curr.total_iters,
            )
            tmp_sub_slots_data.append(ssd)
            header_hash = self.blockchain.height_to_hash(uint32(curr.height + 1))
            assert header_hash is not None
            curr = header_blocks[header_hash]

        if len(tmp_sub_slots_data) > 0:
            sub_slots_data.extend(tmp_sub_slots_data)

        for idx, sub_slot in enumerate(header_block.finished_sub_slots):
            curr_icc_info = None
            if sub_slot.infused_challenge_chain is not None:
                curr_icc_info = sub_slot.infused_challenge_chain.infused_challenge_chain_end_of_slot_vdf
            sub_slots_data.append(handle_finished_slots(sub_slot, curr_icc_info))

        return sub_slots_data, first_rc_end_of_slot_vdf

    def first_rc_end_of_slot_vdf(
        self,
        header_block,
        blocks: Dict[bytes32, BlockRecord],
        header_blocks: Dict[bytes32, HeaderBlock],
    ) -> Optional[VDFInfo]:
        curr = blocks[header_block.header_hash]
        while curr.height > 0 and not curr.sub_epoch_summary_included:
            curr = blocks[curr.prev_hash]
        return header_blocks[curr.header_hash].finished_sub_slots[-1].reward_chain.end_of_slot_vdf

    async def __slot_end_vdf(
        self, start_height: uint32, header_blocks: Dict[bytes32, HeaderBlock], blocks: Dict[bytes32, BlockRecord]
    ) -> Tuple[Optional[List[SubSlotData]], uint32]:
        # gets all vdfs first sub slot after challenge block to last sub slot
        log.debug(f"slot end vdf start height {start_height}")
        header_hash = self.blockchain.height_to_hash(start_height)
        assert header_hash is not None
        curr = header_blocks[header_hash]
        curr_header_hash = curr.header_hash
        sub_slots_data: List[SubSlotData] = []
        tmp_sub_slots_data: List[SubSlotData] = []
        while not blocks[curr_header_hash].is_challenge_block(self.constants):
            if curr.first_in_sub_slot:
                sub_slots_data.extend(tmp_sub_slots_data)

                curr_prev_header_hash = curr.prev_header_hash
                # add collected vdfs
                for idx, sub_slot in enumerate(curr.finished_sub_slots):
                    prev_rec = blocks[curr_prev_header_hash]
                    eos_vdf_iters = prev_rec.sub_slot_iters
                    if idx == 0:
                        eos_vdf_iters = uint64(prev_rec.sub_slot_iters - prev_rec.ip_iters(self.constants))
                    sub_slots_data.append(handle_end_of_slot(sub_slot, eos_vdf_iters))
                tmp_sub_slots_data = []
            tmp_sub_slots_data.append(self.handle_block_vdfs(curr, blocks))
            header_hash = self.blockchain.height_to_hash(uint32(curr.height + 1))
            assert header_hash is not None
            curr = header_blocks[header_hash]
            curr_header_hash = curr.header_hash

        if len(tmp_sub_slots_data) > 0:
            sub_slots_data.extend(tmp_sub_slots_data)
        log.debug(f"slot end vdf end height {curr.height} slots {len(sub_slots_data)} ")
        return sub_slots_data, curr.height

    def handle_block_vdfs(self, curr: HeaderBlock, blocks: Dict[bytes32, BlockRecord]):
        cc_sp_proof = None
        icc_ip_proof = None
        cc_sp_info = None
        icc_ip_info = None
        block_record = blocks[curr.header_hash]
        if curr.infused_challenge_chain_ip_proof is not None:
            assert curr.reward_chain_block.infused_challenge_chain_ip_vdf
            icc_ip_proof = curr.infused_challenge_chain_ip_proof
            icc_ip_info = curr.reward_chain_block.infused_challenge_chain_ip_vdf
        if curr.challenge_chain_sp_proof is not None:
            assert curr.reward_chain_block.challenge_chain_sp_vdf
            cc_sp_vdf_info = curr.reward_chain_block.challenge_chain_sp_vdf
            if not curr.challenge_chain_sp_proof.normalized_to_identity:
                (_, _, _, _, cc_vdf_iters, _,) = get_signage_point_vdf_info(
                    self.constants,
                    curr.finished_sub_slots,
                    block_record.overflow,
                    None if curr.height == 0 else blocks[curr.prev_header_hash],
                    BlockCache(blocks),
                    block_record.sp_total_iters(self.constants),
                    block_record.sp_iters(self.constants),
                )
                cc_sp_vdf_info = VDFInfo(
                    curr.reward_chain_block.challenge_chain_sp_vdf.challenge,
                    cc_vdf_iters,
                    curr.reward_chain_block.challenge_chain_sp_vdf.output,
                )
            cc_sp_proof = curr.challenge_chain_sp_proof
            cc_sp_info = cc_sp_vdf_info
        return SubSlotData(
            None,
            cc_sp_proof,
            curr.challenge_chain_ip_proof,
            icc_ip_proof,
            cc_sp_info,
            curr.reward_chain_block.signage_point_index,
            None,
            None,
            None,
            None,
            curr.reward_chain_block.challenge_chain_ip_vdf,
            icc_ip_info,
            curr.total_iters,
        )

    def validate_weight_proof_single_proc(self, weight_proof: WeightProof) -> Tuple[bool, uint32]:
        assert self.blockchain is not None
        assert len(weight_proof.sub_epochs) > 0
        if len(weight_proof.sub_epochs) == 0:
            return False, uint32(0)

        peak_height = weight_proof.recent_chain_data[-1].reward_chain_block.height
        log.info(f"validate weight proof peak height {peak_height}")
        summaries, sub_epoch_weight_list = _validate_sub_epoch_summaries(self.constants, weight_proof)
        if summaries is None:
            log.warning("weight proof failed sub epoch data validation")
            return False, uint32(0)
        constants, summary_bytes, wp_segment_bytes, wp_recent_chain_bytes = vars_to_bytes(
            self.constants, summaries, weight_proof
        )
        log.info("validate sub epoch challenge segments")
        seed = summaries[-2].get_hash()
        rng = random.Random(seed)
        if not validate_sub_epoch_sampling(rng, sub_epoch_weight_list, weight_proof):
            log.error("failed weight proof sub epoch sample validation")
            return False, uint32(0)

        if not _validate_sub_epoch_segments(constants, rng, wp_segment_bytes, summary_bytes):
            return False, uint32(0)
        log.info("validate weight proof recent blocks")
        if not _validate_recent_blocks(constants, wp_recent_chain_bytes, summary_bytes):
            return False, uint32(0)
        return True, self.get_fork_point(summaries)

    def get_fork_point_no_validations(self, weight_proof: WeightProof) -> Tuple[bool, uint32]:
        log.debug("get fork point skip validations")
        assert self.blockchain is not None
        assert len(weight_proof.sub_epochs) > 0
        if len(weight_proof.sub_epochs) == 0:
            return False, uint32(0)
        summaries, sub_epoch_weight_list = _validate_sub_epoch_summaries(self.constants, weight_proof)
        if summaries is None:
            log.warning("weight proof failed to validate sub epoch summaries")
            return False, uint32(0)
        return True, self.get_fork_point(summaries)

    async def validate_weight_proof(self, weight_proof: WeightProof) -> Tuple[bool, uint32, List[SubEpochSummary]]:
        assert self.blockchain is not None
        assert len(weight_proof.sub_epochs) > 0
        if len(weight_proof.sub_epochs) == 0:
            return False, uint32(0), []

        peak_height = weight_proof.recent_chain_data[-1].reward_chain_block.height
        log.info(f"validate weight proof peak height {peak_height}")

        # TODO: Consider if this can be spun off to a thread as an alternative to
        #       sprinkling async sleeps around.  Also see the corresponding comment
        #       in the wallet code.
        #       all instances tagged as: 098faior2ru08d08ufa

        # timing reference: start
        summaries, sub_epoch_weight_list = _validate_sub_epoch_summaries(self.constants, weight_proof)
        await asyncio.sleep(0)  # break up otherwise multi-second sync code
        # timing reference: 1 second
        if summaries is None:
            log.error("weight proof failed sub epoch data validation")
            return False, uint32(0), []

        seed = summaries[-2].get_hash()
        rng = random.Random(seed)
        if not validate_sub_epoch_sampling(rng, sub_epoch_weight_list, weight_proof):
            log.error("failed weight proof sub epoch sample validation")
            return False, uint32(0), []

        # timing reference: 1 second
        # TODO: Consider implementing an async polling closer for the executor.
        with ProcessPoolExecutor(
            max_workers=self._num_processes,
            initializer=setproctitle,
<<<<<<< HEAD
            initargs=("chia_full_node",),
=======
            initargs=(f"{getproctitle()}_worker",),
>>>>>>> 89740234
        ) as executor:
            # The shutdown file manager must be inside of the executor manager so that
            # we request the workers close prior to waiting for them to close.
            with _create_shutdown_file() as shutdown_file:
                await asyncio.sleep(0)  # break up otherwise multi-second sync code
                # timing reference: 1.1 second
                constants, summary_bytes, wp_segment_bytes, wp_recent_chain_bytes = vars_to_bytes(
                    self.constants, summaries, weight_proof
                )
                await asyncio.sleep(0)  # break up otherwise multi-second sync code

                # timing reference: 2 second
                recent_blocks_validation_task = asyncio.get_running_loop().run_in_executor(
                    executor,
                    _validate_recent_blocks,
                    constants,
                    wp_recent_chain_bytes,
                    summary_bytes,
                    pathlib.Path(shutdown_file.name),
                )

                # timing reference: 2 second
                segments_validated, vdfs_to_validate = _validate_sub_epoch_segments(
                    constants, rng, wp_segment_bytes, summary_bytes
                )
                await asyncio.sleep(0)  # break up otherwise multi-second sync code
                if not segments_validated:
                    return False, uint32(0), []

                # timing reference: 4 second
                vdf_chunks = chunks(vdfs_to_validate, self._num_processes)
                vdf_tasks = []
                # timing reference: 4 second
                for chunk in vdf_chunks:
                    byte_chunks = []
                    for vdf_proof, classgroup, vdf_info in chunk:
                        byte_chunks.append((bytes(vdf_proof), bytes(classgroup), bytes(vdf_info)))

                    vdf_task = asyncio.get_running_loop().run_in_executor(
                        executor,
                        _validate_vdf_batch,
                        constants,
                        byte_chunks,
                        pathlib.Path(shutdown_file.name),
                    )
                    vdf_tasks.append(vdf_task)
                    # give other stuff a turn
                    await asyncio.sleep(0)

                # timing reference: 4 second
                for vdf_task in asyncio.as_completed(fs=vdf_tasks):
                    validated = await vdf_task
                    if not validated:
                        return False, uint32(0), []

                valid_recent_blocks_task = recent_blocks_validation_task
                valid_recent_blocks = await valid_recent_blocks_task
        if not valid_recent_blocks:
            log.error("failed validating weight proof recent blocks")
            return False, uint32(0), []

        return True, self.get_fork_point(summaries), summaries

    def get_fork_point(self, received_summaries: List[SubEpochSummary]) -> uint32:
        # iterate through sub epoch summaries to find fork point
        fork_point_index = 0
        ses_heights = self.blockchain.get_ses_heights()
        for idx, summary_height in enumerate(ses_heights):
            log.debug(f"check summary {idx} height {summary_height}")
            local_ses = self.blockchain.get_ses(summary_height)
            if idx == len(received_summaries) - 1:
                # end of wp summaries, local chain is longer or equal to wp chain
                break
            if local_ses is None or local_ses.get_hash() != received_summaries[idx].get_hash():
                break
            fork_point_index = idx

        if fork_point_index > 2:
            # Two summeries can have different blocks and still be identical
            # This gets resolved after one full sub epoch
            height = ses_heights[fork_point_index - 2]
        else:
            height = uint32(0)

        return height


def _get_weights_for_sampling(
    rng: random.Random, total_weight: uint128, recent_chain: List[HeaderBlock]
) -> Optional[List[uint128]]:
    weight_to_check = []
    last_l_weight = recent_chain[-1].reward_chain_block.weight - recent_chain[0].reward_chain_block.weight
    delta = last_l_weight / total_weight
    prob_of_adv_succeeding = 1 - math.log(WeightProofHandler.C, delta)
    if prob_of_adv_succeeding <= 0:
        return None
    queries = -WeightProofHandler.LAMBDA_L * math.log(2, prob_of_adv_succeeding)
    for i in range(int(queries) + 1):
        u = rng.random()
        q = 1 - delta ** u
        # todo check division and type conversions
        weight = q * float(total_weight)
        weight_to_check.append(uint128(int(weight)))
    weight_to_check.sort()
    return weight_to_check


def _sample_sub_epoch(
    start_of_epoch_weight: uint128,
    end_of_epoch_weight: uint128,
    weight_to_check: List[uint128],
) -> bool:
    """
    weight_to_check: List[uint128] is expected to be sorted
    """
    if weight_to_check is None:
        return True
    if weight_to_check[-1] < start_of_epoch_weight:
        return False
    if weight_to_check[0] > end_of_epoch_weight:
        return False
    choose = False
    for weight in weight_to_check:
        if weight > end_of_epoch_weight:
            return False
        if start_of_epoch_weight < weight < end_of_epoch_weight:
            log.debug(f"start weight: {start_of_epoch_weight}")
            log.debug(f"weight to check {weight}")
            log.debug(f"end weight: {end_of_epoch_weight}")
            choose = True
            break

    return choose


# wp creation methods
def _create_sub_epoch_data(
    sub_epoch_summary: SubEpochSummary,
) -> SubEpochData:
    reward_chain_hash: bytes32 = sub_epoch_summary.reward_chain_hash
    #  Number of subblocks overflow in previous slot
    previous_sub_epoch_overflows: uint8 = sub_epoch_summary.num_blocks_overflow  # total in sub epoch - expected
    #  New work difficulty and iterations per sub-slot
    sub_slot_iters: Optional[uint64] = sub_epoch_summary.new_sub_slot_iters
    new_difficulty: Optional[uint64] = sub_epoch_summary.new_difficulty
    return SubEpochData(reward_chain_hash, previous_sub_epoch_overflows, sub_slot_iters, new_difficulty)


async def _challenge_block_vdfs(
    constants: ConsensusConstants,
    header_block: HeaderBlock,
    block_rec: BlockRecord,
    sub_blocks: Dict[bytes32, BlockRecord],
):
    (_, _, _, _, cc_vdf_iters, _,) = get_signage_point_vdf_info(
        constants,
        header_block.finished_sub_slots,
        block_rec.overflow,
        None if header_block.height == 0 else sub_blocks[header_block.prev_header_hash],
        BlockCache(sub_blocks),
        block_rec.sp_total_iters(constants),
        block_rec.sp_iters(constants),
    )

    cc_sp_info = None
    if header_block.reward_chain_block.challenge_chain_sp_vdf:
        cc_sp_info = header_block.reward_chain_block.challenge_chain_sp_vdf
        assert header_block.challenge_chain_sp_proof
        if not header_block.challenge_chain_sp_proof.normalized_to_identity:
            cc_sp_info = VDFInfo(
                header_block.reward_chain_block.challenge_chain_sp_vdf.challenge,
                cc_vdf_iters,
                header_block.reward_chain_block.challenge_chain_sp_vdf.output,
            )
    ssd = SubSlotData(
        header_block.reward_chain_block.proof_of_space,
        header_block.challenge_chain_sp_proof,
        header_block.challenge_chain_ip_proof,
        None,
        cc_sp_info,
        header_block.reward_chain_block.signage_point_index,
        None,
        None,
        None,
        None,
        header_block.reward_chain_block.challenge_chain_ip_vdf,
        header_block.reward_chain_block.infused_challenge_chain_ip_vdf,
        block_rec.total_iters,
    )
    return ssd


def handle_finished_slots(end_of_slot: EndOfSubSlotBundle, icc_end_of_slot_info):
    return SubSlotData(
        None,
        None,
        None,
        None,
        None,
        None,
        None
        if end_of_slot.proofs.challenge_chain_slot_proof is None
        else end_of_slot.proofs.challenge_chain_slot_proof,
        None
        if end_of_slot.proofs.infused_challenge_chain_slot_proof is None
        else end_of_slot.proofs.infused_challenge_chain_slot_proof,
        end_of_slot.challenge_chain.challenge_chain_end_of_slot_vdf,
        icc_end_of_slot_info,
        None,
        None,
        None,
    )


def handle_end_of_slot(
    sub_slot: EndOfSubSlotBundle,
    eos_vdf_iters: uint64,
):
    assert sub_slot.infused_challenge_chain
    assert sub_slot.proofs.infused_challenge_chain_slot_proof
    if sub_slot.proofs.infused_challenge_chain_slot_proof.normalized_to_identity:
        icc_info = sub_slot.infused_challenge_chain.infused_challenge_chain_end_of_slot_vdf
    else:
        icc_info = VDFInfo(
            sub_slot.infused_challenge_chain.infused_challenge_chain_end_of_slot_vdf.challenge,
            eos_vdf_iters,
            sub_slot.infused_challenge_chain.infused_challenge_chain_end_of_slot_vdf.output,
        )
    if sub_slot.proofs.challenge_chain_slot_proof.normalized_to_identity:
        cc_info = sub_slot.challenge_chain.challenge_chain_end_of_slot_vdf
    else:
        cc_info = VDFInfo(
            sub_slot.challenge_chain.challenge_chain_end_of_slot_vdf.challenge,
            eos_vdf_iters,
            sub_slot.challenge_chain.challenge_chain_end_of_slot_vdf.output,
        )

    assert sub_slot.proofs.infused_challenge_chain_slot_proof is not None
    return SubSlotData(
        None,
        None,
        None,
        None,
        None,
        None,
        sub_slot.proofs.challenge_chain_slot_proof,
        sub_slot.proofs.infused_challenge_chain_slot_proof,
        cc_info,
        icc_info,
        None,
        None,
        None,
    )


def compress_segments(full_segment_index, segments: List[SubEpochChallengeSegment]) -> List[SubEpochChallengeSegment]:
    compressed_segments = []
    compressed_segments.append(segments[0])
    for idx, segment in enumerate(segments[1:]):
        if idx != full_segment_index:
            # remove all redundant values
            segment = compress_segment(segment)
        compressed_segments.append(segment)
    return compressed_segments


def compress_segment(segment: SubEpochChallengeSegment) -> SubEpochChallengeSegment:
    # find challenge slot
    comp_seg = SubEpochChallengeSegment(segment.sub_epoch_n, [], segment.rc_slot_end_info)
    for slot in segment.sub_slots:
        comp_seg.sub_slots.append(slot)
        if slot.is_challenge():
            break
    return segment


# wp validation methods
def _validate_sub_epoch_summaries(
    constants: ConsensusConstants,
    weight_proof: WeightProof,
) -> Tuple[Optional[List[SubEpochSummary]], Optional[List[uint128]]]:

    last_ses_hash, last_ses_sub_height = _get_last_ses_hash(constants, weight_proof.recent_chain_data)
    if last_ses_hash is None:
        log.warning("could not find last ses block")
        return None, None

    summaries, total, sub_epoch_weight_list = _map_sub_epoch_summaries(
        constants.SUB_EPOCH_BLOCKS,
        constants.GENESIS_CHALLENGE,
        weight_proof.sub_epochs,
        constants.DIFFICULTY_STARTING,
    )

    log.info(f"validating {len(summaries)} sub epochs")

    # validate weight
    if not _validate_summaries_weight(constants, total, summaries, weight_proof):
        log.error("failed validating weight")
        return None, None

    last_ses = summaries[-1]
    log.debug(f"last ses sub height {last_ses_sub_height}")
    # validate last ses_hash
    if last_ses.get_hash() != last_ses_hash:
        log.error(f"failed to validate ses hashes block height {last_ses_sub_height}")
        return None, None

    return summaries, sub_epoch_weight_list


def _map_sub_epoch_summaries(
    sub_blocks_for_se: uint32,
    ses_hash: bytes32,
    sub_epoch_data: List[SubEpochData],
    curr_difficulty: uint64,
) -> Tuple[List[SubEpochSummary], uint128, List[uint128]]:
    total_weight: uint128 = uint128(0)
    summaries: List[SubEpochSummary] = []
    sub_epoch_weight_list: List[uint128] = []
    for idx, data in enumerate(sub_epoch_data):
        ses = SubEpochSummary(
            ses_hash,
            data.reward_chain_hash,
            data.num_blocks_overflow,
            data.new_difficulty,
            data.new_sub_slot_iters,
        )

        if idx < len(sub_epoch_data) - 1:
            delta = 0
            if idx > 0:
                delta = sub_epoch_data[idx].num_blocks_overflow
            log.debug(f"sub epoch {idx} start weight is {total_weight+curr_difficulty} ")
            sub_epoch_weight_list.append(uint128(total_weight + curr_difficulty))
            total_weight = total_weight + uint128(  # type: ignore
                curr_difficulty * (sub_blocks_for_se + sub_epoch_data[idx + 1].num_blocks_overflow - delta)
            )

        # if new epoch update diff and iters
        if data.new_difficulty is not None:
            curr_difficulty = data.new_difficulty

        # add to dict
        summaries.append(ses)
        ses_hash = std_hash(ses)
    # add last sub epoch weight
    sub_epoch_weight_list.append(uint128(total_weight + curr_difficulty))
    return summaries, total_weight, sub_epoch_weight_list


def _validate_summaries_weight(constants: ConsensusConstants, sub_epoch_data_weight, summaries, weight_proof) -> bool:
    num_over = summaries[-1].num_blocks_overflow
    ses_end_height = (len(summaries) - 1) * constants.SUB_EPOCH_BLOCKS + num_over - 1
    curr = None
    for block in weight_proof.recent_chain_data:
        if block.reward_chain_block.height == ses_end_height:
            curr = block
    if curr is None:
        return False

    return curr.reward_chain_block.weight == sub_epoch_data_weight


def _validate_sub_epoch_segments(
    constants_dict: Dict,
    rng: random.Random,
    weight_proof_bytes: bytes,
    summaries_bytes: List[bytes],
):
    constants, summaries = bytes_to_vars(constants_dict, summaries_bytes)
    sub_epoch_segments: SubEpochSegments = SubEpochSegments.from_bytes(weight_proof_bytes)
    rc_sub_slot_hash = constants.GENESIS_CHALLENGE
    total_blocks, total_ip_iters = 0, 0
    total_slot_iters, total_slots = 0, 0
    total_ip_iters = 0
    prev_ses: Optional[SubEpochSummary] = None
    segments_by_sub_epoch = map_segments_by_sub_epoch(sub_epoch_segments.challenge_segments)
    curr_ssi = constants.SUB_SLOT_ITERS_STARTING
    vdfs_to_validate = []
    for sub_epoch_n, segments in segments_by_sub_epoch.items():
        prev_ssi = curr_ssi
        curr_difficulty, curr_ssi = _get_curr_diff_ssi(constants, sub_epoch_n, summaries)
        log.debug(f"validate sub epoch {sub_epoch_n}")
        # recreate RewardChainSubSlot for next ses rc_hash
        sampled_seg_index = rng.choice(range(len(segments)))
        if sub_epoch_n > 0:
            rc_sub_slot = __get_rc_sub_slot(constants, segments[0], summaries, curr_ssi)
            prev_ses = summaries[sub_epoch_n - 1]
            rc_sub_slot_hash = rc_sub_slot.get_hash()
        if not summaries[sub_epoch_n].reward_chain_hash == rc_sub_slot_hash:
            log.error(f"failed reward_chain_hash validation sub_epoch {sub_epoch_n}")
            return False
        for idx, segment in enumerate(segments):
            valid_segment, ip_iters, slot_iters, slots, vdf_list = _validate_segment(
                constants, segment, curr_ssi, prev_ssi, curr_difficulty, prev_ses, idx == 0, sampled_seg_index == idx
            )
            vdfs_to_validate.extend(vdf_list)
            if not valid_segment:
                log.error(f"failed to validate sub_epoch {segment.sub_epoch_n} segment {idx} slots")
                return False
            prev_ses = None
            total_blocks += 1
            total_slot_iters += slot_iters
            total_slots += slots
            total_ip_iters += ip_iters
    return True, vdfs_to_validate


def _validate_segment(
    constants: ConsensusConstants,
    segment: SubEpochChallengeSegment,
    curr_ssi: uint64,
    prev_ssi: uint64,
    curr_difficulty: uint64,
    ses: Optional[SubEpochSummary],
    first_segment_in_se: bool,
    sampled: bool,
) -> Tuple[bool, int, int, int, List[Tuple[VDFProof, ClassgroupElement, VDFInfo]]]:
    ip_iters, slot_iters, slots = 0, 0, 0
    after_challenge = False
    to_validate = []
    for idx, sub_slot_data in enumerate(segment.sub_slots):
        if sampled and sub_slot_data.is_challenge():
            after_challenge = True
            required_iters = __validate_pospace(constants, segment, idx, curr_difficulty, ses, first_segment_in_se)
            if required_iters is None:
                return False, uint64(0), uint64(0), uint64(0), []
            assert sub_slot_data.signage_point_index is not None
            ip_iters = ip_iters + calculate_ip_iters(
                constants, curr_ssi, sub_slot_data.signage_point_index, required_iters
            )
            vdf_list = _get_challenge_block_vdfs(constants, idx, segment.sub_slots, curr_ssi)
            to_validate.extend(vdf_list)
        elif sampled and after_challenge:
            validated, vdf_list = _validate_sub_slot_data(constants, idx, segment.sub_slots, curr_ssi)
            if not validated:
                log.error(f"failed to validate sub slot data {idx} vdfs")
                return False, uint64(0), uint64(0), uint64(0), []
            to_validate.extend(vdf_list)
        slot_iters = slot_iters + curr_ssi
        slots = slots + uint64(1)
    return True, ip_iters, slot_iters, slots, to_validate


def _get_challenge_block_vdfs(
    constants: ConsensusConstants,
    sub_slot_idx: int,
    sub_slots: List[SubSlotData],
    ssi: uint64,
) -> List[Tuple[VDFProof, ClassgroupElement, VDFInfo]]:
    to_validate = []
    sub_slot_data = sub_slots[sub_slot_idx]
    if sub_slot_data.cc_signage_point is not None and sub_slot_data.cc_sp_vdf_info:
        assert sub_slot_data.signage_point_index
        sp_input = ClassgroupElement.get_default_element()
        if not sub_slot_data.cc_signage_point.normalized_to_identity and sub_slot_idx >= 1:
            is_overflow = is_overflow_block(constants, sub_slot_data.signage_point_index)
            prev_ssd = sub_slots[sub_slot_idx - 1]
            sp_input = sub_slot_data_vdf_input(
                constants, sub_slot_data, sub_slot_idx, sub_slots, is_overflow, prev_ssd.is_end_of_slot(), ssi
            )
        to_validate.append((sub_slot_data.cc_signage_point, sp_input, sub_slot_data.cc_sp_vdf_info))

    assert sub_slot_data.cc_infusion_point
    assert sub_slot_data.cc_ip_vdf_info
    ip_input = ClassgroupElement.get_default_element()
    cc_ip_vdf_info = sub_slot_data.cc_ip_vdf_info
    if not sub_slot_data.cc_infusion_point.normalized_to_identity and sub_slot_idx >= 1:
        prev_ssd = sub_slots[sub_slot_idx - 1]
        if prev_ssd.cc_slot_end is None:
            assert prev_ssd.cc_ip_vdf_info
            assert prev_ssd.total_iters
            assert sub_slot_data.total_iters
            ip_input = prev_ssd.cc_ip_vdf_info.output
            ip_vdf_iters = uint64(sub_slot_data.total_iters - prev_ssd.total_iters)
            cc_ip_vdf_info = VDFInfo(
                sub_slot_data.cc_ip_vdf_info.challenge, ip_vdf_iters, sub_slot_data.cc_ip_vdf_info.output
            )
    to_validate.append((sub_slot_data.cc_infusion_point, ip_input, cc_ip_vdf_info))

    return to_validate


def _validate_sub_slot_data(
    constants: ConsensusConstants,
    sub_slot_idx: int,
    sub_slots: List[SubSlotData],
    ssi: uint64,
) -> Tuple[bool, List[Tuple[VDFProof, ClassgroupElement, VDFInfo]]]:

    sub_slot_data = sub_slots[sub_slot_idx]
    assert sub_slot_idx > 0
    prev_ssd = sub_slots[sub_slot_idx - 1]
    to_validate = []
    if sub_slot_data.is_end_of_slot():
        if sub_slot_data.icc_slot_end is not None:
            input = ClassgroupElement.get_default_element()
            if not sub_slot_data.icc_slot_end.normalized_to_identity and prev_ssd.icc_ip_vdf_info is not None:
                assert prev_ssd.icc_ip_vdf_info
                input = prev_ssd.icc_ip_vdf_info.output
            assert sub_slot_data.icc_slot_end_info
            to_validate.append((sub_slot_data.icc_slot_end, input, sub_slot_data.icc_slot_end_info))
        assert sub_slot_data.cc_slot_end_info
        assert sub_slot_data.cc_slot_end
        input = ClassgroupElement.get_default_element()
        if (not prev_ssd.is_end_of_slot()) and (not sub_slot_data.cc_slot_end.normalized_to_identity):
            assert prev_ssd.cc_ip_vdf_info
            input = prev_ssd.cc_ip_vdf_info.output
        if not sub_slot_data.cc_slot_end.is_valid(constants, input, sub_slot_data.cc_slot_end_info):
            log.error(f"failed cc slot end validation  {sub_slot_data.cc_slot_end_info}")
            return False, []
    else:
        # find end of slot
        idx = sub_slot_idx
        while idx < len(sub_slots) - 1:
            curr_slot = sub_slots[idx]
            if curr_slot.is_end_of_slot():
                # dont validate intermediate vdfs if slot is blue boxed
                assert curr_slot.cc_slot_end
                if curr_slot.cc_slot_end.normalized_to_identity is True:
                    log.debug(f"skip intermediate vdfs slot {sub_slot_idx}")
                    return True, to_validate
                else:
                    break
            idx += 1
        if sub_slot_data.icc_infusion_point is not None and sub_slot_data.icc_ip_vdf_info is not None:
            input = ClassgroupElement.get_default_element()
            if not prev_ssd.is_challenge() and prev_ssd.icc_ip_vdf_info is not None:
                input = prev_ssd.icc_ip_vdf_info.output
            to_validate.append((sub_slot_data.icc_infusion_point, input, sub_slot_data.icc_ip_vdf_info))
        assert sub_slot_data.signage_point_index is not None
        if sub_slot_data.cc_signage_point:
            assert sub_slot_data.cc_sp_vdf_info
            input = ClassgroupElement.get_default_element()
            if not sub_slot_data.cc_signage_point.normalized_to_identity:
                is_overflow = is_overflow_block(constants, sub_slot_data.signage_point_index)
                input = sub_slot_data_vdf_input(
                    constants, sub_slot_data, sub_slot_idx, sub_slots, is_overflow, prev_ssd.is_end_of_slot(), ssi
                )
            to_validate.append((sub_slot_data.cc_signage_point, input, sub_slot_data.cc_sp_vdf_info))

        input = ClassgroupElement.get_default_element()
        assert sub_slot_data.cc_ip_vdf_info
        assert sub_slot_data.cc_infusion_point
        cc_ip_vdf_info = sub_slot_data.cc_ip_vdf_info
        if not sub_slot_data.cc_infusion_point.normalized_to_identity and prev_ssd.cc_slot_end is None:
            assert prev_ssd.cc_ip_vdf_info
            input = prev_ssd.cc_ip_vdf_info.output
            assert sub_slot_data.total_iters
            assert prev_ssd.total_iters
            ip_vdf_iters = uint64(sub_slot_data.total_iters - prev_ssd.total_iters)
            cc_ip_vdf_info = VDFInfo(
                sub_slot_data.cc_ip_vdf_info.challenge, ip_vdf_iters, sub_slot_data.cc_ip_vdf_info.output
            )
        to_validate.append((sub_slot_data.cc_infusion_point, input, cc_ip_vdf_info))

    return True, to_validate


def sub_slot_data_vdf_input(
    constants: ConsensusConstants,
    sub_slot_data: SubSlotData,
    sub_slot_idx: int,
    sub_slots: List[SubSlotData],
    is_overflow: bool,
    new_sub_slot: bool,
    ssi: uint64,
) -> ClassgroupElement:
    cc_input = ClassgroupElement.get_default_element()
    sp_total_iters = get_sp_total_iters(constants, is_overflow, ssi, sub_slot_data)
    ssd: Optional[SubSlotData] = None
    if is_overflow and new_sub_slot:
        if sub_slot_idx >= 2:
            if sub_slots[sub_slot_idx - 2].cc_slot_end_info is None:
                for ssd_idx in reversed(range(0, sub_slot_idx - 1)):
                    ssd = sub_slots[ssd_idx]
                    if ssd.cc_slot_end_info is not None:
                        ssd = sub_slots[ssd_idx + 1]
                        break
                    if not (ssd.total_iters > sp_total_iters):
                        break
                if ssd and ssd.cc_ip_vdf_info is not None:
                    if ssd.total_iters < sp_total_iters:
                        cc_input = ssd.cc_ip_vdf_info.output
        return cc_input

    elif not is_overflow and not new_sub_slot:
        for ssd_idx in reversed(range(0, sub_slot_idx)):
            ssd = sub_slots[ssd_idx]
            if ssd.cc_slot_end_info is not None:
                ssd = sub_slots[ssd_idx + 1]
                break
            if not (ssd.total_iters > sp_total_iters):
                break
        assert ssd is not None
        if ssd.cc_ip_vdf_info is not None:
            if ssd.total_iters < sp_total_iters:
                cc_input = ssd.cc_ip_vdf_info.output
        return cc_input

    elif not new_sub_slot and is_overflow:
        slots_seen = 0
        for ssd_idx in reversed(range(0, sub_slot_idx)):
            ssd = sub_slots[ssd_idx]
            if ssd.cc_slot_end_info is not None:
                slots_seen += 1
                if slots_seen == 2:
                    return ClassgroupElement.get_default_element()
            if ssd.cc_slot_end_info is None and not (ssd.total_iters > sp_total_iters):
                break
        assert ssd is not None
        if ssd.cc_ip_vdf_info is not None:
            if ssd.total_iters < sp_total_iters:
                cc_input = ssd.cc_ip_vdf_info.output
    return cc_input


def validate_recent_blocks(
    constants: ConsensusConstants,
    recent_chain: RecentChainData,
    summaries: List[SubEpochSummary],
    shutdown_file_path: Optional[pathlib.Path] = None,
) -> Tuple[bool, List[bytes]]:
    sub_blocks = BlockCache({})
    first_ses_idx = _get_ses_idx(recent_chain.recent_chain_data)
    ses_idx = len(summaries) - len(first_ses_idx)
    ssi: uint64 = constants.SUB_SLOT_ITERS_STARTING
    diff: uint64 = constants.DIFFICULTY_STARTING
    last_blocks_to_validate = 100  # todo remove cap after benchmarks
    for summary in summaries[:ses_idx]:
        if summary.new_sub_slot_iters is not None:
            ssi = summary.new_sub_slot_iters
        if summary.new_difficulty is not None:
            diff = summary.new_difficulty

    ses_blocks, sub_slots, transaction_blocks = 0, 0, 0
    challenge, prev_challenge = recent_chain.recent_chain_data[0].reward_chain_block.pos_ss_cc_challenge_hash, None
    tip_height = recent_chain.recent_chain_data[-1].height
    prev_block_record = None
    deficit = uint8(0)
    adjusted = False
    for idx, block in enumerate(recent_chain.recent_chain_data):
        required_iters = uint64(0)
        overflow = False
        ses = False
        height = block.height
        for sub_slot in block.finished_sub_slots:
            prev_challenge = challenge
            challenge = sub_slot.challenge_chain.get_hash()
            deficit = sub_slot.reward_chain.deficit
            if sub_slot.challenge_chain.subepoch_summary_hash is not None:
                ses = True
                assert summaries[ses_idx].get_hash() == sub_slot.challenge_chain.subepoch_summary_hash
                ses_idx += 1
            if sub_slot.challenge_chain.new_sub_slot_iters is not None:
                ssi = sub_slot.challenge_chain.new_sub_slot_iters
            if sub_slot.challenge_chain.new_difficulty is not None:
                diff = sub_slot.challenge_chain.new_difficulty

        if (challenge is not None) and (prev_challenge is not None):
            overflow = is_overflow_block(constants, block.reward_chain_block.signage_point_index)
            if not adjusted:
                prev_block_record = dataclasses.replace(
                    prev_block_record, deficit=deficit % constants.MIN_BLOCKS_PER_CHALLENGE_BLOCK
                )
                assert prev_block_record is not None
                sub_blocks.add_block_record(prev_block_record)
                adjusted = True
            deficit = get_deficit(constants, deficit, prev_block_record, overflow, len(block.finished_sub_slots))
            log.debug(f"wp, validate block {block.height}")
            if sub_slots > 2 and transaction_blocks > 11 and (tip_height - block.height < last_blocks_to_validate):
                caluclated_required_iters, error = validate_finished_header_block(
                    constants, sub_blocks, block, False, diff, ssi, ses_blocks > 2
                )
                if error is not None:
                    log.error(f"block {block.header_hash} failed validation {error}")
                    return False, []
                assert caluclated_required_iters is not None
                required_iters = caluclated_required_iters
            else:
                required_iters = _validate_pospace_recent_chain(
                    constants, block, challenge, diff, overflow, prev_challenge
                )
                if required_iters is None:
                    return False, []

        curr_block_ses = None if not ses else summaries[ses_idx - 1]
        block_record = header_block_to_sub_block_record(
            constants, required_iters, block, ssi, overflow, deficit, height, curr_block_ses
        )
        log.debug(f"add block {block_record.height} to tmp sub blocks")
        sub_blocks.add_block_record(block_record)

        if block.first_in_sub_slot:
            sub_slots += 1
        if block.is_transaction_block:
            transaction_blocks += 1
        if ses:
            ses_blocks += 1
        prev_block_record = block_record

        if shutdown_file_path is not None and not shutdown_file_path.is_file():
            log.info(f"cancelling block {block.header_hash} validation, shutdown requested")
            return False, []

    return True, [bytes(sub) for sub in sub_blocks._block_records.values()]


def _validate_recent_blocks(
    constants_dict: Dict,
    recent_chain_bytes: bytes,
    summaries_bytes: List[bytes],
    shutdown_file_path: Optional[pathlib.Path] = None,
) -> bool:
    constants, summaries = bytes_to_vars(constants_dict, summaries_bytes)
    recent_chain: RecentChainData = RecentChainData.from_bytes(recent_chain_bytes)
    success, records = validate_recent_blocks(
        constants=constants,
        recent_chain=recent_chain,
        summaries=summaries,
        shutdown_file_path=shutdown_file_path,
    )
    return success


def _validate_recent_blocks_and_get_records(
    constants_dict: Dict,
    recent_chain_bytes: bytes,
    summaries_bytes: List[bytes],
    shutdown_file_path: Optional[pathlib.Path] = None,
) -> Tuple[bool, List[bytes]]:
    constants, summaries = bytes_to_vars(constants_dict, summaries_bytes)
    recent_chain: RecentChainData = RecentChainData.from_bytes(recent_chain_bytes)
    return validate_recent_blocks(
        constants=constants,
        recent_chain=recent_chain,
        summaries=summaries,
        shutdown_file_path=shutdown_file_path,
    )


def _validate_pospace_recent_chain(
    constants: ConsensusConstants,
    block: HeaderBlock,
    challenge: bytes32,
    diff: uint64,
    overflow: bool,
    prev_challenge: bytes32,
):
    if block.reward_chain_block.challenge_chain_sp_vdf is None:
        # Edge case of first sp (start of slot), where sp_iters == 0
        cc_sp_hash: bytes32 = challenge
    else:
        cc_sp_hash = block.reward_chain_block.challenge_chain_sp_vdf.output.get_hash()
    assert cc_sp_hash is not None
    q_str = block.reward_chain_block.proof_of_space.verify_and_get_quality_string(
        constants,
        challenge if not overflow else prev_challenge,
        cc_sp_hash,
    )
    if q_str is None:
        log.error(f"could not verify proof of space block {block.height} {overflow}")
        return None
    required_iters = calculate_iterations_quality(
        constants.DIFFICULTY_CONSTANT_FACTOR,
        q_str,
        block.reward_chain_block.proof_of_space.size,
        diff,
        cc_sp_hash,
    )
    return required_iters


def __validate_pospace(
    constants: ConsensusConstants,
    segment: SubEpochChallengeSegment,
    idx: int,
    curr_diff: uint64,
    ses: Optional[SubEpochSummary],
    first_in_sub_epoch: bool,
) -> Optional[uint64]:
    if first_in_sub_epoch and segment.sub_epoch_n == 0 and idx == 0:
        cc_sub_slot_hash = constants.GENESIS_CHALLENGE
    else:
        cc_sub_slot_hash = __get_cc_sub_slot(segment.sub_slots, idx, ses).get_hash()

    sub_slot_data: SubSlotData = segment.sub_slots[idx]

    if sub_slot_data.signage_point_index and is_overflow_block(constants, sub_slot_data.signage_point_index):
        curr_slot = segment.sub_slots[idx - 1]
        assert curr_slot.cc_slot_end_info
        challenge = curr_slot.cc_slot_end_info.challenge
    else:
        challenge = cc_sub_slot_hash

    if sub_slot_data.cc_sp_vdf_info is None:
        cc_sp_hash = cc_sub_slot_hash
    else:
        cc_sp_hash = sub_slot_data.cc_sp_vdf_info.output.get_hash()

    # validate proof of space
    assert sub_slot_data.proof_of_space is not None
    q_str = sub_slot_data.proof_of_space.verify_and_get_quality_string(
        constants,
        challenge,
        cc_sp_hash,
    )
    if q_str is None:
        log.error("could not verify proof of space")
        return None
    return calculate_iterations_quality(
        constants.DIFFICULTY_CONSTANT_FACTOR,
        q_str,
        sub_slot_data.proof_of_space.size,
        curr_diff,
        cc_sp_hash,
    )


def __get_rc_sub_slot(
    constants: ConsensusConstants,
    segment: SubEpochChallengeSegment,
    summaries: List[SubEpochSummary],
    curr_ssi: uint64,
) -> RewardChainSubSlot:

    ses = summaries[uint32(segment.sub_epoch_n - 1)]
    # find first challenge in sub epoch
    first_idx = None
    first = None
    for idx, curr in enumerate(segment.sub_slots):
        if curr.cc_slot_end is None:
            first_idx = idx
            first = curr
            break

    assert first_idx
    idx = first_idx
    slots = segment.sub_slots

    # number of slots to look for
    slots_n = 1
    assert first
    assert first.signage_point_index is not None
    if is_overflow_block(constants, first.signage_point_index):
        if idx >= 2 and slots[idx - 2].cc_slot_end is None:
            slots_n = 2

    new_diff = None if ses is None else ses.new_difficulty
    new_ssi = None if ses is None else ses.new_sub_slot_iters
    ses_hash: Optional[bytes32] = None if ses is None else ses.get_hash()
    overflow = is_overflow_block(constants, first.signage_point_index)
    if overflow:
        if idx >= 2 and slots[idx - 2].cc_slot_end is not None and slots[idx - 1].cc_slot_end is not None:
            ses_hash = None
            new_ssi = None
            new_diff = None

    sub_slot = slots[idx]
    while True:
        if sub_slot.cc_slot_end:
            slots_n -= 1
            if slots_n == 0:
                break
        idx -= 1
        sub_slot = slots[idx]

    icc_sub_slot_hash: Optional[bytes32] = None
    assert sub_slot is not None
    assert sub_slot.cc_slot_end_info is not None

    assert segment.rc_slot_end_info is not None
    if idx != 0:
        cc_vdf_info = VDFInfo(sub_slot.cc_slot_end_info.challenge, curr_ssi, sub_slot.cc_slot_end_info.output)
        if sub_slot.icc_slot_end_info is not None:
            icc_slot_end_info = VDFInfo(
                sub_slot.icc_slot_end_info.challenge, curr_ssi, sub_slot.icc_slot_end_info.output
            )
            icc_sub_slot_hash = icc_slot_end_info.get_hash()
    else:
        cc_vdf_info = sub_slot.cc_slot_end_info
        if sub_slot.icc_slot_end_info is not None:
            icc_sub_slot_hash = sub_slot.icc_slot_end_info.get_hash()
    cc_sub_slot = ChallengeChainSubSlot(
        cc_vdf_info,
        icc_sub_slot_hash,
        ses_hash,
        new_ssi,
        new_diff,
    )

    rc_sub_slot = RewardChainSubSlot(
        segment.rc_slot_end_info,
        cc_sub_slot.get_hash(),
        icc_sub_slot_hash,
        constants.MIN_BLOCKS_PER_CHALLENGE_BLOCK,
    )
    return rc_sub_slot


def __get_cc_sub_slot(sub_slots: List[SubSlotData], idx, ses: Optional[SubEpochSummary]) -> ChallengeChainSubSlot:
    sub_slot: Optional[SubSlotData] = None
    for i in reversed(range(0, idx)):
        sub_slot = sub_slots[i]
        if sub_slot.cc_slot_end_info is not None:
            break

    assert sub_slot is not None
    assert sub_slot.cc_slot_end_info is not None

    icc_vdf = sub_slot.icc_slot_end_info
    icc_vdf_hash: Optional[bytes32] = None
    if icc_vdf is not None:
        icc_vdf_hash = icc_vdf.get_hash()
    cc_sub_slot = ChallengeChainSubSlot(
        sub_slot.cc_slot_end_info,
        icc_vdf_hash,
        None if ses is None else ses.get_hash(),
        None if ses is None else ses.new_sub_slot_iters,
        None if ses is None else ses.new_difficulty,
    )

    return cc_sub_slot


def _get_curr_diff_ssi(constants: ConsensusConstants, idx, summaries):
    curr_difficulty = constants.DIFFICULTY_STARTING
    curr_ssi = constants.SUB_SLOT_ITERS_STARTING
    for ses in reversed(summaries[0:idx]):
        if ses.new_sub_slot_iters is not None:
            curr_ssi = ses.new_sub_slot_iters
            curr_difficulty = ses.new_difficulty
            break

    return curr_difficulty, curr_ssi


def vars_to_bytes(constants: ConsensusConstants, summaries: List[SubEpochSummary], weight_proof: WeightProof):
    constants_dict = recurse_jsonify(dataclasses.asdict(constants))
    wp_recent_chain_bytes = bytes(RecentChainData(weight_proof.recent_chain_data))
    wp_segment_bytes = bytes(SubEpochSegments(weight_proof.sub_epoch_segments))
    summary_bytes = []
    for summary in summaries:
        summary_bytes.append(bytes(summary))
    return constants_dict, summary_bytes, wp_segment_bytes, wp_recent_chain_bytes


def bytes_to_vars(constants_dict, summaries_bytes):
    summaries = []
    for summary in summaries_bytes:
        summaries.append(SubEpochSummary.from_bytes(summary))
    constants: ConsensusConstants = dataclass_from_dict(ConsensusConstants, constants_dict)
    return constants, summaries


def _get_last_ses_hash(
    constants: ConsensusConstants, recent_reward_chain: List[HeaderBlock]
) -> Tuple[Optional[bytes32], uint32]:
    for idx, block in enumerate(reversed(recent_reward_chain)):
        if (block.reward_chain_block.height % constants.SUB_EPOCH_BLOCKS) == 0:
            idx = len(recent_reward_chain) - 1 - idx  # reverse
            # find first block after sub slot end
            while idx < len(recent_reward_chain):
                curr = recent_reward_chain[idx]
                if len(curr.finished_sub_slots) > 0:
                    for slot in curr.finished_sub_slots:
                        if slot.challenge_chain.subepoch_summary_hash is not None:
                            return (
                                slot.challenge_chain.subepoch_summary_hash,
                                curr.reward_chain_block.height,
                            )
                idx += 1
    return None, uint32(0)


def _get_ses_idx(recent_reward_chain: List[HeaderBlock]) -> List[int]:
    idxs: List[int] = []
    for idx, curr in enumerate(recent_reward_chain):
        if len(curr.finished_sub_slots) > 0:
            for slot in curr.finished_sub_slots:
                if slot.challenge_chain.subepoch_summary_hash is not None:
                    idxs.append(idx)
    return idxs


def get_deficit(
    constants: ConsensusConstants,
    curr_deficit: uint8,
    prev_block: Optional[BlockRecord],
    overflow: bool,
    num_finished_sub_slots: int,
) -> uint8:
    if prev_block is None:
        if curr_deficit >= 1 and not (overflow and curr_deficit == constants.MIN_BLOCKS_PER_CHALLENGE_BLOCK):
            curr_deficit = uint8(curr_deficit - 1)
        return curr_deficit

    return calculate_deficit(constants, uint32(prev_block.height + 1), prev_block, overflow, num_finished_sub_slots)


def get_sp_total_iters(constants: ConsensusConstants, is_overflow: bool, ssi: uint64, sub_slot_data: SubSlotData):
    assert sub_slot_data.cc_ip_vdf_info is not None
    assert sub_slot_data.total_iters is not None
    assert sub_slot_data.signage_point_index is not None
    sp_iters: uint64 = calculate_sp_iters(constants, ssi, sub_slot_data.signage_point_index)
    ip_iters: uint64 = sub_slot_data.cc_ip_vdf_info.number_of_iterations
    sp_sub_slot_total_iters = uint128(sub_slot_data.total_iters - ip_iters)
    if is_overflow:
        sp_sub_slot_total_iters = uint128(sp_sub_slot_total_iters - ssi)
    return sp_sub_slot_total_iters + sp_iters


def blue_boxed_end_of_slot(sub_slot: EndOfSubSlotBundle):
    if sub_slot.proofs.challenge_chain_slot_proof.normalized_to_identity:
        if sub_slot.proofs.infused_challenge_chain_slot_proof is not None:
            if sub_slot.proofs.infused_challenge_chain_slot_proof.normalized_to_identity:
                return True
        else:
            return True
    return False


def validate_sub_epoch_sampling(rng, sub_epoch_weight_list, weight_proof):
    tip = weight_proof.recent_chain_data[-1]
    weight_to_check = _get_weights_for_sampling(rng, tip.weight, weight_proof.recent_chain_data)
    sampled_sub_epochs: dict[int, bool] = {}
    for idx in range(1, len(sub_epoch_weight_list)):
        if _sample_sub_epoch(sub_epoch_weight_list[idx - 1], sub_epoch_weight_list[idx], weight_to_check):
            sampled_sub_epochs[idx - 1] = True
            if len(sampled_sub_epochs) == WeightProofHandler.MAX_SAMPLES:
                break
    curr_sub_epoch_n = -1
    for sub_epoch_segment in weight_proof.sub_epoch_segments:
        if curr_sub_epoch_n < sub_epoch_segment.sub_epoch_n:
            if sub_epoch_segment.sub_epoch_n in sampled_sub_epochs:
                del sampled_sub_epochs[sub_epoch_segment.sub_epoch_n]
        curr_sub_epoch_n = sub_epoch_segment.sub_epoch_n
    if len(sampled_sub_epochs) > 0:
        return False
    return True


def map_segments_by_sub_epoch(sub_epoch_segments) -> Dict[int, List[SubEpochChallengeSegment]]:
    segments: Dict[int, List[SubEpochChallengeSegment]] = {}
    curr_sub_epoch_n = -1
    for idx, segment in enumerate(sub_epoch_segments):
        if curr_sub_epoch_n < segment.sub_epoch_n:
            curr_sub_epoch_n = segment.sub_epoch_n
            segments[curr_sub_epoch_n] = []
        segments[curr_sub_epoch_n].append(segment)
    return segments


def validate_total_iters(
    segment: SubEpochChallengeSegment,
    sub_slot_data_idx,
    expected_sub_slot_iters: uint64,
    finished_sub_slots_since_prev: int,
    prev_b: SubSlotData,
    prev_sub_slot_data_iters,
    genesis,
) -> bool:
    sub_slot_data = segment.sub_slots[sub_slot_data_idx]
    if genesis:
        total_iters: uint128 = uint128(expected_sub_slot_iters * finished_sub_slots_since_prev)
    elif segment.sub_slots[sub_slot_data_idx - 1].is_end_of_slot():
        assert prev_b.total_iters
        assert prev_b.cc_ip_vdf_info
        total_iters = prev_b.total_iters
        # Add the rest of the slot of prev_b
        total_iters = uint128(total_iters + prev_sub_slot_data_iters - prev_b.cc_ip_vdf_info.number_of_iterations)
        # Add other empty slots
        total_iters = uint128(total_iters + (expected_sub_slot_iters * (finished_sub_slots_since_prev - 1)))
    else:
        # Slot iters is guaranteed to be the same for header_block and prev_b
        # This takes the beginning of the slot, and adds ip_iters
        assert prev_b.cc_ip_vdf_info
        assert prev_b.total_iters
        total_iters = uint128(prev_b.total_iters - prev_b.cc_ip_vdf_info.number_of_iterations)
    total_iters = uint128(total_iters + sub_slot_data.cc_ip_vdf_info.number_of_iterations)
    return total_iters == sub_slot_data.total_iters


def _validate_vdf_batch(
    constants_dict, vdf_list: List[Tuple[bytes, bytes, bytes]], shutdown_file_path: Optional[pathlib.Path] = None
):
    constants: ConsensusConstants = dataclass_from_dict(ConsensusConstants, constants_dict)

    for vdf_proof_bytes, class_group_bytes, info in vdf_list:
        vdf = VDFProof.from_bytes(vdf_proof_bytes)
        class_group = ClassgroupElement.from_bytes(class_group_bytes)
        vdf_info = VDFInfo.from_bytes(info)
        if not vdf.is_valid(constants, class_group, vdf_info):
            return False

        if shutdown_file_path is not None and not shutdown_file_path.is_file():
            log.info("cancelling VDF validation, shutdown requested")
            return False

    return True<|MERGE_RESOLUTION|>--- conflicted
+++ resolved
@@ -40,11 +40,7 @@
 from chia.util.block_cache import BlockCache
 from chia.util.hash import std_hash
 from chia.util.ints import uint8, uint32, uint64, uint128
-<<<<<<< HEAD
-from chia.util.setproctitle import setproctitle
-=======
 from chia.util.setproctitle import getproctitle, setproctitle
->>>>>>> 89740234
 from chia.util.streamable import dataclass_from_dict, recurse_jsonify
 
 log = logging.getLogger(__name__)
@@ -629,11 +625,7 @@
         with ProcessPoolExecutor(
             max_workers=self._num_processes,
             initializer=setproctitle,
-<<<<<<< HEAD
-            initargs=("chia_full_node",),
-=======
             initargs=(f"{getproctitle()}_worker",),
->>>>>>> 89740234
         ) as executor:
             # The shutdown file manager must be inside of the executor manager so that
             # we request the workers close prior to waiting for them to close.
