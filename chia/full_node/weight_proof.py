--- conflicted
+++ resolved
@@ -1329,11 +1329,7 @@
         return None
     # TODO: support v2 plots
     pos_size_v1 = block.reward_chain_block.proof_of_space.size_v1()
-<<<<<<< HEAD
-    assert pos_size_v1 is not None
-=======
     assert pos_size_v1 is not None, "plot format v2 not supported yet"
->>>>>>> ae706ad8
 
     required_iters = calculate_iterations_quality(
         constants.DIFFICULTY_CONSTANT_FACTOR,
@@ -1387,11 +1383,7 @@
         return None
     # TODO: support v2 plots
     pos_size_v1 = sub_slot_data.proof_of_space.size_v1()
-<<<<<<< HEAD
-    assert pos_size_v1 is not None
-=======
     assert pos_size_v1 is not None, "plot format v2 not supported yet"
->>>>>>> ae706ad8
 
     return calculate_iterations_quality(
         constants.DIFFICULTY_CONSTANT_FACTOR,
