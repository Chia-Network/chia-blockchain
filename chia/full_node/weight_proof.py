--- conflicted
+++ resolved
@@ -99,10 +99,7 @@
             if ses_height > tip_height:
                 break
             ses = self.blockchain.get_ses(ses_height)
-<<<<<<< HEAD
-=======
             log.debug("handle sub epoch summary %s at height: %s ses %s", sub_epoch_n, ses_height, ses)
->>>>>>> 48bb002d
             sub_epoch_data.append(_create_sub_epoch_data(ses))
         return sub_epoch_data
 
