--- conflicted
+++ resolved
@@ -2243,17 +2243,12 @@
 
         record = self.blockchain.block_record(block.header_hash)
         if self.weight_proof_handler is not None and record.sub_epoch_summary_included is not None:
-<<<<<<< HEAD
-            if self._segment_task is None or self._segment_task.done():
-                self._segment_task = create_referenced_task(self.weight_proof_handler.create_prev_sub_epoch_segments())
-=======
             self._segment_task_list.append(
-                asyncio.create_task(self.weight_proof_handler.create_prev_sub_epoch_segments())
+                create_referenced_task(self.weight_proof_handler.create_prev_sub_epoch_segments())
             )
             for task in self._segment_task_list[:]:
                 if task.done():
                     self._segment_task_list.remove(task)
->>>>>>> 3308c857
         return None
 
     async def add_unfinished_block(
