from __future__ import annotations

import asyncio
import contextlib
import copy
import dataclasses
import logging
import multiprocessing
import random
import sqlite3
import time
import traceback
from collections.abc import AsyncIterator, Awaitable, Sequence
from multiprocessing.context import BaseContext
from pathlib import Path
from typing import TYPE_CHECKING, Any, Callable, ClassVar, Optional, TextIO, Union, cast, final

from chia_rs import (
    AugSchemeMPL,
    BLSCache,
    get_flags_for_height_and_constants,
    run_block_generator,
    run_block_generator2,
)
from packaging.version import Version

from chia.consensus.block_body_validation import ForkInfo
from chia.consensus.block_creation import unfinished_block_to_full_block
from chia.consensus.block_record import BlockRecord
from chia.consensus.blockchain import AddBlockResult, Blockchain, BlockchainMutexPriority, StateChangeSummary
from chia.consensus.blockchain_interface import BlockchainInterface
from chia.consensus.constants import ConsensusConstants
from chia.consensus.cost_calculator import NPCResult
from chia.consensus.difficulty_adjustment import get_next_sub_slot_iters_and_difficulty
from chia.consensus.make_sub_epoch_summary import next_sub_epoch_summary
from chia.consensus.multiprocess_validation import PreValidationResult, pre_validate_block
from chia.consensus.pot_iterations import calculate_sp_iters
from chia.full_node.block_store import BlockStore
from chia.full_node.coin_store import CoinStore
from chia.full_node.full_node_api import FullNodeAPI
from chia.full_node.full_node_store import FullNodeStore, FullNodeStorePeakResult, UnfinishedBlockEntry
from chia.full_node.hint_management import get_hints_and_subscription_coin_ids
from chia.full_node.hint_store import HintStore
from chia.full_node.mempool import MempoolRemoveInfo
from chia.full_node.mempool_manager import MempoolManager, NewPeakItem
from chia.full_node.signage_point import SignagePoint
from chia.full_node.subscriptions import PeerSubscriptions, peers_for_spend_bundle
from chia.full_node.sync_store import Peak, SyncStore
from chia.full_node.tx_processing_queue import TransactionQueue
from chia.full_node.weight_proof import WeightProofHandler
from chia.protocols import farmer_protocol, full_node_protocol, timelord_protocol, wallet_protocol
from chia.protocols.farmer_protocol import SignagePointSourceData, SPSubSlotSourceData, SPVDFSourceData
from chia.protocols.full_node_protocol import RequestBlocks, RespondBlock, RespondBlocks, RespondSignagePoint
from chia.protocols.protocol_message_types import ProtocolMessageTypes
from chia.protocols.shared_protocol import Capability
from chia.protocols.wallet_protocol import CoinState, CoinStateUpdate, RemovedMempoolItem
from chia.rpc.rpc_server import StateChangedProtocol
from chia.server.node_discovery import FullNodePeers
from chia.server.outbound_message import Message, NodeType, make_msg
from chia.server.server import ChiaServer
from chia.server.ws_connection import WSChiaConnection
from chia.types.blockchain_format.classgroup import ClassgroupElement
from chia.types.blockchain_format.pool_target import PoolTarget
from chia.types.blockchain_format.sized_bytes import bytes32
from chia.types.blockchain_format.sub_epoch_summary import SubEpochSummary
from chia.types.blockchain_format.vdf import CompressibleVDFField, VDFInfo, VDFProof, validate_vdf
from chia.types.coin_record import CoinRecord
from chia.types.end_of_slot_bundle import EndOfSubSlotBundle
from chia.types.full_block import FullBlock
from chia.types.header_block import HeaderBlock
from chia.types.mempool_inclusion_status import MempoolInclusionStatus
from chia.types.mempool_item import MempoolItem
from chia.types.peer_info import PeerInfo
from chia.types.spend_bundle import SpendBundle
from chia.types.transaction_queue_entry import TransactionQueueEntry
from chia.types.unfinished_block import UnfinishedBlock
from chia.types.validation_state import ValidationState
from chia.types.weight_proof import WeightProof
from chia.util.augmented_chain import AugmentedBlockchain
from chia.util.bech32m import encode_puzzle_hash
from chia.util.check_fork_next_block import check_fork_next_block
from chia.util.config import process_config_start_method
from chia.util.db_synchronous import db_synchronous_on
from chia.util.db_version import lookup_db_version, set_db_version_async
from chia.util.db_wrapper import DBWrapper2, manage_connection
from chia.util.errors import ConsensusError, Err, TimestampError, ValidationError
from chia.util.ints import uint8, uint32, uint64, uint128
from chia.util.limited_semaphore import LimitedSemaphore
from chia.util.network import is_localhost
from chia.util.path import path_from_root
from chia.util.profiler import enable_profiler, mem_profile_task, profile_task
from chia.util.safe_cancel_task import cancel_task_safe


# This is the result of calling peak_post_processing, which is then fed into peak_post_processing_2
@dataclasses.dataclass
class PeakPostProcessingResult:
    mempool_peak_result: list[NewPeakItem]  # The new items from calling MempoolManager.new_peak
    mempool_removals: list[MempoolRemoveInfo]  # The removed mempool items from calling MempoolManager.new_peak
    fns_peak_result: FullNodeStorePeakResult  # The result of calling FullNodeStore.new_peak
    hints: list[tuple[bytes32, bytes]]  # The hints added to the DB
    lookup_coin_ids: list[bytes32]  # The coin IDs that we need to look up to notify wallets of changes


@dataclasses.dataclass(frozen=True)
class WalletUpdate:
    fork_height: uint32
    peak: Peak
    coin_records: list[CoinRecord]
    hints: dict[bytes32, bytes32]


@final
@dataclasses.dataclass
class FullNode:
    if TYPE_CHECKING:
        from chia.rpc.rpc_server import RpcServiceProtocol

        _protocol_check: ClassVar[RpcServiceProtocol] = cast("FullNode", None)

    root_path: Path
    config: dict[str, Any]
    constants: ConsensusConstants
    signage_point_times: list[float]
    full_node_store: FullNodeStore
    log: logging.Logger
    db_path: Path
    wallet_sync_queue: asyncio.Queue[WalletUpdate]
    _segment_task: Optional[asyncio.Task[None]] = None
    initialized: bool = False
    _server: Optional[ChiaServer] = None
    _shut_down: bool = False
    pow_creation: dict[bytes32, asyncio.Event] = dataclasses.field(default_factory=dict)
    state_changed_callback: Optional[StateChangedProtocol] = None
    full_node_peers: Optional[FullNodePeers] = None
    sync_store: SyncStore = dataclasses.field(default_factory=SyncStore)
    uncompact_task: Optional[asyncio.Task[None]] = None
    compact_vdf_requests: set[bytes32] = dataclasses.field(default_factory=set)
    # TODO: Logging isn't setup yet so the log entries related to parsing the
    #       config would end up on stdout if handled here.
    multiprocessing_context: Optional[BaseContext] = None
    _ui_tasks: set[asyncio.Task[None]] = dataclasses.field(default_factory=set)
    subscriptions: PeerSubscriptions = dataclasses.field(default_factory=PeerSubscriptions)
    _transaction_queue_task: Optional[asyncio.Task[None]] = None
    simulator_transaction_callback: Optional[Callable[[bytes32], Awaitable[None]]] = None
    _sync_task_list: list[asyncio.Task[None]] = dataclasses.field(default_factory=list)
    _transaction_queue: Optional[TransactionQueue] = None
    _compact_vdf_sem: Optional[LimitedSemaphore] = None
    _new_peak_sem: Optional[LimitedSemaphore] = None
    _add_transaction_semaphore: Optional[asyncio.Semaphore] = None
    _db_wrapper: Optional[DBWrapper2] = None
    _hint_store: Optional[HintStore] = None
    _block_store: Optional[BlockStore] = None
    _coin_store: Optional[CoinStore] = None
    _mempool_manager: Optional[MempoolManager] = None
    _init_weight_proof: Optional[asyncio.Task[None]] = None
    _blockchain: Optional[Blockchain] = None
    _timelord_lock: Optional[asyncio.Lock] = None
    weight_proof_handler: Optional[WeightProofHandler] = None
    # hashes of peaks that failed long sync on chip13 Validation
    bad_peak_cache: dict[bytes32, uint32] = dataclasses.field(default_factory=dict)
    wallet_sync_task: Optional[asyncio.Task[None]] = None
    _bls_cache: BLSCache = dataclasses.field(default_factory=lambda: BLSCache(50000))

    @property
    def server(self) -> ChiaServer:
        # This is a stop gap until the class usage is refactored such the values of
        # integral attributes are known at creation of the instance.
        if self._server is None:
            raise RuntimeError("server not assigned")

        return self._server

    @classmethod
    async def create(
        cls,
        config: dict[str, Any],
        root_path: Path,
        consensus_constants: ConsensusConstants,
        name: str = __name__,
    ) -> FullNode:
        # NOTE: async to force the queue creation to occur when an event loop is available
        db_path_replaced: str = config["database_path"].replace("CHALLENGE", config["selected_network"])
        db_path = path_from_root(root_path, db_path_replaced)
        db_path.parent.mkdir(parents=True, exist_ok=True)

        return cls(
            root_path=root_path,
            config=config,
            constants=consensus_constants,
            signage_point_times=[time.time() for _ in range(consensus_constants.NUM_SPS_SUB_SLOT)],
            full_node_store=FullNodeStore(consensus_constants),
            log=logging.getLogger(name),
            db_path=db_path,
            wallet_sync_queue=asyncio.Queue(),
        )

    @contextlib.asynccontextmanager
    async def manage(self) -> AsyncIterator[None]:
        self._timelord_lock = asyncio.Lock()
        self._compact_vdf_sem = LimitedSemaphore.create(active_limit=4, waiting_limit=20)

        # We don't want to run too many concurrent new_peak instances, because it would fetch the same block from
        # multiple peers and re-validate.
        self._new_peak_sem = LimitedSemaphore.create(active_limit=2, waiting_limit=20)

        # These many respond_transaction tasks can be active at any point in time
        self._add_transaction_semaphore = asyncio.Semaphore(200)

        sql_log_path: Optional[Path] = None
        with contextlib.ExitStack() as exit_stack:
            sql_log_file: Optional[TextIO] = None
            if self.config.get("log_sqlite_cmds", False):
                sql_log_path = path_from_root(self.root_path, "log/sql.log")
                self.log.info(f"logging SQL commands to {sql_log_path}")
                sql_log_file = exit_stack.enter_context(sql_log_path.open("a", encoding="utf-8"))

            # create the store (db) and full node instance
            # TODO: is this standardized and thus able to be handled by DBWrapper2?
            async with manage_connection(self.db_path, log_file=sql_log_file, name="version_check") as db_connection:
                db_version = await lookup_db_version(db_connection)

        self.log.info(f"using blockchain database {self.db_path}, which is version {db_version}")

        db_sync = db_synchronous_on(self.config.get("db_sync", "auto"))
        self.log.info(f"opening blockchain DB: synchronous={db_sync}")

        async with DBWrapper2.managed(
            self.db_path,
            db_version=db_version,
            reader_count=self.config.get("db_readers", 4),
            log_path=sql_log_path,
            synchronous=db_sync,
        ) as self._db_wrapper:
            if self.db_wrapper.db_version != 2:
                async with self.db_wrapper.reader_no_transaction() as conn:
                    async with conn.execute(
                        "SELECT name FROM sqlite_master WHERE type='table' AND name='full_blocks'"
                    ) as cur:
                        if len(list(await cur.fetchall())) == 0:
                            try:
                                # this is a new DB file. Make it v2
                                async with self.db_wrapper.writer_maybe_transaction() as w_conn:
                                    await set_db_version_async(w_conn, 2)
                                    self.db_wrapper.db_version = 2
                                    self.log.info("blockchain database is empty, configuring as v2")
                            except sqlite3.OperationalError:
                                # it could be a database created with "chia init", which is
                                # empty except it has the database_version table
                                pass

            self._block_store = await BlockStore.create(self.db_wrapper)
            self._hint_store = await HintStore.create(self.db_wrapper)
            self._coin_store = await CoinStore.create(self.db_wrapper)
            self.log.info("Initializing blockchain from disk")
            start_time = time.monotonic()
            reserved_cores = self.config.get("reserved_cores", 0)
            single_threaded = self.config.get("single_threaded", False)
            multiprocessing_start_method = process_config_start_method(config=self.config, log=self.log)
            self.multiprocessing_context = multiprocessing.get_context(method=multiprocessing_start_method)
            self._blockchain = await Blockchain.create(
                coin_store=self.coin_store,
                block_store=self.block_store,
                consensus_constants=self.constants,
                blockchain_dir=self.db_path.parent,
                reserved_cores=reserved_cores,
                single_threaded=single_threaded,
            )

            self._mempool_manager = MempoolManager(
                get_coin_records=self.coin_store.get_coin_records,
                consensus_constants=self.constants,
                single_threaded=single_threaded,
            )

            # Transactions go into this queue from the server, and get sent to respond_transaction
            self._transaction_queue = TransactionQueue(1000, self.log)
            self._transaction_queue_task: asyncio.Task[None] = asyncio.create_task(self._handle_transactions())

            self._init_weight_proof = asyncio.create_task(self.initialize_weight_proof())

            if self.config.get("enable_profiler", False):
<<<<<<< HEAD
                # TODO: stop dropping tasks on the floor
                asyncio.create_task(profile_task(self.root_path, "node", self.log))
=======
                asyncio.create_task(profile_task(self.root_path, "node", self.log))  # noqa: RUF006
>>>>>>> 604fc1fe

            self.profile_block_validation = self.config.get("profile_block_validation", False)
            if self.profile_block_validation:  # pragma: no cover
                # this is not covered by any unit tests as it's essentially test code
                # itself. It's exercised manually when investigating performance issues
                profile_dir = path_from_root(self.root_path, "block-validation-profile")
                profile_dir.mkdir(parents=True, exist_ok=True)

            if self.config.get("enable_memory_profiler", False):
<<<<<<< HEAD
                # TODO: stop dropping tasks on the floor
                asyncio.create_task(mem_profile_task(self.root_path, "node", self.log))
=======
                asyncio.create_task(mem_profile_task(self.root_path, "node", self.log))  # noqa: RUF006
>>>>>>> 604fc1fe

            time_taken = time.monotonic() - start_time
            peak: Optional[BlockRecord] = self.blockchain.get_peak()
            if peak is None:
                self.log.info(f"Initialized with empty blockchain time taken: {int(time_taken)}s")
                num_unspent = await self.coin_store.num_unspent()
                if num_unspent > 0:
                    self.log.error(
                        f"Inconsistent blockchain DB file! Could not find peak block but found {num_unspent} coins! "
                        "This is a fatal error. The blockchain database may be corrupt"
                    )
                    raise RuntimeError("corrupt blockchain DB")
            else:
                self.log.info(
                    f"Blockchain initialized to peak {peak.header_hash} height"
                    f" {peak.height}, "
                    f"time taken: {int(time_taken)}s"
                )
                async with self.blockchain.priority_mutex.acquire(priority=BlockchainMutexPriority.high):
                    pending_tx = await self.mempool_manager.new_peak(self.blockchain.get_tx_peak(), None)
                assert len(pending_tx.items) == 0  # no pending transactions when starting up

                full_peak: Optional[FullBlock] = await self.blockchain.get_full_peak()
                assert full_peak is not None
                state_change_summary = StateChangeSummary(peak, uint32(max(peak.height - 1, 0)), [], [], [], [])
                ppp_result: PeakPostProcessingResult = await self.peak_post_processing(
                    full_peak, state_change_summary, None
                )
                await self.peak_post_processing_2(full_peak, None, state_change_summary, ppp_result)
            if self.config["send_uncompact_interval"] != 0:
                sanitize_weight_proof_only = False
                if "sanitize_weight_proof_only" in self.config:
                    sanitize_weight_proof_only = self.config["sanitize_weight_proof_only"]
                assert self.config["target_uncompact_proofs"] != 0
                self.uncompact_task = asyncio.create_task(
                    self.broadcast_uncompact_blocks(
                        self.config["send_uncompact_interval"],
                        self.config["target_uncompact_proofs"],
                        sanitize_weight_proof_only,
                    )
                )
            if self.wallet_sync_task is None or self.wallet_sync_task.done():
                self.wallet_sync_task = asyncio.create_task(self._wallets_sync_task_handler())

            self.initialized = True
            if self.full_node_peers is not None:
<<<<<<< HEAD
                # TODO: stop dropping tasks on the floor
                asyncio.create_task(self.full_node_peers.start())
=======
                asyncio.create_task(self.full_node_peers.start())  # noqa: RUF006
>>>>>>> 604fc1fe
            try:
                yield
            finally:
                self._shut_down = True
                if self._init_weight_proof is not None:
                    self._init_weight_proof.cancel()

                # blockchain is created in _start and in certain cases it may not exist here during _close
                if self._blockchain is not None:
                    self.blockchain.shut_down()
                # same for mempool_manager
                if self._mempool_manager is not None:
                    self.mempool_manager.shut_down()

                if self.full_node_peers is not None:
<<<<<<< HEAD
                    # TODO: stop dropping tasks on the floor
                    asyncio.create_task(self.full_node_peers.close())
=======
                    asyncio.create_task(self.full_node_peers.close())  # noqa: RUF006
>>>>>>> 604fc1fe
                if self.uncompact_task is not None:
                    self.uncompact_task.cancel()
                if self._transaction_queue_task is not None:
                    self._transaction_queue_task.cancel()
                cancel_task_safe(task=self.wallet_sync_task, log=self.log)
                for one_sync_task in self._sync_task_list:
                    if not one_sync_task.done():
                        cancel_task_safe(task=one_sync_task, log=self.log)

                for task_id, task in list(self.full_node_store.tx_fetch_tasks.items()):
                    cancel_task_safe(task, self.log)
                if self._init_weight_proof is not None:
                    await asyncio.wait([self._init_weight_proof])
                for one_sync_task in self._sync_task_list:
                    if one_sync_task.done():
                        self.log.info(f"Long sync task {one_sync_task.get_name()} done")
                    else:
                        with contextlib.suppress(asyncio.CancelledError):
                            self.log.info(f"Awaiting long sync task {one_sync_task.get_name()}")
                            await one_sync_task

    @property
    def block_store(self) -> BlockStore:
        assert self._block_store is not None
        return self._block_store

    @property
    def timelord_lock(self) -> asyncio.Lock:
        assert self._timelord_lock is not None
        return self._timelord_lock

    @property
    def mempool_manager(self) -> MempoolManager:
        assert self._mempool_manager is not None
        return self._mempool_manager

    @property
    def blockchain(self) -> Blockchain:
        assert self._blockchain is not None
        return self._blockchain

    @property
    def coin_store(self) -> CoinStore:
        assert self._coin_store is not None
        return self._coin_store

    @property
    def add_transaction_semaphore(self) -> asyncio.Semaphore:
        assert self._add_transaction_semaphore is not None
        return self._add_transaction_semaphore

    @property
    def transaction_queue(self) -> TransactionQueue:
        assert self._transaction_queue is not None
        return self._transaction_queue

    @property
    def db_wrapper(self) -> DBWrapper2:
        assert self._db_wrapper is not None
        return self._db_wrapper

    @property
    def hint_store(self) -> HintStore:
        assert self._hint_store is not None
        return self._hint_store

    @property
    def new_peak_sem(self) -> LimitedSemaphore:
        assert self._new_peak_sem is not None
        return self._new_peak_sem

    @property
    def compact_vdf_sem(self) -> LimitedSemaphore:
        assert self._compact_vdf_sem is not None
        return self._compact_vdf_sem

    def get_connections(self, request_node_type: Optional[NodeType]) -> list[dict[str, Any]]:
        connections = self.server.get_connections(request_node_type)
        con_info: list[dict[str, Any]] = []
        if self.sync_store is not None:
            peak_store = self.sync_store.peer_to_peak
        else:
            peak_store = None
        for con in connections:
            if peak_store is not None and con.peer_node_id in peak_store:
                peak = peak_store[con.peer_node_id]
                peak_height = peak.height
                peak_hash = peak.header_hash
                peak_weight = peak.weight
            else:
                peak_height = None
                peak_hash = None
                peak_weight = None
            con_dict: dict[str, Any] = {
                "type": con.connection_type,
                "local_port": con.local_port,
                "peer_host": con.peer_info.host,
                "peer_port": con.peer_info.port,
                "peer_server_port": con.peer_server_port,
                "node_id": con.peer_node_id,
                "creation_time": con.creation_time,
                "bytes_read": con.bytes_read,
                "bytes_written": con.bytes_written,
                "last_message_time": con.last_message_time,
                "peak_height": peak_height,
                "peak_weight": peak_weight,
                "peak_hash": peak_hash,
            }
            con_info.append(con_dict)

        return con_info

    def _set_state_changed_callback(self, callback: StateChangedProtocol) -> None:
        self.state_changed_callback = callback

    async def _handle_one_transaction(self, entry: TransactionQueueEntry) -> None:
        peer = entry.peer
        try:
            inc_status, err = await self.add_transaction(entry.transaction, entry.spend_name, peer, entry.test)
            entry.done.set((inc_status, err))
        except asyncio.CancelledError:
            error_stack = traceback.format_exc()
            self.log.debug(f"Cancelling _handle_one_transaction, closing: {error_stack}")
        except Exception:
            error_stack = traceback.format_exc()
            self.log.error(f"Error in _handle_one_transaction, closing: {error_stack}")
            if peer is not None:
                await peer.close()
        finally:
            self.add_transaction_semaphore.release()

    async def _handle_transactions(self) -> None:
        while not self._shut_down:
            # We use a semaphore to make sure we don't send more than 200 concurrent calls of respond_transaction.
            # However, doing them one at a time would be slow, because they get sent to other processes.
            await self.add_transaction_semaphore.acquire()
            item: TransactionQueueEntry = await self.transaction_queue.pop()
<<<<<<< HEAD
            # TODO: stop dropping tasks on the floor
            asyncio.create_task(self._handle_one_transaction(item))
=======
            asyncio.create_task(self._handle_one_transaction(item))  # noqa: RUF006
>>>>>>> 604fc1fe

    async def initialize_weight_proof(self) -> None:
        self.weight_proof_handler = WeightProofHandler(
            constants=self.constants,
            blockchain=self.blockchain,
            multiprocessing_context=self.multiprocessing_context,
        )
        peak = self.blockchain.get_peak()
        if peak is not None:
            await self.weight_proof_handler.create_sub_epoch_segments()

    def set_server(self, server: ChiaServer) -> None:
        self._server = server
        dns_servers: list[str] = []
        network_name = self.config["selected_network"]
        try:
            default_port = self.config["network_overrides"]["config"][network_name]["default_full_node_port"]
        except Exception:
            self.log.info("Default port field not found in config.")
            default_port = None
        if "dns_servers" in self.config:
            dns_servers = self.config["dns_servers"]
        elif network_name == "mainnet":
            # If `dns_servers` is missing from the `config`, hardcode it if we're running mainnet.
            dns_servers.append("dns-introducer.chia.net")
        try:
            self.full_node_peers = FullNodePeers(
                self.server,
                self.config["target_outbound_peer_count"],
                self.root_path / Path(self.config.get("peers_file_path", "db/peers.dat")),
                self.config["introducer_peer"],
                dns_servers,
                self.config["peer_connect_interval"],
                self.config["selected_network"],
                default_port,
                self.log,
            )
        except Exception as e:
            error_stack = traceback.format_exc()
            self.log.error(f"Exception: {e}")
            self.log.error(f"Exception in peer discovery: {e}")
            self.log.error(f"Exception Stack: {error_stack}")

    def _state_changed(self, change: str, change_data: Optional[dict[str, Any]] = None) -> None:
        if self.state_changed_callback is not None:
            self.state_changed_callback(change, change_data)

    async def short_sync_batch(self, peer: WSChiaConnection, start_height: uint32, target_height: uint32) -> bool:
        """
        Tries to sync to a chain which is not too far in the future, by downloading batches of blocks. If the first
        block that we download is not connected to our chain, we return False and do an expensive long sync instead.
        Long sync is not preferred because it requires downloading and validating a weight proof.

        Args:
            peer: peer to sync from
            start_height: height that we should start downloading at. (Our peak is higher)
            target_height: target to sync to

        Returns:
            False if the fork point was not found, and we need to do a long sync. True otherwise.

        """
        # Don't trigger multiple batch syncs to the same peer

        if self.sync_store.is_backtrack_syncing(node_id=peer.peer_node_id):
            return True  # Don't batch sync, we are already in progress of a backtrack sync
        if peer.peer_node_id in self.sync_store.batch_syncing:
            return True  # Don't trigger a long sync
        self.sync_store.batch_syncing.add(peer.peer_node_id)

        self.log.info(f"Starting batch short sync from {start_height} to height {target_height}")
        if start_height > 0:
            first = await peer.call_api(
                FullNodeAPI.request_block, full_node_protocol.RequestBlock(uint32(start_height), False)
            )
            if first is None or not isinstance(first, full_node_protocol.RespondBlock):
                self.sync_store.batch_syncing.remove(peer.peer_node_id)
                self.log.error(f"Error short batch syncing, could not fetch block at height {start_height}")
                return False
            if not self.blockchain.contains_block(first.block.prev_header_hash):
                self.log.info("Batch syncing stopped, this is a deep chain")
                self.sync_store.batch_syncing.remove(peer.peer_node_id)
                # First sb not connected to our blockchain, do a long sync instead
                return False

        batch_size = self.constants.MAX_BLOCK_COUNT_PER_REQUESTS
        if self._segment_task is not None and (not self._segment_task.done()):
            try:
                self._segment_task.cancel()
            except Exception as e:
                self.log.warning(f"failed to cancel segment task {e}")
            self._segment_task = None

        try:
            peer_info = peer.get_peer_logging()
            if start_height > 0:
                fork_hash = self.blockchain.height_to_hash(uint32(start_height - 1))
            else:
                fork_hash = self.constants.GENESIS_CHALLENGE
            assert fork_hash
            fork_info = ForkInfo(start_height - 1, start_height - 1, fork_hash)
            for height in range(start_height, target_height, batch_size):
                end_height = min(target_height, height + batch_size)
                request = RequestBlocks(uint32(height), uint32(end_height), True)
                response = await peer.call_api(FullNodeAPI.request_blocks, request)
                if not response:
                    raise ValueError(f"Error short batch syncing, invalid/no response for {height}-{end_height}")
                async with self.blockchain.priority_mutex.acquire(priority=BlockchainMutexPriority.high):
                    state_change_summary: Optional[StateChangeSummary]
                    prev_b = None
                    if response.blocks[0].height > 0:
                        prev_b = await self.blockchain.get_block_record_from_db(response.blocks[0].prev_header_hash)
                        assert prev_b is not None
                    new_slot = len(response.blocks[0].finished_sub_slots) > 0
                    ssi, diff = get_next_sub_slot_iters_and_difficulty(
                        self.constants, new_slot, prev_b, self.blockchain
                    )
                    vs = ValidationState(ssi, diff, None)
                    success, state_change_summary, _err = await self.add_block_batch(
                        AugmentedBlockchain(self.blockchain), response.blocks, peer_info, fork_info, vs
                    )
                    if not success:
                        raise ValueError(f"Error short batch syncing, failed to validate blocks {height}-{end_height}")
                    if state_change_summary is not None:
                        try:
                            peak_fb: Optional[FullBlock] = await self.blockchain.get_full_peak()
                            assert peak_fb is not None
                            ppp_result: PeakPostProcessingResult = await self.peak_post_processing(
                                peak_fb,
                                state_change_summary,
                                peer,
                            )
                            await self.peak_post_processing_2(peak_fb, peer, state_change_summary, ppp_result)
                        except Exception:
                            # Still do post processing after cancel (or exception)
                            peak_fb = await self.blockchain.get_full_peak()
                            assert peak_fb is not None
                            await self.peak_post_processing(peak_fb, state_change_summary, peer)
                            raise
                        finally:
                            self.log.info(f"Added blocks {height}-{end_height}")
        except (asyncio.CancelledError, Exception):
            self.sync_store.batch_syncing.remove(peer.peer_node_id)
            raise
        self.sync_store.batch_syncing.remove(peer.peer_node_id)
        return True

    async def short_sync_backtrack(
        self, peer: WSChiaConnection, peak_height: uint32, target_height: uint32, target_unf_hash: bytes32
    ) -> bool:
        """
        Performs a backtrack sync, where blocks are downloaded one at a time from newest to oldest. If we do not
        find the fork point 5 deeper than our peak, we return False and do a long sync instead.

        Args:
            peer: peer to sync from
            peak_height: height of our peak
            target_height: target height
            target_unf_hash: partial hash of the unfinished block of the target

        Returns:
            True iff we found the fork point, and we do not need to long sync.
        """
        try:
            self.sync_store.increment_backtrack_syncing(node_id=peer.peer_node_id)

            unfinished_block: Optional[UnfinishedBlock] = self.full_node_store.get_unfinished_block(target_unf_hash)
            curr_height: int = target_height
            found_fork_point = False
            blocks = []
            while curr_height > peak_height - 5:
                # If we already have the unfinished block, don't fetch the transactions. In the normal case, we will
                # already have the unfinished block, from when it was broadcast, so we just need to download the header,
                # but not the transactions
                fetch_tx: bool = unfinished_block is None or curr_height != target_height
                curr = await peer.call_api(
                    FullNodeAPI.request_block, full_node_protocol.RequestBlock(uint32(curr_height), fetch_tx)
                )
                if curr is None:
                    raise ValueError(f"Failed to fetch block {curr_height} from {peer.get_peer_logging()}, timed out")
                if curr is None or not isinstance(curr, full_node_protocol.RespondBlock):
                    raise ValueError(
                        f"Failed to fetch block {curr_height} from {peer.get_peer_logging()}, wrong type {type(curr)}"
                    )
                blocks.append(curr.block)
                if self.blockchain.contains_block(curr.block.prev_header_hash) or curr_height == 0:
                    found_fork_point = True
                    break
                curr_height -= 1
            if found_fork_point:
                for block in reversed(blocks):
                    # when syncing, we won't share any signatures with the
                    # mempool, so there's no need to pass in the BLS cache.
                    await self.add_block(block, peer)
        except (asyncio.CancelledError, Exception):
            self.sync_store.decrement_backtrack_syncing(node_id=peer.peer_node_id)
            raise

        self.sync_store.decrement_backtrack_syncing(node_id=peer.peer_node_id)
        return found_fork_point

    async def _refresh_ui_connections(self, sleep_before: float = 0) -> None:
        if sleep_before > 0:
            await asyncio.sleep(sleep_before)
        self._state_changed("peer_changed_peak")

    async def new_peak(self, request: full_node_protocol.NewPeak, peer: WSChiaConnection) -> None:
        """
        We have received a notification of a new peak from a peer. This happens either when we have just connected,
        or when the peer has updated their peak.

        Args:
            request: information about the new peak
            peer: peer that sent the message

        """

        try:
            seen_header_hash = self.sync_store.seen_header_hash(request.header_hash)
            # Updates heights in the UI. Sleeps 1.5s before, so other peers have time to update their peaks as well.
            # Limit to 3 refreshes.
            if not seen_header_hash and len(self._ui_tasks) < 3:
                self._ui_tasks.add(asyncio.create_task(self._refresh_ui_connections(1.5)))
            # Prune completed connect tasks
            self._ui_tasks = set(filter(lambda t: not t.done(), self._ui_tasks))
        except Exception as e:
            self.log.warning(f"Exception UI refresh task: {e}")

        # Store this peak/peer combination in case we want to sync to it, and to keep track of peers
        self.sync_store.peer_has_block(request.header_hash, peer.peer_node_id, request.weight, request.height, True)

        if self.blockchain.contains_block(request.header_hash):
            return None

        # Not interested in less heavy peaks
        peak: Optional[BlockRecord] = self.blockchain.get_peak()
        curr_peak_height = uint32(0) if peak is None else peak.height
        if peak is not None and peak.weight > request.weight:
            return None

        if self.sync_store.get_sync_mode():
            # If peer connects while we are syncing, check if they have the block we are syncing towards
            target_peak = self.sync_store.target_peak
            if target_peak is not None and request.header_hash != target_peak.header_hash:
                peak_peers: set[bytes32] = self.sync_store.get_peers_that_have_peak([target_peak.header_hash])
                # Don't ask if we already know this peer has the peak
                if peer.peer_node_id not in peak_peers:
                    target_peak_response: Optional[RespondBlock] = await peer.call_api(
                        FullNodeAPI.request_block,
                        full_node_protocol.RequestBlock(target_peak.height, False),
                        timeout=10,
                    )
                    if target_peak_response is not None and isinstance(target_peak_response, RespondBlock):
                        self.sync_store.peer_has_block(
                            target_peak.header_hash,
                            peer.peer_node_id,
                            target_peak_response.block.weight,
                            target_peak.height,
                            False,
                        )
        else:
            if (
                curr_peak_height <= request.height
                and request.height <= curr_peak_height + self.config["short_sync_blocks_behind_threshold"]
            ):
                # This is the normal case of receiving the next block
                if await self.short_sync_backtrack(
                    peer, curr_peak_height, request.height, request.unfinished_reward_block_hash
                ):
                    return None

            if request.height < self.constants.WEIGHT_PROOF_RECENT_BLOCKS:
                # This is the case of syncing up more than a few blocks, at the start of the chain
                self.log.debug("Doing batch sync, no backup")
                await self.short_sync_batch(peer, uint32(0), request.height)
                return None

            if (
                curr_peak_height <= request.height
                and request.height < curr_peak_height + self.config["sync_blocks_behind_threshold"]
            ):
                # This case of being behind but not by so much
                if await self.short_sync_batch(peer, uint32(max(curr_peak_height - 6, 0)), request.height):
                    return None

            # Clean up task reference list (used to prevent gc from killing running tasks)
            for oldtask in self._sync_task_list[:]:
                if oldtask.done():
                    self._sync_task_list.remove(oldtask)

            # This is the either the case where we were not able to sync successfully (for example, due to the fork
            # point being in the past), or we are very far behind. Performs a long sync.
            # Multiple tasks may be created here. If we don't save all handles, a task could enter a sync object
            # and be cleaned up by the GC, corrupting the sync object and possibly not allowing anything else in.
            self._sync_task_list.append(asyncio.create_task(self._sync()))

    async def send_peak_to_timelords(
        self, peak_block: Optional[FullBlock] = None, peer: Optional[WSChiaConnection] = None
    ) -> None:
        """
        Sends current peak to timelords
        """
        if peak_block is None:
            peak_block = await self.blockchain.get_full_peak()
        if peak_block is not None:
            peak = self.blockchain.block_record(peak_block.header_hash)
            difficulty = self.blockchain.get_next_difficulty(peak.header_hash, False)
            ses: Optional[SubEpochSummary] = next_sub_epoch_summary(
                self.constants,
                self.blockchain,
                peak.required_iters,
                peak_block,
                True,
            )
            recent_rc = self.blockchain.get_recent_reward_challenges()

            curr = peak
            while not curr.is_challenge_block(self.constants) and not curr.first_in_sub_slot:
                curr = self.blockchain.block_record(curr.prev_hash)

            if curr.is_challenge_block(self.constants):
                last_csb_or_eos = curr.total_iters
            else:
                last_csb_or_eos = curr.ip_sub_slot_total_iters(self.constants)

            curr = peak
            passed_ses_height_but_not_yet_included = True
            while (curr.height % self.constants.SUB_EPOCH_BLOCKS) != 0:
                if curr.sub_epoch_summary_included:
                    passed_ses_height_but_not_yet_included = False
                curr = self.blockchain.block_record(curr.prev_hash)
            if curr.sub_epoch_summary_included or curr.height == 0:
                passed_ses_height_but_not_yet_included = False

            timelord_new_peak: timelord_protocol.NewPeakTimelord = timelord_protocol.NewPeakTimelord(
                peak_block.reward_chain_block,
                difficulty,
                peak.deficit,
                peak.sub_slot_iters,
                ses,
                recent_rc,
                last_csb_or_eos,
                passed_ses_height_but_not_yet_included,
            )

            msg = make_msg(ProtocolMessageTypes.new_peak_timelord, timelord_new_peak)
            if peer is None:
                await self.server.send_to_all([msg], NodeType.TIMELORD)
            else:
                await self.server.send_to_specific([msg], peer.peer_node_id)

    async def synced(self, block_is_current_at: Optional[uint64] = None) -> bool:
        if block_is_current_at is None:
            block_is_current_at = uint64(int(time.time() - 60 * 7))
        if "simulator" in str(self.config.get("selected_network")):
            return True  # sim is always synced because it has no peers
        curr: Optional[BlockRecord] = self.blockchain.get_peak()
        if curr is None:
            return False

        while curr is not None and not curr.is_transaction_block:
            curr = self.blockchain.try_block_record(curr.prev_hash)

        if (
            curr is None
            or curr.timestamp is None
            or curr.timestamp < block_is_current_at
            or self.sync_store.get_sync_mode()
        ):
            return False
        else:
            return True

    async def on_connect(self, connection: WSChiaConnection) -> None:
        """
        Whenever we connect to another node / wallet, send them our current heads. Also send heads to farmers
        and challenges to timelords.
        """

        self._state_changed("add_connection")
        self._state_changed("sync_mode")
        if self.full_node_peers is not None:
<<<<<<< HEAD
            # TODO: stop dropping tasks on the floor
            asyncio.create_task(self.full_node_peers.on_connect(connection))
=======
            asyncio.create_task(self.full_node_peers.on_connect(connection))  # noqa: RUF006
>>>>>>> 604fc1fe

        if self.initialized is False:
            return None

        if connection.connection_type is NodeType.FULL_NODE:
            # Send filter to node and request mempool items that are not in it (Only if we are currently synced)
            synced = await self.synced()
            peak_height = self.blockchain.get_peak_height()
            if synced and peak_height is not None:
                my_filter = self.mempool_manager.get_filter()
                mempool_request = full_node_protocol.RequestMempoolTransactions(my_filter)

                msg = make_msg(ProtocolMessageTypes.request_mempool_transactions, mempool_request)
                await connection.send_message(msg)

        peak_full: Optional[FullBlock] = await self.blockchain.get_full_peak()

        if peak_full is not None:
            peak: BlockRecord = self.blockchain.block_record(peak_full.header_hash)
            if connection.connection_type is NodeType.FULL_NODE:
                request_node = full_node_protocol.NewPeak(
                    peak.header_hash,
                    peak.height,
                    peak.weight,
                    peak.height,
                    peak_full.reward_chain_block.get_unfinished().get_hash(),
                )
                await connection.send_message(make_msg(ProtocolMessageTypes.new_peak, request_node))

            elif connection.connection_type is NodeType.WALLET:
                # If connected to a wallet, send the Peak
                request_wallet = wallet_protocol.NewPeakWallet(
                    peak.header_hash,
                    peak.height,
                    peak.weight,
                    peak.height,
                )
                await connection.send_message(make_msg(ProtocolMessageTypes.new_peak_wallet, request_wallet))
            elif connection.connection_type is NodeType.TIMELORD:
                await self.send_peak_to_timelords()

    async def on_disconnect(self, connection: WSChiaConnection) -> None:
        self.log.info(f"peer disconnected {connection.get_peer_logging()}")
        self._state_changed("close_connection")
        self._state_changed("sync_mode")
        if self.sync_store is not None:
            self.sync_store.peer_disconnected(connection.peer_node_id)
        # Remove all ph | coin id subscription for this peer
        self.subscriptions.remove_peer(connection.peer_node_id)

    async def _sync(self) -> None:
        """
        Performs a full sync of the blockchain up to the peak.
            - Wait a few seconds for peers to send us their peaks
            - Select the heaviest peak, and request a weight proof from a peer with that peak
            - Validate the weight proof, and disconnect from the peer if invalid
            - Find the fork point to see where to start downloading blocks
            - Download blocks in batch (and in parallel) and verify them one at a time
            - Disconnect peers that provide invalid blocks or don't have the blocks
        """
        # Ensure we are only syncing once and not double calling this method
        if self.sync_store.get_sync_mode():
            return None

        if self.sync_store.get_long_sync():
            self.log.debug("already in long sync")
            return None

        self.sync_store.set_long_sync(True)
        self.log.debug("long sync started")
        try:
            self.log.info("Starting to perform sync.")

            # Wait until we have 3 peaks or up to a max of 30 seconds
            max_iterations = int(self.config.get("max_sync_wait", 30)) * 10

            self.log.info(f"Waiting to receive peaks from peers. (timeout: {max_iterations / 10}s)")
            peaks = []
            for i in range(max_iterations):
                peaks = [peak.header_hash for peak in self.sync_store.get_peak_of_each_peer().values()]
                if len(self.sync_store.get_peers_that_have_peak(peaks)) < 3:
                    if self._shut_down:
                        return None
                    await asyncio.sleep(0.1)
                    continue
                break

            self.log.info(f"Collected a total of {len(peaks)} peaks.")

            # Based on responses from peers about the current peaks, see which peak is the heaviest
            # (similar to longest chain rule).
            target_peak = self.sync_store.get_heaviest_peak()

            if target_peak is None:
                raise RuntimeError("Not performing sync, no peaks collected")

            self.sync_store.target_peak = target_peak

            self.log.info(f"Selected peak {target_peak}")
            # Check which peers are updated to this height

            peers = self.server.get_connections(NodeType.FULL_NODE)
            coroutines = []
            for peer in peers:
                coroutines.append(
                    peer.call_api(
                        FullNodeAPI.request_block,
                        full_node_protocol.RequestBlock(target_peak.height, True),
                        timeout=10,
                    )
                )
            for i, target_peak_response in enumerate(await asyncio.gather(*coroutines)):
                if target_peak_response is not None and isinstance(target_peak_response, RespondBlock):
                    self.sync_store.peer_has_block(
                        target_peak.header_hash, peers[i].peer_node_id, target_peak.weight, target_peak.height, False
                    )
            # TODO: disconnect from peer which gave us the heaviest_peak, if nobody has the peak
            fork_point, summaries = await self.request_validate_wp(
                target_peak.header_hash, target_peak.height, target_peak.weight
            )
            # Ensures that the fork point does not change
            async with self.blockchain.priority_mutex.acquire(priority=BlockchainMutexPriority.high):
                await self.blockchain.warmup(fork_point)
                await self.sync_from_fork_point(fork_point, target_peak.height, target_peak.header_hash, summaries)
        except asyncio.CancelledError:
            self.log.warning("Syncing failed, CancelledError")
        except Exception as e:
            tb = traceback.format_exc()
            self.log.error(f"Error with syncing: {type(e)}{tb}")
        finally:
            if self._shut_down:
                return None
            await self._finish_sync()

    async def request_validate_wp(
        self, peak_header_hash: bytes32, peak_height: uint32, peak_weight: uint128
    ) -> tuple[uint32, list[SubEpochSummary]]:
        if self.weight_proof_handler is None:
            raise RuntimeError("Weight proof handler is None")
        peers_with_peak = self.get_peers_with_peak(peak_header_hash)
        # Request weight proof from a random peer
        peers_with_peak_len = len(peers_with_peak)
        self.log.info(f"Total of {peers_with_peak_len} peers with peak {peak_height}")
        # We can't choose from an empty sequence
        if peers_with_peak_len == 0:
            raise RuntimeError(f"Not performing sync, no peers with peak {peak_height}")
        weight_proof_peer: WSChiaConnection = random.choice(peers_with_peak)
        self.log.info(
            f"Requesting weight proof from peer {weight_proof_peer.peer_info.host} up to height {peak_height}"
        )
        cur_peak: Optional[BlockRecord] = self.blockchain.get_peak()
        if cur_peak is not None and peak_weight <= cur_peak.weight:
            raise ValueError("Not performing sync, already caught up.")
        wp_timeout = 360
        if "weight_proof_timeout" in self.config:
            wp_timeout = self.config["weight_proof_timeout"]
        self.log.debug(f"weight proof timeout is {wp_timeout} sec")
        request = full_node_protocol.RequestProofOfWeight(peak_height, peak_header_hash)
        response = await weight_proof_peer.call_api(FullNodeAPI.request_proof_of_weight, request, timeout=wp_timeout)
        # Disconnect from this peer, because they have not behaved properly
        if response is None or not isinstance(response, full_node_protocol.RespondProofOfWeight):
            await weight_proof_peer.close(600)
            raise RuntimeError(f"Weight proof did not arrive in time from peer: {weight_proof_peer.peer_info.host}")
        if response.wp.recent_chain_data[-1].reward_chain_block.height != peak_height:
            await weight_proof_peer.close(600)
            raise RuntimeError(f"Weight proof had the wrong height: {weight_proof_peer.peer_info.host}")
        if response.wp.recent_chain_data[-1].reward_chain_block.weight != peak_weight:
            await weight_proof_peer.close(600)
            raise RuntimeError(f"Weight proof had the wrong weight: {weight_proof_peer.peer_info.host}")
        if self.in_bad_peak_cache(response.wp):
            raise ValueError("Weight proof failed bad peak cache validation")
        # dont sync to wp if local peak is heavier,
        # dont ban peer, we asked for this peak
        current_peak = self.blockchain.get_peak()
        if current_peak is not None:
            if response.wp.recent_chain_data[-1].reward_chain_block.weight <= current_peak.weight:
                raise RuntimeError(
                    f"current peak is heavier than Weight proof peek: {weight_proof_peer.peer_info.host}"
                )
        try:
            validated, fork_point, summaries = await self.weight_proof_handler.validate_weight_proof(response.wp)
        except Exception as e:
            await weight_proof_peer.close(600)
            raise ValueError(f"Weight proof validation threw an error {e}")
        if not validated:
            await weight_proof_peer.close(600)
            raise ValueError("Weight proof validation failed")
        self.log.info(f"Re-checked peers: total of {len(peers_with_peak)} peers with peak {peak_height}")
        self.sync_store.set_sync_mode(True)
        self._state_changed("sync_mode")
        return fork_point, summaries

    async def sync_from_fork_point(
        self,
        fork_point_height: uint32,
        target_peak_sb_height: uint32,
        peak_hash: bytes32,
        summaries: list[SubEpochSummary],
    ) -> None:
        self.log.info(f"Start syncing from fork point at {fork_point_height} up to {target_peak_sb_height}")
        peers_with_peak: list[WSChiaConnection] = self.get_peers_with_peak(peak_hash)
        fork_point_height = await check_fork_next_block(
            self.blockchain, fork_point_height, peers_with_peak, node_next_block_check
        )
        batch_size = self.constants.MAX_BLOCK_COUNT_PER_REQUESTS
        counter = 0
        if fork_point_height != 0:
            # warmup the cache
            curr = self.blockchain.height_to_block_record(fork_point_height)
            while (
                curr.sub_epoch_summary_included is None
                or counter < 3 * self.constants.MAX_SUB_SLOT_BLOCKS + self.constants.MIN_BLOCKS_PER_CHALLENGE_BLOCK + 3
            ):
                res = await self.blockchain.get_block_record_from_db(curr.prev_hash)
                if res is None:
                    break
                curr = res
                self.blockchain.add_block_record(curr)
                counter += 1

        # normally "fork_point" or "fork_height" refers to the first common
        # block between the main chain and the fork. Here "fork_point_height"
        # seems to refer to the first diverging block
        # in case we're validating a reorg fork (i.e. not extending the
        # main chain), we need to record the coin set from that fork in
        # fork_info. Otherwise validation is very expensive, especially
        # for deep reorgs
        if fork_point_height > 0:
            fork_hash = self.blockchain.height_to_hash(uint32(fork_point_height - 1))
            assert fork_hash is not None
        else:
            fork_hash = self.constants.GENESIS_CHALLENGE
        fork_info = ForkInfo(fork_point_height - 1, fork_point_height - 1, fork_hash)

        if fork_point_height == 0:
            ssi = self.constants.SUB_SLOT_ITERS_STARTING
            diff = self.constants.DIFFICULTY_STARTING
            prev_ses_block = None
        else:
            prev_b_hash = self.blockchain.height_to_hash(fork_point_height)
            assert prev_b_hash is not None
            prev_b = await self.blockchain.get_full_block(prev_b_hash)
            assert prev_b is not None
            ssi, diff, prev_ses_block = await self.get_sub_slot_iters_difficulty_ses_block(prev_b, None, None)

        # we need an augmented blockchain to validate blocks in batches. The
        # batch must be treated as if it's part of the chain to validate the
        # blocks in it. We also need them to keep appearing as if they're part
        # of the chain when pipelining the validation of blocks. We start
        # validating the next batch while still adding the first batch to the
        # chain.
        blockchain = AugmentedBlockchain(self.blockchain)

        async def fetch_blocks(output_queue: asyncio.Queue[Optional[tuple[WSChiaConnection, list[FullBlock]]]]) -> None:
            # the rate limit for respond_blocks is 100 messages / 60 seconds.
            # But the limit is scaled to 30% for outbound messages, so that's 30
            # messages per 60 seconds.
            # That's 2 seconds per request.
            seconds_per_request = 2
            start_height, end_height = 0, 0

            # the timestamp of when the next request_block message is allowed to
            # be sent. It's initialized to the current time, and bumped by the
            # seconds_per_request every time we send a request. This ensures we
            # won't exceed the 100 requests / 60 seconds rate limit.
            # Whichever peer has the lowest timestamp is the one we request
            # from. peers that take more than 5 seconds to respond are pushed to
            # the end of the queue, to be less likely to request from.

            # This should be cleaned up to not be a hard coded value, and maybe
            # allow higher request rates (and align the request_blocks and
            # respond_blocks rate limits).
            now = time.monotonic()
            new_peers_with_peak: list[tuple[WSChiaConnection, float]] = [(c, now) for c in peers_with_peak[:]]
            self.log.info(f"peers with peak: {len(new_peers_with_peak)}")
            random.shuffle(new_peers_with_peak)
            try:
                # block request ranges are *inclusive*, this requires some
                # gymnastics of this range (+1 to make it exclusive, like normal
                # ranges) and then -1 when forming the request message
                for start_height in range(fork_point_height, target_peak_sb_height + 1, batch_size):
                    end_height = min(target_peak_sb_height, start_height + batch_size - 1)
                    request = RequestBlocks(uint32(start_height), uint32(end_height), True)
                    new_peers_with_peak.sort(key=lambda pair: pair[1])
                    fetched = False
                    for idx, (peer, timestamp) in enumerate(new_peers_with_peak):
                        if peer.closed:
                            continue

                        start = time.monotonic()
                        if start < timestamp:
                            # rate limit ourselves, since we sent a message to
                            # this peer too recently
                            await asyncio.sleep(timestamp - start)
                            start = time.monotonic()

                        # update the timestamp, now that we're sending a request
                        # it's OK for the timestamp to fall behind wall-clock
                        # time. It just means we're allowed to send more
                        # requests to catch up
                        if is_localhost(peer.peer_info.host):
                            # we don't apply rate limits to localhost, and our
                            # tests depend on it
                            bump = 0.1
                        else:
                            bump = seconds_per_request

                        new_peers_with_peak[idx] = (
                            new_peers_with_peak[idx][0],
                            new_peers_with_peak[idx][1] + bump,
                        )
                        response = await peer.call_api(FullNodeAPI.request_blocks, request, timeout=30)
                        end = time.monotonic()
                        if end - start > 5:
                            self.log.info(f"sync pipeline, peer took {end - start:0.2f} to respond to request_blocks")
                        if response is None:
                            self.log.info(f"peer timed out after {end - start:.1f} s")
                            await peer.close()
                        elif isinstance(response, RespondBlocks):
                            if end - start > 5:
                                self.log.info(f"peer took {end - start:.1f} s to respond to request_blocks")
                                # this isn't a great peer, reduce its priority
                                # to prefer any peers that had to wait for it.
                                # By setting the next allowed timestamp to now,
                                # means that any other peer that has waited for
                                # this will have its next allowed timestamp in
                                # the passed, and be prefered multiple times
                                # over this peer.
                                new_peers_with_peak[idx] = (
                                    new_peers_with_peak[idx][0],
                                    end,
                                )
                            start = time.monotonic()
                            await output_queue.put((peer, response.blocks))
                            end = time.monotonic()
                            if end - start > 1:
                                self.log.info(
                                    f"sync pipeline back-pressure. stalled {end - start:0.2f} "
                                    "seconds on prevalidate block"
                                )
                            fetched = True
                            break
                    if fetched is False:
                        self.log.error(f"failed fetching {start_height} to {end_height} from peers")
                        return
                    if self.sync_store.peers_changed.is_set():
                        existing_peers = {id(c): timestamp for c, timestamp in new_peers_with_peak}
                        peers = self.get_peers_with_peak(peak_hash)
                        new_peers_with_peak = [(c, existing_peers.get(id(c), end)) for c in peers]
                        random.shuffle(new_peers_with_peak)
                        self.sync_store.peers_changed.clear()
                        self.log.info(f"peers with peak: {len(new_peers_with_peak)}")
            except Exception as e:
                self.log.error(f"Exception fetching {start_height} to {end_height} from peer {e}")
            finally:
                # finished signal with None
                await output_queue.put(None)

        async def validate_blocks(
            input_queue: asyncio.Queue[Optional[tuple[WSChiaConnection, list[FullBlock]]]],
            output_queue: asyncio.Queue[
                Optional[
                    tuple[WSChiaConnection, ValidationState, list[Awaitable[PreValidationResult]], list[FullBlock]]
                ]
            ],
        ) -> None:
            nonlocal blockchain
            nonlocal fork_info
            first_batch = True

            vs = ValidationState(ssi, diff, prev_ses_block)

            try:
                while True:
                    res: Optional[tuple[WSChiaConnection, list[FullBlock]]] = await input_queue.get()
                    if res is None:
                        self.log.debug("done fetching blocks")
                        return None
                    peer, blocks = res

                    # skip_blocks is only relevant at the start of the sync,
                    # to skip blocks we already have in the database (and have
                    # been validated). Once we start validating blocks, we
                    # shouldn't be skipping any.
                    blocks_to_validate = await self.skip_blocks(blockchain, blocks, fork_info, vs)
                    assert first_batch or len(blocks_to_validate) == len(blocks)
                    next_validation_state = copy.copy(vs)

                    if len(blocks_to_validate) == 0:
                        continue

                    first_batch = False

                    futures: list[Awaitable[PreValidationResult]] = []
                    for block in blocks_to_validate:
                        futures.extend(
                            await self.prevalidate_blocks(
                                blockchain,
                                [block],
                                peer.peer_info,
                                vs,
                                summaries,
                            )
                        )
                    start = time.monotonic()
                    await output_queue.put((peer, next_validation_state, list(futures), blocks_to_validate))
                    end = time.monotonic()
                    if end - start > 1:
                        self.log.info(f"sync pipeline back-pressure. stalled {end - start:0.2f} seconds on add_block()")
            except Exception:
                self.log.exception("Exception validating")
            finally:
                # finished signal with None
                await output_queue.put(None)

        async def ingest_blocks(
            input_queue: asyncio.Queue[
                Optional[
                    tuple[WSChiaConnection, ValidationState, list[Awaitable[PreValidationResult]], list[FullBlock]]
                ]
            ],
        ) -> None:
            nonlocal fork_info
            block_rate = 0
            block_rate_time = time.monotonic()
            block_rate_height = -1
            while True:
                res = await input_queue.get()
                if res is None:
                    self.log.debug("done validating blocks")
                    return None
                peer, vs, futures, blocks = res
                start_height = blocks[0].height
                end_height = blocks[-1].height

                if block_rate_height == -1:
                    block_rate_height = start_height

                pre_validation_results = list(await asyncio.gather(*futures))
                # The ValidationState object (vs) is an in-out parameter. the add_block_batch()
                # call will update it
                state_change_summary, err = await self.add_prevalidated_blocks(
                    blockchain,
                    blocks,
                    pre_validation_results,
                    fork_info,
                    peer.peer_info,
                    vs,
                )
                if err is not None:
                    await peer.close(600)
                    raise ValueError(f"Failed to validate block batch {start_height} to {end_height}: {err}")
                if end_height - block_rate_height > 100:
                    now = time.monotonic()
                    block_rate = int((end_height - block_rate_height) // (now - block_rate_time))
                    block_rate_time = now
                    block_rate_height = end_height

                self.log.info(
                    f"Added blocks {start_height} to {end_height} ({block_rate} blocks/s) (from: {peer.peer_info.ip})"
                )
                peak: Optional[BlockRecord] = self.blockchain.get_peak()
                if state_change_summary is not None:
                    assert peak is not None
                    # Hints must be added to the DB. The other post-processing tasks are not required when syncing
                    hints_to_add, _ = get_hints_and_subscription_coin_ids(
                        state_change_summary,
                        self.subscriptions.has_coin_subscription,
                        self.subscriptions.has_puzzle_subscription,
                    )
                    await self.hint_store.add_hints(hints_to_add)
                # Note that end_height is not necessarily the peak at this
                # point. In case of a re-org, it may even be significantly
                # higher than _peak_height, and still not be the peak.
                # clean_block_record() will not necessarily honor this cut-off
                # height, in that case.
                self.blockchain.clean_block_record(end_height - self.constants.BLOCKS_CACHE_SIZE)

        block_queue: asyncio.Queue[Optional[tuple[WSChiaConnection, list[FullBlock]]]] = asyncio.Queue(maxsize=10)
        validation_queue: asyncio.Queue[
            Optional[tuple[WSChiaConnection, ValidationState, list[Awaitable[PreValidationResult]], list[FullBlock]]]
        ] = asyncio.Queue(maxsize=10)

        fetch_task = asyncio.create_task(fetch_blocks(block_queue))
        validate_task = asyncio.create_task(validate_blocks(block_queue, validation_queue))
        ingest_task = asyncio.create_task(ingest_blocks(validation_queue))
        try:
            await asyncio.gather(fetch_task, validate_task, ingest_task)
        except Exception:
            self.log.exception("sync from fork point failed")
        finally:
            cancel_task_safe(validate_task, self.log)
            cancel_task_safe(fetch_task)
            cancel_task_safe(ingest_task)

            # we still need to await all the pending futures of the
            # prevalidation steps posted to the thread pool
            while not validation_queue.empty():
                result = validation_queue.get_nowait()
                if result is None:
                    continue

                _, _, futures, _ = result
                await asyncio.gather(*futures)

    def get_peers_with_peak(self, peak_hash: bytes32) -> list[WSChiaConnection]:
        peer_ids: set[bytes32] = self.sync_store.get_peers_that_have_peak([peak_hash])
        if len(peer_ids) == 0:
            self.log.warning(f"Not syncing, no peers with header_hash {peak_hash} ")
            return []
        return [c for c in self.server.all_connections.values() if c.peer_node_id in peer_ids]

    async def _wallets_sync_task_handler(self) -> None:
        while not self._shut_down:
            try:
                wallet_update = await self.wallet_sync_queue.get()
                await self.update_wallets(wallet_update)
            except Exception:
                self.log.exception("Wallet sync task failure")
                continue

    async def update_wallets(self, wallet_update: WalletUpdate) -> None:
        self.log.debug(
            f"update_wallets - fork_height: {wallet_update.fork_height}, peak_height: {wallet_update.peak.height}"
        )
        changes_for_peer: dict[bytes32, set[CoinState]] = {}
        for coin_record in wallet_update.coin_records:
            coin_id = coin_record.name
            subscribed_peers = self.subscriptions.peers_for_coin_id(coin_id)
            subscribed_peers.update(self.subscriptions.peers_for_puzzle_hash(coin_record.coin.puzzle_hash))
            hint = wallet_update.hints.get(coin_id)
            if hint is not None:
                subscribed_peers.update(self.subscriptions.peers_for_puzzle_hash(hint))
            for peer in subscribed_peers:
                changes_for_peer.setdefault(peer, set()).add(coin_record.coin_state)

        for peer, changes in changes_for_peer.items():
            connection = self.server.all_connections.get(peer)
            if connection is not None:
                state = CoinStateUpdate(
                    wallet_update.peak.height,
                    wallet_update.fork_height,
                    wallet_update.peak.header_hash,
                    list(changes),
                )
                await connection.send_message(make_msg(ProtocolMessageTypes.coin_state_update, state))

        # Tell wallets about the new peak
        new_peak_message = make_msg(
            ProtocolMessageTypes.new_peak_wallet,
            wallet_protocol.NewPeakWallet(
                wallet_update.peak.header_hash,
                wallet_update.peak.height,
                wallet_update.peak.weight,
                wallet_update.fork_height,
            ),
        )
        await self.server.send_to_all([new_peak_message], NodeType.WALLET)

    async def add_block_batch(
        self,
        blockchain: AugmentedBlockchain,
        all_blocks: list[FullBlock],
        peer_info: PeerInfo,
        fork_info: ForkInfo,
        vs: ValidationState,  # in-out parameter
        wp_summaries: Optional[list[SubEpochSummary]] = None,
    ) -> tuple[bool, Optional[StateChangeSummary], Optional[Err]]:
        # Precondition: All blocks must be contiguous blocks, index i+1 must be the parent of index i
        # Returns a bool for success, as well as a StateChangeSummary if the peak was advanced

        pre_validate_start = time.monotonic()
        blockchain = AugmentedBlockchain(self.blockchain)
        blocks_to_validate = await self.skip_blocks(blockchain, all_blocks, fork_info, vs)

        if len(blocks_to_validate) == 0:
            return True, None, None

        futures = await self.prevalidate_blocks(
            blockchain,
            blocks_to_validate,
            peer_info,
            copy.copy(vs),
            wp_summaries,
        )
        pre_validation_results = list(await asyncio.gather(*futures))

        agg_state_change_summary, err = await self.add_prevalidated_blocks(
            blockchain,
            blocks_to_validate,
            pre_validation_results,
            fork_info,
            peer_info,
            vs,
        )

        if agg_state_change_summary is not None:
            self._state_changed("new_peak")
            self.log.debug(
                f"Total time for {len(blocks_to_validate)} blocks: {time.monotonic() - pre_validate_start}, "
                f"advanced: True"
            )
        return err is None, agg_state_change_summary, err

    async def skip_blocks(
        self,
        blockchain: AugmentedBlockchain,
        all_blocks: list[FullBlock],
        fork_info: ForkInfo,
        vs: ValidationState,  # in-out parameter
    ) -> list[FullBlock]:
        blocks_to_validate: list[FullBlock] = []
        for i, block in enumerate(all_blocks):
            header_hash = block.header_hash
            block_rec = await blockchain.get_block_record_from_db(header_hash)
            if block_rec is None:
                blocks_to_validate = all_blocks[i:]
                break
            else:
                blockchain.add_block_record(block_rec)
                if block_rec.sub_epoch_summary_included:
                    # already validated block, update sub slot iters, difficulty and prev sub epoch summary
                    vs.prev_ses_block = block_rec
                    if block_rec.sub_epoch_summary_included.new_sub_slot_iters is not None:
                        vs.ssi = block_rec.sub_epoch_summary_included.new_sub_slot_iters
                    if block_rec.sub_epoch_summary_included.new_difficulty is not None:
                        vs.difficulty = block_rec.sub_epoch_summary_included.new_difficulty

            # the below section updates the fork_info object, if
            # there is one.
            if block.height <= fork_info.peak_height:
                continue
            # we have already validated this block once, no need to do it again.
            # however, if this block is not part of the main chain, we need to
            # update the fork context with its additions and removals
            if blockchain.height_to_hash(block.height) == header_hash:
                # we're on the main chain, just fast-forward the fork height
                fork_info.reset(block.height, header_hash)
            else:
                # We have already validated the block, but if it's not part of the
                # main chain, we still need to re-run it to update the additions and
                # removals in fork_info.
                await self.blockchain.advance_fork_info(block, fork_info)
                await self.blockchain.run_single_block(block, fork_info)
        return blocks_to_validate

    async def prevalidate_blocks(
        self,
        blockchain: AugmentedBlockchain,
        blocks_to_validate: list[FullBlock],
        peer_info: PeerInfo,
        vs: ValidationState,
        wp_summaries: Optional[list[SubEpochSummary]] = None,
    ) -> Sequence[Awaitable[PreValidationResult]]:
        """
        This is a thin wrapper over pre_validate_block().

        Args:
            blockchain:
            blocks_to_validate:
            peer_info:
            vs: The ValidationState for the first block in the batch. This is an in-out
                parameter. It will be updated to be the validation state for the next
                batch of blocks.
            wp_summaries:
        """
        # Validates signatures in multiprocessing since they take a while, and we don't have cached transactions
        # for these blocks (unlike during normal operation where we validate one at a time)
        # We have to copy the ValidationState object to preserve it for the add_block()
        # call below. pre_validate_block() will update the
        # object we pass in.
        ret: list[Awaitable[PreValidationResult]] = []
        for block in blocks_to_validate:
            ret.append(
                await pre_validate_block(
                    self.constants,
                    blockchain,
                    block,
                    self.blockchain.pool,
                    None,
                    vs,
                    wp_summaries=wp_summaries,
                )
            )
        return ret

    async def add_prevalidated_blocks(
        self,
        blockchain: AugmentedBlockchain,
        blocks_to_validate: list[FullBlock],
        pre_validation_results: list[PreValidationResult],
        fork_info: ForkInfo,
        peer_info: PeerInfo,
        vs: ValidationState,  # in-out parameter
    ) -> tuple[Optional[StateChangeSummary], Optional[Err]]:
        agg_state_change_summary: Optional[StateChangeSummary] = None
        block_record = await self.blockchain.get_block_record_from_db(blocks_to_validate[0].prev_header_hash)
        for i, block in enumerate(blocks_to_validate):
            header_hash = block.header_hash
            assert vs.prev_ses_block is None or vs.prev_ses_block.height < block.height
            assert pre_validation_results[i].required_iters is not None
            state_change_summary: Optional[StateChangeSummary]
            # when adding blocks in batches, we won't have any overlapping
            # signatures with the mempool. There won't be any cache hits, so
            # there's no need to pass the BLS cache in

            if len(block.finished_sub_slots) > 0:
                cc_sub_slot = block.finished_sub_slots[0].challenge_chain
                if cc_sub_slot.new_sub_slot_iters is not None or cc_sub_slot.new_difficulty is not None:
                    expected_sub_slot_iters, expected_difficulty = get_next_sub_slot_iters_and_difficulty(
                        self.constants, True, block_record, self.blockchain
                    )
                    assert cc_sub_slot.new_sub_slot_iters is not None
                    vs.ssi = cc_sub_slot.new_sub_slot_iters
                    assert cc_sub_slot.new_difficulty is not None
                    vs.difficulty = cc_sub_slot.new_difficulty
                    assert expected_sub_slot_iters == vs.ssi
                    assert expected_difficulty == vs.difficulty
            result, error, state_change_summary = await self.blockchain.add_block(
                block, pre_validation_results[i], vs.ssi, fork_info, prev_ses_block=vs.prev_ses_block
            )
            if error is None:
                blockchain.remove_extra_block(header_hash)

            if result == AddBlockResult.NEW_PEAK:
                # since this block just added a new peak, we've don't need any
                # fork history from fork_info anymore
                fork_info.reset(block.height, header_hash)
                assert state_change_summary is not None
                # Since all blocks are contiguous, we can simply append the rollback changes and npc results
                if agg_state_change_summary is None:
                    agg_state_change_summary = state_change_summary
                else:
                    # Keeps the old, original fork_height, since the next blocks will have fork height h-1
                    # Groups up all state changes into one
                    agg_state_change_summary = StateChangeSummary(
                        state_change_summary.peak,
                        agg_state_change_summary.fork_height,
                        agg_state_change_summary.rolled_back_records + state_change_summary.rolled_back_records,
                        agg_state_change_summary.removals + state_change_summary.removals,
                        agg_state_change_summary.additions + state_change_summary.additions,
                        agg_state_change_summary.new_rewards + state_change_summary.new_rewards,
                    )
            elif result in {AddBlockResult.INVALID_BLOCK, AddBlockResult.DISCONNECTED_BLOCK}:
                if error is not None:
                    self.log.error(f"Error: {error}, Invalid block from peer: {peer_info} ")
                return agg_state_change_summary, error
            block_record = blockchain.block_record(header_hash)
            assert block_record is not None
            if block_record.sub_epoch_summary_included is not None:
                vs.prev_ses_block = block_record
                if self.weight_proof_handler is not None:
                    await self.weight_proof_handler.create_prev_sub_epoch_segments()
        if agg_state_change_summary is not None:
            self._state_changed("new_peak")
        return agg_state_change_summary, None

    async def get_sub_slot_iters_difficulty_ses_block(
        self, block: FullBlock, ssi: Optional[uint64], diff: Optional[uint64]
    ) -> tuple[uint64, uint64, Optional[BlockRecord]]:
        prev_ses_block = None
        if ssi is None or diff is None:
            if block.height == 0:
                ssi = self.constants.SUB_SLOT_ITERS_STARTING
                diff = self.constants.DIFFICULTY_STARTING
        if ssi is None or diff is None:
            if len(block.finished_sub_slots) > 0:
                if block.finished_sub_slots[0].challenge_chain.new_difficulty is not None:
                    diff = block.finished_sub_slots[0].challenge_chain.new_difficulty
                if block.finished_sub_slots[0].challenge_chain.new_sub_slot_iters is not None:
                    ssi = block.finished_sub_slots[0].challenge_chain.new_sub_slot_iters

        if block.height > 0:
            prev_b = await self.blockchain.get_block_record_from_db(block.prev_header_hash)
            curr = prev_b
            while prev_ses_block is None or ssi is None or diff is None:
                assert curr is not None
                if curr.height == 0:
                    if ssi is None or diff is None:
                        ssi = self.constants.SUB_SLOT_ITERS_STARTING
                        diff = self.constants.DIFFICULTY_STARTING
                    if prev_ses_block is None:
                        prev_ses_block = curr
                if curr.sub_epoch_summary_included is not None:
                    if prev_ses_block is None:
                        prev_ses_block = curr
                    if ssi is None or diff is None:
                        if curr.sub_epoch_summary_included.new_difficulty is not None:
                            diff = curr.sub_epoch_summary_included.new_difficulty
                        if curr.sub_epoch_summary_included.new_sub_slot_iters is not None:
                            ssi = curr.sub_epoch_summary_included.new_sub_slot_iters
                curr = await self.blockchain.get_block_record_from_db(curr.prev_hash)
        assert ssi is not None
        assert diff is not None
        return ssi, diff, prev_ses_block

    async def _finish_sync(self) -> None:
        """
        Finalize sync by setting sync mode to False, clearing all sync information, and adding any final
        blocks that we have finalized recently.
        """
        self.log.info("long sync done")
        self.sync_store.set_long_sync(False)
        self.sync_store.set_sync_mode(False)
        self._state_changed("sync_mode")
        if self._server is None:
            return None

        async with self.blockchain.priority_mutex.acquire(priority=BlockchainMutexPriority.high):
            peak: Optional[BlockRecord] = self.blockchain.get_peak()
            peak_fb: Optional[FullBlock] = await self.blockchain.get_full_peak()
            if peak_fb is not None:
                assert peak is not None
                state_change_summary = StateChangeSummary(peak, uint32(max(peak.height - 1, 0)), [], [], [], [])
                ppp_result: PeakPostProcessingResult = await self.peak_post_processing(
                    peak_fb, state_change_summary, None
                )
                await self.peak_post_processing_2(peak_fb, None, state_change_summary, ppp_result)

        if peak is not None and self.weight_proof_handler is not None:
            await self.weight_proof_handler.get_proof_of_weight(peak.header_hash)
            self._state_changed("block")

    def has_valid_pool_sig(self, block: Union[UnfinishedBlock, FullBlock]) -> bool:
        if (
            block.foliage.foliage_block_data.pool_target
            == PoolTarget(self.constants.GENESIS_PRE_FARM_POOL_PUZZLE_HASH, uint32(0))
            and block.foliage.prev_block_hash != self.constants.GENESIS_CHALLENGE
            and block.reward_chain_block.proof_of_space.pool_public_key is not None
        ):
            assert block.foliage.foliage_block_data.pool_signature is not None
            if not AugSchemeMPL.verify(
                block.reward_chain_block.proof_of_space.pool_public_key,
                bytes(block.foliage.foliage_block_data.pool_target),
                block.foliage.foliage_block_data.pool_signature,
            ):
                return False
        return True

    async def signage_point_post_processing(
        self,
        request: full_node_protocol.RespondSignagePoint,
        peer: WSChiaConnection,
        ip_sub_slot: Optional[EndOfSubSlotBundle],
    ) -> None:
        self.log.info(
            f"⏲️  Finished signage point {request.index_from_challenge}/"
            f"{self.constants.NUM_SPS_SUB_SLOT}: "
            f"CC: {request.challenge_chain_vdf.output.get_hash().hex()} "
            f"RC: {request.reward_chain_vdf.output.get_hash().hex()} "
        )
        self.signage_point_times[request.index_from_challenge] = time.time()
        sub_slot_tuple = self.full_node_store.get_sub_slot(request.challenge_chain_vdf.challenge)
        prev_challenge: Optional[bytes32]
        if sub_slot_tuple is not None:
            prev_challenge = sub_slot_tuple[0].challenge_chain.challenge_chain_end_of_slot_vdf.challenge
        else:
            prev_challenge = None

        # Notify nodes of the new signage point
        broadcast = full_node_protocol.NewSignagePointOrEndOfSubSlot(
            prev_challenge,
            request.challenge_chain_vdf.challenge,
            request.index_from_challenge,
            request.reward_chain_vdf.challenge,
        )
        msg = make_msg(ProtocolMessageTypes.new_signage_point_or_end_of_sub_slot, broadcast)
        await self.server.send_to_all([msg], NodeType.FULL_NODE, peer.peer_node_id)

        peak = self.blockchain.get_peak()
        if peak is not None and peak.height > self.constants.MAX_SUB_SLOT_BLOCKS:
            sub_slot_iters = peak.sub_slot_iters
            difficulty = uint64(peak.weight - self.blockchain.block_record(peak.prev_hash).weight)
            # Makes sure to potentially update the difficulty if we are past the peak (into a new sub-slot)
            assert ip_sub_slot is not None
            if request.challenge_chain_vdf.challenge != ip_sub_slot.challenge_chain.get_hash():
                next_difficulty = self.blockchain.get_next_difficulty(peak.header_hash, True)
                next_sub_slot_iters = self.blockchain.get_next_slot_iters(peak.header_hash, True)
                difficulty = next_difficulty
                sub_slot_iters = next_sub_slot_iters
        else:
            difficulty = self.constants.DIFFICULTY_STARTING
            sub_slot_iters = self.constants.SUB_SLOT_ITERS_STARTING

        # Notify farmers of the new signage point
        broadcast_farmer = farmer_protocol.NewSignagePoint(
            request.challenge_chain_vdf.challenge,
            request.challenge_chain_vdf.output.get_hash(),
            request.reward_chain_vdf.output.get_hash(),
            difficulty,
            sub_slot_iters,
            request.index_from_challenge,
            uint32(0) if peak is None else peak.height,
            sp_source_data=SignagePointSourceData(
                vdf_data=SPVDFSourceData(request.challenge_chain_vdf.output, request.reward_chain_vdf.output)
            ),
        )
        msg = make_msg(ProtocolMessageTypes.new_signage_point, broadcast_farmer)
        await self.server.send_to_all([msg], NodeType.FARMER)

        self._state_changed("signage_point", {"broadcast_farmer": broadcast_farmer})

    async def peak_post_processing(
        self,
        block: FullBlock,
        state_change_summary: StateChangeSummary,
        peer: Optional[WSChiaConnection],
    ) -> PeakPostProcessingResult:
        """
        Must be called under self.blockchain.priority_mutex. This updates the internal state of the full node with the
        latest peak information. It also notifies peers about the new peak.
        """

        record = state_change_summary.peak
        difficulty = self.blockchain.get_next_difficulty(record.header_hash, False)
        sub_slot_iters = self.blockchain.get_next_slot_iters(record.header_hash, False)

        self.log.info(
            f"🌱 Updated peak to height {record.height}, weight {record.weight}, "
            f"hh {record.header_hash.hex()}, "
            f"forked at {state_change_summary.fork_height}, rh: {record.reward_infusion_new_challenge.hex()}, "
            f"total iters: {record.total_iters}, "
            f"overflow: {record.overflow}, "
            f"deficit: {record.deficit}, "
            f"difficulty: {difficulty}, "
            f"sub slot iters: {sub_slot_iters}, "
            f"Generator size: "
            f"{len(bytes(block.transactions_generator)) if block.transactions_generator else 'No tx'}, "
            f"Generator ref list size: "
            f"{len(block.transactions_generator_ref_list) if block.transactions_generator else 'No tx'}"
        )

        hints_to_add, lookup_coin_ids = get_hints_and_subscription_coin_ids(
            state_change_summary,
            self.subscriptions.has_coin_subscription,
            self.subscriptions.has_puzzle_subscription,
        )
        await self.hint_store.add_hints(hints_to_add)

        sub_slots = await self.blockchain.get_sp_and_ip_sub_slots(record.header_hash)
        assert sub_slots is not None

        if not self.sync_store.get_sync_mode():
            self.blockchain.clean_block_records()

        fork_block: Optional[BlockRecord] = None
        if state_change_summary.fork_height != block.height - 1 and block.height != 0:
            # This is a reorg
            fork_hash: Optional[bytes32] = self.blockchain.height_to_hash(state_change_summary.fork_height)
            assert fork_hash is not None
            fork_block = await self.blockchain.get_block_record_from_db(fork_hash)

        fns_peak_result: FullNodeStorePeakResult = self.full_node_store.new_peak(
            record,
            block,
            sub_slots[0],
            sub_slots[1],
            fork_block,
            self.blockchain,
            sub_slot_iters,
            difficulty,
        )

        if fns_peak_result.new_signage_points is not None and peer is not None:
            for index, sp in fns_peak_result.new_signage_points:
                assert (
                    sp.cc_vdf is not None
                    and sp.cc_proof is not None
                    and sp.rc_vdf is not None
                    and sp.rc_proof is not None
                )
                await self.signage_point_post_processing(
                    RespondSignagePoint(index, sp.cc_vdf, sp.cc_proof, sp.rc_vdf, sp.rc_proof), peer, sub_slots[1]
                )

        if sub_slots[1] is None:
            assert record.ip_sub_slot_total_iters(self.constants) == 0
        # Ensure the signage point is also in the store, for consistency
        self.full_node_store.new_signage_point(
            record.signage_point_index,
            self.blockchain,
            record,
            record.sub_slot_iters,
            SignagePoint(
                block.reward_chain_block.challenge_chain_sp_vdf,
                block.challenge_chain_sp_proof,
                block.reward_chain_block.reward_chain_sp_vdf,
                block.reward_chain_sp_proof,
            ),
            skip_vdf_validation=True,
        )

        # Update the mempool (returns successful pending transactions added to the mempool)
        spent_coins: list[bytes32] = [coin_id for coin_id, _ in state_change_summary.removals]
        mempool_new_peak_result = await self.mempool_manager.new_peak(self.blockchain.get_tx_peak(), spent_coins)

        return PeakPostProcessingResult(
            mempool_new_peak_result.items,
            mempool_new_peak_result.removals,
            fns_peak_result,
            hints_to_add,
            lookup_coin_ids,
        )

    async def peak_post_processing_2(
        self,
        block: FullBlock,
        peer: Optional[WSChiaConnection],
        state_change_summary: StateChangeSummary,
        ppp_result: PeakPostProcessingResult,
    ) -> None:
        """
        Does NOT need to be called under the blockchain lock. Handle other parts of post processing like communicating
        with peers
        """
        record = state_change_summary.peak
        for new_peak_item in ppp_result.mempool_peak_result:
            self.log.debug(f"Added transaction to mempool: {new_peak_item.transaction_id}")
            mempool_item = self.mempool_manager.get_mempool_item(new_peak_item.transaction_id)
            assert mempool_item is not None
            await self.broadcast_added_tx(mempool_item)

        # If there were pending end of slots that happen after this peak, broadcast them if they are added
        if ppp_result.fns_peak_result.added_eos is not None:
            broadcast = full_node_protocol.NewSignagePointOrEndOfSubSlot(
                ppp_result.fns_peak_result.added_eos.challenge_chain.challenge_chain_end_of_slot_vdf.challenge,
                ppp_result.fns_peak_result.added_eos.challenge_chain.get_hash(),
                uint8(0),
                ppp_result.fns_peak_result.added_eos.reward_chain.end_of_slot_vdf.challenge,
            )
            msg = make_msg(ProtocolMessageTypes.new_signage_point_or_end_of_sub_slot, broadcast)
            await self.server.send_to_all([msg], NodeType.FULL_NODE)

        # TODO: maybe add and broadcast new IPs as well

        if record.height % 1000 == 0:
            # Occasionally clear data in full node store to keep memory usage small
            self.full_node_store.clear_old_cache_entries()

        if self.sync_store.get_sync_mode() is False:
            await self.send_peak_to_timelords(block)
            await self.broadcast_removed_tx(ppp_result.mempool_removals)

            # Tell full nodes about the new peak
            msg = make_msg(
                ProtocolMessageTypes.new_peak,
                full_node_protocol.NewPeak(
                    record.header_hash,
                    record.height,
                    record.weight,
                    state_change_summary.fork_height,
                    block.reward_chain_block.get_unfinished().get_hash(),
                ),
            )
            if peer is not None:
                await self.server.send_to_all([msg], NodeType.FULL_NODE, peer.peer_node_id)
            else:
                await self.server.send_to_all([msg], NodeType.FULL_NODE)

        coin_hints: dict[bytes32, bytes32] = {
            coin_id: bytes32(hint) for coin_id, hint in ppp_result.hints if len(hint) == 32
        }

        peak = Peak(
            state_change_summary.peak.header_hash, state_change_summary.peak.height, state_change_summary.peak.weight
        )

        # Looks up coin records in DB for the coins that wallets are interested in
        new_states = await self.coin_store.get_coin_records(ppp_result.lookup_coin_ids)

        await self.wallet_sync_queue.put(
            WalletUpdate(
                state_change_summary.fork_height,
                peak,
                state_change_summary.rolled_back_records + new_states,
                coin_hints,
            )
        )

        self._state_changed("new_peak")

    async def add_block(
        self,
        block: FullBlock,
        peer: Optional[WSChiaConnection] = None,
        bls_cache: Optional[BLSCache] = None,
        raise_on_disconnected: bool = False,
    ) -> Optional[Message]:
        """
        Add a full block from a peer full node (or ourselves).
        """
        if self.sync_store.get_sync_mode():
            return None

        # Adds the block to seen, and check if it's seen before (which means header is in memory)
        header_hash = block.header_hash
        if self.blockchain.contains_block(header_hash):
            return None

        pre_validation_result: Optional[PreValidationResult] = None
        if (
            block.is_transaction_block()
            and block.transactions_info is not None
            and block.transactions_info.generator_root != bytes([0] * 32)
            and block.transactions_generator is None
        ):
            # This is the case where we already had the unfinished block, and asked for this block without
            # the transactions (since we already had them). Therefore, here we add the transactions.
            unfinished_rh: bytes32 = block.reward_chain_block.get_unfinished().get_hash()
            foliage_hash: Optional[bytes32] = block.foliage.foliage_transaction_block_hash
            assert foliage_hash is not None
            unf_entry: Optional[UnfinishedBlockEntry] = self.full_node_store.get_unfinished_block_result(
                unfinished_rh, foliage_hash
            )
            assert unf_entry is None or unf_entry.result is None or unf_entry.result.validated_signature is True
            if (
                unf_entry is not None
                and unf_entry.unfinished_block is not None
                and unf_entry.unfinished_block.transactions_generator is not None
                and unf_entry.unfinished_block.foliage_transaction_block == block.foliage_transaction_block
            ):
                # We checked that the transaction block is the same, therefore all transactions and the signature
                # must be identical in the unfinished and finished blocks. We can therefore use the cache.

                # this is a transaction block, the foliage hash should be set
                assert foliage_hash is not None
                pre_validation_result = unf_entry.result
                assert pre_validation_result is not None
                block = block.replace(
                    transactions_generator=unf_entry.unfinished_block.transactions_generator,
                    transactions_generator_ref_list=unf_entry.unfinished_block.transactions_generator_ref_list,
                )
            else:
                # We still do not have the correct information for this block, perhaps there is a duplicate block
                # with the same unfinished block hash in the cache, so we need to fetch the correct one
                if peer is None:
                    return None

                block_response: Optional[Any] = await peer.call_api(
                    FullNodeAPI.request_block, full_node_protocol.RequestBlock(block.height, True)
                )
                if block_response is None or not isinstance(block_response, full_node_protocol.RespondBlock):
                    self.log.warning(
                        f"Was not able to fetch the correct block for height {block.height} {block_response}"
                    )
                    return None
                new_block: FullBlock = block_response.block
                if new_block.foliage_transaction_block != block.foliage_transaction_block:
                    self.log.warning(
                        f"Received the wrong block for height {block.height} {new_block.header_hash.hex()}"
                    )
                    return None
                assert new_block.transactions_generator is not None

                self.log.debug(
                    f"Wrong info in the cache for bh {new_block.header_hash.hex()}, "
                    f"there might be multiple blocks from the "
                    f"same farmer with the same pospace."
                )
                # This recursion ends here, we cannot recurse again because transactions_generator is not None
                return await self.add_block(new_block, peer, bls_cache)
        state_change_summary: Optional[StateChangeSummary] = None
        ppp_result: Optional[PeakPostProcessingResult] = None
        async with (
            self.blockchain.priority_mutex.acquire(priority=BlockchainMutexPriority.high),
            enable_profiler(self.profile_block_validation) as pr,
        ):
            # After acquiring the lock, check again, because another asyncio thread might have added it
            if self.blockchain.contains_block(header_hash):
                return None
            validation_start = time.monotonic()
            # Tries to add the block to the blockchain, if we already validated transactions, don't do it again
            conds = None
            if pre_validation_result is not None and pre_validation_result.conds is not None:
                conds = pre_validation_result.conds

            # Don't validate signatures because we want to validate them in the main thread later, since we have a
            # cache available
            prev_b = None
            prev_ses_block = None
            if block.height > 0:
                prev_b = await self.blockchain.get_block_record_from_db(block.prev_header_hash)
                assert prev_b is not None
                curr = prev_b
                while curr.height > 0 and curr.sub_epoch_summary_included is None:
                    curr = self.blockchain.block_record(curr.prev_hash)
                prev_ses_block = curr
            new_slot = len(block.finished_sub_slots) > 0
            ssi, diff = get_next_sub_slot_iters_and_difficulty(self.constants, new_slot, prev_b, self.blockchain)
            future = await pre_validate_block(
                self.blockchain.constants,
                AugmentedBlockchain(self.blockchain),
                block,
                self.blockchain.pool,
                conds,
                ValidationState(ssi, diff, prev_ses_block),
            )
            pre_validation_result = await future
            added: Optional[AddBlockResult] = None
            pre_validation_time = time.monotonic() - validation_start
            try:
                if pre_validation_result.error is not None:
                    if Err(pre_validation_result.error) == Err.INVALID_PREV_BLOCK_HASH:
                        added = AddBlockResult.DISCONNECTED_BLOCK
                        error_code: Optional[Err] = Err.INVALID_PREV_BLOCK_HASH
                    elif Err(pre_validation_result.error) == Err.TIMESTAMP_TOO_FAR_IN_FUTURE:
                        raise TimestampError()
                    else:
                        raise ValueError(
                            f"Failed to validate block {header_hash} height "
                            f"{block.height}: {Err(pre_validation_result.error).name}"
                        )
                else:
                    fork_info = ForkInfo(block.height - 1, block.height - 1, block.prev_header_hash)
                    (added, error_code, state_change_summary) = await self.blockchain.add_block(
                        block, pre_validation_result, ssi, fork_info
                    )
                if added == AddBlockResult.ALREADY_HAVE_BLOCK:
                    return None
                elif added == AddBlockResult.INVALID_BLOCK:
                    assert error_code is not None
                    self.log.error(f"Block {header_hash} at height {block.height} is invalid with code {error_code}.")
                    raise ConsensusError(error_code, [header_hash])
                elif added == AddBlockResult.DISCONNECTED_BLOCK:
                    self.log.info(f"Disconnected block {header_hash} at height {block.height}")
                    if raise_on_disconnected:
                        raise RuntimeError("Expected block to be added, received disconnected block.")
                    return None
                elif added == AddBlockResult.NEW_PEAK:
                    # Only propagate blocks which extend the blockchain (becomes one of the heads)
                    assert state_change_summary is not None
                    post_process_time = time.monotonic()
                    ppp_result = await self.peak_post_processing(block, state_change_summary, peer)
                    post_process_time = time.monotonic() - post_process_time

                elif added == AddBlockResult.ADDED_AS_ORPHAN:
                    self.log.info(
                        f"Received orphan block of height {block.height} rh {block.reward_chain_block.get_hash()}"
                    )
                    post_process_time = 0
                else:
                    # Should never reach here, all the cases are covered
                    raise RuntimeError(f"Invalid result from add_block {added}")
            except asyncio.CancelledError:
                # We need to make sure to always call this method even when we get a cancel exception, to make sure
                # the node stays in sync
                if added == AddBlockResult.NEW_PEAK:
                    assert state_change_summary is not None
                    await self.peak_post_processing(block, state_change_summary, peer)
                raise

            validation_time = time.monotonic() - validation_start

        if ppp_result is not None:
            assert state_change_summary is not None
            await self.peak_post_processing_2(block, peer, state_change_summary, ppp_result)

        percent_full_str = (
            (
                ", percent full: "
                + str(round(100.0 * float(block.transactions_info.cost) / self.constants.MAX_BLOCK_COST_CLVM, 3))
                + "%"
            )
            if block.transactions_info is not None
            else ""
        )
        self.log.log(
            logging.WARNING if validation_time > 2 else logging.DEBUG,
            f"Block validation: {validation_time:0.2f}s, "
            f"pre_validation: {pre_validation_time:0.2f}s, "
            f"CLVM: {pre_validation_result.timing / 1000.0:0.2f}s, "
            f"post-process: {post_process_time:0.2f}s, "
            f"cost: {block.transactions_info.cost if block.transactions_info is not None else 'None'}"
            f"{percent_full_str} header_hash: {header_hash.hex()} height: {block.height}",
        )

        # this is not covered by any unit tests as it's essentially test code
        # itself. It's exercised manually when investigating performance issues
        if validation_time > 2 and pr is not None:  # pragma: no cover
            pr.create_stats()
            profile_dir = path_from_root(self.root_path, "block-validation-profile")
            pr.dump_stats(profile_dir / f"{block.height}-{validation_time:0.1f}.profile")

        # This code path is reached if added == ADDED_AS_ORPHAN or NEW_TIP
        peak = self.blockchain.get_peak()
        assert peak is not None

        # Removes all temporary data for old blocks
        clear_height = uint32(max(0, peak.height - 50))
        self.full_node_store.clear_candidate_blocks_below(clear_height)
        self.full_node_store.clear_unfinished_blocks_below(clear_height)

        state_changed_data: dict[str, Any] = {
            "transaction_block": False,
            "k_size": block.reward_chain_block.proof_of_space.size,
            "header_hash": block.header_hash,
            "fork_height": None,
            "rolled_back_records": None,
            "height": block.height,
            "validation_time": validation_time,
            "pre_validation_time": pre_validation_time,
        }

        if state_change_summary is not None:
            state_changed_data["fork_height"] = state_change_summary.fork_height
            state_changed_data["rolled_back_records"] = len(state_change_summary.rolled_back_records)

        if block.transactions_info is not None:
            state_changed_data["transaction_block"] = True
            state_changed_data["block_cost"] = block.transactions_info.cost
            state_changed_data["block_fees"] = block.transactions_info.fees

        if block.foliage_transaction_block is not None:
            state_changed_data["timestamp"] = block.foliage_transaction_block.timestamp

        if block.transactions_generator is not None:
            state_changed_data["transaction_generator_size_bytes"] = len(bytes(block.transactions_generator))

        state_changed_data["transaction_generator_ref_list"] = block.transactions_generator_ref_list
        if added is not None:
            state_changed_data["receive_block_result"] = added.value

        self._state_changed("block", state_changed_data)

        record = self.blockchain.block_record(block.header_hash)
        if self.weight_proof_handler is not None and record.sub_epoch_summary_included is not None:
            if self._segment_task is None or self._segment_task.done():
                self._segment_task = asyncio.create_task(self.weight_proof_handler.create_prev_sub_epoch_segments())
        return None

    async def add_unfinished_block(
        self,
        block: UnfinishedBlock,
        peer: Optional[WSChiaConnection],
        farmed_block: bool = False,
    ) -> None:
        """
        We have received an unfinished block, either created by us, or from another peer.
        We can validate and add it and if it's a good block, propagate it to other peers and
        timelords.
        """
        receive_time = time.time()

        if block.prev_header_hash != self.constants.GENESIS_CHALLENGE and not self.blockchain.contains_block(
            block.prev_header_hash
        ):
            # No need to request the parent, since the peer will send it to us anyway, via NewPeak
            self.log.debug("Received a disconnected unfinished block")
            return None

        # Adds the unfinished block to seen, and check if it's seen before, to prevent
        # processing it twice. This searches for the exact version of the unfinished block (there can be many different
        # foliages for the same trunk). This is intentional, to prevent DOS attacks.
        # Note that it does not require that this block was successfully processed
        if self.full_node_store.seen_unfinished_block(block.get_hash()):
            return None

        block_hash = bytes32(block.reward_chain_block.get_hash())
        foliage_tx_hash = block.foliage.foliage_transaction_block_hash

        # If we have already added the block with this reward block hash and
        # foliage hash, return
        if self.full_node_store.get_unfinished_block2(block_hash, foliage_tx_hash)[0] is not None:
            return None

        peak: Optional[BlockRecord] = self.blockchain.get_peak()
        if peak is not None:
            if block.total_iters < peak.sp_total_iters(self.constants):
                # This means this unfinished block is pretty far behind, it will not add weight to our chain
                return None

        if block.prev_header_hash == self.constants.GENESIS_CHALLENGE:
            prev_b = None
        else:
            prev_b = self.blockchain.block_record(block.prev_header_hash)

        # Count the blocks in sub slot, and check if it's a new epoch
        if len(block.finished_sub_slots) > 0:
            num_blocks_in_ss = 1  # Curr
        else:
            curr = self.blockchain.try_block_record(block.prev_header_hash)
            num_blocks_in_ss = 2  # Curr and prev
            while (curr is not None) and not curr.first_in_sub_slot:
                curr = self.blockchain.try_block_record(curr.prev_hash)
                num_blocks_in_ss += 1

        if num_blocks_in_ss > self.constants.MAX_SUB_SLOT_BLOCKS:
            # TODO: potentially allow overflow blocks here, which count for the next slot
            self.log.warning("Too many blocks added, not adding block")
            return None

        # The clvm generator and aggregate signature are validated outside of the lock, to allow other blocks and
        # transactions to get validated
        npc_result: Optional[NPCResult] = None
        pre_validation_time = None

        async with self.blockchain.priority_mutex.acquire(priority=BlockchainMutexPriority.high):
            start_header_time = time.monotonic()
            _, header_error = await self.blockchain.validate_unfinished_block_header(block)
            if header_error is not None:
                if header_error == Err.TIMESTAMP_TOO_FAR_IN_FUTURE:
                    raise TimestampError()
                else:
                    raise ConsensusError(header_error)
            validate_time = time.monotonic() - start_header_time
            self.log.log(
                logging.WARNING if validate_time > 2 else logging.DEBUG,
                f"Time for header validate: {validate_time:0.3f}s",
            )

        if block.transactions_generator is not None:
            pre_validation_start = time.monotonic()
            assert block.transactions_info is not None
            if len(block.transactions_generator_ref_list) > 0:
                generator_refs = set(block.transactions_generator_ref_list)
                generators: dict[uint32, bytes] = await self.blockchain.lookup_block_generators(
                    block.prev_header_hash, generator_refs
                )
                generator_args = [generators[height] for height in block.transactions_generator_ref_list]
            else:
                generator_args = []

            height = uint32(0) if prev_b is None else uint32(prev_b.height + 1)
            flags = get_flags_for_height_and_constants(height, self.constants)

            # on mainnet we won't receive unfinished blocks for heights
            # below the hard fork activation, but we have tests where we do
            if height >= self.constants.HARD_FORK_HEIGHT:
                run_block = run_block_generator2
            else:
                run_block = run_block_generator

            # run_block() also validates the signature
            err, conditions = await asyncio.get_running_loop().run_in_executor(
                self.blockchain.pool,
                run_block,
                bytes(block.transactions_generator),
                generator_args,
                min(self.constants.MAX_BLOCK_COST_CLVM, block.transactions_info.cost),
                flags,
                block.transactions_info.aggregated_signature,
                self._bls_cache,
                self.constants,
            )

            if err is not None:
                raise ConsensusError(Err(err))
            assert conditions is not None
            assert conditions.validated_signature
            npc_result = NPCResult(None, conditions)
            pre_validation_time = time.monotonic() - pre_validation_start

        async with self.blockchain.priority_mutex.acquire(priority=BlockchainMutexPriority.high):
            # TODO: pre-validate VDFs outside of lock
            validation_start = time.monotonic()
            validate_result = await self.blockchain.validate_unfinished_block(block, npc_result)
            if validate_result.error is not None:
                raise ConsensusError(Err(validate_result.error))
            validation_time = time.monotonic() - validation_start

        assert validate_result.required_iters is not None

        # Perform another check, in case we have already concurrently added the same unfinished block
        if self.full_node_store.get_unfinished_block2(block_hash, foliage_tx_hash)[0] is not None:
            return None

        if block.prev_header_hash == self.constants.GENESIS_CHALLENGE:
            height = uint32(0)
        else:
            height = uint32(self.blockchain.block_record(block.prev_header_hash).height + 1)

        ses: Optional[SubEpochSummary] = next_sub_epoch_summary(
            self.constants,
            self.blockchain,
            validate_result.required_iters,
            block,
            True,
        )

        self.full_node_store.add_unfinished_block(height, block, validate_result)
        pre_validation_log = (
            f"pre_validation time {pre_validation_time:0.4f}, " if pre_validation_time is not None else ""
        )
        block_duration_in_seconds = (
            receive_time - self.signage_point_times[block.reward_chain_block.signage_point_index]
        )
        if farmed_block is True:
            self.log.info(
                f"🍀 ️Farmed unfinished_block {block_hash}, SP: {block.reward_chain_block.signage_point_index}, "
                f"validation time: {validation_time:0.4f} seconds, {pre_validation_log}"
                f"cost: {block.transactions_info.cost if block.transactions_info else 'None'} "
            )
        else:
            percent_full_str = (
                (
                    ", percent full: "
                    + str(round(100.0 * float(block.transactions_info.cost) / self.constants.MAX_BLOCK_COST_CLVM, 3))
                    + "%"
                )
                if block.transactions_info is not None
                else ""
            )
            self.log.info(
                f"Added unfinished_block {block_hash}, not farmed by us,"
                f" SP: {block.reward_chain_block.signage_point_index} farmer response time: "
                f"{block_duration_in_seconds:0.4f}, "
                f"Pool pk {encode_puzzle_hash(block.foliage.foliage_block_data.pool_target.puzzle_hash, 'xch')}, "
                f"validation time: {validation_time:0.4f} seconds, {pre_validation_log}"
                f"cost: {block.transactions_info.cost if block.transactions_info else 'None'}"
                f"{percent_full_str}"
            )

        sub_slot_iters, difficulty = get_next_sub_slot_iters_and_difficulty(
            self.constants,
            len(block.finished_sub_slots) > 0,
            prev_b,
            self.blockchain,
        )

        if block.reward_chain_block.signage_point_index == 0:
            res = self.full_node_store.get_sub_slot(block.reward_chain_block.pos_ss_cc_challenge_hash)
            if res is None:
                if block.reward_chain_block.pos_ss_cc_challenge_hash == self.constants.GENESIS_CHALLENGE:
                    rc_prev = self.constants.GENESIS_CHALLENGE
                else:
                    self.log.warning(f"Do not have sub slot {block.reward_chain_block.pos_ss_cc_challenge_hash}")
                    return None
            else:
                rc_prev = res[0].reward_chain.get_hash()
        else:
            assert block.reward_chain_block.reward_chain_sp_vdf is not None
            rc_prev = block.reward_chain_block.reward_chain_sp_vdf.challenge

        timelord_request = timelord_protocol.NewUnfinishedBlockTimelord(
            block.reward_chain_block,
            difficulty,
            sub_slot_iters,
            block.foliage,
            ses,
            rc_prev,
        )

        timelord_msg = make_msg(ProtocolMessageTypes.new_unfinished_block_timelord, timelord_request)
        await self.server.send_to_all([timelord_msg], NodeType.TIMELORD)

        # create two versions of the NewUnfinishedBlock message, one to be sent
        # to newer clients and one for older clients
        full_node_request = full_node_protocol.NewUnfinishedBlock(block.reward_chain_block.get_hash())
        msg = make_msg(ProtocolMessageTypes.new_unfinished_block, full_node_request)

        full_node_request2 = full_node_protocol.NewUnfinishedBlock2(
            block.reward_chain_block.get_hash(), block.foliage.foliage_transaction_block_hash
        )
        msg2 = make_msg(ProtocolMessageTypes.new_unfinished_block2, full_node_request2)

        def old_clients(conn: WSChiaConnection) -> bool:
            # don't send this to peers with new clients
            return conn.protocol_version <= Version("0.0.35")

        def new_clients(conn: WSChiaConnection) -> bool:
            # don't send this to peers with old clients
            return conn.protocol_version > Version("0.0.35")

        peer_id: Optional[bytes32] = None if peer is None else peer.peer_node_id
        await self.server.send_to_all_if([msg], NodeType.FULL_NODE, old_clients, peer_id)
        await self.server.send_to_all_if([msg2], NodeType.FULL_NODE, new_clients, peer_id)

        self._state_changed(
            "unfinished_block",
            {
                "block_duration_in_seconds": block_duration_in_seconds,
                "validation_time_in_seconds": validation_time,
                "pre_validation_time_in_seconds": pre_validation_time,
                "unfinished_block": block.to_json_dict(),
            },
        )

    async def new_infusion_point_vdf(
        self, request: timelord_protocol.NewInfusionPointVDF, timelord_peer: Optional[WSChiaConnection] = None
    ) -> Optional[Message]:
        # Lookup unfinished blocks
        unfinished_block: Optional[UnfinishedBlock] = self.full_node_store.get_unfinished_block(
            request.unfinished_reward_hash
        )

        if unfinished_block is None:
            self.log.warning(
                f"Do not have unfinished reward chain block {request.unfinished_reward_hash}, cannot finish."
            )
            return None

        prev_b: Optional[BlockRecord] = None

        target_rc_hash = request.reward_chain_ip_vdf.challenge
        last_slot_cc_hash = request.challenge_chain_ip_vdf.challenge

        # Backtracks through end of slot objects, should work for multiple empty sub slots
        for eos, _, _ in reversed(self.full_node_store.finished_sub_slots):
            if eos is not None and eos.reward_chain.get_hash() == target_rc_hash:
                target_rc_hash = eos.reward_chain.end_of_slot_vdf.challenge
        if target_rc_hash == self.constants.GENESIS_CHALLENGE:
            prev_b = None
        else:
            # Find the prev block, starts looking backwards from the peak. target_rc_hash must be the hash of a block
            # and not an end of slot (since we just looked through the slots and backtracked)
            curr: Optional[BlockRecord] = self.blockchain.get_peak()

            for _ in range(10):
                if curr is None:
                    break
                if curr.reward_infusion_new_challenge == target_rc_hash:
                    # Found our prev block
                    prev_b = curr
                    break
                curr = self.blockchain.try_block_record(curr.prev_hash)

            # If not found, cache keyed on prev block
            if prev_b is None:
                self.full_node_store.add_to_future_ip(request)
                self.log.warning(
                    f"Previous block is None, infusion point {request.reward_chain_ip_vdf.challenge.hex()}"
                )
                return None

        finished_sub_slots: Optional[list[EndOfSubSlotBundle]] = self.full_node_store.get_finished_sub_slots(
            self.blockchain,
            prev_b,
            last_slot_cc_hash,
        )
        if finished_sub_slots is None:
            return None

        sub_slot_iters, difficulty = get_next_sub_slot_iters_and_difficulty(
            self.constants,
            len(finished_sub_slots) > 0,
            prev_b,
            self.blockchain,
        )

        if unfinished_block.reward_chain_block.pos_ss_cc_challenge_hash == self.constants.GENESIS_CHALLENGE:
            sub_slot_start_iters = uint128(0)
        else:
            ss_res = self.full_node_store.get_sub_slot(unfinished_block.reward_chain_block.pos_ss_cc_challenge_hash)
            if ss_res is None:
                self.log.warning(f"Do not have sub slot {unfinished_block.reward_chain_block.pos_ss_cc_challenge_hash}")
                return None
            _, _, sub_slot_start_iters = ss_res
        sp_total_iters = uint128(
            sub_slot_start_iters
            + calculate_sp_iters(
                self.constants,
                sub_slot_iters,
                unfinished_block.reward_chain_block.signage_point_index,
            )
        )

        block: FullBlock = unfinished_block_to_full_block(
            unfinished_block,
            request.challenge_chain_ip_vdf,
            request.challenge_chain_ip_proof,
            request.reward_chain_ip_vdf,
            request.reward_chain_ip_proof,
            request.infused_challenge_chain_ip_vdf,
            request.infused_challenge_chain_ip_proof,
            finished_sub_slots,
            prev_b,
            self.blockchain,
            sp_total_iters,
            difficulty,
        )
        if not self.has_valid_pool_sig(block):
            self.log.warning("Trying to make a pre-farm block but height is not 0")
            return None
        try:
            await self.add_block(block, None, self._bls_cache, raise_on_disconnected=True)
        except Exception as e:
            self.log.warning(f"Consensus error validating block: {e}")
            if timelord_peer is not None:
                # Only sends to the timelord who sent us this VDF, to reset them to the correct peak
                await self.send_peak_to_timelords(peer=timelord_peer)
        return None

    async def add_end_of_sub_slot(
        self, end_of_slot_bundle: EndOfSubSlotBundle, peer: WSChiaConnection
    ) -> tuple[Optional[Message], bool]:
        fetched_ss = self.full_node_store.get_sub_slot(end_of_slot_bundle.challenge_chain.get_hash())

        # We are not interested in sub-slots which have the same challenge chain but different reward chain. If there
        # is a reorg, we will find out through the broadcast of blocks instead.
        if fetched_ss is not None:
            # Already have the sub-slot
            return None, True

        async with self.timelord_lock:
            fetched_ss = self.full_node_store.get_sub_slot(
                end_of_slot_bundle.challenge_chain.challenge_chain_end_of_slot_vdf.challenge
            )
            if (
                (fetched_ss is None)
                and end_of_slot_bundle.challenge_chain.challenge_chain_end_of_slot_vdf.challenge
                != self.constants.GENESIS_CHALLENGE
            ):
                # If we don't have the prev, request the prev instead
                full_node_request = full_node_protocol.RequestSignagePointOrEndOfSubSlot(
                    end_of_slot_bundle.challenge_chain.challenge_chain_end_of_slot_vdf.challenge,
                    uint8(0),
                    bytes32.zeros,
                )
                return (
                    make_msg(ProtocolMessageTypes.request_signage_point_or_end_of_sub_slot, full_node_request),
                    False,
                )

            peak = self.blockchain.get_peak()
            if peak is not None and peak.height > 2:
                next_sub_slot_iters = self.blockchain.get_next_slot_iters(peak.header_hash, True)
                next_difficulty = self.blockchain.get_next_difficulty(peak.header_hash, True)
            else:
                next_sub_slot_iters = self.constants.SUB_SLOT_ITERS_STARTING
                next_difficulty = self.constants.DIFFICULTY_STARTING

            # Adds the sub slot and potentially get new infusions
            new_infusions = self.full_node_store.new_finished_sub_slot(
                end_of_slot_bundle,
                self.blockchain,
                peak,
                next_sub_slot_iters,
                next_difficulty,
                await self.blockchain.get_full_peak(),
            )
            # It may be an empty list, even if it's not None. Not None means added successfully
            if new_infusions is not None:
                self.log.info(
                    f"⏲️  Finished sub slot, SP {self.constants.NUM_SPS_SUB_SLOT}/{self.constants.NUM_SPS_SUB_SLOT}, "
                    f"{end_of_slot_bundle.challenge_chain.get_hash().hex()}, "
                    f"number of sub-slots: {len(self.full_node_store.finished_sub_slots)}, "
                    f"RC hash: {end_of_slot_bundle.reward_chain.get_hash().hex()}, "
                    f"Deficit {end_of_slot_bundle.reward_chain.deficit}"
                )
                # Reset farmer response timer for sub slot (SP 0)
                self.signage_point_times[0] = time.time()
                # Notify full nodes of the new sub-slot
                broadcast = full_node_protocol.NewSignagePointOrEndOfSubSlot(
                    end_of_slot_bundle.challenge_chain.challenge_chain_end_of_slot_vdf.challenge,
                    end_of_slot_bundle.challenge_chain.get_hash(),
                    uint8(0),
                    end_of_slot_bundle.reward_chain.end_of_slot_vdf.challenge,
                )
                msg = make_msg(ProtocolMessageTypes.new_signage_point_or_end_of_sub_slot, broadcast)
                await self.server.send_to_all([msg], NodeType.FULL_NODE, peer.peer_node_id)

                for infusion in new_infusions:
                    await self.new_infusion_point_vdf(infusion)

                # Notify farmers of the new sub-slot
                broadcast_farmer = farmer_protocol.NewSignagePoint(
                    end_of_slot_bundle.challenge_chain.get_hash(),
                    end_of_slot_bundle.challenge_chain.get_hash(),
                    end_of_slot_bundle.reward_chain.get_hash(),
                    next_difficulty,
                    next_sub_slot_iters,
                    uint8(0),
                    uint32(0) if peak is None else peak.height,
                    sp_source_data=SignagePointSourceData(
                        sub_slot_data=SPSubSlotSourceData(
                            end_of_slot_bundle.challenge_chain, end_of_slot_bundle.reward_chain
                        )
                    ),
                )
                msg = make_msg(ProtocolMessageTypes.new_signage_point, broadcast_farmer)
                await self.server.send_to_all([msg], NodeType.FARMER)
                return None, True
            else:
                self.log.info(
                    f"End of slot not added CC challenge "
                    f"{end_of_slot_bundle.challenge_chain.challenge_chain_end_of_slot_vdf.challenge.hex()}"
                )
        return None, False

    async def add_transaction(
        self, transaction: SpendBundle, spend_name: bytes32, peer: Optional[WSChiaConnection] = None, test: bool = False
    ) -> tuple[MempoolInclusionStatus, Optional[Err]]:
        if self.sync_store.get_sync_mode():
            return MempoolInclusionStatus.FAILED, Err.NO_TRANSACTIONS_WHILE_SYNCING
        if not test and not (await self.synced()):
            return MempoolInclusionStatus.FAILED, Err.NO_TRANSACTIONS_WHILE_SYNCING

        if self.mempool_manager.get_spendbundle(spend_name) is not None:
            self.mempool_manager.remove_seen(spend_name)
            return MempoolInclusionStatus.SUCCESS, None
        if self.mempool_manager.seen(spend_name):
            return MempoolInclusionStatus.FAILED, Err.ALREADY_INCLUDING_TRANSACTION
        self.mempool_manager.add_and_maybe_pop_seen(spend_name)
        self.log.debug(f"Processing transaction: {spend_name}")
        # Ignore if syncing or if we have not yet received a block
        # the mempool must have a peak to validate transactions
        if self.sync_store.get_sync_mode() or self.mempool_manager.peak is None:
            status = MempoolInclusionStatus.FAILED
            error: Optional[Err] = Err.NO_TRANSACTIONS_WHILE_SYNCING
            self.mempool_manager.remove_seen(spend_name)
        else:
            try:
                cost_result = await self.mempool_manager.pre_validate_spendbundle(
                    transaction, spend_name, self._bls_cache
                )
            except ValidationError as e:
                self.mempool_manager.remove_seen(spend_name)
                return MempoolInclusionStatus.FAILED, e.code
            except Exception:
                self.mempool_manager.remove_seen(spend_name)
                raise

            async with self.blockchain.priority_mutex.acquire(priority=BlockchainMutexPriority.low):
                if self.mempool_manager.get_spendbundle(spend_name) is not None:
                    self.mempool_manager.remove_seen(spend_name)
                    return MempoolInclusionStatus.SUCCESS, None
                if self.mempool_manager.peak is None:
                    return MempoolInclusionStatus.FAILED, Err.MEMPOOL_NOT_INITIALIZED
                info = await self.mempool_manager.add_spend_bundle(
                    transaction, cost_result, spend_name, self.mempool_manager.peak.height
                )
                status = info.status
                error = info.error
            if status == MempoolInclusionStatus.SUCCESS:
                self.log.debug(
                    f"Added transaction to mempool: {spend_name} mempool size: "
                    f"{self.mempool_manager.mempool.total_mempool_cost()} normalized "
                    f"{self.mempool_manager.mempool.total_mempool_cost() / 5000000}"
                )

                # Only broadcast successful transactions, not pending ones. Otherwise it's a DOS
                # vector.
                mempool_item = self.mempool_manager.get_mempool_item(spend_name)
                assert mempool_item is not None
                await self.broadcast_removed_tx(info.removals)
                await self.broadcast_added_tx(mempool_item, current_peer=peer)

                if self.simulator_transaction_callback is not None:  # callback
                    await self.simulator_transaction_callback(spend_name)

            else:
                self.mempool_manager.remove_seen(spend_name)
                self.log.debug(f"Wasn't able to add transaction with id {spend_name}, status {status} error: {error}")
        return status, error

    async def broadcast_added_tx(
        self, mempool_item: MempoolItem, current_peer: Optional[WSChiaConnection] = None
    ) -> None:
        assert mempool_item.fee >= 0
        assert mempool_item.cost is not None

        new_tx = full_node_protocol.NewTransaction(
            mempool_item.name,
            mempool_item.cost,
            mempool_item.fee,
        )
        msg = make_msg(ProtocolMessageTypes.new_transaction, new_tx)
        if current_peer is None:
            await self.server.send_to_all([msg], NodeType.FULL_NODE)
        else:
            await self.server.send_to_all([msg], NodeType.FULL_NODE, current_peer.peer_node_id)

        conds = mempool_item.conds

        all_peers = {
            peer_id
            for peer_id, peer in self.server.all_connections.items()
            if peer.has_capability(Capability.MEMPOOL_UPDATES)
        }

        if len(all_peers) == 0:
            return

        start_time = time.monotonic()

        hints_for_removals = await self.hint_store.get_hints([bytes32(spend.coin_id) for spend in conds.spends])
        peer_ids = all_peers.intersection(peers_for_spend_bundle(self.subscriptions, conds, set(hints_for_removals)))

        for peer_id in peer_ids:
            peer = self.server.all_connections.get(peer_id)

            if peer is None:
                continue

            msg = make_msg(
                ProtocolMessageTypes.mempool_items_added, wallet_protocol.MempoolItemsAdded([mempool_item.name])
            )
            await peer.send_message(msg)

        total_time = time.monotonic() - start_time

        self.log.log(
            logging.DEBUG if total_time < 0.5 else logging.WARNING,
            f"Broadcasting added transaction {mempool_item.name} to {len(peer_ids)} peers took {total_time:.4f}s",
        )

    async def broadcast_removed_tx(self, mempool_removals: list[MempoolRemoveInfo]) -> None:
        total_removals = sum(len(r.items) for r in mempool_removals)
        if total_removals == 0:
            return

        start_time = time.monotonic()

        self.log.debug(f"Broadcasting {total_removals} removed transactions to peers")

        all_peers = {
            peer_id
            for peer_id, peer in self.server.all_connections.items()
            if peer.has_capability(Capability.MEMPOOL_UPDATES)
        }

        if len(all_peers) == 0:
            return

        removals_to_send: dict[bytes32, list[RemovedMempoolItem]] = dict()

        for removal_info in mempool_removals:
            for internal_mempool_item in removal_info.items:
                conds = internal_mempool_item.conds
                assert conds is not None

                hints_for_removals = await self.hint_store.get_hints([bytes32(spend.coin_id) for spend in conds.spends])
                peer_ids = all_peers.intersection(
                    peers_for_spend_bundle(self.subscriptions, conds, set(hints_for_removals))
                )

                if len(peer_ids) == 0:
                    continue

                transaction_id = internal_mempool_item.spend_bundle.name()

                self.log.debug(f"Broadcasting removed transaction {transaction_id} to " f"wallet peers {peer_ids}")

                for peer_id in peer_ids:
                    peer = self.server.all_connections.get(peer_id)

                    if peer is None:
                        continue

                    removal = wallet_protocol.RemovedMempoolItem(transaction_id, uint8(removal_info.reason.value))
                    removals_to_send.setdefault(peer.peer_node_id, []).append(removal)

        for peer_id, removals in removals_to_send.items():
            peer = self.server.all_connections.get(peer_id)

            if peer is None:
                continue

            msg = make_msg(
                ProtocolMessageTypes.mempool_items_removed,
                wallet_protocol.MempoolItemsRemoved(removals),
            )
            await peer.send_message(msg)

        total_time = time.monotonic() - start_time

        self.log.log(
            logging.DEBUG if total_time < 0.5 else logging.WARNING,
            f"Broadcasting {total_removals} removed transactions "
            f"to {len(removals_to_send)} peers took {total_time:.4f}s",
        )

    async def _needs_compact_proof(
        self, vdf_info: VDFInfo, header_block: HeaderBlock, field_vdf: CompressibleVDFField
    ) -> bool:
        if field_vdf == CompressibleVDFField.CC_EOS_VDF:
            for sub_slot in header_block.finished_sub_slots:
                if sub_slot.challenge_chain.challenge_chain_end_of_slot_vdf == vdf_info:
                    if (
                        sub_slot.proofs.challenge_chain_slot_proof.witness_type == 0
                        and sub_slot.proofs.challenge_chain_slot_proof.normalized_to_identity
                    ):
                        return False
                    return True
        if field_vdf == CompressibleVDFField.ICC_EOS_VDF:
            for sub_slot in header_block.finished_sub_slots:
                if (
                    sub_slot.infused_challenge_chain is not None
                    and sub_slot.infused_challenge_chain.infused_challenge_chain_end_of_slot_vdf == vdf_info
                ):
                    assert sub_slot.proofs.infused_challenge_chain_slot_proof is not None
                    if (
                        sub_slot.proofs.infused_challenge_chain_slot_proof.witness_type == 0
                        and sub_slot.proofs.infused_challenge_chain_slot_proof.normalized_to_identity
                    ):
                        return False
                    return True
        if field_vdf == CompressibleVDFField.CC_SP_VDF:
            if header_block.reward_chain_block.challenge_chain_sp_vdf is None:
                return False
            if vdf_info == header_block.reward_chain_block.challenge_chain_sp_vdf:
                assert header_block.challenge_chain_sp_proof is not None
                if (
                    header_block.challenge_chain_sp_proof.witness_type == 0
                    and header_block.challenge_chain_sp_proof.normalized_to_identity
                ):
                    return False
                return True
        if field_vdf == CompressibleVDFField.CC_IP_VDF:
            if vdf_info == header_block.reward_chain_block.challenge_chain_ip_vdf:
                if (
                    header_block.challenge_chain_ip_proof.witness_type == 0
                    and header_block.challenge_chain_ip_proof.normalized_to_identity
                ):
                    return False
                return True
        return False

    async def _can_accept_compact_proof(
        self,
        vdf_info: VDFInfo,
        vdf_proof: VDFProof,
        height: uint32,
        header_hash: bytes32,
        field_vdf: CompressibleVDFField,
    ) -> bool:
        """
        - Checks if the provided proof is indeed compact.
        - Checks if proof verifies given the vdf_info from the start of sub-slot.
        - Checks if the provided vdf_info is correct, assuming it refers to the start of sub-slot.
        - Checks if the existing proof was non-compact. Ignore this proof if we already have a compact proof.
        """
        is_fully_compactified = await self.block_store.is_fully_compactified(header_hash)
        if is_fully_compactified is None or is_fully_compactified:
            self.log.info(f"Already compactified block: {header_hash}. Ignoring.")
            return False
        peak = self.blockchain.get_peak()
        if peak is None or peak.height - height < 5:
            self.log.debug("Will not compactify recent block")
            return False
        if vdf_proof.witness_type > 0 or not vdf_proof.normalized_to_identity:
            self.log.error(f"Received vdf proof is not compact: {vdf_proof}.")
            return False
        if not validate_vdf(vdf_proof, self.constants, ClassgroupElement.get_default_element(), vdf_info):
            self.log.error(f"Received compact vdf proof is not valid: {vdf_proof}.")
            return False
        header_block = await self.blockchain.get_header_block_by_height(height, header_hash, tx_filter=False)
        if header_block is None:
            self.log.error(f"Can't find block for given compact vdf. Height: {height} Header hash: {header_hash}")
            return False
        is_new_proof = await self._needs_compact_proof(vdf_info, header_block, field_vdf)
        if not is_new_proof:
            self.log.info(f"Duplicate compact proof. Height: {height}. Header hash: {header_hash}.")
        return is_new_proof

    # returns True if we ended up replacing the proof, and False otherwise
    async def _replace_proof(
        self,
        vdf_info: VDFInfo,
        vdf_proof: VDFProof,
        header_hash: bytes32,
        field_vdf: CompressibleVDFField,
    ) -> bool:
        block = await self.block_store.get_full_block(header_hash)
        if block is None:
            return False

        new_block = None

        if field_vdf == CompressibleVDFField.CC_EOS_VDF:
            for index, sub_slot in enumerate(block.finished_sub_slots):
                if sub_slot.challenge_chain.challenge_chain_end_of_slot_vdf == vdf_info:
                    new_proofs = sub_slot.proofs.replace(challenge_chain_slot_proof=vdf_proof)
                    new_subslot = sub_slot.replace(proofs=new_proofs)
                    new_finished_subslots = block.finished_sub_slots
                    new_finished_subslots[index] = new_subslot
                    new_block = block.replace(finished_sub_slots=new_finished_subslots)
                    break
        if field_vdf == CompressibleVDFField.ICC_EOS_VDF:
            for index, sub_slot in enumerate(block.finished_sub_slots):
                if (
                    sub_slot.infused_challenge_chain is not None
                    and sub_slot.infused_challenge_chain.infused_challenge_chain_end_of_slot_vdf == vdf_info
                ):
                    new_proofs = sub_slot.proofs.replace(infused_challenge_chain_slot_proof=vdf_proof)
                    new_subslot = sub_slot.replace(proofs=new_proofs)
                    new_finished_subslots = block.finished_sub_slots
                    new_finished_subslots[index] = new_subslot
                    new_block = block.replace(finished_sub_slots=new_finished_subslots)
                    break
        if field_vdf == CompressibleVDFField.CC_SP_VDF:
            if block.reward_chain_block.challenge_chain_sp_vdf == vdf_info:
                assert block.challenge_chain_sp_proof is not None
                new_block = block.replace(challenge_chain_sp_proof=vdf_proof)
        if field_vdf == CompressibleVDFField.CC_IP_VDF:
            if block.reward_chain_block.challenge_chain_ip_vdf == vdf_info:
                new_block = block.replace(challenge_chain_ip_proof=vdf_proof)
        if new_block is None:
            return False
        async with self.db_wrapper.writer():
            try:
                await self.block_store.replace_proof(header_hash, new_block)
                return True
            except BaseException as e:
                self.log.error(
                    f"_replace_proof error while adding block {block.header_hash} height {block.height},"
                    f" rolling back: {e} {traceback.format_exc()}"
                )
                raise

    async def add_compact_proof_of_time(self, request: timelord_protocol.RespondCompactProofOfTime) -> None:
        peak = self.blockchain.get_peak()
        if peak is None or peak.height - request.height < 5:
            self.log.info(f"Ignoring add_compact_proof_of_time, height {request.height} too recent.")
            return None

        field_vdf = CompressibleVDFField(int(request.field_vdf))
        if not await self._can_accept_compact_proof(
            request.vdf_info, request.vdf_proof, request.height, request.header_hash, field_vdf
        ):
            return None
        async with self.blockchain.compact_proof_lock:
            replaced = await self._replace_proof(request.vdf_info, request.vdf_proof, request.header_hash, field_vdf)
        if not replaced:
            self.log.error(f"Could not replace compact proof: {request.height}")
            return None
        self.log.info(f"Replaced compact proof at height {request.height}")
        msg = make_msg(
            ProtocolMessageTypes.new_compact_vdf,
            full_node_protocol.NewCompactVDF(request.height, request.header_hash, request.field_vdf, request.vdf_info),
        )
        if self._server is not None:
            await self.server.send_to_all([msg], NodeType.FULL_NODE)

    async def new_compact_vdf(self, request: full_node_protocol.NewCompactVDF, peer: WSChiaConnection) -> None:
        peak = self.blockchain.get_peak()
        if peak is None or peak.height - request.height < 5:
            self.log.info(f"Ignoring new_compact_vdf, height {request.height} too recent.")
            return None
        is_fully_compactified = await self.block_store.is_fully_compactified(request.header_hash)
        if is_fully_compactified is None or is_fully_compactified:
            return None
        header_block = await self.blockchain.get_header_block_by_height(
            request.height, request.header_hash, tx_filter=False
        )
        if header_block is None:
            return None
        field_vdf = CompressibleVDFField(int(request.field_vdf))
        if await self._needs_compact_proof(request.vdf_info, header_block, field_vdf):
            peer_request = full_node_protocol.RequestCompactVDF(
                request.height, request.header_hash, request.field_vdf, request.vdf_info
            )
            response = await peer.call_api(FullNodeAPI.request_compact_vdf, peer_request, timeout=10)
            if response is not None and isinstance(response, full_node_protocol.RespondCompactVDF):
                await self.add_compact_vdf(response, peer)

    async def request_compact_vdf(self, request: full_node_protocol.RequestCompactVDF, peer: WSChiaConnection) -> None:
        header_block = await self.blockchain.get_header_block_by_height(
            request.height, request.header_hash, tx_filter=False
        )
        if header_block is None:
            return None
        vdf_proof: Optional[VDFProof] = None
        field_vdf = CompressibleVDFField(int(request.field_vdf))
        if field_vdf == CompressibleVDFField.CC_EOS_VDF:
            for sub_slot in header_block.finished_sub_slots:
                if sub_slot.challenge_chain.challenge_chain_end_of_slot_vdf == request.vdf_info:
                    vdf_proof = sub_slot.proofs.challenge_chain_slot_proof
                    break
        if field_vdf == CompressibleVDFField.ICC_EOS_VDF:
            for sub_slot in header_block.finished_sub_slots:
                if (
                    sub_slot.infused_challenge_chain is not None
                    and sub_slot.infused_challenge_chain.infused_challenge_chain_end_of_slot_vdf == request.vdf_info
                ):
                    vdf_proof = sub_slot.proofs.infused_challenge_chain_slot_proof
                    break
        if (
            field_vdf == CompressibleVDFField.CC_SP_VDF
            and header_block.reward_chain_block.challenge_chain_sp_vdf == request.vdf_info
        ):
            vdf_proof = header_block.challenge_chain_sp_proof
        if (
            field_vdf == CompressibleVDFField.CC_IP_VDF
            and header_block.reward_chain_block.challenge_chain_ip_vdf == request.vdf_info
        ):
            vdf_proof = header_block.challenge_chain_ip_proof
        if vdf_proof is None or vdf_proof.witness_type > 0 or not vdf_proof.normalized_to_identity:
            self.log.error(f"{peer} requested compact vdf we don't have, height: {request.height}.")
            return None
        compact_vdf = full_node_protocol.RespondCompactVDF(
            request.height,
            request.header_hash,
            request.field_vdf,
            request.vdf_info,
            vdf_proof,
        )
        msg = make_msg(ProtocolMessageTypes.respond_compact_vdf, compact_vdf)
        await peer.send_message(msg)

    async def add_compact_vdf(self, request: full_node_protocol.RespondCompactVDF, peer: WSChiaConnection) -> None:
        field_vdf = CompressibleVDFField(int(request.field_vdf))
        if not await self._can_accept_compact_proof(
            request.vdf_info, request.vdf_proof, request.height, request.header_hash, field_vdf
        ):
            return None
        async with self.blockchain.compact_proof_lock:
            if self.blockchain.seen_compact_proofs(request.vdf_info, request.height):
                return None
            replaced = await self._replace_proof(request.vdf_info, request.vdf_proof, request.header_hash, field_vdf)
        if not replaced:
            self.log.error(f"Could not replace compact proof: {request.height}")
            return None
        msg = make_msg(
            ProtocolMessageTypes.new_compact_vdf,
            full_node_protocol.NewCompactVDF(request.height, request.header_hash, request.field_vdf, request.vdf_info),
        )
        if self._server is not None:
            await self.server.send_to_all([msg], NodeType.FULL_NODE, peer.peer_node_id)

    def in_bad_peak_cache(self, wp: WeightProof) -> bool:
        for block in wp.recent_chain_data:
            if block.header_hash in self.bad_peak_cache.keys():
                return True
        return False

    def add_to_bad_peak_cache(self, peak_header_hash: bytes32, peak_height: uint32) -> None:
        curr_height = self.blockchain.get_peak_height()

        if curr_height is None:
            self.log.debug(f"add bad peak {peak_header_hash} to cache")
            self.bad_peak_cache[peak_header_hash] = peak_height
            return
        minimum_cache_height = curr_height - (2 * self.constants.SUB_EPOCH_BLOCKS)
        if peak_height < minimum_cache_height:
            return

        new_cache = {}
        self.log.info(f"add bad peak {peak_header_hash} to cache")
        new_cache[peak_header_hash] = peak_height
        min_height = peak_height
        min_block = peak_header_hash
        for header_hash, height in self.bad_peak_cache.items():
            if height < minimum_cache_height:
                self.log.debug(f"remove bad peak {peak_header_hash} from cache")
                continue
            if height < min_height:
                min_block = header_hash
            new_cache[header_hash] = height

        if len(new_cache) > self.config.get("bad_peak_cache_size", 100):
            del new_cache[min_block]

        self.bad_peak_cache = new_cache

    async def broadcast_uncompact_blocks(
        self, uncompact_interval_scan: int, target_uncompact_proofs: int, sanitize_weight_proof_only: bool
    ) -> None:
        try:
            while not self._shut_down:
                while self.sync_store.get_sync_mode() or self.sync_store.get_long_sync():
                    if self._shut_down:
                        return None
                    await asyncio.sleep(30)

                broadcast_list: list[timelord_protocol.RequestCompactProofOfTime] = []

                self.log.info("Getting random heights for bluebox to compact")

                if self._server is None:
                    self.log.info("Not broadcasting uncompact blocks, no server found")
                    await asyncio.sleep(uncompact_interval_scan)
                    continue
                connected_timelords = self.server.get_connections(NodeType.TIMELORD)

                total_target_uncompact_proofs = target_uncompact_proofs * max(1, len(connected_timelords))
                heights = await self.block_store.get_random_not_compactified(total_target_uncompact_proofs)
                self.log.info("Heights found for bluebox to compact: [%s]", ", ".join(map(str, heights)))

                for h in heights:
                    headers = await self.blockchain.get_header_blocks_in_range(h, h, tx_filter=False)
                    records: dict[bytes32, BlockRecord] = {}
                    if sanitize_weight_proof_only:
                        records = await self.blockchain.get_block_records_in_range(h, h)
                    for header in headers.values():
                        expected_header_hash = self.blockchain.height_to_hash(header.height)
                        if header.header_hash != expected_header_hash:
                            continue
                        if sanitize_weight_proof_only:
                            assert header.header_hash in records
                            record = records[header.header_hash]
                        for sub_slot in header.finished_sub_slots:
                            if (
                                sub_slot.proofs.challenge_chain_slot_proof.witness_type > 0
                                or not sub_slot.proofs.challenge_chain_slot_proof.normalized_to_identity
                            ):
                                broadcast_list.append(
                                    timelord_protocol.RequestCompactProofOfTime(
                                        sub_slot.challenge_chain.challenge_chain_end_of_slot_vdf,
                                        header.header_hash,
                                        header.height,
                                        uint8(CompressibleVDFField.CC_EOS_VDF),
                                    )
                                )
                            if sub_slot.proofs.infused_challenge_chain_slot_proof is not None and (
                                sub_slot.proofs.infused_challenge_chain_slot_proof.witness_type > 0
                                or not sub_slot.proofs.infused_challenge_chain_slot_proof.normalized_to_identity
                            ):
                                assert sub_slot.infused_challenge_chain is not None
                                broadcast_list.append(
                                    timelord_protocol.RequestCompactProofOfTime(
                                        sub_slot.infused_challenge_chain.infused_challenge_chain_end_of_slot_vdf,
                                        header.header_hash,
                                        header.height,
                                        uint8(CompressibleVDFField.ICC_EOS_VDF),
                                    )
                                )
                        # Running in 'sanitize_weight_proof_only' ignores CC_SP_VDF and CC_IP_VDF
                        # unless this is a challenge block.
                        if sanitize_weight_proof_only:
                            if not record.is_challenge_block(self.constants):
                                continue
                        if header.challenge_chain_sp_proof is not None and (
                            header.challenge_chain_sp_proof.witness_type > 0
                            or not header.challenge_chain_sp_proof.normalized_to_identity
                        ):
                            assert header.reward_chain_block.challenge_chain_sp_vdf is not None
                            broadcast_list.append(
                                timelord_protocol.RequestCompactProofOfTime(
                                    header.reward_chain_block.challenge_chain_sp_vdf,
                                    header.header_hash,
                                    header.height,
                                    uint8(CompressibleVDFField.CC_SP_VDF),
                                )
                            )

                        if (
                            header.challenge_chain_ip_proof.witness_type > 0
                            or not header.challenge_chain_ip_proof.normalized_to_identity
                        ):
                            broadcast_list.append(
                                timelord_protocol.RequestCompactProofOfTime(
                                    header.reward_chain_block.challenge_chain_ip_vdf,
                                    header.header_hash,
                                    header.height,
                                    uint8(CompressibleVDFField.CC_IP_VDF),
                                )
                            )

                broadcast_list_chunks: list[list[timelord_protocol.RequestCompactProofOfTime]] = []
                for index in range(0, len(broadcast_list), target_uncompact_proofs):
                    broadcast_list_chunks.append(broadcast_list[index : index + target_uncompact_proofs])
                if len(broadcast_list_chunks) == 0:
                    self.log.info("Did not find any uncompact blocks.")
                    await asyncio.sleep(uncompact_interval_scan)
                    continue
                if self.sync_store.get_sync_mode() or self.sync_store.get_long_sync():
                    await asyncio.sleep(uncompact_interval_scan)
                    continue
                if self._server is not None:
                    self.log.info(f"Broadcasting {len(broadcast_list)} items to the bluebox")
                    connected_timelords = self.server.get_connections(NodeType.TIMELORD)
                    chunk_index = 0
                    for connection in connected_timelords:
                        peer_node_id = connection.peer_node_id
                        msgs = []
                        broadcast_list = broadcast_list_chunks[chunk_index]
                        chunk_index = (chunk_index + 1) % len(broadcast_list_chunks)
                        for new_pot in broadcast_list:
                            msg = make_msg(ProtocolMessageTypes.request_compact_proof_of_time, new_pot)
                            msgs.append(msg)
                        await self.server.send_to_specific(msgs, peer_node_id)
                await asyncio.sleep(uncompact_interval_scan)
        except Exception as e:
            error_stack = traceback.format_exc()
            self.log.error(f"Exception in broadcast_uncompact_blocks: {e}")
            self.log.error(f"Exception Stack: {error_stack}")


async def node_next_block_check(
    peer: WSChiaConnection, potential_peek: uint32, blockchain: BlockchainInterface
) -> bool:
    block_response: Optional[Any] = await peer.call_api(
        FullNodeAPI.request_block, full_node_protocol.RequestBlock(potential_peek, True)
    )
    if block_response is not None and isinstance(block_response, full_node_protocol.RespondBlock):
        peak = blockchain.get_peak()
        if peak is not None and block_response.block.prev_header_hash == peak.header_hash:
            return True
    return False<|MERGE_RESOLUTION|>--- conflicted
+++ resolved
@@ -280,12 +280,8 @@
             self._init_weight_proof = asyncio.create_task(self.initialize_weight_proof())
 
             if self.config.get("enable_profiler", False):
-<<<<<<< HEAD
                 # TODO: stop dropping tasks on the floor
-                asyncio.create_task(profile_task(self.root_path, "node", self.log))
-=======
                 asyncio.create_task(profile_task(self.root_path, "node", self.log))  # noqa: RUF006
->>>>>>> 604fc1fe
 
             self.profile_block_validation = self.config.get("profile_block_validation", False)
             if self.profile_block_validation:  # pragma: no cover
@@ -295,12 +291,8 @@
                 profile_dir.mkdir(parents=True, exist_ok=True)
 
             if self.config.get("enable_memory_profiler", False):
-<<<<<<< HEAD
                 # TODO: stop dropping tasks on the floor
-                asyncio.create_task(mem_profile_task(self.root_path, "node", self.log))
-=======
                 asyncio.create_task(mem_profile_task(self.root_path, "node", self.log))  # noqa: RUF006
->>>>>>> 604fc1fe
 
             time_taken = time.monotonic() - start_time
             peak: Optional[BlockRecord] = self.blockchain.get_peak()
@@ -347,12 +339,8 @@
 
             self.initialized = True
             if self.full_node_peers is not None:
-<<<<<<< HEAD
                 # TODO: stop dropping tasks on the floor
-                asyncio.create_task(self.full_node_peers.start())
-=======
                 asyncio.create_task(self.full_node_peers.start())  # noqa: RUF006
->>>>>>> 604fc1fe
             try:
                 yield
             finally:
@@ -368,12 +356,8 @@
                     self.mempool_manager.shut_down()
 
                 if self.full_node_peers is not None:
-<<<<<<< HEAD
                     # TODO: stop dropping tasks on the floor
-                    asyncio.create_task(self.full_node_peers.close())
-=======
                     asyncio.create_task(self.full_node_peers.close())  # noqa: RUF006
->>>>>>> 604fc1fe
                 if self.uncompact_task is not None:
                     self.uncompact_task.cancel()
                 if self._transaction_queue_task is not None:
@@ -511,12 +495,8 @@
             # However, doing them one at a time would be slow, because they get sent to other processes.
             await self.add_transaction_semaphore.acquire()
             item: TransactionQueueEntry = await self.transaction_queue.pop()
-<<<<<<< HEAD
             # TODO: stop dropping tasks on the floor
-            asyncio.create_task(self._handle_one_transaction(item))
-=======
             asyncio.create_task(self._handle_one_transaction(item))  # noqa: RUF006
->>>>>>> 604fc1fe
 
     async def initialize_weight_proof(self) -> None:
         self.weight_proof_handler = WeightProofHandler(
@@ -899,12 +879,8 @@
         self._state_changed("add_connection")
         self._state_changed("sync_mode")
         if self.full_node_peers is not None:
-<<<<<<< HEAD
             # TODO: stop dropping tasks on the floor
-            asyncio.create_task(self.full_node_peers.on_connect(connection))
-=======
             asyncio.create_task(self.full_node_peers.on_connect(connection))  # noqa: RUF006
->>>>>>> 604fc1fe
 
         if self.initialized is False:
             return None
