from __future__ import annotations

import asyncio
import contextlib
import dataclasses
import logging
import multiprocessing
from multiprocessing.context import BaseContext
import random
import time
import traceback
from pathlib import Path
from typing import Any, Awaitable, Callable, Dict, List, Optional, Set, Tuple, Union

import aiosqlite
import sqlite3
from blspy import AugSchemeMPL

import chia.server.ws_connection as ws  # lgtm [py/import-and-import-from]
from chia.consensus.block_creation import unfinished_block_to_full_block
from chia.consensus.block_record import BlockRecord
from chia.consensus.blockchain import Blockchain, ReceiveBlockResult, StateChangeSummary
from chia.consensus.blockchain_interface import BlockchainInterface
from chia.consensus.constants import ConsensusConstants
from chia.consensus.cost_calculator import NPCResult
from chia.consensus.difficulty_adjustment import get_next_sub_slot_iters_and_difficulty
from chia.consensus.make_sub_epoch_summary import next_sub_epoch_summary
from chia.consensus.multiprocess_validation import PreValidationResult
from chia.consensus.pot_iterations import calculate_sp_iters
from chia.full_node.block_store import BlockStore
from chia.full_node.hint_management import get_hints_and_subscription_coin_ids
from chia.full_node.lock_queue import LockQueue, LockClient
from chia.full_node.bundle_tools import detect_potential_template_generator
from chia.full_node.coin_store import CoinStore
from chia.full_node.full_node_store import FullNodeStore, FullNodeStorePeakResult
from chia.full_node.hint_store import HintStore
from chia.full_node.mempool_manager import MempoolManager
from chia.full_node.signage_point import SignagePoint
from chia.full_node.sync_store import SyncStore
from chia.full_node.weight_proof import WeightProofHandler
from chia.protocols import farmer_protocol, full_node_protocol, timelord_protocol, wallet_protocol
from chia.protocols.full_node_protocol import (
    RequestBlocks,
    RespondBlock,
    RespondBlocks,
    RespondSignagePoint,
)
from chia.protocols.protocol_message_types import ProtocolMessageTypes
from chia.protocols.wallet_protocol import CoinState, CoinStateUpdate
from chia.server.node_discovery import FullNodePeers
from chia.server.outbound_message import Message, NodeType, make_msg
from chia.server.peer_store_resolver import PeerStoreResolver
from chia.server.server import ChiaServer
from chia.types.blockchain_format.classgroup import ClassgroupElement
from chia.types.blockchain_format.pool_target import PoolTarget
from chia.types.blockchain_format.sized_bytes import bytes32
from chia.types.blockchain_format.sub_epoch_summary import SubEpochSummary
from chia.types.blockchain_format.vdf import CompressibleVDFField, VDFInfo, VDFProof
from chia.types.coin_record import CoinRecord
from chia.types.end_of_slot_bundle import EndOfSubSlotBundle
from chia.types.full_block import FullBlock
from chia.types.generator_types import BlockGenerator
from chia.types.header_block import HeaderBlock
from chia.types.mempool_inclusion_status import MempoolInclusionStatus
from chia.types.spend_bundle import SpendBundle
from chia.types.transaction_queue_entry import TransactionQueueEntry
from chia.types.unfinished_block import UnfinishedBlock
from chia.util import cached_bls
from chia.util.bech32m import encode_puzzle_hash
from chia.util.check_fork_next_block import check_fork_next_block
from chia.util.condition_tools import pkm_pairs
from chia.util.config import PEER_DB_PATH_KEY_DEPRECATED, process_config_start_method
from chia.util.db_wrapper import DBWrapper2
from chia.util.errors import ConsensusError, Err, ValidationError
from chia.util.ints import uint8, uint32, uint64, uint128
from chia.util.path import path_from_root
from chia.util.safe_cancel_task import cancel_task_safe
from chia.util.profiler import profile_task
from chia.util.memory_profiler import mem_profile_task
from datetime import datetime
from chia.util.db_synchronous import db_synchronous_on
from chia.util.db_version import lookup_db_version, set_db_version_async


# This is the result of calling peak_post_processing, which is then fed into peak_post_processing_2
@dataclasses.dataclass
class PeakPostProcessingResult:
    mempool_peak_result: List[Tuple[SpendBundle, NPCResult, bytes32]]  # The result of calling MempoolManager.new_peak
    fns_peak_result: FullNodeStorePeakResult  # The result of calling FullNodeStore.new_peak
    hints: List[Tuple[bytes32, bytes]]  # The hints added to the DB
    lookup_coin_ids: List[bytes32]  # The coin IDs that we need to look up to notify wallets of changes


class FullNode:
    block_store: BlockStore
    full_node_store: FullNodeStore
    full_node_peers: Optional[FullNodePeers]
    sync_store: Any
    coin_store: CoinStore
    mempool_manager: MempoolManager
    _sync_task: Optional[asyncio.Task[None]]
    _init_weight_proof: Optional[asyncio.Task[None]] = None
    blockchain: Blockchain
<<<<<<< HEAD
    config: Dict
=======
    config: Dict[str, Any]
>>>>>>> 564782a7
    _server: Optional[ChiaServer]
    log: logging.Logger
    constants: ConsensusConstants
    _shut_down: bool
    root_path: Path
    state_changed_callback: Optional[Callable[[str, Optional[Dict[str, Any]]], None]]
    timelord_lock: asyncio.Lock
    initialized: bool
    multiprocessing_start_context: Optional[BaseContext]
    weight_proof_handler: Optional[WeightProofHandler]
    _ui_tasks: Set[asyncio.Task[None]]
    _blockchain_lock_queue: LockQueue
    _blockchain_lock_ultra_priority: LockClient
    _blockchain_lock_high_priority: LockClient
    _blockchain_lock_low_priority: LockClient
    _transaction_queue_task: Optional[asyncio.Task[None]]
    simulator_transaction_callback: Optional[Callable[[bytes32], Awaitable[None]]]

    @property
    def server(self) -> ChiaServer:
        # This is a stop gap until the class usage is refactored such the values of
        # integral attributes are known at creation of the instance.
        if self._server is None:
            raise RuntimeError("server not assigned")

        return self._server

    def __init__(
        self,
        config: Dict[str, Any],
        root_path: Path,
        consensus_constants: ConsensusConstants,
        name: str = __name__,
    ) -> None:
        self._segment_task: Optional[asyncio.Task[None]] = None
        self.initialized = False
        self.root_path = root_path
        self.config = config
        self._server = None
        self._shut_down = False  # Set to true to close all infinite loops
        self.constants = consensus_constants
        self.pow_creation: Dict[bytes32, asyncio.Event] = {}
        self.state_changed_callback = None
        self.full_node_peers = None
        self.sync_store = None
        self.signage_point_times = [time.time() for _ in range(self.constants.NUM_SPS_SUB_SLOT)]
        self.full_node_store = FullNodeStore(self.constants)
        self.uncompact_task: Optional[asyncio.Task[None]] = None
        self.compact_vdf_requests: Set[bytes32] = set()
        self.log = logging.getLogger(name)

        # TODO: Logging isn't setup yet so the log entries related to parsing the
        #       config would end up on stdout if handled here.
        self.multiprocessing_context: Optional[BaseContext] = None

        # Used for metrics
        self.dropped_tx: Set[bytes32] = set()
        self.not_dropped_tx = 0

        self._ui_tasks = set()

        db_path_replaced: str = config["database_path"].replace("CHALLENGE", config["selected_network"])
        self.db_path = path_from_root(root_path, db_path_replaced)
        self.coin_subscriptions: Dict[bytes32, Set[bytes32]] = {}  # Puzzle Hash : Set[Peer ID]
        self.ph_subscriptions: Dict[bytes32, Set[bytes32]] = {}  # Puzzle Hash : Set[Peer ID]
        self.peer_coin_ids: Dict[bytes32, Set[bytes32]] = {}  # Peer ID: Set[Coin ids]
        self.peer_puzzle_hash: Dict[bytes32, Set[bytes32]] = {}  # Peer ID: Set[puzzle_hash]
        self.peer_sub_counter: Dict[bytes32, int] = {}  # Peer ID: int (subscription count)
        self.db_path.parent.mkdir(parents=True, exist_ok=True)
        self._transaction_queue_task = None
        self.simulator_transaction_callback = None

<<<<<<< HEAD
    def get_connections(self, request_node_type) -> List[Dict[str, Any]]:
        # TODO add peaks for peers
        connections = self.server.get_connections(request_node_type)
        con_info: List[Dict[str, Any]] = []
        if self.sync_store is not None:
            peak_store = self.sync_store.peer_to_peak
        else:
            peak_store = None
        for con in connections:
            if peak_store is not None and con.peer_node_id in peak_store:
                peak_hash, peak_height, peak_weight = peak_store[con.peer_node_id]
            else:
                peak_height = None
                peak_hash = None
                peak_weight = None
            con_dict: Dict[str, Any] = {
                "type": con.connection_type,
                "local_port": con.local_port,
                "peer_host": con.peer_host,
                "peer_port": con.peer_port,
                "peer_server_port": con.peer_server_port,
                "node_id": con.peer_node_id,
                "creation_time": con.creation_time,
                "bytes_read": con.bytes_read,
                "bytes_written": con.bytes_written,
                "last_message_time": con.last_message_time,
                "peak_height": peak_height,
                "peak_weight": peak_weight,
                "peak_hash": peak_hash,
            }
            con_info.append(con_dict)

        return con_info

    def _set_state_changed_callback(self, callback: Callable) -> None:
=======
    def _set_state_changed_callback(self, callback: Callable[..., Any]) -> None:
>>>>>>> 564782a7
        self.state_changed_callback = callback

    async def _start(self) -> None:
        self.timelord_lock = asyncio.Lock()
        self.compact_vdf_sem = asyncio.Semaphore(4)

        # We don't want to run too many concurrent new_peak instances, because it would fetch the same block from
        # multiple peers and re-validate.
        self.new_peak_sem = asyncio.Semaphore(2)

        # These many respond_transaction tasks can be active at any point in time
        self.respond_transaction_semaphore = asyncio.Semaphore(200)
        # create the store (db) and full node instance
        db_connection = await aiosqlite.connect(self.db_path)
        db_version: int = await lookup_db_version(db_connection)
        self.log.info(f"using blockchain database {self.db_path}, which is version {db_version}")

        if self.config.get("log_sqlite_cmds", False):
            sql_log_path = path_from_root(self.root_path, "log/sql.log")
            self.log.info(f"logging SQL commands to {sql_log_path}")

            def sql_trace_callback(req: str) -> None:
                timestamp = datetime.now().strftime("%H:%M:%S.%f")
                log = open(sql_log_path, "a")
                log.write(timestamp + " " + req + "\n")
                log.close()

            await db_connection.set_trace_callback(sql_trace_callback)

        self.db_wrapper = DBWrapper2(db_connection, db_version=db_version)

        # add reader threads for the DB
        for i in range(self.config.get("db_readers", 4)):
            c = await aiosqlite.connect(self.db_path)
            if self.config.get("log_sqlite_cmds", False):
                await c.set_trace_callback(sql_trace_callback)
            await self.db_wrapper.add_connection(c)

        await (await db_connection.execute("pragma journal_mode=wal")).close()
        db_sync = db_synchronous_on(self.config.get("db_sync", "auto"), self.db_path)
        self.log.info(f"opening blockchain DB: synchronous={db_sync}")
        await (await db_connection.execute("pragma synchronous={}".format(db_sync))).close()

        if db_version != 2:
            async with self.db_wrapper.reader_no_transaction() as conn:
                async with conn.execute(
                    "SELECT name FROM sqlite_master WHERE type='table' AND name='full_blocks'"
                ) as cur:
                    if len(list(await cur.fetchall())) == 0:
                        try:
                            # this is a new DB file. Make it v2
                            async with self.db_wrapper.writer_maybe_transaction() as w_conn:
                                await set_db_version_async(w_conn, 2)
                                self.db_wrapper.db_version = 2
                                self.log.info("blockchain database is empty, configuring as v2")
                        except sqlite3.OperationalError:
                            # it could be a database created with "chia init", which is
                            # empty except it has the database_version table
                            pass

        self.block_store = await BlockStore.create(self.db_wrapper)
        self.sync_store = await SyncStore.create()
        self.hint_store = await HintStore.create(self.db_wrapper)
        self.coin_store = await CoinStore.create(self.db_wrapper)
        self.log.info("Initializing blockchain from disk")
        start_time = time.time()
        reserved_cores = self.config.get("reserved_cores", 0)
        single_threaded = self.config.get("single_threaded", False)
        multiprocessing_start_method = process_config_start_method(config=self.config, log=self.log)
        self.multiprocessing_context = multiprocessing.get_context(method=multiprocessing_start_method)
        self.blockchain = await Blockchain.create(
            coin_store=self.coin_store,
            block_store=self.block_store,
            consensus_constants=self.constants,
            blockchain_dir=self.db_path.parent,
            reserved_cores=reserved_cores,
            multiprocessing_context=self.multiprocessing_context,
            single_threaded=single_threaded,
        )
        self.mempool_manager = MempoolManager(
            coin_store=self.coin_store,
            consensus_constants=self.constants,
            multiprocessing_context=self.multiprocessing_context,
            single_threaded=single_threaded,
        )

        # Blocks are validated under high priority, and transactions under low priority. This guarantees blocks will
        # be validated first.
        self._blockchain_lock_queue = LockQueue(self.blockchain.lock)
        self._blockchain_lock_ultra_priority = LockClient(0, self._blockchain_lock_queue)
        self._blockchain_lock_high_priority = LockClient(1, self._blockchain_lock_queue)
        self._blockchain_lock_low_priority = LockClient(2, self._blockchain_lock_queue)

        # Transactions go into this queue from the server, and get sent to respond_transaction
        self.transaction_queue: asyncio.PriorityQueue[Tuple[int, TransactionQueueEntry]] = asyncio.PriorityQueue(10000)
        self._transaction_queue_task: asyncio.Task[None] = asyncio.create_task(self._handle_transactions())
        self.transaction_responses: List[Tuple[bytes32, MempoolInclusionStatus, Optional[Err]]] = []

        self.weight_proof_handler = None
        self._init_weight_proof = asyncio.create_task(self.initialize_weight_proof())

        if self.config.get("enable_profiler", False):
            asyncio.create_task(profile_task(self.root_path, "node", self.log))

        if self.config.get("enable_memory_profiler", False):
            asyncio.create_task(mem_profile_task(self.root_path, "node", self.log))

        self._sync_task = None
        self._segment_task = None
        time_taken = time.time() - start_time
        peak: Optional[BlockRecord] = self.blockchain.get_peak()
        if peak is None:
            self.log.info(f"Initialized with empty blockchain time taken: {int(time_taken)}s")
            num_unspent = await self.coin_store.num_unspent()
            if num_unspent > 0:
                self.log.error(
                    f"Inconsistent blockchain DB file! Could not find peak block but found {num_unspent} coins! "
                    "This is a fatal error. The blockchain database may be corrupt"
                )
                raise RuntimeError("corrupt blockchain DB")
        else:
            self.log.info(
                f"Blockchain initialized to peak {peak.header_hash} height"
                f" {peak.height}, "
                f"time taken: {int(time_taken)}s"
            )
            async with self._blockchain_lock_high_priority:
                pending_tx = await self.mempool_manager.new_peak(peak, None)
            assert len(pending_tx) == 0  # no pending transactions when starting up

            full_peak: Optional[FullBlock] = await self.blockchain.get_full_peak()
            assert full_peak is not None
            state_change_summary = StateChangeSummary(peak, uint32(max(peak.height - 1, 0)), [], [], [])
            ppp_result: PeakPostProcessingResult = await self.peak_post_processing(
                full_peak, state_change_summary, None
            )
            await self.peak_post_processing_2(full_peak, None, state_change_summary, ppp_result)
        if self.config["send_uncompact_interval"] != 0:
            sanitize_weight_proof_only = False
            if "sanitize_weight_proof_only" in self.config:
                sanitize_weight_proof_only = self.config["sanitize_weight_proof_only"]
            assert self.config["target_uncompact_proofs"] != 0
            self.uncompact_task = asyncio.create_task(
                self.broadcast_uncompact_blocks(
                    self.config["send_uncompact_interval"],
                    self.config["target_uncompact_proofs"],
                    sanitize_weight_proof_only,
                )
            )
        self.initialized = True
        if self.full_node_peers is not None:
            asyncio.create_task(self.full_node_peers.start())

    async def _handle_one_transaction(self, entry: TransactionQueueEntry) -> None:
        peer = entry.peer
        try:
            inc_status, err = await self.respond_transaction(entry.transaction, entry.spend_name, peer, entry.test)
            self.transaction_responses.append((entry.spend_name, inc_status, err))
            if len(self.transaction_responses) > 50:
                self.transaction_responses = self.transaction_responses[1:]
        except asyncio.CancelledError:
            error_stack = traceback.format_exc()
            self.log.debug(f"Cancelling _handle_one_transaction, closing: {error_stack}")
        except Exception:
            error_stack = traceback.format_exc()
            self.log.error(f"Error in _handle_one_transaction, closing: {error_stack}")
            if peer is not None:
                await peer.close()
        finally:
            self.respond_transaction_semaphore.release()

    async def _handle_transactions(self) -> None:
        try:
            while not self._shut_down:
                # We use a semaphore to make sure we don't send more than 200 concurrent calls of respond_transaction.
                # However, doing them one at a time would be slow, because they get sent to other processes.
                await self.respond_transaction_semaphore.acquire()
                item: TransactionQueueEntry = (await self.transaction_queue.get())[1]
                asyncio.create_task(self._handle_one_transaction(item))
        except asyncio.CancelledError:
            raise

    async def initialize_weight_proof(self) -> None:
        self.weight_proof_handler = WeightProofHandler(
            constants=self.constants,
            blockchain=self.blockchain,
            multiprocessing_context=self.multiprocessing_context,
        )
        peak = self.blockchain.get_peak()
        if peak is not None:
            await self.weight_proof_handler.create_sub_epoch_segments()

<<<<<<< HEAD
    def set_server(self, server: ChiaServer):
        self._server = server
        dns_servers = []
=======
    @property
    def server(self) -> ChiaServer:
        assert self._server is not None
        return self._server

    def set_server(self, server: ChiaServer) -> None:
        self._server = server
        dns_servers: List[str] = []
        network_name = self.config["selected_network"]
>>>>>>> 564782a7
        try:
            default_port = self.config["network_overrides"]["config"][network_name]["default_full_node_port"]
        except Exception:
            self.log.info("Default port field not found in config.")
            default_port = None
        if "dns_servers" in self.config:
            dns_servers = self.config["dns_servers"]
        elif self.config["port"] == 8444:
            # If `dns_servers` misses from the `config`, hardcode it if we're running mainnet.
            dns_servers.append("dns-introducer.chia.net")
        try:
            self.full_node_peers = FullNodePeers(
                self.server,
                self.config["target_peer_count"] - self.config["target_outbound_peer_count"],
                self.config["target_outbound_peer_count"],
                PeerStoreResolver(
                    self.root_path,
                    self.config,
                    selected_network=network_name,
                    peers_file_path_key="peers_file_path",
                    legacy_peer_db_path_key=PEER_DB_PATH_KEY_DEPRECATED,
                    default_peers_file_path="db/peers.dat",
                ),
                self.config["introducer_peer"],
                dns_servers,
                self.config["peer_connect_interval"],
                self.config["selected_network"],
                default_port,
                self.log,
            )
        except Exception as e:
            error_stack = traceback.format_exc()
            self.log.error(f"Exception: {e}")
            self.log.error(f"Exception in peer discovery: {e}")
            self.log.error(f"Exception Stack: {error_stack}")

    def _state_changed(self, change: str, change_data: Optional[Dict[str, Any]] = None) -> None:
        if self.state_changed_callback is not None:
            self.state_changed_callback(change, change_data)

    async def short_sync_batch(self, peer: ws.WSChiaConnection, start_height: uint32, target_height: uint32) -> bool:
        """
        Tries to sync to a chain which is not too far in the future, by downloading batches of blocks. If the first
        block that we download is not connected to our chain, we return False and do an expensive long sync instead.
        Long sync is not preferred because it requires downloading and validating a weight proof.

        Args:
            peer: peer to sync from
            start_height: height that we should start downloading at. (Our peak is higher)
            target_height: target to sync to

        Returns:
            False if the fork point was not found, and we need to do a long sync. True otherwise.

        """
        # Don't trigger multiple batch syncs to the same peer

        if (
            peer.peer_node_id in self.sync_store.backtrack_syncing
            and self.sync_store.backtrack_syncing[peer.peer_node_id] > 0
        ):
            return True  # Don't batch sync, we are already in progress of a backtrack sync
        if peer.peer_node_id in self.sync_store.batch_syncing:
            return True  # Don't trigger a long sync
        self.sync_store.batch_syncing.add(peer.peer_node_id)

        self.log.info(f"Starting batch short sync from {start_height} to height {target_height}")
        if start_height > 0:
            first = await peer.request_block(full_node_protocol.RequestBlock(uint32(start_height), False))
            if first is None or not isinstance(first, full_node_protocol.RespondBlock):
                self.sync_store.batch_syncing.remove(peer.peer_node_id)
                raise ValueError(f"Error short batch syncing, could not fetch block at height {start_height}")
            if not self.blockchain.contains_block(first.block.prev_header_hash):
                self.log.info("Batch syncing stopped, this is a deep chain")
                self.sync_store.batch_syncing.remove(peer.peer_node_id)
                # First sb not connected to our blockchain, do a long sync instead
                return False

        batch_size = self.constants.MAX_BLOCK_COUNT_PER_REQUESTS
        if self._segment_task is not None and (not self._segment_task.done()):
            try:
                self._segment_task.cancel()
            except Exception as e:
                self.log.warning(f"failed to cancel segment task {e}")
            self._segment_task = None

        try:
            for height in range(start_height, target_height, batch_size):
                end_height = min(target_height, height + batch_size)
                request = RequestBlocks(uint32(height), uint32(end_height), True)
                response = await peer.request_blocks(request)
                if not response:
                    raise ValueError(f"Error short batch syncing, invalid/no response for {height}-{end_height}")
                async with self._blockchain_lock_high_priority:
                    state_change_summary: Optional[StateChangeSummary]
                    success, state_change_summary = await self.receive_block_batch(response.blocks, peer, None)
                    if not success:
                        raise ValueError(f"Error short batch syncing, failed to validate blocks {height}-{end_height}")
                    if state_change_summary is not None:
                        try:
                            peak_fb: Optional[FullBlock] = await self.blockchain.get_full_peak()
                            assert peak_fb is not None
                            ppp_result: PeakPostProcessingResult = await self.peak_post_processing(
                                peak_fb,
                                state_change_summary,
                                peer,
                            )
                            await self.peak_post_processing_2(peak_fb, peer, state_change_summary, ppp_result)
                        except Exception:
                            # Still do post processing after cancel (or exception)
                            peak_fb = await self.blockchain.get_full_peak()
                            assert peak_fb is not None
                            await self.peak_post_processing(peak_fb, state_change_summary, peer)
                            raise
                        finally:
                            self.log.info(f"Added blocks {height}-{end_height}")
        except (asyncio.CancelledError, Exception):
            self.sync_store.batch_syncing.remove(peer.peer_node_id)
            raise
        self.sync_store.batch_syncing.remove(peer.peer_node_id)
        return True

    async def short_sync_backtrack(
        self, peer: ws.WSChiaConnection, peak_height: uint32, target_height: uint32, target_unf_hash: bytes32
    ) -> bool:
        """
        Performs a backtrack sync, where blocks are downloaded one at a time from newest to oldest. If we do not
        find the fork point 5 deeper than our peak, we return False and do a long sync instead.

        Args:
            peer: peer to sync from
            peak_height: height of our peak
            target_height: target height
            target_unf_hash: partial hash of the unfinished block of the target

        Returns:
            True iff we found the fork point, and we do not need to long sync.
        """
        try:
            if peer.peer_node_id not in self.sync_store.backtrack_syncing:
                self.sync_store.backtrack_syncing[peer.peer_node_id] = 0
            self.sync_store.backtrack_syncing[peer.peer_node_id] += 1

            unfinished_block: Optional[UnfinishedBlock] = self.full_node_store.get_unfinished_block(target_unf_hash)
            curr_height: int = target_height
            found_fork_point = False
            responses = []
            while curr_height > peak_height - 5:
                # If we already have the unfinished block, don't fetch the transactions. In the normal case, we will
                # already have the unfinished block, from when it was broadcast, so we just need to download the header,
                # but not the transactions
                fetch_tx: bool = unfinished_block is None or curr_height != target_height
                curr = await peer.request_block(full_node_protocol.RequestBlock(uint32(curr_height), fetch_tx))
                if curr is None:
                    raise ValueError(f"Failed to fetch block {curr_height} from {peer.get_peer_logging()}, timed out")
                if curr is None or not isinstance(curr, full_node_protocol.RespondBlock):
                    raise ValueError(
                        f"Failed to fetch block {curr_height} from {peer.get_peer_logging()}, wrong type {type(curr)}"
                    )
                responses.append(curr)
                if self.blockchain.contains_block(curr.block.prev_header_hash) or curr_height == 0:
                    found_fork_point = True
                    break
                curr_height -= 1
            if found_fork_point:
                for response in reversed(responses):
                    await self.respond_block(response, peer)
        except (asyncio.CancelledError, Exception):
            self.sync_store.backtrack_syncing[peer.peer_node_id] -= 1
            raise

        self.sync_store.backtrack_syncing[peer.peer_node_id] -= 1
        return found_fork_point

    async def _refresh_ui_connections(self, sleep_before: float = 0) -> None:
        if sleep_before > 0:
            await asyncio.sleep(sleep_before)
        self._state_changed("peer_changed_peak")

    async def new_peak(self, request: full_node_protocol.NewPeak, peer: ws.WSChiaConnection) -> None:
        """
        We have received a notification of a new peak from a peer. This happens either when we have just connected,
        or when the peer has updated their peak.

        Args:
            request: information about the new peak
            peer: peer that sent the message

        """

        try:
            seen_header_hash = self.sync_store.seen_header_hash(request.header_hash)
            # Updates heights in the UI. Sleeps 1.5s before, so other peers have time to update their peaks as well.
            # Limit to 3 refreshes.
            if not seen_header_hash and len(self._ui_tasks) < 3:
                self._ui_tasks.add(asyncio.create_task(self._refresh_ui_connections(1.5)))
            # Prune completed connect tasks
            self._ui_tasks = set(filter(lambda t: not t.done(), self._ui_tasks))
        except Exception as e:
            self.log.warning(f"Exception UI refresh task: {e}")

        # Store this peak/peer combination in case we want to sync to it, and to keep track of peers
        self.sync_store.peer_has_block(request.header_hash, peer.peer_node_id, request.weight, request.height, True)

        if self.blockchain.contains_block(request.header_hash):
            return None

        # Not interested in less heavy peaks
        peak: Optional[BlockRecord] = self.blockchain.get_peak()
        curr_peak_height = uint32(0) if peak is None else peak.height
        if peak is not None and peak.weight > request.weight:
            return None

        if self.sync_store.get_sync_mode():
            # If peer connects while we are syncing, check if they have the block we are syncing towards
            peak_sync_hash = self.sync_store.get_sync_target_hash()
            peak_sync_height = self.sync_store.get_sync_target_height()
            if peak_sync_hash is not None and request.header_hash != peak_sync_hash and peak_sync_height is not None:
                peak_peers: Set[bytes32] = self.sync_store.get_peers_that_have_peak([peak_sync_hash])
                # Don't ask if we already know this peer has the peak
                if peer.peer_node_id not in peak_peers:
                    target_peak_response: Optional[RespondBlock] = await peer.request_block(
                        full_node_protocol.RequestBlock(uint32(peak_sync_height), False), timeout=10
                    )
                    if target_peak_response is not None and isinstance(target_peak_response, RespondBlock):
                        self.sync_store.peer_has_block(
                            peak_sync_hash,
                            peer.peer_node_id,
                            target_peak_response.block.weight,
                            peak_sync_height,
                            False,
                        )
        else:
            if request.height <= curr_peak_height + self.config["short_sync_blocks_behind_threshold"]:
                # This is the normal case of receiving the next block
                if await self.short_sync_backtrack(
                    peer, curr_peak_height, request.height, request.unfinished_reward_block_hash
                ):
                    return None

            if request.height < self.constants.WEIGHT_PROOF_RECENT_BLOCKS:
                # This is the case of syncing up more than a few blocks, at the start of the chain
                self.log.debug("Doing batch sync, no backup")
                await self.short_sync_batch(peer, uint32(0), request.height)
                return None

            if request.height < curr_peak_height + self.config["sync_blocks_behind_threshold"]:
                # This case of being behind but not by so much
                if await self.short_sync_batch(peer, uint32(max(curr_peak_height - 6, 0)), request.height):
                    return None

            # This is the either the case where we were not able to sync successfully (for example, due to the fork
            # point being in the past), or we are very far behind. Performs a long sync.
            self._sync_task = asyncio.create_task(self._sync())

    async def send_peak_to_timelords(
        self, peak_block: Optional[FullBlock] = None, peer: Optional[ws.WSChiaConnection] = None
    ) -> None:
        """
        Sends current peak to timelords
        """
        if peak_block is None:
            peak_block = await self.blockchain.get_full_peak()
        if peak_block is not None:
            peak = self.blockchain.block_record(peak_block.header_hash)
            difficulty = self.blockchain.get_next_difficulty(peak.header_hash, False)
            ses: Optional[SubEpochSummary] = next_sub_epoch_summary(
                self.constants,
                self.blockchain,
                peak.required_iters,
                peak_block,
                True,
            )
            recent_rc = self.blockchain.get_recent_reward_challenges()

            curr = peak
            while not curr.is_challenge_block(self.constants) and not curr.first_in_sub_slot:
                curr = self.blockchain.block_record(curr.prev_hash)

            if curr.is_challenge_block(self.constants):
                last_csb_or_eos = curr.total_iters
            else:
                last_csb_or_eos = curr.ip_sub_slot_total_iters(self.constants)

            curr = peak
            passed_ses_height_but_not_yet_included = True
            while (curr.height % self.constants.SUB_EPOCH_BLOCKS) != 0:
                if curr.sub_epoch_summary_included:
                    passed_ses_height_but_not_yet_included = False
                curr = self.blockchain.block_record(curr.prev_hash)
            if curr.sub_epoch_summary_included or curr.height == 0:
                passed_ses_height_but_not_yet_included = False

            timelord_new_peak: timelord_protocol.NewPeakTimelord = timelord_protocol.NewPeakTimelord(
                peak_block.reward_chain_block,
                difficulty,
                peak.deficit,
                peak.sub_slot_iters,
                ses,
                recent_rc,
                last_csb_or_eos,
                passed_ses_height_but_not_yet_included,
            )

            msg = make_msg(ProtocolMessageTypes.new_peak_timelord, timelord_new_peak)
            if peer is None:
                await self.server.send_to_all([msg], NodeType.TIMELORD)
            else:
                await self.server.send_to_specific([msg], peer.peer_node_id)

    async def synced(self) -> bool:
        if "simulator" in str(self.config.get("selected_network")):
            return True  # sim is always synced because it has no peers
        curr: Optional[BlockRecord] = self.blockchain.get_peak()
        if curr is None:
            return False

        while curr is not None and not curr.is_transaction_block:
            curr = self.blockchain.try_block_record(curr.prev_hash)

        now = time.time()
        if (
            curr is None
            or curr.timestamp is None
            or curr.timestamp < uint64(int(now - 60 * 7))
            or self.sync_store.get_sync_mode()
        ):
            return False
        else:
            return True

    async def on_connect(self, connection: ws.WSChiaConnection) -> None:
        """
        Whenever we connect to another node / wallet, send them our current heads. Also send heads to farmers
        and challenges to timelords.
        """

        self._state_changed("add_connection")
        self._state_changed("sync_mode")
        if self.full_node_peers is not None:
            asyncio.create_task(self.full_node_peers.on_connect(connection))

        if self.initialized is False:
            return None

        if connection.connection_type is NodeType.FULL_NODE:
            # Send filter to node and request mempool items that are not in it (Only if we are currently synced)
            synced = await self.synced()
            peak_height = self.blockchain.get_peak_height()
            if synced and peak_height is not None:
                my_filter = self.mempool_manager.get_filter()
                mempool_request = full_node_protocol.RequestMempoolTransactions(my_filter)

                msg = make_msg(ProtocolMessageTypes.request_mempool_transactions, mempool_request)
                await connection.send_message(msg)

        peak_full: Optional[FullBlock] = await self.blockchain.get_full_peak()

        if peak_full is not None:
            peak: BlockRecord = self.blockchain.block_record(peak_full.header_hash)
            if connection.connection_type is NodeType.FULL_NODE:
                request_node = full_node_protocol.NewPeak(
                    peak.header_hash,
                    peak.height,
                    peak.weight,
                    peak.height,
                    peak_full.reward_chain_block.get_unfinished().get_hash(),
                )
                await connection.send_message(make_msg(ProtocolMessageTypes.new_peak, request_node))

            elif connection.connection_type is NodeType.WALLET:
                # If connected to a wallet, send the Peak
                request_wallet = wallet_protocol.NewPeakWallet(
                    peak.header_hash,
                    peak.height,
                    peak.weight,
                    peak.height,
                )
                await connection.send_message(make_msg(ProtocolMessageTypes.new_peak_wallet, request_wallet))
            elif connection.connection_type is NodeType.TIMELORD:
                await self.send_peak_to_timelords()

    def on_disconnect(self, connection: ws.WSChiaConnection) -> None:
        self.log.info(f"peer disconnected {connection.get_peer_logging()}")
        self._state_changed("close_connection")
        self._state_changed("sync_mode")
        if self.sync_store is not None:
            self.sync_store.peer_disconnected(connection.peer_node_id)
        self.remove_subscriptions(connection)

    def remove_subscriptions(self, peer: ws.WSChiaConnection) -> None:
        # Remove all ph | coin id subscription for this peer
        node_id = peer.peer_node_id
        if node_id in self.peer_puzzle_hash:
            puzzle_hashes = self.peer_puzzle_hash[node_id]
            for ph in puzzle_hashes:
                if ph in self.ph_subscriptions:
                    if node_id in self.ph_subscriptions[ph]:
                        self.ph_subscriptions[ph].remove(node_id)

        if node_id in self.peer_coin_ids:
            coin_ids = self.peer_coin_ids[node_id]
            for coin_id in coin_ids:
                if coin_id in self.coin_subscriptions:
                    if node_id in self.coin_subscriptions[coin_id]:
                        self.coin_subscriptions[coin_id].remove(node_id)

        if peer.peer_node_id in self.peer_sub_counter:
            self.peer_sub_counter.pop(peer.peer_node_id)

    def _num_needed_peers(self) -> int:
        assert self.server.all_connections is not None
        diff: int = int(self.config["target_peer_count"]) - len(self.server.all_connections)
        return diff if diff >= 0 else 0

    def _close(self) -> None:
        self._shut_down = True
        if self._init_weight_proof is not None:
            self._init_weight_proof.cancel()

        # blockchain is created in _start and in certain cases it may not exist here during _close
        if hasattr(self, "blockchain"):
            self.blockchain.shut_down()
        # same for mempool_manager
        if hasattr(self, "mempool_manager"):
            self.mempool_manager.shut_down()

        if self.full_node_peers is not None:
            asyncio.create_task(self.full_node_peers.close())
        if self.uncompact_task is not None:
            self.uncompact_task.cancel()
        if self._transaction_queue_task is not None:
            self._transaction_queue_task.cancel()
        if hasattr(self, "_blockchain_lock_queue"):
            self._blockchain_lock_queue.close()
        cancel_task_safe(task=self._sync_task, log=self.log)

    async def _await_closed(self) -> None:
        for task_id, task in list(self.full_node_store.tx_fetch_tasks.items()):
            cancel_task_safe(task, self.log)
        await self.db_wrapper.close()
        if self._init_weight_proof is not None:
            await asyncio.wait([self._init_weight_proof])
        if hasattr(self, "_blockchain_lock_queue"):
            await self._blockchain_lock_queue.await_closed()
        if self._sync_task is not None:
            with contextlib.suppress(asyncio.CancelledError):
                await self._sync_task

    async def _sync(self) -> None:
        """
        Performs a full sync of the blockchain up to the peak.
            - Wait a few seconds for peers to send us their peaks
            - Select the heaviest peak, and request a weight proof from a peer with that peak
            - Validate the weight proof, and disconnect from the peer if invalid
            - Find the fork point to see where to start downloading blocks
            - Download blocks in batch (and in parallel) and verify them one at a time
            - Disconnect peers that provide invalid blocks or don't have the blocks
        """
        if self.weight_proof_handler is None:
            return None
        # Ensure we are only syncing once and not double calling this method
        if self.sync_store.get_sync_mode():
            return None

        if self.sync_store.get_long_sync():
            self.log.debug("already in long sync")
            return None

        self.sync_store.set_long_sync(True)
        self.log.debug("long sync started")
        try:
            self.log.info("Starting to perform sync.")
            self.log.info("Waiting to receive peaks from peers.")

            # Wait until we have 3 peaks or up to a max of 30 seconds
            peaks = []
            for i in range(300):
                peaks = [tup[0] for tup in self.sync_store.get_peak_of_each_peer().values()]
                if len(self.sync_store.get_peers_that_have_peak(peaks)) < 3:
                    if self._shut_down:
                        return None
                    await asyncio.sleep(0.1)
                    continue
                break

            self.log.info(f"Collected a total of {len(peaks)} peaks.")

            # Based on responses from peers about the current peaks, see which peak is the heaviest
            # (similar to longest chain rule).
            target_peak = self.sync_store.get_heaviest_peak()

            if target_peak is None:
                raise RuntimeError("Not performing sync, no peaks collected")
            heaviest_peak_hash, heaviest_peak_height, heaviest_peak_weight = target_peak
            self.sync_store.set_peak_target(heaviest_peak_hash, heaviest_peak_height)

            self.log.info(f"Selected peak {heaviest_peak_height}, {heaviest_peak_hash}")
            # Check which peers are updated to this height

            peers: List[bytes32] = []
            coroutines = []
            for peer in self.server.all_connections.values():
                if peer.connection_type == NodeType.FULL_NODE:
                    peers.append(peer.peer_node_id)
                    coroutines.append(
                        peer.request_block(
                            full_node_protocol.RequestBlock(uint32(heaviest_peak_height), True), timeout=10
                        )
                    )
            for i, target_peak_response in enumerate(await asyncio.gather(*coroutines)):
                if target_peak_response is not None and isinstance(target_peak_response, RespondBlock):
                    self.sync_store.peer_has_block(
                        heaviest_peak_hash, peers[i], heaviest_peak_weight, heaviest_peak_height, False
                    )
            # TODO: disconnect from peer which gave us the heaviest_peak, if nobody has the peak

            peer_ids: Set[bytes32] = self.sync_store.get_peers_that_have_peak([heaviest_peak_hash])
            peers_with_peak: List[ws.WSChiaConnection] = [
                c for c in self.server.all_connections.values() if c.peer_node_id in peer_ids
            ]

            # Request weight proof from a random peer
            self.log.info(f"Total of {len(peers_with_peak)} peers with peak {heaviest_peak_height}")
            weight_proof_peer: ws.WSChiaConnection = random.choice(peers_with_peak)
            self.log.info(
                f"Requesting weight proof from peer {weight_proof_peer.peer_host} up to height"
                f" {heaviest_peak_height}"
            )
            cur_peak: Optional[BlockRecord] = self.blockchain.get_peak()
            if cur_peak is not None and heaviest_peak_weight <= cur_peak.weight:
                raise ValueError("Not performing sync, already caught up.")

            wp_timeout = 360
            if "weight_proof_timeout" in self.config:
                wp_timeout = self.config["weight_proof_timeout"]
            self.log.debug(f"weight proof timeout is {wp_timeout} sec")
            request = full_node_protocol.RequestProofOfWeight(heaviest_peak_height, heaviest_peak_hash)
            response = await weight_proof_peer.request_proof_of_weight(request, timeout=wp_timeout)

            # Disconnect from this peer, because they have not behaved properly
            if response is None or not isinstance(response, full_node_protocol.RespondProofOfWeight):
                await weight_proof_peer.close(600)
                raise RuntimeError(f"Weight proof did not arrive in time from peer: {weight_proof_peer.peer_host}")
            if response.wp.recent_chain_data[-1].reward_chain_block.height != heaviest_peak_height:
                await weight_proof_peer.close(600)
                raise RuntimeError(f"Weight proof had the wrong height: {weight_proof_peer.peer_host}")
            if response.wp.recent_chain_data[-1].reward_chain_block.weight != heaviest_peak_weight:
                await weight_proof_peer.close(600)
                raise RuntimeError(f"Weight proof had the wrong weight: {weight_proof_peer.peer_host}")

            # dont sync to wp if local peak is heavier,
            # dont ban peer, we asked for this peak
            current_peak = self.blockchain.get_peak()
            if current_peak is not None:
                if response.wp.recent_chain_data[-1].reward_chain_block.weight <= current_peak.weight:
                    raise RuntimeError(f"current peak is heavier than Weight proof peek: {weight_proof_peer.peer_host}")

            try:
                validated, fork_point, summaries = await self.weight_proof_handler.validate_weight_proof(response.wp)
            except Exception as e:
                await weight_proof_peer.close(600)
                raise ValueError(f"Weight proof validation threw an error {e}")

            if not validated:
                await weight_proof_peer.close(600)
                raise ValueError("Weight proof validation failed")

            self.log.info(f"Re-checked peers: total of {len(peers_with_peak)} peers with peak {heaviest_peak_height}")
            self.sync_store.set_sync_mode(True)
            self._state_changed("sync_mode")
            # Ensures that the fork point does not change
            async with self._blockchain_lock_high_priority:
                await self.blockchain.warmup(fork_point)
                await self.sync_from_fork_point(fork_point, heaviest_peak_height, heaviest_peak_hash, summaries)
        except asyncio.CancelledError:
            self.log.warning("Syncing failed, CancelledError")
        except Exception as e:
            tb = traceback.format_exc()
            self.log.error(f"Error with syncing: {type(e)}{tb}")
        finally:
            if self._shut_down:
                return None
            await self._finish_sync()

    async def sync_from_fork_point(
        self,
        fork_point_height: uint32,
        target_peak_sb_height: uint32,
        peak_hash: bytes32,
        summaries: List[SubEpochSummary],
    ) -> None:
        buffer_size = 4
        self.log.info(f"Start syncing from fork point at {fork_point_height} up to {target_peak_sb_height}")
        peers_with_peak: List[ws.WSChiaConnection] = self.get_peers_with_peak(peak_hash)
        fork_point_height = await check_fork_next_block(
            self.blockchain, fork_point_height, peers_with_peak, node_next_block_check
        )
        batch_size = self.constants.MAX_BLOCK_COUNT_PER_REQUESTS

        async def fetch_block_batches(
            batch_queue: asyncio.Queue[Optional[Tuple[ws.WSChiaConnection, List[FullBlock]]]]
        ) -> None:
            start_height, end_height = 0, 0
            new_peers_with_peak: List[ws.WSChiaConnection] = peers_with_peak[:]
            try:
                for start_height in range(fork_point_height, target_peak_sb_height, batch_size):
                    end_height = min(target_peak_sb_height, start_height + batch_size)
                    request = RequestBlocks(uint32(start_height), uint32(end_height), True)
                    fetched = False
                    for peer in random.sample(new_peers_with_peak, len(new_peers_with_peak)):
                        if peer.closed:
                            peers_with_peak.remove(peer)
                            continue
                        response = await peer.request_blocks(request, timeout=30)
                        if response is None:
                            await peer.close()
                            peers_with_peak.remove(peer)
                        elif isinstance(response, RespondBlocks):
                            await batch_queue.put((peer, response.blocks))
                            fetched = True
                            break
                    if fetched is False:
                        self.log.error(f"failed fetching {start_height} to {end_height} from peers")
                        await batch_queue.put(None)
                        return
                    if self.sync_store.peers_changed.is_set():
                        new_peers_with_peak = self.get_peers_with_peak(peak_hash)
                        self.sync_store.peers_changed.clear()
            except Exception as e:
                self.log.error(f"Exception fetching {start_height} to {end_height} from peer {e}")
            finally:
                # finished signal with None
                await batch_queue.put(None)

        async def validate_block_batches(
            inner_batch_queue: asyncio.Queue[Optional[Tuple[ws.WSChiaConnection, List[FullBlock]]]]
        ) -> None:
            advanced_peak: bool = False
            while True:
                res: Optional[Tuple[ws.WSChiaConnection, List[FullBlock]]] = await inner_batch_queue.get()
                if res is None:
                    self.log.debug("done fetching blocks")
                    return None
                peer, blocks = res
                start_height = blocks[0].height
                end_height = blocks[-1].height
                success, state_change_summary = await self.receive_block_batch(
                    blocks, peer, None if advanced_peak else uint32(fork_point_height), summaries
                )
                if success is False:
                    if peer in peers_with_peak:
                        peers_with_peak.remove(peer)
                    await peer.close(600)
                    raise ValueError(f"Failed to validate block batch {start_height} to {end_height}")
                self.log.info(f"Added blocks {start_height} to {end_height}")
                peak: Optional[BlockRecord] = self.blockchain.get_peak()
                if state_change_summary is not None:
                    advanced_peak = True
                    assert peak is not None
                    # Hints must be added to the DB. The other post-processing tasks are not required when syncing
                    hints_to_add, lookup_coin_ids = get_hints_and_subscription_coin_ids(
                        state_change_summary, self.coin_subscriptions, self.ph_subscriptions
                    )
                    await self.hint_store.add_hints(hints_to_add)
                    await self.update_wallets(state_change_summary, hints_to_add, lookup_coin_ids)
                await self.send_peak_to_wallets()
                self.blockchain.clean_block_record(end_height - self.constants.BLOCKS_CACHE_SIZE)

        batch_queue_input: asyncio.Queue[Optional[Tuple[ws.WSChiaConnection, List[FullBlock]]]] = asyncio.Queue(
            maxsize=buffer_size
        )
        fetch_task = asyncio.Task(fetch_block_batches(batch_queue_input))
        validate_task = asyncio.Task(validate_block_batches(batch_queue_input))
        try:
            await asyncio.gather(fetch_task, validate_task)
        except Exception as e:
            assert validate_task.done()
            fetch_task.cancel()  # no need to cancel validate_task, if we end up here validate_task is already done
            self.log.error(f"sync from fork point failed err: {e}")

    async def send_peak_to_wallets(self) -> None:
        peak = self.blockchain.get_peak()
        assert peak is not None
        msg = make_msg(
            ProtocolMessageTypes.new_peak_wallet,
            wallet_protocol.NewPeakWallet(
                peak.header_hash, peak.height, peak.weight, uint32(max(peak.height - 1, uint32(0)))
            ),
        )
        await self.server.send_to_all([msg], NodeType.WALLET)

    def get_peers_with_peak(self, peak_hash: bytes32) -> List[ws.WSChiaConnection]:
        peer_ids: Set[bytes32] = self.sync_store.get_peers_that_have_peak([peak_hash])
        if len(peer_ids) == 0:
            self.log.warning(f"Not syncing, no peers with header_hash {peak_hash} ")
            return []
        return [c for c in self.server.all_connections.values() if c.peer_node_id in peer_ids]

    async def update_wallets(
        self,
        state_change_summary: StateChangeSummary,
        hints: List[Tuple[bytes32, bytes]],
        lookup_coin_ids: List[bytes32],
    ) -> None:
        # Looks up coin records in DB for the coins that wallets are interested in
        new_states: List[CoinRecord] = await self.coin_store.get_coin_records(list(lookup_coin_ids))

        # Re-arrange to a map, and filter out any non-ph sized hint
        coin_id_to_ph_hint: Dict[bytes32, bytes32] = {
            coin_id: bytes32(hint) for coin_id, hint in hints if len(hint) == 32
        }

        changes_for_peer: Dict[bytes32, Set[CoinState]] = {}
        for coin_record in state_change_summary.rolled_back_records + [s for s in new_states if s is not None]:
            cr_name: bytes32 = coin_record.name
            for peer in self.coin_subscriptions.get(cr_name, []):
                if peer not in changes_for_peer:
                    changes_for_peer[peer] = set()
                changes_for_peer[peer].add(coin_record.coin_state)

            for peer in self.ph_subscriptions.get(coin_record.coin.puzzle_hash, []):
                if peer not in changes_for_peer:
                    changes_for_peer[peer] = set()
                changes_for_peer[peer].add(coin_record.coin_state)

            if cr_name in coin_id_to_ph_hint:
                for peer in self.ph_subscriptions.get(coin_id_to_ph_hint[cr_name], []):
                    if peer not in changes_for_peer:
                        changes_for_peer[peer] = set()
                    changes_for_peer[peer].add(coin_record.coin_state)

        for peer, changes in changes_for_peer.items():
            if peer not in self.server.all_connections:
                continue
            ws_peer: ws.WSChiaConnection = self.server.all_connections[peer]
            state = CoinStateUpdate(
                state_change_summary.peak.height,
                state_change_summary.fork_height,
                state_change_summary.peak.header_hash,
                list(changes),
            )
            msg = make_msg(ProtocolMessageTypes.coin_state_update, state)
            await ws_peer.send_message(msg)

    async def receive_block_batch(
        self,
        all_blocks: List[FullBlock],
        peer: ws.WSChiaConnection,
        fork_point: Optional[uint32],
        wp_summaries: Optional[List[SubEpochSummary]] = None,
    ) -> Tuple[bool, Optional[StateChangeSummary]]:
        # Precondition: All blocks must be contiguous blocks, index i+1 must be the parent of index i
        # Returns a bool for success, as well as a StateChangeSummary if the peak was advanced

        blocks_to_validate: List[FullBlock] = []
        for i, block in enumerate(all_blocks):
            if not self.blockchain.contains_block(block.header_hash):
                blocks_to_validate = all_blocks[i:]
                break
        if len(blocks_to_validate) == 0:
            return True, None

        # Validates signatures in multiprocessing since they take a while, and we don't have cached transactions
        # for these blocks (unlike during normal operation where we validate one at a time)
        pre_validate_start = time.monotonic()
        pre_validation_results: List[PreValidationResult] = await self.blockchain.pre_validate_blocks_multiprocessing(
            blocks_to_validate, {}, wp_summaries=wp_summaries, validate_signatures=True
        )
        pre_validate_end = time.monotonic()
        pre_validate_time = pre_validate_end - pre_validate_start

        self.log.log(
            logging.WARNING if pre_validate_time > 10 else logging.DEBUG,
            f"Block pre-validation time: {pre_validate_end - pre_validate_start:0.2f} seconds "
            f"({len(blocks_to_validate)} blocks, start height: {blocks_to_validate[0].height})",
        )
        for i, block in enumerate(blocks_to_validate):
            if pre_validation_results[i].error is not None:
                self.log.error(
                    f"Invalid block from peer: {peer.get_peer_logging()} {Err(pre_validation_results[i].error)}"
                )
                return False, None

        agg_state_change_summary: Optional[StateChangeSummary] = None

        for i, block in enumerate(blocks_to_validate):
            assert pre_validation_results[i].required_iters is not None
            state_change_summary: Optional[StateChangeSummary]
            advanced_peak = agg_state_change_summary is not None
            result, error, state_change_summary = await self.blockchain.receive_block(
                block, pre_validation_results[i], None if advanced_peak else fork_point
            )

            if result == ReceiveBlockResult.NEW_PEAK:
                assert state_change_summary is not None
                # Since all blocks are contiguous, we can simply append the rollback changes and npc results
                if agg_state_change_summary is None:
                    agg_state_change_summary = state_change_summary
                else:
                    # Keeps the old, original fork_height, since the next blocks will have fork height h-1
                    # Groups up all state changes into one
                    agg_state_change_summary = StateChangeSummary(
                        state_change_summary.peak,
                        agg_state_change_summary.fork_height,
                        agg_state_change_summary.rolled_back_records + state_change_summary.rolled_back_records,
                        agg_state_change_summary.new_npc_results + state_change_summary.new_npc_results,
                        agg_state_change_summary.new_rewards + state_change_summary.new_rewards,
                    )
            elif result == ReceiveBlockResult.INVALID_BLOCK or result == ReceiveBlockResult.DISCONNECTED_BLOCK:
                if error is not None:
                    self.log.error(f"Error: {error}, Invalid block from peer: {peer.get_peer_logging()} ")
                return False, agg_state_change_summary
            block_record = self.blockchain.block_record(block.header_hash)
            if block_record.sub_epoch_summary_included is not None:
                if self.weight_proof_handler is not None:
                    await self.weight_proof_handler.create_prev_sub_epoch_segments()
        if agg_state_change_summary is not None:
            self._state_changed("new_peak")
            self.log.debug(
                f"Total time for {len(blocks_to_validate)} blocks: {time.time() - pre_validate_start}, "
                f"advanced: True"
            )
        return True, agg_state_change_summary

    async def _finish_sync(self) -> None:
        """
        Finalize sync by setting sync mode to False, clearing all sync information, and adding any final
        blocks that we have finalized recently.
        """
        self.log.info("long sync done")
        self.sync_store.set_long_sync(False)
        self.sync_store.set_sync_mode(False)
        self._state_changed("sync_mode")
        if self._server is None:
            return None

        async with self._blockchain_lock_high_priority:
            await self.sync_store.clear_sync_info()

            peak: Optional[BlockRecord] = self.blockchain.get_peak()
            peak_fb: Optional[FullBlock] = await self.blockchain.get_full_peak()
            if peak_fb is not None:
                assert peak is not None
                state_change_summary = StateChangeSummary(peak, uint32(max(peak.height - 1, 0)), [], [], [])
                ppp_result: PeakPostProcessingResult = await self.peak_post_processing(
                    peak_fb, state_change_summary, None
                )
                await self.peak_post_processing_2(peak_fb, None, state_change_summary, ppp_result)

        if peak is not None and self.weight_proof_handler is not None:
            await self.weight_proof_handler.get_proof_of_weight(peak.header_hash)
            self._state_changed("block")

    def has_valid_pool_sig(self, block: Union[UnfinishedBlock, FullBlock]) -> bool:
        if (
            block.foliage.foliage_block_data.pool_target
            == PoolTarget(self.constants.GENESIS_PRE_FARM_POOL_PUZZLE_HASH, uint32(0))
            and block.foliage.prev_block_hash != self.constants.GENESIS_CHALLENGE
            and block.reward_chain_block.proof_of_space.pool_public_key is not None
        ):
            if not AugSchemeMPL.verify(
                block.reward_chain_block.proof_of_space.pool_public_key,
                bytes(block.foliage.foliage_block_data.pool_target),
                block.foliage.foliage_block_data.pool_signature,
            ):
                return False
        return True

    async def signage_point_post_processing(
        self,
        request: full_node_protocol.RespondSignagePoint,
        peer: ws.WSChiaConnection,
        ip_sub_slot: Optional[EndOfSubSlotBundle],
    ) -> None:
        self.log.info(
            f"⏲️  Finished signage point {request.index_from_challenge}/"
            f"{self.constants.NUM_SPS_SUB_SLOT}: "
            f"CC: {request.challenge_chain_vdf.output.get_hash()} "
            f"RC: {request.reward_chain_vdf.output.get_hash()} "
        )
        self.signage_point_times[request.index_from_challenge] = time.time()
        sub_slot_tuple = self.full_node_store.get_sub_slot(request.challenge_chain_vdf.challenge)
        prev_challenge: Optional[bytes32]
        if sub_slot_tuple is not None:
            prev_challenge = sub_slot_tuple[0].challenge_chain.challenge_chain_end_of_slot_vdf.challenge
        else:
            prev_challenge = None

        # Notify nodes of the new signage point
        broadcast = full_node_protocol.NewSignagePointOrEndOfSubSlot(
            prev_challenge,
            request.challenge_chain_vdf.challenge,
            request.index_from_challenge,
            request.reward_chain_vdf.challenge,
        )
        msg = make_msg(ProtocolMessageTypes.new_signage_point_or_end_of_sub_slot, broadcast)
        await self.server.send_to_all_except([msg], NodeType.FULL_NODE, peer.peer_node_id)

        peak = self.blockchain.get_peak()
        if peak is not None and peak.height > self.constants.MAX_SUB_SLOT_BLOCKS:
            sub_slot_iters = peak.sub_slot_iters
            difficulty = uint64(peak.weight - self.blockchain.block_record(peak.prev_hash).weight)
            # Makes sure to potentially update the difficulty if we are past the peak (into a new sub-slot)
            assert ip_sub_slot is not None
            if request.challenge_chain_vdf.challenge != ip_sub_slot.challenge_chain.get_hash():
                next_difficulty = self.blockchain.get_next_difficulty(peak.header_hash, True)
                next_sub_slot_iters = self.blockchain.get_next_slot_iters(peak.header_hash, True)
                difficulty = next_difficulty
                sub_slot_iters = next_sub_slot_iters
        else:
            difficulty = self.constants.DIFFICULTY_STARTING
            sub_slot_iters = self.constants.SUB_SLOT_ITERS_STARTING

        # Notify farmers of the new signage point
        broadcast_farmer = farmer_protocol.NewSignagePoint(
            request.challenge_chain_vdf.challenge,
            request.challenge_chain_vdf.output.get_hash(),
            request.reward_chain_vdf.output.get_hash(),
            difficulty,
            sub_slot_iters,
            request.index_from_challenge,
        )
        msg = make_msg(ProtocolMessageTypes.new_signage_point, broadcast_farmer)
        await self.server.send_to_all([msg], NodeType.FARMER)

        self._state_changed("signage_point", {"broadcast_farmer": broadcast_farmer})

    async def peak_post_processing(
        self,
        block: FullBlock,
        state_change_summary: StateChangeSummary,
        peer: Optional[ws.WSChiaConnection],
    ) -> PeakPostProcessingResult:
        """
        Must be called under self.blockchain.lock. This updates the internal state of the full node with the
        latest peak information. It also notifies peers about the new peak.
        """

        record = state_change_summary.peak
        difficulty = self.blockchain.get_next_difficulty(record.header_hash, False)
        sub_slot_iters = self.blockchain.get_next_slot_iters(record.header_hash, False)

        self.log.info(
            f"🌱 Updated peak to height {record.height}, weight {record.weight}, "
            f"hh {record.header_hash}, "
            f"forked at {state_change_summary.fork_height}, rh: {record.reward_infusion_new_challenge}, "
            f"total iters: {record.total_iters}, "
            f"overflow: {record.overflow}, "
            f"deficit: {record.deficit}, "
            f"difficulty: {difficulty}, "
            f"sub slot iters: {sub_slot_iters}, "
            f"Generator size: "
            f"{len(bytes(block.transactions_generator)) if  block.transactions_generator else 'No tx'}, "
            f"Generator ref list size: "
            f"{len(block.transactions_generator_ref_list) if block.transactions_generator else 'No tx'}"
        )

        if (
            self.full_node_store.previous_generator is not None
            and state_change_summary.fork_height < self.full_node_store.previous_generator.block_height
        ):
            self.full_node_store.previous_generator = None

        hints_to_add, lookup_coin_ids = get_hints_and_subscription_coin_ids(
            state_change_summary, self.coin_subscriptions, self.ph_subscriptions
        )
        await self.hint_store.add_hints(hints_to_add)

        sub_slots = await self.blockchain.get_sp_and_ip_sub_slots(record.header_hash)
        assert sub_slots is not None

        if not self.sync_store.get_sync_mode():
            self.blockchain.clean_block_records()

        fork_block: Optional[BlockRecord] = None
        if state_change_summary.fork_height != block.height - 1 and block.height != 0:
            # This is a reorg
            fork_hash: Optional[bytes32] = self.blockchain.height_to_hash(state_change_summary.fork_height)
            assert fork_hash is not None
            fork_block = self.blockchain.block_record(fork_hash)

        fns_peak_result: FullNodeStorePeakResult = self.full_node_store.new_peak(
            record,
            block,
            sub_slots[0],
            sub_slots[1],
            fork_block,
            self.blockchain,
        )

        if fns_peak_result.new_signage_points is not None and peer is not None:
            for index, sp in fns_peak_result.new_signage_points:
                assert (
                    sp.cc_vdf is not None
                    and sp.cc_proof is not None
                    and sp.rc_vdf is not None
                    and sp.rc_proof is not None
                )
                await self.signage_point_post_processing(
                    RespondSignagePoint(index, sp.cc_vdf, sp.cc_proof, sp.rc_vdf, sp.rc_proof), peer, sub_slots[1]
                )

        if sub_slots[1] is None:
            assert record.ip_sub_slot_total_iters(self.constants) == 0
        # Ensure the signage point is also in the store, for consistency
        self.full_node_store.new_signage_point(
            record.signage_point_index,
            self.blockchain,
            record,
            record.sub_slot_iters,
            SignagePoint(
                block.reward_chain_block.challenge_chain_sp_vdf,
                block.challenge_chain_sp_proof,
                block.reward_chain_block.reward_chain_sp_vdf,
                block.reward_chain_sp_proof,
            ),
            skip_vdf_validation=True,
        )

        # Update the mempool (returns successful pending transactions added to the mempool)
        new_npc_results: List[NPCResult] = state_change_summary.new_npc_results
        mempool_new_peak_result: List[Tuple[SpendBundle, NPCResult, bytes32]] = await self.mempool_manager.new_peak(
            self.blockchain.get_peak(), new_npc_results[-1] if len(new_npc_results) > 0 else None
        )

        # Check if we detected a spent transaction, to load up our generator cache
        if block.transactions_generator is not None and self.full_node_store.previous_generator is None:
            generator_arg = detect_potential_template_generator(block.height, block.transactions_generator)
            if generator_arg:
                self.log.info(f"Saving previous generator for height {block.height}")
                self.full_node_store.previous_generator = generator_arg

        return PeakPostProcessingResult(mempool_new_peak_result, fns_peak_result, hints_to_add, lookup_coin_ids)

    async def peak_post_processing_2(
        self,
        block: FullBlock,
        peer: Optional[ws.WSChiaConnection],
        state_change_summary: StateChangeSummary,
        ppp_result: PeakPostProcessingResult,
    ) -> None:
        """
        Does NOT need to be called under the blockchain lock. Handle other parts of post processing like communicating
        with peers
        """
        record = state_change_summary.peak
        for bundle, result, spend_name in ppp_result.mempool_peak_result:
            self.log.debug(f"Added transaction to mempool: {spend_name}")
            mempool_item = self.mempool_manager.get_mempool_item(spend_name)
            assert mempool_item is not None
            fees = mempool_item.fee
            assert fees >= 0
            assert mempool_item.cost is not None
            new_tx = full_node_protocol.NewTransaction(
                spend_name,
                mempool_item.cost,
                fees,
            )
            msg = make_msg(ProtocolMessageTypes.new_transaction, new_tx)
            await self.server.send_to_all([msg], NodeType.FULL_NODE)

        # If there were pending end of slots that happen after this peak, broadcast them if they are added
        if ppp_result.fns_peak_result.added_eos is not None:
            broadcast = full_node_protocol.NewSignagePointOrEndOfSubSlot(
                ppp_result.fns_peak_result.added_eos.challenge_chain.challenge_chain_end_of_slot_vdf.challenge,
                ppp_result.fns_peak_result.added_eos.challenge_chain.get_hash(),
                uint8(0),
                ppp_result.fns_peak_result.added_eos.reward_chain.end_of_slot_vdf.challenge,
            )
            msg = make_msg(ProtocolMessageTypes.new_signage_point_or_end_of_sub_slot, broadcast)
            await self.server.send_to_all([msg], NodeType.FULL_NODE)

        # TODO: maybe add and broadcast new IPs as well

        if record.height % 1000 == 0:
            # Occasionally clear data in full node store to keep memory usage small
            self.full_node_store.clear_seen_unfinished_blocks()
            self.full_node_store.clear_old_cache_entries()

        if self.sync_store.get_sync_mode() is False:
            await self.send_peak_to_timelords(block)

            # Tell full nodes about the new peak
            msg = make_msg(
                ProtocolMessageTypes.new_peak,
                full_node_protocol.NewPeak(
                    record.header_hash,
                    record.height,
                    record.weight,
                    state_change_summary.fork_height,
                    block.reward_chain_block.get_unfinished().get_hash(),
                ),
            )
            if peer is not None:
                await self.server.send_to_all_except([msg], NodeType.FULL_NODE, peer.peer_node_id)
            else:
                await self.server.send_to_all([msg], NodeType.FULL_NODE)

        # Tell wallets about the new peak
        msg = make_msg(
            ProtocolMessageTypes.new_peak_wallet,
            wallet_protocol.NewPeakWallet(
                record.header_hash,
                record.height,
                record.weight,
                state_change_summary.fork_height,
            ),
        )
        await self.update_wallets(state_change_summary, ppp_result.hints, ppp_result.lookup_coin_ids)
        await self.server.send_to_all([msg], NodeType.WALLET)
        self._state_changed("new_peak")

    async def respond_block(
        self,
        respond_block: full_node_protocol.RespondBlock,
        peer: Optional[ws.WSChiaConnection] = None,
        raise_on_disconnected: bool = False,
    ) -> Optional[Message]:
        """
        Receive a full block from a peer full node (or ourselves).
        """
        block: FullBlock = respond_block.block
        if self.sync_store.get_sync_mode():
            return None

        # Adds the block to seen, and check if it's seen before (which means header is in memory)
        header_hash = block.header_hash
        if self.blockchain.contains_block(header_hash):
            return None

        pre_validation_result: Optional[PreValidationResult] = None
        if (
            block.is_transaction_block()
            and block.transactions_info is not None
            and block.transactions_info.generator_root != bytes([0] * 32)
            and block.transactions_generator is None
        ):
            # This is the case where we already had the unfinished block, and asked for this block without
            # the transactions (since we already had them). Therefore, here we add the transactions.
            unfinished_rh: bytes32 = block.reward_chain_block.get_unfinished().get_hash()
            unf_block: Optional[UnfinishedBlock] = self.full_node_store.get_unfinished_block(unfinished_rh)
            if (
                unf_block is not None
                and unf_block.transactions_generator is not None
                and unf_block.foliage_transaction_block == block.foliage_transaction_block
            ):
                # We checked that the transaction block is the same, therefore all transactions and the signature
                # must be identical in the unfinished and finished blocks. We can therefore use the cache.
                pre_validation_result = self.full_node_store.get_unfinished_block_result(unfinished_rh)
                assert pre_validation_result is not None
                block = dataclasses.replace(
                    block,
                    transactions_generator=unf_block.transactions_generator,
                    transactions_generator_ref_list=unf_block.transactions_generator_ref_list,
                )
            else:
                # We still do not have the correct information for this block, perhaps there is a duplicate block
                # with the same unfinished block hash in the cache, so we need to fetch the correct one
                if peer is None:
                    return None

                block_response: Optional[Any] = await peer.request_block(
                    full_node_protocol.RequestBlock(block.height, True)
                )
                if block_response is None or not isinstance(block_response, full_node_protocol.RespondBlock):
                    self.log.warning(
                        f"Was not able to fetch the correct block for height {block.height} {block_response}"
                    )
                    return None
                new_block: FullBlock = block_response.block
                if new_block.foliage_transaction_block != block.foliage_transaction_block:
                    self.log.warning(f"Received the wrong block for height {block.height} {new_block.header_hash}")
                    return None
                assert new_block.transactions_generator is not None

                self.log.debug(
                    f"Wrong info in the cache for bh {new_block.header_hash}, there might be multiple blocks from the "
                    f"same farmer with the same pospace."
                )
                # This recursion ends here, we cannot recurse again because transactions_generator is not None
                return await self.respond_block(block_response, peer)
        state_change_summary: Optional[StateChangeSummary] = None
        ppp_result: Optional[PeakPostProcessingResult] = None
        async with self._blockchain_lock_high_priority:
            # After acquiring the lock, check again, because another asyncio thread might have added it
            if self.blockchain.contains_block(header_hash):
                return None
            validation_start = time.time()
            # Tries to add the block to the blockchain, if we already validated transactions, don't do it again
            npc_results = {}
            if pre_validation_result is not None and pre_validation_result.npc_result is not None:
                npc_results[block.height] = pre_validation_result.npc_result

            # Don't validate signatures because we want to validate them in the main thread later, since we have a
            # cache available
            pre_validation_results = await self.blockchain.pre_validate_blocks_multiprocessing(
                [block], npc_results, validate_signatures=False
            )
            added: Optional[ReceiveBlockResult] = None
            pre_validation_time = time.time() - validation_start
            try:
                if len(pre_validation_results) < 1:
                    raise ValueError(f"Failed to validate block {header_hash} height {block.height}")
                if pre_validation_results[0].error is not None:
                    if Err(pre_validation_results[0].error) == Err.INVALID_PREV_BLOCK_HASH:
                        added = ReceiveBlockResult.DISCONNECTED_BLOCK
                        error_code: Optional[Err] = Err.INVALID_PREV_BLOCK_HASH
                    else:
                        raise ValueError(
                            f"Failed to validate block {header_hash} height "
                            f"{block.height}: {Err(pre_validation_results[0].error).name}"
                        )
                else:
                    result_to_validate = (
                        pre_validation_results[0] if pre_validation_result is None else pre_validation_result
                    )
                    assert result_to_validate.required_iters == pre_validation_results[0].required_iters
                    (added, error_code, state_change_summary) = await self.blockchain.receive_block(
                        block, result_to_validate, None
                    )
                if added == ReceiveBlockResult.ALREADY_HAVE_BLOCK:
                    return None
                elif added == ReceiveBlockResult.INVALID_BLOCK:
                    assert error_code is not None
                    self.log.error(f"Block {header_hash} at height {block.height} is invalid with code {error_code}.")
                    raise ConsensusError(error_code, [header_hash])
                elif added == ReceiveBlockResult.DISCONNECTED_BLOCK:
                    self.log.info(f"Disconnected block {header_hash} at height {block.height}")
                    if raise_on_disconnected:
                        raise RuntimeError("Expected block to be added, received disconnected block.")
                    return None
                elif added == ReceiveBlockResult.NEW_PEAK:
                    # Only propagate blocks which extend the blockchain (becomes one of the heads)
                    assert state_change_summary is not None
                    ppp_result = await self.peak_post_processing(block, state_change_summary, peer)

                elif added == ReceiveBlockResult.ADDED_AS_ORPHAN:
                    self.log.info(
                        f"Received orphan block of height {block.height} rh " f"{block.reward_chain_block.get_hash()}"
                    )
                else:
                    # Should never reach here, all the cases are covered
                    raise RuntimeError(f"Invalid result from receive_block {added}")
            except asyncio.CancelledError:
                # We need to make sure to always call this method even when we get a cancel exception, to make sure
                # the node stays in sync
                if added == ReceiveBlockResult.NEW_PEAK:
                    assert state_change_summary is not None
                    await self.peak_post_processing(block, state_change_summary, peer)
                raise

            validation_time = time.time() - validation_start

        if ppp_result is not None:
            assert state_change_summary is not None
            await self.peak_post_processing_2(block, peer, state_change_summary, ppp_result)

        percent_full_str = (
            (
                ", percent full: "
                + str(round(100.0 * float(block.transactions_info.cost) / self.constants.MAX_BLOCK_COST_CLVM, 3))
                + "%"
            )
            if block.transactions_info is not None
            else ""
        )
        self.log.log(
            logging.WARNING if validation_time > 2 else logging.DEBUG,
            f"Block validation time: {validation_time:0.2f} seconds, "
            f"pre_validation time: {pre_validation_time:0.2f} seconds, "
            f"cost: {block.transactions_info.cost if block.transactions_info is not None else 'None'}"
            f"{percent_full_str} header_hash: {header_hash} height: {block.height}",
        )

        # This code path is reached if added == ADDED_AS_ORPHAN or NEW_TIP
        peak = self.blockchain.get_peak()
        assert peak is not None

        # Removes all temporary data for old blocks
        clear_height = uint32(max(0, peak.height - 50))
        self.full_node_store.clear_candidate_blocks_below(clear_height)
        self.full_node_store.clear_unfinished_blocks_below(clear_height)
        if peak.height % 1000 == 0 and not self.sync_store.get_sync_mode():
            await self.sync_store.clear_sync_info()  # Occasionally clear sync peer info

        state_changed_data: Dict[str, Any] = {
            "transaction_block": False,
            "k_size": block.reward_chain_block.proof_of_space.size,
            "header_hash": block.header_hash,
            "height": block.height,
            "validation_time": validation_time,
            "pre_validation_time": pre_validation_time,
        }

        if block.transactions_info is not None:
            state_changed_data["transaction_block"] = True
            state_changed_data["block_cost"] = block.transactions_info.cost
            state_changed_data["block_fees"] = block.transactions_info.fees

        if block.foliage_transaction_block is not None:
            state_changed_data["timestamp"] = block.foliage_transaction_block.timestamp

        if block.transactions_generator is not None:
            state_changed_data["transaction_generator_size_bytes"] = len(bytes(block.transactions_generator))

        state_changed_data["transaction_generator_ref_list"] = block.transactions_generator_ref_list
        if added is not None:
            state_changed_data["receive_block_result"] = added.value

        self._state_changed("block", state_changed_data)

        record = self.blockchain.block_record(block.header_hash)
        if self.weight_proof_handler is not None and record.sub_epoch_summary_included is not None:
            if self._segment_task is None or self._segment_task.done():
                self._segment_task = asyncio.create_task(self.weight_proof_handler.create_prev_sub_epoch_segments())
        return None

    async def respond_unfinished_block(
        self,
        respond_unfinished_block: full_node_protocol.RespondUnfinishedBlock,
        peer: Optional[ws.WSChiaConnection],
        farmed_block: bool = False,
        block_bytes: Optional[bytes] = None,
    ) -> None:
        """
        We have received an unfinished block, either created by us, or from another peer.
        We can validate it and if it's a good block, propagate it to other peers and
        timelords.
        """
        block = respond_unfinished_block.unfinished_block
        receive_time = time.time()

        if block.prev_header_hash != self.constants.GENESIS_CHALLENGE and not self.blockchain.contains_block(
            block.prev_header_hash
        ):
            # No need to request the parent, since the peer will send it to us anyway, via NewPeak
            self.log.debug("Received a disconnected unfinished block")
            return None

        # Adds the unfinished block to seen, and check if it's seen before, to prevent
        # processing it twice. This searches for the exact version of the unfinished block (there can be many different
        # foliages for the same trunk). This is intentional, to prevent DOS attacks.
        # Note that it does not require that this block was successfully processed
        if self.full_node_store.seen_unfinished_block(block.get_hash()):
            return None

        block_hash = block.reward_chain_block.get_hash()

        # This searched for the trunk hash (unfinished reward hash). If we have already added a block with the same
        # hash, return
        if self.full_node_store.get_unfinished_block(block_hash) is not None:
            return None

        peak: Optional[BlockRecord] = self.blockchain.get_peak()
        if peak is not None:
            if block.total_iters < peak.sp_total_iters(self.constants):
                # This means this unfinished block is pretty far behind, it will not add weight to our chain
                return None

        if block.prev_header_hash == self.constants.GENESIS_CHALLENGE:
            prev_b = None
        else:
            prev_b = self.blockchain.block_record(block.prev_header_hash)

        # Count the blocks in sub slot, and check if it's a new epoch
        if len(block.finished_sub_slots) > 0:
            num_blocks_in_ss = 1  # Curr
        else:
            curr = self.blockchain.try_block_record(block.prev_header_hash)
            num_blocks_in_ss = 2  # Curr and prev
            while (curr is not None) and not curr.first_in_sub_slot:
                curr = self.blockchain.try_block_record(curr.prev_hash)
                num_blocks_in_ss += 1

        if num_blocks_in_ss > self.constants.MAX_SUB_SLOT_BLOCKS:
            # TODO: potentially allow overflow blocks here, which count for the next slot
            self.log.warning("Too many blocks added, not adding block")
            return None

        # The clvm generator and aggregate signature are validated outside of the lock, to allow other blocks and
        # transactions to get validated
        npc_result: Optional[NPCResult] = None
        pre_validation_time = None
        if block.transactions_generator is not None:
            pre_validation_start = time.time()
            assert block.transactions_info is not None
            try:
                block_generator: Optional[BlockGenerator] = await self.blockchain.get_block_generator(block)
            except ValueError:
                raise ConsensusError(Err.GENERATOR_REF_HAS_NO_GENERATOR)
            if block_generator is None:
                raise ConsensusError(Err.GENERATOR_REF_HAS_NO_GENERATOR)
            if block_bytes is None:
                block_bytes = bytes(block)

            npc_result = await self.blockchain.run_generator(block_bytes, block_generator)
            pre_validation_time = time.time() - pre_validation_start

            # blockchain.run_generator throws on errors, so npc_result is
            # guaranteed to represent a successful run
            assert npc_result.conds is not None
            pairs_pks, pairs_msgs = pkm_pairs(npc_result.conds, self.constants.AGG_SIG_ME_ADDITIONAL_DATA)
            if not cached_bls.aggregate_verify(
                pairs_pks, pairs_msgs, block.transactions_info.aggregated_signature, True
            ):
                raise ConsensusError(Err.BAD_AGGREGATE_SIGNATURE)

        async with self._blockchain_lock_high_priority:
            # TODO: pre-validate VDFs outside of lock
            validation_start = time.time()
            validate_result = await self.blockchain.validate_unfinished_block(block, npc_result)
            if validate_result.error is not None:
                if validate_result.error == Err.COIN_AMOUNT_NEGATIVE.value:
                    # TODO: remove in the future, hotfix for 1.1.5 peers to not disconnect older peers
                    self.log.info(f"Consensus error {validate_result.error}, not disconnecting")
                    return
                raise ConsensusError(Err(validate_result.error))
            validation_time = time.time() - validation_start

        # respond_block will later use the cache (validated_signature=True)
        validate_result = dataclasses.replace(validate_result, validated_signature=True)

        assert validate_result.required_iters is not None

        # Perform another check, in case we have already concurrently added the same unfinished block
        if self.full_node_store.get_unfinished_block(block_hash) is not None:
            return None

        if block.prev_header_hash == self.constants.GENESIS_CHALLENGE:
            height = uint32(0)
        else:
            height = uint32(self.blockchain.block_record(block.prev_header_hash).height + 1)

        ses: Optional[SubEpochSummary] = next_sub_epoch_summary(
            self.constants,
            self.blockchain,
            validate_result.required_iters,
            block,
            True,
        )

        self.full_node_store.add_unfinished_block(height, block, validate_result)
        pre_validation_log = (
            f"pre_validation time {pre_validation_time:0.4f}, " if pre_validation_time is not None else ""
        )
        if farmed_block is True:
            self.log.info(
                f"🍀 ️Farmed unfinished_block {block_hash}, SP: {block.reward_chain_block.signage_point_index}, "
                f"validation time: {validation_time:0.4f} seconds, {pre_validation_log}"
                f"cost: {block.transactions_info.cost if block.transactions_info else 'None'} "
            )
        else:
            percent_full_str = (
                (
                    ", percent full: "
                    + str(round(100.0 * float(block.transactions_info.cost) / self.constants.MAX_BLOCK_COST_CLVM, 3))
                    + "%"
                )
                if block.transactions_info is not None
                else ""
            )
            self.log.info(
                f"Added unfinished_block {block_hash}, not farmed by us,"
                f" SP: {block.reward_chain_block.signage_point_index} farmer response time: "
                f"{receive_time - self.signage_point_times[block.reward_chain_block.signage_point_index]:0.4f}, "
                f"Pool pk {encode_puzzle_hash(block.foliage.foliage_block_data.pool_target.puzzle_hash, 'xch')}, "
                f"validation time: {validation_time:0.4f} seconds, {pre_validation_log}"
                f"cost: {block.transactions_info.cost if block.transactions_info else 'None'}"
                f"{percent_full_str}"
            )

        sub_slot_iters, difficulty = get_next_sub_slot_iters_and_difficulty(
            self.constants,
            len(block.finished_sub_slots) > 0,
            prev_b,
            self.blockchain,
        )

        if block.reward_chain_block.signage_point_index == 0:
            res = self.full_node_store.get_sub_slot(block.reward_chain_block.pos_ss_cc_challenge_hash)
            if res is None:
                if block.reward_chain_block.pos_ss_cc_challenge_hash == self.constants.GENESIS_CHALLENGE:
                    rc_prev = self.constants.GENESIS_CHALLENGE
                else:
                    self.log.warning(f"Do not have sub slot {block.reward_chain_block.pos_ss_cc_challenge_hash}")
                    return None
            else:
                rc_prev = res[0].reward_chain.get_hash()
        else:
            assert block.reward_chain_block.reward_chain_sp_vdf is not None
            rc_prev = block.reward_chain_block.reward_chain_sp_vdf.challenge

        timelord_request = timelord_protocol.NewUnfinishedBlockTimelord(
            block.reward_chain_block,
            difficulty,
            sub_slot_iters,
            block.foliage,
            ses,
            rc_prev,
        )

        timelord_msg = make_msg(ProtocolMessageTypes.new_unfinished_block_timelord, timelord_request)
        await self.server.send_to_all([timelord_msg], NodeType.TIMELORD)

        full_node_request = full_node_protocol.NewUnfinishedBlock(block.reward_chain_block.get_hash())
        msg = make_msg(ProtocolMessageTypes.new_unfinished_block, full_node_request)
        if peer is not None:
            await self.server.send_to_all_except([msg], NodeType.FULL_NODE, peer.peer_node_id)
        else:
            await self.server.send_to_all([msg], NodeType.FULL_NODE)

        self._state_changed("unfinished_block")

    async def new_infusion_point_vdf(
        self, request: timelord_protocol.NewInfusionPointVDF, timelord_peer: Optional[ws.WSChiaConnection] = None
    ) -> Optional[Message]:
        # Lookup unfinished blocks
        unfinished_block: Optional[UnfinishedBlock] = self.full_node_store.get_unfinished_block(
            request.unfinished_reward_hash
        )

        if unfinished_block is None:
            self.log.warning(
                f"Do not have unfinished reward chain block {request.unfinished_reward_hash}, cannot finish."
            )
            return None

        prev_b: Optional[BlockRecord] = None

        target_rc_hash = request.reward_chain_ip_vdf.challenge
        last_slot_cc_hash = request.challenge_chain_ip_vdf.challenge

        # Backtracks through end of slot objects, should work for multiple empty sub slots
        for eos, _, _ in reversed(self.full_node_store.finished_sub_slots):
            if eos is not None and eos.reward_chain.get_hash() == target_rc_hash:
                target_rc_hash = eos.reward_chain.end_of_slot_vdf.challenge
        if target_rc_hash == self.constants.GENESIS_CHALLENGE:
            prev_b = None
        else:
            # Find the prev block, starts looking backwards from the peak. target_rc_hash must be the hash of a block
            # and not an end of slot (since we just looked through the slots and backtracked)
            curr: Optional[BlockRecord] = self.blockchain.get_peak()

            for _ in range(10):
                if curr is None:
                    break
                if curr.reward_infusion_new_challenge == target_rc_hash:
                    # Found our prev block
                    prev_b = curr
                    break
                curr = self.blockchain.try_block_record(curr.prev_hash)

            # If not found, cache keyed on prev block
            if prev_b is None:
                self.full_node_store.add_to_future_ip(request)
                self.log.warning(f"Previous block is None, infusion point {request.reward_chain_ip_vdf.challenge}")
                return None

        finished_sub_slots: Optional[List[EndOfSubSlotBundle]] = self.full_node_store.get_finished_sub_slots(
            self.blockchain,
            prev_b,
            last_slot_cc_hash,
        )
        if finished_sub_slots is None:
            return None

        sub_slot_iters, difficulty = get_next_sub_slot_iters_and_difficulty(
            self.constants,
            len(finished_sub_slots) > 0,
            prev_b,
            self.blockchain,
        )

        if unfinished_block.reward_chain_block.pos_ss_cc_challenge_hash == self.constants.GENESIS_CHALLENGE:
            sub_slot_start_iters = uint128(0)
        else:
            ss_res = self.full_node_store.get_sub_slot(unfinished_block.reward_chain_block.pos_ss_cc_challenge_hash)
            if ss_res is None:
                self.log.warning(f"Do not have sub slot {unfinished_block.reward_chain_block.pos_ss_cc_challenge_hash}")
                return None
            _, _, sub_slot_start_iters = ss_res
        sp_total_iters = uint128(
            sub_slot_start_iters
            + calculate_sp_iters(
                self.constants,
                sub_slot_iters,
                unfinished_block.reward_chain_block.signage_point_index,
            )
        )

        block: FullBlock = unfinished_block_to_full_block(
            unfinished_block,
            request.challenge_chain_ip_vdf,
            request.challenge_chain_ip_proof,
            request.reward_chain_ip_vdf,
            request.reward_chain_ip_proof,
            request.infused_challenge_chain_ip_vdf,
            request.infused_challenge_chain_ip_proof,
            finished_sub_slots,
            prev_b,
            self.blockchain,
            sp_total_iters,
            difficulty,
        )
        if not self.has_valid_pool_sig(block):
            self.log.warning("Trying to make a pre-farm block but height is not 0")
            return None
        try:
            await self.respond_block(full_node_protocol.RespondBlock(block), raise_on_disconnected=True)
        except Exception as e:
            self.log.warning(f"Consensus error validating block: {e}")
            if timelord_peer is not None:
                # Only sends to the timelord who sent us this VDF, to reset them to the correct peak
                await self.send_peak_to_timelords(peer=timelord_peer)
        return None

    async def respond_end_of_sub_slot(
        self, request: full_node_protocol.RespondEndOfSubSlot, peer: ws.WSChiaConnection
    ) -> Tuple[Optional[Message], bool]:

        fetched_ss = self.full_node_store.get_sub_slot(request.end_of_slot_bundle.challenge_chain.get_hash())

        # We are not interested in sub-slots which have the same challenge chain but different reward chain. If there
        # is a reorg, we will find out through the broadcast of blocks instead.
        if fetched_ss is not None:
            # Already have the sub-slot
            return None, True

        async with self.timelord_lock:
            fetched_ss = self.full_node_store.get_sub_slot(
                request.end_of_slot_bundle.challenge_chain.challenge_chain_end_of_slot_vdf.challenge
            )
            if (
                (fetched_ss is None)
                and request.end_of_slot_bundle.challenge_chain.challenge_chain_end_of_slot_vdf.challenge
                != self.constants.GENESIS_CHALLENGE
            ):
                # If we don't have the prev, request the prev instead
                full_node_request = full_node_protocol.RequestSignagePointOrEndOfSubSlot(
                    request.end_of_slot_bundle.challenge_chain.challenge_chain_end_of_slot_vdf.challenge,
                    uint8(0),
                    bytes32([0] * 32),
                )
                return (
                    make_msg(ProtocolMessageTypes.request_signage_point_or_end_of_sub_slot, full_node_request),
                    False,
                )

            peak = self.blockchain.get_peak()
            if peak is not None and peak.height > 2:
                next_sub_slot_iters = self.blockchain.get_next_slot_iters(peak.header_hash, True)
                next_difficulty = self.blockchain.get_next_difficulty(peak.header_hash, True)
            else:
                next_sub_slot_iters = self.constants.SUB_SLOT_ITERS_STARTING
                next_difficulty = self.constants.DIFFICULTY_STARTING

            # Adds the sub slot and potentially get new infusions
            new_infusions = self.full_node_store.new_finished_sub_slot(
                request.end_of_slot_bundle,
                self.blockchain,
                peak,
                await self.blockchain.get_full_peak(),
            )
            # It may be an empty list, even if it's not None. Not None means added successfully
            if new_infusions is not None:
                self.log.info(
                    f"⏲️  Finished sub slot, SP {self.constants.NUM_SPS_SUB_SLOT}/{self.constants.NUM_SPS_SUB_SLOT}, "
                    f"{request.end_of_slot_bundle.challenge_chain.get_hash()}, "
                    f"number of sub-slots: {len(self.full_node_store.finished_sub_slots)}, "
                    f"RC hash: {request.end_of_slot_bundle.reward_chain.get_hash()}, "
                    f"Deficit {request.end_of_slot_bundle.reward_chain.deficit}"
                )
                # Notify full nodes of the new sub-slot
                broadcast = full_node_protocol.NewSignagePointOrEndOfSubSlot(
                    request.end_of_slot_bundle.challenge_chain.challenge_chain_end_of_slot_vdf.challenge,
                    request.end_of_slot_bundle.challenge_chain.get_hash(),
                    uint8(0),
                    request.end_of_slot_bundle.reward_chain.end_of_slot_vdf.challenge,
                )
                msg = make_msg(ProtocolMessageTypes.new_signage_point_or_end_of_sub_slot, broadcast)
                await self.server.send_to_all_except([msg], NodeType.FULL_NODE, peer.peer_node_id)

                for infusion in new_infusions:
                    await self.new_infusion_point_vdf(infusion)

                # Notify farmers of the new sub-slot
                broadcast_farmer = farmer_protocol.NewSignagePoint(
                    request.end_of_slot_bundle.challenge_chain.get_hash(),
                    request.end_of_slot_bundle.challenge_chain.get_hash(),
                    request.end_of_slot_bundle.reward_chain.get_hash(),
                    next_difficulty,
                    next_sub_slot_iters,
                    uint8(0),
                )
                msg = make_msg(ProtocolMessageTypes.new_signage_point, broadcast_farmer)
                await self.server.send_to_all([msg], NodeType.FARMER)
                return None, True
            else:
                self.log.info(
                    f"End of slot not added CC challenge "
                    f"{request.end_of_slot_bundle.challenge_chain.challenge_chain_end_of_slot_vdf.challenge}"
                )
        return None, False

    async def respond_transaction(
        self,
        transaction: SpendBundle,
        spend_name: bytes32,
        peer: Optional[ws.WSChiaConnection] = None,
        test: bool = False,
        tx_bytes: Optional[bytes] = None,
    ) -> Tuple[MempoolInclusionStatus, Optional[Err]]:
        if self.sync_store.get_sync_mode():
            return MempoolInclusionStatus.FAILED, Err.NO_TRANSACTIONS_WHILE_SYNCING
        if not test and not (await self.synced()):
            return MempoolInclusionStatus.FAILED, Err.NO_TRANSACTIONS_WHILE_SYNCING

        if self.mempool_manager.get_spendbundle(spend_name) is not None:
            self.mempool_manager.remove_seen(spend_name)
            return MempoolInclusionStatus.SUCCESS, None
        if self.mempool_manager.seen(spend_name):
            return MempoolInclusionStatus.FAILED, Err.ALREADY_INCLUDING_TRANSACTION
        self.mempool_manager.add_and_maybe_pop_seen(spend_name)
        self.log.debug(f"Processing transaction: {spend_name}")
        # Ignore if syncing
        if self.sync_store.get_sync_mode():
            status = MempoolInclusionStatus.FAILED
            error: Optional[Err] = Err.NO_TRANSACTIONS_WHILE_SYNCING
            self.mempool_manager.remove_seen(spend_name)
        else:
            try:
                cost_result = await self.mempool_manager.pre_validate_spendbundle(transaction, tx_bytes, spend_name)
            except ValidationError as e:
                self.mempool_manager.remove_seen(spend_name)
                return MempoolInclusionStatus.FAILED, e.code
            except Exception:
                self.mempool_manager.remove_seen(spend_name)
                raise
            async with self._blockchain_lock_low_priority:
                if self.mempool_manager.get_spendbundle(spend_name) is not None:
                    self.mempool_manager.remove_seen(spend_name)
                    return MempoolInclusionStatus.SUCCESS, None
                cost, status, error = await self.mempool_manager.add_spend_bundle(transaction, cost_result, spend_name)
            if status == MempoolInclusionStatus.SUCCESS:
                self.log.debug(
                    f"Added transaction to mempool: {spend_name} mempool size: "
                    f"{self.mempool_manager.mempool.total_mempool_cost} normalized "
                    f"{self.mempool_manager.mempool.total_mempool_cost / 5000000}"
                )

                # Only broadcast successful transactions, not pending ones. Otherwise it's a DOS
                # vector.
                mempool_item = self.mempool_manager.get_mempool_item(spend_name)
                assert mempool_item is not None
                fees = mempool_item.fee
                assert fees >= 0
                assert cost is not None
                new_tx = full_node_protocol.NewTransaction(
                    spend_name,
                    cost,
                    fees,
                )
                msg = make_msg(ProtocolMessageTypes.new_transaction, new_tx)
                if peer is None:
                    await self.server.send_to_all([msg], NodeType.FULL_NODE)
                else:
                    await self.server.send_to_all_except([msg], NodeType.FULL_NODE, peer.peer_node_id)
                self.not_dropped_tx += 1
                if self.simulator_transaction_callback is not None:  # callback
                    await self.simulator_transaction_callback(spend_name)  # pylint: disable=E1102
            else:
                self.mempool_manager.remove_seen(spend_name)
                self.log.debug(
                    f"Wasn't able to add transaction with id {spend_name}, " f"status {status} error: {error}"
                )
        return status, error

    async def _needs_compact_proof(
        self, vdf_info: VDFInfo, header_block: HeaderBlock, field_vdf: CompressibleVDFField
    ) -> bool:
        if field_vdf == CompressibleVDFField.CC_EOS_VDF:
            for sub_slot in header_block.finished_sub_slots:
                if sub_slot.challenge_chain.challenge_chain_end_of_slot_vdf == vdf_info:
                    if (
                        sub_slot.proofs.challenge_chain_slot_proof.witness_type == 0
                        and sub_slot.proofs.challenge_chain_slot_proof.normalized_to_identity
                    ):
                        return False
                    return True
        if field_vdf == CompressibleVDFField.ICC_EOS_VDF:
            for sub_slot in header_block.finished_sub_slots:
                if (
                    sub_slot.infused_challenge_chain is not None
                    and sub_slot.infused_challenge_chain.infused_challenge_chain_end_of_slot_vdf == vdf_info
                ):
                    assert sub_slot.proofs.infused_challenge_chain_slot_proof is not None
                    if (
                        sub_slot.proofs.infused_challenge_chain_slot_proof.witness_type == 0
                        and sub_slot.proofs.infused_challenge_chain_slot_proof.normalized_to_identity
                    ):
                        return False
                    return True
        if field_vdf == CompressibleVDFField.CC_SP_VDF:
            if header_block.reward_chain_block.challenge_chain_sp_vdf is None:
                return False
            if vdf_info == header_block.reward_chain_block.challenge_chain_sp_vdf:
                assert header_block.challenge_chain_sp_proof is not None
                if (
                    header_block.challenge_chain_sp_proof.witness_type == 0
                    and header_block.challenge_chain_sp_proof.normalized_to_identity
                ):
                    return False
                return True
        if field_vdf == CompressibleVDFField.CC_IP_VDF:
            if vdf_info == header_block.reward_chain_block.challenge_chain_ip_vdf:
                if (
                    header_block.challenge_chain_ip_proof.witness_type == 0
                    and header_block.challenge_chain_ip_proof.normalized_to_identity
                ):
                    return False
                return True
        return False

    async def _can_accept_compact_proof(
        self,
        vdf_info: VDFInfo,
        vdf_proof: VDFProof,
        height: uint32,
        header_hash: bytes32,
        field_vdf: CompressibleVDFField,
    ) -> bool:
        """
        - Checks if the provided proof is indeed compact.
        - Checks if proof verifies given the vdf_info from the start of sub-slot.
        - Checks if the provided vdf_info is correct, assuming it refers to the start of sub-slot.
        - Checks if the existing proof was non-compact. Ignore this proof if we already have a compact proof.
        """
        is_fully_compactified = await self.block_store.is_fully_compactified(header_hash)
        if is_fully_compactified is None or is_fully_compactified:
            self.log.info(f"Already compactified block: {header_hash}. Ignoring.")
            return False
        peak = self.blockchain.get_peak()
        if peak is None or peak.height - height < 5:
            self.log.debug("Will not compactify recent block")
            return False
        if vdf_proof.witness_type > 0 or not vdf_proof.normalized_to_identity:
            self.log.error(f"Received vdf proof is not compact: {vdf_proof}.")
            return False
        if not vdf_proof.is_valid(self.constants, ClassgroupElement.get_default_element(), vdf_info):
            self.log.error(f"Received compact vdf proof is not valid: {vdf_proof}.")
            return False
        header_block = await self.blockchain.get_header_block_by_height(height, header_hash, tx_filter=False)
        if header_block is None:
            self.log.error(f"Can't find block for given compact vdf. Height: {height} Header hash: {header_hash}")
            return False
        is_new_proof = await self._needs_compact_proof(vdf_info, header_block, field_vdf)
        if not is_new_proof:
            self.log.info(f"Duplicate compact proof. Height: {height}. Header hash: {header_hash}.")
        return is_new_proof

    # returns True if we ended up replacing the proof, and False otherwise
    async def _replace_proof(
        self,
        vdf_info: VDFInfo,
        vdf_proof: VDFProof,
        header_hash: bytes32,
        field_vdf: CompressibleVDFField,
    ) -> bool:

        block = await self.block_store.get_full_block(header_hash)
        if block is None:
            return False

        new_block = None

        if field_vdf == CompressibleVDFField.CC_EOS_VDF:
            for index, sub_slot in enumerate(block.finished_sub_slots):
                if sub_slot.challenge_chain.challenge_chain_end_of_slot_vdf == vdf_info:
                    new_proofs = dataclasses.replace(sub_slot.proofs, challenge_chain_slot_proof=vdf_proof)
                    new_subslot = dataclasses.replace(sub_slot, proofs=new_proofs)
                    new_finished_subslots = block.finished_sub_slots
                    new_finished_subslots[index] = new_subslot
                    new_block = dataclasses.replace(block, finished_sub_slots=new_finished_subslots)
                    break
        if field_vdf == CompressibleVDFField.ICC_EOS_VDF:
            for index, sub_slot in enumerate(block.finished_sub_slots):
                if (
                    sub_slot.infused_challenge_chain is not None
                    and sub_slot.infused_challenge_chain.infused_challenge_chain_end_of_slot_vdf == vdf_info
                ):
                    new_proofs = dataclasses.replace(sub_slot.proofs, infused_challenge_chain_slot_proof=vdf_proof)
                    new_subslot = dataclasses.replace(sub_slot, proofs=new_proofs)
                    new_finished_subslots = block.finished_sub_slots
                    new_finished_subslots[index] = new_subslot
                    new_block = dataclasses.replace(block, finished_sub_slots=new_finished_subslots)
                    break
        if field_vdf == CompressibleVDFField.CC_SP_VDF:
            if block.reward_chain_block.challenge_chain_sp_vdf == vdf_info:
                assert block.challenge_chain_sp_proof is not None
                new_block = dataclasses.replace(block, challenge_chain_sp_proof=vdf_proof)
        if field_vdf == CompressibleVDFField.CC_IP_VDF:
            if block.reward_chain_block.challenge_chain_ip_vdf == vdf_info:
                new_block = dataclasses.replace(block, challenge_chain_ip_proof=vdf_proof)
        if new_block is None:
            return False
        async with self.db_wrapper.writer():
            try:
                await self.block_store.replace_proof(header_hash, new_block)
                return True
            except BaseException as e:
                self.log.error(
                    f"_replace_proof error while adding block {block.header_hash} height {block.height},"
                    f" rolling back: {e} {traceback.format_exc()}"
                )
                raise

    async def respond_compact_proof_of_time(self, request: timelord_protocol.RespondCompactProofOfTime) -> None:
        field_vdf = CompressibleVDFField(int(request.field_vdf))
        if not await self._can_accept_compact_proof(
            request.vdf_info, request.vdf_proof, request.height, request.header_hash, field_vdf
        ):
            return None
        async with self.blockchain.compact_proof_lock:
            replaced = await self._replace_proof(request.vdf_info, request.vdf_proof, request.header_hash, field_vdf)
        if not replaced:
            self.log.error(f"Could not replace compact proof: {request.height}")
            return None
        self.log.info(f"Replaced compact proof at height {request.height}")
        msg = make_msg(
            ProtocolMessageTypes.new_compact_vdf,
            full_node_protocol.NewCompactVDF(request.height, request.header_hash, request.field_vdf, request.vdf_info),
        )
        if self._server is not None:
            await self.server.send_to_all([msg], NodeType.FULL_NODE)

    async def new_compact_vdf(self, request: full_node_protocol.NewCompactVDF, peer: ws.WSChiaConnection) -> None:
        is_fully_compactified = await self.block_store.is_fully_compactified(request.header_hash)
        if is_fully_compactified is None or is_fully_compactified:
            return None
        header_block = await self.blockchain.get_header_block_by_height(
            request.height, request.header_hash, tx_filter=False
        )
        if header_block is None:
            return None
        field_vdf = CompressibleVDFField(int(request.field_vdf))
        if await self._needs_compact_proof(request.vdf_info, header_block, field_vdf):
            peer_request = full_node_protocol.RequestCompactVDF(
                request.height, request.header_hash, request.field_vdf, request.vdf_info
            )
            response = await peer.request_compact_vdf(peer_request, timeout=10)
            if response is not None and isinstance(response, full_node_protocol.RespondCompactVDF):
                await self.respond_compact_vdf(response, peer)

    async def request_compact_vdf(
        self, request: full_node_protocol.RequestCompactVDF, peer: ws.WSChiaConnection
    ) -> None:
        header_block = await self.blockchain.get_header_block_by_height(
            request.height, request.header_hash, tx_filter=False
        )
        if header_block is None:
            return None
        vdf_proof: Optional[VDFProof] = None
        field_vdf = CompressibleVDFField(int(request.field_vdf))
        if field_vdf == CompressibleVDFField.CC_EOS_VDF:
            for sub_slot in header_block.finished_sub_slots:
                if sub_slot.challenge_chain.challenge_chain_end_of_slot_vdf == request.vdf_info:
                    vdf_proof = sub_slot.proofs.challenge_chain_slot_proof
                    break
        if field_vdf == CompressibleVDFField.ICC_EOS_VDF:
            for sub_slot in header_block.finished_sub_slots:
                if (
                    sub_slot.infused_challenge_chain is not None
                    and sub_slot.infused_challenge_chain.infused_challenge_chain_end_of_slot_vdf == request.vdf_info
                ):
                    vdf_proof = sub_slot.proofs.infused_challenge_chain_slot_proof
                    break
        if (
            field_vdf == CompressibleVDFField.CC_SP_VDF
            and header_block.reward_chain_block.challenge_chain_sp_vdf == request.vdf_info
        ):
            vdf_proof = header_block.challenge_chain_sp_proof
        if (
            field_vdf == CompressibleVDFField.CC_IP_VDF
            and header_block.reward_chain_block.challenge_chain_ip_vdf == request.vdf_info
        ):
            vdf_proof = header_block.challenge_chain_ip_proof
        if vdf_proof is None or vdf_proof.witness_type > 0 or not vdf_proof.normalized_to_identity:
            self.log.error(f"{peer} requested compact vdf we don't have, height: {request.height}.")
            return None
        compact_vdf = full_node_protocol.RespondCompactVDF(
            request.height,
            request.header_hash,
            request.field_vdf,
            request.vdf_info,
            vdf_proof,
        )
        msg = make_msg(ProtocolMessageTypes.respond_compact_vdf, compact_vdf)
        await peer.send_message(msg)

    async def respond_compact_vdf(
        self, request: full_node_protocol.RespondCompactVDF, peer: ws.WSChiaConnection
    ) -> None:
        field_vdf = CompressibleVDFField(int(request.field_vdf))
        if not await self._can_accept_compact_proof(
            request.vdf_info, request.vdf_proof, request.height, request.header_hash, field_vdf
        ):
            return None
        async with self.blockchain.compact_proof_lock:
            if self.blockchain.seen_compact_proofs(request.vdf_info, request.height):
                return None
            replaced = await self._replace_proof(request.vdf_info, request.vdf_proof, request.header_hash, field_vdf)
        if not replaced:
            self.log.error(f"Could not replace compact proof: {request.height}")
            return None
        msg = make_msg(
            ProtocolMessageTypes.new_compact_vdf,
            full_node_protocol.NewCompactVDF(request.height, request.header_hash, request.field_vdf, request.vdf_info),
        )
        if self._server is not None:
            await self.server.send_to_all_except([msg], NodeType.FULL_NODE, peer.peer_node_id)

    async def broadcast_uncompact_blocks(
        self, uncompact_interval_scan: int, target_uncompact_proofs: int, sanitize_weight_proof_only: bool
    ) -> None:
        try:
            while not self._shut_down:
                while self.sync_store.get_sync_mode() or self.sync_store.get_long_sync():
                    if self._shut_down:
                        return None
                    await asyncio.sleep(30)

                broadcast_list: List[timelord_protocol.RequestCompactProofOfTime] = []

                self.log.info("Getting random heights for bluebox to compact")
                heights = await self.block_store.get_random_not_compactified(target_uncompact_proofs)
                self.log.info("Heights found for bluebox to compact: [%s]" % ", ".join(map(str, heights)))

                for h in heights:

                    headers = await self.blockchain.get_header_blocks_in_range(h, h, tx_filter=False)
                    records: Dict[bytes32, BlockRecord] = {}
                    if sanitize_weight_proof_only:
                        records = await self.blockchain.get_block_records_in_range(h, h)
                    for header in headers.values():
                        expected_header_hash = self.blockchain.height_to_hash(header.height)
                        if header.header_hash != expected_header_hash:
                            continue
                        if sanitize_weight_proof_only:
                            assert header.header_hash in records
                            record = records[header.header_hash]
                        for sub_slot in header.finished_sub_slots:
                            if (
                                sub_slot.proofs.challenge_chain_slot_proof.witness_type > 0
                                or not sub_slot.proofs.challenge_chain_slot_proof.normalized_to_identity
                            ):
                                broadcast_list.append(
                                    timelord_protocol.RequestCompactProofOfTime(
                                        sub_slot.challenge_chain.challenge_chain_end_of_slot_vdf,
                                        header.header_hash,
                                        header.height,
                                        uint8(CompressibleVDFField.CC_EOS_VDF),
                                    )
                                )
                            if sub_slot.proofs.infused_challenge_chain_slot_proof is not None and (
                                sub_slot.proofs.infused_challenge_chain_slot_proof.witness_type > 0
                                or not sub_slot.proofs.infused_challenge_chain_slot_proof.normalized_to_identity
                            ):
                                assert sub_slot.infused_challenge_chain is not None
                                broadcast_list.append(
                                    timelord_protocol.RequestCompactProofOfTime(
                                        sub_slot.infused_challenge_chain.infused_challenge_chain_end_of_slot_vdf,
                                        header.header_hash,
                                        header.height,
                                        uint8(CompressibleVDFField.ICC_EOS_VDF),
                                    )
                                )
                        # Running in 'sanitize_weight_proof_only' ignores CC_SP_VDF and CC_IP_VDF
                        # unless this is a challenge block.
                        if sanitize_weight_proof_only:
                            if not record.is_challenge_block(self.constants):
                                continue
                        if header.challenge_chain_sp_proof is not None and (
                            header.challenge_chain_sp_proof.witness_type > 0
                            or not header.challenge_chain_sp_proof.normalized_to_identity
                        ):
                            assert header.reward_chain_block.challenge_chain_sp_vdf is not None
                            broadcast_list.append(
                                timelord_protocol.RequestCompactProofOfTime(
                                    header.reward_chain_block.challenge_chain_sp_vdf,
                                    header.header_hash,
                                    header.height,
                                    uint8(CompressibleVDFField.CC_SP_VDF),
                                )
                            )

                        if (
                            header.challenge_chain_ip_proof.witness_type > 0
                            or not header.challenge_chain_ip_proof.normalized_to_identity
                        ):
                            broadcast_list.append(
                                timelord_protocol.RequestCompactProofOfTime(
                                    header.reward_chain_block.challenge_chain_ip_vdf,
                                    header.header_hash,
                                    header.height,
                                    uint8(CompressibleVDFField.CC_IP_VDF),
                                )
                            )

                if len(broadcast_list) > target_uncompact_proofs:
                    broadcast_list = broadcast_list[:target_uncompact_proofs]
                if self.sync_store.get_sync_mode() or self.sync_store.get_long_sync():
                    continue
                if self._server is not None:
                    self.log.info(f"Broadcasting {len(broadcast_list)} items to the bluebox")
                    msgs = []
                    for new_pot in broadcast_list:
                        msg = make_msg(ProtocolMessageTypes.request_compact_proof_of_time, new_pot)
                        msgs.append(msg)
                    await self.server.send_to_all(msgs, NodeType.TIMELORD)
                await asyncio.sleep(uncompact_interval_scan)
        except Exception as e:
            error_stack = traceback.format_exc()
            self.log.error(f"Exception in broadcast_uncompact_blocks: {e}")
            self.log.error(f"Exception Stack: {error_stack}")


async def node_next_block_check(
    peer: ws.WSChiaConnection, potential_peek: uint32, blockchain: BlockchainInterface
) -> bool:

    block_response: Optional[Any] = await peer.request_block(full_node_protocol.RequestBlock(potential_peek, True))
    if block_response is not None and isinstance(block_response, full_node_protocol.RespondBlock):
        peak = blockchain.get_peak()
        if peak is not None and block_response.block.prev_header_hash == peak.header_hash:
            return True
    return False<|MERGE_RESOLUTION|>--- conflicted
+++ resolved
@@ -101,11 +101,7 @@
     _sync_task: Optional[asyncio.Task[None]]
     _init_weight_proof: Optional[asyncio.Task[None]] = None
     blockchain: Blockchain
-<<<<<<< HEAD
-    config: Dict
-=======
     config: Dict[str, Any]
->>>>>>> 564782a7
     _server: Optional[ChiaServer]
     log: logging.Logger
     constants: ConsensusConstants
@@ -178,8 +174,7 @@
         self._transaction_queue_task = None
         self.simulator_transaction_callback = None
 
-<<<<<<< HEAD
-    def get_connections(self, request_node_type) -> List[Dict[str, Any]]:
+    def get_connections(self, request_node_type: Optional[NodeType]) -> List[Dict[str, Any]]:
         # TODO add peaks for peers
         connections = self.server.get_connections(request_node_type)
         con_info: List[Dict[str, Any]] = []
@@ -213,10 +208,7 @@
 
         return con_info
 
-    def _set_state_changed_callback(self, callback: Callable) -> None:
-=======
     def _set_state_changed_callback(self, callback: Callable[..., Any]) -> None:
->>>>>>> 564782a7
         self.state_changed_callback = callback
 
     async def _start(self) -> None:
@@ -409,21 +401,10 @@
         if peak is not None:
             await self.weight_proof_handler.create_sub_epoch_segments()
 
-<<<<<<< HEAD
-    def set_server(self, server: ChiaServer):
-        self._server = server
-        dns_servers = []
-=======
-    @property
-    def server(self) -> ChiaServer:
-        assert self._server is not None
-        return self._server
-
     def set_server(self, server: ChiaServer) -> None:
         self._server = server
         dns_servers: List[str] = []
         network_name = self.config["selected_network"]
->>>>>>> 564782a7
         try:
             default_port = self.config["network_overrides"]["config"][network_name]["default_full_node_port"]
         except Exception:
