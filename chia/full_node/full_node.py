--- conflicted
+++ resolved
@@ -650,12 +650,7 @@
                                 state_change_summary,
                                 peer,
                             )
-<<<<<<< HEAD
-                            await self.peak_post_processing_2(peak_fb, peer, state_change_summary, ppp_result)
                         except (asyncio.CancelledError, Exception):
-=======
-                        except Exception:
->>>>>>> eb5582c8
                             # Still do post processing after cancel (or exception)
                             peak_fb = await self.blockchain.get_full_peak()
                             assert peak_fb is not None
