--- conflicted
+++ resolved
@@ -512,12 +512,7 @@
                     self._tx_task_list.remove(oldtask)
 
             item: TransactionQueueEntry = await self.transaction_queue.pop()
-<<<<<<< HEAD
-            # TODO: stop dropping tasks on the floor
-            asyncio.create_task(self._handle_one_transaction(item))  # noqa: RUF006
-=======
             self._tx_task_list.append(asyncio.create_task(self._handle_one_transaction(item)))
->>>>>>> 05cddcc9
 
     async def initialize_weight_proof(self) -> None:
         self.weight_proof_handler = WeightProofHandler(
