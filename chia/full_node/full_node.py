--- conflicted
+++ resolved
@@ -108,23 +108,11 @@
     pow_creation: Dict[bytes32, asyncio.Event]
     state_changed_callback: Optional[StateChangedProtocol] = None
     full_node_peers: Optional[FullNodePeers]
-<<<<<<< HEAD
-    sync_store: Any
-    coin_store: CoinStore
-    mempool_manager: Optional[MempoolManager]
-    connection: aiosqlite.Connection
-    _sync_task: Optional[asyncio.Task]
-    _init_weight_proof: Optional[asyncio.Task] = None
-    blockchain: Optional[Blockchain]
-    config: Dict
-    server: Any
-=======
     sync_store: SyncStore
     signage_point_times: List[float]
     full_node_store: FullNodeStore
     uncompact_task: Optional[asyncio.Task[None]]
     compact_vdf_requests: Set[bytes32]
->>>>>>> a27b7080
     log: logging.Logger
     multiprocessing_context: Optional[BaseContext]
     _ui_tasks: Set[asyncio.Task[None]]
@@ -147,15 +135,6 @@
     _blockchain: Optional[Blockchain]
     _timelord_lock: Optional[asyncio.Lock]
     weight_proof_handler: Optional[WeightProofHandler]
-<<<<<<< HEAD
-    _ui_tasks: Set[asyncio.Task]
-    _blockchain_lock_queue: LockQueue
-    _blockchain_lock_ultra_priority: LockClient
-    _blockchain_lock_high_priority: LockClient
-    _blockchain_lock_low_priority: LockClient
-    _transaction_queue_task: Optional[asyncio.Task]
-    uncompact_task: Optional[asyncio.Task]
-=======
     bad_peak_cache: Dict[bytes32, uint32]  # hashes of peaks that failed long sync on chip13 Validation
     wallet_sync_queue: asyncio.Queue[WalletUpdate]
     wallet_sync_task: Optional[asyncio.Task[None]]
@@ -168,7 +147,6 @@
             raise RuntimeError("server not assigned")
 
         return self._server
->>>>>>> a27b7080
 
     def __init__(
         self,
@@ -191,15 +169,8 @@
         self.signage_point_times = [time.time() for _ in range(self.constants.NUM_SPS_SUB_SLOT)]
         self.full_node_store = FullNodeStore(self.constants)
         self.uncompact_task = None
-<<<<<<< HEAD
-        self.compact_vdf_requests: Set[bytes32] = set()
-        self.log = logging.getLogger(name if name else __name__)
-        self.blockchain = None
-        self.mempool_manager = None
-=======
         self.compact_vdf_requests = set()
         self.log = logging.getLogger(name)
->>>>>>> a27b7080
 
         # TODO: Logging isn't setup yet so the log entries related to parsing the
         #       config would end up on stdout if handled here.
@@ -903,19 +874,11 @@
         if self._init_weight_proof is not None:
             self._init_weight_proof.cancel()
 
-<<<<<<< HEAD
-        # blockchain is created in _start and in certain cases it may still be None here during _close
-        if self.blockchain is not None:
-            self.blockchain.shut_down()
-        # same for mempool_manager
-        if self.mempool_manager is not None:
-=======
         # blockchain is created in _start and in certain cases it may not exist here during _close
         if self._blockchain is not None:
             self.blockchain.shut_down()
         # same for mempool_manager
         if self._mempool_manager is not None:
->>>>>>> a27b7080
             self.mempool_manager.shut_down()
 
         if self.full_node_peers is not None:
