from __future__ import annotations

import asyncio
import contextlib
import dataclasses
import logging
import multiprocessing
from multiprocessing.context import BaseContext
import random
import time
import traceback
from pathlib import Path
from typing import Any, Awaitable, Callable, Dict, List, Optional, Set, Tuple, Union

import aiosqlite
import sqlite3
from blspy import AugSchemeMPL

import chia.server.ws_connection as ws  # lgtm [py/import-and-import-from]
from chia.consensus.block_creation import unfinished_block_to_full_block
from chia.consensus.block_record import BlockRecord
from chia.consensus.blockchain import Blockchain, ReceiveBlockResult, StateChangeSummary
from chia.consensus.blockchain_interface import BlockchainInterface
from chia.consensus.constants import ConsensusConstants
from chia.consensus.cost_calculator import NPCResult
from chia.consensus.difficulty_adjustment import get_next_sub_slot_iters_and_difficulty
from chia.consensus.make_sub_epoch_summary import next_sub_epoch_summary
from chia.consensus.multiprocess_validation import PreValidationResult
from chia.consensus.pot_iterations import calculate_sp_iters
from chia.full_node.block_store import BlockStore
from chia.full_node.hint_management import get_hints_and_subscription_coin_ids
from chia.full_node.lock_queue import LockQueue, LockClient
from chia.full_node.bundle_tools import detect_potential_template_generator
from chia.full_node.coin_store import CoinStore
from chia.full_node.full_node_store import FullNodeStore, FullNodeStorePeakResult
from chia.full_node.hint_store import HintStore
from chia.full_node.mempool_manager import MempoolManager
from chia.full_node.signage_point import SignagePoint
from chia.full_node.sync_store import SyncStore
from chia.full_node.weight_proof import WeightProofHandler
from chia.protocols import farmer_protocol, full_node_protocol, timelord_protocol, wallet_protocol
from chia.protocols.full_node_protocol import (
    RequestBlocks,
    RespondBlock,
    RespondBlocks,
    RespondSignagePoint,
)
from chia.protocols.protocol_message_types import ProtocolMessageTypes
from chia.protocols.wallet_protocol import CoinState, CoinStateUpdate
from chia.server.node_discovery import FullNodePeers
from chia.server.outbound_message import Message, NodeType, make_msg
from chia.server.peer_store_resolver import PeerStoreResolver
from chia.server.server import ChiaServer
from chia.types.blockchain_format.classgroup import ClassgroupElement
from chia.types.blockchain_format.pool_target import PoolTarget
from chia.types.blockchain_format.sized_bytes import bytes32
from chia.types.blockchain_format.sub_epoch_summary import SubEpochSummary
from chia.types.blockchain_format.vdf import CompressibleVDFField, VDFInfo, VDFProof
from chia.types.coin_record import CoinRecord
from chia.types.end_of_slot_bundle import EndOfSubSlotBundle
from chia.types.full_block import FullBlock
from chia.types.generator_types import BlockGenerator
from chia.types.header_block import HeaderBlock
from chia.types.mempool_inclusion_status import MempoolInclusionStatus
from chia.types.spend_bundle import SpendBundle
from chia.types.transaction_queue_entry import TransactionQueueEntry
from chia.types.unfinished_block import UnfinishedBlock
from chia.util import cached_bls
from chia.util.bech32m import encode_puzzle_hash
from chia.util.check_fork_next_block import check_fork_next_block
from chia.util.condition_tools import pkm_pairs
from chia.util.config import PEER_DB_PATH_KEY_DEPRECATED, process_config_start_method
from chia.util.db_wrapper import DBWrapper2
from chia.util.errors import ConsensusError, Err, ValidationError
from chia.util.ints import uint8, uint32, uint64, uint128
from chia.util.path import path_from_root
from chia.util.safe_cancel_task import cancel_task_safe
from chia.util.profiler import profile_task
from chia.util.memory_profiler import mem_profile_task
from datetime import datetime
from chia.util.db_synchronous import db_synchronous_on
from chia.util.db_version import lookup_db_version, set_db_version_async


# This is the result of calling peak_post_processing, which is then fed into peak_post_processing_2
@dataclasses.dataclass
class PeakPostProcessingResult:
    mempool_peak_result: List[Tuple[SpendBundle, NPCResult, bytes32]]  # The result of calling MempoolManager.new_peak
    fns_peak_result: FullNodeStorePeakResult  # The result of calling FullNodeStore.new_peak
    hints: List[Tuple[bytes32, bytes]]  # The hints added to the DB
    lookup_coin_ids: List[bytes32]  # The coin IDs that we need to look up to notify wallets of changes


class FullNode:
    _segment_task: Optional[asyncio.Task[None]]
    initialized: bool
    root_path: Path
    config: Dict[str, Any]
    _server: Optional[ChiaServer]
    _shut_down: bool
    constants: ConsensusConstants
    pow_creation: Dict[bytes32, asyncio.Event]
    state_changed_callback: Optional[Callable[[str, Optional[Dict[str, Any]]], None]]
    full_node_peers: Optional[FullNodePeers]
    sync_store: Any
    signage_point_times: List[float]
    full_node_store: FullNodeStore
    uncompact_task: Optional[asyncio.Task[None]]
    compact_vdf_requests: Set[bytes32]
    log: logging.Logger
    multiprocessing_context: Optional[BaseContext]
    dropped_tx: Set[bytes32]
    not_dropped_tx: int
    _ui_tasks: Set[asyncio.Task[None]]
    db_path: Path
    # TODO: use NewType all over to describe these various uses of the same types
    # Puzzle Hash : Set[Peer ID]
    coin_subscriptions: Dict[bytes32, Set[bytes32]]
    # Puzzle Hash : Set[Peer ID]
    ph_subscriptions: Dict[bytes32, Set[bytes32]]
    # Peer ID: Set[Coin ids]
    peer_coin_ids: Dict[bytes32, Set[bytes32]]
    # Peer ID: Set[puzzle_hash]
    peer_puzzle_hash: Dict[bytes32, Set[bytes32]]
    # Peer ID: subscription count
    peer_sub_counter: Dict[bytes32, int]
    _transaction_queue_task: Optional[asyncio.Task[None]]
    simulator_transaction_callback: Optional[Callable[[bytes32], Awaitable[None]]]
    _sync_task: Optional[asyncio.Task[None]]
    _transaction_queue: Optional[asyncio.PriorityQueue[Tuple[int, TransactionQueueEntry]]]
    _compact_vdf_sem: Optional[asyncio.Semaphore]
    _new_peak_sem: Optional[asyncio.Semaphore]
    _respond_transaction_semaphore: Optional[asyncio.Semaphore]
    _db_wrapper: Optional[DBWrapper2]
    _hint_store: Optional[HintStore]
    transaction_responses: List[Tuple[bytes32, MempoolInclusionStatus, Optional[Err]]]
    _block_store: Optional[BlockStore]
    _coin_store: Optional[CoinStore]
    _mempool_manager: Optional[MempoolManager]
    _init_weight_proof: Optional[asyncio.Task[None]]
    _blockchain: Optional[Blockchain]
    _timelord_lock: Optional[asyncio.Lock]
    weight_proof_handler: Optional[WeightProofHandler]
    _blockchain_lock_queue: Optional[LockQueue]
    _maybe_blockchain_lock_ultra_priority: Optional[LockClient]
    _maybe_blockchain_lock_high_priority: Optional[LockClient]
    _maybe_blockchain_lock_low_priority: Optional[LockClient]

    @property
    def server(self) -> ChiaServer:
        # This is a stop gap until the class usage is refactored such the values of
        # integral attributes are known at creation of the instance.
        if self._server is None:
            raise RuntimeError("server not assigned")

        return self._server

    def __init__(
        self,
        config: Dict[str, Any],
        root_path: Path,
        consensus_constants: ConsensusConstants,
        name: str = __name__,
    ) -> None:
        self._segment_task = None
        self.initialized = False
        self.root_path = root_path
        self.config = config
        self._server = None
        self._shut_down = False  # Set to true to close all infinite loops
        self.constants = consensus_constants
        self.pow_creation = {}
        self.state_changed_callback = None
        self.full_node_peers = None
        self.sync_store = None
        self.signage_point_times = [time.time() for _ in range(self.constants.NUM_SPS_SUB_SLOT)]
        self.full_node_store = FullNodeStore(self.constants)
        self.uncompact_task = None
        self.compact_vdf_requests = set()
        self.log = logging.getLogger(name)

        # TODO: Logging isn't setup yet so the log entries related to parsing the
        #       config would end up on stdout if handled here.
        self.multiprocessing_context = None

        # Used for metrics
        self.dropped_tx = set()
        self.not_dropped_tx = 0

        self._ui_tasks = set()

        db_path_replaced: str = config["database_path"].replace("CHALLENGE", config["selected_network"])
        self.db_path = path_from_root(root_path, db_path_replaced)
        self.coin_subscriptions = {}
        self.ph_subscriptions = {}
        self.peer_coin_ids = {}
        self.peer_puzzle_hash = {}
        self.peer_sub_counter = {}
        self.db_path.parent.mkdir(parents=True, exist_ok=True)
        self._transaction_queue_task = None
        self.simulator_transaction_callback = None

<<<<<<< HEAD
        self._sync_task = None
        self._transaction_queue = None
        self._compact_vdf_sem = None
        self._new_peak_sem = None
        self._respond_transaction_semaphore = None
        self._db_wrapper = None
        self._hint_store = None
        self.transaction_responses = []
        self._block_store = None
        self._coin_store = None
        self._mempool_manager = None
        self._init_weight_proof = None
        self._blockchain = None
        self._timelord_lock = None
        self.weight_proof_handler = None
        self._blockchain_lock_queue = None
        self._maybe_blockchain_lock_ultra_priority = None
        self._maybe_blockchain_lock_high_priority = None
        self._maybe_blockchain_lock_low_priority = None

    @property
    def block_store(self) -> BlockStore:
        assert self._block_store is not None
        return self._block_store

    @property
    def _blockchain_lock_ultra_priority(self) -> LockClient:
        assert self._maybe_blockchain_lock_ultra_priority is not None
        return self._maybe_blockchain_lock_ultra_priority

    @property
    def _blockchain_lock_high_priority(self) -> LockClient:
        assert self._maybe_blockchain_lock_high_priority is not None
        return self._maybe_blockchain_lock_high_priority

    @property
    def _blockchain_lock_low_priority(self) -> LockClient:
        assert self._maybe_blockchain_lock_low_priority is not None
        return self._maybe_blockchain_lock_low_priority

    @property
    def timelord_lock(self) -> asyncio.Lock:
        assert self._timelord_lock is not None
        return self._timelord_lock

    @property
    def mempool_manager(self) -> MempoolManager:
        assert self._mempool_manager is not None
        return self._mempool_manager

    @property
    def blockchain(self) -> Blockchain:
        assert self._blockchain is not None
        return self._blockchain

    @property
    def coin_store(self) -> CoinStore:
        assert self._coin_store is not None
        return self._coin_store

    @property
    def respond_transaction_semaphore(self) -> asyncio.Semaphore:
        assert self._respond_transaction_semaphore is not None
        return self._respond_transaction_semaphore

    @property
    def transaction_queue(self) -> asyncio.PriorityQueue[Tuple[int, TransactionQueueEntry]]:
        assert self._transaction_queue is not None
        return self._transaction_queue

    @property
    def db_wrapper(self) -> DBWrapper2:
        assert self._db_wrapper is not None
        return self._db_wrapper

    @property
    def hint_store(self) -> HintStore:
        assert self._hint_store is not None
        return self._hint_store

    @property
    def new_peak_sem(self) -> asyncio.Semaphore:
        assert self._new_peak_sem is not None
        return self._new_peak_sem

    @property
    def compact_vdf_sem(self) -> asyncio.Semaphore:
        assert self._compact_vdf_sem is not None
        return self._compact_vdf_sem
=======
    def get_connections(self, request_node_type: Optional[NodeType]) -> List[Dict[str, Any]]:
        connections = self.server.get_connections(request_node_type)
        con_info: List[Dict[str, Any]] = []
        if self.sync_store is not None:
            peak_store = self.sync_store.peer_to_peak
        else:
            peak_store = None
        for con in connections:
            if peak_store is not None and con.peer_node_id in peak_store:
                peak_hash, peak_height, peak_weight = peak_store[con.peer_node_id]
            else:
                peak_height = None
                peak_hash = None
                peak_weight = None
            con_dict: Dict[str, Any] = {
                "type": con.connection_type,
                "local_port": con.local_port,
                "peer_host": con.peer_host,
                "peer_port": con.peer_port,
                "peer_server_port": con.peer_server_port,
                "node_id": con.peer_node_id,
                "creation_time": con.creation_time,
                "bytes_read": con.bytes_read,
                "bytes_written": con.bytes_written,
                "last_message_time": con.last_message_time,
                "peak_height": peak_height,
                "peak_weight": peak_weight,
                "peak_hash": peak_hash,
            }
            con_info.append(con_dict)

        return con_info
>>>>>>> 199d9893

    def _set_state_changed_callback(self, callback: Callable[..., Any]) -> None:
        self.state_changed_callback = callback

    async def _start(self) -> None:
        self._timelord_lock = asyncio.Lock()
        self._compact_vdf_sem = asyncio.Semaphore(4)

        # We don't want to run too many concurrent new_peak instances, because it would fetch the same block from
        # multiple peers and re-validate.
        self._new_peak_sem = asyncio.Semaphore(2)

        # These many respond_transaction tasks can be active at any point in time
        self._respond_transaction_semaphore = asyncio.Semaphore(200)
        # create the store (db) and full node instance
        db_connection = await aiosqlite.connect(self.db_path)
        db_version: int = await lookup_db_version(db_connection)
        self.log.info(f"using blockchain database {self.db_path}, which is version {db_version}")

        if self.config.get("log_sqlite_cmds", False):
            sql_log_path = path_from_root(self.root_path, "log/sql.log")
            self.log.info(f"logging SQL commands to {sql_log_path}")

            def sql_trace_callback(req: str) -> None:
                timestamp = datetime.now().strftime("%H:%M:%S.%f")
                log = open(sql_log_path, "a")
                log.write(timestamp + " " + req + "\n")
                log.close()

            await db_connection.set_trace_callback(sql_trace_callback)

        self._db_wrapper = DBWrapper2(db_connection, db_version=db_version)

        # add reader threads for the DB
        for i in range(self.config.get("db_readers", 4)):
            c = await aiosqlite.connect(self.db_path)
            if self.config.get("log_sqlite_cmds", False):
                await c.set_trace_callback(sql_trace_callback)
            await self.db_wrapper.add_connection(c)

        await (await db_connection.execute("pragma journal_mode=wal")).close()
        db_sync = db_synchronous_on(self.config.get("db_sync", "auto"), self.db_path)
        self.log.info(f"opening blockchain DB: synchronous={db_sync}")
        await (await db_connection.execute("pragma synchronous={}".format(db_sync))).close()

        if db_version != 2:
            async with self.db_wrapper.reader_no_transaction() as conn:
                async with conn.execute(
                    "SELECT name FROM sqlite_master WHERE type='table' AND name='full_blocks'"
                ) as cur:
                    if len(list(await cur.fetchall())) == 0:
                        try:
                            # this is a new DB file. Make it v2
                            async with self.db_wrapper.writer_maybe_transaction() as w_conn:
                                await set_db_version_async(w_conn, 2)
                                self.db_wrapper.db_version = 2
                                self.log.info("blockchain database is empty, configuring as v2")
                        except sqlite3.OperationalError:
                            # it could be a database created with "chia init", which is
                            # empty except it has the database_version table
                            pass

        self._block_store = await BlockStore.create(self.db_wrapper)
        self.sync_store = await SyncStore.create()
        self._hint_store = await HintStore.create(self.db_wrapper)
        self._coin_store = await CoinStore.create(self.db_wrapper)
        self.log.info("Initializing blockchain from disk")
        start_time = time.time()
        reserved_cores = self.config.get("reserved_cores", 0)
        single_threaded = self.config.get("single_threaded", False)
        multiprocessing_start_method = process_config_start_method(config=self.config, log=self.log)
        self.multiprocessing_context = multiprocessing.get_context(method=multiprocessing_start_method)
        self._blockchain = await Blockchain.create(
            coin_store=self.coin_store,
            block_store=self.block_store,
            consensus_constants=self.constants,
            blockchain_dir=self.db_path.parent,
            reserved_cores=reserved_cores,
            multiprocessing_context=self.multiprocessing_context,
            single_threaded=single_threaded,
        )
        self._mempool_manager = MempoolManager(
            coin_store=self.coin_store,
            consensus_constants=self.constants,
            multiprocessing_context=self.multiprocessing_context,
            single_threaded=single_threaded,
        )

        # Blocks are validated under high priority, and transactions under low priority. This guarantees blocks will
        # be validated first.
        blockchain_lock_queue = LockQueue(self.blockchain.lock)
        self._blockchain_lock_queue = blockchain_lock_queue
        self._maybe_blockchain_lock_ultra_priority = LockClient(0, blockchain_lock_queue)
        self._maybe_blockchain_lock_high_priority = LockClient(1, blockchain_lock_queue)
        self._maybe_blockchain_lock_low_priority = LockClient(2, blockchain_lock_queue)

        # Transactions go into this queue from the server, and get sent to respond_transaction
        self._transaction_queue = asyncio.PriorityQueue(10000)
        self._transaction_queue_task: asyncio.Task[None] = asyncio.create_task(self._handle_transactions())
        self.transaction_responses = []

        self._init_weight_proof = asyncio.create_task(self.initialize_weight_proof())

        if self.config.get("enable_profiler", False):
            asyncio.create_task(profile_task(self.root_path, "node", self.log))

        if self.config.get("enable_memory_profiler", False):
            asyncio.create_task(mem_profile_task(self.root_path, "node", self.log))

        time_taken = time.time() - start_time
        peak: Optional[BlockRecord] = self.blockchain.get_peak()
        if peak is None:
            self.log.info(f"Initialized with empty blockchain time taken: {int(time_taken)}s")
            num_unspent = await self.coin_store.num_unspent()
            if num_unspent > 0:
                self.log.error(
                    f"Inconsistent blockchain DB file! Could not find peak block but found {num_unspent} coins! "
                    "This is a fatal error. The blockchain database may be corrupt"
                )
                raise RuntimeError("corrupt blockchain DB")
        else:
            self.log.info(
                f"Blockchain initialized to peak {peak.header_hash} height"
                f" {peak.height}, "
                f"time taken: {int(time_taken)}s"
            )
            async with self._blockchain_lock_high_priority:
                pending_tx = await self.mempool_manager.new_peak(peak, None)
            assert len(pending_tx) == 0  # no pending transactions when starting up

            full_peak: Optional[FullBlock] = await self.blockchain.get_full_peak()
            assert full_peak is not None
            state_change_summary = StateChangeSummary(peak, uint32(max(peak.height - 1, 0)), [], [], [])
            ppp_result: PeakPostProcessingResult = await self.peak_post_processing(
                full_peak, state_change_summary, None
            )
            await self.peak_post_processing_2(full_peak, None, state_change_summary, ppp_result)
        if self.config["send_uncompact_interval"] != 0:
            sanitize_weight_proof_only = False
            if "sanitize_weight_proof_only" in self.config:
                sanitize_weight_proof_only = self.config["sanitize_weight_proof_only"]
            assert self.config["target_uncompact_proofs"] != 0
            self.uncompact_task = asyncio.create_task(
                self.broadcast_uncompact_blocks(
                    self.config["send_uncompact_interval"],
                    self.config["target_uncompact_proofs"],
                    sanitize_weight_proof_only,
                )
            )
        self.initialized = True
        if self.full_node_peers is not None:
            asyncio.create_task(self.full_node_peers.start())

    async def _handle_one_transaction(self, entry: TransactionQueueEntry) -> None:
        peer = entry.peer
        try:
            inc_status, err = await self.respond_transaction(entry.transaction, entry.spend_name, peer, entry.test)
            self.transaction_responses.append((entry.spend_name, inc_status, err))
            if len(self.transaction_responses) > 50:
                self.transaction_responses = self.transaction_responses[1:]
        except asyncio.CancelledError:
            error_stack = traceback.format_exc()
            self.log.debug(f"Cancelling _handle_one_transaction, closing: {error_stack}")
        except Exception:
            error_stack = traceback.format_exc()
            self.log.error(f"Error in _handle_one_transaction, closing: {error_stack}")
            if peer is not None:
                await peer.close()
        finally:
            self.respond_transaction_semaphore.release()

    async def _handle_transactions(self) -> None:
        try:
            while not self._shut_down:
                # We use a semaphore to make sure we don't send more than 200 concurrent calls of respond_transaction.
                # However, doing them one at a time would be slow, because they get sent to other processes.
                await self.respond_transaction_semaphore.acquire()
                item: TransactionQueueEntry = (await self.transaction_queue.get())[1]
                asyncio.create_task(self._handle_one_transaction(item))
        except asyncio.CancelledError:
            raise

    async def initialize_weight_proof(self) -> None:
        self.weight_proof_handler = WeightProofHandler(
            constants=self.constants,
            blockchain=self.blockchain,
            multiprocessing_context=self.multiprocessing_context,
        )
        peak = self.blockchain.get_peak()
        if peak is not None:
            await self.weight_proof_handler.create_sub_epoch_segments()

    def set_server(self, server: ChiaServer) -> None:
        self._server = server
        dns_servers: List[str] = []
        network_name = self.config["selected_network"]
        try:
            default_port = self.config["network_overrides"]["config"][network_name]["default_full_node_port"]
        except Exception:
            self.log.info("Default port field not found in config.")
            default_port = None
        if "dns_servers" in self.config:
            dns_servers = self.config["dns_servers"]
        elif self.config["port"] == 8444:
            # If `dns_servers` misses from the `config`, hardcode it if we're running mainnet.
            dns_servers.append("dns-introducer.chia.net")
        try:
            self.full_node_peers = FullNodePeers(
                self.server,
                self.config["target_peer_count"] - self.config["target_outbound_peer_count"],
                self.config["target_outbound_peer_count"],
                PeerStoreResolver(
                    self.root_path,
                    self.config,
                    selected_network=network_name,
                    peers_file_path_key="peers_file_path",
                    legacy_peer_db_path_key=PEER_DB_PATH_KEY_DEPRECATED,
                    default_peers_file_path="db/peers.dat",
                ),
                self.config["introducer_peer"],
                dns_servers,
                self.config["peer_connect_interval"],
                self.config["selected_network"],
                default_port,
                self.log,
            )
        except Exception as e:
            error_stack = traceback.format_exc()
            self.log.error(f"Exception: {e}")
            self.log.error(f"Exception in peer discovery: {e}")
            self.log.error(f"Exception Stack: {error_stack}")

    def _state_changed(self, change: str, change_data: Optional[Dict[str, Any]] = None) -> None:
        if self.state_changed_callback is not None:
            self.state_changed_callback(change, change_data)

    async def short_sync_batch(self, peer: ws.WSChiaConnection, start_height: uint32, target_height: uint32) -> bool:
        """
        Tries to sync to a chain which is not too far in the future, by downloading batches of blocks. If the first
        block that we download is not connected to our chain, we return False and do an expensive long sync instead.
        Long sync is not preferred because it requires downloading and validating a weight proof.

        Args:
            peer: peer to sync from
            start_height: height that we should start downloading at. (Our peak is higher)
            target_height: target to sync to

        Returns:
            False if the fork point was not found, and we need to do a long sync. True otherwise.

        """
        # Don't trigger multiple batch syncs to the same peer

        if (
            peer.peer_node_id in self.sync_store.backtrack_syncing
            and self.sync_store.backtrack_syncing[peer.peer_node_id] > 0
        ):
            return True  # Don't batch sync, we are already in progress of a backtrack sync
        if peer.peer_node_id in self.sync_store.batch_syncing:
            return True  # Don't trigger a long sync
        self.sync_store.batch_syncing.add(peer.peer_node_id)

        self.log.info(f"Starting batch short sync from {start_height} to height {target_height}")
        if start_height > 0:
            first = await peer.request_block(full_node_protocol.RequestBlock(uint32(start_height), False))
            if first is None or not isinstance(first, full_node_protocol.RespondBlock):
                self.sync_store.batch_syncing.remove(peer.peer_node_id)
                raise ValueError(f"Error short batch syncing, could not fetch block at height {start_height}")
            if not self.blockchain.contains_block(first.block.prev_header_hash):
                self.log.info("Batch syncing stopped, this is a deep chain")
                self.sync_store.batch_syncing.remove(peer.peer_node_id)
                # First sb not connected to our blockchain, do a long sync instead
                return False

        batch_size = self.constants.MAX_BLOCK_COUNT_PER_REQUESTS
        if self._segment_task is not None and (not self._segment_task.done()):
            try:
                self._segment_task.cancel()
            except Exception as e:
                self.log.warning(f"failed to cancel segment task {e}")
            self._segment_task = None

        try:
            for height in range(start_height, target_height, batch_size):
                end_height = min(target_height, height + batch_size)
                request = RequestBlocks(uint32(height), uint32(end_height), True)
                response = await peer.request_blocks(request)
                if not response:
                    raise ValueError(f"Error short batch syncing, invalid/no response for {height}-{end_height}")
                async with self._blockchain_lock_high_priority:
                    state_change_summary: Optional[StateChangeSummary]
                    success, state_change_summary = await self.receive_block_batch(response.blocks, peer, None)
                    if not success:
                        raise ValueError(f"Error short batch syncing, failed to validate blocks {height}-{end_height}")
                    if state_change_summary is not None:
                        try:
                            peak_fb: Optional[FullBlock] = await self.blockchain.get_full_peak()
                            assert peak_fb is not None
                            ppp_result: PeakPostProcessingResult = await self.peak_post_processing(
                                peak_fb,
                                state_change_summary,
                                peer,
                            )
                            await self.peak_post_processing_2(peak_fb, peer, state_change_summary, ppp_result)
                        except Exception:
                            # Still do post processing after cancel (or exception)
                            peak_fb = await self.blockchain.get_full_peak()
                            assert peak_fb is not None
                            await self.peak_post_processing(peak_fb, state_change_summary, peer)
                            raise
                        finally:
                            self.log.info(f"Added blocks {height}-{end_height}")
        except (asyncio.CancelledError, Exception):
            self.sync_store.batch_syncing.remove(peer.peer_node_id)
            raise
        self.sync_store.batch_syncing.remove(peer.peer_node_id)
        return True

    async def short_sync_backtrack(
        self, peer: ws.WSChiaConnection, peak_height: uint32, target_height: uint32, target_unf_hash: bytes32
    ) -> bool:
        """
        Performs a backtrack sync, where blocks are downloaded one at a time from newest to oldest. If we do not
        find the fork point 5 deeper than our peak, we return False and do a long sync instead.

        Args:
            peer: peer to sync from
            peak_height: height of our peak
            target_height: target height
            target_unf_hash: partial hash of the unfinished block of the target

        Returns:
            True iff we found the fork point, and we do not need to long sync.
        """
        try:
            if peer.peer_node_id not in self.sync_store.backtrack_syncing:
                self.sync_store.backtrack_syncing[peer.peer_node_id] = 0
            self.sync_store.backtrack_syncing[peer.peer_node_id] += 1

            unfinished_block: Optional[UnfinishedBlock] = self.full_node_store.get_unfinished_block(target_unf_hash)
            curr_height: int = target_height
            found_fork_point = False
            responses = []
            while curr_height > peak_height - 5:
                # If we already have the unfinished block, don't fetch the transactions. In the normal case, we will
                # already have the unfinished block, from when it was broadcast, so we just need to download the header,
                # but not the transactions
                fetch_tx: bool = unfinished_block is None or curr_height != target_height
                curr = await peer.request_block(full_node_protocol.RequestBlock(uint32(curr_height), fetch_tx))
                if curr is None:
                    raise ValueError(f"Failed to fetch block {curr_height} from {peer.get_peer_logging()}, timed out")
                if curr is None or not isinstance(curr, full_node_protocol.RespondBlock):
                    raise ValueError(
                        f"Failed to fetch block {curr_height} from {peer.get_peer_logging()}, wrong type {type(curr)}"
                    )
                responses.append(curr)
                if self.blockchain.contains_block(curr.block.prev_header_hash) or curr_height == 0:
                    found_fork_point = True
                    break
                curr_height -= 1
            if found_fork_point:
                for response in reversed(responses):
                    await self.respond_block(response, peer)
        except (asyncio.CancelledError, Exception):
            self.sync_store.backtrack_syncing[peer.peer_node_id] -= 1
            raise

        self.sync_store.backtrack_syncing[peer.peer_node_id] -= 1
        return found_fork_point

    async def _refresh_ui_connections(self, sleep_before: float = 0) -> None:
        if sleep_before > 0:
            await asyncio.sleep(sleep_before)
        self._state_changed("peer_changed_peak")

    async def new_peak(self, request: full_node_protocol.NewPeak, peer: ws.WSChiaConnection) -> None:
        """
        We have received a notification of a new peak from a peer. This happens either when we have just connected,
        or when the peer has updated their peak.

        Args:
            request: information about the new peak
            peer: peer that sent the message

        """

        try:
            seen_header_hash = self.sync_store.seen_header_hash(request.header_hash)
            # Updates heights in the UI. Sleeps 1.5s before, so other peers have time to update their peaks as well.
            # Limit to 3 refreshes.
            if not seen_header_hash and len(self._ui_tasks) < 3:
                self._ui_tasks.add(asyncio.create_task(self._refresh_ui_connections(1.5)))
            # Prune completed connect tasks
            self._ui_tasks = set(filter(lambda t: not t.done(), self._ui_tasks))
        except Exception as e:
            self.log.warning(f"Exception UI refresh task: {e}")

        # Store this peak/peer combination in case we want to sync to it, and to keep track of peers
        self.sync_store.peer_has_block(request.header_hash, peer.peer_node_id, request.weight, request.height, True)

        if self.blockchain.contains_block(request.header_hash):
            return None

        # Not interested in less heavy peaks
        peak: Optional[BlockRecord] = self.blockchain.get_peak()
        curr_peak_height = uint32(0) if peak is None else peak.height
        if peak is not None and peak.weight > request.weight:
            return None

        if self.sync_store.get_sync_mode():
            # If peer connects while we are syncing, check if they have the block we are syncing towards
            peak_sync_hash = self.sync_store.get_sync_target_hash()
            peak_sync_height = self.sync_store.get_sync_target_height()
            if peak_sync_hash is not None and request.header_hash != peak_sync_hash and peak_sync_height is not None:
                peak_peers: Set[bytes32] = self.sync_store.get_peers_that_have_peak([peak_sync_hash])
                # Don't ask if we already know this peer has the peak
                if peer.peer_node_id not in peak_peers:
                    target_peak_response: Optional[RespondBlock] = await peer.request_block(
                        full_node_protocol.RequestBlock(uint32(peak_sync_height), False), timeout=10
                    )
                    if target_peak_response is not None and isinstance(target_peak_response, RespondBlock):
                        self.sync_store.peer_has_block(
                            peak_sync_hash,
                            peer.peer_node_id,
                            target_peak_response.block.weight,
                            peak_sync_height,
                            False,
                        )
        else:
            if request.height <= curr_peak_height + self.config["short_sync_blocks_behind_threshold"]:
                # This is the normal case of receiving the next block
                if await self.short_sync_backtrack(
                    peer, curr_peak_height, request.height, request.unfinished_reward_block_hash
                ):
                    return None

            if request.height < self.constants.WEIGHT_PROOF_RECENT_BLOCKS:
                # This is the case of syncing up more than a few blocks, at the start of the chain
                self.log.debug("Doing batch sync, no backup")
                await self.short_sync_batch(peer, uint32(0), request.height)
                return None

            if request.height < curr_peak_height + self.config["sync_blocks_behind_threshold"]:
                # This case of being behind but not by so much
                if await self.short_sync_batch(peer, uint32(max(curr_peak_height - 6, 0)), request.height):
                    return None

            # This is the either the case where we were not able to sync successfully (for example, due to the fork
            # point being in the past), or we are very far behind. Performs a long sync.
            self._sync_task = asyncio.create_task(self._sync())

    async def send_peak_to_timelords(
        self, peak_block: Optional[FullBlock] = None, peer: Optional[ws.WSChiaConnection] = None
    ) -> None:
        """
        Sends current peak to timelords
        """
        if peak_block is None:
            peak_block = await self.blockchain.get_full_peak()
        if peak_block is not None:
            peak = self.blockchain.block_record(peak_block.header_hash)
            difficulty = self.blockchain.get_next_difficulty(peak.header_hash, False)
            ses: Optional[SubEpochSummary] = next_sub_epoch_summary(
                self.constants,
                self.blockchain,
                peak.required_iters,
                peak_block,
                True,
            )
            recent_rc = self.blockchain.get_recent_reward_challenges()

            curr = peak
            while not curr.is_challenge_block(self.constants) and not curr.first_in_sub_slot:
                curr = self.blockchain.block_record(curr.prev_hash)

            if curr.is_challenge_block(self.constants):
                last_csb_or_eos = curr.total_iters
            else:
                last_csb_or_eos = curr.ip_sub_slot_total_iters(self.constants)

            curr = peak
            passed_ses_height_but_not_yet_included = True
            while (curr.height % self.constants.SUB_EPOCH_BLOCKS) != 0:
                if curr.sub_epoch_summary_included:
                    passed_ses_height_but_not_yet_included = False
                curr = self.blockchain.block_record(curr.prev_hash)
            if curr.sub_epoch_summary_included or curr.height == 0:
                passed_ses_height_but_not_yet_included = False

            timelord_new_peak: timelord_protocol.NewPeakTimelord = timelord_protocol.NewPeakTimelord(
                peak_block.reward_chain_block,
                difficulty,
                peak.deficit,
                peak.sub_slot_iters,
                ses,
                recent_rc,
                last_csb_or_eos,
                passed_ses_height_but_not_yet_included,
            )

            msg = make_msg(ProtocolMessageTypes.new_peak_timelord, timelord_new_peak)
            if peer is None:
                await self.server.send_to_all([msg], NodeType.TIMELORD)
            else:
                await self.server.send_to_specific([msg], peer.peer_node_id)

    async def synced(self) -> bool:
        if "simulator" in str(self.config.get("selected_network")):
            return True  # sim is always synced because it has no peers
        curr: Optional[BlockRecord] = self.blockchain.get_peak()
        if curr is None:
            return False

        while curr is not None and not curr.is_transaction_block:
            curr = self.blockchain.try_block_record(curr.prev_hash)

        now = time.time()
        if (
            curr is None
            or curr.timestamp is None
            or curr.timestamp < uint64(int(now - 60 * 7))
            or self.sync_store.get_sync_mode()
        ):
            return False
        else:
            return True

    async def on_connect(self, connection: ws.WSChiaConnection) -> None:
        """
        Whenever we connect to another node / wallet, send them our current heads. Also send heads to farmers
        and challenges to timelords.
        """

        self._state_changed("add_connection")
        self._state_changed("sync_mode")
        if self.full_node_peers is not None:
            asyncio.create_task(self.full_node_peers.on_connect(connection))

        if self.initialized is False:
            return None

        if connection.connection_type is NodeType.FULL_NODE:
            # Send filter to node and request mempool items that are not in it (Only if we are currently synced)
            synced = await self.synced()
            peak_height = self.blockchain.get_peak_height()
            if synced and peak_height is not None:
                my_filter = self.mempool_manager.get_filter()
                mempool_request = full_node_protocol.RequestMempoolTransactions(my_filter)

                msg = make_msg(ProtocolMessageTypes.request_mempool_transactions, mempool_request)
                await connection.send_message(msg)

        peak_full: Optional[FullBlock] = await self.blockchain.get_full_peak()

        if peak_full is not None:
            peak: BlockRecord = self.blockchain.block_record(peak_full.header_hash)
            if connection.connection_type is NodeType.FULL_NODE:
                request_node = full_node_protocol.NewPeak(
                    peak.header_hash,
                    peak.height,
                    peak.weight,
                    peak.height,
                    peak_full.reward_chain_block.get_unfinished().get_hash(),
                )
                await connection.send_message(make_msg(ProtocolMessageTypes.new_peak, request_node))

            elif connection.connection_type is NodeType.WALLET:
                # If connected to a wallet, send the Peak
                request_wallet = wallet_protocol.NewPeakWallet(
                    peak.header_hash,
                    peak.height,
                    peak.weight,
                    peak.height,
                )
                await connection.send_message(make_msg(ProtocolMessageTypes.new_peak_wallet, request_wallet))
            elif connection.connection_type is NodeType.TIMELORD:
                await self.send_peak_to_timelords()

    def on_disconnect(self, connection: ws.WSChiaConnection) -> None:
        self.log.info(f"peer disconnected {connection.get_peer_logging()}")
        self._state_changed("close_connection")
        self._state_changed("sync_mode")
        if self.sync_store is not None:
            self.sync_store.peer_disconnected(connection.peer_node_id)
        self.remove_subscriptions(connection)

    def remove_subscriptions(self, peer: ws.WSChiaConnection) -> None:
        # Remove all ph | coin id subscription for this peer
        node_id = peer.peer_node_id
        if node_id in self.peer_puzzle_hash:
            puzzle_hashes = self.peer_puzzle_hash[node_id]
            for ph in puzzle_hashes:
                if ph in self.ph_subscriptions:
                    if node_id in self.ph_subscriptions[ph]:
                        self.ph_subscriptions[ph].remove(node_id)

        if node_id in self.peer_coin_ids:
            coin_ids = self.peer_coin_ids[node_id]
            for coin_id in coin_ids:
                if coin_id in self.coin_subscriptions:
                    if node_id in self.coin_subscriptions[coin_id]:
                        self.coin_subscriptions[coin_id].remove(node_id)

        if peer.peer_node_id in self.peer_sub_counter:
            self.peer_sub_counter.pop(peer.peer_node_id)

    def _num_needed_peers(self) -> int:
        assert self.server.all_connections is not None
        diff: int = int(self.config["target_peer_count"]) - len(self.server.all_connections)
        return diff if diff >= 0 else 0

    def _close(self) -> None:
        self._shut_down = True
        if self._init_weight_proof is not None:
            self._init_weight_proof.cancel()

        # blockchain is created in _start and in certain cases it may not exist here during _close
        if self._blockchain is not None:
            self.blockchain.shut_down()
        # same for mempool_manager
        if self._mempool_manager is not None:
            self.mempool_manager.shut_down()

        if self.full_node_peers is not None:
            asyncio.create_task(self.full_node_peers.close())
        if self.uncompact_task is not None:
            self.uncompact_task.cancel()
        if self._transaction_queue_task is not None:
            self._transaction_queue_task.cancel()
        if self._blockchain_lock_queue is not None:
            self._blockchain_lock_queue.close()
        cancel_task_safe(task=self._sync_task, log=self.log)

    async def _await_closed(self) -> None:
        for task_id, task in list(self.full_node_store.tx_fetch_tasks.items()):
            cancel_task_safe(task, self.log)
        await self.db_wrapper.close()
        if self._init_weight_proof is not None:
            await asyncio.wait([self._init_weight_proof])
        if self._blockchain_lock_queue is not None:
            await self._blockchain_lock_queue.await_closed()
        if self._sync_task is not None:
            with contextlib.suppress(asyncio.CancelledError):
                await self._sync_task

    async def _sync(self) -> None:
        """
        Performs a full sync of the blockchain up to the peak.
            - Wait a few seconds for peers to send us their peaks
            - Select the heaviest peak, and request a weight proof from a peer with that peak
            - Validate the weight proof, and disconnect from the peer if invalid
            - Find the fork point to see where to start downloading blocks
            - Download blocks in batch (and in parallel) and verify them one at a time
            - Disconnect peers that provide invalid blocks or don't have the blocks
        """
        if self.weight_proof_handler is None:
            return None
        # Ensure we are only syncing once and not double calling this method
        if self.sync_store.get_sync_mode():
            return None

        if self.sync_store.get_long_sync():
            self.log.debug("already in long sync")
            return None

        self.sync_store.set_long_sync(True)
        self.log.debug("long sync started")
        try:
            self.log.info("Starting to perform sync.")
            self.log.info("Waiting to receive peaks from peers.")

            # Wait until we have 3 peaks or up to a max of 30 seconds
            peaks = []
            for i in range(300):
                peaks = [tup[0] for tup in self.sync_store.get_peak_of_each_peer().values()]
                if len(self.sync_store.get_peers_that_have_peak(peaks)) < 3:
                    if self._shut_down:
                        return None
                    await asyncio.sleep(0.1)
                    continue
                break

            self.log.info(f"Collected a total of {len(peaks)} peaks.")

            # Based on responses from peers about the current peaks, see which peak is the heaviest
            # (similar to longest chain rule).
            target_peak = self.sync_store.get_heaviest_peak()

            if target_peak is None:
                raise RuntimeError("Not performing sync, no peaks collected")
            heaviest_peak_hash, heaviest_peak_height, heaviest_peak_weight = target_peak
            self.sync_store.set_peak_target(heaviest_peak_hash, heaviest_peak_height)

            self.log.info(f"Selected peak {heaviest_peak_height}, {heaviest_peak_hash}")
            # Check which peers are updated to this height

            peers: List[bytes32] = []
            coroutines = []
            for peer in self.server.all_connections.values():
                if peer.connection_type == NodeType.FULL_NODE:
                    peers.append(peer.peer_node_id)
                    coroutines.append(
                        peer.request_block(
                            full_node_protocol.RequestBlock(uint32(heaviest_peak_height), True), timeout=10
                        )
                    )
            for i, target_peak_response in enumerate(await asyncio.gather(*coroutines)):
                if target_peak_response is not None and isinstance(target_peak_response, RespondBlock):
                    self.sync_store.peer_has_block(
                        heaviest_peak_hash, peers[i], heaviest_peak_weight, heaviest_peak_height, False
                    )
            # TODO: disconnect from peer which gave us the heaviest_peak, if nobody has the peak

            peer_ids: Set[bytes32] = self.sync_store.get_peers_that_have_peak([heaviest_peak_hash])
            peers_with_peak: List[ws.WSChiaConnection] = [
                c for c in self.server.all_connections.values() if c.peer_node_id in peer_ids
            ]

            # Request weight proof from a random peer
            self.log.info(f"Total of {len(peers_with_peak)} peers with peak {heaviest_peak_height}")
            weight_proof_peer: ws.WSChiaConnection = random.choice(peers_with_peak)
            self.log.info(
                f"Requesting weight proof from peer {weight_proof_peer.peer_host} up to height"
                f" {heaviest_peak_height}"
            )
            cur_peak: Optional[BlockRecord] = self.blockchain.get_peak()
            if cur_peak is not None and heaviest_peak_weight <= cur_peak.weight:
                raise ValueError("Not performing sync, already caught up.")

            wp_timeout = 360
            if "weight_proof_timeout" in self.config:
                wp_timeout = self.config["weight_proof_timeout"]
            self.log.debug(f"weight proof timeout is {wp_timeout} sec")
            request = full_node_protocol.RequestProofOfWeight(heaviest_peak_height, heaviest_peak_hash)
            response = await weight_proof_peer.request_proof_of_weight(request, timeout=wp_timeout)

            # Disconnect from this peer, because they have not behaved properly
            if response is None or not isinstance(response, full_node_protocol.RespondProofOfWeight):
                await weight_proof_peer.close(600)
                raise RuntimeError(f"Weight proof did not arrive in time from peer: {weight_proof_peer.peer_host}")
            if response.wp.recent_chain_data[-1].reward_chain_block.height != heaviest_peak_height:
                await weight_proof_peer.close(600)
                raise RuntimeError(f"Weight proof had the wrong height: {weight_proof_peer.peer_host}")
            if response.wp.recent_chain_data[-1].reward_chain_block.weight != heaviest_peak_weight:
                await weight_proof_peer.close(600)
                raise RuntimeError(f"Weight proof had the wrong weight: {weight_proof_peer.peer_host}")

            # dont sync to wp if local peak is heavier,
            # dont ban peer, we asked for this peak
            current_peak = self.blockchain.get_peak()
            if current_peak is not None:
                if response.wp.recent_chain_data[-1].reward_chain_block.weight <= current_peak.weight:
                    raise RuntimeError(f"current peak is heavier than Weight proof peek: {weight_proof_peer.peer_host}")

            try:
                validated, fork_point, summaries = await self.weight_proof_handler.validate_weight_proof(response.wp)
            except Exception as e:
                await weight_proof_peer.close(600)
                raise ValueError(f"Weight proof validation threw an error {e}")

            if not validated:
                await weight_proof_peer.close(600)
                raise ValueError("Weight proof validation failed")

            self.log.info(f"Re-checked peers: total of {len(peers_with_peak)} peers with peak {heaviest_peak_height}")
            self.sync_store.set_sync_mode(True)
            self._state_changed("sync_mode")
            # Ensures that the fork point does not change
            async with self._blockchain_lock_high_priority:
                await self.blockchain.warmup(fork_point)
                await self.sync_from_fork_point(fork_point, heaviest_peak_height, heaviest_peak_hash, summaries)
        except asyncio.CancelledError:
            self.log.warning("Syncing failed, CancelledError")
        except Exception as e:
            tb = traceback.format_exc()
            self.log.error(f"Error with syncing: {type(e)}{tb}")
        finally:
            if self._shut_down:
                return None
            await self._finish_sync()

    async def sync_from_fork_point(
        self,
        fork_point_height: uint32,
        target_peak_sb_height: uint32,
        peak_hash: bytes32,
        summaries: List[SubEpochSummary],
    ) -> None:
        buffer_size = 4
        self.log.info(f"Start syncing from fork point at {fork_point_height} up to {target_peak_sb_height}")
        peers_with_peak: List[ws.WSChiaConnection] = self.get_peers_with_peak(peak_hash)
        fork_point_height = await check_fork_next_block(
            self.blockchain, fork_point_height, peers_with_peak, node_next_block_check
        )
        batch_size = self.constants.MAX_BLOCK_COUNT_PER_REQUESTS

        async def fetch_block_batches(
            batch_queue: asyncio.Queue[Optional[Tuple[ws.WSChiaConnection, List[FullBlock]]]]
        ) -> None:
            start_height, end_height = 0, 0
            new_peers_with_peak: List[ws.WSChiaConnection] = peers_with_peak[:]
            try:
                for start_height in range(fork_point_height, target_peak_sb_height, batch_size):
                    end_height = min(target_peak_sb_height, start_height + batch_size)
                    request = RequestBlocks(uint32(start_height), uint32(end_height), True)
                    fetched = False
                    for peer in random.sample(new_peers_with_peak, len(new_peers_with_peak)):
                        if peer.closed:
                            peers_with_peak.remove(peer)
                            continue
                        response = await peer.request_blocks(request, timeout=30)
                        if response is None:
                            await peer.close()
                            peers_with_peak.remove(peer)
                        elif isinstance(response, RespondBlocks):
                            await batch_queue.put((peer, response.blocks))
                            fetched = True
                            break
                    if fetched is False:
                        self.log.error(f"failed fetching {start_height} to {end_height} from peers")
                        await batch_queue.put(None)
                        return
                    if self.sync_store.peers_changed.is_set():
                        new_peers_with_peak = self.get_peers_with_peak(peak_hash)
                        self.sync_store.peers_changed.clear()
            except Exception as e:
                self.log.error(f"Exception fetching {start_height} to {end_height} from peer {e}")
            finally:
                # finished signal with None
                await batch_queue.put(None)

        async def validate_block_batches(
            inner_batch_queue: asyncio.Queue[Optional[Tuple[ws.WSChiaConnection, List[FullBlock]]]]
        ) -> None:
            advanced_peak: bool = False
            while True:
                res: Optional[Tuple[ws.WSChiaConnection, List[FullBlock]]] = await inner_batch_queue.get()
                if res is None:
                    self.log.debug("done fetching blocks")
                    return None
                peer, blocks = res
                start_height = blocks[0].height
                end_height = blocks[-1].height
                success, state_change_summary = await self.receive_block_batch(
                    blocks, peer, None if advanced_peak else uint32(fork_point_height), summaries
                )
                if success is False:
                    if peer in peers_with_peak:
                        peers_with_peak.remove(peer)
                    await peer.close(600)
                    raise ValueError(f"Failed to validate block batch {start_height} to {end_height}")
                self.log.info(f"Added blocks {start_height} to {end_height}")
                peak: Optional[BlockRecord] = self.blockchain.get_peak()
                if state_change_summary is not None:
                    advanced_peak = True
                    assert peak is not None
                    # Hints must be added to the DB. The other post-processing tasks are not required when syncing
                    hints_to_add, lookup_coin_ids = get_hints_and_subscription_coin_ids(
                        state_change_summary, self.coin_subscriptions, self.ph_subscriptions
                    )
                    await self.hint_store.add_hints(hints_to_add)
                    await self.update_wallets(state_change_summary, hints_to_add, lookup_coin_ids)
                await self.send_peak_to_wallets()
                self.blockchain.clean_block_record(end_height - self.constants.BLOCKS_CACHE_SIZE)

        batch_queue_input: asyncio.Queue[Optional[Tuple[ws.WSChiaConnection, List[FullBlock]]]] = asyncio.Queue(
            maxsize=buffer_size
        )
        fetch_task = asyncio.Task(fetch_block_batches(batch_queue_input))
        validate_task = asyncio.Task(validate_block_batches(batch_queue_input))
        try:
            await asyncio.gather(fetch_task, validate_task)
        except Exception as e:
            assert validate_task.done()
            fetch_task.cancel()  # no need to cancel validate_task, if we end up here validate_task is already done
            self.log.error(f"sync from fork point failed err: {e}")

    async def send_peak_to_wallets(self) -> None:
        peak = self.blockchain.get_peak()
        assert peak is not None
        msg = make_msg(
            ProtocolMessageTypes.new_peak_wallet,
            wallet_protocol.NewPeakWallet(
                peak.header_hash, peak.height, peak.weight, uint32(max(peak.height - 1, uint32(0)))
            ),
        )
        await self.server.send_to_all([msg], NodeType.WALLET)

    def get_peers_with_peak(self, peak_hash: bytes32) -> List[ws.WSChiaConnection]:
        peer_ids: Set[bytes32] = self.sync_store.get_peers_that_have_peak([peak_hash])
        if len(peer_ids) == 0:
            self.log.warning(f"Not syncing, no peers with header_hash {peak_hash} ")
            return []
        return [c for c in self.server.all_connections.values() if c.peer_node_id in peer_ids]

    async def update_wallets(
        self,
        state_change_summary: StateChangeSummary,
        hints: List[Tuple[bytes32, bytes]],
        lookup_coin_ids: List[bytes32],
    ) -> None:
        # Looks up coin records in DB for the coins that wallets are interested in
        new_states: List[CoinRecord] = await self.coin_store.get_coin_records(list(lookup_coin_ids))

        # Re-arrange to a map, and filter out any non-ph sized hint
        coin_id_to_ph_hint: Dict[bytes32, bytes32] = {
            coin_id: bytes32(hint) for coin_id, hint in hints if len(hint) == 32
        }

        changes_for_peer: Dict[bytes32, Set[CoinState]] = {}
        for coin_record in state_change_summary.rolled_back_records + [s for s in new_states if s is not None]:
            cr_name: bytes32 = coin_record.name
            for peer in self.coin_subscriptions.get(cr_name, []):
                if peer not in changes_for_peer:
                    changes_for_peer[peer] = set()
                changes_for_peer[peer].add(coin_record.coin_state)

            for peer in self.ph_subscriptions.get(coin_record.coin.puzzle_hash, []):
                if peer not in changes_for_peer:
                    changes_for_peer[peer] = set()
                changes_for_peer[peer].add(coin_record.coin_state)

            if cr_name in coin_id_to_ph_hint:
                for peer in self.ph_subscriptions.get(coin_id_to_ph_hint[cr_name], []):
                    if peer not in changes_for_peer:
                        changes_for_peer[peer] = set()
                    changes_for_peer[peer].add(coin_record.coin_state)

        for peer, changes in changes_for_peer.items():
            if peer not in self.server.all_connections:
                continue
            ws_peer: ws.WSChiaConnection = self.server.all_connections[peer]
            state = CoinStateUpdate(
                state_change_summary.peak.height,
                state_change_summary.fork_height,
                state_change_summary.peak.header_hash,
                list(changes),
            )
            msg = make_msg(ProtocolMessageTypes.coin_state_update, state)
            await ws_peer.send_message(msg)

    async def receive_block_batch(
        self,
        all_blocks: List[FullBlock],
        peer: ws.WSChiaConnection,
        fork_point: Optional[uint32],
        wp_summaries: Optional[List[SubEpochSummary]] = None,
    ) -> Tuple[bool, Optional[StateChangeSummary]]:
        # Precondition: All blocks must be contiguous blocks, index i+1 must be the parent of index i
        # Returns a bool for success, as well as a StateChangeSummary if the peak was advanced

        blocks_to_validate: List[FullBlock] = []
        for i, block in enumerate(all_blocks):
            if not self.blockchain.contains_block(block.header_hash):
                blocks_to_validate = all_blocks[i:]
                break
        if len(blocks_to_validate) == 0:
            return True, None

        # Validates signatures in multiprocessing since they take a while, and we don't have cached transactions
        # for these blocks (unlike during normal operation where we validate one at a time)
        pre_validate_start = time.monotonic()
        pre_validation_results: List[PreValidationResult] = await self.blockchain.pre_validate_blocks_multiprocessing(
            blocks_to_validate, {}, wp_summaries=wp_summaries, validate_signatures=True
        )
        pre_validate_end = time.monotonic()
        pre_validate_time = pre_validate_end - pre_validate_start

        self.log.log(
            logging.WARNING if pre_validate_time > 10 else logging.DEBUG,
            f"Block pre-validation time: {pre_validate_end - pre_validate_start:0.2f} seconds "
            f"({len(blocks_to_validate)} blocks, start height: {blocks_to_validate[0].height})",
        )
        for i, block in enumerate(blocks_to_validate):
            if pre_validation_results[i].error is not None:
                self.log.error(
                    f"Invalid block from peer: {peer.get_peer_logging()} {Err(pre_validation_results[i].error)}"
                )
                return False, None

        agg_state_change_summary: Optional[StateChangeSummary] = None

        for i, block in enumerate(blocks_to_validate):
            assert pre_validation_results[i].required_iters is not None
            state_change_summary: Optional[StateChangeSummary]
            advanced_peak = agg_state_change_summary is not None
            result, error, state_change_summary = await self.blockchain.receive_block(
                block, pre_validation_results[i], None if advanced_peak else fork_point
            )

            if result == ReceiveBlockResult.NEW_PEAK:
                assert state_change_summary is not None
                # Since all blocks are contiguous, we can simply append the rollback changes and npc results
                if agg_state_change_summary is None:
                    agg_state_change_summary = state_change_summary
                else:
                    # Keeps the old, original fork_height, since the next blocks will have fork height h-1
                    # Groups up all state changes into one
                    agg_state_change_summary = StateChangeSummary(
                        state_change_summary.peak,
                        agg_state_change_summary.fork_height,
                        agg_state_change_summary.rolled_back_records + state_change_summary.rolled_back_records,
                        agg_state_change_summary.new_npc_results + state_change_summary.new_npc_results,
                        agg_state_change_summary.new_rewards + state_change_summary.new_rewards,
                    )
            elif result == ReceiveBlockResult.INVALID_BLOCK or result == ReceiveBlockResult.DISCONNECTED_BLOCK:
                if error is not None:
                    self.log.error(f"Error: {error}, Invalid block from peer: {peer.get_peer_logging()} ")
                return False, agg_state_change_summary
            block_record = self.blockchain.block_record(block.header_hash)
            if block_record.sub_epoch_summary_included is not None:
                if self.weight_proof_handler is not None:
                    await self.weight_proof_handler.create_prev_sub_epoch_segments()
        if agg_state_change_summary is not None:
            self._state_changed("new_peak")
            self.log.debug(
                f"Total time for {len(blocks_to_validate)} blocks: {time.time() - pre_validate_start}, "
                f"advanced: True"
            )
        return True, agg_state_change_summary

    async def _finish_sync(self) -> None:
        """
        Finalize sync by setting sync mode to False, clearing all sync information, and adding any final
        blocks that we have finalized recently.
        """
        self.log.info("long sync done")
        self.sync_store.set_long_sync(False)
        self.sync_store.set_sync_mode(False)
        self._state_changed("sync_mode")
        if self._server is None:
            return None

        async with self._blockchain_lock_high_priority:
            await self.sync_store.clear_sync_info()

            peak: Optional[BlockRecord] = self.blockchain.get_peak()
            peak_fb: Optional[FullBlock] = await self.blockchain.get_full_peak()
            if peak_fb is not None:
                assert peak is not None
                state_change_summary = StateChangeSummary(peak, uint32(max(peak.height - 1, 0)), [], [], [])
                ppp_result: PeakPostProcessingResult = await self.peak_post_processing(
                    peak_fb, state_change_summary, None
                )
                await self.peak_post_processing_2(peak_fb, None, state_change_summary, ppp_result)

        if peak is not None and self.weight_proof_handler is not None:
            await self.weight_proof_handler.get_proof_of_weight(peak.header_hash)
            self._state_changed("block")

    def has_valid_pool_sig(self, block: Union[UnfinishedBlock, FullBlock]) -> bool:
        if (
            block.foliage.foliage_block_data.pool_target
            == PoolTarget(self.constants.GENESIS_PRE_FARM_POOL_PUZZLE_HASH, uint32(0))
            and block.foliage.prev_block_hash != self.constants.GENESIS_CHALLENGE
            and block.reward_chain_block.proof_of_space.pool_public_key is not None
        ):
            if not AugSchemeMPL.verify(
                block.reward_chain_block.proof_of_space.pool_public_key,
                bytes(block.foliage.foliage_block_data.pool_target),
                block.foliage.foliage_block_data.pool_signature,
            ):
                return False
        return True

    async def signage_point_post_processing(
        self,
        request: full_node_protocol.RespondSignagePoint,
        peer: ws.WSChiaConnection,
        ip_sub_slot: Optional[EndOfSubSlotBundle],
    ) -> None:
        self.log.info(
            f"⏲️  Finished signage point {request.index_from_challenge}/"
            f"{self.constants.NUM_SPS_SUB_SLOT}: "
            f"CC: {request.challenge_chain_vdf.output.get_hash()} "
            f"RC: {request.reward_chain_vdf.output.get_hash()} "
        )
        self.signage_point_times[request.index_from_challenge] = time.time()
        sub_slot_tuple = self.full_node_store.get_sub_slot(request.challenge_chain_vdf.challenge)
        prev_challenge: Optional[bytes32]
        if sub_slot_tuple is not None:
            prev_challenge = sub_slot_tuple[0].challenge_chain.challenge_chain_end_of_slot_vdf.challenge
        else:
            prev_challenge = None

        # Notify nodes of the new signage point
        broadcast = full_node_protocol.NewSignagePointOrEndOfSubSlot(
            prev_challenge,
            request.challenge_chain_vdf.challenge,
            request.index_from_challenge,
            request.reward_chain_vdf.challenge,
        )
        msg = make_msg(ProtocolMessageTypes.new_signage_point_or_end_of_sub_slot, broadcast)
        await self.server.send_to_all_except([msg], NodeType.FULL_NODE, peer.peer_node_id)

        peak = self.blockchain.get_peak()
        if peak is not None and peak.height > self.constants.MAX_SUB_SLOT_BLOCKS:
            sub_slot_iters = peak.sub_slot_iters
            difficulty = uint64(peak.weight - self.blockchain.block_record(peak.prev_hash).weight)
            # Makes sure to potentially update the difficulty if we are past the peak (into a new sub-slot)
            assert ip_sub_slot is not None
            if request.challenge_chain_vdf.challenge != ip_sub_slot.challenge_chain.get_hash():
                next_difficulty = self.blockchain.get_next_difficulty(peak.header_hash, True)
                next_sub_slot_iters = self.blockchain.get_next_slot_iters(peak.header_hash, True)
                difficulty = next_difficulty
                sub_slot_iters = next_sub_slot_iters
        else:
            difficulty = self.constants.DIFFICULTY_STARTING
            sub_slot_iters = self.constants.SUB_SLOT_ITERS_STARTING

        # Notify farmers of the new signage point
        broadcast_farmer = farmer_protocol.NewSignagePoint(
            request.challenge_chain_vdf.challenge,
            request.challenge_chain_vdf.output.get_hash(),
            request.reward_chain_vdf.output.get_hash(),
            difficulty,
            sub_slot_iters,
            request.index_from_challenge,
        )
        msg = make_msg(ProtocolMessageTypes.new_signage_point, broadcast_farmer)
        await self.server.send_to_all([msg], NodeType.FARMER)

        self._state_changed("signage_point", {"broadcast_farmer": broadcast_farmer})

    async def peak_post_processing(
        self,
        block: FullBlock,
        state_change_summary: StateChangeSummary,
        peer: Optional[ws.WSChiaConnection],
    ) -> PeakPostProcessingResult:
        """
        Must be called under self.blockchain.lock. This updates the internal state of the full node with the
        latest peak information. It also notifies peers about the new peak.
        """

        record = state_change_summary.peak
        difficulty = self.blockchain.get_next_difficulty(record.header_hash, False)
        sub_slot_iters = self.blockchain.get_next_slot_iters(record.header_hash, False)

        self.log.info(
            f"🌱 Updated peak to height {record.height}, weight {record.weight}, "
            f"hh {record.header_hash}, "
            f"forked at {state_change_summary.fork_height}, rh: {record.reward_infusion_new_challenge}, "
            f"total iters: {record.total_iters}, "
            f"overflow: {record.overflow}, "
            f"deficit: {record.deficit}, "
            f"difficulty: {difficulty}, "
            f"sub slot iters: {sub_slot_iters}, "
            f"Generator size: "
            f"{len(bytes(block.transactions_generator)) if  block.transactions_generator else 'No tx'}, "
            f"Generator ref list size: "
            f"{len(block.transactions_generator_ref_list) if block.transactions_generator else 'No tx'}"
        )

        if (
            self.full_node_store.previous_generator is not None
            and state_change_summary.fork_height < self.full_node_store.previous_generator.block_height
        ):
            self.full_node_store.previous_generator = None

        hints_to_add, lookup_coin_ids = get_hints_and_subscription_coin_ids(
            state_change_summary, self.coin_subscriptions, self.ph_subscriptions
        )
        await self.hint_store.add_hints(hints_to_add)

        sub_slots = await self.blockchain.get_sp_and_ip_sub_slots(record.header_hash)
        assert sub_slots is not None

        if not self.sync_store.get_sync_mode():
            self.blockchain.clean_block_records()

        fork_block: Optional[BlockRecord] = None
        if state_change_summary.fork_height != block.height - 1 and block.height != 0:
            # This is a reorg
            fork_hash: Optional[bytes32] = self.blockchain.height_to_hash(state_change_summary.fork_height)
            assert fork_hash is not None
            fork_block = self.blockchain.block_record(fork_hash)

        fns_peak_result: FullNodeStorePeakResult = self.full_node_store.new_peak(
            record,
            block,
            sub_slots[0],
            sub_slots[1],
            fork_block,
            self.blockchain,
        )

        if fns_peak_result.new_signage_points is not None and peer is not None:
            for index, sp in fns_peak_result.new_signage_points:
                assert (
                    sp.cc_vdf is not None
                    and sp.cc_proof is not None
                    and sp.rc_vdf is not None
                    and sp.rc_proof is not None
                )
                await self.signage_point_post_processing(
                    RespondSignagePoint(index, sp.cc_vdf, sp.cc_proof, sp.rc_vdf, sp.rc_proof), peer, sub_slots[1]
                )

        if sub_slots[1] is None:
            assert record.ip_sub_slot_total_iters(self.constants) == 0
        # Ensure the signage point is also in the store, for consistency
        self.full_node_store.new_signage_point(
            record.signage_point_index,
            self.blockchain,
            record,
            record.sub_slot_iters,
            SignagePoint(
                block.reward_chain_block.challenge_chain_sp_vdf,
                block.challenge_chain_sp_proof,
                block.reward_chain_block.reward_chain_sp_vdf,
                block.reward_chain_sp_proof,
            ),
            skip_vdf_validation=True,
        )

        # Update the mempool (returns successful pending transactions added to the mempool)
        new_npc_results: List[NPCResult] = state_change_summary.new_npc_results
        mempool_new_peak_result: List[Tuple[SpendBundle, NPCResult, bytes32]] = await self.mempool_manager.new_peak(
            self.blockchain.get_peak(), new_npc_results[-1] if len(new_npc_results) > 0 else None
        )

        # Check if we detected a spent transaction, to load up our generator cache
        if block.transactions_generator is not None and self.full_node_store.previous_generator is None:
            generator_arg = detect_potential_template_generator(block.height, block.transactions_generator)
            if generator_arg:
                self.log.info(f"Saving previous generator for height {block.height}")
                self.full_node_store.previous_generator = generator_arg

        return PeakPostProcessingResult(mempool_new_peak_result, fns_peak_result, hints_to_add, lookup_coin_ids)

    async def peak_post_processing_2(
        self,
        block: FullBlock,
        peer: Optional[ws.WSChiaConnection],
        state_change_summary: StateChangeSummary,
        ppp_result: PeakPostProcessingResult,
    ) -> None:
        """
        Does NOT need to be called under the blockchain lock. Handle other parts of post processing like communicating
        with peers
        """
        record = state_change_summary.peak
        for bundle, result, spend_name in ppp_result.mempool_peak_result:
            self.log.debug(f"Added transaction to mempool: {spend_name}")
            mempool_item = self.mempool_manager.get_mempool_item(spend_name)
            assert mempool_item is not None
            fees = mempool_item.fee
            assert fees >= 0
            assert mempool_item.cost is not None
            new_tx = full_node_protocol.NewTransaction(
                spend_name,
                mempool_item.cost,
                fees,
            )
            msg = make_msg(ProtocolMessageTypes.new_transaction, new_tx)
            await self.server.send_to_all([msg], NodeType.FULL_NODE)

        # If there were pending end of slots that happen after this peak, broadcast them if they are added
        if ppp_result.fns_peak_result.added_eos is not None:
            broadcast = full_node_protocol.NewSignagePointOrEndOfSubSlot(
                ppp_result.fns_peak_result.added_eos.challenge_chain.challenge_chain_end_of_slot_vdf.challenge,
                ppp_result.fns_peak_result.added_eos.challenge_chain.get_hash(),
                uint8(0),
                ppp_result.fns_peak_result.added_eos.reward_chain.end_of_slot_vdf.challenge,
            )
            msg = make_msg(ProtocolMessageTypes.new_signage_point_or_end_of_sub_slot, broadcast)
            await self.server.send_to_all([msg], NodeType.FULL_NODE)

        # TODO: maybe add and broadcast new IPs as well

        if record.height % 1000 == 0:
            # Occasionally clear data in full node store to keep memory usage small
            self.full_node_store.clear_seen_unfinished_blocks()
            self.full_node_store.clear_old_cache_entries()

        if self.sync_store.get_sync_mode() is False:
            await self.send_peak_to_timelords(block)

            # Tell full nodes about the new peak
            msg = make_msg(
                ProtocolMessageTypes.new_peak,
                full_node_protocol.NewPeak(
                    record.header_hash,
                    record.height,
                    record.weight,
                    state_change_summary.fork_height,
                    block.reward_chain_block.get_unfinished().get_hash(),
                ),
            )
            if peer is not None:
                await self.server.send_to_all_except([msg], NodeType.FULL_NODE, peer.peer_node_id)
            else:
                await self.server.send_to_all([msg], NodeType.FULL_NODE)

        # Tell wallets about the new peak
        msg = make_msg(
            ProtocolMessageTypes.new_peak_wallet,
            wallet_protocol.NewPeakWallet(
                record.header_hash,
                record.height,
                record.weight,
                state_change_summary.fork_height,
            ),
        )
        await self.update_wallets(state_change_summary, ppp_result.hints, ppp_result.lookup_coin_ids)
        await self.server.send_to_all([msg], NodeType.WALLET)
        self._state_changed("new_peak")

    async def respond_block(
        self,
        respond_block: full_node_protocol.RespondBlock,
        peer: Optional[ws.WSChiaConnection] = None,
        raise_on_disconnected: bool = False,
    ) -> Optional[Message]:
        """
        Receive a full block from a peer full node (or ourselves).
        """
        block: FullBlock = respond_block.block
        if self.sync_store.get_sync_mode():
            return None

        # Adds the block to seen, and check if it's seen before (which means header is in memory)
        header_hash = block.header_hash
        if self.blockchain.contains_block(header_hash):
            return None

        pre_validation_result: Optional[PreValidationResult] = None
        if (
            block.is_transaction_block()
            and block.transactions_info is not None
            and block.transactions_info.generator_root != bytes([0] * 32)
            and block.transactions_generator is None
        ):
            # This is the case where we already had the unfinished block, and asked for this block without
            # the transactions (since we already had them). Therefore, here we add the transactions.
            unfinished_rh: bytes32 = block.reward_chain_block.get_unfinished().get_hash()
            unf_block: Optional[UnfinishedBlock] = self.full_node_store.get_unfinished_block(unfinished_rh)
            if (
                unf_block is not None
                and unf_block.transactions_generator is not None
                and unf_block.foliage_transaction_block == block.foliage_transaction_block
            ):
                # We checked that the transaction block is the same, therefore all transactions and the signature
                # must be identical in the unfinished and finished blocks. We can therefore use the cache.
                pre_validation_result = self.full_node_store.get_unfinished_block_result(unfinished_rh)
                assert pre_validation_result is not None
                block = dataclasses.replace(
                    block,
                    transactions_generator=unf_block.transactions_generator,
                    transactions_generator_ref_list=unf_block.transactions_generator_ref_list,
                )
            else:
                # We still do not have the correct information for this block, perhaps there is a duplicate block
                # with the same unfinished block hash in the cache, so we need to fetch the correct one
                if peer is None:
                    return None

                block_response: Optional[Any] = await peer.request_block(
                    full_node_protocol.RequestBlock(block.height, True)
                )
                if block_response is None or not isinstance(block_response, full_node_protocol.RespondBlock):
                    self.log.warning(
                        f"Was not able to fetch the correct block for height {block.height} {block_response}"
                    )
                    return None
                new_block: FullBlock = block_response.block
                if new_block.foliage_transaction_block != block.foliage_transaction_block:
                    self.log.warning(f"Received the wrong block for height {block.height} {new_block.header_hash}")
                    return None
                assert new_block.transactions_generator is not None

                self.log.debug(
                    f"Wrong info in the cache for bh {new_block.header_hash}, there might be multiple blocks from the "
                    f"same farmer with the same pospace."
                )
                # This recursion ends here, we cannot recurse again because transactions_generator is not None
                return await self.respond_block(block_response, peer)
        state_change_summary: Optional[StateChangeSummary] = None
        ppp_result: Optional[PeakPostProcessingResult] = None
        async with self._blockchain_lock_high_priority:
            # After acquiring the lock, check again, because another asyncio thread might have added it
            if self.blockchain.contains_block(header_hash):
                return None
            validation_start = time.time()
            # Tries to add the block to the blockchain, if we already validated transactions, don't do it again
            npc_results = {}
            if pre_validation_result is not None and pre_validation_result.npc_result is not None:
                npc_results[block.height] = pre_validation_result.npc_result

            # Don't validate signatures because we want to validate them in the main thread later, since we have a
            # cache available
            pre_validation_results = await self.blockchain.pre_validate_blocks_multiprocessing(
                [block], npc_results, validate_signatures=False
            )
            added: Optional[ReceiveBlockResult] = None
            pre_validation_time = time.time() - validation_start
            try:
                if len(pre_validation_results) < 1:
                    raise ValueError(f"Failed to validate block {header_hash} height {block.height}")
                if pre_validation_results[0].error is not None:
                    if Err(pre_validation_results[0].error) == Err.INVALID_PREV_BLOCK_HASH:
                        added = ReceiveBlockResult.DISCONNECTED_BLOCK
                        error_code: Optional[Err] = Err.INVALID_PREV_BLOCK_HASH
                    else:
                        raise ValueError(
                            f"Failed to validate block {header_hash} height "
                            f"{block.height}: {Err(pre_validation_results[0].error).name}"
                        )
                else:
                    result_to_validate = (
                        pre_validation_results[0] if pre_validation_result is None else pre_validation_result
                    )
                    assert result_to_validate.required_iters == pre_validation_results[0].required_iters
                    (added, error_code, state_change_summary) = await self.blockchain.receive_block(
                        block, result_to_validate, None
                    )
                if added == ReceiveBlockResult.ALREADY_HAVE_BLOCK:
                    return None
                elif added == ReceiveBlockResult.INVALID_BLOCK:
                    assert error_code is not None
                    self.log.error(f"Block {header_hash} at height {block.height} is invalid with code {error_code}.")
                    raise ConsensusError(error_code, [header_hash])
                elif added == ReceiveBlockResult.DISCONNECTED_BLOCK:
                    self.log.info(f"Disconnected block {header_hash} at height {block.height}")
                    if raise_on_disconnected:
                        raise RuntimeError("Expected block to be added, received disconnected block.")
                    return None
                elif added == ReceiveBlockResult.NEW_PEAK:
                    # Only propagate blocks which extend the blockchain (becomes one of the heads)
                    assert state_change_summary is not None
                    ppp_result = await self.peak_post_processing(block, state_change_summary, peer)

                elif added == ReceiveBlockResult.ADDED_AS_ORPHAN:
                    self.log.info(
                        f"Received orphan block of height {block.height} rh " f"{block.reward_chain_block.get_hash()}"
                    )
                else:
                    # Should never reach here, all the cases are covered
                    raise RuntimeError(f"Invalid result from receive_block {added}")
            except asyncio.CancelledError:
                # We need to make sure to always call this method even when we get a cancel exception, to make sure
                # the node stays in sync
                if added == ReceiveBlockResult.NEW_PEAK:
                    assert state_change_summary is not None
                    await self.peak_post_processing(block, state_change_summary, peer)
                raise

            validation_time = time.time() - validation_start

        if ppp_result is not None:
            assert state_change_summary is not None
            await self.peak_post_processing_2(block, peer, state_change_summary, ppp_result)

        percent_full_str = (
            (
                ", percent full: "
                + str(round(100.0 * float(block.transactions_info.cost) / self.constants.MAX_BLOCK_COST_CLVM, 3))
                + "%"
            )
            if block.transactions_info is not None
            else ""
        )
        self.log.log(
            logging.WARNING if validation_time > 2 else logging.DEBUG,
            f"Block validation time: {validation_time:0.2f} seconds, "
            f"pre_validation time: {pre_validation_time:0.2f} seconds, "
            f"cost: {block.transactions_info.cost if block.transactions_info is not None else 'None'}"
            f"{percent_full_str} header_hash: {header_hash} height: {block.height}",
        )

        # This code path is reached if added == ADDED_AS_ORPHAN or NEW_TIP
        peak = self.blockchain.get_peak()
        assert peak is not None

        # Removes all temporary data for old blocks
        clear_height = uint32(max(0, peak.height - 50))
        self.full_node_store.clear_candidate_blocks_below(clear_height)
        self.full_node_store.clear_unfinished_blocks_below(clear_height)
        if peak.height % 1000 == 0 and not self.sync_store.get_sync_mode():
            await self.sync_store.clear_sync_info()  # Occasionally clear sync peer info

        state_changed_data: Dict[str, Any] = {
            "transaction_block": False,
            "k_size": block.reward_chain_block.proof_of_space.size,
            "header_hash": block.header_hash,
            "height": block.height,
            "validation_time": validation_time,
            "pre_validation_time": pre_validation_time,
        }

        if block.transactions_info is not None:
            state_changed_data["transaction_block"] = True
            state_changed_data["block_cost"] = block.transactions_info.cost
            state_changed_data["block_fees"] = block.transactions_info.fees

        if block.foliage_transaction_block is not None:
            state_changed_data["timestamp"] = block.foliage_transaction_block.timestamp

        if block.transactions_generator is not None:
            state_changed_data["transaction_generator_size_bytes"] = len(bytes(block.transactions_generator))

        state_changed_data["transaction_generator_ref_list"] = block.transactions_generator_ref_list
        if added is not None:
            state_changed_data["receive_block_result"] = added.value

        self._state_changed("block", state_changed_data)

        record = self.blockchain.block_record(block.header_hash)
        if self.weight_proof_handler is not None and record.sub_epoch_summary_included is not None:
            if self._segment_task is None or self._segment_task.done():
                self._segment_task = asyncio.create_task(self.weight_proof_handler.create_prev_sub_epoch_segments())
        return None

    async def respond_unfinished_block(
        self,
        respond_unfinished_block: full_node_protocol.RespondUnfinishedBlock,
        peer: Optional[ws.WSChiaConnection],
        farmed_block: bool = False,
        block_bytes: Optional[bytes] = None,
    ) -> None:
        """
        We have received an unfinished block, either created by us, or from another peer.
        We can validate it and if it's a good block, propagate it to other peers and
        timelords.
        """
        block = respond_unfinished_block.unfinished_block
        receive_time = time.time()

        if block.prev_header_hash != self.constants.GENESIS_CHALLENGE and not self.blockchain.contains_block(
            block.prev_header_hash
        ):
            # No need to request the parent, since the peer will send it to us anyway, via NewPeak
            self.log.debug("Received a disconnected unfinished block")
            return None

        # Adds the unfinished block to seen, and check if it's seen before, to prevent
        # processing it twice. This searches for the exact version of the unfinished block (there can be many different
        # foliages for the same trunk). This is intentional, to prevent DOS attacks.
        # Note that it does not require that this block was successfully processed
        if self.full_node_store.seen_unfinished_block(block.get_hash()):
            return None

        block_hash = block.reward_chain_block.get_hash()

        # This searched for the trunk hash (unfinished reward hash). If we have already added a block with the same
        # hash, return
        if self.full_node_store.get_unfinished_block(block_hash) is not None:
            return None

        peak: Optional[BlockRecord] = self.blockchain.get_peak()
        if peak is not None:
            if block.total_iters < peak.sp_total_iters(self.constants):
                # This means this unfinished block is pretty far behind, it will not add weight to our chain
                return None

        if block.prev_header_hash == self.constants.GENESIS_CHALLENGE:
            prev_b = None
        else:
            prev_b = self.blockchain.block_record(block.prev_header_hash)

        # Count the blocks in sub slot, and check if it's a new epoch
        if len(block.finished_sub_slots) > 0:
            num_blocks_in_ss = 1  # Curr
        else:
            curr = self.blockchain.try_block_record(block.prev_header_hash)
            num_blocks_in_ss = 2  # Curr and prev
            while (curr is not None) and not curr.first_in_sub_slot:
                curr = self.blockchain.try_block_record(curr.prev_hash)
                num_blocks_in_ss += 1

        if num_blocks_in_ss > self.constants.MAX_SUB_SLOT_BLOCKS:
            # TODO: potentially allow overflow blocks here, which count for the next slot
            self.log.warning("Too many blocks added, not adding block")
            return None

        # The clvm generator and aggregate signature are validated outside of the lock, to allow other blocks and
        # transactions to get validated
        npc_result: Optional[NPCResult] = None
        pre_validation_time = None
        if block.transactions_generator is not None:
            pre_validation_start = time.time()
            assert block.transactions_info is not None
            try:
                block_generator: Optional[BlockGenerator] = await self.blockchain.get_block_generator(block)
            except ValueError:
                raise ConsensusError(Err.GENERATOR_REF_HAS_NO_GENERATOR)
            if block_generator is None:
                raise ConsensusError(Err.GENERATOR_REF_HAS_NO_GENERATOR)
            if block_bytes is None:
                block_bytes = bytes(block)

            npc_result = await self.blockchain.run_generator(block_bytes, block_generator)
            pre_validation_time = time.time() - pre_validation_start

            # blockchain.run_generator throws on errors, so npc_result is
            # guaranteed to represent a successful run
            assert npc_result.conds is not None
            pairs_pks, pairs_msgs = pkm_pairs(npc_result.conds, self.constants.AGG_SIG_ME_ADDITIONAL_DATA)
            if not cached_bls.aggregate_verify(
                pairs_pks, pairs_msgs, block.transactions_info.aggregated_signature, True
            ):
                raise ConsensusError(Err.BAD_AGGREGATE_SIGNATURE)

        async with self._blockchain_lock_high_priority:
            # TODO: pre-validate VDFs outside of lock
            validation_start = time.time()
            validate_result = await self.blockchain.validate_unfinished_block(block, npc_result)
            if validate_result.error is not None:
                if validate_result.error == Err.COIN_AMOUNT_NEGATIVE.value:
                    # TODO: remove in the future, hotfix for 1.1.5 peers to not disconnect older peers
                    self.log.info(f"Consensus error {validate_result.error}, not disconnecting")
                    return
                raise ConsensusError(Err(validate_result.error))
            validation_time = time.time() - validation_start

        # respond_block will later use the cache (validated_signature=True)
        validate_result = dataclasses.replace(validate_result, validated_signature=True)

        assert validate_result.required_iters is not None

        # Perform another check, in case we have already concurrently added the same unfinished block
        if self.full_node_store.get_unfinished_block(block_hash) is not None:
            return None

        if block.prev_header_hash == self.constants.GENESIS_CHALLENGE:
            height = uint32(0)
        else:
            height = uint32(self.blockchain.block_record(block.prev_header_hash).height + 1)

        ses: Optional[SubEpochSummary] = next_sub_epoch_summary(
            self.constants,
            self.blockchain,
            validate_result.required_iters,
            block,
            True,
        )

        self.full_node_store.add_unfinished_block(height, block, validate_result)
        pre_validation_log = (
            f"pre_validation time {pre_validation_time:0.4f}, " if pre_validation_time is not None else ""
        )
        if farmed_block is True:
            self.log.info(
                f"🍀 ️Farmed unfinished_block {block_hash}, SP: {block.reward_chain_block.signage_point_index}, "
                f"validation time: {validation_time:0.4f} seconds, {pre_validation_log}"
                f"cost: {block.transactions_info.cost if block.transactions_info else 'None'} "
            )
        else:
            percent_full_str = (
                (
                    ", percent full: "
                    + str(round(100.0 * float(block.transactions_info.cost) / self.constants.MAX_BLOCK_COST_CLVM, 3))
                    + "%"
                )
                if block.transactions_info is not None
                else ""
            )
            self.log.info(
                f"Added unfinished_block {block_hash}, not farmed by us,"
                f" SP: {block.reward_chain_block.signage_point_index} farmer response time: "
                f"{receive_time - self.signage_point_times[block.reward_chain_block.signage_point_index]:0.4f}, "
                f"Pool pk {encode_puzzle_hash(block.foliage.foliage_block_data.pool_target.puzzle_hash, 'xch')}, "
                f"validation time: {validation_time:0.4f} seconds, {pre_validation_log}"
                f"cost: {block.transactions_info.cost if block.transactions_info else 'None'}"
                f"{percent_full_str}"
            )

        sub_slot_iters, difficulty = get_next_sub_slot_iters_and_difficulty(
            self.constants,
            len(block.finished_sub_slots) > 0,
            prev_b,
            self.blockchain,
        )

        if block.reward_chain_block.signage_point_index == 0:
            res = self.full_node_store.get_sub_slot(block.reward_chain_block.pos_ss_cc_challenge_hash)
            if res is None:
                if block.reward_chain_block.pos_ss_cc_challenge_hash == self.constants.GENESIS_CHALLENGE:
                    rc_prev = self.constants.GENESIS_CHALLENGE
                else:
                    self.log.warning(f"Do not have sub slot {block.reward_chain_block.pos_ss_cc_challenge_hash}")
                    return None
            else:
                rc_prev = res[0].reward_chain.get_hash()
        else:
            assert block.reward_chain_block.reward_chain_sp_vdf is not None
            rc_prev = block.reward_chain_block.reward_chain_sp_vdf.challenge

        timelord_request = timelord_protocol.NewUnfinishedBlockTimelord(
            block.reward_chain_block,
            difficulty,
            sub_slot_iters,
            block.foliage,
            ses,
            rc_prev,
        )

        timelord_msg = make_msg(ProtocolMessageTypes.new_unfinished_block_timelord, timelord_request)
        await self.server.send_to_all([timelord_msg], NodeType.TIMELORD)

        full_node_request = full_node_protocol.NewUnfinishedBlock(block.reward_chain_block.get_hash())
        msg = make_msg(ProtocolMessageTypes.new_unfinished_block, full_node_request)
        if peer is not None:
            await self.server.send_to_all_except([msg], NodeType.FULL_NODE, peer.peer_node_id)
        else:
            await self.server.send_to_all([msg], NodeType.FULL_NODE)

        self._state_changed("unfinished_block")

    async def new_infusion_point_vdf(
        self, request: timelord_protocol.NewInfusionPointVDF, timelord_peer: Optional[ws.WSChiaConnection] = None
    ) -> Optional[Message]:
        # Lookup unfinished blocks
        unfinished_block: Optional[UnfinishedBlock] = self.full_node_store.get_unfinished_block(
            request.unfinished_reward_hash
        )

        if unfinished_block is None:
            self.log.warning(
                f"Do not have unfinished reward chain block {request.unfinished_reward_hash}, cannot finish."
            )
            return None

        prev_b: Optional[BlockRecord] = None

        target_rc_hash = request.reward_chain_ip_vdf.challenge
        last_slot_cc_hash = request.challenge_chain_ip_vdf.challenge

        # Backtracks through end of slot objects, should work for multiple empty sub slots
        for eos, _, _ in reversed(self.full_node_store.finished_sub_slots):
            if eos is not None and eos.reward_chain.get_hash() == target_rc_hash:
                target_rc_hash = eos.reward_chain.end_of_slot_vdf.challenge
        if target_rc_hash == self.constants.GENESIS_CHALLENGE:
            prev_b = None
        else:
            # Find the prev block, starts looking backwards from the peak. target_rc_hash must be the hash of a block
            # and not an end of slot (since we just looked through the slots and backtracked)
            curr: Optional[BlockRecord] = self.blockchain.get_peak()

            for _ in range(10):
                if curr is None:
                    break
                if curr.reward_infusion_new_challenge == target_rc_hash:
                    # Found our prev block
                    prev_b = curr
                    break
                curr = self.blockchain.try_block_record(curr.prev_hash)

            # If not found, cache keyed on prev block
            if prev_b is None:
                self.full_node_store.add_to_future_ip(request)
                self.log.warning(f"Previous block is None, infusion point {request.reward_chain_ip_vdf.challenge}")
                return None

        finished_sub_slots: Optional[List[EndOfSubSlotBundle]] = self.full_node_store.get_finished_sub_slots(
            self.blockchain,
            prev_b,
            last_slot_cc_hash,
        )
        if finished_sub_slots is None:
            return None

        sub_slot_iters, difficulty = get_next_sub_slot_iters_and_difficulty(
            self.constants,
            len(finished_sub_slots) > 0,
            prev_b,
            self.blockchain,
        )

        if unfinished_block.reward_chain_block.pos_ss_cc_challenge_hash == self.constants.GENESIS_CHALLENGE:
            sub_slot_start_iters = uint128(0)
        else:
            ss_res = self.full_node_store.get_sub_slot(unfinished_block.reward_chain_block.pos_ss_cc_challenge_hash)
            if ss_res is None:
                self.log.warning(f"Do not have sub slot {unfinished_block.reward_chain_block.pos_ss_cc_challenge_hash}")
                return None
            _, _, sub_slot_start_iters = ss_res
        sp_total_iters = uint128(
            sub_slot_start_iters
            + calculate_sp_iters(
                self.constants,
                sub_slot_iters,
                unfinished_block.reward_chain_block.signage_point_index,
            )
        )

        block: FullBlock = unfinished_block_to_full_block(
            unfinished_block,
            request.challenge_chain_ip_vdf,
            request.challenge_chain_ip_proof,
            request.reward_chain_ip_vdf,
            request.reward_chain_ip_proof,
            request.infused_challenge_chain_ip_vdf,
            request.infused_challenge_chain_ip_proof,
            finished_sub_slots,
            prev_b,
            self.blockchain,
            sp_total_iters,
            difficulty,
        )
        if not self.has_valid_pool_sig(block):
            self.log.warning("Trying to make a pre-farm block but height is not 0")
            return None
        try:
            await self.respond_block(full_node_protocol.RespondBlock(block), raise_on_disconnected=True)
        except Exception as e:
            self.log.warning(f"Consensus error validating block: {e}")
            if timelord_peer is not None:
                # Only sends to the timelord who sent us this VDF, to reset them to the correct peak
                await self.send_peak_to_timelords(peer=timelord_peer)
        return None

    async def respond_end_of_sub_slot(
        self, request: full_node_protocol.RespondEndOfSubSlot, peer: ws.WSChiaConnection
    ) -> Tuple[Optional[Message], bool]:

        fetched_ss = self.full_node_store.get_sub_slot(request.end_of_slot_bundle.challenge_chain.get_hash())

        # We are not interested in sub-slots which have the same challenge chain but different reward chain. If there
        # is a reorg, we will find out through the broadcast of blocks instead.
        if fetched_ss is not None:
            # Already have the sub-slot
            return None, True

        async with self.timelord_lock:
            fetched_ss = self.full_node_store.get_sub_slot(
                request.end_of_slot_bundle.challenge_chain.challenge_chain_end_of_slot_vdf.challenge
            )
            if (
                (fetched_ss is None)
                and request.end_of_slot_bundle.challenge_chain.challenge_chain_end_of_slot_vdf.challenge
                != self.constants.GENESIS_CHALLENGE
            ):
                # If we don't have the prev, request the prev instead
                full_node_request = full_node_protocol.RequestSignagePointOrEndOfSubSlot(
                    request.end_of_slot_bundle.challenge_chain.challenge_chain_end_of_slot_vdf.challenge,
                    uint8(0),
                    bytes32([0] * 32),
                )
                return (
                    make_msg(ProtocolMessageTypes.request_signage_point_or_end_of_sub_slot, full_node_request),
                    False,
                )

            peak = self.blockchain.get_peak()
            if peak is not None and peak.height > 2:
                next_sub_slot_iters = self.blockchain.get_next_slot_iters(peak.header_hash, True)
                next_difficulty = self.blockchain.get_next_difficulty(peak.header_hash, True)
            else:
                next_sub_slot_iters = self.constants.SUB_SLOT_ITERS_STARTING
                next_difficulty = self.constants.DIFFICULTY_STARTING

            # Adds the sub slot and potentially get new infusions
            new_infusions = self.full_node_store.new_finished_sub_slot(
                request.end_of_slot_bundle,
                self.blockchain,
                peak,
                await self.blockchain.get_full_peak(),
            )
            # It may be an empty list, even if it's not None. Not None means added successfully
            if new_infusions is not None:
                self.log.info(
                    f"⏲️  Finished sub slot, SP {self.constants.NUM_SPS_SUB_SLOT}/{self.constants.NUM_SPS_SUB_SLOT}, "
                    f"{request.end_of_slot_bundle.challenge_chain.get_hash()}, "
                    f"number of sub-slots: {len(self.full_node_store.finished_sub_slots)}, "
                    f"RC hash: {request.end_of_slot_bundle.reward_chain.get_hash()}, "
                    f"Deficit {request.end_of_slot_bundle.reward_chain.deficit}"
                )
                # Notify full nodes of the new sub-slot
                broadcast = full_node_protocol.NewSignagePointOrEndOfSubSlot(
                    request.end_of_slot_bundle.challenge_chain.challenge_chain_end_of_slot_vdf.challenge,
                    request.end_of_slot_bundle.challenge_chain.get_hash(),
                    uint8(0),
                    request.end_of_slot_bundle.reward_chain.end_of_slot_vdf.challenge,
                )
                msg = make_msg(ProtocolMessageTypes.new_signage_point_or_end_of_sub_slot, broadcast)
                await self.server.send_to_all_except([msg], NodeType.FULL_NODE, peer.peer_node_id)

                for infusion in new_infusions:
                    await self.new_infusion_point_vdf(infusion)

                # Notify farmers of the new sub-slot
                broadcast_farmer = farmer_protocol.NewSignagePoint(
                    request.end_of_slot_bundle.challenge_chain.get_hash(),
                    request.end_of_slot_bundle.challenge_chain.get_hash(),
                    request.end_of_slot_bundle.reward_chain.get_hash(),
                    next_difficulty,
                    next_sub_slot_iters,
                    uint8(0),
                )
                msg = make_msg(ProtocolMessageTypes.new_signage_point, broadcast_farmer)
                await self.server.send_to_all([msg], NodeType.FARMER)
                return None, True
            else:
                self.log.info(
                    f"End of slot not added CC challenge "
                    f"{request.end_of_slot_bundle.challenge_chain.challenge_chain_end_of_slot_vdf.challenge}"
                )
        return None, False

    async def respond_transaction(
        self,
        transaction: SpendBundle,
        spend_name: bytes32,
        peer: Optional[ws.WSChiaConnection] = None,
        test: bool = False,
        tx_bytes: Optional[bytes] = None,
    ) -> Tuple[MempoolInclusionStatus, Optional[Err]]:
        if self.sync_store.get_sync_mode():
            return MempoolInclusionStatus.FAILED, Err.NO_TRANSACTIONS_WHILE_SYNCING
        if not test and not (await self.synced()):
            return MempoolInclusionStatus.FAILED, Err.NO_TRANSACTIONS_WHILE_SYNCING

        if self.mempool_manager.get_spendbundle(spend_name) is not None:
            self.mempool_manager.remove_seen(spend_name)
            return MempoolInclusionStatus.SUCCESS, None
        if self.mempool_manager.seen(spend_name):
            return MempoolInclusionStatus.FAILED, Err.ALREADY_INCLUDING_TRANSACTION
        self.mempool_manager.add_and_maybe_pop_seen(spend_name)
        self.log.debug(f"Processing transaction: {spend_name}")
        # Ignore if syncing
        if self.sync_store.get_sync_mode():
            status = MempoolInclusionStatus.FAILED
            error: Optional[Err] = Err.NO_TRANSACTIONS_WHILE_SYNCING
            self.mempool_manager.remove_seen(spend_name)
        else:
            try:
                cost_result = await self.mempool_manager.pre_validate_spendbundle(transaction, tx_bytes, spend_name)
            except ValidationError as e:
                self.mempool_manager.remove_seen(spend_name)
                return MempoolInclusionStatus.FAILED, e.code
            except Exception:
                self.mempool_manager.remove_seen(spend_name)
                raise
            async with self._blockchain_lock_low_priority:
                if self.mempool_manager.get_spendbundle(spend_name) is not None:
                    self.mempool_manager.remove_seen(spend_name)
                    return MempoolInclusionStatus.SUCCESS, None
                cost, status, error = await self.mempool_manager.add_spend_bundle(transaction, cost_result, spend_name)
            if status == MempoolInclusionStatus.SUCCESS:
                self.log.debug(
                    f"Added transaction to mempool: {spend_name} mempool size: "
                    f"{self.mempool_manager.mempool.total_mempool_cost} normalized "
                    f"{self.mempool_manager.mempool.total_mempool_cost / 5000000}"
                )

                # Only broadcast successful transactions, not pending ones. Otherwise it's a DOS
                # vector.
                mempool_item = self.mempool_manager.get_mempool_item(spend_name)
                assert mempool_item is not None
                fees = mempool_item.fee
                assert fees >= 0
                assert cost is not None
                new_tx = full_node_protocol.NewTransaction(
                    spend_name,
                    cost,
                    fees,
                )
                msg = make_msg(ProtocolMessageTypes.new_transaction, new_tx)
                if peer is None:
                    await self.server.send_to_all([msg], NodeType.FULL_NODE)
                else:
                    await self.server.send_to_all_except([msg], NodeType.FULL_NODE, peer.peer_node_id)
                self.not_dropped_tx += 1
                if self.simulator_transaction_callback is not None:  # callback
                    await self.simulator_transaction_callback(spend_name)  # pylint: disable=E1102
            else:
                self.mempool_manager.remove_seen(spend_name)
                self.log.debug(
                    f"Wasn't able to add transaction with id {spend_name}, " f"status {status} error: {error}"
                )
        return status, error

    async def _needs_compact_proof(
        self, vdf_info: VDFInfo, header_block: HeaderBlock, field_vdf: CompressibleVDFField
    ) -> bool:
        if field_vdf == CompressibleVDFField.CC_EOS_VDF:
            for sub_slot in header_block.finished_sub_slots:
                if sub_slot.challenge_chain.challenge_chain_end_of_slot_vdf == vdf_info:
                    if (
                        sub_slot.proofs.challenge_chain_slot_proof.witness_type == 0
                        and sub_slot.proofs.challenge_chain_slot_proof.normalized_to_identity
                    ):
                        return False
                    return True
        if field_vdf == CompressibleVDFField.ICC_EOS_VDF:
            for sub_slot in header_block.finished_sub_slots:
                if (
                    sub_slot.infused_challenge_chain is not None
                    and sub_slot.infused_challenge_chain.infused_challenge_chain_end_of_slot_vdf == vdf_info
                ):
                    assert sub_slot.proofs.infused_challenge_chain_slot_proof is not None
                    if (
                        sub_slot.proofs.infused_challenge_chain_slot_proof.witness_type == 0
                        and sub_slot.proofs.infused_challenge_chain_slot_proof.normalized_to_identity
                    ):
                        return False
                    return True
        if field_vdf == CompressibleVDFField.CC_SP_VDF:
            if header_block.reward_chain_block.challenge_chain_sp_vdf is None:
                return False
            if vdf_info == header_block.reward_chain_block.challenge_chain_sp_vdf:
                assert header_block.challenge_chain_sp_proof is not None
                if (
                    header_block.challenge_chain_sp_proof.witness_type == 0
                    and header_block.challenge_chain_sp_proof.normalized_to_identity
                ):
                    return False
                return True
        if field_vdf == CompressibleVDFField.CC_IP_VDF:
            if vdf_info == header_block.reward_chain_block.challenge_chain_ip_vdf:
                if (
                    header_block.challenge_chain_ip_proof.witness_type == 0
                    and header_block.challenge_chain_ip_proof.normalized_to_identity
                ):
                    return False
                return True
        return False

    async def _can_accept_compact_proof(
        self,
        vdf_info: VDFInfo,
        vdf_proof: VDFProof,
        height: uint32,
        header_hash: bytes32,
        field_vdf: CompressibleVDFField,
    ) -> bool:
        """
        - Checks if the provided proof is indeed compact.
        - Checks if proof verifies given the vdf_info from the start of sub-slot.
        - Checks if the provided vdf_info is correct, assuming it refers to the start of sub-slot.
        - Checks if the existing proof was non-compact. Ignore this proof if we already have a compact proof.
        """
        is_fully_compactified = await self.block_store.is_fully_compactified(header_hash)
        if is_fully_compactified is None or is_fully_compactified:
            self.log.info(f"Already compactified block: {header_hash}. Ignoring.")
            return False
        peak = self.blockchain.get_peak()
        if peak is None or peak.height - height < 5:
            self.log.debug("Will not compactify recent block")
            return False
        if vdf_proof.witness_type > 0 or not vdf_proof.normalized_to_identity:
            self.log.error(f"Received vdf proof is not compact: {vdf_proof}.")
            return False
        if not vdf_proof.is_valid(self.constants, ClassgroupElement.get_default_element(), vdf_info):
            self.log.error(f"Received compact vdf proof is not valid: {vdf_proof}.")
            return False
        header_block = await self.blockchain.get_header_block_by_height(height, header_hash, tx_filter=False)
        if header_block is None:
            self.log.error(f"Can't find block for given compact vdf. Height: {height} Header hash: {header_hash}")
            return False
        is_new_proof = await self._needs_compact_proof(vdf_info, header_block, field_vdf)
        if not is_new_proof:
            self.log.info(f"Duplicate compact proof. Height: {height}. Header hash: {header_hash}.")
        return is_new_proof

    # returns True if we ended up replacing the proof, and False otherwise
    async def _replace_proof(
        self,
        vdf_info: VDFInfo,
        vdf_proof: VDFProof,
        header_hash: bytes32,
        field_vdf: CompressibleVDFField,
    ) -> bool:

        block = await self.block_store.get_full_block(header_hash)
        if block is None:
            return False

        new_block = None

        if field_vdf == CompressibleVDFField.CC_EOS_VDF:
            for index, sub_slot in enumerate(block.finished_sub_slots):
                if sub_slot.challenge_chain.challenge_chain_end_of_slot_vdf == vdf_info:
                    new_proofs = dataclasses.replace(sub_slot.proofs, challenge_chain_slot_proof=vdf_proof)
                    new_subslot = dataclasses.replace(sub_slot, proofs=new_proofs)
                    new_finished_subslots = block.finished_sub_slots
                    new_finished_subslots[index] = new_subslot
                    new_block = dataclasses.replace(block, finished_sub_slots=new_finished_subslots)
                    break
        if field_vdf == CompressibleVDFField.ICC_EOS_VDF:
            for index, sub_slot in enumerate(block.finished_sub_slots):
                if (
                    sub_slot.infused_challenge_chain is not None
                    and sub_slot.infused_challenge_chain.infused_challenge_chain_end_of_slot_vdf == vdf_info
                ):
                    new_proofs = dataclasses.replace(sub_slot.proofs, infused_challenge_chain_slot_proof=vdf_proof)
                    new_subslot = dataclasses.replace(sub_slot, proofs=new_proofs)
                    new_finished_subslots = block.finished_sub_slots
                    new_finished_subslots[index] = new_subslot
                    new_block = dataclasses.replace(block, finished_sub_slots=new_finished_subslots)
                    break
        if field_vdf == CompressibleVDFField.CC_SP_VDF:
            if block.reward_chain_block.challenge_chain_sp_vdf == vdf_info:
                assert block.challenge_chain_sp_proof is not None
                new_block = dataclasses.replace(block, challenge_chain_sp_proof=vdf_proof)
        if field_vdf == CompressibleVDFField.CC_IP_VDF:
            if block.reward_chain_block.challenge_chain_ip_vdf == vdf_info:
                new_block = dataclasses.replace(block, challenge_chain_ip_proof=vdf_proof)
        if new_block is None:
            return False
        async with self.db_wrapper.writer():
            try:
                await self.block_store.replace_proof(header_hash, new_block)
                return True
            except BaseException as e:
                self.log.error(
                    f"_replace_proof error while adding block {block.header_hash} height {block.height},"
                    f" rolling back: {e} {traceback.format_exc()}"
                )
                raise

    async def respond_compact_proof_of_time(self, request: timelord_protocol.RespondCompactProofOfTime) -> None:
        field_vdf = CompressibleVDFField(int(request.field_vdf))
        if not await self._can_accept_compact_proof(
            request.vdf_info, request.vdf_proof, request.height, request.header_hash, field_vdf
        ):
            return None
        async with self.blockchain.compact_proof_lock:
            replaced = await self._replace_proof(request.vdf_info, request.vdf_proof, request.header_hash, field_vdf)
        if not replaced:
            self.log.error(f"Could not replace compact proof: {request.height}")
            return None
        self.log.info(f"Replaced compact proof at height {request.height}")
        msg = make_msg(
            ProtocolMessageTypes.new_compact_vdf,
            full_node_protocol.NewCompactVDF(request.height, request.header_hash, request.field_vdf, request.vdf_info),
        )
        if self._server is not None:
            await self.server.send_to_all([msg], NodeType.FULL_NODE)

    async def new_compact_vdf(self, request: full_node_protocol.NewCompactVDF, peer: ws.WSChiaConnection) -> None:
        is_fully_compactified = await self.block_store.is_fully_compactified(request.header_hash)
        if is_fully_compactified is None or is_fully_compactified:
            return None
        header_block = await self.blockchain.get_header_block_by_height(
            request.height, request.header_hash, tx_filter=False
        )
        if header_block is None:
            return None
        field_vdf = CompressibleVDFField(int(request.field_vdf))
        if await self._needs_compact_proof(request.vdf_info, header_block, field_vdf):
            peer_request = full_node_protocol.RequestCompactVDF(
                request.height, request.header_hash, request.field_vdf, request.vdf_info
            )
            response = await peer.request_compact_vdf(peer_request, timeout=10)
            if response is not None and isinstance(response, full_node_protocol.RespondCompactVDF):
                await self.respond_compact_vdf(response, peer)

    async def request_compact_vdf(
        self, request: full_node_protocol.RequestCompactVDF, peer: ws.WSChiaConnection
    ) -> None:
        header_block = await self.blockchain.get_header_block_by_height(
            request.height, request.header_hash, tx_filter=False
        )
        if header_block is None:
            return None
        vdf_proof: Optional[VDFProof] = None
        field_vdf = CompressibleVDFField(int(request.field_vdf))
        if field_vdf == CompressibleVDFField.CC_EOS_VDF:
            for sub_slot in header_block.finished_sub_slots:
                if sub_slot.challenge_chain.challenge_chain_end_of_slot_vdf == request.vdf_info:
                    vdf_proof = sub_slot.proofs.challenge_chain_slot_proof
                    break
        if field_vdf == CompressibleVDFField.ICC_EOS_VDF:
            for sub_slot in header_block.finished_sub_slots:
                if (
                    sub_slot.infused_challenge_chain is not None
                    and sub_slot.infused_challenge_chain.infused_challenge_chain_end_of_slot_vdf == request.vdf_info
                ):
                    vdf_proof = sub_slot.proofs.infused_challenge_chain_slot_proof
                    break
        if (
            field_vdf == CompressibleVDFField.CC_SP_VDF
            and header_block.reward_chain_block.challenge_chain_sp_vdf == request.vdf_info
        ):
            vdf_proof = header_block.challenge_chain_sp_proof
        if (
            field_vdf == CompressibleVDFField.CC_IP_VDF
            and header_block.reward_chain_block.challenge_chain_ip_vdf == request.vdf_info
        ):
            vdf_proof = header_block.challenge_chain_ip_proof
        if vdf_proof is None or vdf_proof.witness_type > 0 or not vdf_proof.normalized_to_identity:
            self.log.error(f"{peer} requested compact vdf we don't have, height: {request.height}.")
            return None
        compact_vdf = full_node_protocol.RespondCompactVDF(
            request.height,
            request.header_hash,
            request.field_vdf,
            request.vdf_info,
            vdf_proof,
        )
        msg = make_msg(ProtocolMessageTypes.respond_compact_vdf, compact_vdf)
        await peer.send_message(msg)

    async def respond_compact_vdf(
        self, request: full_node_protocol.RespondCompactVDF, peer: ws.WSChiaConnection
    ) -> None:
        field_vdf = CompressibleVDFField(int(request.field_vdf))
        if not await self._can_accept_compact_proof(
            request.vdf_info, request.vdf_proof, request.height, request.header_hash, field_vdf
        ):
            return None
        async with self.blockchain.compact_proof_lock:
            if self.blockchain.seen_compact_proofs(request.vdf_info, request.height):
                return None
            replaced = await self._replace_proof(request.vdf_info, request.vdf_proof, request.header_hash, field_vdf)
        if not replaced:
            self.log.error(f"Could not replace compact proof: {request.height}")
            return None
        msg = make_msg(
            ProtocolMessageTypes.new_compact_vdf,
            full_node_protocol.NewCompactVDF(request.height, request.header_hash, request.field_vdf, request.vdf_info),
        )
        if self._server is not None:
            await self.server.send_to_all_except([msg], NodeType.FULL_NODE, peer.peer_node_id)

    async def broadcast_uncompact_blocks(
        self, uncompact_interval_scan: int, target_uncompact_proofs: int, sanitize_weight_proof_only: bool
    ) -> None:
        try:
            while not self._shut_down:
                while self.sync_store.get_sync_mode() or self.sync_store.get_long_sync():
                    if self._shut_down:
                        return None
                    await asyncio.sleep(30)

                broadcast_list: List[timelord_protocol.RequestCompactProofOfTime] = []

                self.log.info("Getting random heights for bluebox to compact")
                heights = await self.block_store.get_random_not_compactified(target_uncompact_proofs)
                self.log.info("Heights found for bluebox to compact: [%s]" % ", ".join(map(str, heights)))

                for h in heights:

                    headers = await self.blockchain.get_header_blocks_in_range(h, h, tx_filter=False)
                    records: Dict[bytes32, BlockRecord] = {}
                    if sanitize_weight_proof_only:
                        records = await self.blockchain.get_block_records_in_range(h, h)
                    for header in headers.values():
                        expected_header_hash = self.blockchain.height_to_hash(header.height)
                        if header.header_hash != expected_header_hash:
                            continue
                        if sanitize_weight_proof_only:
                            assert header.header_hash in records
                            record = records[header.header_hash]
                        for sub_slot in header.finished_sub_slots:
                            if (
                                sub_slot.proofs.challenge_chain_slot_proof.witness_type > 0
                                or not sub_slot.proofs.challenge_chain_slot_proof.normalized_to_identity
                            ):
                                broadcast_list.append(
                                    timelord_protocol.RequestCompactProofOfTime(
                                        sub_slot.challenge_chain.challenge_chain_end_of_slot_vdf,
                                        header.header_hash,
                                        header.height,
                                        uint8(CompressibleVDFField.CC_EOS_VDF),
                                    )
                                )
                            if sub_slot.proofs.infused_challenge_chain_slot_proof is not None and (
                                sub_slot.proofs.infused_challenge_chain_slot_proof.witness_type > 0
                                or not sub_slot.proofs.infused_challenge_chain_slot_proof.normalized_to_identity
                            ):
                                assert sub_slot.infused_challenge_chain is not None
                                broadcast_list.append(
                                    timelord_protocol.RequestCompactProofOfTime(
                                        sub_slot.infused_challenge_chain.infused_challenge_chain_end_of_slot_vdf,
                                        header.header_hash,
                                        header.height,
                                        uint8(CompressibleVDFField.ICC_EOS_VDF),
                                    )
                                )
                        # Running in 'sanitize_weight_proof_only' ignores CC_SP_VDF and CC_IP_VDF
                        # unless this is a challenge block.
                        if sanitize_weight_proof_only:
                            if not record.is_challenge_block(self.constants):
                                continue
                        if header.challenge_chain_sp_proof is not None and (
                            header.challenge_chain_sp_proof.witness_type > 0
                            or not header.challenge_chain_sp_proof.normalized_to_identity
                        ):
                            assert header.reward_chain_block.challenge_chain_sp_vdf is not None
                            broadcast_list.append(
                                timelord_protocol.RequestCompactProofOfTime(
                                    header.reward_chain_block.challenge_chain_sp_vdf,
                                    header.header_hash,
                                    header.height,
                                    uint8(CompressibleVDFField.CC_SP_VDF),
                                )
                            )

                        if (
                            header.challenge_chain_ip_proof.witness_type > 0
                            or not header.challenge_chain_ip_proof.normalized_to_identity
                        ):
                            broadcast_list.append(
                                timelord_protocol.RequestCompactProofOfTime(
                                    header.reward_chain_block.challenge_chain_ip_vdf,
                                    header.header_hash,
                                    header.height,
                                    uint8(CompressibleVDFField.CC_IP_VDF),
                                )
                            )

                if len(broadcast_list) > target_uncompact_proofs:
                    broadcast_list = broadcast_list[:target_uncompact_proofs]
                if self.sync_store.get_sync_mode() or self.sync_store.get_long_sync():
                    continue
                if self._server is not None:
                    self.log.info(f"Broadcasting {len(broadcast_list)} items to the bluebox")
                    msgs = []
                    for new_pot in broadcast_list:
                        msg = make_msg(ProtocolMessageTypes.request_compact_proof_of_time, new_pot)
                        msgs.append(msg)
                    await self.server.send_to_all(msgs, NodeType.TIMELORD)
                await asyncio.sleep(uncompact_interval_scan)
        except Exception as e:
            error_stack = traceback.format_exc()
            self.log.error(f"Exception in broadcast_uncompact_blocks: {e}")
            self.log.error(f"Exception Stack: {error_stack}")


async def node_next_block_check(
    peer: ws.WSChiaConnection, potential_peek: uint32, blockchain: BlockchainInterface
) -> bool:

    block_response: Optional[Any] = await peer.request_block(full_node_protocol.RequestBlock(potential_peek, True))
    if block_response is not None and isinstance(block_response, full_node_protocol.RespondBlock):
        peak = blockchain.get_peak()
        if peak is not None and block_response.block.prev_header_hash == peak.header_hash:
            return True
    return False<|MERGE_RESOLUTION|>--- conflicted
+++ resolved
@@ -200,7 +200,6 @@
         self._transaction_queue_task = None
         self.simulator_transaction_callback = None
 
-<<<<<<< HEAD
         self._sync_task = None
         self._transaction_queue = None
         self._compact_vdf_sem = None
@@ -290,7 +289,7 @@
     def compact_vdf_sem(self) -> asyncio.Semaphore:
         assert self._compact_vdf_sem is not None
         return self._compact_vdf_sem
-=======
+
     def get_connections(self, request_node_type: Optional[NodeType]) -> List[Dict[str, Any]]:
         connections = self.server.get_connections(request_node_type)
         con_info: List[Dict[str, Any]] = []
@@ -323,7 +322,6 @@
             con_info.append(con_dict)
 
         return con_info
->>>>>>> 199d9893
 
     def _set_state_changed_callback(self, callback: Callable[..., Any]) -> None:
         self.state_changed_callback = callback
