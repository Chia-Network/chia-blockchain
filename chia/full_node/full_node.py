import asyncio
import dataclasses
import logging
import random
import time
import traceback
from pathlib import Path
from typing import Any, Callable, Dict, List, Optional, Set, Tuple, Union

import aiosqlite
from blspy import AugSchemeMPL

import chia.server.ws_connection as ws  # lgtm [py/import-and-import-from]
from chia.consensus.block_creation import unfinished_block_to_full_block
from chia.consensus.block_record import BlockRecord
from chia.consensus.blockchain import Blockchain, ReceiveBlockResult
from chia.consensus.constants import ConsensusConstants
from chia.consensus.difficulty_adjustment import get_next_sub_slot_iters_and_difficulty
from chia.consensus.make_sub_epoch_summary import next_sub_epoch_summary
from chia.consensus.multiprocess_validation import PreValidationResult
from chia.consensus.pot_iterations import calculate_sp_iters
from chia.full_node.block_store import BlockStore
from chia.full_node.bundle_tools import detect_potential_template_generator
from chia.full_node.coin_store import CoinStore
from chia.full_node.full_node_store import FullNodeStore
from chia.full_node.mempool_manager import MempoolManager
from chia.full_node.signage_point import SignagePoint
from chia.full_node.sync_store import SyncStore
from chia.full_node.weight_proof import WeightProofHandler
from chia.protocols import farmer_protocol, full_node_protocol, timelord_protocol, wallet_protocol
from chia.protocols.full_node_protocol import (
    RejectBlocks,
    RequestBlocks,
    RespondBlock,
    RespondBlocks,
    RespondSignagePoint,
)
from chia.protocols.protocol_message_types import ProtocolMessageTypes
from chia.server.node_discovery import FullNodePeers
from chia.server.outbound_message import Message, NodeType, make_msg
from chia.server.server import ChiaServer
from chia.types.blockchain_format.classgroup import ClassgroupElement
from chia.types.blockchain_format.pool_target import PoolTarget
from chia.types.blockchain_format.sized_bytes import bytes32
from chia.types.blockchain_format.sub_epoch_summary import SubEpochSummary
from chia.types.blockchain_format.vdf import CompressibleVDFField, VDFInfo, VDFProof
from chia.types.end_of_slot_bundle import EndOfSubSlotBundle
from chia.types.full_block import FullBlock
from chia.types.header_block import HeaderBlock
from chia.types.mempool_inclusion_status import MempoolInclusionStatus
from chia.types.spend_bundle import SpendBundle
from chia.types.unfinished_block import UnfinishedBlock
from chia.util.bech32m import encode_puzzle_hash
from chia.util.db_wrapper import DBWrapper
from chia.util.errors import ConsensusError, Err
from chia.util.ints import uint8, uint32, uint64, uint128
from chia.util.path import mkdir, path_from_root
from chia.util.safe_cancel_task import cancel_task_safe
from chia.util.profiler import profile_task


class FullNode:
    block_store: BlockStore
    full_node_store: FullNodeStore
    full_node_peers: Optional[FullNodePeers]
    sync_store: Any
    coin_store: CoinStore
    mempool_manager: MempoolManager
    connection: aiosqlite.Connection
    _sync_task: Optional[asyncio.Task]
    _init_weight_proof: Optional[asyncio.Task] = None
    blockchain: Blockchain
    config: Dict
    server: Any
    log: logging.Logger
    constants: ConsensusConstants
    _shut_down: bool
    root_path: Path
    state_changed_callback: Optional[Callable]
    timelord_lock: asyncio.Lock
    initialized: bool
    weight_proof_handler: Optional[WeightProofHandler]
    _ui_tasks: Set[asyncio.Task]

    def __init__(
        self,
        config: Dict,
        root_path: Path,
        consensus_constants: ConsensusConstants,
        name: str = None,
    ):
        self.initialized = False
        self.root_path = root_path
        self.config = config
        self.server = None
        self._shut_down = False  # Set to true to close all infinite loops
        self.constants = consensus_constants
        self.pow_creation: Dict[uint32, asyncio.Event] = {}
        self.state_changed_callback: Optional[Callable] = None
        self.full_node_peers = None
        self.sync_store = None
        self.signage_point_times = [time.time() for _ in range(self.constants.NUM_SPS_SUB_SLOT)]
        self.full_node_store = FullNodeStore(self.constants)
        self.uncompact_task = None

        self.log = logging.getLogger(name if name else __name__)

        self._ui_tasks = set()

        db_path_replaced: str = config["database_path"].replace("CHALLENGE", config["selected_network"])
        self.db_path = path_from_root(root_path, db_path_replaced)
        mkdir(self.db_path.parent)

    def _set_state_changed_callback(self, callback: Callable) -> None:
        self.state_changed_callback = callback

    async def _start(self):
        self.timelord_lock = asyncio.Lock()
        self.compact_vdf_sem = asyncio.Semaphore(4)
        self.new_peak_sem = asyncio.Semaphore(8)
        # create the store (db) and full node instance
        self.connection = await aiosqlite.connect(self.db_path)
        self.db_wrapper = DBWrapper(self.connection)
        self.block_store = await BlockStore.create(self.db_wrapper)
        self.sync_store = await SyncStore.create()
        self.coin_store = await CoinStore.create(self.db_wrapper)
        self.log.info("Initializing blockchain from disk")
        start_time = time.time()
        self.blockchain = await Blockchain.create(self.coin_store, self.block_store, self.constants)
        self.mempool_manager = MempoolManager(self.coin_store, self.constants)
        self.weight_proof_handler = None
        self._init_weight_proof = asyncio.create_task(self.initialize_weight_proof())

        if self.config.get("enable_profiler", False):
            asyncio.create_task(profile_task(self.root_path, "node", self.log))

        self._sync_task = None
        self._segment_task = None
        time_taken = time.time() - start_time
        if self.blockchain.get_peak() is None:
            self.log.info(f"Initialized with empty blockchain time taken: {int(time_taken)}s")
        else:
            self.log.info(
                f"Blockchain initialized to peak {self.blockchain.get_peak().header_hash} height"
                f" {self.blockchain.get_peak().height}, "
                f"time taken: {int(time_taken)}s"
            )
            pending_tx = await self.mempool_manager.new_peak(self.blockchain.get_peak())
            assert len(pending_tx) == 0  # no pending transactions when starting up

        peak: Optional[BlockRecord] = self.blockchain.get_peak()
        if peak is not None:
            full_peak = await self.blockchain.get_full_peak()
            await self.peak_post_processing(full_peak, peak, max(peak.height - 1, 0), None)
        if self.config["send_uncompact_interval"] != 0:
            sanitize_weight_proof_only = False
            if "sanitize_weight_proof_only" in self.config:
                sanitize_weight_proof_only = self.config["sanitize_weight_proof_only"]
            assert self.config["target_uncompact_proofs"] != 0
            self.uncompact_task = asyncio.create_task(
                self.broadcast_uncompact_blocks(
                    self.config["send_uncompact_interval"],
                    self.config["target_uncompact_proofs"],
                    sanitize_weight_proof_only,
                )
            )
        self.initialized = True
        if self.full_node_peers is not None:
            asyncio.create_task(self.full_node_peers.start())

    async def initialize_weight_proof(self):
        self.weight_proof_handler = WeightProofHandler(self.constants, self.blockchain)
        peak = self.blockchain.get_peak()
        if peak is not None:
            await self.weight_proof_handler.create_sub_epoch_segments()

    def set_server(self, server: ChiaServer) -> None:
        self.server = server
        dns_servers = []
        try:
            network_name = self.config["selected_network"]
            default_port = self.config["network_overrides"]["config"][network_name]["default_full_node_port"]
        except Exception:
            self.log.info("Default port field not found in config.")
            default_port = None
        if "dns_servers" in self.config:
            dns_servers = self.config["dns_servers"]
        elif self.config["port"] == 8444:
            # If `dns_servers` misses from the `config`, hardcode it if we're running mainnet.
            dns_servers.append("dns-introducer.chia.net")
        try:
            self.full_node_peers = FullNodePeers(
                self.server,
                self.root_path,
                self.config["target_peer_count"] - self.config["target_outbound_peer_count"],
                self.config["target_outbound_peer_count"],
                self.config["peer_db_path"],
                self.config["introducer_peer"],
                dns_servers,
                self.config["peer_connect_interval"],
                self.config["selected_network"],
                default_port,
                self.log,
            )
        except Exception as e:
            error_stack = traceback.format_exc()
            self.log.error(f"Exception: {e}")
            self.log.error(f"Exception in peer discovery: {e}")
            self.log.error(f"Exception Stack: {error_stack}")

    def _state_changed(self, change: str) -> None:
        if self.state_changed_callback is not None:
            self.state_changed_callback(change)

    async def short_sync_batch(self, peer: ws.WSChiaConnection, start_height: uint32, target_height: uint32) -> bool:
        """
        Tries to sync to a chain which is not too far in the future, by downloading batches of blocks. If the first
        block that we download is not connected to our chain, we return False and do an expensive long sync instead.
        Long sync is not preferred because it requires downloading and validating a weight proof.

        Args:
            peer: peer to sync from
            start_height: height that we should start downloading at. (Our peak is higher)
            target_height: target to sync to

        Returns:
            False if the fork point was not found, and we need to do a long sync. True otherwise.

        """
        # Don't trigger multiple batch syncs to the same peer

        if (
            peer.peer_node_id in self.sync_store.backtrack_syncing
            and self.sync_store.backtrack_syncing[peer.peer_node_id] > 0
        ):
            return True  # Don't batch sync, we are already in progress of a backtrack sync
        if peer.peer_node_id in self.sync_store.batch_syncing:
            return True  # Don't trigger a long sync
        self.sync_store.batch_syncing.add(peer.peer_node_id)

        self.log.info(f"Starting batch short sync from {start_height} to height {target_height}")
        if start_height > 0:
            first = await peer.request_block(full_node_protocol.RequestBlock(uint32(start_height), False))
            if first is None or not isinstance(first, full_node_protocol.RespondBlock):
                self.sync_store.batch_syncing.remove(peer.peer_node_id)
                raise ValueError(f"Error short batch syncing, could not fetch block at height {start_height}")
            if not self.blockchain.contains_block(first.block.prev_header_hash):
                self.log.info("Batch syncing stopped, this is a deep chain")
                self.sync_store.batch_syncing.remove(peer.peer_node_id)
                # First sb not connected to our blockchain, do a long sync instead
                return False

        batch_size = self.constants.MAX_BLOCK_COUNT_PER_REQUESTS
        if self._segment_task is not None and (not self._segment_task.done()):
            try:
                self._segment_task.cancel()
            except Exception as e:
                self.log.warning(f"failed to cancel segment task {e}")
            self._segment_task = None

        try:
            for height in range(start_height, target_height, batch_size):
                end_height = min(target_height, height + batch_size)
                request = RequestBlocks(uint32(height), uint32(end_height), True)
                response = await peer.request_blocks(request)
                if not response:
                    raise ValueError(f"Error short batch syncing, invalid/no response for {height}-{end_height}")
                async with self.blockchain.lock:
                    success, advanced_peak, fork_height = await self.receive_block_batch(response.blocks, peer, None)
                    if not success:
                        raise ValueError(f"Error short batch syncing, failed to validate blocks {height}-{end_height}")
                    if advanced_peak:
                        peak = self.blockchain.get_peak()
                        peak_fb: Optional[FullBlock] = await self.blockchain.get_full_peak()
                        assert peak is not None and peak_fb is not None and fork_height is not None
                        await self.peak_post_processing(peak_fb, peak, fork_height, peer)
                        self.log.info(f"Added blocks {height}-{end_height}")
        except Exception:
            self.sync_store.batch_syncing.remove(peer.peer_node_id)
            raise
        self.sync_store.batch_syncing.remove(peer.peer_node_id)
        return True

    async def short_sync_backtrack(
        self, peer: ws.WSChiaConnection, peak_height: uint32, target_height: uint32, target_unf_hash: bytes32
    ) -> bool:
        """
        Performs a backtrack sync, where blocks are downloaded one at a time from newest to oldest. If we do not
        find the fork point 5 deeper than our peak, we return False and do a long sync instead.

        Args:
            peer: peer to sync from
            peak_height: height of our peak
            target_height: target height
            target_unf_hash: partial hash of the unfinished block of the target

        Returns:
            True iff we found the fork point, and we do not need to long sync.
        """
        try:
            if peer.peer_node_id not in self.sync_store.backtrack_syncing:
                self.sync_store.backtrack_syncing[peer.peer_node_id] = 0
            self.sync_store.backtrack_syncing[peer.peer_node_id] += 1

            unfinished_block: Optional[UnfinishedBlock] = self.full_node_store.get_unfinished_block(target_unf_hash)
            curr_height: int = target_height
            found_fork_point = False
            responses = []
            while curr_height > peak_height - 5:
                # If we already have the unfinished block, don't fetch the transactions. In the normal case, we will
                # already have the unfinished block, from when it was broadcast, so we just need to download the header,
                # but not the transactions
                fetch_tx: bool = unfinished_block is None or curr_height != target_height
                curr = await peer.request_block(full_node_protocol.RequestBlock(uint32(curr_height), fetch_tx))
                if curr is None:
                    raise ValueError(f"Failed to fetch block {curr_height} from {peer.get_peer_info()}, timed out")
                if curr is None or not isinstance(curr, full_node_protocol.RespondBlock):
                    raise ValueError(
                        f"Failed to fetch block {curr_height} from {peer.get_peer_info()}, wrong type {type(curr)}"
                    )
                responses.append(curr)
                if self.blockchain.contains_block(curr.block.prev_header_hash) or curr_height == 0:
                    found_fork_point = True
                    break
                curr_height -= 1
            if found_fork_point:
                for response in reversed(responses):
                    await self.respond_block(response, peer)
        except Exception as e:
            self.sync_store.backtrack_syncing[peer.peer_node_id] -= 1
            raise e

        self.sync_store.backtrack_syncing[peer.peer_node_id] -= 1
        return found_fork_point

    async def _refresh_ui_connections(self, sleep_before: float = 0):
        if sleep_before > 0:
            await asyncio.sleep(sleep_before)
        self._state_changed("peer_changed_peak")

    async def new_peak(self, request: full_node_protocol.NewPeak, peer: ws.WSChiaConnection) -> None:
        """
        We have received a notification of a new peak from a peer. This happens either when we have just connected,
        or when the peer has updated their peak.

        Args:
            request: information about the new peak
            peer: peer that sent the message

        """

        try:
            seen_header_hash = self.sync_store.seen_header_hash(request.header_hash)
            # Updates heights in the UI. Sleeps 1.5s before, so other peers have time to update their peaks as well.
            # Limit to 3 refreshes.
            if not seen_header_hash and len(self._ui_tasks) < 3:
                self._ui_tasks.add(asyncio.create_task(self._refresh_ui_connections(1.5)))
            # Prune completed connect tasks
            self._ui_tasks = set(filter(lambda t: not t.done(), self._ui_tasks))
        except Exception as e:
            self.log.warning(f"Exception UI refresh task: {e}")

        # Store this peak/peer combination in case we want to sync to it, and to keep track of peers
        self.sync_store.peer_has_block(request.header_hash, peer.peer_node_id, request.weight, request.height, True)

        if self.blockchain.contains_block(request.header_hash):
            return None

        # Not interested in less heavy peaks
        peak: Optional[BlockRecord] = self.blockchain.get_peak()
        curr_peak_height = uint32(0) if peak is None else peak.height
        if peak is not None and peak.weight > request.weight:
            return None

        if self.sync_store.get_sync_mode():
            # If peer connects while we are syncing, check if they have the block we are syncing towards
            peak_sync_hash = self.sync_store.get_sync_target_hash()
            peak_sync_height = self.sync_store.get_sync_target_height()
            if peak_sync_hash is not None and request.header_hash != peak_sync_hash and peak_sync_height is not None:
                peak_peers: Set[bytes32] = self.sync_store.get_peers_that_have_peak([peak_sync_hash])
                # Don't ask if we already know this peer has the peak
                if peer.peer_node_id not in peak_peers:
                    target_peak_response: Optional[RespondBlock] = await peer.request_block(
                        full_node_protocol.RequestBlock(uint32(peak_sync_height), False), timeout=10
                    )
                    if target_peak_response is not None and isinstance(target_peak_response, RespondBlock):
                        self.sync_store.peer_has_block(
                            peak_sync_hash,
                            peer.peer_node_id,
                            target_peak_response.block.weight,
                            peak_sync_height,
                            False,
                        )
        else:
            if request.height <= curr_peak_height + self.config["short_sync_blocks_behind_threshold"]:
                # This is the normal case of receiving the next block
                if await self.short_sync_backtrack(
                    peer, curr_peak_height, request.height, request.unfinished_reward_block_hash
                ):
                    return None

            if request.height < self.constants.WEIGHT_PROOF_RECENT_BLOCKS:
                # This is the case of syncing up more than a few blocks, at the start of the chain
                # TODO(almog): fix weight proofs so they work at the beginning as well
                self.log.debug("Doing batch sync, no backup")
                await self.short_sync_batch(peer, uint32(0), request.height)
                return None

            if request.height < curr_peak_height + self.config["sync_blocks_behind_threshold"]:
                # This case of being behind but not by so much
                if await self.short_sync_batch(peer, uint32(max(curr_peak_height - 6, 0)), request.height):
                    return None

            # This is the either the case where we were not able to sync successfully (for example, due to the fork
            # point being in the past), or we are very far behind. Performs a long sync.
            self._sync_task = asyncio.create_task(self._sync())

    async def send_peak_to_timelords(
        self, peak_block: Optional[FullBlock] = None, peer: Optional[ws.WSChiaConnection] = None
    ) -> None:
        """
        Sends current peak to timelords
        """
        if peak_block is None:
            peak_block = await self.blockchain.get_full_peak()
        if peak_block is not None:
            peak = self.blockchain.block_record(peak_block.header_hash)
            difficulty = self.blockchain.get_next_difficulty(peak.header_hash, False)
            ses: Optional[SubEpochSummary] = next_sub_epoch_summary(
                self.constants,
                self.blockchain,
                peak.required_iters,
                peak_block,
                True,
            )
            recent_rc = self.blockchain.get_recent_reward_challenges()

            curr = peak
            while not curr.is_challenge_block(self.constants) and not curr.first_in_sub_slot:
                curr = self.blockchain.block_record(curr.prev_hash)

            if curr.is_challenge_block(self.constants):
                last_csb_or_eos = curr.total_iters
            else:
                last_csb_or_eos = curr.ip_sub_slot_total_iters(self.constants)

            curr = peak
            passed_ses_height_but_not_yet_included = True
            while (curr.height % self.constants.SUB_EPOCH_BLOCKS) != 0:
                if curr.sub_epoch_summary_included:
                    passed_ses_height_but_not_yet_included = False
                curr = self.blockchain.block_record(curr.prev_hash)
            if curr.sub_epoch_summary_included or curr.height == 0:
                passed_ses_height_but_not_yet_included = False

            timelord_new_peak: timelord_protocol.NewPeakTimelord = timelord_protocol.NewPeakTimelord(
                peak_block.reward_chain_block,
                difficulty,
                peak.deficit,
                peak.sub_slot_iters,
                ses,
                recent_rc,
                last_csb_or_eos,
                passed_ses_height_but_not_yet_included,
            )

            msg = make_msg(ProtocolMessageTypes.new_peak_timelord, timelord_new_peak)
            if peer is None:
                await self.server.send_to_all([msg], NodeType.TIMELORD)
            else:
                await self.server.send_to_specific([msg], peer.peer_node_id)

    async def synced(self) -> bool:
        curr: Optional[BlockRecord] = self.blockchain.get_peak()
        if curr is None:
            return False

        while curr is not None and not curr.is_transaction_block:
            curr = self.blockchain.try_block_record(curr.prev_hash)

        now = time.time()
        if (
            curr is None
            or curr.timestamp is None
            or curr.timestamp < uint64(int(now - 60 * 7))
            or self.sync_store.get_sync_mode()
        ):
            return False
        else:
            return True

    async def on_connect(self, connection: ws.WSChiaConnection) -> None:
        """
        Whenever we connect to another node / wallet, send them our current heads. Also send heads to farmers
        and challenges to timelords.
        """

        self._state_changed("add_connection")
        self._state_changed("sync_mode")
        if self.full_node_peers is not None:
            asyncio.create_task(self.full_node_peers.on_connect(connection))

        if self.initialized is False:
            return None

        if connection.connection_type is NodeType.FULL_NODE:
            # Send filter to node and request mempool items that are not in it (Only if we are currently synced)
            synced = await self.synced()
            peak_height = self.blockchain.get_peak_height()
            current_time = int(time.time())
            if synced and peak_height is not None and current_time > self.constants.INITIAL_FREEZE_END_TIMESTAMP:
                my_filter = self.mempool_manager.get_filter()
                mempool_request = full_node_protocol.RequestMempoolTransactions(my_filter)

                msg = make_msg(ProtocolMessageTypes.request_mempool_transactions, mempool_request)
                await connection.send_message(msg)

        peak_full: Optional[FullBlock] = await self.blockchain.get_full_peak()

        if peak_full is not None:
            peak: BlockRecord = self.blockchain.block_record(peak_full.header_hash)
            if connection.connection_type is NodeType.FULL_NODE:
                request_node = full_node_protocol.NewPeak(
                    peak.header_hash,
                    peak.height,
                    peak.weight,
                    peak.height,
                    peak_full.reward_chain_block.get_unfinished().get_hash(),
                )
                await connection.send_message(make_msg(ProtocolMessageTypes.new_peak, request_node))

            elif connection.connection_type is NodeType.WALLET:
                # If connected to a wallet, send the Peak
                request_wallet = wallet_protocol.NewPeakWallet(
                    peak.header_hash,
                    peak.height,
                    peak.weight,
                    peak.height,
                )
                await connection.send_message(make_msg(ProtocolMessageTypes.new_peak_wallet, request_wallet))
            elif connection.connection_type is NodeType.TIMELORD:
                await self.send_peak_to_timelords()

    def on_disconnect(self, connection: ws.WSChiaConnection) -> None:
        self.log.info(f"peer disconnected {connection.get_peer_info()}")
        self._state_changed("close_connection")
        self._state_changed("sync_mode")
        if self.sync_store is not None:
            self.sync_store.peer_disconnected(connection.peer_node_id)

    def _num_needed_peers(self) -> int:
        assert self.server is not None
        assert self.server.all_connections is not None
        diff = self.config["target_peer_count"] - len(self.server.all_connections)
        return diff if diff >= 0 else 0

    def _close(self):
        self._shut_down = True
        if self._init_weight_proof is not None:
            self._init_weight_proof.cancel()
        if self.blockchain is not None:
            self.blockchain.shut_down()
        if self.mempool_manager is not None:
            self.mempool_manager.shut_down()
        if self.full_node_peers is not None:
            asyncio.create_task(self.full_node_peers.close())
        if self.uncompact_task is not None:
            self.uncompact_task.cancel()

    async def _await_closed(self):
        cancel_task_safe(self._sync_task, self.log)
        for task_id, task in list(self.full_node_store.tx_fetch_tasks.items()):
            cancel_task_safe(task, self.log)
        await self.connection.close()
        if self._init_weight_proof is not None:
            await asyncio.wait([self._init_weight_proof])

    async def _sync(self):
        """
        Performs a full sync of the blockchain up to the peak.
            - Wait a few seconds for peers to send us their peaks
            - Select the heaviest peak, and request a weight proof from a peer with that peak
            - Validate the weight proof, and disconnect from the peer if invalid
            - Find the fork point to see where to start downloading blocks
            - Download blocks in batch (and in parallel) and verify them one at a time
            - Disconnect peers that provide invalid blocks or don't have the blocks
        """
        if self.weight_proof_handler is None:
            return None
        # Ensure we are only syncing once and not double calling this method
        if self.sync_store.get_sync_mode():
            return None

        if self.sync_store.get_long_sync():
            self.log.debug("already in long sync")
            return None

        self.sync_store.set_long_sync(True)
        self.log.debug("long sync started")
        try:
            self.log.info("Starting to perform sync.")
            self.log.info("Waiting to receive peaks from peers.")

            # Wait until we have 3 peaks or up to a max of 30 seconds
            peaks = []
            for i in range(300):
                peaks = [tup[0] for tup in self.sync_store.get_peak_of_each_peer().values()]
                if len(self.sync_store.get_peers_that_have_peak(peaks)) < 3:
                    if self._shut_down:
                        return None
                    await asyncio.sleep(0.1)

            self.log.info(f"Collected a total of {len(peaks)} peaks.")
            self.sync_peers_handler = None

            # Based on responses from peers about the current peaks, see which peak is the heaviest
            # (similar to longest chain rule).
            target_peak = self.sync_store.get_heaviest_peak()

            if target_peak is None:
                raise RuntimeError("Not performing sync, no peaks collected")
            heaviest_peak_hash, heaviest_peak_height, heaviest_peak_weight = target_peak
            self.sync_store.set_peak_target(heaviest_peak_hash, heaviest_peak_height)

            self.log.info(f"Selected peak {heaviest_peak_height}, {heaviest_peak_hash}")
            # Check which peers are updated to this height

            peers = []
            coroutines = []
            for peer in self.server.all_connections.values():
                if peer.connection_type == NodeType.FULL_NODE:
                    peers.append(peer.peer_node_id)
                    coroutines.append(
                        peer.request_block(
                            full_node_protocol.RequestBlock(uint32(heaviest_peak_height), True), timeout=10
                        )
                    )
            for i, target_peak_response in enumerate(await asyncio.gather(*coroutines)):
                if target_peak_response is not None and isinstance(target_peak_response, RespondBlock):
                    self.sync_store.peer_has_block(
                        heaviest_peak_hash, peers[i], heaviest_peak_weight, heaviest_peak_height, False
                    )
            # TODO: disconnect from peer which gave us the heaviest_peak, if nobody has the peak

            peer_ids: Set[bytes32] = self.sync_store.get_peers_that_have_peak([heaviest_peak_hash])
            peers_with_peak: List = [c for c in self.server.all_connections.values() if c.peer_node_id in peer_ids]

            # Request weight proof from a random peer
            self.log.info(f"Total of {len(peers_with_peak)} peers with peak {heaviest_peak_height}")
            weight_proof_peer = random.choice(peers_with_peak)
            self.log.info(
                f"Requesting weight proof from peer {weight_proof_peer.peer_host} up to height"
                f" {heaviest_peak_height}"
            )

            if self.blockchain.get_peak() is not None and heaviest_peak_weight <= self.blockchain.get_peak().weight:
                raise ValueError("Not performing sync, already caught up.")

            wp_timeout = 360
            if "weight_proof_timeout" in self.config:
                wp_timeout = self.config["weight_proof_timeout"]
            self.log.debug(f"weight proof timeout is {wp_timeout} sec")
            request = full_node_protocol.RequestProofOfWeight(heaviest_peak_height, heaviest_peak_hash)
            response = await weight_proof_peer.request_proof_of_weight(request, timeout=wp_timeout)

            # Disconnect from this peer, because they have not behaved properly
            if response is None or not isinstance(response, full_node_protocol.RespondProofOfWeight):
                await weight_proof_peer.close(600)
                raise RuntimeError(f"Weight proof did not arrive in time from peer: {weight_proof_peer.peer_host}")
            if response.wp.recent_chain_data[-1].reward_chain_block.height != heaviest_peak_height:
                await weight_proof_peer.close(600)
                raise RuntimeError(f"Weight proof had the wrong height: {weight_proof_peer.peer_host}")
            if response.wp.recent_chain_data[-1].reward_chain_block.weight != heaviest_peak_weight:
                await weight_proof_peer.close(600)
                raise RuntimeError(f"Weight proof had the wrong weight: {weight_proof_peer.peer_host}")

            # dont sync to wp if local peak is heavier,
            # dont ban peer, we asked for this peak
            current_peak = self.blockchain.get_peak()
            if current_peak is not None:
                if response.wp.recent_chain_data[-1].reward_chain_block.weight <= current_peak.weight:
                    raise RuntimeError(f"current peak is heavier than Weight proof peek: {weight_proof_peer.peer_host}")

            try:
                validated, fork_point, summaries = await self.weight_proof_handler.validate_weight_proof(response.wp)
            except Exception as e:
                await weight_proof_peer.close(600)
                raise ValueError(f"Weight proof validation threw an error {e}")

            if not validated:
                await weight_proof_peer.close(600)
                raise ValueError("Weight proof validation failed")

            self.log.info(f"Re-checked peers: total of {len(peers_with_peak)} peers with peak {heaviest_peak_height}")
            self.sync_store.set_sync_mode(True)
            self._state_changed("sync_mode")
            # Ensures that the fork point does not change
            async with self.blockchain.lock:
                await self.blockchain.warmup(fork_point)
                await self.sync_from_fork_point(fork_point, heaviest_peak_height, heaviest_peak_hash, summaries)
        except asyncio.CancelledError:
            self.log.warning("Syncing failed, CancelledError")
        except Exception as e:
            tb = traceback.format_exc()
            self.log.error(f"Error with syncing: {type(e)}{tb}")
        finally:
            if self._shut_down:
                return None
            await self._finish_sync()

    async def sync_from_fork_point(
        self,
        fork_point_height: int,
        target_peak_sb_height: uint32,
        peak_hash: bytes32,
        summaries: List[SubEpochSummary],
    ) -> None:
        self.log.info(f"Start syncing from fork point at {fork_point_height} up to {target_peak_sb_height}")
        peer_ids: Set[bytes32] = self.sync_store.get_peers_that_have_peak([peak_hash])
        peers_with_peak: List = [c for c in self.server.all_connections.values() if c.peer_node_id in peer_ids]

        if len(peers_with_peak) == 0:
            raise RuntimeError(f"Not syncing, no peers with header_hash {peak_hash} ")
        advanced_peak = False
        batch_size = self.constants.MAX_BLOCK_COUNT_PER_REQUESTS

        our_peak_height = self.blockchain.get_peak_height()
        ses_heigths = self.blockchain.get_ses_heights()
        if len(ses_heigths) > 2 and our_peak_height is not None:
            ses_heigths.sort()
            max_fork_ses_height = ses_heigths[-3]
            # This is the fork point in SES in the case where no fork was detected
            if self.blockchain.get_peak_height() is not None and fork_point_height == max_fork_ses_height:
                for peer in peers_with_peak:
                    # Grab a block at peak + 1 and check if fork point is actually our current height
                    block_response: Optional[Any] = await peer.request_block(
                        full_node_protocol.RequestBlock(uint32(our_peak_height + 1), True)
                    )
                    if block_response is not None and isinstance(block_response, full_node_protocol.RespondBlock):
                        peak = self.blockchain.get_peak()
                        if peak is not None and block_response.block.prev_header_hash == peak.header_hash:
                            fork_point_height = our_peak_height
                        break

        for i in range(fork_point_height, target_peak_sb_height, batch_size):
            start_height = i
            end_height = min(target_peak_sb_height, start_height + batch_size)
            request = RequestBlocks(uint32(start_height), uint32(end_height), True)
            self.log.info(f"Requesting blocks: {start_height} to {end_height}")
            batch_added = False
            to_remove = []
            for peer in peers_with_peak:
                if peer.closed:
                    to_remove.append(peer)
                    continue
                response = await peer.request_blocks(request, timeout=60)
                if response is None:
                    await peer.close()
                    to_remove.append(peer)
                    continue
                if isinstance(response, RejectBlocks):
                    to_remove.append(peer)
                    continue
                elif isinstance(response, RespondBlocks):
                    success, advanced_peak, _ = await self.receive_block_batch(
                        response.blocks, peer, None if advanced_peak else uint32(fork_point_height), summaries
                    )
                    if success is False:
                        await peer.close(600)
                        continue
                    else:
                        batch_added = True
                        break

            peak = self.blockchain.get_peak()
            assert peak is not None
            msg = make_msg(
                ProtocolMessageTypes.new_peak_wallet,
                wallet_protocol.NewPeakWallet(
                    peak.header_hash,
                    peak.height,
                    peak.weight,
                    uint32(max(peak.height - 1, uint32(0))),
                ),
            )
            await self.server.send_to_all([msg], NodeType.WALLET)

            for peer in to_remove:
                peers_with_peak.remove(peer)

            if self.sync_store.peers_changed.is_set():
                peer_ids = self.sync_store.get_peers_that_have_peak([peak_hash])
                peers_with_peak = [c for c in self.server.all_connections.values() if c.peer_node_id in peer_ids]
                self.log.info(f"Number of peers we are syncing from: {len(peers_with_peak)}")
                self.sync_store.peers_changed.clear()

            if batch_added is False:
                self.log.info(f"Failed to fetch blocks {start_height} to {end_height} from peers: {peers_with_peak}")
                break
            else:
                self.log.info(f"Added blocks {start_height} to {end_height}")
                self.blockchain.clean_block_record(
                    min(
                        end_height - self.constants.BLOCKS_CACHE_SIZE,
                        peak.height - self.constants.BLOCKS_CACHE_SIZE,
                    )
                )

    async def receive_block_batch(
        self,
        all_blocks: List[FullBlock],
        peer: ws.WSChiaConnection,
        fork_point: Optional[uint32],
        wp_summaries: Optional[List[SubEpochSummary]] = None,
    ) -> Tuple[bool, bool, Optional[uint32]]:
        advanced_peak = False
        fork_height: Optional[uint32] = uint32(0)

        blocks_to_validate: List[FullBlock] = []
        for i, block in enumerate(all_blocks):
            if not self.blockchain.contains_block(block.header_hash):
                blocks_to_validate = all_blocks[i:]
                break
        if len(blocks_to_validate) == 0:
            return True, False, fork_height

        pre_validate_start = time.time()
        pre_validation_results: Optional[
            List[PreValidationResult]
        ] = await self.blockchain.pre_validate_blocks_multiprocessing(blocks_to_validate, {}, wp_summaries=wp_summaries)
        self.log.debug(f"Block pre-validation time: {time.time() - pre_validate_start}")
        if pre_validation_results is None:
            return False, False, None
        for i, block in enumerate(blocks_to_validate):
            if pre_validation_results[i].error is not None:
                self.log.error(
                    f"Invalid block from peer: {peer.get_peer_info()} {Err(pre_validation_results[i].error)}"
                )
                return False, advanced_peak, fork_height

        for i, block in enumerate(blocks_to_validate):
            assert pre_validation_results[i].required_iters is not None
            (result, error, fork_height,) = await self.blockchain.receive_block(
                block, pre_validation_results[i], None if advanced_peak else fork_point
            )
            if result == ReceiveBlockResult.NEW_PEAK:
                advanced_peak = True
            elif result == ReceiveBlockResult.INVALID_BLOCK or result == ReceiveBlockResult.DISCONNECTED_BLOCK:
                if error is not None:
                    self.log.error(f"Error: {error}, Invalid block from peer: {peer.get_peer_info()} ")
                return False, advanced_peak, fork_height
            block_record = self.blockchain.block_record(block.header_hash)
            if block_record.sub_epoch_summary_included is not None:
                if self.weight_proof_handler is not None:
                    await self.weight_proof_handler.create_prev_sub_epoch_segments()
        if advanced_peak:
            self._state_changed("new_peak")
            self.log.debug(
                f"Total time for {len(blocks_to_validate)} blocks: {time.time() - pre_validate_start}, "
                f"advanced: {advanced_peak}"
            )
        return True, advanced_peak, fork_height

    async def _finish_sync(self):
        """
        Finalize sync by setting sync mode to False, clearing all sync information, and adding any final
        blocks that we have finalized recently.
        """
        self.log.info("long sync done")
        self.sync_store.set_long_sync(False)
        self.sync_store.set_sync_mode(False)
        self._state_changed("sync_mode")
        if self.server is None:
            return None

        peak: Optional[BlockRecord] = self.blockchain.get_peak()
        async with self.blockchain.lock:
            await self.sync_store.clear_sync_info()

            peak_fb: FullBlock = await self.blockchain.get_full_peak()
            if peak is not None:
                await self.peak_post_processing(peak_fb, peak, max(peak.height - 1, 0), None)

        if peak is not None and self.weight_proof_handler is not None:
            await self.weight_proof_handler.get_proof_of_weight(peak.header_hash)
            self._state_changed("block")

    def has_valid_pool_sig(self, block: Union[UnfinishedBlock, FullBlock]) -> bool:
        if (
            block.foliage.foliage_block_data.pool_target
            == PoolTarget(self.constants.GENESIS_PRE_FARM_POOL_PUZZLE_HASH, uint32(0))
            and block.foliage.prev_block_hash != self.constants.GENESIS_CHALLENGE
            and block.reward_chain_block.proof_of_space.pool_public_key is not None
        ):
            if not AugSchemeMPL.verify(
                block.reward_chain_block.proof_of_space.pool_public_key,
                bytes(block.foliage.foliage_block_data.pool_target),
                block.foliage.foliage_block_data.pool_signature,
            ):
                return False
        return True

    async def signage_point_post_processing(
        self,
        request: full_node_protocol.RespondSignagePoint,
        peer: ws.WSChiaConnection,
        ip_sub_slot: Optional[EndOfSubSlotBundle],
    ):
        self.log.info(
            f"⏲️  Finished signage point {request.index_from_challenge}/"
            f"{self.constants.NUM_SPS_SUB_SLOT}: "
            f"CC: {request.challenge_chain_vdf.output.get_hash()} "
            f"RC: {request.reward_chain_vdf.output.get_hash()} "
        )
        self.signage_point_times[request.index_from_challenge] = time.time()
        sub_slot_tuple = self.full_node_store.get_sub_slot(request.challenge_chain_vdf.challenge)
        if sub_slot_tuple is not None:
            prev_challenge = sub_slot_tuple[0].challenge_chain.challenge_chain_end_of_slot_vdf.challenge
        else:
            prev_challenge = None

        # Notify nodes of the new signage point
        broadcast = full_node_protocol.NewSignagePointOrEndOfSubSlot(
            prev_challenge,
            request.challenge_chain_vdf.challenge,
            request.index_from_challenge,
            request.reward_chain_vdf.challenge,
        )
        msg = make_msg(ProtocolMessageTypes.new_signage_point_or_end_of_sub_slot, broadcast)
        await self.server.send_to_all_except([msg], NodeType.FULL_NODE, peer.peer_node_id)

        peak = self.blockchain.get_peak()
        if peak is not None and peak.height > self.constants.MAX_SUB_SLOT_BLOCKS:
            sub_slot_iters = peak.sub_slot_iters
            difficulty = uint64(peak.weight - self.blockchain.block_record(peak.prev_hash).weight)
            # Makes sure to potentially update the difficulty if we are past the peak (into a new sub-slot)
            assert ip_sub_slot is not None
            if request.challenge_chain_vdf.challenge != ip_sub_slot.challenge_chain.get_hash():
                next_difficulty = self.blockchain.get_next_difficulty(peak.header_hash, True)
                next_sub_slot_iters = self.blockchain.get_next_slot_iters(peak.header_hash, True)
                difficulty = next_difficulty
                sub_slot_iters = next_sub_slot_iters
        else:
            difficulty = self.constants.DIFFICULTY_STARTING
            sub_slot_iters = self.constants.SUB_SLOT_ITERS_STARTING

        # Notify farmers of the new signage point
        broadcast_farmer = farmer_protocol.NewSignagePoint(
            request.challenge_chain_vdf.challenge,
            request.challenge_chain_vdf.output.get_hash(),
            request.reward_chain_vdf.output.get_hash(),
            difficulty,
            sub_slot_iters,
            request.index_from_challenge,
        )
        msg = make_msg(ProtocolMessageTypes.new_signage_point, broadcast_farmer)
        await self.server.send_to_all([msg], NodeType.FARMER)

    async def peak_post_processing(
        self, block: FullBlock, record: BlockRecord, fork_height: uint32, peer: Optional[ws.WSChiaConnection]
    ) -> None:
        """
        Must be called under self.blockchain.lock. This updates the internal state of the full node with the
        latest peak information. It also notifies peers about the new peak.
        """
        difficulty = self.blockchain.get_next_difficulty(record.header_hash, False)
        sub_slot_iters = self.blockchain.get_next_slot_iters(record.header_hash, False)

        self.log.info(
            f"🌱 Updated peak to height {record.height}, weight {record.weight}, "
            f"hh {record.header_hash}, "
            f"forked at {fork_height}, rh: {record.reward_infusion_new_challenge}, "
            f"total iters: {record.total_iters}, "
            f"overflow: {record.overflow}, "
            f"deficit: {record.deficit}, "
            f"difficulty: {difficulty}, "
            f"sub slot iters: {sub_slot_iters}, "
            f"Generator size: "
            f"{len(bytes(block.transactions_generator)) if  block.transactions_generator else 'No tx'}, "
            f"Generator ref list size: "
            f"{len(block.transactions_generator_ref_list) if block.transactions_generator else 'No tx'}"
        )

        sub_slots = await self.blockchain.get_sp_and_ip_sub_slots(record.header_hash)
        assert sub_slots is not None

        if not self.sync_store.get_sync_mode():
            self.blockchain.clean_block_records()

        fork_block: Optional[BlockRecord] = None
        if fork_height != block.height - 1 and block.height != 0:
            # This is a reorg
            fork_block = self.blockchain.block_record(self.blockchain.height_to_hash(fork_height))

        added_eos, new_sps, new_ips = self.full_node_store.new_peak(
            record,
            block,
            sub_slots[0],
            sub_slots[1],
            fork_block,
            self.blockchain,
        )
        if sub_slots[1] is None:
            assert record.ip_sub_slot_total_iters(self.constants) == 0
        # Ensure the signage point is also in the store, for consistency
        self.full_node_store.new_signage_point(
            record.signage_point_index,
            self.blockchain,
            record,
            record.sub_slot_iters,
            SignagePoint(
                block.reward_chain_block.challenge_chain_sp_vdf,
                block.challenge_chain_sp_proof,
                block.reward_chain_block.reward_chain_sp_vdf,
                block.reward_chain_sp_proof,
            ),
            skip_vdf_validation=True,
        )

        # Update the mempool (returns successful pending transactions added to the mempool)
        for bundle, result, spend_name in await self.mempool_manager.new_peak(self.blockchain.get_peak()):
            self.log.debug(f"Added transaction to mempool: {spend_name}")
            mempool_item = self.mempool_manager.get_mempool_item(spend_name)
            assert mempool_item is not None
            fees = mempool_item.fee
            assert fees >= 0
            assert mempool_item.cost is not None
            new_tx = full_node_protocol.NewTransaction(
                spend_name,
                mempool_item.cost,
                uint64(bundle.fees()),
            )
            msg = make_msg(ProtocolMessageTypes.new_transaction, new_tx)
            await self.server.send_to_all([msg], NodeType.FULL_NODE)

        # If there were pending end of slots that happen after this peak, broadcast them if they are added
        if added_eos is not None:
            broadcast = full_node_protocol.NewSignagePointOrEndOfSubSlot(
                added_eos.challenge_chain.challenge_chain_end_of_slot_vdf.challenge,
                added_eos.challenge_chain.get_hash(),
                uint8(0),
                added_eos.reward_chain.end_of_slot_vdf.challenge,
            )
            msg = make_msg(ProtocolMessageTypes.new_signage_point_or_end_of_sub_slot, broadcast)
            await self.server.send_to_all([msg], NodeType.FULL_NODE)

        if new_sps is not None and peer is not None:
            for index, sp in new_sps:
                assert (
                    sp.cc_vdf is not None
                    and sp.cc_proof is not None
                    and sp.rc_vdf is not None
                    and sp.rc_proof is not None
                )
                await self.signage_point_post_processing(
                    RespondSignagePoint(index, sp.cc_vdf, sp.cc_proof, sp.rc_vdf, sp.rc_proof), peer, sub_slots[1]
                )

        # TODO: maybe add and broadcast new IPs as well

        if record.height % 1000 == 0:
            # Occasionally clear data in full node store to keep memory usage small
            self.full_node_store.clear_seen_unfinished_blocks()
            self.full_node_store.clear_old_cache_entries()

        if self.sync_store.get_sync_mode() is False:
            await self.send_peak_to_timelords(block)

            # Tell full nodes about the new peak
            msg = make_msg(
                ProtocolMessageTypes.new_peak,
                full_node_protocol.NewPeak(
                    record.header_hash,
                    record.height,
                    record.weight,
                    fork_height,
                    block.reward_chain_block.get_unfinished().get_hash(),
                ),
            )
            if peer is not None:
                await self.server.send_to_all_except([msg], NodeType.FULL_NODE, peer.peer_node_id)
            else:
                await self.server.send_to_all([msg], NodeType.FULL_NODE)

        # Tell wallets about the new peak
        msg = make_msg(
            ProtocolMessageTypes.new_peak_wallet,
            wallet_protocol.NewPeakWallet(
                record.header_hash,
                record.height,
                record.weight,
                fork_height,
            ),
        )
        await self.server.send_to_all([msg], NodeType.WALLET)

        # Check if we detected a spent transaction, to load up our generator cache
        if block.transactions_generator is not None and self.full_node_store.previous_generator is None:
            generator_arg = detect_potential_template_generator(block.height, block.transactions_generator)
            if generator_arg:
                self.log.info(f"Saving previous generator for height {block.height}")
                self.full_node_store.previous_generator = generator_arg

        self._state_changed("new_peak")

    async def respond_block(
        self,
        respond_block: full_node_protocol.RespondBlock,
        peer: Optional[ws.WSChiaConnection] = None,
    ) -> Optional[Message]:
        """
        Receive a full block from a peer full node (or ourselves).
        """
        block: FullBlock = respond_block.block
        if self.sync_store.get_sync_mode():
            return None

        # Adds the block to seen, and check if it's seen before (which means header is in memory)
        header_hash = block.header_hash
        if self.blockchain.contains_block(header_hash):
            return None

        pre_validation_result: Optional[PreValidationResult] = None
        if (
            block.is_transaction_block()
            and block.transactions_info is not None
            and block.transactions_info.generator_root != bytes([0] * 32)
            and block.transactions_generator is None
        ):
            # This is the case where we already had the unfinished block, and asked for this block without
            # the transactions (since we already had them). Therefore, here we add the transactions.
            unfinished_rh: bytes32 = block.reward_chain_block.get_unfinished().get_hash()
            unf_block: Optional[UnfinishedBlock] = self.full_node_store.get_unfinished_block(unfinished_rh)
            if (
                unf_block is not None
                and unf_block.transactions_generator is not None
                and unf_block.foliage_transaction_block == block.foliage_transaction_block
            ):
                pre_validation_result = self.full_node_store.get_unfinished_block_result(unfinished_rh)
                assert pre_validation_result is not None
                block = dataclasses.replace(
                    block,
                    transactions_generator=unf_block.transactions_generator,
                    transactions_generator_ref_list=unf_block.transactions_generator_ref_list,
                )
            else:
                # We still do not have the correct information for this block, perhaps there is a duplicate block
                # with the same unfinished block hash in the cache, so we need to fetch the correct one
                if peer is None:
                    return None

                block_response: Optional[Any] = await peer.request_block(
                    full_node_protocol.RequestBlock(block.height, True)
                )
                if block_response is None or not isinstance(block_response, full_node_protocol.RespondBlock):
                    self.log.warning(
                        f"Was not able to fetch the correct block for height {block.height} {block_response}"
                    )
                    return None
                new_block: FullBlock = block_response.block
                if new_block.foliage_transaction_block != block.foliage_transaction_block:
                    self.log.warning(f"Received the wrong block for height {block.height} {new_block.header_hash}")
                    return None
                assert new_block.transactions_generator is not None

                self.log.debug(
                    f"Wrong info in the cache for bh {new_block.header_hash}, there might be multiple blocks from the "
                    f"same farmer with the same pospace."
                )
                # This recursion ends here, we cannot recurse again because transactions_generator is not None
                return await self.respond_block(block_response, peer)

        async with self.blockchain.lock:
            # After acquiring the lock, check again, because another asyncio thread might have added it
            if self.blockchain.contains_block(header_hash):
                return None
            validation_start = time.time()
            # Tries to add the block to the blockchain, if we already validated transactions, don't do it again
            npc_results = {}
            if pre_validation_result is not None and pre_validation_result.npc_result is not None:
                npc_results[block.height] = pre_validation_result.npc_result
            pre_validation_results: Optional[
                List[PreValidationResult]
            ] = await self.blockchain.pre_validate_blocks_multiprocessing([block], npc_results)
            if pre_validation_results is None:
                raise ValueError(f"Failed to validate block {header_hash} height {block.height}")
            if pre_validation_results[0].error is not None:
                if Err(pre_validation_results[0].error) == Err.INVALID_PREV_BLOCK_HASH:
                    added: ReceiveBlockResult = ReceiveBlockResult.DISCONNECTED_BLOCK
                    error_code: Optional[Err] = Err.INVALID_PREV_BLOCK_HASH
                    fork_height: Optional[uint32] = None
                else:
                    raise ValueError(
                        f"Failed to validate block {header_hash} height "
                        f"{block.height}: {Err(pre_validation_results[0].error).name}"
                    )
            else:
                result_to_validate = (
                    pre_validation_results[0] if pre_validation_result is None else pre_validation_result
                )
                assert result_to_validate.required_iters == pre_validation_results[0].required_iters
                added, error_code, fork_height = await self.blockchain.receive_block(block, result_to_validate, None)
                if (
                    self.full_node_store.previous_generator is not None
                    and fork_height is not None
                    and fork_height < self.full_node_store.previous_generator.block_height
                ):
                    self.full_node_store.previous_generator = None
            validation_time = time.time() - validation_start

            if added == ReceiveBlockResult.ALREADY_HAVE_BLOCK:
                return None
            elif added == ReceiveBlockResult.INVALID_BLOCK:
                assert error_code is not None
                self.log.error(f"Block {header_hash} at height {block.height} is invalid with code {error_code}.")
                raise ConsensusError(error_code, header_hash)

            elif added == ReceiveBlockResult.DISCONNECTED_BLOCK:
                self.log.info(f"Disconnected block {header_hash} at height {block.height}")
                return None
            elif added == ReceiveBlockResult.NEW_PEAK:
                # Only propagate blocks which extend the blockchain (becomes one of the heads)
                new_peak: Optional[BlockRecord] = self.blockchain.get_peak()
                assert new_peak is not None and fork_height is not None

                await self.peak_post_processing(block, new_peak, fork_height, peer)

            elif added == ReceiveBlockResult.ADDED_AS_ORPHAN:
                self.log.info(
                    f"Received orphan block of height {block.height} rh " f"{block.reward_chain_block.get_hash()}"
                )
            else:
                # Should never reach here, all the cases are covered
                raise RuntimeError(f"Invalid result from receive_block {added}")
        percent_full_str = (
            (
                ", percent full: "
                + str(round(100.0 * float(block.transactions_info.cost) / self.constants.MAX_BLOCK_COST_CLVM, 3))
                + "%"
            )
            if block.transactions_info is not None
            else ""
        )
        self.log.info(
            f"Block validation time: {validation_time}, "
            f"cost: {block.transactions_info.cost if block.transactions_info is not None else 'None'}"
            f"{percent_full_str}"
        )

        # This code path is reached if added == ADDED_AS_ORPHAN or NEW_TIP
        peak = self.blockchain.get_peak()
        assert peak is not None

        # Removes all temporary data for old blocks
        clear_height = uint32(max(0, peak.height - 50))
        self.full_node_store.clear_candidate_blocks_below(clear_height)
        self.full_node_store.clear_unfinished_blocks_below(clear_height)
        if peak.height % 1000 == 0 and not self.sync_store.get_sync_mode():
            await self.sync_store.clear_sync_info()  # Occasionally clear sync peer info
        self._state_changed("block")
        record = self.blockchain.block_record(block.header_hash)
        if self.weight_proof_handler is not None and record.sub_epoch_summary_included is not None:
            if self._segment_task is None or self._segment_task.done():
                self._segment_task = asyncio.create_task(self.weight_proof_handler.create_prev_sub_epoch_segments())
        return None

    async def respond_unfinished_block(
        self,
        respond_unfinished_block: full_node_protocol.RespondUnfinishedBlock,
        peer: Optional[ws.WSChiaConnection],
        farmed_block: bool = False,
    ) -> None:
        """
        We have received an unfinished block, either created by us, or from another peer.
        We can validate it and if it's a good block, propagate it to other peers and
        timelords.
        """
        block = respond_unfinished_block.unfinished_block

        if block.prev_header_hash != self.constants.GENESIS_CHALLENGE and not self.blockchain.contains_block(
            block.prev_header_hash
        ):
            # No need to request the parent, since the peer will send it to us anyway, via NewPeak
            self.log.debug("Received a disconnected unfinished block")
            return None

        # Adds the unfinished block to seen, and check if it's seen before, to prevent
        # processing it twice. This searches for the exact version of the unfinished block (there can be many different
        # foliages for the same trunk). This is intentional, to prevent DOS attacks.
        # Note that it does not require that this block was successfully processed
        if self.full_node_store.seen_unfinished_block(block.get_hash()):
            return None

        block_hash = block.reward_chain_block.get_hash()

        # This searched for the trunk hash (unfinished reward hash). If we have already added a block with the same
        # hash, return
        if self.full_node_store.get_unfinished_block(block_hash) is not None:
            return None

        peak: Optional[BlockRecord] = self.blockchain.get_peak()
        if peak is not None:
            if block.total_iters < peak.sp_total_iters(self.constants):
                # This means this unfinished block is pretty far behind, it will not add weight to our chain
                return None

        if block.prev_header_hash == self.constants.GENESIS_CHALLENGE:
            prev_b = None
        else:
            prev_b = self.blockchain.block_record(block.prev_header_hash)

        # Count the blocks in sub slot, and check if it's a new epoch
        if len(block.finished_sub_slots) > 0:
            num_blocks_in_ss = 1  # Curr
        else:
            curr = self.blockchain.try_block_record(block.prev_header_hash)
            num_blocks_in_ss = 2  # Curr and prev
            while (curr is not None) and not curr.first_in_sub_slot:
                curr = self.blockchain.try_block_record(curr.prev_hash)
                num_blocks_in_ss += 1

        if num_blocks_in_ss > self.constants.MAX_SUB_SLOT_BLOCKS:
            # TODO: potentially allow overflow blocks here, which count for the next slot
            self.log.warning("Too many blocks added, not adding block")
            return None

        async with self.blockchain.lock:
            # TODO: pre-validate VDFs outside of lock
            validation_start = time.time()
            validate_result = await self.blockchain.validate_unfinished_block(block)
            if validate_result.error is not None:
                if validate_result.error == Err.COIN_AMOUNT_NEGATIVE.value:
                    # TODO: remove in the future, hotfix for 1.1.5 peers to not disconnect older peers
                    self.log.info(f"Consensus error {validate_result.error}, not disconnecting")
                    return
                raise ConsensusError(Err(validate_result.error))
            validation_time = time.time() - validation_start

        assert validate_result.required_iters is not None

        # Perform another check, in case we have already concurrently added the same unfinished block
        if self.full_node_store.get_unfinished_block(block_hash) is not None:
            return None

        if block.prev_header_hash == self.constants.GENESIS_CHALLENGE:
            height = uint32(0)
        else:
            height = uint32(self.blockchain.block_record(block.prev_header_hash).height + 1)

        ses: Optional[SubEpochSummary] = next_sub_epoch_summary(
            self.constants,
            self.blockchain,
            validate_result.required_iters,
            block,
            True,
        )

        self.full_node_store.add_unfinished_block(height, block, validate_result)
        if farmed_block is True:
            self.log.info(
                f"🍀 ️Farmed unfinished_block {block_hash}, SP: {block.reward_chain_block.signage_point_index}, "
                f"validation time: {validation_time}, "
                f"cost: {block.transactions_info.cost if block.transactions_info else 'None'}"
            )
        else:
            percent_full_str = (
                (
                    ", percent full: "
                    + str(round(100.0 * float(block.transactions_info.cost) / self.constants.MAX_BLOCK_COST_CLVM, 3))
                    + "%"
                )
                if block.transactions_info is not None
                else ""
            )
            self.log.info(
                f"Added unfinished_block {block_hash}, not farmed by us,"
                f" SP: {block.reward_chain_block.signage_point_index} farmer response time: "
                f"{time.time() - self.signage_point_times[block.reward_chain_block.signage_point_index]}, "
                f"Pool pk {encode_puzzle_hash(block.foliage.foliage_block_data.pool_target.puzzle_hash, 'xch')}, "
                f"validation time: {validation_time}, "
                f"cost: {block.transactions_info.cost if block.transactions_info else 'None'}"
                f"{percent_full_str}"
            )

        sub_slot_iters, difficulty = get_next_sub_slot_iters_and_difficulty(
            self.constants,
            len(block.finished_sub_slots) > 0,
            prev_b,
            self.blockchain,
        )

        if block.reward_chain_block.signage_point_index == 0:
            res = self.full_node_store.get_sub_slot(block.reward_chain_block.pos_ss_cc_challenge_hash)
            if res is None:
                if block.reward_chain_block.pos_ss_cc_challenge_hash == self.constants.GENESIS_CHALLENGE:
                    rc_prev = self.constants.GENESIS_CHALLENGE
                else:
                    self.log.warning(f"Do not have sub slot {block.reward_chain_block.pos_ss_cc_challenge_hash}")
                    return None
            else:
                rc_prev = res[0].reward_chain.get_hash()
        else:
            assert block.reward_chain_block.reward_chain_sp_vdf is not None
            rc_prev = block.reward_chain_block.reward_chain_sp_vdf.challenge

        timelord_request = timelord_protocol.NewUnfinishedBlockTimelord(
            block.reward_chain_block,
            difficulty,
            sub_slot_iters,
            block.foliage,
            ses,
            rc_prev,
        )

        timelord_msg = make_msg(ProtocolMessageTypes.new_unfinished_block_timelord, timelord_request)
        await self.server.send_to_all([timelord_msg], NodeType.TIMELORD)

        full_node_request = full_node_protocol.NewUnfinishedBlock(block.reward_chain_block.get_hash())
        msg = make_msg(ProtocolMessageTypes.new_unfinished_block, full_node_request)
        if peer is not None:
            await self.server.send_to_all_except([msg], NodeType.FULL_NODE, peer.peer_node_id)
        else:
            await self.server.send_to_all([msg], NodeType.FULL_NODE)
        self._state_changed("unfinished_block")

    async def new_infusion_point_vdf(
        self, request: timelord_protocol.NewInfusionPointVDF, timelord_peer: Optional[ws.WSChiaConnection] = None
    ) -> Optional[Message]:
        # Lookup unfinished blocks
        unfinished_block: Optional[UnfinishedBlock] = self.full_node_store.get_unfinished_block(
            request.unfinished_reward_hash
        )

        if unfinished_block is None:
            self.log.warning(
                f"Do not have unfinished reward chain block {request.unfinished_reward_hash}, cannot finish."
            )
            return None

        prev_b: Optional[BlockRecord] = None

        target_rc_hash = request.reward_chain_ip_vdf.challenge
        last_slot_cc_hash = request.challenge_chain_ip_vdf.challenge

        # Backtracks through end of slot objects, should work for multiple empty sub slots
        for eos, _, _ in reversed(self.full_node_store.finished_sub_slots):
            if eos is not None and eos.reward_chain.get_hash() == target_rc_hash:
                target_rc_hash = eos.reward_chain.end_of_slot_vdf.challenge
        if target_rc_hash == self.constants.GENESIS_CHALLENGE:
            prev_b = None
        else:
            # Find the prev block, starts looking backwards from the peak. target_rc_hash must be the hash of a block
            # and not an end of slot (since we just looked through the slots and backtracked)
            curr: Optional[BlockRecord] = self.blockchain.get_peak()

            for _ in range(10):
                if curr is None:
                    break
                if curr.reward_infusion_new_challenge == target_rc_hash:
                    # Found our prev block
                    prev_b = curr
                    break
                curr = self.blockchain.try_block_record(curr.prev_hash)

            # If not found, cache keyed on prev block
            if prev_b is None:
                self.full_node_store.add_to_future_ip(request)
                self.log.warning(f"Previous block is None, infusion point {request.reward_chain_ip_vdf.challenge}")
                return None

        finished_sub_slots: Optional[List[EndOfSubSlotBundle]] = self.full_node_store.get_finished_sub_slots(
            self.blockchain,
            prev_b,
            last_slot_cc_hash,
        )
        if finished_sub_slots is None:
            return None

        sub_slot_iters, difficulty = get_next_sub_slot_iters_and_difficulty(
            self.constants,
            len(finished_sub_slots) > 0,
            prev_b,
            self.blockchain,
        )

        if unfinished_block.reward_chain_block.pos_ss_cc_challenge_hash == self.constants.GENESIS_CHALLENGE:
            sub_slot_start_iters = uint128(0)
        else:
            ss_res = self.full_node_store.get_sub_slot(unfinished_block.reward_chain_block.pos_ss_cc_challenge_hash)
            if ss_res is None:
                self.log.warning(f"Do not have sub slot {unfinished_block.reward_chain_block.pos_ss_cc_challenge_hash}")
                return None
            _, _, sub_slot_start_iters = ss_res
        sp_total_iters = uint128(
            sub_slot_start_iters
            + calculate_sp_iters(
                self.constants,
                sub_slot_iters,
                unfinished_block.reward_chain_block.signage_point_index,
            )
        )

        block: FullBlock = unfinished_block_to_full_block(
            unfinished_block,
            request.challenge_chain_ip_vdf,
            request.challenge_chain_ip_proof,
            request.reward_chain_ip_vdf,
            request.reward_chain_ip_proof,
            request.infused_challenge_chain_ip_vdf,
            request.infused_challenge_chain_ip_proof,
            finished_sub_slots,
            prev_b,
            self.blockchain,
            sp_total_iters,
            difficulty,
        )
        if not self.has_valid_pool_sig(block):
            self.log.warning("Trying to make a pre-farm block but height is not 0")
            return None
        try:
            await self.respond_block(full_node_protocol.RespondBlock(block))
        except Exception as e:
            self.log.warning(f"Consensus error validating block: {e}")
            if timelord_peer is not None:
                # Only sends to the timelord who sent us this VDF, to reset them to the correct peak
                await self.send_peak_to_timelords(peer=timelord_peer)
        return None

    async def respond_end_of_sub_slot(
        self, request: full_node_protocol.RespondEndOfSubSlot, peer: ws.WSChiaConnection
    ) -> Tuple[Optional[Message], bool]:

        fetched_ss = self.full_node_store.get_sub_slot(request.end_of_slot_bundle.challenge_chain.get_hash())
        if fetched_ss is not None:
            # Already have the sub-slot
            return None, True

        async with self.timelord_lock:
            fetched_ss = self.full_node_store.get_sub_slot(
                request.end_of_slot_bundle.challenge_chain.challenge_chain_end_of_slot_vdf.challenge
            )
            if (
                (fetched_ss is None)
                and request.end_of_slot_bundle.challenge_chain.challenge_chain_end_of_slot_vdf.challenge
                != self.constants.GENESIS_CHALLENGE
            ):
                # If we don't have the prev, request the prev instead
                full_node_request = full_node_protocol.RequestSignagePointOrEndOfSubSlot(
                    request.end_of_slot_bundle.challenge_chain.challenge_chain_end_of_slot_vdf.challenge,
                    uint8(0),
                    bytes([0] * 32),
                )
                return (
                    make_msg(ProtocolMessageTypes.request_signage_point_or_end_of_sub_slot, full_node_request),
                    False,
                )

            peak = self.blockchain.get_peak()
            if peak is not None and peak.height > 2:
                next_sub_slot_iters = self.blockchain.get_next_slot_iters(peak.header_hash, True)
                next_difficulty = self.blockchain.get_next_difficulty(peak.header_hash, True)
            else:
                next_sub_slot_iters = self.constants.SUB_SLOT_ITERS_STARTING
                next_difficulty = self.constants.DIFFICULTY_STARTING

            # Adds the sub slot and potentially get new infusions
            new_infusions = self.full_node_store.new_finished_sub_slot(
                request.end_of_slot_bundle,
                self.blockchain,
                peak,
                await self.blockchain.get_full_peak(),
            )
            # It may be an empty list, even if it's not None. Not None means added successfully
            if new_infusions is not None:
                self.log.info(
                    f"⏲️  Finished sub slot, SP {self.constants.NUM_SPS_SUB_SLOT}/{self.constants.NUM_SPS_SUB_SLOT}, "
                    f"{request.end_of_slot_bundle.challenge_chain.get_hash()}, "
                    f"number of sub-slots: {len(self.full_node_store.finished_sub_slots)}, "
                    f"RC hash: {request.end_of_slot_bundle.reward_chain.get_hash()}, "
                    f"Deficit {request.end_of_slot_bundle.reward_chain.deficit}"
                )
                # Notify full nodes of the new sub-slot
                broadcast = full_node_protocol.NewSignagePointOrEndOfSubSlot(
                    request.end_of_slot_bundle.challenge_chain.challenge_chain_end_of_slot_vdf.challenge,
                    request.end_of_slot_bundle.challenge_chain.get_hash(),
                    uint8(0),
                    request.end_of_slot_bundle.reward_chain.end_of_slot_vdf.challenge,
                )
                msg = make_msg(ProtocolMessageTypes.new_signage_point_or_end_of_sub_slot, broadcast)
                await self.server.send_to_all_except([msg], NodeType.FULL_NODE, peer.peer_node_id)

                for infusion in new_infusions:
                    await self.new_infusion_point_vdf(infusion)

                # Notify farmers of the new sub-slot
                broadcast_farmer = farmer_protocol.NewSignagePoint(
                    request.end_of_slot_bundle.challenge_chain.get_hash(),
                    request.end_of_slot_bundle.challenge_chain.get_hash(),
                    request.end_of_slot_bundle.reward_chain.get_hash(),
                    next_difficulty,
                    next_sub_slot_iters,
                    uint8(0),
                )
                msg = make_msg(ProtocolMessageTypes.new_signage_point, broadcast_farmer)
                await self.server.send_to_all([msg], NodeType.FARMER)
                return None, True
            else:
                self.log.info(
                    f"End of slot not added CC challenge "
                    f"{request.end_of_slot_bundle.challenge_chain.challenge_chain_end_of_slot_vdf.challenge}"
                )
        return None, False

    async def respond_transaction(
        self,
        transaction: SpendBundle,
        spend_name: bytes32,
        peer: Optional[ws.WSChiaConnection] = None,
        test: bool = False,
    ) -> Tuple[MempoolInclusionStatus, Optional[Err]]:
        if self.sync_store.get_sync_mode():
            return MempoolInclusionStatus.FAILED, Err.NO_TRANSACTIONS_WHILE_SYNCING
        if not test and not (await self.synced()):
            return MempoolInclusionStatus.FAILED, Err.NO_TRANSACTIONS_WHILE_SYNCING

        # No transactions in mempool in initial client. Remove 6 weeks after launch
        if int(time.time()) <= self.constants.INITIAL_FREEZE_END_TIMESTAMP:
            return MempoolInclusionStatus.FAILED, Err.INITIAL_TRANSACTION_FREEZE

        if self.mempool_manager.seen(spend_name):
            return MempoolInclusionStatus.FAILED, Err.ALREADY_INCLUDING_TRANSACTION
        self.mempool_manager.add_and_maybe_pop_seen(spend_name)
        self.log.debug(f"Processing transaction: {spend_name}")
        # Ignore if syncing
        if self.sync_store.get_sync_mode():
            status = MempoolInclusionStatus.FAILED
            error: Optional[Err] = Err.NO_TRANSACTIONS_WHILE_SYNCING
            self.mempool_manager.remove_seen(spend_name)
        else:
            try:
                cost_result = await self.mempool_manager.pre_validate_spendbundle(transaction)
            except Exception as e:
                self.mempool_manager.remove_seen(spend_name)
                raise e
            async with self.mempool_manager.lock:
                if self.mempool_manager.get_spendbundle(spend_name) is not None:
                    self.mempool_manager.remove_seen(spend_name)
                    return MempoolInclusionStatus.FAILED, Err.ALREADY_INCLUDING_TRANSACTION
                cost, status, error = await self.mempool_manager.add_spendbundle(transaction, cost_result, spend_name)
            if status == MempoolInclusionStatus.SUCCESS:
                self.log.debug(
                    f"Added transaction to mempool: {spend_name} mempool size: "
                    f"{self.mempool_manager.mempool.total_mempool_cost}"
                )
                # Only broadcast successful transactions, not pending ones. Otherwise it's a DOS
                # vector.
                mempool_item = self.mempool_manager.get_mempool_item(spend_name)
                assert mempool_item is not None
                fees = mempool_item.fee
                assert fees >= 0
                assert cost is not None
                new_tx = full_node_protocol.NewTransaction(
                    spend_name,
                    cost,
                    fees,
                )
                msg = make_msg(ProtocolMessageTypes.new_transaction, new_tx)
                if peer is None:
                    await self.server.send_to_all([msg], NodeType.FULL_NODE)
                else:
                    await self.server.send_to_all_except([msg], NodeType.FULL_NODE, peer.peer_node_id)
            else:
                self.mempool_manager.remove_seen(spend_name)
                self.log.debug(
                    f"Wasn't able to add transaction with id {spend_name}, " f"status {status} error: {error}"
                )
        return status, error

    async def _needs_compact_proof(
        self, vdf_info: VDFInfo, header_block: HeaderBlock, field_vdf: CompressibleVDFField
    ) -> bool:
        if field_vdf == CompressibleVDFField.CC_EOS_VDF:
            for sub_slot in header_block.finished_sub_slots:
                if sub_slot.challenge_chain.challenge_chain_end_of_slot_vdf == vdf_info:
                    if (
                        sub_slot.proofs.challenge_chain_slot_proof.witness_type == 0
                        and sub_slot.proofs.challenge_chain_slot_proof.normalized_to_identity
                    ):
                        return False
                    return True
        if field_vdf == CompressibleVDFField.ICC_EOS_VDF:
            for sub_slot in header_block.finished_sub_slots:
                if (
                    sub_slot.infused_challenge_chain is not None
                    and sub_slot.infused_challenge_chain.infused_challenge_chain_end_of_slot_vdf == vdf_info
                ):
                    assert sub_slot.proofs.infused_challenge_chain_slot_proof is not None
                    if (
                        sub_slot.proofs.infused_challenge_chain_slot_proof.witness_type == 0
                        and sub_slot.proofs.infused_challenge_chain_slot_proof.normalized_to_identity
                    ):
                        return False
                    return True
        if field_vdf == CompressibleVDFField.CC_SP_VDF:
            if header_block.reward_chain_block.challenge_chain_sp_vdf is None:
                return False
            if vdf_info == header_block.reward_chain_block.challenge_chain_sp_vdf:
                assert header_block.challenge_chain_sp_proof is not None
                if (
                    header_block.challenge_chain_sp_proof.witness_type == 0
                    and header_block.challenge_chain_sp_proof.normalized_to_identity
                ):
                    return False
                return True
        if field_vdf == CompressibleVDFField.CC_IP_VDF:
            if vdf_info == header_block.reward_chain_block.challenge_chain_ip_vdf:
                if (
                    header_block.challenge_chain_ip_proof.witness_type == 0
                    and header_block.challenge_chain_ip_proof.normalized_to_identity
                ):
                    return False
                return True
        return False

    async def _can_accept_compact_proof(
        self,
        vdf_info: VDFInfo,
        vdf_proof: VDFProof,
        height: uint32,
        header_hash: bytes32,
        field_vdf: CompressibleVDFField,
    ) -> bool:
        """
        - Checks if the provided proof is indeed compact.
        - Checks if proof verifies given the vdf_info from the start of sub-slot.
        - Checks if the provided vdf_info is correct, assuming it refers to the start of sub-slot.
        - Checks if the existing proof was non-compact. Ignore this proof if we already have a compact proof.
        """
        is_fully_compactified = await self.block_store.is_fully_compactified(header_hash)
        if is_fully_compactified is None or is_fully_compactified:
            self.log.info(f"Already compactified block: {header_hash}. Ignoring.")
            return False
        if vdf_proof.witness_type > 0 or not vdf_proof.normalized_to_identity:
            self.log.error(f"Received vdf proof is not compact: {vdf_proof}.")
            return False
        if not vdf_proof.is_valid(self.constants, ClassgroupElement.get_default_element(), vdf_info):
            self.log.error(f"Received compact vdf proof is not valid: {vdf_proof}.")
            return False
        header_block = await self.blockchain.get_header_block_by_height(height, header_hash, tx_filter=False)
        if header_block is None:
            self.log.error(f"Can't find block for given compact vdf. Height: {height} Header hash: {header_hash}")
            return False
        is_new_proof = await self._needs_compact_proof(vdf_info, header_block, field_vdf)
        if not is_new_proof:
            self.log.info(f"Duplicate compact proof. Height: {height}. Header hash: {header_hash}.")
        return is_new_proof

    async def _replace_proof(
        self,
        vdf_info: VDFInfo,
        vdf_proof: VDFProof,
        height: uint32,
        field_vdf: CompressibleVDFField,
    ) -> bool:
        full_blocks = await self.block_store.get_full_blocks_at([height])
        assert len(full_blocks) > 0
        replaced = False
        expected_header_hash = self.blockchain.height_to_hash(height)
        for block in full_blocks:
            new_block = None
            if block.header_hash != expected_header_hash:
                continue
            block_record = await self.blockchain.get_block_record_from_db(expected_header_hash)
            assert block_record is not None

            if field_vdf == CompressibleVDFField.CC_EOS_VDF:
                for index, sub_slot in enumerate(block.finished_sub_slots):
                    if sub_slot.challenge_chain.challenge_chain_end_of_slot_vdf == vdf_info:
                        new_proofs = dataclasses.replace(sub_slot.proofs, challenge_chain_slot_proof=vdf_proof)
                        new_subslot = dataclasses.replace(sub_slot, proofs=new_proofs)
                        new_finished_subslots = block.finished_sub_slots
                        new_finished_subslots[index] = new_subslot
                        new_block = dataclasses.replace(block, finished_sub_slots=new_finished_subslots)
                        break
            if field_vdf == CompressibleVDFField.ICC_EOS_VDF:
                for index, sub_slot in enumerate(block.finished_sub_slots):
                    if (
                        sub_slot.infused_challenge_chain is not None
                        and sub_slot.infused_challenge_chain.infused_challenge_chain_end_of_slot_vdf == vdf_info
                    ):
                        new_proofs = dataclasses.replace(sub_slot.proofs, infused_challenge_chain_slot_proof=vdf_proof)
                        new_subslot = dataclasses.replace(sub_slot, proofs=new_proofs)
                        new_finished_subslots = block.finished_sub_slots
                        new_finished_subslots[index] = new_subslot
                        new_block = dataclasses.replace(block, finished_sub_slots=new_finished_subslots)
                        break
            if field_vdf == CompressibleVDFField.CC_SP_VDF:
                if block.reward_chain_block.challenge_chain_sp_vdf == vdf_info:
                    assert block.challenge_chain_sp_proof is not None
                    new_block = dataclasses.replace(block, challenge_chain_sp_proof=vdf_proof)
            if field_vdf == CompressibleVDFField.CC_IP_VDF:
                if block.reward_chain_block.challenge_chain_ip_vdf == vdf_info:
                    new_block = dataclasses.replace(block, challenge_chain_ip_proof=vdf_proof)
            if new_block is None:
                continue
            async with self.db_wrapper.lock:
                await self.block_store.add_full_block(new_block.header_hash, new_block, block_record)
                await self.block_store.db_wrapper.commit_transaction()
                replaced = True
        return replaced

    async def respond_compact_proof_of_time(self, request: timelord_protocol.RespondCompactProofOfTime) -> None:
        field_vdf = CompressibleVDFField(int(request.field_vdf))
        if not await self._can_accept_compact_proof(
            request.vdf_info, request.vdf_proof, request.height, request.header_hash, field_vdf
        ):
            return None
        async with self.blockchain.compact_proof_lock:
            replaced = await self._replace_proof(request.vdf_info, request.vdf_proof, request.height, field_vdf)
        if not replaced:
            self.log.error(f"Could not replace compact proof: {request.height}")
            return None
        msg = make_msg(
            ProtocolMessageTypes.new_compact_vdf,
            full_node_protocol.NewCompactVDF(request.height, request.header_hash, request.field_vdf, request.vdf_info),
        )
        if self.server is not None:
            await self.server.send_to_all([msg], NodeType.FULL_NODE)

    async def new_compact_vdf(self, request: full_node_protocol.NewCompactVDF, peer: ws.WSChiaConnection) -> None:
        is_fully_compactified = await self.block_store.is_fully_compactified(request.header_hash)
        if is_fully_compactified is None or is_fully_compactified:
            return None
        header_block = await self.blockchain.get_header_block_by_height(
            request.height, request.header_hash, tx_filter=False
        )
        if header_block is None:
            return None
        field_vdf = CompressibleVDFField(int(request.field_vdf))
        if await self._needs_compact_proof(request.vdf_info, header_block, field_vdf):
            peer_request = full_node_protocol.RequestCompactVDF(
                request.height, request.header_hash, request.field_vdf, request.vdf_info
            )
            response = await peer.request_compact_vdf(peer_request, timeout=10)
            if response is not None and isinstance(response, full_node_protocol.RespondCompactVDF):
                await self.respond_compact_vdf(response, peer)

    async def request_compact_vdf(
        self, request: full_node_protocol.RequestCompactVDF, peer: ws.WSChiaConnection
    ) -> None:
        header_block = await self.blockchain.get_header_block_by_height(
            request.height, request.header_hash, tx_filter=False
        )
        if header_block is None:
            return None
        vdf_proof: Optional[VDFProof] = None
        field_vdf = CompressibleVDFField(int(request.field_vdf))
        if field_vdf == CompressibleVDFField.CC_EOS_VDF:
            for sub_slot in header_block.finished_sub_slots:
                if sub_slot.challenge_chain.challenge_chain_end_of_slot_vdf == request.vdf_info:
                    vdf_proof = sub_slot.proofs.challenge_chain_slot_proof
                    break
        if field_vdf == CompressibleVDFField.ICC_EOS_VDF:
            for sub_slot in header_block.finished_sub_slots:
                if (
                    sub_slot.infused_challenge_chain is not None
                    and sub_slot.infused_challenge_chain.infused_challenge_chain_end_of_slot_vdf == request.vdf_info
                ):
                    vdf_proof = sub_slot.proofs.infused_challenge_chain_slot_proof
                    break
        if (
            field_vdf == CompressibleVDFField.CC_SP_VDF
            and header_block.reward_chain_block.challenge_chain_sp_vdf == request.vdf_info
        ):
            vdf_proof = header_block.challenge_chain_sp_proof
        if (
            field_vdf == CompressibleVDFField.CC_IP_VDF
            and header_block.reward_chain_block.challenge_chain_ip_vdf == request.vdf_info
        ):
            vdf_proof = header_block.challenge_chain_ip_proof
        if vdf_proof is None or vdf_proof.witness_type > 0 or not vdf_proof.normalized_to_identity:
            self.log.error(f"{peer} requested compact vdf we don't have, height: {request.height}.")
            return None
        compact_vdf = full_node_protocol.RespondCompactVDF(
            request.height,
            request.header_hash,
            request.field_vdf,
            request.vdf_info,
            vdf_proof,
        )
        msg = make_msg(ProtocolMessageTypes.respond_compact_vdf, compact_vdf)
        await peer.send_message(msg)

    async def respond_compact_vdf(
        self, request: full_node_protocol.RespondCompactVDF, peer: ws.WSChiaConnection
    ) -> None:
        field_vdf = CompressibleVDFField(int(request.field_vdf))
        if not await self._can_accept_compact_proof(
            request.vdf_info, request.vdf_proof, request.height, request.header_hash, field_vdf
        ):
            return None
        async with self.blockchain.compact_proof_lock:
            if self.blockchain.seen_compact_proofs(request.vdf_info, request.height):
                return None
            replaced = await self._replace_proof(request.vdf_info, request.vdf_proof, request.height, field_vdf)
        if not replaced:
            self.log.error(f"Could not replace compact proof: {request.height}")
            return None
        msg = make_msg(
            ProtocolMessageTypes.new_compact_vdf,
            full_node_protocol.NewCompactVDF(request.height, request.header_hash, request.field_vdf, request.vdf_info),
        )
        if self.server is not None:
            await self.server.send_to_all_except([msg], NodeType.FULL_NODE, peer.peer_node_id)

    async def broadcast_uncompact_blocks(
        self, uncompact_interval_scan: int, target_uncompact_proofs: int, sanitize_weight_proof_only: bool
<<<<<<< HEAD
    ) -> None:
        min_height: Optional[int] = 0
=======
    ):
>>>>>>> 7709599f
        try:
            while not self._shut_down:
                while self.sync_store.get_sync_mode():
                    if self._shut_down:
                        return None
                    await asyncio.sleep(30)

                broadcast_list: List[timelord_protocol.RequestCompactProofOfTime] = []
                max_height = self.blockchain.get_peak_height()
                if max_height is None:
                    await asyncio.sleep(30)
                    continue
                assert max_height is not None
                self.log.info("Getting minimum bluebox work height")
                min_height = await self.block_store.get_first_not_compactified()
                if min_height is None or min_height > max(0, max_height - 1000):
                    min_height = max(0, max_height - 1000)
                assert min_height is not None
                max_height = uint32(min(max_height, min_height + 2000))
                batches_finished = 0
                self.log.info(f"Scanning the blockchain for uncompact blocks. Range: {min_height}..{max_height}")
                for h in range(min_height, max_height, 100):
                    # Got 10 times the target header count, sampling the target headers should contain
                    # enough randomness to split the work between blueboxes.
                    if len(broadcast_list) > target_uncompact_proofs * 10:
                        break
                    stop_height = min(h + 99, max_height)
                    headers = await self.blockchain.get_header_blocks_in_range(h, stop_height, tx_filter=False)
                    records: Dict[bytes32, BlockRecord] = {}
                    if sanitize_weight_proof_only:
                        records = await self.blockchain.get_block_records_in_range(h, stop_height)
                    for header in headers.values():
                        expected_header_hash = self.blockchain.height_to_hash(header.height)
                        if header.header_hash != expected_header_hash:
                            continue
                        if sanitize_weight_proof_only:
                            assert header.header_hash in records
                            record = records[header.header_hash]
                        for sub_slot in header.finished_sub_slots:
                            if (
                                sub_slot.proofs.challenge_chain_slot_proof.witness_type > 0
                                or not sub_slot.proofs.challenge_chain_slot_proof.normalized_to_identity
                            ):
                                broadcast_list.append(
                                    timelord_protocol.RequestCompactProofOfTime(
                                        sub_slot.challenge_chain.challenge_chain_end_of_slot_vdf,
                                        header.header_hash,
                                        header.height,
                                        uint8(CompressibleVDFField.CC_EOS_VDF),
                                    )
                                )
                            if sub_slot.proofs.infused_challenge_chain_slot_proof is not None and (
                                sub_slot.proofs.infused_challenge_chain_slot_proof.witness_type > 0
                                or not sub_slot.proofs.infused_challenge_chain_slot_proof.normalized_to_identity
                            ):
                                assert sub_slot.infused_challenge_chain is not None
                                broadcast_list.append(
                                    timelord_protocol.RequestCompactProofOfTime(
                                        sub_slot.infused_challenge_chain.infused_challenge_chain_end_of_slot_vdf,
                                        header.header_hash,
                                        header.height,
                                        uint8(CompressibleVDFField.ICC_EOS_VDF),
                                    )
                                )
                        # Running in 'sanitize_weight_proof_only' ignores CC_SP_VDF and CC_IP_VDF
                        # unless this is a challenge block.
                        if sanitize_weight_proof_only:
                            if not record.is_challenge_block(self.constants):
                                continue
                        if header.challenge_chain_sp_proof is not None and (
                            header.challenge_chain_sp_proof.witness_type > 0
                            or not header.challenge_chain_sp_proof.normalized_to_identity
                        ):
                            assert header.reward_chain_block.challenge_chain_sp_vdf is not None
                            broadcast_list.append(
                                timelord_protocol.RequestCompactProofOfTime(
                                    header.reward_chain_block.challenge_chain_sp_vdf,
                                    header.header_hash,
                                    header.height,
                                    uint8(CompressibleVDFField.CC_SP_VDF),
                                )
                            )

                        if (
                            header.challenge_chain_ip_proof.witness_type > 0
                            or not header.challenge_chain_ip_proof.normalized_to_identity
                        ):
                            broadcast_list.append(
                                timelord_protocol.RequestCompactProofOfTime(
                                    header.reward_chain_block.challenge_chain_ip_vdf,
                                    header.header_hash,
                                    header.height,
                                    uint8(CompressibleVDFField.CC_IP_VDF),
                                )
                            )

                    # Small sleep between batches.
                    batches_finished += 1
                    if batches_finished % 10 == 0:
                        await asyncio.sleep(1)

                # sample work randomly from the uncompact blocks we found
                if len(broadcast_list) > target_uncompact_proofs:
                    random.shuffle(broadcast_list)
                    broadcast_list = broadcast_list[:target_uncompact_proofs]
                if self.sync_store.get_sync_mode():
                    continue
                if self.server is not None:
                    for new_pot in broadcast_list:
                        msg = make_msg(ProtocolMessageTypes.request_compact_proof_of_time, new_pot)
                        await self.server.send_to_all([msg], NodeType.TIMELORD)
                await asyncio.sleep(uncompact_interval_scan)
        except Exception as e:
            error_stack = traceback.format_exc()
            self.log.error(f"Exception in broadcast_uncompact_blocks: {e}")
            self.log.error(f"Exception Stack: {error_stack}")<|MERGE_RESOLUTION|>--- conflicted
+++ resolved
@@ -1915,12 +1915,7 @@
 
     async def broadcast_uncompact_blocks(
         self, uncompact_interval_scan: int, target_uncompact_proofs: int, sanitize_weight_proof_only: bool
-<<<<<<< HEAD
     ) -> None:
-        min_height: Optional[int] = 0
-=======
-    ):
->>>>>>> 7709599f
         try:
             while not self._shut_down:
                 while self.sync_store.get_sync_mode():
