from __future__ import annotations

import asyncio
import contextlib
import dataclasses
import logging
import multiprocessing
import random
import sqlite3
import time
import traceback
from multiprocessing.context import BaseContext
from pathlib import Path
from typing import (
    TYPE_CHECKING,
    Any,
    Awaitable,
    Callable,
    ClassVar,
    Dict,
    List,
    Optional,
    Set,
    Tuple,
    Union,
    cast,
    final,
)

from chia_rs import AugSchemeMPL

from chia.consensus.block_body_validation import ForkInfo
from chia.consensus.block_creation import unfinished_block_to_full_block
from chia.consensus.block_record import BlockRecord
from chia.consensus.blockchain import AddBlockResult, Blockchain, BlockchainMutexPriority, StateChangeSummary
from chia.consensus.blockchain_interface import BlockchainInterface
from chia.consensus.constants import ConsensusConstants
from chia.consensus.cost_calculator import NPCResult
from chia.consensus.difficulty_adjustment import get_next_sub_slot_iters_and_difficulty
from chia.consensus.make_sub_epoch_summary import next_sub_epoch_summary
from chia.consensus.multiprocess_validation import PreValidationResult
from chia.consensus.pot_iterations import calculate_sp_iters
from chia.full_node.block_store import BlockStore
from chia.full_node.bundle_tools import detect_potential_template_generator
from chia.full_node.coin_store import CoinStore
from chia.full_node.full_node_api import FullNodeAPI
from chia.full_node.full_node_store import FullNodeStore, FullNodeStorePeakResult
from chia.full_node.hint_management import get_hints_and_subscription_coin_ids
from chia.full_node.hint_store import HintStore
from chia.full_node.mempool_manager import MempoolManager
from chia.full_node.signage_point import SignagePoint
from chia.full_node.subscriptions import PeerSubscriptions
from chia.full_node.sync_store import Peak, SyncStore
from chia.full_node.tx_processing_queue import TransactionQueue
from chia.full_node.weight_proof import WeightProofHandler
from chia.protocols import farmer_protocol, full_node_protocol, timelord_protocol, wallet_protocol
from chia.protocols.full_node_protocol import RequestBlocks, RespondBlock, RespondBlocks, RespondSignagePoint
from chia.protocols.protocol_message_types import ProtocolMessageTypes
from chia.protocols.wallet_protocol import CoinState, CoinStateUpdate
from chia.rpc.rpc_server import StateChangedProtocol
from chia.server.node_discovery import FullNodePeers
from chia.server.outbound_message import Message, NodeType, make_msg
from chia.server.peer_store_resolver import PeerStoreResolver
from chia.server.server import ChiaServer
from chia.server.ws_connection import WSChiaConnection
from chia.types.blockchain_format.classgroup import ClassgroupElement
from chia.types.blockchain_format.pool_target import PoolTarget
from chia.types.blockchain_format.sized_bytes import bytes32
from chia.types.blockchain_format.sub_epoch_summary import SubEpochSummary
from chia.types.blockchain_format.vdf import CompressibleVDFField, VDFInfo, VDFProof, validate_vdf
from chia.types.coin_record import CoinRecord
from chia.types.end_of_slot_bundle import EndOfSubSlotBundle
from chia.types.full_block import FullBlock
from chia.types.generator_types import BlockGenerator
from chia.types.header_block import HeaderBlock
from chia.types.mempool_inclusion_status import MempoolInclusionStatus
from chia.types.peer_info import PeerInfo
from chia.types.spend_bundle import SpendBundle
from chia.types.transaction_queue_entry import TransactionQueueEntry
from chia.types.unfinished_block import UnfinishedBlock
from chia.types.weight_proof import WeightProof
from chia.util import cached_bls
from chia.util.bech32m import encode_puzzle_hash
from chia.util.check_fork_next_block import check_fork_next_block
from chia.util.condition_tools import pkm_pairs
from chia.util.config import PEER_DB_PATH_KEY_DEPRECATED, process_config_start_method
from chia.util.db_synchronous import db_synchronous_on
from chia.util.db_version import lookup_db_version, set_db_version_async
from chia.util.db_wrapper import DBWrapper2, manage_connection
from chia.util.errors import ConsensusError, Err, TimestampError, ValidationError
from chia.util.ints import uint8, uint32, uint64, uint128
from chia.util.limited_semaphore import LimitedSemaphore
from chia.util.log_exceptions import log_exceptions
from chia.util.path import path_from_root
from chia.util.profiler import mem_profile_task, profile_task
from chia.util.safe_cancel_task import cancel_task_safe


# This is the result of calling peak_post_processing, which is then fed into peak_post_processing_2
@dataclasses.dataclass
class PeakPostProcessingResult:
    mempool_peak_result: List[Tuple[SpendBundle, NPCResult, bytes32]]  # The result of calling MempoolManager.new_peak
    fns_peak_result: FullNodeStorePeakResult  # The result of calling FullNodeStore.new_peak
    hints: List[Tuple[bytes32, bytes]]  # The hints added to the DB
    lookup_coin_ids: List[bytes32]  # The coin IDs that we need to look up to notify wallets of changes


@dataclasses.dataclass(frozen=True)
class WalletUpdate:
    fork_height: uint32
    peak: Peak
    coin_records: List[CoinRecord]
    hints: Dict[bytes32, bytes32]


@final
@dataclasses.dataclass
class FullNode:
    if TYPE_CHECKING:
        from chia.rpc.rpc_server import RpcServiceProtocol

        _protocol_check: ClassVar[RpcServiceProtocol] = cast("FullNode", None)

    root_path: Path
    config: Dict[str, Any]
    constants: ConsensusConstants
    signage_point_times: List[float]
    full_node_store: FullNodeStore
    log: logging.Logger
    db_path: Path
    wallet_sync_queue: asyncio.Queue[WalletUpdate]
    _segment_task: Optional[asyncio.Task[None]] = None
    initialized: bool = False
    _server: Optional[ChiaServer] = None
    _shut_down: bool = False
    pow_creation: Dict[bytes32, asyncio.Event] = dataclasses.field(default_factory=dict)
    state_changed_callback: Optional[StateChangedProtocol] = None
    full_node_peers: Optional[FullNodePeers] = None
    sync_store: SyncStore = dataclasses.field(default_factory=SyncStore)
    uncompact_task: Optional[asyncio.Task[None]] = None
    compact_vdf_requests: Set[bytes32] = dataclasses.field(default_factory=set)
    # TODO: Logging isn't setup yet so the log entries related to parsing the
    #       config would end up on stdout if handled here.
    multiprocessing_context: Optional[BaseContext] = None
    _ui_tasks: Set[asyncio.Task[None]] = dataclasses.field(default_factory=set)
    subscriptions: PeerSubscriptions = dataclasses.field(default_factory=PeerSubscriptions)
    _transaction_queue_task: Optional[asyncio.Task[None]] = None
    simulator_transaction_callback: Optional[Callable[[bytes32], Awaitable[None]]] = None
    _sync_task: Optional[asyncio.Task[None]] = None
    _transaction_queue: Optional[TransactionQueue] = None
    _compact_vdf_sem: Optional[LimitedSemaphore] = None
    _new_peak_sem: Optional[LimitedSemaphore] = None
    _add_transaction_semaphore: Optional[asyncio.Semaphore] = None
    _db_wrapper: Optional[DBWrapper2] = None
    _hint_store: Optional[HintStore] = None
    transaction_responses: List[Tuple[bytes32, MempoolInclusionStatus, Optional[Err]]] = dataclasses.field(
        default_factory=list
    )
    _block_store: Optional[BlockStore] = None
    _coin_store: Optional[CoinStore] = None
    _mempool_manager: Optional[MempoolManager] = None
    _init_weight_proof: Optional[asyncio.Task[None]] = None
    _blockchain: Optional[Blockchain] = None
    _timelord_lock: Optional[asyncio.Lock] = None
    weight_proof_handler: Optional[WeightProofHandler] = None
    # hashes of peaks that failed long sync on chip13 Validation
    bad_peak_cache: Dict[bytes32, uint32] = dataclasses.field(default_factory=dict)
    wallet_sync_task: Optional[asyncio.Task[None]] = None

    @property
    def server(self) -> ChiaServer:
        # This is a stop gap until the class usage is refactored such the values of
        # integral attributes are known at creation of the instance.
        if self._server is None:
            raise RuntimeError("server not assigned")

        return self._server

    @classmethod
    async def create(
        cls,
        config: Dict[str, Any],
        root_path: Path,
        consensus_constants: ConsensusConstants,
        name: str = __name__,
    ) -> FullNode:
        # NOTE: async to force the queue creation to occur when an event loop is available
        db_path_replaced: str = config["database_path"].replace("CHALLENGE", config["selected_network"])
        db_path = path_from_root(root_path, db_path_replaced)
        db_path.parent.mkdir(parents=True, exist_ok=True)

        return cls(
            root_path=root_path,
            config=config,
            constants=consensus_constants,
            signage_point_times=[time.time() for _ in range(consensus_constants.NUM_SPS_SUB_SLOT)],
            full_node_store=FullNodeStore(consensus_constants),
            log=logging.getLogger(name),
            db_path=db_path,
            wallet_sync_queue=asyncio.Queue(),
        )

    @property
    def block_store(self) -> BlockStore:
        assert self._block_store is not None
        return self._block_store

    @property
    def timelord_lock(self) -> asyncio.Lock:
        assert self._timelord_lock is not None
        return self._timelord_lock

    @property
    def mempool_manager(self) -> MempoolManager:
        assert self._mempool_manager is not None
        return self._mempool_manager

    @property
    def blockchain(self) -> Blockchain:
        assert self._blockchain is not None
        return self._blockchain

    @property
    def coin_store(self) -> CoinStore:
        assert self._coin_store is not None
        return self._coin_store

    @property
    def add_transaction_semaphore(self) -> asyncio.Semaphore:
        assert self._add_transaction_semaphore is not None
        return self._add_transaction_semaphore

    @property
    def transaction_queue(self) -> TransactionQueue:
        assert self._transaction_queue is not None
        return self._transaction_queue

    @property
    def db_wrapper(self) -> DBWrapper2:
        assert self._db_wrapper is not None
        return self._db_wrapper

    @property
    def hint_store(self) -> HintStore:
        assert self._hint_store is not None
        return self._hint_store

    @property
    def new_peak_sem(self) -> LimitedSemaphore:
        assert self._new_peak_sem is not None
        return self._new_peak_sem

    @property
    def compact_vdf_sem(self) -> LimitedSemaphore:
        assert self._compact_vdf_sem is not None
        return self._compact_vdf_sem

    def get_connections(self, request_node_type: Optional[NodeType]) -> List[Dict[str, Any]]:
        connections = self.server.get_connections(request_node_type)
        con_info: List[Dict[str, Any]] = []
        if self.sync_store is not None:
            peak_store = self.sync_store.peer_to_peak
        else:
            peak_store = None
        for con in connections:
            if peak_store is not None and con.peer_node_id in peak_store:
                peak = peak_store[con.peer_node_id]
                peak_height = peak.height
                peak_hash = peak.header_hash
                peak_weight = peak.weight
            else:
                peak_height = None
                peak_hash = None
                peak_weight = None
            con_dict: Dict[str, Any] = {
                "type": con.connection_type,
                "local_port": con.local_port,
                "peer_host": con.peer_info.host,
                "peer_port": con.peer_info.port,
                "peer_server_port": con.peer_server_port,
                "node_id": con.peer_node_id,
                "creation_time": con.creation_time,
                "bytes_read": con.bytes_read,
                "bytes_written": con.bytes_written,
                "last_message_time": con.last_message_time,
                "peak_height": peak_height,
                "peak_weight": peak_weight,
                "peak_hash": peak_hash,
            }
            con_info.append(con_dict)

        return con_info

    def _set_state_changed_callback(self, callback: StateChangedProtocol) -> None:
        self.state_changed_callback = callback

    async def _start(self) -> None:
        self._timelord_lock = asyncio.Lock()
        self._compact_vdf_sem = LimitedSemaphore.create(active_limit=4, waiting_limit=20)

        # We don't want to run too many concurrent new_peak instances, because it would fetch the same block from
        # multiple peers and re-validate.
        self._new_peak_sem = LimitedSemaphore.create(active_limit=2, waiting_limit=20)

        # These many respond_transaction tasks can be active at any point in time
        self._add_transaction_semaphore = asyncio.Semaphore(200)

        sql_log_path: Optional[Path] = None
        if self.config.get("log_sqlite_cmds", False):
            sql_log_path = path_from_root(self.root_path, "log/sql.log")
            self.log.info(f"logging SQL commands to {sql_log_path}")

        # create the store (db) and full node instance
        # TODO: is this standardized and thus able to be handled by DBWrapper2?
        async with manage_connection(self.db_path, log_path=sql_log_path, name="version_check") as db_connection:
            db_version = await lookup_db_version(db_connection)
        self.log.info(f"using blockchain database {self.db_path}, which is version {db_version}")

        db_sync = db_synchronous_on(self.config.get("db_sync", "auto"))
        self.log.info(f"opening blockchain DB: synchronous={db_sync}")

        self._db_wrapper = await DBWrapper2.create(
            self.db_path,
            db_version=db_version,
            reader_count=4,
            log_path=sql_log_path,
            synchronous=db_sync,
        )

        if self.db_wrapper.db_version != 2:
            async with self.db_wrapper.reader_no_transaction() as conn:
                async with conn.execute(
                    "SELECT name FROM sqlite_master WHERE type='table' AND name='full_blocks'"
                ) as cur:
                    if len(list(await cur.fetchall())) == 0:
                        try:
                            # this is a new DB file. Make it v2
                            async with self.db_wrapper.writer_maybe_transaction() as w_conn:
                                await set_db_version_async(w_conn, 2)
                                self.db_wrapper.db_version = 2
                                self.log.info("blockchain database is empty, configuring as v2")
                        except sqlite3.OperationalError:
                            # it could be a database created with "chia init", which is
                            # empty except it has the database_version table
                            pass

        self._block_store = await BlockStore.create(self.db_wrapper)
        self._hint_store = await HintStore.create(self.db_wrapper)
        self._coin_store = await CoinStore.create(self.db_wrapper)
        self.log.info("Initializing blockchain from disk")
        start_time = time.time()
        reserved_cores = self.config.get("reserved_cores", 0)
        single_threaded = self.config.get("single_threaded", False)
        multiprocessing_start_method = process_config_start_method(config=self.config, log=self.log)
        self.multiprocessing_context = multiprocessing.get_context(method=multiprocessing_start_method)
        self._blockchain = await Blockchain.create(
            coin_store=self.coin_store,
            block_store=self.block_store,
            consensus_constants=self.constants,
            blockchain_dir=self.db_path.parent,
            reserved_cores=reserved_cores,
            multiprocessing_context=self.multiprocessing_context,
            single_threaded=single_threaded,
        )

        self._mempool_manager = MempoolManager(
            get_coin_record=self.coin_store.get_coin_record,
            consensus_constants=self.constants,
            multiprocessing_context=self.multiprocessing_context,
            single_threaded=single_threaded,
        )

        # Transactions go into this queue from the server, and get sent to respond_transaction
        self._transaction_queue = TransactionQueue(1000, self.log)
        self._transaction_queue_task: asyncio.Task[None] = asyncio.create_task(self._handle_transactions())
        self.transaction_responses = []

        self._init_weight_proof = asyncio.create_task(self.initialize_weight_proof())

        if self.config.get("enable_profiler", False):
            asyncio.create_task(profile_task(self.root_path, "node", self.log))

        if self.config.get("enable_memory_profiler", False):
            asyncio.create_task(mem_profile_task(self.root_path, "node", self.log))

        time_taken = time.time() - start_time
        peak: Optional[BlockRecord] = self.blockchain.get_peak()
        if peak is None:
            self.log.info(f"Initialized with empty blockchain time taken: {int(time_taken)}s")
            num_unspent = await self.coin_store.num_unspent()
            if num_unspent > 0:
                self.log.error(
                    f"Inconsistent blockchain DB file! Could not find peak block but found {num_unspent} coins! "
                    "This is a fatal error. The blockchain database may be corrupt"
                )
                raise RuntimeError("corrupt blockchain DB")
        else:
            self.log.info(
                f"Blockchain initialized to peak {peak.header_hash} height"
                f" {peak.height}, "
                f"time taken: {int(time_taken)}s"
            )
            async with self.blockchain.priority_mutex.acquire(priority=BlockchainMutexPriority.high):
                pending_tx = await self.mempool_manager.new_peak(peak, None)
            assert len(pending_tx) == 0  # no pending transactions when starting up

            full_peak: Optional[FullBlock] = await self.blockchain.get_full_peak()
            assert full_peak is not None
            state_change_summary = StateChangeSummary(peak, uint32(max(peak.height - 1, 0)), [], [], [])
            ppp_result: PeakPostProcessingResult = await self.peak_post_processing(
                full_peak, state_change_summary, None
            )
            await self.peak_post_processing_2(full_peak, None, state_change_summary, ppp_result)
        if self.config["send_uncompact_interval"] != 0:
            sanitize_weight_proof_only = False
            if "sanitize_weight_proof_only" in self.config:
                sanitize_weight_proof_only = self.config["sanitize_weight_proof_only"]
            assert self.config["target_uncompact_proofs"] != 0
            self.uncompact_task = asyncio.create_task(
                self.broadcast_uncompact_blocks(
                    self.config["send_uncompact_interval"],
                    self.config["target_uncompact_proofs"],
                    sanitize_weight_proof_only,
                )
            )
        if self.wallet_sync_task is None or self.wallet_sync_task.done():
            self.wallet_sync_task = asyncio.create_task(self._wallets_sync_task_handler())

        self.initialized = True
        if self.full_node_peers is not None:
            asyncio.create_task(self.full_node_peers.start())

    async def _handle_one_transaction(self, entry: TransactionQueueEntry) -> None:
        peer = entry.peer
        try:
            inc_status, err = await self.add_transaction(entry.transaction, entry.spend_name, peer, entry.test)
            self.transaction_responses.append((entry.spend_name, inc_status, err))
            if len(self.transaction_responses) > 50:
                self.transaction_responses = self.transaction_responses[1:]
        except asyncio.CancelledError:
            error_stack = traceback.format_exc()
            self.log.debug(f"Cancelling _handle_one_transaction, closing: {error_stack}")
        except Exception:
            error_stack = traceback.format_exc()
            self.log.error(f"Error in _handle_one_transaction, closing: {error_stack}")
            if peer is not None:
                await peer.close()
        finally:
            self.add_transaction_semaphore.release()

    async def _handle_transactions(self) -> None:
        while not self._shut_down:
            # We use a semaphore to make sure we don't send more than 200 concurrent calls of respond_transaction.
            # However, doing them one at a time would be slow, because they get sent to other processes.
            await self.add_transaction_semaphore.acquire()
            item: TransactionQueueEntry = await self.transaction_queue.pop()
            asyncio.create_task(self._handle_one_transaction(item))

    async def initialize_weight_proof(self) -> None:
        self.weight_proof_handler = WeightProofHandler(
            constants=self.constants,
            blockchain=self.blockchain,
            multiprocessing_context=self.multiprocessing_context,
        )
        peak = self.blockchain.get_peak()
        if peak is not None:
            await self.weight_proof_handler.create_sub_epoch_segments()

    def set_server(self, server: ChiaServer) -> None:
        self._server = server
        dns_servers: List[str] = []
        network_name = self.config["selected_network"]
        try:
            default_port = self.config["network_overrides"]["config"][network_name]["default_full_node_port"]
        except Exception:
            self.log.info("Default port field not found in config.")
            default_port = None
        if "dns_servers" in self.config:
            dns_servers = self.config["dns_servers"]
        elif network_name == "mainnet":
            # If `dns_servers` is missing from the `config`, hardcode it if we're running mainnet.
            dns_servers.append("dns-introducer.chia.net")
        try:
            self.full_node_peers = FullNodePeers(
                self.server,
                self.config["target_outbound_peer_count"],
                PeerStoreResolver(
                    self.root_path,
                    self.config,
                    selected_network=network_name,
                    peers_file_path_key="peers_file_path",
                    legacy_peer_db_path_key=PEER_DB_PATH_KEY_DEPRECATED,
                    default_peers_file_path="db/peers.dat",
                ),
                self.config["introducer_peer"],
                dns_servers,
                self.config["peer_connect_interval"],
                self.config["selected_network"],
                default_port,
                self.log,
            )
        except Exception as e:
            error_stack = traceback.format_exc()
            self.log.error(f"Exception: {e}")
            self.log.error(f"Exception in peer discovery: {e}")
            self.log.error(f"Exception Stack: {error_stack}")

    def _state_changed(self, change: str, change_data: Optional[Dict[str, Any]] = None) -> None:
        if self.state_changed_callback is not None:
            self.state_changed_callback(change, change_data)

    async def short_sync_batch(self, peer: WSChiaConnection, start_height: uint32, target_height: uint32) -> bool:
        """
        Tries to sync to a chain which is not too far in the future, by downloading batches of blocks. If the first
        block that we download is not connected to our chain, we return False and do an expensive long sync instead.
        Long sync is not preferred because it requires downloading and validating a weight proof.

        Args:
            peer: peer to sync from
            start_height: height that we should start downloading at. (Our peak is higher)
            target_height: target to sync to

        Returns:
            False if the fork point was not found, and we need to do a long sync. True otherwise.

        """
        # Don't trigger multiple batch syncs to the same peer

        if self.sync_store.is_backtrack_syncing(node_id=peer.peer_node_id):
            return True  # Don't batch sync, we are already in progress of a backtrack sync
        if peer.peer_node_id in self.sync_store.batch_syncing:
            return True  # Don't trigger a long sync
        self.sync_store.batch_syncing.add(peer.peer_node_id)

        self.log.info(f"Starting batch short sync from {start_height} to height {target_height}")
        if start_height > 0:
            first = await peer.call_api(
                FullNodeAPI.request_block, full_node_protocol.RequestBlock(uint32(start_height), False)
            )
            if first is None or not isinstance(first, full_node_protocol.RespondBlock):
                self.sync_store.batch_syncing.remove(peer.peer_node_id)
                self.log.error(f"Error short batch syncing, could not fetch block at height {start_height}")
                return False
            if not self.blockchain.contains_block(first.block.prev_header_hash):
                self.log.info("Batch syncing stopped, this is a deep chain")
                self.sync_store.batch_syncing.remove(peer.peer_node_id)
                # First sb not connected to our blockchain, do a long sync instead
                return False

        batch_size = self.constants.MAX_BLOCK_COUNT_PER_REQUESTS
        if self._segment_task is not None and (not self._segment_task.done()):
            try:
                self._segment_task.cancel()
            except Exception as e:
                self.log.warning(f"failed to cancel segment task {e}")
            self._segment_task = None

        try:
            peer_info = peer.get_peer_logging()
            for height in range(start_height, target_height, batch_size):
                end_height = min(target_height, height + batch_size)
                request = RequestBlocks(uint32(height), uint32(end_height), True)
                response = await peer.call_api(FullNodeAPI.request_blocks, request)
                if not response:
                    raise ValueError(f"Error short batch syncing, invalid/no response for {height}-{end_height}")
                async with self.blockchain.priority_mutex.acquire(priority=BlockchainMutexPriority.high):
                    state_change_summary: Optional[StateChangeSummary]

                    fork_info = ForkInfo(
                        response.blocks[0].height, response.blocks[-1].height, response.blocks[-1].header_hash
                    )
                    success, state_change_summary, _ = await self.add_block_batch(
                        response.blocks, peer_info, fork_info=fork_info
                    )
                    if not success:
                        raise ValueError(f"Error short batch syncing, failed to validate blocks {height}-{end_height}")
                    if state_change_summary is not None:
                        try:
                            peak_fb: Optional[FullBlock] = await self.blockchain.get_full_peak()
                            assert peak_fb is not None
                            ppp_result: PeakPostProcessingResult = await self.peak_post_processing(
                                peak_fb,
                                state_change_summary,
                                peer,
                            )
                            await self.peak_post_processing_2(peak_fb, peer, state_change_summary, ppp_result)
                        except Exception:
                            # Still do post processing after cancel (or exception)
                            peak_fb = await self.blockchain.get_full_peak()
                            assert peak_fb is not None
                            await self.peak_post_processing(peak_fb, state_change_summary, peer)
                            raise
                        finally:
                            self.log.info(f"Added blocks {height}-{end_height}")
        except (asyncio.CancelledError, Exception):
            self.sync_store.batch_syncing.remove(peer.peer_node_id)
            raise
        self.sync_store.batch_syncing.remove(peer.peer_node_id)
        return True

    async def short_sync_backtrack(
        self, peer: WSChiaConnection, peak_height: uint32, target_height: uint32, target_unf_hash: bytes32
    ) -> bool:
        """
        Performs a backtrack sync, where blocks are downloaded one at a time from newest to oldest. If we do not
        find the fork point 5 deeper than our peak, we return False and do a long sync instead.

        Args:
            peer: peer to sync from
            peak_height: height of our peak
            target_height: target height
            target_unf_hash: partial hash of the unfinished block of the target

        Returns:
            True iff we found the fork point, and we do not need to long sync.
        """
        try:
            self.sync_store.increment_backtrack_syncing(node_id=peer.peer_node_id)

            unfinished_block: Optional[UnfinishedBlock] = self.full_node_store.get_unfinished_block(target_unf_hash)
            curr_height: int = target_height
            found_fork_point = False
            blocks = []
            while curr_height > peak_height - 5:
                # If we already have the unfinished block, don't fetch the transactions. In the normal case, we will
                # already have the unfinished block, from when it was broadcast, so we just need to download the header,
                # but not the transactions
                fetch_tx: bool = unfinished_block is None or curr_height != target_height
                curr = await peer.call_api(
                    FullNodeAPI.request_block, full_node_protocol.RequestBlock(uint32(curr_height), fetch_tx)
                )
                if curr is None:
                    raise ValueError(f"Failed to fetch block {curr_height} from {peer.get_peer_logging()}, timed out")
                if curr is None or not isinstance(curr, full_node_protocol.RespondBlock):
                    raise ValueError(
                        f"Failed to fetch block {curr_height} from {peer.get_peer_logging()}, wrong type {type(curr)}"
                    )
                blocks.append(curr.block)
                if self.blockchain.contains_block(curr.block.prev_header_hash) or curr_height == 0:
                    found_fork_point = True
                    break
                curr_height -= 1
            if found_fork_point:
                for block in reversed(blocks):
                    await self.add_block(block, peer)
        except (asyncio.CancelledError, Exception):
            self.sync_store.decrement_backtrack_syncing(node_id=peer.peer_node_id)
            raise

        self.sync_store.decrement_backtrack_syncing(node_id=peer.peer_node_id)
        return found_fork_point

    async def _refresh_ui_connections(self, sleep_before: float = 0) -> None:
        if sleep_before > 0:
            await asyncio.sleep(sleep_before)
        self._state_changed("peer_changed_peak")

    async def new_peak(self, request: full_node_protocol.NewPeak, peer: WSChiaConnection) -> None:
        """
        We have received a notification of a new peak from a peer. This happens either when we have just connected,
        or when the peer has updated their peak.

        Args:
            request: information about the new peak
            peer: peer that sent the message

        """

        try:
            seen_header_hash = self.sync_store.seen_header_hash(request.header_hash)
            # Updates heights in the UI. Sleeps 1.5s before, so other peers have time to update their peaks as well.
            # Limit to 3 refreshes.
            if not seen_header_hash and len(self._ui_tasks) < 3:
                self._ui_tasks.add(asyncio.create_task(self._refresh_ui_connections(1.5)))
            # Prune completed connect tasks
            self._ui_tasks = set(filter(lambda t: not t.done(), self._ui_tasks))
        except Exception as e:
            self.log.warning(f"Exception UI refresh task: {e}")

        # Store this peak/peer combination in case we want to sync to it, and to keep track of peers
        self.sync_store.peer_has_block(request.header_hash, peer.peer_node_id, request.weight, request.height, True)

        if self.blockchain.contains_block(request.header_hash):
            return None

        # Not interested in less heavy peaks
        peak: Optional[BlockRecord] = self.blockchain.get_peak()
        curr_peak_height = uint32(0) if peak is None else peak.height
        if peak is not None and peak.weight > request.weight:
            return None

        if self.sync_store.get_sync_mode():
            # If peer connects while we are syncing, check if they have the block we are syncing towards
            target_peak = self.sync_store.target_peak
            if target_peak is not None and request.header_hash != target_peak.header_hash:
                peak_peers: Set[bytes32] = self.sync_store.get_peers_that_have_peak([target_peak.header_hash])
                # Don't ask if we already know this peer has the peak
                if peer.peer_node_id not in peak_peers:
                    target_peak_response: Optional[RespondBlock] = await peer.call_api(
                        FullNodeAPI.request_block,
                        full_node_protocol.RequestBlock(target_peak.height, False),
                        timeout=10,
                    )
                    if target_peak_response is not None and isinstance(target_peak_response, RespondBlock):
                        self.sync_store.peer_has_block(
                            target_peak.header_hash,
                            peer.peer_node_id,
                            target_peak_response.block.weight,
                            target_peak.height,
                            False,
                        )
        else:
            if (
                curr_peak_height
                <= request.height
                <= curr_peak_height + self.config["short_sync_blocks_behind_threshold"]
            ):
                # This is the normal case of receiving the next block
                if await self.short_sync_backtrack(
                    peer, curr_peak_height, request.height, request.unfinished_reward_block_hash
                ):
                    return None

            if request.height < self.constants.WEIGHT_PROOF_RECENT_BLOCKS:
                # This is the case of syncing up more than a few blocks, at the start of the chain
                self.log.debug("Doing batch sync, no backup")
                await self.short_sync_batch(peer, uint32(0), request.height)
                return None

<<<<<<< HEAD
            if request.height < curr_peak_height + self.config["sync_blocks_behind_threshold"]:
                # TODO: We get here if we encountered a heavier peak with a
                # lower height than ours. We don't seem to handle this case
                # right now. This ends up requesting the block at *our* peak
                # height.
=======
            if curr_peak_height <= request.height < curr_peak_height + self.config["sync_blocks_behind_threshold"]:
>>>>>>> da0fd11a
                # This case of being behind but not by so much
                if await self.short_sync_batch(peer, uint32(max(curr_peak_height - 6, 0)), request.height):
                    return None

            # This is the either the case where we were not able to sync successfully (for example, due to the fork
            # point being in the past), or we are very far behind. Performs a long sync.
            self._sync_task = asyncio.create_task(self._sync())

    async def send_peak_to_timelords(
        self, peak_block: Optional[FullBlock] = None, peer: Optional[WSChiaConnection] = None
    ) -> None:
        """
        Sends current peak to timelords
        """
        if peak_block is None:
            peak_block = await self.blockchain.get_full_peak()
        if peak_block is not None:
            peak = self.blockchain.block_record(peak_block.header_hash)
            difficulty = self.blockchain.get_next_difficulty(peak.header_hash, False)
            ses: Optional[SubEpochSummary] = next_sub_epoch_summary(
                self.constants,
                self.blockchain,
                peak.required_iters,
                peak_block,
                True,
            )
            recent_rc = self.blockchain.get_recent_reward_challenges()

            curr = peak
            while not curr.is_challenge_block(self.constants) and not curr.first_in_sub_slot:
                curr = self.blockchain.block_record(curr.prev_hash)

            if curr.is_challenge_block(self.constants):
                last_csb_or_eos = curr.total_iters
            else:
                last_csb_or_eos = curr.ip_sub_slot_total_iters(self.constants)

            curr = peak
            passed_ses_height_but_not_yet_included = True
            while (curr.height % self.constants.SUB_EPOCH_BLOCKS) != 0:
                if curr.sub_epoch_summary_included:
                    passed_ses_height_but_not_yet_included = False
                curr = self.blockchain.block_record(curr.prev_hash)
            if curr.sub_epoch_summary_included or curr.height == 0:
                passed_ses_height_but_not_yet_included = False

            timelord_new_peak: timelord_protocol.NewPeakTimelord = timelord_protocol.NewPeakTimelord(
                peak_block.reward_chain_block,
                difficulty,
                peak.deficit,
                peak.sub_slot_iters,
                ses,
                recent_rc,
                last_csb_or_eos,
                passed_ses_height_but_not_yet_included,
            )

            msg = make_msg(ProtocolMessageTypes.new_peak_timelord, timelord_new_peak)
            if peer is None:
                await self.server.send_to_all([msg], NodeType.TIMELORD)
            else:
                await self.server.send_to_specific([msg], peer.peer_node_id)

    async def synced(self) -> bool:
        if "simulator" in str(self.config.get("selected_network")):
            return True  # sim is always synced because it has no peers
        curr: Optional[BlockRecord] = self.blockchain.get_peak()
        if curr is None:
            return False

        while curr is not None and not curr.is_transaction_block:
            curr = self.blockchain.try_block_record(curr.prev_hash)

        now = time.time()
        if (
            curr is None
            or curr.timestamp is None
            or curr.timestamp < uint64(int(now - 60 * 7))
            or self.sync_store.get_sync_mode()
        ):
            return False
        else:
            return True

    async def on_connect(self, connection: WSChiaConnection) -> None:
        """
        Whenever we connect to another node / wallet, send them our current heads. Also send heads to farmers
        and challenges to timelords.
        """

        self._state_changed("add_connection")
        self._state_changed("sync_mode")
        if self.full_node_peers is not None:
            asyncio.create_task(self.full_node_peers.on_connect(connection))

        if self.initialized is False:
            return None

        if connection.connection_type is NodeType.FULL_NODE:
            # Send filter to node and request mempool items that are not in it (Only if we are currently synced)
            synced = await self.synced()
            peak_height = self.blockchain.get_peak_height()
            if synced and peak_height is not None:
                my_filter = self.mempool_manager.get_filter()
                mempool_request = full_node_protocol.RequestMempoolTransactions(my_filter)

                msg = make_msg(ProtocolMessageTypes.request_mempool_transactions, mempool_request)
                await connection.send_message(msg)

        peak_full: Optional[FullBlock] = await self.blockchain.get_full_peak()

        if peak_full is not None:
            peak: BlockRecord = self.blockchain.block_record(peak_full.header_hash)
            if connection.connection_type is NodeType.FULL_NODE:
                request_node = full_node_protocol.NewPeak(
                    peak.header_hash,
                    peak.height,
                    peak.weight,
                    peak.height,
                    peak_full.reward_chain_block.get_unfinished().get_hash(),
                )
                await connection.send_message(make_msg(ProtocolMessageTypes.new_peak, request_node))

            elif connection.connection_type is NodeType.WALLET:
                # If connected to a wallet, send the Peak
                request_wallet = wallet_protocol.NewPeakWallet(
                    peak.header_hash,
                    peak.height,
                    peak.weight,
                    peak.height,
                )
                await connection.send_message(make_msg(ProtocolMessageTypes.new_peak_wallet, request_wallet))
            elif connection.connection_type is NodeType.TIMELORD:
                await self.send_peak_to_timelords()

    def on_disconnect(self, connection: WSChiaConnection) -> None:
        self.log.info(f"peer disconnected {connection.get_peer_logging()}")
        self._state_changed("close_connection")
        self._state_changed("sync_mode")
        if self.sync_store is not None:
            self.sync_store.peer_disconnected(connection.peer_node_id)
        # Remove all ph | coin id subscription for this peer
        self.subscriptions.remove_peer(connection.peer_node_id)

    def _close(self) -> None:
        self._shut_down = True
        if self._init_weight_proof is not None:
            self._init_weight_proof.cancel()

        # blockchain is created in _start and in certain cases it may not exist here during _close
        if self._blockchain is not None:
            self.blockchain.shut_down()
        # same for mempool_manager
        if self._mempool_manager is not None:
            self.mempool_manager.shut_down()

        if self.full_node_peers is not None:
            asyncio.create_task(self.full_node_peers.close())
        if self.uncompact_task is not None:
            self.uncompact_task.cancel()
        if self._transaction_queue_task is not None:
            self._transaction_queue_task.cancel()
        cancel_task_safe(task=self.wallet_sync_task, log=self.log)
        cancel_task_safe(task=self._sync_task, log=self.log)

    async def _await_closed(self) -> None:
        for task_id, task in list(self.full_node_store.tx_fetch_tasks.items()):
            cancel_task_safe(task, self.log)
        await self.db_wrapper.close()
        if self._init_weight_proof is not None:
            await asyncio.wait([self._init_weight_proof])
        if self._sync_task is not None:
            with contextlib.suppress(asyncio.CancelledError):
                await self._sync_task

    async def _sync(self) -> None:
        """
        Performs a full sync of the blockchain up to the peak.
            - Wait a few seconds for peers to send us their peaks
            - Select the heaviest peak, and request a weight proof from a peer with that peak
            - Validate the weight proof, and disconnect from the peer if invalid
            - Find the fork point to see where to start downloading blocks
            - Download blocks in batch (and in parallel) and verify them one at a time
            - Disconnect peers that provide invalid blocks or don't have the blocks
        """
        # Ensure we are only syncing once and not double calling this method
        if self.sync_store.get_sync_mode():
            return None

        if self.sync_store.get_long_sync():
            self.log.debug("already in long sync")
            return None

        self.sync_store.set_long_sync(True)
        self.log.debug("long sync started")
        try:
            self.log.info("Starting to perform sync.")

            # Wait until we have 3 peaks or up to a max of 30 seconds
            max_iterations = int(self.config.get("max_sync_wait", 30)) * 10

            self.log.info(f"Waiting to receive peaks from peers. (timeout: {max_iterations/10}s)")
            peaks = []
            for i in range(max_iterations):
                peaks = [peak.header_hash for peak in self.sync_store.get_peak_of_each_peer().values()]
                if len(self.sync_store.get_peers_that_have_peak(peaks)) < 3:
                    if self._shut_down:
                        return None
                    await asyncio.sleep(0.1)
                    continue
                break

            self.log.info(f"Collected a total of {len(peaks)} peaks.")

            # Based on responses from peers about the current peaks, see which peak is the heaviest
            # (similar to longest chain rule).
            target_peak = self.sync_store.get_heaviest_peak()

            if target_peak is None:
                raise RuntimeError("Not performing sync, no peaks collected")

            self.sync_store.target_peak = target_peak

            self.log.info(f"Selected peak {target_peak}")
            # Check which peers are updated to this height

            peers = self.server.get_connections(NodeType.FULL_NODE)
            coroutines = []
            for peer in peers:
                coroutines.append(
                    peer.call_api(
                        FullNodeAPI.request_block,
                        full_node_protocol.RequestBlock(target_peak.height, True),
                        timeout=10,
                    )
                )
            for i, target_peak_response in enumerate(await asyncio.gather(*coroutines)):
                if target_peak_response is not None and isinstance(target_peak_response, RespondBlock):
                    self.sync_store.peer_has_block(
                        target_peak.header_hash, peers[i].peer_node_id, target_peak.weight, target_peak.height, False
                    )
            # TODO: disconnect from peer which gave us the heaviest_peak, if nobody has the peak
            fork_point, summaries = await self.request_validate_wp(
                target_peak.header_hash, target_peak.height, target_peak.weight
            )
            # Ensures that the fork point does not change
            async with self.blockchain.priority_mutex.acquire(priority=BlockchainMutexPriority.high):
                await self.blockchain.warmup(fork_point)
                await self.sync_from_fork_point(fork_point, target_peak.height, target_peak.header_hash, summaries)
        except asyncio.CancelledError:
            self.log.warning("Syncing failed, CancelledError")
        except Exception as e:
            tb = traceback.format_exc()
            self.log.error(f"Error with syncing: {type(e)}{tb}")
        finally:
            if self._shut_down:
                return None
            await self._finish_sync()

    async def request_validate_wp(
        self, peak_header_hash: bytes32, peak_height: uint32, peak_weight: uint128
    ) -> Tuple[uint32, List[SubEpochSummary]]:
        if self.weight_proof_handler is None:
            raise RuntimeError("Weight proof handler is None")
        peers_with_peak = self.get_peers_with_peak(peak_header_hash)
        # Request weight proof from a random peer
        self.log.info(f"Total of {len(peers_with_peak)} peers with peak {peak_height}")
        weight_proof_peer: WSChiaConnection = random.choice(peers_with_peak)
        self.log.info(
            f"Requesting weight proof from peer {weight_proof_peer.peer_info.host} up to height {peak_height}"
        )
        cur_peak: Optional[BlockRecord] = self.blockchain.get_peak()
        if cur_peak is not None and peak_weight <= cur_peak.weight:
            raise ValueError("Not performing sync, already caught up.")
        wp_timeout = 360
        if "weight_proof_timeout" in self.config:
            wp_timeout = self.config["weight_proof_timeout"]
        self.log.debug(f"weight proof timeout is {wp_timeout} sec")
        request = full_node_protocol.RequestProofOfWeight(peak_height, peak_header_hash)
        response = await weight_proof_peer.call_api(FullNodeAPI.request_proof_of_weight, request, timeout=wp_timeout)
        # Disconnect from this peer, because they have not behaved properly
        if response is None or not isinstance(response, full_node_protocol.RespondProofOfWeight):
            await weight_proof_peer.close(600)
            raise RuntimeError(f"Weight proof did not arrive in time from peer: {weight_proof_peer.peer_info.host}")
        if response.wp.recent_chain_data[-1].reward_chain_block.height != peak_height:
            await weight_proof_peer.close(600)
            raise RuntimeError(f"Weight proof had the wrong height: {weight_proof_peer.peer_info.host}")
        if response.wp.recent_chain_data[-1].reward_chain_block.weight != peak_weight:
            await weight_proof_peer.close(600)
            raise RuntimeError(f"Weight proof had the wrong weight: {weight_proof_peer.peer_info.host}")
        if self.in_bad_peak_cache(response.wp):
            raise ValueError("Weight proof failed bad peak cache validation")
        # dont sync to wp if local peak is heavier,
        # dont ban peer, we asked for this peak
        current_peak = self.blockchain.get_peak()
        if current_peak is not None:
            if response.wp.recent_chain_data[-1].reward_chain_block.weight <= current_peak.weight:
                raise RuntimeError(
                    f"current peak is heavier than Weight proof peek: {weight_proof_peer.peer_info.host}"
                )
        try:
            validated, fork_point, summaries = await self.weight_proof_handler.validate_weight_proof(response.wp)
        except Exception as e:
            await weight_proof_peer.close(600)
            raise ValueError(f"Weight proof validation threw an error {e}")
        if not validated:
            await weight_proof_peer.close(600)
            raise ValueError("Weight proof validation failed")
        self.log.info(f"Re-checked peers: total of {len(peers_with_peak)} peers with peak {peak_height}")
        self.sync_store.set_sync_mode(True)
        self._state_changed("sync_mode")
        return fork_point, summaries

    async def sync_from_fork_point(
        self,
        fork_point_height: uint32,
        target_peak_sb_height: uint32,
        peak_hash: bytes32,
        summaries: List[SubEpochSummary],
    ) -> None:
        buffer_size = 4
        self.log.info(f"Start syncing from fork point at {fork_point_height} up to {target_peak_sb_height}")
        peers_with_peak: List[WSChiaConnection] = self.get_peers_with_peak(peak_hash)
        fork_point_height = await check_fork_next_block(
            self.blockchain, fork_point_height, peers_with_peak, node_next_block_check
        )
        batch_size = self.constants.MAX_BLOCK_COUNT_PER_REQUESTS

        # normally "fork_point" or "fork_height" refers to the first common
        # block between the main chain and the fork. Here "fork_point_height"
        # seems to refer to the first diverging block

        async def fetch_block_batches(
            batch_queue: asyncio.Queue[Optional[Tuple[WSChiaConnection, List[FullBlock]]]]
        ) -> None:
            start_height, end_height = 0, 0
            new_peers_with_peak: List[WSChiaConnection] = peers_with_peak[:]
            try:
                for start_height in range(fork_point_height, target_peak_sb_height, batch_size):
                    end_height = min(target_peak_sb_height, start_height + batch_size)
                    request = RequestBlocks(uint32(start_height), uint32(end_height), True)
                    fetched = False
                    for peer in random.sample(new_peers_with_peak, len(new_peers_with_peak)):
                        if peer.closed:
                            continue
                        response = await peer.call_api(FullNodeAPI.request_blocks, request, timeout=30)
                        if response is None:
                            await peer.close()
                        elif isinstance(response, RespondBlocks):
                            await batch_queue.put((peer, response.blocks))
                            fetched = True
                            break
                    if fetched is False:
                        self.log.error(f"failed fetching {start_height} to {end_height} from peers")
                        return
                    if self.sync_store.peers_changed.is_set():
                        new_peers_with_peak = self.get_peers_with_peak(peak_hash)
                        self.sync_store.peers_changed.clear()
            except Exception as e:
                self.log.error(f"Exception fetching {start_height} to {end_height} from peer {e}")
            finally:
                # finished signal with None
                await batch_queue.put(None)

        async def validate_block_batches(
            inner_batch_queue: asyncio.Queue[Optional[Tuple[WSChiaConnection, List[FullBlock]]]]
        ) -> None:
            fork_info: Optional[ForkInfo] = None

            while True:
                res: Optional[Tuple[WSChiaConnection, List[FullBlock]]] = await inner_batch_queue.get()
                if res is None:
                    self.log.debug("done fetching blocks")
                    return None
                peer, blocks = res
                start_height = blocks[0].height
                end_height = blocks[-1].height

                # in case we're validating a reorg fork (i.e. not extending the
                # main chain), we need to record the coin set from that fork in
                # fork_info. Otherwise validation is very expensive, especially
                # for deep reorgs
                peak: Optional[BlockRecord]
                if fork_info is None:
                    peak = self.blockchain.get_peak()
                    extending_main_chain: bool = peak is None or (
                        peak.header_hash == blocks[0].prev_header_hash or peak.header_hash == blocks[0].header_hash
                    )
                    # if we're simply extending the main chain, it's important
                    # *not* to pass in a ForkInfo object, as it can potentially
                    # accrue a large state (with no value, since we can validate
                    # against the CoinStore)
                    if not extending_main_chain:
                        if fork_point_height == 0:
                            fork_info = ForkInfo(-1, -1, bytes32([0] * 32))
                        else:
                            fork_hash = self.blockchain.height_to_hash(uint32(fork_point_height - 1))
                            assert fork_hash is not None
                            fork_info = ForkInfo(fork_point_height - 1, fork_point_height - 1, fork_hash)

                success, state_change_summary, err = await self.add_block_batch(
                    blocks,
                    peer.get_peer_logging(),
                    fork_info,
                    summaries,
                )
                if success is False:
                    await peer.close(600)
                    # check CHIP-0013 exception
                    if err == Err.CHIP_0013_VALIDATION:
                        self.add_to_bad_peak_cache(peak_hash, target_peak_sb_height)
                        raise ValidationError(err, f"Failed to validate block batch {start_height} to {end_height}")
                    raise ValueError(f"Failed to validate block batch {start_height} to {end_height}")
                self.log.info(f"Added blocks {start_height} to {end_height}")
                peak = self.blockchain.get_peak()
                if state_change_summary is not None:
                    assert peak is not None
                    # Hints must be added to the DB. The other post-processing tasks are not required when syncing
                    hints_to_add, _ = get_hints_and_subscription_coin_ids(
                        state_change_summary,
                        self.subscriptions.has_coin_subscription,
                        self.subscriptions.has_ph_subscription,
                    )
                    await self.hint_store.add_hints(hints_to_add)
                # Note that end_height is not necessarily the peak at this
                # point. In case of a re-org, it may even be significantly
                # higher than _peak_height, and still not be the peak.
                # clean_block_record() will not necessarily honor this cut-off
                # height, in that case.
                self.blockchain.clean_block_record(end_height - self.constants.BLOCKS_CACHE_SIZE)

        batch_queue_input: asyncio.Queue[Optional[Tuple[WSChiaConnection, List[FullBlock]]]] = asyncio.Queue(
            maxsize=buffer_size
        )
        fetch_task = asyncio.Task(fetch_block_batches(batch_queue_input))
        validate_task = asyncio.Task(validate_block_batches(batch_queue_input))
        try:
            with log_exceptions(log=self.log, message="sync from fork point failed"):
                await asyncio.gather(fetch_task, validate_task)
        except Exception:
            assert validate_task.done()
            fetch_task.cancel()  # no need to cancel validate_task, if we end up here validate_task is already done

    def get_peers_with_peak(self, peak_hash: bytes32) -> List[WSChiaConnection]:
        peer_ids: Set[bytes32] = self.sync_store.get_peers_that_have_peak([peak_hash])
        if len(peer_ids) == 0:
            self.log.warning(f"Not syncing, no peers with header_hash {peak_hash} ")
            return []
        return [c for c in self.server.all_connections.values() if c.peer_node_id in peer_ids]

    async def _wallets_sync_task_handler(self) -> None:
        while not self._shut_down:
            try:
                wallet_update = await self.wallet_sync_queue.get()
                await self.update_wallets(wallet_update)
            except Exception:
                self.log.exception("Wallet sync task failure")
                continue

    async def update_wallets(self, wallet_update: WalletUpdate) -> None:
        self.log.debug(
            f"update_wallets - fork_height: {wallet_update.fork_height}, peak_height: {wallet_update.peak.height}"
        )
        changes_for_peer: Dict[bytes32, Set[CoinState]] = {}
        for coin_record in wallet_update.coin_records:
            coin_id = coin_record.name
            subscribed_peers = self.subscriptions.peers_for_coin_id(coin_id)
            subscribed_peers.update(self.subscriptions.peers_for_puzzle_hash(coin_record.coin.puzzle_hash))
            hint = wallet_update.hints.get(coin_id)
            if hint is not None:
                subscribed_peers.update(self.subscriptions.peers_for_puzzle_hash(hint))
            for peer in subscribed_peers:
                changes_for_peer.setdefault(peer, set()).add(coin_record.coin_state)

        for peer, changes in changes_for_peer.items():
            connection = self.server.all_connections.get(peer)
            if connection is not None:
                state = CoinStateUpdate(
                    wallet_update.peak.height,
                    wallet_update.fork_height,
                    wallet_update.peak.header_hash,
                    list(changes),
                )
                await connection.send_message(make_msg(ProtocolMessageTypes.coin_state_update, state))

        # Tell wallets about the new peak
        new_peak_message = make_msg(
            ProtocolMessageTypes.new_peak_wallet,
            wallet_protocol.NewPeakWallet(
                wallet_update.peak.header_hash,
                wallet_update.peak.height,
                wallet_update.peak.weight,
                wallet_update.fork_height,
            ),
        )
        await self.server.send_to_all([new_peak_message], NodeType.WALLET)

    async def add_block_batch(
        self,
        all_blocks: List[FullBlock],
        peer_info: PeerInfo,
        fork_info: Optional[ForkInfo],
        wp_summaries: Optional[List[SubEpochSummary]] = None,
    ) -> Tuple[bool, Optional[StateChangeSummary], Optional[Err]]:
        # Precondition: All blocks must be contiguous blocks, index i+1 must be the parent of index i
        # Returns a bool for success, as well as a StateChangeSummary if the peak was advanced

        block_dict: Dict[bytes32, FullBlock] = {}
        for block in all_blocks:
            block_dict[block.header_hash] = block

        blocks_to_validate: List[FullBlock] = []
        for i, block in enumerate(all_blocks):
            header_hash = block.header_hash
            if not await self.blockchain.contains_block_from_db(header_hash):
                blocks_to_validate = all_blocks[i:]
                break

            if fork_info is None:
                continue
            # the below section updates the fork_info object, if
            # there is one.

            # TODO: it seems unnecessary to request overlapping block ranges
            # when syncing
            if block.height <= fork_info.peak_height:
                continue

            # we have already validated this block once, no need to do it again.
            # however, if this block is not part of the main chain, we need to
            # update the fork context with its additions and removals
            if self.blockchain.height_to_hash(block.height) == header_hash:
                # we're on the main chain, just fast-forward the fork height
                fork_info.fork_height = block.height
                fork_info.peak_height = block.height
                fork_info.peak_hash = header_hash
                fork_info.additions_since_fork == {}
                fork_info.removals_since_fork == set()
            else:
                # We have already validated the block, but if it's not part of the
                # main chain, we still need to re-run it to update the additions and
                # removals in fork_info.
<<<<<<< HEAD
                await self.blockchain.advance_fork_info(block, fork_info)
                await self.blockchain.run_single_block(block, fork_info)
=======
                await self.blockchain.advance_fork_info(block, fork_info, block_dict)
                await self.blockchain.run_single_block(block, fork_info, block_dict)
>>>>>>> da0fd11a

        if len(blocks_to_validate) == 0:
            return True, None, None

        # Validates signatures in multiprocessing since they take a while, and we don't have cached transactions
        # for these blocks (unlike during normal operation where we validate one at a time)
        pre_validate_start = time.monotonic()
        pre_validation_results: List[PreValidationResult] = await self.blockchain.pre_validate_blocks_multiprocessing(
            blocks_to_validate,
            {},
            wp_summaries=wp_summaries,
            validate_signatures=True,
            fork_height=None if fork_info is None else uint32(fork_info.fork_height),
        )
        pre_validate_end = time.monotonic()
        pre_validate_time = pre_validate_end - pre_validate_start

        self.log.log(
            logging.WARNING if pre_validate_time > 10 else logging.DEBUG,
            f"Block pre-validation time: {pre_validate_end - pre_validate_start:0.2f} seconds "
            f"({len(blocks_to_validate)} blocks, start height: {blocks_to_validate[0].height})",
        )
        for i, block in enumerate(blocks_to_validate):
            if pre_validation_results[i].error is not None:
                self.log.error(f"Invalid block from peer: {peer_info} {Err(pre_validation_results[i].error)}")
                return False, None, Err(pre_validation_results[i].error)

        agg_state_change_summary: Optional[StateChangeSummary] = None

        for i, block in enumerate(blocks_to_validate):
            assert pre_validation_results[i].required_iters is not None
            state_change_summary: Optional[StateChangeSummary]
            result, error, state_change_summary = await self.blockchain.add_block(
                block, pre_validation_results[i], fork_info
            )

            if result == AddBlockResult.NEW_PEAK:
                assert state_change_summary is not None
                # Since all blocks are contiguous, we can simply append the rollback changes and npc results
                if agg_state_change_summary is None:
                    agg_state_change_summary = state_change_summary
                else:
                    # Keeps the old, original fork_height, since the next blocks will have fork height h-1
                    # Groups up all state changes into one
                    agg_state_change_summary = StateChangeSummary(
                        state_change_summary.peak,
                        agg_state_change_summary.fork_height,
                        agg_state_change_summary.rolled_back_records + state_change_summary.rolled_back_records,
                        agg_state_change_summary.new_npc_results + state_change_summary.new_npc_results,
                        agg_state_change_summary.new_rewards + state_change_summary.new_rewards,
                    )
            elif result == AddBlockResult.INVALID_BLOCK or result == AddBlockResult.DISCONNECTED_BLOCK:
                if error is not None:
                    self.log.error(f"Error: {error}, Invalid block from peer: {peer_info} ")
                return False, agg_state_change_summary, error
            block_record = await self.blockchain.get_block_record_from_db(block.header_hash)
            assert block_record is not None
            if block_record.sub_epoch_summary_included is not None:
                if self.weight_proof_handler is not None:
                    await self.weight_proof_handler.create_prev_sub_epoch_segments()
        if agg_state_change_summary is not None:
            self._state_changed("new_peak")
            self.log.debug(
                f"Total time for {len(blocks_to_validate)} blocks: {time.time() - pre_validate_start}, "
                f"advanced: True"
            )
        return True, agg_state_change_summary, None

    async def _finish_sync(self) -> None:
        """
        Finalize sync by setting sync mode to False, clearing all sync information, and adding any final
        blocks that we have finalized recently.
        """
        self.log.info("long sync done")
        self.sync_store.set_long_sync(False)
        self.sync_store.set_sync_mode(False)
        self._state_changed("sync_mode")
        if self._server is None:
            return None

        async with self.blockchain.priority_mutex.acquire(priority=BlockchainMutexPriority.high):
            peak: Optional[BlockRecord] = self.blockchain.get_peak()
            peak_fb: Optional[FullBlock] = await self.blockchain.get_full_peak()
            if peak_fb is not None:
                assert peak is not None
                state_change_summary = StateChangeSummary(peak, uint32(max(peak.height - 1, 0)), [], [], [])
                ppp_result: PeakPostProcessingResult = await self.peak_post_processing(
                    peak_fb, state_change_summary, None
                )
                await self.peak_post_processing_2(peak_fb, None, state_change_summary, ppp_result)

        if peak is not None and self.weight_proof_handler is not None:
            await self.weight_proof_handler.get_proof_of_weight(peak.header_hash)
            self._state_changed("block")

    def has_valid_pool_sig(self, block: Union[UnfinishedBlock, FullBlock]) -> bool:
        if (
            block.foliage.foliage_block_data.pool_target
            == PoolTarget(self.constants.GENESIS_PRE_FARM_POOL_PUZZLE_HASH, uint32(0))
            and block.foliage.prev_block_hash != self.constants.GENESIS_CHALLENGE
            and block.reward_chain_block.proof_of_space.pool_public_key is not None
        ):
            assert block.foliage.foliage_block_data.pool_signature is not None
            if not AugSchemeMPL.verify(
                block.reward_chain_block.proof_of_space.pool_public_key,
                bytes(block.foliage.foliage_block_data.pool_target),
                block.foliage.foliage_block_data.pool_signature,
            ):
                return False
        return True

    async def signage_point_post_processing(
        self,
        request: full_node_protocol.RespondSignagePoint,
        peer: WSChiaConnection,
        ip_sub_slot: Optional[EndOfSubSlotBundle],
    ) -> None:
        self.log.info(
            f"⏲️  Finished signage point {request.index_from_challenge}/"
            f"{self.constants.NUM_SPS_SUB_SLOT}: "
            f"CC: {request.challenge_chain_vdf.output.get_hash()} "
            f"RC: {request.reward_chain_vdf.output.get_hash()} "
        )
        self.signage_point_times[request.index_from_challenge] = time.time()
        sub_slot_tuple = self.full_node_store.get_sub_slot(request.challenge_chain_vdf.challenge)
        prev_challenge: Optional[bytes32]
        if sub_slot_tuple is not None:
            prev_challenge = sub_slot_tuple[0].challenge_chain.challenge_chain_end_of_slot_vdf.challenge
        else:
            prev_challenge = None

        # Notify nodes of the new signage point
        broadcast = full_node_protocol.NewSignagePointOrEndOfSubSlot(
            prev_challenge,
            request.challenge_chain_vdf.challenge,
            request.index_from_challenge,
            request.reward_chain_vdf.challenge,
        )
        msg = make_msg(ProtocolMessageTypes.new_signage_point_or_end_of_sub_slot, broadcast)
        await self.server.send_to_all([msg], NodeType.FULL_NODE, peer.peer_node_id)

        peak = self.blockchain.get_peak()
        if peak is not None and peak.height > self.constants.MAX_SUB_SLOT_BLOCKS:
            sub_slot_iters = peak.sub_slot_iters
            difficulty = uint64(peak.weight - self.blockchain.block_record(peak.prev_hash).weight)
            # Makes sure to potentially update the difficulty if we are past the peak (into a new sub-slot)
            assert ip_sub_slot is not None
            if request.challenge_chain_vdf.challenge != ip_sub_slot.challenge_chain.get_hash():
                next_difficulty = self.blockchain.get_next_difficulty(peak.header_hash, True)
                next_sub_slot_iters = self.blockchain.get_next_slot_iters(peak.header_hash, True)
                difficulty = next_difficulty
                sub_slot_iters = next_sub_slot_iters
        else:
            difficulty = self.constants.DIFFICULTY_STARTING
            sub_slot_iters = self.constants.SUB_SLOT_ITERS_STARTING

        # Notify farmers of the new signage point
        broadcast_farmer = farmer_protocol.NewSignagePoint(
            request.challenge_chain_vdf.challenge,
            request.challenge_chain_vdf.output.get_hash(),
            request.reward_chain_vdf.output.get_hash(),
            difficulty,
            sub_slot_iters,
            request.index_from_challenge,
            uint32(0) if peak is None else peak.height,
        )
        msg = make_msg(ProtocolMessageTypes.new_signage_point, broadcast_farmer)
        await self.server.send_to_all([msg], NodeType.FARMER)

        self._state_changed("signage_point", {"broadcast_farmer": broadcast_farmer})

    async def peak_post_processing(
        self,
        block: FullBlock,
        state_change_summary: StateChangeSummary,
        peer: Optional[WSChiaConnection],
    ) -> PeakPostProcessingResult:
        """
        Must be called under self.blockchain.priority_mutex. This updates the internal state of the full node with the
        latest peak information. It also notifies peers about the new peak.
        """

        record = state_change_summary.peak
        difficulty = self.blockchain.get_next_difficulty(record.header_hash, False)
        sub_slot_iters = self.blockchain.get_next_slot_iters(record.header_hash, False)

        self.log.info(
            f"🌱 Updated peak to height {record.height}, weight {record.weight}, "
            f"hh {record.header_hash}, "
            f"forked at {state_change_summary.fork_height}, rh: {record.reward_infusion_new_challenge}, "
            f"total iters: {record.total_iters}, "
            f"overflow: {record.overflow}, "
            f"deficit: {record.deficit}, "
            f"difficulty: {difficulty}, "
            f"sub slot iters: {sub_slot_iters}, "
            f"Generator size: "
            f"{len(bytes(block.transactions_generator)) if  block.transactions_generator else 'No tx'}, "
            f"Generator ref list size: "
            f"{len(block.transactions_generator_ref_list) if block.transactions_generator else 'No tx'}"
        )

        if (
            self.full_node_store.previous_generator is not None
            and state_change_summary.fork_height < self.full_node_store.previous_generator.block_height
        ):
            self.full_node_store.previous_generator = None

        hints_to_add, lookup_coin_ids = get_hints_and_subscription_coin_ids(
            state_change_summary,
            self.subscriptions.has_coin_subscription,
            self.subscriptions.has_ph_subscription,
        )
        await self.hint_store.add_hints(hints_to_add)

        sub_slots = await self.blockchain.get_sp_and_ip_sub_slots(record.header_hash)
        assert sub_slots is not None

        if not self.sync_store.get_sync_mode():
            self.blockchain.clean_block_records()

        fork_block: Optional[BlockRecord] = None
        if state_change_summary.fork_height != block.height - 1 and block.height != 0:
            # This is a reorg
            fork_hash: Optional[bytes32] = self.blockchain.height_to_hash(state_change_summary.fork_height)
            assert fork_hash is not None
            fork_block = await self.blockchain.get_block_record_from_db(fork_hash)

        fns_peak_result: FullNodeStorePeakResult = self.full_node_store.new_peak(
            record,
            block,
            sub_slots[0],
            sub_slots[1],
            fork_block,
            self.blockchain,
            sub_slot_iters,
            difficulty,
        )

        if fns_peak_result.new_signage_points is not None and peer is not None:
            for index, sp in fns_peak_result.new_signage_points:
                assert (
                    sp.cc_vdf is not None
                    and sp.cc_proof is not None
                    and sp.rc_vdf is not None
                    and sp.rc_proof is not None
                )
                await self.signage_point_post_processing(
                    RespondSignagePoint(index, sp.cc_vdf, sp.cc_proof, sp.rc_vdf, sp.rc_proof), peer, sub_slots[1]
                )

        if sub_slots[1] is None:
            assert record.ip_sub_slot_total_iters(self.constants) == 0
        # Ensure the signage point is also in the store, for consistency
        self.full_node_store.new_signage_point(
            record.signage_point_index,
            self.blockchain,
            record,
            record.sub_slot_iters,
            SignagePoint(
                block.reward_chain_block.challenge_chain_sp_vdf,
                block.challenge_chain_sp_proof,
                block.reward_chain_block.reward_chain_sp_vdf,
                block.reward_chain_sp_proof,
            ),
            skip_vdf_validation=True,
        )

        # Update the mempool (returns successful pending transactions added to the mempool)
        new_npc_results: List[NPCResult] = state_change_summary.new_npc_results
        mempool_new_peak_result: List[Tuple[SpendBundle, NPCResult, bytes32]] = await self.mempool_manager.new_peak(
            self.blockchain.get_peak(), new_npc_results[-1] if len(new_npc_results) > 0 else None
        )

        # Check if we detected a spent transaction, to load up our generator cache
        if block.transactions_generator is not None and self.full_node_store.previous_generator is None:
            generator_arg = detect_potential_template_generator(block.height, block.transactions_generator)
            if generator_arg:
                self.log.info(f"Saving previous generator for height {block.height}")
                self.full_node_store.previous_generator = generator_arg

        return PeakPostProcessingResult(mempool_new_peak_result, fns_peak_result, hints_to_add, lookup_coin_ids)

    async def peak_post_processing_2(
        self,
        block: FullBlock,
        peer: Optional[WSChiaConnection],
        state_change_summary: StateChangeSummary,
        ppp_result: PeakPostProcessingResult,
    ) -> None:
        """
        Does NOT need to be called under the blockchain lock. Handle other parts of post processing like communicating
        with peers
        """
        record = state_change_summary.peak
        for bundle, result, spend_name in ppp_result.mempool_peak_result:
            self.log.debug(f"Added transaction to mempool: {spend_name}")
            mempool_item = self.mempool_manager.get_mempool_item(spend_name)
            assert mempool_item is not None
            fees = mempool_item.fee
            assert fees >= 0
            assert mempool_item.cost is not None
            new_tx = full_node_protocol.NewTransaction(
                spend_name,
                mempool_item.cost,
                fees,
            )
            msg = make_msg(ProtocolMessageTypes.new_transaction, new_tx)
            await self.server.send_to_all([msg], NodeType.FULL_NODE)

        # If there were pending end of slots that happen after this peak, broadcast them if they are added
        if ppp_result.fns_peak_result.added_eos is not None:
            broadcast = full_node_protocol.NewSignagePointOrEndOfSubSlot(
                ppp_result.fns_peak_result.added_eos.challenge_chain.challenge_chain_end_of_slot_vdf.challenge,
                ppp_result.fns_peak_result.added_eos.challenge_chain.get_hash(),
                uint8(0),
                ppp_result.fns_peak_result.added_eos.reward_chain.end_of_slot_vdf.challenge,
            )
            msg = make_msg(ProtocolMessageTypes.new_signage_point_or_end_of_sub_slot, broadcast)
            await self.server.send_to_all([msg], NodeType.FULL_NODE)

        # TODO: maybe add and broadcast new IPs as well

        if record.height % 1000 == 0:
            # Occasionally clear data in full node store to keep memory usage small
            self.full_node_store.clear_seen_unfinished_blocks()
            self.full_node_store.clear_old_cache_entries()

        if self.sync_store.get_sync_mode() is False:
            await self.send_peak_to_timelords(block)

            # Tell full nodes about the new peak
            msg = make_msg(
                ProtocolMessageTypes.new_peak,
                full_node_protocol.NewPeak(
                    record.header_hash,
                    record.height,
                    record.weight,
                    state_change_summary.fork_height,
                    block.reward_chain_block.get_unfinished().get_hash(),
                ),
            )
            if peer is not None:
                await self.server.send_to_all([msg], NodeType.FULL_NODE, peer.peer_node_id)
            else:
                await self.server.send_to_all([msg], NodeType.FULL_NODE)

        coin_hints: Dict[bytes32, bytes32] = {
            coin_id: bytes32(hint) for coin_id, hint in ppp_result.hints if len(hint) == 32
        }

        peak = Peak(
            state_change_summary.peak.header_hash, state_change_summary.peak.height, state_change_summary.peak.weight
        )

        # Looks up coin records in DB for the coins that wallets are interested in
        new_states = await self.coin_store.get_coin_records(ppp_result.lookup_coin_ids)

        await self.wallet_sync_queue.put(
            WalletUpdate(
                state_change_summary.fork_height,
                peak,
                state_change_summary.rolled_back_records + new_states,
                coin_hints,
            )
        )

        self._state_changed("new_peak")

    async def add_block(
        self,
        block: FullBlock,
        peer: Optional[WSChiaConnection] = None,
        raise_on_disconnected: bool = False,
        fork_info: Optional[ForkInfo] = None,
    ) -> Optional[Message]:
        """
        Add a full block from a peer full node (or ourselves).
        """
        if self.sync_store.get_sync_mode():
            return None

        # Adds the block to seen, and check if it's seen before (which means header is in memory)
        header_hash = block.header_hash
        if self.blockchain.contains_block(header_hash):
            return None

        pre_validation_result: Optional[PreValidationResult] = None
        if (
            block.is_transaction_block()
            and block.transactions_info is not None
            and block.transactions_info.generator_root != bytes([0] * 32)
            and block.transactions_generator is None
        ):
            # This is the case where we already had the unfinished block, and asked for this block without
            # the transactions (since we already had them). Therefore, here we add the transactions.
            unfinished_rh: bytes32 = block.reward_chain_block.get_unfinished().get_hash()
            unf_block: Optional[UnfinishedBlock] = self.full_node_store.get_unfinished_block(unfinished_rh)
            if (
                unf_block is not None
                and unf_block.transactions_generator is not None
                and unf_block.foliage_transaction_block == block.foliage_transaction_block
            ):
                # We checked that the transaction block is the same, therefore all transactions and the signature
                # must be identical in the unfinished and finished blocks. We can therefore use the cache.
                pre_validation_result = self.full_node_store.get_unfinished_block_result(unfinished_rh)
                assert pre_validation_result is not None
                block = dataclasses.replace(
                    block,
                    transactions_generator=unf_block.transactions_generator,
                    transactions_generator_ref_list=unf_block.transactions_generator_ref_list,
                )
            else:
                # We still do not have the correct information for this block, perhaps there is a duplicate block
                # with the same unfinished block hash in the cache, so we need to fetch the correct one
                if peer is None:
                    return None

                block_response: Optional[Any] = await peer.call_api(
                    FullNodeAPI.request_block, full_node_protocol.RequestBlock(block.height, True)
                )
                if block_response is None or not isinstance(block_response, full_node_protocol.RespondBlock):
                    self.log.warning(
                        f"Was not able to fetch the correct block for height {block.height} {block_response}"
                    )
                    return None
                new_block: FullBlock = block_response.block
                if new_block.foliage_transaction_block != block.foliage_transaction_block:
                    self.log.warning(f"Received the wrong block for height {block.height} {new_block.header_hash}")
                    return None
                assert new_block.transactions_generator is not None

                self.log.debug(
                    f"Wrong info in the cache for bh {new_block.header_hash}, there might be multiple blocks from the "
                    f"same farmer with the same pospace."
                )
                # This recursion ends here, we cannot recurse again because transactions_generator is not None
                return await self.add_block(new_block, peer)
        state_change_summary: Optional[StateChangeSummary] = None
        ppp_result: Optional[PeakPostProcessingResult] = None
        async with self.blockchain.priority_mutex.acquire(priority=BlockchainMutexPriority.high):
            # After acquiring the lock, check again, because another asyncio thread might have added it
            if self.blockchain.contains_block(header_hash):
                return None
            validation_start = time.time()
            # Tries to add the block to the blockchain, if we already validated transactions, don't do it again
            npc_results = {}
            if pre_validation_result is not None and pre_validation_result.npc_result is not None:
                npc_results[block.height] = pre_validation_result.npc_result

            # Don't validate signatures because we want to validate them in the main thread later, since we have a
            # cache available
            pre_validation_results = await self.blockchain.pre_validate_blocks_multiprocessing(
                [block], npc_results, validate_signatures=False
            )
            added: Optional[AddBlockResult] = None
            pre_validation_time = time.time() - validation_start
            try:
                if len(pre_validation_results) < 1:
                    raise ValueError(f"Failed to validate block {header_hash} height {block.height}")
                if pre_validation_results[0].error is not None:
                    if Err(pre_validation_results[0].error) == Err.INVALID_PREV_BLOCK_HASH:
                        added = AddBlockResult.DISCONNECTED_BLOCK
                        error_code: Optional[Err] = Err.INVALID_PREV_BLOCK_HASH
                    elif Err(pre_validation_results[0].error) == Err.TIMESTAMP_TOO_FAR_IN_FUTURE:
                        raise TimestampError()
                    else:
                        raise ValueError(
                            f"Failed to validate block {header_hash} height "
                            f"{block.height}: {Err(pre_validation_results[0].error).name}"
                        )
                else:
                    result_to_validate = (
                        pre_validation_results[0] if pre_validation_result is None else pre_validation_result
                    )
                    assert result_to_validate.required_iters == pre_validation_results[0].required_iters
                    (added, error_code, state_change_summary) = await self.blockchain.add_block(
                        block, result_to_validate, fork_info
                    )
                if added == AddBlockResult.ALREADY_HAVE_BLOCK:
                    return None
                elif added == AddBlockResult.INVALID_BLOCK:
                    assert error_code is not None
                    self.log.error(f"Block {header_hash} at height {block.height} is invalid with code {error_code}.")
                    raise ConsensusError(error_code, [header_hash])
                elif added == AddBlockResult.DISCONNECTED_BLOCK:
                    self.log.info(f"Disconnected block {header_hash} at height {block.height}")
                    if raise_on_disconnected:
                        raise RuntimeError("Expected block to be added, received disconnected block.")
                    return None
                elif added == AddBlockResult.NEW_PEAK:
                    # Only propagate blocks which extend the blockchain (becomes one of the heads)
                    assert state_change_summary is not None
                    ppp_result = await self.peak_post_processing(block, state_change_summary, peer)

                elif added == AddBlockResult.ADDED_AS_ORPHAN:
                    self.log.info(
                        f"Received orphan block of height {block.height} rh {block.reward_chain_block.get_hash()}"
                    )
                else:
                    # Should never reach here, all the cases are covered
                    raise RuntimeError(f"Invalid result from add_block {added}")
            except asyncio.CancelledError:
                # We need to make sure to always call this method even when we get a cancel exception, to make sure
                # the node stays in sync
                if added == AddBlockResult.NEW_PEAK:
                    assert state_change_summary is not None
                    await self.peak_post_processing(block, state_change_summary, peer)
                raise

            validation_time = time.time() - validation_start

        if ppp_result is not None:
            assert state_change_summary is not None
            await self.peak_post_processing_2(block, peer, state_change_summary, ppp_result)

        percent_full_str = (
            (
                ", percent full: "
                + str(round(100.0 * float(block.transactions_info.cost) / self.constants.MAX_BLOCK_COST_CLVM, 3))
                + "%"
            )
            if block.transactions_info is not None
            else ""
        )
        self.log.log(
            logging.WARNING if validation_time > 2 else logging.DEBUG,
            f"Block validation time: {validation_time:0.2f} seconds, "
            f"pre_validation time: {pre_validation_time:0.2f} seconds, "
            f"cost: {block.transactions_info.cost if block.transactions_info is not None else 'None'}"
            f"{percent_full_str} header_hash: {header_hash} height: {block.height}",
        )

        # This code path is reached if added == ADDED_AS_ORPHAN or NEW_TIP
        peak = self.blockchain.get_peak()
        assert peak is not None

        # Removes all temporary data for old blocks
        clear_height = uint32(max(0, peak.height - 50))
        self.full_node_store.clear_candidate_blocks_below(clear_height)
        self.full_node_store.clear_unfinished_blocks_below(clear_height)

        state_changed_data: Dict[str, Any] = {
            "transaction_block": False,
            "k_size": block.reward_chain_block.proof_of_space.size,
            "header_hash": block.header_hash,
            "height": block.height,
            "validation_time": validation_time,
            "pre_validation_time": pre_validation_time,
        }

        if block.transactions_info is not None:
            state_changed_data["transaction_block"] = True
            state_changed_data["block_cost"] = block.transactions_info.cost
            state_changed_data["block_fees"] = block.transactions_info.fees

        if block.foliage_transaction_block is not None:
            state_changed_data["timestamp"] = block.foliage_transaction_block.timestamp

        if block.transactions_generator is not None:
            state_changed_data["transaction_generator_size_bytes"] = len(bytes(block.transactions_generator))

        state_changed_data["transaction_generator_ref_list"] = block.transactions_generator_ref_list
        if added is not None:
            state_changed_data["receive_block_result"] = added.value

        self._state_changed("block", state_changed_data)

        record = self.blockchain.block_record(block.header_hash)
        if self.weight_proof_handler is not None and record.sub_epoch_summary_included is not None:
            if self._segment_task is None or self._segment_task.done():
                self._segment_task = asyncio.create_task(self.weight_proof_handler.create_prev_sub_epoch_segments())
        return None

    async def add_unfinished_block(
        self,
        block: UnfinishedBlock,
        peer: Optional[WSChiaConnection],
        farmed_block: bool = False,
        block_bytes: Optional[bytes] = None,
    ) -> None:
        """
        We have received an unfinished block, either created by us, or from another peer.
        We can validate and add it and if it's a good block, propagate it to other peers and
        timelords.
        """
        receive_time = time.time()

        if block.prev_header_hash != self.constants.GENESIS_CHALLENGE and not self.blockchain.contains_block(
            block.prev_header_hash
        ):
            # No need to request the parent, since the peer will send it to us anyway, via NewPeak
            self.log.debug("Received a disconnected unfinished block")
            return None

        # Adds the unfinished block to seen, and check if it's seen before, to prevent
        # processing it twice. This searches for the exact version of the unfinished block (there can be many different
        # foliages for the same trunk). This is intentional, to prevent DOS attacks.
        # Note that it does not require that this block was successfully processed
        if self.full_node_store.seen_unfinished_block(block.get_hash()):
            return None

        block_hash = block.reward_chain_block.get_hash()

        # This searched for the trunk hash (unfinished reward hash). If we have already added a block with the same
        # hash, return
        if self.full_node_store.get_unfinished_block(block_hash) is not None:
            return None

        peak: Optional[BlockRecord] = self.blockchain.get_peak()
        if peak is not None:
            if block.total_iters < peak.sp_total_iters(self.constants):
                # This means this unfinished block is pretty far behind, it will not add weight to our chain
                return None

        if block.prev_header_hash == self.constants.GENESIS_CHALLENGE:
            prev_b = None
        else:
            prev_b = self.blockchain.block_record(block.prev_header_hash)

        # Count the blocks in sub slot, and check if it's a new epoch
        if len(block.finished_sub_slots) > 0:
            num_blocks_in_ss = 1  # Curr
        else:
            curr = self.blockchain.try_block_record(block.prev_header_hash)
            num_blocks_in_ss = 2  # Curr and prev
            while (curr is not None) and not curr.first_in_sub_slot:
                curr = self.blockchain.try_block_record(curr.prev_hash)
                num_blocks_in_ss += 1

        if num_blocks_in_ss > self.constants.MAX_SUB_SLOT_BLOCKS:
            # TODO: potentially allow overflow blocks here, which count for the next slot
            self.log.warning("Too many blocks added, not adding block")
            return None

        # The clvm generator and aggregate signature are validated outside of the lock, to allow other blocks and
        # transactions to get validated
        npc_result: Optional[NPCResult] = None
        pre_validation_time = None

        async with self.blockchain.priority_mutex.acquire(priority=BlockchainMutexPriority.high):
            start_header_time = time.time()
            _, header_error = await self.blockchain.validate_unfinished_block_header(block)
            if header_error is not None:
                if header_error == Err.TIMESTAMP_TOO_FAR_IN_FUTURE:
                    raise TimestampError()
                else:
                    raise ConsensusError(header_error)
            validate_time = time.time() - start_header_time
            self.log.log(
                logging.WARNING if validate_time > 2 else logging.DEBUG,
                f"Time for header validate: {validate_time:0.3f}s",
            )

        if block.transactions_generator is not None:
            pre_validation_start = time.time()
            assert block.transactions_info is not None
            try:
                block_generator: Optional[BlockGenerator] = await self.blockchain.get_block_generator(block)
            except ValueError:
                raise ConsensusError(Err.GENERATOR_REF_HAS_NO_GENERATOR)
            if block_generator is None:
                raise ConsensusError(Err.GENERATOR_REF_HAS_NO_GENERATOR)
            if block_bytes is None:
                block_bytes = bytes(block)

            height = uint32(0) if prev_b is None else uint32(prev_b.height + 1)
            npc_result = await self.blockchain.run_generator(block_bytes, block_generator, height)
            pre_validation_time = time.time() - pre_validation_start

            # blockchain.run_generator throws on errors, so npc_result is
            # guaranteed to represent a successful run
            assert npc_result.conds is not None
            pairs_pks, pairs_msgs = pkm_pairs(npc_result.conds, self.constants.AGG_SIG_ME_ADDITIONAL_DATA)
            if not cached_bls.aggregate_verify(
                pairs_pks, pairs_msgs, block.transactions_info.aggregated_signature, True
            ):
                raise ConsensusError(Err.BAD_AGGREGATE_SIGNATURE)

        async with self.blockchain.priority_mutex.acquire(priority=BlockchainMutexPriority.high):
            # TODO: pre-validate VDFs outside of lock
            validation_start = time.time()
            validate_result = await self.blockchain.validate_unfinished_block(block, npc_result)
            if validate_result.error is not None:
                if validate_result.error == Err.COIN_AMOUNT_NEGATIVE.value:
                    # TODO: remove in the future, hotfix for 1.1.5 peers to not disconnect older peers
                    self.log.info(f"Consensus error {validate_result.error}, not disconnecting")
                    return
                raise ConsensusError(Err(validate_result.error))
            validation_time = time.time() - validation_start

        # respond_block will later use the cache (validated_signature=True)
        validate_result = dataclasses.replace(validate_result, validated_signature=True)

        assert validate_result.required_iters is not None

        # Perform another check, in case we have already concurrently added the same unfinished block
        if self.full_node_store.get_unfinished_block(block_hash) is not None:
            return None

        if block.prev_header_hash == self.constants.GENESIS_CHALLENGE:
            height = uint32(0)
        else:
            height = uint32(self.blockchain.block_record(block.prev_header_hash).height + 1)

        ses: Optional[SubEpochSummary] = next_sub_epoch_summary(
            self.constants,
            self.blockchain,
            validate_result.required_iters,
            block,
            True,
        )

        self.full_node_store.add_unfinished_block(height, block, validate_result)
        pre_validation_log = (
            f"pre_validation time {pre_validation_time:0.4f}, " if pre_validation_time is not None else ""
        )
        if farmed_block is True:
            self.log.info(
                f"🍀 ️Farmed unfinished_block {block_hash}, SP: {block.reward_chain_block.signage_point_index}, "
                f"validation time: {validation_time:0.4f} seconds, {pre_validation_log}"
                f"cost: {block.transactions_info.cost if block.transactions_info else 'None'} "
            )
        else:
            percent_full_str = (
                (
                    ", percent full: "
                    + str(round(100.0 * float(block.transactions_info.cost) / self.constants.MAX_BLOCK_COST_CLVM, 3))
                    + "%"
                )
                if block.transactions_info is not None
                else ""
            )
            self.log.info(
                f"Added unfinished_block {block_hash}, not farmed by us,"
                f" SP: {block.reward_chain_block.signage_point_index} farmer response time: "
                f"{receive_time - self.signage_point_times[block.reward_chain_block.signage_point_index]:0.4f}, "
                f"Pool pk {encode_puzzle_hash(block.foliage.foliage_block_data.pool_target.puzzle_hash, 'xch')}, "
                f"validation time: {validation_time:0.4f} seconds, {pre_validation_log}"
                f"cost: {block.transactions_info.cost if block.transactions_info else 'None'}"
                f"{percent_full_str}"
            )

        sub_slot_iters, difficulty = get_next_sub_slot_iters_and_difficulty(
            self.constants,
            len(block.finished_sub_slots) > 0,
            prev_b,
            self.blockchain,
        )

        if block.reward_chain_block.signage_point_index == 0:
            res = self.full_node_store.get_sub_slot(block.reward_chain_block.pos_ss_cc_challenge_hash)
            if res is None:
                if block.reward_chain_block.pos_ss_cc_challenge_hash == self.constants.GENESIS_CHALLENGE:
                    rc_prev = self.constants.GENESIS_CHALLENGE
                else:
                    self.log.warning(f"Do not have sub slot {block.reward_chain_block.pos_ss_cc_challenge_hash}")
                    return None
            else:
                rc_prev = res[0].reward_chain.get_hash()
        else:
            assert block.reward_chain_block.reward_chain_sp_vdf is not None
            rc_prev = block.reward_chain_block.reward_chain_sp_vdf.challenge

        timelord_request = timelord_protocol.NewUnfinishedBlockTimelord(
            block.reward_chain_block,
            difficulty,
            sub_slot_iters,
            block.foliage,
            ses,
            rc_prev,
        )

        timelord_msg = make_msg(ProtocolMessageTypes.new_unfinished_block_timelord, timelord_request)
        await self.server.send_to_all([timelord_msg], NodeType.TIMELORD)

        full_node_request = full_node_protocol.NewUnfinishedBlock(block.reward_chain_block.get_hash())
        msg = make_msg(ProtocolMessageTypes.new_unfinished_block, full_node_request)
        if peer is not None:
            await self.server.send_to_all([msg], NodeType.FULL_NODE, peer.peer_node_id)
        else:
            await self.server.send_to_all([msg], NodeType.FULL_NODE)

        self._state_changed("unfinished_block")

    async def new_infusion_point_vdf(
        self, request: timelord_protocol.NewInfusionPointVDF, timelord_peer: Optional[WSChiaConnection] = None
    ) -> Optional[Message]:
        # Lookup unfinished blocks
        unfinished_block: Optional[UnfinishedBlock] = self.full_node_store.get_unfinished_block(
            request.unfinished_reward_hash
        )

        if unfinished_block is None:
            self.log.warning(
                f"Do not have unfinished reward chain block {request.unfinished_reward_hash}, cannot finish."
            )
            return None

        prev_b: Optional[BlockRecord] = None

        target_rc_hash = request.reward_chain_ip_vdf.challenge
        last_slot_cc_hash = request.challenge_chain_ip_vdf.challenge

        # Backtracks through end of slot objects, should work for multiple empty sub slots
        for eos, _, _ in reversed(self.full_node_store.finished_sub_slots):
            if eos is not None and eos.reward_chain.get_hash() == target_rc_hash:
                target_rc_hash = eos.reward_chain.end_of_slot_vdf.challenge
        if target_rc_hash == self.constants.GENESIS_CHALLENGE:
            prev_b = None
        else:
            # Find the prev block, starts looking backwards from the peak. target_rc_hash must be the hash of a block
            # and not an end of slot (since we just looked through the slots and backtracked)
            curr: Optional[BlockRecord] = self.blockchain.get_peak()

            for _ in range(10):
                if curr is None:
                    break
                if curr.reward_infusion_new_challenge == target_rc_hash:
                    # Found our prev block
                    prev_b = curr
                    break
                curr = self.blockchain.try_block_record(curr.prev_hash)

            # If not found, cache keyed on prev block
            if prev_b is None:
                self.full_node_store.add_to_future_ip(request)
                self.log.warning(f"Previous block is None, infusion point {request.reward_chain_ip_vdf.challenge}")
                return None

        finished_sub_slots: Optional[List[EndOfSubSlotBundle]] = self.full_node_store.get_finished_sub_slots(
            self.blockchain,
            prev_b,
            last_slot_cc_hash,
        )
        if finished_sub_slots is None:
            return None

        sub_slot_iters, difficulty = get_next_sub_slot_iters_and_difficulty(
            self.constants,
            len(finished_sub_slots) > 0,
            prev_b,
            self.blockchain,
        )

        if unfinished_block.reward_chain_block.pos_ss_cc_challenge_hash == self.constants.GENESIS_CHALLENGE:
            sub_slot_start_iters = uint128(0)
        else:
            ss_res = self.full_node_store.get_sub_slot(unfinished_block.reward_chain_block.pos_ss_cc_challenge_hash)
            if ss_res is None:
                self.log.warning(f"Do not have sub slot {unfinished_block.reward_chain_block.pos_ss_cc_challenge_hash}")
                return None
            _, _, sub_slot_start_iters = ss_res
        sp_total_iters = uint128(
            sub_slot_start_iters
            + calculate_sp_iters(
                self.constants,
                sub_slot_iters,
                unfinished_block.reward_chain_block.signage_point_index,
            )
        )

        block: FullBlock = unfinished_block_to_full_block(
            unfinished_block,
            request.challenge_chain_ip_vdf,
            request.challenge_chain_ip_proof,
            request.reward_chain_ip_vdf,
            request.reward_chain_ip_proof,
            request.infused_challenge_chain_ip_vdf,
            request.infused_challenge_chain_ip_proof,
            finished_sub_slots,
            prev_b,
            self.blockchain,
            sp_total_iters,
            difficulty,
        )
        if not self.has_valid_pool_sig(block):
            self.log.warning("Trying to make a pre-farm block but height is not 0")
            return None
        try:
            await self.add_block(block, raise_on_disconnected=True)
        except Exception as e:
            self.log.warning(f"Consensus error validating block: {e}")
            if timelord_peer is not None:
                # Only sends to the timelord who sent us this VDF, to reset them to the correct peak
                await self.send_peak_to_timelords(peer=timelord_peer)
        return None

    async def add_end_of_sub_slot(
        self, end_of_slot_bundle: EndOfSubSlotBundle, peer: WSChiaConnection
    ) -> Tuple[Optional[Message], bool]:
        fetched_ss = self.full_node_store.get_sub_slot(end_of_slot_bundle.challenge_chain.get_hash())

        # We are not interested in sub-slots which have the same challenge chain but different reward chain. If there
        # is a reorg, we will find out through the broadcast of blocks instead.
        if fetched_ss is not None:
            # Already have the sub-slot
            return None, True

        async with self.timelord_lock:
            fetched_ss = self.full_node_store.get_sub_slot(
                end_of_slot_bundle.challenge_chain.challenge_chain_end_of_slot_vdf.challenge
            )
            if (
                (fetched_ss is None)
                and end_of_slot_bundle.challenge_chain.challenge_chain_end_of_slot_vdf.challenge
                != self.constants.GENESIS_CHALLENGE
            ):
                # If we don't have the prev, request the prev instead
                full_node_request = full_node_protocol.RequestSignagePointOrEndOfSubSlot(
                    end_of_slot_bundle.challenge_chain.challenge_chain_end_of_slot_vdf.challenge,
                    uint8(0),
                    bytes32([0] * 32),
                )
                return (
                    make_msg(ProtocolMessageTypes.request_signage_point_or_end_of_sub_slot, full_node_request),
                    False,
                )

            peak = self.blockchain.get_peak()
            if peak is not None and peak.height > 2:
                next_sub_slot_iters = self.blockchain.get_next_slot_iters(peak.header_hash, True)
                next_difficulty = self.blockchain.get_next_difficulty(peak.header_hash, True)
            else:
                next_sub_slot_iters = self.constants.SUB_SLOT_ITERS_STARTING
                next_difficulty = self.constants.DIFFICULTY_STARTING

            # Adds the sub slot and potentially get new infusions
            new_infusions = self.full_node_store.new_finished_sub_slot(
                end_of_slot_bundle,
                self.blockchain,
                peak,
                next_sub_slot_iters,
                next_difficulty,
                await self.blockchain.get_full_peak(),
            )
            # It may be an empty list, even if it's not None. Not None means added successfully
            if new_infusions is not None:
                self.log.info(
                    f"⏲️  Finished sub slot, SP {self.constants.NUM_SPS_SUB_SLOT}/{self.constants.NUM_SPS_SUB_SLOT}, "
                    f"{end_of_slot_bundle.challenge_chain.get_hash()}, "
                    f"number of sub-slots: {len(self.full_node_store.finished_sub_slots)}, "
                    f"RC hash: {end_of_slot_bundle.reward_chain.get_hash()}, "
                    f"Deficit {end_of_slot_bundle.reward_chain.deficit}"
                )
                # Reset farmer response timer for sub slot (SP 0)
                self.signage_point_times[0] = time.time()
                # Notify full nodes of the new sub-slot
                broadcast = full_node_protocol.NewSignagePointOrEndOfSubSlot(
                    end_of_slot_bundle.challenge_chain.challenge_chain_end_of_slot_vdf.challenge,
                    end_of_slot_bundle.challenge_chain.get_hash(),
                    uint8(0),
                    end_of_slot_bundle.reward_chain.end_of_slot_vdf.challenge,
                )
                msg = make_msg(ProtocolMessageTypes.new_signage_point_or_end_of_sub_slot, broadcast)
                await self.server.send_to_all([msg], NodeType.FULL_NODE, peer.peer_node_id)

                for infusion in new_infusions:
                    await self.new_infusion_point_vdf(infusion)

                # Notify farmers of the new sub-slot
                broadcast_farmer = farmer_protocol.NewSignagePoint(
                    end_of_slot_bundle.challenge_chain.get_hash(),
                    end_of_slot_bundle.challenge_chain.get_hash(),
                    end_of_slot_bundle.reward_chain.get_hash(),
                    next_difficulty,
                    next_sub_slot_iters,
                    uint8(0),
                    uint32(0) if peak is None else peak.height,
                )
                msg = make_msg(ProtocolMessageTypes.new_signage_point, broadcast_farmer)
                await self.server.send_to_all([msg], NodeType.FARMER)
                return None, True
            else:
                self.log.info(
                    f"End of slot not added CC challenge "
                    f"{end_of_slot_bundle.challenge_chain.challenge_chain_end_of_slot_vdf.challenge}"
                )
        return None, False

    async def add_transaction(
        self,
        transaction: SpendBundle,
        spend_name: bytes32,
        peer: Optional[WSChiaConnection] = None,
        test: bool = False,
        tx_bytes: Optional[bytes] = None,
    ) -> Tuple[MempoolInclusionStatus, Optional[Err]]:
        if self.sync_store.get_sync_mode():
            return MempoolInclusionStatus.FAILED, Err.NO_TRANSACTIONS_WHILE_SYNCING
        if not test and not (await self.synced()):
            return MempoolInclusionStatus.FAILED, Err.NO_TRANSACTIONS_WHILE_SYNCING

        if self.mempool_manager.get_spendbundle(spend_name) is not None:
            self.mempool_manager.remove_seen(spend_name)
            return MempoolInclusionStatus.SUCCESS, None
        if self.mempool_manager.seen(spend_name):
            return MempoolInclusionStatus.FAILED, Err.ALREADY_INCLUDING_TRANSACTION
        self.mempool_manager.add_and_maybe_pop_seen(spend_name)
        self.log.debug(f"Processing transaction: {spend_name}")
        # Ignore if syncing or if we have not yet received a block
        # the mempool must have a peak to validate transactions
        if self.sync_store.get_sync_mode() or self.mempool_manager.peak is None:
            status = MempoolInclusionStatus.FAILED
            error: Optional[Err] = Err.NO_TRANSACTIONS_WHILE_SYNCING
            self.mempool_manager.remove_seen(spend_name)
        else:
            try:
                cost_result = await self.mempool_manager.pre_validate_spendbundle(transaction, tx_bytes, spend_name)
            except ValidationError as e:
                self.mempool_manager.remove_seen(spend_name)
                return MempoolInclusionStatus.FAILED, e.code
            except Exception:
                self.mempool_manager.remove_seen(spend_name)
                raise
            async with self.blockchain.priority_mutex.acquire(priority=BlockchainMutexPriority.low):
                if self.mempool_manager.get_spendbundle(spend_name) is not None:
                    self.mempool_manager.remove_seen(spend_name)
                    return MempoolInclusionStatus.SUCCESS, None
                if self.mempool_manager.peak is None:
                    return MempoolInclusionStatus.FAILED, Err.MEMPOOL_NOT_INITIALIZED
                cost, status, error = await self.mempool_manager.add_spend_bundle(
                    transaction, cost_result, spend_name, self.mempool_manager.peak.height
                )
            if status == MempoolInclusionStatus.SUCCESS:
                self.log.debug(
                    f"Added transaction to mempool: {spend_name} mempool size: "
                    f"{self.mempool_manager.mempool.total_mempool_cost()} normalized "
                    f"{self.mempool_manager.mempool.total_mempool_cost() / 5000000}"
                )

                # Only broadcast successful transactions, not pending ones. Otherwise it's a DOS
                # vector.
                mempool_item = self.mempool_manager.get_mempool_item(spend_name)
                assert mempool_item is not None
                fees = mempool_item.fee
                assert fees >= 0
                assert cost is not None
                new_tx = full_node_protocol.NewTransaction(
                    spend_name,
                    cost,
                    fees,
                )
                msg = make_msg(ProtocolMessageTypes.new_transaction, new_tx)
                if peer is None:
                    await self.server.send_to_all([msg], NodeType.FULL_NODE)
                else:
                    await self.server.send_to_all([msg], NodeType.FULL_NODE, peer.peer_node_id)
                if self.simulator_transaction_callback is not None:  # callback
                    await self.simulator_transaction_callback(spend_name)  # pylint: disable=E1102
            else:
                self.mempool_manager.remove_seen(spend_name)
                self.log.debug(f"Wasn't able to add transaction with id {spend_name}, status {status} error: {error}")
        return status, error

    async def _needs_compact_proof(
        self, vdf_info: VDFInfo, header_block: HeaderBlock, field_vdf: CompressibleVDFField
    ) -> bool:
        if field_vdf == CompressibleVDFField.CC_EOS_VDF:
            for sub_slot in header_block.finished_sub_slots:
                if sub_slot.challenge_chain.challenge_chain_end_of_slot_vdf == vdf_info:
                    if (
                        sub_slot.proofs.challenge_chain_slot_proof.witness_type == 0
                        and sub_slot.proofs.challenge_chain_slot_proof.normalized_to_identity
                    ):
                        return False
                    return True
        if field_vdf == CompressibleVDFField.ICC_EOS_VDF:
            for sub_slot in header_block.finished_sub_slots:
                if (
                    sub_slot.infused_challenge_chain is not None
                    and sub_slot.infused_challenge_chain.infused_challenge_chain_end_of_slot_vdf == vdf_info
                ):
                    assert sub_slot.proofs.infused_challenge_chain_slot_proof is not None
                    if (
                        sub_slot.proofs.infused_challenge_chain_slot_proof.witness_type == 0
                        and sub_slot.proofs.infused_challenge_chain_slot_proof.normalized_to_identity
                    ):
                        return False
                    return True
        if field_vdf == CompressibleVDFField.CC_SP_VDF:
            if header_block.reward_chain_block.challenge_chain_sp_vdf is None:
                return False
            if vdf_info == header_block.reward_chain_block.challenge_chain_sp_vdf:
                assert header_block.challenge_chain_sp_proof is not None
                if (
                    header_block.challenge_chain_sp_proof.witness_type == 0
                    and header_block.challenge_chain_sp_proof.normalized_to_identity
                ):
                    return False
                return True
        if field_vdf == CompressibleVDFField.CC_IP_VDF:
            if vdf_info == header_block.reward_chain_block.challenge_chain_ip_vdf:
                if (
                    header_block.challenge_chain_ip_proof.witness_type == 0
                    and header_block.challenge_chain_ip_proof.normalized_to_identity
                ):
                    return False
                return True
        return False

    async def _can_accept_compact_proof(
        self,
        vdf_info: VDFInfo,
        vdf_proof: VDFProof,
        height: uint32,
        header_hash: bytes32,
        field_vdf: CompressibleVDFField,
    ) -> bool:
        """
        - Checks if the provided proof is indeed compact.
        - Checks if proof verifies given the vdf_info from the start of sub-slot.
        - Checks if the provided vdf_info is correct, assuming it refers to the start of sub-slot.
        - Checks if the existing proof was non-compact. Ignore this proof if we already have a compact proof.
        """
        is_fully_compactified = await self.block_store.is_fully_compactified(header_hash)
        if is_fully_compactified is None or is_fully_compactified:
            self.log.info(f"Already compactified block: {header_hash}. Ignoring.")
            return False
        peak = self.blockchain.get_peak()
        if peak is None or peak.height - height < 5:
            self.log.debug("Will not compactify recent block")
            return False
        if vdf_proof.witness_type > 0 or not vdf_proof.normalized_to_identity:
            self.log.error(f"Received vdf proof is not compact: {vdf_proof}.")
            return False
        if not validate_vdf(vdf_proof, self.constants, ClassgroupElement.get_default_element(), vdf_info):
            self.log.error(f"Received compact vdf proof is not valid: {vdf_proof}.")
            return False
        header_block = await self.blockchain.get_header_block_by_height(height, header_hash, tx_filter=False)
        if header_block is None:
            self.log.error(f"Can't find block for given compact vdf. Height: {height} Header hash: {header_hash}")
            return False
        is_new_proof = await self._needs_compact_proof(vdf_info, header_block, field_vdf)
        if not is_new_proof:
            self.log.info(f"Duplicate compact proof. Height: {height}. Header hash: {header_hash}.")
        return is_new_proof

    # returns True if we ended up replacing the proof, and False otherwise
    async def _replace_proof(
        self,
        vdf_info: VDFInfo,
        vdf_proof: VDFProof,
        header_hash: bytes32,
        field_vdf: CompressibleVDFField,
    ) -> bool:
        block = await self.block_store.get_full_block(header_hash)
        if block is None:
            return False

        new_block = None

        if field_vdf == CompressibleVDFField.CC_EOS_VDF:
            for index, sub_slot in enumerate(block.finished_sub_slots):
                if sub_slot.challenge_chain.challenge_chain_end_of_slot_vdf == vdf_info:
                    new_proofs = dataclasses.replace(sub_slot.proofs, challenge_chain_slot_proof=vdf_proof)
                    new_subslot = dataclasses.replace(sub_slot, proofs=new_proofs)
                    new_finished_subslots = block.finished_sub_slots
                    new_finished_subslots[index] = new_subslot
                    new_block = dataclasses.replace(block, finished_sub_slots=new_finished_subslots)
                    break
        if field_vdf == CompressibleVDFField.ICC_EOS_VDF:
            for index, sub_slot in enumerate(block.finished_sub_slots):
                if (
                    sub_slot.infused_challenge_chain is not None
                    and sub_slot.infused_challenge_chain.infused_challenge_chain_end_of_slot_vdf == vdf_info
                ):
                    new_proofs = dataclasses.replace(sub_slot.proofs, infused_challenge_chain_slot_proof=vdf_proof)
                    new_subslot = dataclasses.replace(sub_slot, proofs=new_proofs)
                    new_finished_subslots = block.finished_sub_slots
                    new_finished_subslots[index] = new_subslot
                    new_block = dataclasses.replace(block, finished_sub_slots=new_finished_subslots)
                    break
        if field_vdf == CompressibleVDFField.CC_SP_VDF:
            if block.reward_chain_block.challenge_chain_sp_vdf == vdf_info:
                assert block.challenge_chain_sp_proof is not None
                new_block = dataclasses.replace(block, challenge_chain_sp_proof=vdf_proof)
        if field_vdf == CompressibleVDFField.CC_IP_VDF:
            if block.reward_chain_block.challenge_chain_ip_vdf == vdf_info:
                new_block = dataclasses.replace(block, challenge_chain_ip_proof=vdf_proof)
        if new_block is None:
            return False
        async with self.db_wrapper.writer():
            try:
                await self.block_store.replace_proof(header_hash, new_block)
                return True
            except BaseException as e:
                self.log.error(
                    f"_replace_proof error while adding block {block.header_hash} height {block.height},"
                    f" rolling back: {e} {traceback.format_exc()}"
                )
                raise

    async def add_compact_proof_of_time(self, request: timelord_protocol.RespondCompactProofOfTime) -> None:
        peak = self.blockchain.get_peak()
        if peak is None or peak.height - request.height < 5:
            self.log.info(f"Ignoring add_compact_proof_of_time, height {request.height} too recent.")
            return None

        field_vdf = CompressibleVDFField(int(request.field_vdf))
        if not await self._can_accept_compact_proof(
            request.vdf_info, request.vdf_proof, request.height, request.header_hash, field_vdf
        ):
            return None
        async with self.blockchain.compact_proof_lock:
            replaced = await self._replace_proof(request.vdf_info, request.vdf_proof, request.header_hash, field_vdf)
        if not replaced:
            self.log.error(f"Could not replace compact proof: {request.height}")
            return None
        self.log.info(f"Replaced compact proof at height {request.height}")
        msg = make_msg(
            ProtocolMessageTypes.new_compact_vdf,
            full_node_protocol.NewCompactVDF(request.height, request.header_hash, request.field_vdf, request.vdf_info),
        )
        if self._server is not None:
            await self.server.send_to_all([msg], NodeType.FULL_NODE)

    async def new_compact_vdf(self, request: full_node_protocol.NewCompactVDF, peer: WSChiaConnection) -> None:
        peak = self.blockchain.get_peak()
        if peak is None or peak.height - request.height < 5:
            self.log.info(f"Ignoring new_compact_vdf, height {request.height} too recent.")
            return None
        is_fully_compactified = await self.block_store.is_fully_compactified(request.header_hash)
        if is_fully_compactified is None or is_fully_compactified:
            return None
        header_block = await self.blockchain.get_header_block_by_height(
            request.height, request.header_hash, tx_filter=False
        )
        if header_block is None:
            return None
        field_vdf = CompressibleVDFField(int(request.field_vdf))
        if await self._needs_compact_proof(request.vdf_info, header_block, field_vdf):
            peer_request = full_node_protocol.RequestCompactVDF(
                request.height, request.header_hash, request.field_vdf, request.vdf_info
            )
            response = await peer.call_api(FullNodeAPI.request_compact_vdf, peer_request, timeout=10)
            if response is not None and isinstance(response, full_node_protocol.RespondCompactVDF):
                await self.add_compact_vdf(response, peer)

    async def request_compact_vdf(self, request: full_node_protocol.RequestCompactVDF, peer: WSChiaConnection) -> None:
        header_block = await self.blockchain.get_header_block_by_height(
            request.height, request.header_hash, tx_filter=False
        )
        if header_block is None:
            return None
        vdf_proof: Optional[VDFProof] = None
        field_vdf = CompressibleVDFField(int(request.field_vdf))
        if field_vdf == CompressibleVDFField.CC_EOS_VDF:
            for sub_slot in header_block.finished_sub_slots:
                if sub_slot.challenge_chain.challenge_chain_end_of_slot_vdf == request.vdf_info:
                    vdf_proof = sub_slot.proofs.challenge_chain_slot_proof
                    break
        if field_vdf == CompressibleVDFField.ICC_EOS_VDF:
            for sub_slot in header_block.finished_sub_slots:
                if (
                    sub_slot.infused_challenge_chain is not None
                    and sub_slot.infused_challenge_chain.infused_challenge_chain_end_of_slot_vdf == request.vdf_info
                ):
                    vdf_proof = sub_slot.proofs.infused_challenge_chain_slot_proof
                    break
        if (
            field_vdf == CompressibleVDFField.CC_SP_VDF
            and header_block.reward_chain_block.challenge_chain_sp_vdf == request.vdf_info
        ):
            vdf_proof = header_block.challenge_chain_sp_proof
        if (
            field_vdf == CompressibleVDFField.CC_IP_VDF
            and header_block.reward_chain_block.challenge_chain_ip_vdf == request.vdf_info
        ):
            vdf_proof = header_block.challenge_chain_ip_proof
        if vdf_proof is None or vdf_proof.witness_type > 0 or not vdf_proof.normalized_to_identity:
            self.log.error(f"{peer} requested compact vdf we don't have, height: {request.height}.")
            return None
        compact_vdf = full_node_protocol.RespondCompactVDF(
            request.height,
            request.header_hash,
            request.field_vdf,
            request.vdf_info,
            vdf_proof,
        )
        msg = make_msg(ProtocolMessageTypes.respond_compact_vdf, compact_vdf)
        await peer.send_message(msg)

    async def add_compact_vdf(self, request: full_node_protocol.RespondCompactVDF, peer: WSChiaConnection) -> None:
        field_vdf = CompressibleVDFField(int(request.field_vdf))
        if not await self._can_accept_compact_proof(
            request.vdf_info, request.vdf_proof, request.height, request.header_hash, field_vdf
        ):
            return None
        async with self.blockchain.compact_proof_lock:
            if self.blockchain.seen_compact_proofs(request.vdf_info, request.height):
                return None
            replaced = await self._replace_proof(request.vdf_info, request.vdf_proof, request.header_hash, field_vdf)
        if not replaced:
            self.log.error(f"Could not replace compact proof: {request.height}")
            return None
        msg = make_msg(
            ProtocolMessageTypes.new_compact_vdf,
            full_node_protocol.NewCompactVDF(request.height, request.header_hash, request.field_vdf, request.vdf_info),
        )
        if self._server is not None:
            await self.server.send_to_all([msg], NodeType.FULL_NODE, peer.peer_node_id)

    def in_bad_peak_cache(self, wp: WeightProof) -> bool:
        for block in wp.recent_chain_data:
            if block.header_hash in self.bad_peak_cache.keys():
                return True
        return False

    def add_to_bad_peak_cache(self, peak_header_hash: bytes32, peak_height: uint32) -> None:
        curr_height = self.blockchain.get_peak_height()

        if curr_height is None:
            self.log.debug(f"add bad peak {peak_header_hash} to cache")
            self.bad_peak_cache[peak_header_hash] = peak_height
            return
        minimum_cache_height = curr_height - (2 * self.constants.SUB_EPOCH_BLOCKS)
        if peak_height < minimum_cache_height:
            return

        new_cache = {}
        self.log.info(f"add bad peak {peak_header_hash} to cache")
        new_cache[peak_header_hash] = peak_height
        min_height = peak_height
        min_block = peak_header_hash
        for header_hash, height in self.bad_peak_cache.items():
            if height < minimum_cache_height:
                self.log.debug(f"remove bad peak {peak_header_hash} from cache")
                continue
            if height < min_height:
                min_block = header_hash
            new_cache[header_hash] = height

        if len(new_cache) > self.config.get("bad_peak_cache_size", 100):
            del new_cache[min_block]

        self.bad_peak_cache = new_cache

    async def broadcast_uncompact_blocks(
        self, uncompact_interval_scan: int, target_uncompact_proofs: int, sanitize_weight_proof_only: bool
    ) -> None:
        try:
            while not self._shut_down:
                while self.sync_store.get_sync_mode() or self.sync_store.get_long_sync():
                    if self._shut_down:
                        return None
                    await asyncio.sleep(30)

                broadcast_list: List[timelord_protocol.RequestCompactProofOfTime] = []

                self.log.info("Getting random heights for bluebox to compact")
                heights = await self.block_store.get_random_not_compactified(target_uncompact_proofs)
                self.log.info("Heights found for bluebox to compact: [%s]" % ", ".join(map(str, heights)))

                for h in heights:
                    headers = await self.blockchain.get_header_blocks_in_range(h, h, tx_filter=False)
                    records: Dict[bytes32, BlockRecord] = {}
                    if sanitize_weight_proof_only:
                        records = await self.blockchain.get_block_records_in_range(h, h)
                    for header in headers.values():
                        expected_header_hash = self.blockchain.height_to_hash(header.height)
                        if header.header_hash != expected_header_hash:
                            continue
                        if sanitize_weight_proof_only:
                            assert header.header_hash in records
                            record = records[header.header_hash]
                        for sub_slot in header.finished_sub_slots:
                            if (
                                sub_slot.proofs.challenge_chain_slot_proof.witness_type > 0
                                or not sub_slot.proofs.challenge_chain_slot_proof.normalized_to_identity
                            ):
                                broadcast_list.append(
                                    timelord_protocol.RequestCompactProofOfTime(
                                        sub_slot.challenge_chain.challenge_chain_end_of_slot_vdf,
                                        header.header_hash,
                                        header.height,
                                        uint8(CompressibleVDFField.CC_EOS_VDF),
                                    )
                                )
                            if sub_slot.proofs.infused_challenge_chain_slot_proof is not None and (
                                sub_slot.proofs.infused_challenge_chain_slot_proof.witness_type > 0
                                or not sub_slot.proofs.infused_challenge_chain_slot_proof.normalized_to_identity
                            ):
                                assert sub_slot.infused_challenge_chain is not None
                                broadcast_list.append(
                                    timelord_protocol.RequestCompactProofOfTime(
                                        sub_slot.infused_challenge_chain.infused_challenge_chain_end_of_slot_vdf,
                                        header.header_hash,
                                        header.height,
                                        uint8(CompressibleVDFField.ICC_EOS_VDF),
                                    )
                                )
                        # Running in 'sanitize_weight_proof_only' ignores CC_SP_VDF and CC_IP_VDF
                        # unless this is a challenge block.
                        if sanitize_weight_proof_only:
                            if not record.is_challenge_block(self.constants):
                                continue
                        if header.challenge_chain_sp_proof is not None and (
                            header.challenge_chain_sp_proof.witness_type > 0
                            or not header.challenge_chain_sp_proof.normalized_to_identity
                        ):
                            assert header.reward_chain_block.challenge_chain_sp_vdf is not None
                            broadcast_list.append(
                                timelord_protocol.RequestCompactProofOfTime(
                                    header.reward_chain_block.challenge_chain_sp_vdf,
                                    header.header_hash,
                                    header.height,
                                    uint8(CompressibleVDFField.CC_SP_VDF),
                                )
                            )

                        if (
                            header.challenge_chain_ip_proof.witness_type > 0
                            or not header.challenge_chain_ip_proof.normalized_to_identity
                        ):
                            broadcast_list.append(
                                timelord_protocol.RequestCompactProofOfTime(
                                    header.reward_chain_block.challenge_chain_ip_vdf,
                                    header.header_hash,
                                    header.height,
                                    uint8(CompressibleVDFField.CC_IP_VDF),
                                )
                            )

                if len(broadcast_list) > target_uncompact_proofs:
                    broadcast_list = broadcast_list[:target_uncompact_proofs]
                if self.sync_store.get_sync_mode() or self.sync_store.get_long_sync():
                    continue
                if self._server is not None:
                    self.log.info(f"Broadcasting {len(broadcast_list)} items to the bluebox")
                    msgs = []
                    for new_pot in broadcast_list:
                        msg = make_msg(ProtocolMessageTypes.request_compact_proof_of_time, new_pot)
                        msgs.append(msg)
                    await self.server.send_to_all(msgs, NodeType.TIMELORD)
                await asyncio.sleep(uncompact_interval_scan)
        except Exception as e:
            error_stack = traceback.format_exc()
            self.log.error(f"Exception in broadcast_uncompact_blocks: {e}")
            self.log.error(f"Exception Stack: {error_stack}")


async def node_next_block_check(
    peer: WSChiaConnection, potential_peek: uint32, blockchain: BlockchainInterface
) -> bool:
    block_response: Optional[Any] = await peer.call_api(
        FullNodeAPI.request_block, full_node_protocol.RequestBlock(potential_peek, True)
    )
    if block_response is not None and isinstance(block_response, full_node_protocol.RespondBlock):
        peak = blockchain.get_peak()
        if peak is not None and block_response.block.prev_header_hash == peak.header_hash:
            return True
    return False<|MERGE_RESOLUTION|>--- conflicted
+++ resolved
@@ -727,15 +727,11 @@
                 await self.short_sync_batch(peer, uint32(0), request.height)
                 return None
 
-<<<<<<< HEAD
-            if request.height < curr_peak_height + self.config["sync_blocks_behind_threshold"]:
+            if curr_peak_height <= request.height < curr_peak_height + self.config["sync_blocks_behind_threshold"]:
                 # TODO: We get here if we encountered a heavier peak with a
                 # lower height than ours. We don't seem to handle this case
                 # right now. This ends up requesting the block at *our* peak
                 # height.
-=======
-            if curr_peak_height <= request.height < curr_peak_height + self.config["sync_blocks_behind_threshold"]:
->>>>>>> da0fd11a
                 # This case of being behind but not by so much
                 if await self.short_sync_batch(peer, uint32(max(curr_peak_height - 6, 0)), request.height):
                     return None
@@ -1278,13 +1274,8 @@
                 # We have already validated the block, but if it's not part of the
                 # main chain, we still need to re-run it to update the additions and
                 # removals in fork_info.
-<<<<<<< HEAD
-                await self.blockchain.advance_fork_info(block, fork_info)
-                await self.blockchain.run_single_block(block, fork_info)
-=======
                 await self.blockchain.advance_fork_info(block, fork_info, block_dict)
                 await self.blockchain.run_single_block(block, fork_info, block_dict)
->>>>>>> da0fd11a
 
         if len(blocks_to_validate) == 0:
             return True, None, None
