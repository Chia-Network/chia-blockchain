from __future__ import annotations

import asyncio
import contextlib
import dataclasses
import logging
import multiprocessing
import random
import sqlite3
import time
import traceback
from multiprocessing.context import BaseContext
from pathlib import Path
from typing import Any, Awaitable, Callable, Dict, List, Optional, Set, Tuple, Union

from blspy import AugSchemeMPL

from chia.consensus.block_creation import unfinished_block_to_full_block
from chia.consensus.block_record import BlockRecord
from chia.consensus.blockchain import AddBlockResult, Blockchain, BlockchainMutexPriority, StateChangeSummary
from chia.consensus.blockchain_interface import BlockchainInterface
from chia.consensus.constants import ConsensusConstants
from chia.consensus.cost_calculator import NPCResult
from chia.consensus.difficulty_adjustment import get_next_sub_slot_iters_and_difficulty
from chia.consensus.make_sub_epoch_summary import next_sub_epoch_summary
from chia.consensus.multiprocess_validation import PreValidationResult
from chia.consensus.pot_iterations import calculate_sp_iters
from chia.full_node.block_store import BlockStore
from chia.full_node.bundle_tools import detect_potential_template_generator
from chia.full_node.coin_store import CoinStore
from chia.full_node.full_node_api import FullNodeAPI
from chia.full_node.full_node_store import FullNodeStore, FullNodeStorePeakResult
from chia.full_node.hint_management import get_hints_and_subscription_coin_ids
from chia.full_node.hint_store import HintStore
from chia.full_node.mempool_manager import MempoolManager
from chia.full_node.signage_point import SignagePoint
from chia.full_node.subscriptions import PeerSubscriptions
from chia.full_node.sync_store import SyncStore
from chia.full_node.tx_processing_queue import TransactionQueue
from chia.full_node.weight_proof import WeightProofHandler
from chia.protocols import farmer_protocol, full_node_protocol, timelord_protocol, wallet_protocol
from chia.protocols.full_node_protocol import RequestBlocks, RespondBlock, RespondBlocks, RespondSignagePoint
from chia.protocols.protocol_message_types import ProtocolMessageTypes
from chia.protocols.wallet_protocol import CoinState, CoinStateUpdate
from chia.rpc.rpc_server import StateChangedProtocol
from chia.server.node_discovery import FullNodePeers
from chia.server.outbound_message import Message, NodeType, make_msg
from chia.server.peer_store_resolver import PeerStoreResolver
from chia.server.server import ChiaServer
from chia.server.ws_connection import WSChiaConnection
from chia.types.blockchain_format.classgroup import ClassgroupElement
from chia.types.blockchain_format.pool_target import PoolTarget
from chia.types.blockchain_format.sized_bytes import bytes32
from chia.types.blockchain_format.sub_epoch_summary import SubEpochSummary
from chia.types.blockchain_format.vdf import CompressibleVDFField, VDFInfo, VDFProof
from chia.types.coin_record import CoinRecord
from chia.types.end_of_slot_bundle import EndOfSubSlotBundle
from chia.types.full_block import FullBlock
from chia.types.generator_types import BlockGenerator
from chia.types.header_block import HeaderBlock
from chia.types.mempool_inclusion_status import MempoolInclusionStatus
from chia.types.spend_bundle import SpendBundle
from chia.types.transaction_queue_entry import TransactionQueueEntry
from chia.types.unfinished_block import UnfinishedBlock
from chia.types.weight_proof import WeightProof
from chia.util import cached_bls
from chia.util.bech32m import encode_puzzle_hash
from chia.util.check_fork_next_block import check_fork_next_block
from chia.util.condition_tools import pkm_pairs
from chia.util.config import PEER_DB_PATH_KEY_DEPRECATED, process_config_start_method
from chia.util.db_synchronous import db_synchronous_on
from chia.util.db_version import lookup_db_version, set_db_version_async
from chia.util.db_wrapper import DBWrapper2, manage_connection
from chia.util.errors import ConsensusError, Err, TimestampError, ValidationError
from chia.util.ints import uint8, uint32, uint64, uint128
from chia.util.limited_semaphore import LimitedSemaphore
from chia.util.log_exceptions import log_exceptions
from chia.util.path import path_from_root
from chia.util.profiler import mem_profile_task, profile_task
from chia.util.safe_cancel_task import cancel_task_safe


# This is the result of calling peak_post_processing, which is then fed into peak_post_processing_2
@dataclasses.dataclass
class PeakPostProcessingResult:
    mempool_peak_result: List[Tuple[SpendBundle, NPCResult, bytes32]]  # The result of calling MempoolManager.new_peak
    fns_peak_result: FullNodeStorePeakResult  # The result of calling FullNodeStore.new_peak
    hints: List[Tuple[bytes32, bytes]]  # The hints added to the DB
    lookup_coin_ids: List[bytes32]  # The coin IDs that we need to look up to notify wallets of changes


class FullNode:
    _segment_task: Optional[asyncio.Task[None]]
    initialized: bool
    root_path: Path
    config: Dict[str, Any]
    _server: Optional[ChiaServer]
    _shut_down: bool
    constants: ConsensusConstants
    pow_creation: Dict[bytes32, asyncio.Event]
    state_changed_callback: Optional[StateChangedProtocol] = None
    full_node_peers: Optional[FullNodePeers]
    sync_store: SyncStore
    signage_point_times: List[float]
    full_node_store: FullNodeStore
    uncompact_task: Optional[asyncio.Task[None]]
    compact_vdf_requests: Set[bytes32]
    log: logging.Logger
    multiprocessing_context: Optional[BaseContext]
    _ui_tasks: Set[asyncio.Task[None]]
    db_path: Path
    subscriptions: PeerSubscriptions
    _transaction_queue_task: Optional[asyncio.Task[None]]
    simulator_transaction_callback: Optional[Callable[[bytes32], Awaitable[None]]]
    _sync_task: Optional[asyncio.Task[None]]
    _transaction_queue: Optional[TransactionQueue]
    _compact_vdf_sem: Optional[LimitedSemaphore]
    _new_peak_sem: Optional[LimitedSemaphore]
    _add_transaction_semaphore: Optional[asyncio.Semaphore]
    _db_wrapper: Optional[DBWrapper2]
    _hint_store: Optional[HintStore]
    transaction_responses: List[Tuple[bytes32, MempoolInclusionStatus, Optional[Err]]]
    _block_store: Optional[BlockStore]
    _coin_store: Optional[CoinStore]
    _mempool_manager: Optional[MempoolManager]
    _init_weight_proof: Optional[asyncio.Task[None]]
    _blockchain: Optional[Blockchain]
    _timelord_lock: Optional[asyncio.Lock]
    weight_proof_handler: Optional[WeightProofHandler]
    bad_peak_cache: Dict[bytes32, uint32]  # hashes of peaks that failed long sync on chip13 Validation

    @property
    def server(self) -> ChiaServer:
        # This is a stop gap until the class usage is refactored such the values of
        # integral attributes are known at creation of the instance.
        if self._server is None:
            raise RuntimeError("server not assigned")

        return self._server

    def __init__(
        self,
        config: Dict[str, Any],
        root_path: Path,
        consensus_constants: ConsensusConstants,
        name: str = __name__,
    ) -> None:
        self._segment_task = None
        self.initialized = False
        self.root_path = root_path
        self.config = config
        self._server = None
        self._shut_down = False  # Set to true to close all infinite loops
        self.constants = consensus_constants
        self.pow_creation = {}
        self.state_changed_callback = None
        self.full_node_peers = None
        self.sync_store = SyncStore()
        self.signage_point_times = [time.time() for _ in range(self.constants.NUM_SPS_SUB_SLOT)]
        self.full_node_store = FullNodeStore(self.constants)
        self.uncompact_task = None
        self.compact_vdf_requests = set()
        self.log = logging.getLogger(name)

        # TODO: Logging isn't setup yet so the log entries related to parsing the
        #       config would end up on stdout if handled here.
        self.multiprocessing_context = None

        self._ui_tasks = set()

        db_path_replaced: str = config["database_path"].replace("CHALLENGE", config["selected_network"])
        self.db_path = path_from_root(root_path, db_path_replaced)
        self.subscriptions = PeerSubscriptions()
        self.db_path.parent.mkdir(parents=True, exist_ok=True)
        self._transaction_queue_task = None
        self.simulator_transaction_callback = None

        self._sync_task = None
        self._transaction_queue = None
        self._compact_vdf_sem = None
        self._new_peak_sem = None
        self._add_transaction_semaphore = None
        self._db_wrapper = None
        self._hint_store = None
        self.transaction_responses = []
        self._block_store = None
        self._coin_store = None
        self._mempool_manager = None
        self._init_weight_proof = None
        self._blockchain = None
        self._timelord_lock = None
        self.weight_proof_handler = None
        self.bad_peak_cache = {}

    @property
    def block_store(self) -> BlockStore:
        assert self._block_store is not None
        return self._block_store

    @property
    def timelord_lock(self) -> asyncio.Lock:
        assert self._timelord_lock is not None
        return self._timelord_lock

    @property
    def mempool_manager(self) -> MempoolManager:
        assert self._mempool_manager is not None
        return self._mempool_manager

    @property
    def blockchain(self) -> Blockchain:
        assert self._blockchain is not None
        return self._blockchain

    @property
    def coin_store(self) -> CoinStore:
        assert self._coin_store is not None
        return self._coin_store

    @property
    def add_transaction_semaphore(self) -> asyncio.Semaphore:
        assert self._add_transaction_semaphore is not None
        return self._add_transaction_semaphore

    @property
    def transaction_queue(self) -> TransactionQueue:
        assert self._transaction_queue is not None
        return self._transaction_queue

    @property
    def db_wrapper(self) -> DBWrapper2:
        assert self._db_wrapper is not None
        return self._db_wrapper

    @property
    def hint_store(self) -> HintStore:
        assert self._hint_store is not None
        return self._hint_store

    @property
    def new_peak_sem(self) -> LimitedSemaphore:
        assert self._new_peak_sem is not None
        return self._new_peak_sem

    @property
    def compact_vdf_sem(self) -> LimitedSemaphore:
        assert self._compact_vdf_sem is not None
        return self._compact_vdf_sem

    def get_connections(self, request_node_type: Optional[NodeType]) -> List[Dict[str, Any]]:
        connections = self.server.get_connections(request_node_type)
        con_info: List[Dict[str, Any]] = []
        if self.sync_store is not None:
            peak_store = self.sync_store.peer_to_peak
        else:
            peak_store = None
        for con in connections:
            if peak_store is not None and con.peer_node_id in peak_store:
                peak = peak_store[con.peer_node_id]
                peak_height = peak.height
                peak_hash = peak.header_hash
                peak_weight = peak.weight
            else:
                peak_height = None
                peak_hash = None
                peak_weight = None
            con_dict: Dict[str, Any] = {
                "type": con.connection_type,
                "local_port": con.local_port,
                "peer_host": con.peer_info.host,
                "peer_port": con.peer_info.port,
                "peer_server_port": con.peer_server_port,
                "node_id": con.peer_node_id,
                "creation_time": con.creation_time,
                "bytes_read": con.bytes_read,
                "bytes_written": con.bytes_written,
                "last_message_time": con.last_message_time,
                "peak_height": peak_height,
                "peak_weight": peak_weight,
                "peak_hash": peak_hash,
            }
            con_info.append(con_dict)

        return con_info

    def _set_state_changed_callback(self, callback: StateChangedProtocol) -> None:
        self.state_changed_callback = callback

    async def _start(self) -> None:
        self._timelord_lock = asyncio.Lock()
        self._compact_vdf_sem = LimitedSemaphore.create(active_limit=4, waiting_limit=20)

        # We don't want to run too many concurrent new_peak instances, because it would fetch the same block from
        # multiple peers and re-validate.
        self._new_peak_sem = LimitedSemaphore.create(active_limit=2, waiting_limit=20)

        # These many respond_transaction tasks can be active at any point in time
        self._add_transaction_semaphore = asyncio.Semaphore(200)

        sql_log_path: Optional[Path] = None
        if self.config.get("log_sqlite_cmds", False):
            sql_log_path = path_from_root(self.root_path, "log/sql.log")
            self.log.info(f"logging SQL commands to {sql_log_path}")

        # create the store (db) and full node instance
        # TODO: is this standardized and thus able to be handled by DBWrapper2?
        async with manage_connection(self.db_path, log_path=sql_log_path, name="version_check") as db_connection:
            db_version = await lookup_db_version(db_connection)
        self.log.info(f"using blockchain database {self.db_path}, which is version {db_version}")

        db_sync = db_synchronous_on(self.config.get("db_sync", "auto"))
        self.log.info(f"opening blockchain DB: synchronous={db_sync}")

        self._db_wrapper = await DBWrapper2.create(
            self.db_path,
            db_version=db_version,
            reader_count=4,
            log_path=sql_log_path,
            synchronous=db_sync,
        )

        if self.db_wrapper.db_version != 2:
            async with self.db_wrapper.reader_no_transaction() as conn:
                async with conn.execute(
                    "SELECT name FROM sqlite_master WHERE type='table' AND name='full_blocks'"
                ) as cur:
                    if len(list(await cur.fetchall())) == 0:
                        try:
                            # this is a new DB file. Make it v2
                            async with self.db_wrapper.writer_maybe_transaction() as w_conn:
                                await set_db_version_async(w_conn, 2)
                                self.db_wrapper.db_version = 2
                                self.log.info("blockchain database is empty, configuring as v2")
                        except sqlite3.OperationalError:
                            # it could be a database created with "chia init", which is
                            # empty except it has the database_version table
                            pass

        self._block_store = await BlockStore.create(self.db_wrapper)
        self._hint_store = await HintStore.create(self.db_wrapper)
        self._coin_store = await CoinStore.create(self.db_wrapper)
        self.log.info("Initializing blockchain from disk")
        start_time = time.time()
        reserved_cores = self.config.get("reserved_cores", 0)
        single_threaded = self.config.get("single_threaded", False)
        multiprocessing_start_method = process_config_start_method(config=self.config, log=self.log)
        self.multiprocessing_context = multiprocessing.get_context(method=multiprocessing_start_method)
        self._blockchain = await Blockchain.create(
            coin_store=self.coin_store,
            block_store=self.block_store,
            consensus_constants=self.constants,
            blockchain_dir=self.db_path.parent,
            reserved_cores=reserved_cores,
            multiprocessing_context=self.multiprocessing_context,
            single_threaded=single_threaded,
        )

        self._mempool_manager = MempoolManager(
            get_coin_record=self.coin_store.get_coin_record,
            consensus_constants=self.constants,
            multiprocessing_context=self.multiprocessing_context,
            single_threaded=single_threaded,
        )

        # Transactions go into this queue from the server, and get sent to respond_transaction
        self._transaction_queue = TransactionQueue(1000, self.log)
        self._transaction_queue_task: asyncio.Task[None] = asyncio.create_task(self._handle_transactions())
        self.transaction_responses = []

        self._init_weight_proof = asyncio.create_task(self.initialize_weight_proof())

        if self.config.get("enable_profiler", False):
            asyncio.create_task(profile_task(self.root_path, "node", self.log))

        if self.config.get("enable_memory_profiler", False):
            asyncio.create_task(mem_profile_task(self.root_path, "node", self.log))

        time_taken = time.time() - start_time
        peak: Optional[BlockRecord] = self.blockchain.get_peak()
        if peak is None:
            self.log.info(f"Initialized with empty blockchain time taken: {int(time_taken)}s")
            num_unspent = await self.coin_store.num_unspent()
            if num_unspent > 0:
                self.log.error(
                    f"Inconsistent blockchain DB file! Could not find peak block but found {num_unspent} coins! "
                    "This is a fatal error. The blockchain database may be corrupt"
                )
                raise RuntimeError("corrupt blockchain DB")
        else:
            self.log.info(
                f"Blockchain initialized to peak {peak.header_hash} height"
                f" {peak.height}, "
                f"time taken: {int(time_taken)}s"
            )
            async with self.blockchain.priority_mutex.acquire(priority=BlockchainMutexPriority.high):
                pending_tx = await self.mempool_manager.new_peak(peak, None)
            assert len(pending_tx) == 0  # no pending transactions when starting up

            full_peak: Optional[FullBlock] = await self.blockchain.get_full_peak()
            assert full_peak is not None
            state_change_summary = StateChangeSummary(peak, uint32(max(peak.height - 1, 0)), [], [], [])
            ppp_result: PeakPostProcessingResult = await self.peak_post_processing(
                full_peak, state_change_summary, None
            )
            await self.peak_post_processing_2(full_peak, None, state_change_summary, ppp_result)
        if self.config["send_uncompact_interval"] != 0:
            sanitize_weight_proof_only = False
            if "sanitize_weight_proof_only" in self.config:
                sanitize_weight_proof_only = self.config["sanitize_weight_proof_only"]
            assert self.config["target_uncompact_proofs"] != 0
            self.uncompact_task = asyncio.create_task(
                self.broadcast_uncompact_blocks(
                    self.config["send_uncompact_interval"],
                    self.config["target_uncompact_proofs"],
                    sanitize_weight_proof_only,
                )
            )
        self.initialized = True
        if self.full_node_peers is not None:
            asyncio.create_task(self.full_node_peers.start())

    async def _handle_one_transaction(self, entry: TransactionQueueEntry) -> None:
        peer = entry.peer
        try:
            inc_status, err = await self.add_transaction(entry.transaction, entry.spend_name, peer, entry.test)
            self.transaction_responses.append((entry.spend_name, inc_status, err))
            if len(self.transaction_responses) > 50:
                self.transaction_responses = self.transaction_responses[1:]
        except asyncio.CancelledError:
            error_stack = traceback.format_exc()
            self.log.debug(f"Cancelling _handle_one_transaction, closing: {error_stack}")
        except Exception:
            error_stack = traceback.format_exc()
            self.log.error(f"Error in _handle_one_transaction, closing: {error_stack}")
            if peer is not None:
                await peer.close()
        finally:
            self.add_transaction_semaphore.release()

    async def _handle_transactions(self) -> None:
        while not self._shut_down:
            # We use a semaphore to make sure we don't send more than 200 concurrent calls of respond_transaction.
            # However, doing them one at a time would be slow, because they get sent to other processes.
            await self.add_transaction_semaphore.acquire()
            item: TransactionQueueEntry = await self.transaction_queue.pop()
            asyncio.create_task(self._handle_one_transaction(item))

    async def initialize_weight_proof(self) -> None:
        self.weight_proof_handler = WeightProofHandler(
            constants=self.constants,
            blockchain=self.blockchain,
            multiprocessing_context=self.multiprocessing_context,
        )
        peak = self.blockchain.get_peak()
        if peak is not None:
            await self.weight_proof_handler.create_sub_epoch_segments()

    def set_server(self, server: ChiaServer) -> None:
        self._server = server
        dns_servers: List[str] = []
        network_name = self.config["selected_network"]
        try:
            default_port = self.config["network_overrides"]["config"][network_name]["default_full_node_port"]
        except Exception:
            self.log.info("Default port field not found in config.")
            default_port = None
        if "dns_servers" in self.config:
            dns_servers = self.config["dns_servers"]
        elif network_name == "mainnet":
            # If `dns_servers` is missing from the `config`, hardcode it if we're running mainnet.
            dns_servers.append("dns-introducer.chia.net")
        try:
            self.full_node_peers = FullNodePeers(
                self.server,
                self.config["target_outbound_peer_count"],
                PeerStoreResolver(
                    self.root_path,
                    self.config,
                    selected_network=network_name,
                    peers_file_path_key="peers_file_path",
                    legacy_peer_db_path_key=PEER_DB_PATH_KEY_DEPRECATED,
                    default_peers_file_path="db/peers.dat",
                ),
                self.config["introducer_peer"],
                dns_servers,
                self.config["peer_connect_interval"],
                self.config["selected_network"],
                default_port,
                self.log,
            )
        except Exception as e:
            error_stack = traceback.format_exc()
            self.log.error(f"Exception: {e}")
            self.log.error(f"Exception in peer discovery: {e}")
            self.log.error(f"Exception Stack: {error_stack}")

    def _state_changed(self, change: str, change_data: Optional[Dict[str, Any]] = None) -> None:
        if self.state_changed_callback is not None:
            self.state_changed_callback(change, change_data)

    async def short_sync_batch(self, peer: WSChiaConnection, start_height: uint32, target_height: uint32) -> bool:
        """
        Tries to sync to a chain which is not too far in the future, by downloading batches of blocks. If the first
        block that we download is not connected to our chain, we return False and do an expensive long sync instead.
        Long sync is not preferred because it requires downloading and validating a weight proof.

        Args:
            peer: peer to sync from
            start_height: height that we should start downloading at. (Our peak is higher)
            target_height: target to sync to

        Returns:
            False if the fork point was not found, and we need to do a long sync. True otherwise.

        """
        # Don't trigger multiple batch syncs to the same peer

        if (
            peer.peer_node_id in self.sync_store.backtrack_syncing
            and self.sync_store.backtrack_syncing[peer.peer_node_id] > 0
        ):
            return True  # Don't batch sync, we are already in progress of a backtrack sync
        if peer.peer_node_id in self.sync_store.batch_syncing:
            return True  # Don't trigger a long sync
        self.sync_store.batch_syncing.add(peer.peer_node_id)

        self.log.info(f"Starting batch short sync from {start_height} to height {target_height}")
        if start_height > 0:
            first = await peer.call_api(
                FullNodeAPI.request_block, full_node_protocol.RequestBlock(uint32(start_height), False)
            )
            if first is None or not isinstance(first, full_node_protocol.RespondBlock):
                self.sync_store.batch_syncing.remove(peer.peer_node_id)
                raise ValueError(f"Error short batch syncing, could not fetch block at height {start_height}")
            if not self.blockchain.contains_block(first.block.prev_header_hash):
                self.log.info("Batch syncing stopped, this is a deep chain")
                self.sync_store.batch_syncing.remove(peer.peer_node_id)
                # First sb not connected to our blockchain, do a long sync instead
                return False

        batch_size = self.constants.MAX_BLOCK_COUNT_PER_REQUESTS
        if self._segment_task is not None and (not self._segment_task.done()):
            try:
                self._segment_task.cancel()
            except Exception as e:
                self.log.warning(f"failed to cancel segment task {e}")
            self._segment_task = None

        try:
            for height in range(start_height, target_height, batch_size):
                end_height = min(target_height, height + batch_size)
                request = RequestBlocks(uint32(height), uint32(end_height), True)
                response = await peer.call_api(FullNodeAPI.request_blocks, request)
                if not response:
                    raise ValueError(f"Error short batch syncing, invalid/no response for {height}-{end_height}")
                async with self.blockchain.priority_mutex.acquire(priority=BlockchainMutexPriority.high):
                    state_change_summary: Optional[StateChangeSummary]
                    success, state_change_summary, _ = await self.add_block_batch(response.blocks, peer, None)
                    if not success:
                        raise ValueError(f"Error short batch syncing, failed to validate blocks {height}-{end_height}")
                    if state_change_summary is not None:
                        try:
                            peak_fb: Optional[FullBlock] = await self.blockchain.get_full_peak()
                            assert peak_fb is not None
                            ppp_result: PeakPostProcessingResult = await self.peak_post_processing(
                                peak_fb,
                                state_change_summary,
                                peer,
                            )
                            await self.peak_post_processing_2(peak_fb, peer, state_change_summary, ppp_result)
                        except Exception:
                            # Still do post processing after cancel (or exception)
                            peak_fb = await self.blockchain.get_full_peak()
                            assert peak_fb is not None
                            await self.peak_post_processing(peak_fb, state_change_summary, peer)
                            raise
                        finally:
                            self.log.info(f"Added blocks {height}-{end_height}")
        except (asyncio.CancelledError, Exception):
            self.sync_store.batch_syncing.remove(peer.peer_node_id)
            raise
        self.sync_store.batch_syncing.remove(peer.peer_node_id)
        return True

    async def short_sync_backtrack(
        self, peer: WSChiaConnection, peak_height: uint32, target_height: uint32, target_unf_hash: bytes32
    ) -> bool:
        """
        Performs a backtrack sync, where blocks are downloaded one at a time from newest to oldest. If we do not
        find the fork point 5 deeper than our peak, we return False and do a long sync instead.

        Args:
            peer: peer to sync from
            peak_height: height of our peak
            target_height: target height
            target_unf_hash: partial hash of the unfinished block of the target

        Returns:
            True iff we found the fork point, and we do not need to long sync.
        """
        try:
            if peer.peer_node_id not in self.sync_store.backtrack_syncing:
                self.sync_store.backtrack_syncing[peer.peer_node_id] = 0
            self.sync_store.backtrack_syncing[peer.peer_node_id] += 1

            unfinished_block: Optional[UnfinishedBlock] = self.full_node_store.get_unfinished_block(target_unf_hash)
            curr_height: int = target_height
            found_fork_point = False
            blocks = []
            while curr_height > peak_height - 5:
                # If we already have the unfinished block, don't fetch the transactions. In the normal case, we will
                # already have the unfinished block, from when it was broadcast, so we just need to download the header,
                # but not the transactions
                fetch_tx: bool = unfinished_block is None or curr_height != target_height
                curr = await peer.call_api(
                    FullNodeAPI.request_block, full_node_protocol.RequestBlock(uint32(curr_height), fetch_tx)
                )
                if curr is None:
                    raise ValueError(f"Failed to fetch block {curr_height} from {peer.get_peer_logging()}, timed out")
                if curr is None or not isinstance(curr, full_node_protocol.RespondBlock):
                    raise ValueError(
                        f"Failed to fetch block {curr_height} from {peer.get_peer_logging()}, wrong type {type(curr)}"
                    )
                blocks.append(curr.block)
                if self.blockchain.contains_block(curr.block.prev_header_hash) or curr_height == 0:
                    found_fork_point = True
                    break
                curr_height -= 1
            if found_fork_point:
                for block in reversed(blocks):
                    await self.add_block(block, peer)
        except (asyncio.CancelledError, Exception):
            self.sync_store.backtrack_syncing[peer.peer_node_id] -= 1
            raise

        self.sync_store.backtrack_syncing[peer.peer_node_id] -= 1
        return found_fork_point

    async def _refresh_ui_connections(self, sleep_before: float = 0) -> None:
        if sleep_before > 0:
            await asyncio.sleep(sleep_before)
        self._state_changed("peer_changed_peak")

    async def new_peak(self, request: full_node_protocol.NewPeak, peer: WSChiaConnection) -> None:
        """
        We have received a notification of a new peak from a peer. This happens either when we have just connected,
        or when the peer has updated their peak.

        Args:
            request: information about the new peak
            peer: peer that sent the message

        """

        try:
            seen_header_hash = self.sync_store.seen_header_hash(request.header_hash)
            # Updates heights in the UI. Sleeps 1.5s before, so other peers have time to update their peaks as well.
            # Limit to 3 refreshes.
            if not seen_header_hash and len(self._ui_tasks) < 3:
                self._ui_tasks.add(asyncio.create_task(self._refresh_ui_connections(1.5)))
            # Prune completed connect tasks
            self._ui_tasks = set(filter(lambda t: not t.done(), self._ui_tasks))
        except Exception as e:
            self.log.warning(f"Exception UI refresh task: {e}")

        # Store this peak/peer combination in case we want to sync to it, and to keep track of peers
        self.sync_store.peer_has_block(request.header_hash, peer.peer_node_id, request.weight, request.height, True)

        if self.blockchain.contains_block(request.header_hash):
            return None

        # Not interested in less heavy peaks
        peak: Optional[BlockRecord] = self.blockchain.get_peak()
        curr_peak_height = uint32(0) if peak is None else peak.height
        if peak is not None and peak.weight > request.weight:
            return None

        if self.sync_store.get_sync_mode():
            # If peer connects while we are syncing, check if they have the block we are syncing towards
            target_peak = self.sync_store.target_peak
            if target_peak is not None and request.header_hash != target_peak.header_hash:
                peak_peers: Set[bytes32] = self.sync_store.get_peers_that_have_peak([target_peak.header_hash])
                # Don't ask if we already know this peer has the peak
                if peer.peer_node_id not in peak_peers:
                    target_peak_response: Optional[RespondBlock] = await peer.call_api(
                        FullNodeAPI.request_block,
                        full_node_protocol.RequestBlock(target_peak.height, False),
                        timeout=10,
                    )
                    if target_peak_response is not None and isinstance(target_peak_response, RespondBlock):
                        self.sync_store.peer_has_block(
                            target_peak.header_hash,
                            peer.peer_node_id,
                            target_peak_response.block.weight,
                            target_peak.height,
                            False,
                        )
        else:
            if request.height <= curr_peak_height + self.config["short_sync_blocks_behind_threshold"]:
                # This is the normal case of receiving the next block
                if await self.short_sync_backtrack(
                    peer, curr_peak_height, request.height, request.unfinished_reward_block_hash
                ):
                    return None

            if request.height < self.constants.WEIGHT_PROOF_RECENT_BLOCKS:
                # This is the case of syncing up more than a few blocks, at the start of the chain
                self.log.debug("Doing batch sync, no backup")
                await self.short_sync_batch(peer, uint32(0), request.height)
                return None

            if request.height < curr_peak_height + self.config["sync_blocks_behind_threshold"]:
                # This case of being behind but not by so much
                if await self.short_sync_batch(peer, uint32(max(curr_peak_height - 6, 0)), request.height):
                    return None

            # This is the either the case where we were not able to sync successfully (for example, due to the fork
            # point being in the past), or we are very far behind. Performs a long sync.
            self._sync_task = asyncio.create_task(self._sync())

    async def send_peak_to_timelords(
        self, peak_block: Optional[FullBlock] = None, peer: Optional[WSChiaConnection] = None
    ) -> None:
        """
        Sends current peak to timelords
        """
        if peak_block is None:
            peak_block = await self.blockchain.get_full_peak()
        if peak_block is not None:
            peak = self.blockchain.block_record(peak_block.header_hash)
            difficulty = self.blockchain.get_next_difficulty(peak.header_hash, False)
            ses: Optional[SubEpochSummary] = next_sub_epoch_summary(
                self.constants,
                self.blockchain,
                peak.required_iters,
                peak_block,
                True,
            )
            recent_rc = self.blockchain.get_recent_reward_challenges()

            curr = peak
            while not curr.is_challenge_block(self.constants) and not curr.first_in_sub_slot:
                curr = self.blockchain.block_record(curr.prev_hash)

            if curr.is_challenge_block(self.constants):
                last_csb_or_eos = curr.total_iters
            else:
                last_csb_or_eos = curr.ip_sub_slot_total_iters(self.constants)

            curr = peak
            passed_ses_height_but_not_yet_included = True
            while (curr.height % self.constants.SUB_EPOCH_BLOCKS) != 0:
                if curr.sub_epoch_summary_included:
                    passed_ses_height_but_not_yet_included = False
                curr = self.blockchain.block_record(curr.prev_hash)
            if curr.sub_epoch_summary_included or curr.height == 0:
                passed_ses_height_but_not_yet_included = False

            timelord_new_peak: timelord_protocol.NewPeakTimelord = timelord_protocol.NewPeakTimelord(
                peak_block.reward_chain_block,
                difficulty,
                peak.deficit,
                peak.sub_slot_iters,
                ses,
                recent_rc,
                last_csb_or_eos,
                passed_ses_height_but_not_yet_included,
            )

            msg = make_msg(ProtocolMessageTypes.new_peak_timelord, timelord_new_peak)
            if peer is None:
                await self.server.send_to_all([msg], NodeType.TIMELORD)
            else:
                await self.server.send_to_specific([msg], peer.peer_node_id)

    async def synced(self) -> bool:
        if "simulator" in str(self.config.get("selected_network")):
            return True  # sim is always synced because it has no peers
        curr: Optional[BlockRecord] = self.blockchain.get_peak()
        if curr is None:
            return False

        while curr is not None and not curr.is_transaction_block:
            curr = self.blockchain.try_block_record(curr.prev_hash)

        now = time.time()
        if (
            curr is None
            or curr.timestamp is None
            or curr.timestamp < uint64(int(now - 60 * 7))
            or self.sync_store.get_sync_mode()
        ):
            return False
        else:
            return True

    async def on_connect(self, connection: WSChiaConnection) -> None:
        """
        Whenever we connect to another node / wallet, send them our current heads. Also send heads to farmers
        and challenges to timelords.
        """

        self._state_changed("add_connection")
        self._state_changed("sync_mode")
        if self.full_node_peers is not None:
            asyncio.create_task(self.full_node_peers.on_connect(connection))

        if self.initialized is False:
            return None

        if connection.connection_type is NodeType.FULL_NODE:
            # Send filter to node and request mempool items that are not in it (Only if we are currently synced)
            synced = await self.synced()
            peak_height = self.blockchain.get_peak_height()
            if synced and peak_height is not None:
                my_filter = self.mempool_manager.get_filter()
                mempool_request = full_node_protocol.RequestMempoolTransactions(my_filter)

                msg = make_msg(ProtocolMessageTypes.request_mempool_transactions, mempool_request)
                await connection.send_message(msg)

        peak_full: Optional[FullBlock] = await self.blockchain.get_full_peak()

        if peak_full is not None:
            peak: BlockRecord = self.blockchain.block_record(peak_full.header_hash)
            if connection.connection_type is NodeType.FULL_NODE:
                request_node = full_node_protocol.NewPeak(
                    peak.header_hash,
                    peak.height,
                    peak.weight,
                    peak.height,
                    peak_full.reward_chain_block.get_unfinished().get_hash(),
                )
                await connection.send_message(make_msg(ProtocolMessageTypes.new_peak, request_node))

            elif connection.connection_type is NodeType.WALLET:
                # If connected to a wallet, send the Peak
                request_wallet = wallet_protocol.NewPeakWallet(
                    peak.header_hash,
                    peak.height,
                    peak.weight,
                    peak.height,
                )
                await connection.send_message(make_msg(ProtocolMessageTypes.new_peak_wallet, request_wallet))
            elif connection.connection_type is NodeType.TIMELORD:
                await self.send_peak_to_timelords()

    def on_disconnect(self, connection: WSChiaConnection) -> None:
        self.log.info(f"peer disconnected {connection.get_peer_logging()}")
        self._state_changed("close_connection")
        self._state_changed("sync_mode")
        if self.sync_store is not None:
            self.sync_store.peer_disconnected(connection.peer_node_id)
        # Remove all ph | coin id subscription for this peer
        self.subscriptions.remove_peer(connection.peer_node_id)

    def _close(self) -> None:
        self._shut_down = True
        if self._init_weight_proof is not None:
            self._init_weight_proof.cancel()

        # blockchain is created in _start and in certain cases it may not exist here during _close
        if self._blockchain is not None:
            self.blockchain.shut_down()
        # same for mempool_manager
        if self._mempool_manager is not None:
            self.mempool_manager.shut_down()

        if self.full_node_peers is not None:
            asyncio.create_task(self.full_node_peers.close())
        if self.uncompact_task is not None:
            self.uncompact_task.cancel()
        if self._transaction_queue_task is not None:
            self._transaction_queue_task.cancel()
        cancel_task_safe(task=self._sync_task, log=self.log)

    async def _await_closed(self) -> None:
        for task_id, task in list(self.full_node_store.tx_fetch_tasks.items()):
            cancel_task_safe(task, self.log)
        await self.db_wrapper.close()
        if self._init_weight_proof is not None:
            await asyncio.wait([self._init_weight_proof])
        if self._sync_task is not None:
            with contextlib.suppress(asyncio.CancelledError):
                await self._sync_task

    async def _sync(self) -> None:
        """
        Performs a full sync of the blockchain up to the peak.
            - Wait a few seconds for peers to send us their peaks
            - Select the heaviest peak, and request a weight proof from a peer with that peak
            - Validate the weight proof, and disconnect from the peer if invalid
            - Find the fork point to see where to start downloading blocks
            - Download blocks in batch (and in parallel) and verify them one at a time
            - Disconnect peers that provide invalid blocks or don't have the blocks
        """
        # Ensure we are only syncing once and not double calling this method
        if self.sync_store.get_sync_mode():
            return None

        if self.sync_store.get_long_sync():
            self.log.debug("already in long sync")
            return None

        self.sync_store.set_long_sync(True)
        self.log.debug("long sync started")
        try:
            self.log.info("Starting to perform sync.")
            self.log.info("Waiting to receive peaks from peers.")

            # Wait until we have 3 peaks or up to a max of 30 seconds
            peaks = []
            for i in range(300):
                peaks = [peak.header_hash for peak in self.sync_store.get_peak_of_each_peer().values()]
                if len(self.sync_store.get_peers_that_have_peak(peaks)) < 3:
                    if self._shut_down:
                        return None
                    await asyncio.sleep(0.1)
                    continue
                break

            self.log.info(f"Collected a total of {len(peaks)} peaks.")

            # Based on responses from peers about the current peaks, see which peak is the heaviest
            # (similar to longest chain rule).
            target_peak = self.sync_store.get_heaviest_peak()

            if target_peak is None:
                raise RuntimeError("Not performing sync, no peaks collected")

            self.sync_store.target_peak = target_peak

            self.log.info(f"Selected peak {target_peak}")
            # Check which peers are updated to this height

            peers = self.server.get_connections(NodeType.FULL_NODE)
            coroutines = []
            for peer in peers:
                coroutines.append(
                    peer.call_api(
                        FullNodeAPI.request_block,
                        full_node_protocol.RequestBlock(target_peak.height, True),
                        timeout=10,
                    )
                )
            for i, target_peak_response in enumerate(await asyncio.gather(*coroutines)):
                if target_peak_response is not None and isinstance(target_peak_response, RespondBlock):
                    self.sync_store.peer_has_block(
                        target_peak.header_hash, peers[i].peer_node_id, target_peak.weight, target_peak.height, False
                    )
            # TODO: disconnect from peer which gave us the heaviest_peak, if nobody has the peak
            fork_point, summaries = await self.request_validate_wp(
                target_peak.header_hash, target_peak.height, target_peak.weight
            )
<<<<<<< HEAD
            cur_peak: Optional[BlockRecord] = self.blockchain.get_peak()
            if cur_peak is not None and target_peak.weight <= cur_peak.weight:
                raise ValueError("Not performing sync, already caught up.")

            wp_timeout = 360
            if "weight_proof_timeout" in self.config:
                wp_timeout = self.config["weight_proof_timeout"]
            self.log.debug(f"weight proof timeout is {wp_timeout} sec")
            request = full_node_protocol.RequestProofOfWeight(target_peak.height, target_peak.header_hash)
            response = await weight_proof_peer.call_api(
                FullNodeAPI.request_proof_of_weight, request, timeout=wp_timeout
            )

            # Disconnect from this peer, because they have not behaved properly
            if response is None or not isinstance(response, full_node_protocol.RespondProofOfWeight):
                await weight_proof_peer.close(600)
                raise RuntimeError(f"Weight proof did not arrive in time from peer: {weight_proof_peer.peer_info.host}")

            # dont sync to wp if local peak is heavier,
            # dont ban peer, we asked for this peak
            current_peak = self.blockchain.get_peak()
            if current_peak is not None:
                if response.wp.recent_chain_data[-1].reward_chain_block.weight <= current_peak.weight:
                    if response.wp.recent_chain_data[-1].reward_chain_block.height != target_peak.height:
                        peak_first_peer = self.get_peer(self.sync_store.peak_to_first_peer[target_peak.header_hash])
                        await peak_first_peer.close(600)
                        raise RuntimeError(
                            f"Weight proof had the wrong height, ban peer that first sent us the peak: "
                            f"{peak_first_peer.peer_info.host}"
                        )
                    if response.wp.recent_chain_data[-1].reward_chain_block.weight != target_peak.weight:
                        peak_first_peer = self.get_peer(self.sync_store.peak_to_first_peer[target_peak.header_hash])
                        await peak_first_peer.close(600)
                        raise RuntimeError(
                            f"Weight proof had the wrong weight, ban peer that first sent us the peak: "
                            f"{peak_first_peer.peer_info.host}"
                        )

                    raise RuntimeError(
                        f"current peak is heavier than Weight proof peek: {weight_proof_peer.peer_info.host}"
                    )
            try:
                validated, fork_point, summaries = await self.weight_proof_handler.validate_weight_proof(response.wp)
            except Exception as e:
                await weight_proof_peer.close(600)
                raise ValueError(f"Weight proof validation threw an error {e}")

            if not validated:
                await weight_proof_peer.close(600)
                raise ValueError("Weight proof validation failed")

            if response.wp.recent_chain_data[-1].reward_chain_block.weight != target_peak.weight:
                # peak weight doesn't match original peak data, ban original peer
                await self.get_peer(self.sync_store.peak_to_first_peer[target_peak.header_hash]).close(600)

            self.log.info(f"Re-checked peers: total of {len(peers_with_peak)} peers with peak {target_peak.height}")
            self.sync_store.set_sync_mode(True)
            self._state_changed("sync_mode")
=======
>>>>>>> e7778c77
            # Ensures that the fork point does not change
            async with self.blockchain.priority_mutex.acquire(priority=BlockchainMutexPriority.high):
                await self.blockchain.warmup(fork_point)
                await self.sync_from_fork_point(fork_point, target_peak.height, target_peak.header_hash, summaries)
        except asyncio.CancelledError:
            self.log.warning("Syncing failed, CancelledError")
        except Exception as e:
            tb = traceback.format_exc()
            self.log.error(f"Error with syncing: {type(e)}{tb}")
        finally:
            if self._shut_down:
                return None
            await self._finish_sync()

    async def request_validate_wp(
        self, peak_header_hash: bytes32, peak_height: uint32, peak_weight: uint128
    ) -> Tuple[uint32, List[SubEpochSummary]]:
        if self.weight_proof_handler is None:
            raise RuntimeError("Weight proof handler is None")
        peers_with_peak = self.get_peers_with_peak(peak_header_hash)
        # Request weight proof from a random peer
        self.log.info(f"Total of {len(peers_with_peak)} peers with peak {peak_height}")
        weight_proof_peer: WSChiaConnection = random.choice(peers_with_peak)
        self.log.info(
            f"Requesting weight proof from peer {weight_proof_peer.peer_info.host} up to height {peak_height}"
        )
        cur_peak: Optional[BlockRecord] = self.blockchain.get_peak()
        if cur_peak is not None and peak_weight <= cur_peak.weight:
            raise ValueError("Not performing sync, already caught up.")
        wp_timeout = 360
        if "weight_proof_timeout" in self.config:
            wp_timeout = self.config["weight_proof_timeout"]
        self.log.debug(f"weight proof timeout is {wp_timeout} sec")
        request = full_node_protocol.RequestProofOfWeight(peak_height, peak_header_hash)
        response = await weight_proof_peer.call_api(FullNodeAPI.request_proof_of_weight, request, timeout=wp_timeout)
        # Disconnect from this peer, because they have not behaved properly
        if response is None or not isinstance(response, full_node_protocol.RespondProofOfWeight):
            await weight_proof_peer.close(600)
            raise RuntimeError(f"Weight proof did not arrive in time from peer: {weight_proof_peer.peer_info.host}")
        if response.wp.recent_chain_data[-1].reward_chain_block.height != peak_height:
            await weight_proof_peer.close(600)
            raise RuntimeError(f"Weight proof had the wrong height: {weight_proof_peer.peer_info.host}")
        if response.wp.recent_chain_data[-1].reward_chain_block.weight != peak_weight:
            await weight_proof_peer.close(600)
            raise RuntimeError(f"Weight proof had the wrong weight: {weight_proof_peer.peer_info.host}")
        if self.in_bad_peak_cache(response.wp):
            raise ValueError("Weight proof failed bad peak cache validation")
        # dont sync to wp if local peak is heavier,
        # dont ban peer, we asked for this peak
        current_peak = self.blockchain.get_peak()
        if current_peak is not None:
            if response.wp.recent_chain_data[-1].reward_chain_block.weight <= current_peak.weight:
                raise RuntimeError(
                    f"current peak is heavier than Weight proof peek: {weight_proof_peer.peer_info.host}"
                )
        try:
            validated, fork_point, summaries = await self.weight_proof_handler.validate_weight_proof(response.wp)
        except Exception as e:
            await weight_proof_peer.close(600)
            raise ValueError(f"Weight proof validation threw an error {e}")
        if not validated:
            await weight_proof_peer.close(600)
            raise ValueError("Weight proof validation failed")
        self.log.info(f"Re-checked peers: total of {len(peers_with_peak)} peers with peak {peak_height}")
        self.sync_store.set_sync_mode(True)
        self._state_changed("sync_mode")
        return fork_point, summaries

    async def sync_from_fork_point(
        self,
        fork_point_height: uint32,
        target_peak_sb_height: uint32,
        peak_hash: bytes32,
        summaries: List[SubEpochSummary],
    ) -> None:
        buffer_size = 4
        self.log.info(f"Start syncing from fork point at {fork_point_height} up to {target_peak_sb_height}")
        peers_with_peak: List[WSChiaConnection] = self.get_peers_with_peak(peak_hash)
        fork_point_height = await check_fork_next_block(
            self.blockchain, fork_point_height, peers_with_peak, node_next_block_check
        )
        batch_size = self.constants.MAX_BLOCK_COUNT_PER_REQUESTS

        async def fetch_block_batches(
            batch_queue: asyncio.Queue[Optional[Tuple[WSChiaConnection, List[FullBlock]]]]
        ) -> None:
            start_height, end_height = 0, 0
            new_peers_with_peak: List[WSChiaConnection] = peers_with_peak[:]
            try:
                for start_height in range(fork_point_height, target_peak_sb_height, batch_size):
                    end_height = min(target_peak_sb_height, start_height + batch_size)
                    request = RequestBlocks(uint32(start_height), uint32(end_height), True)
                    fetched = False
                    for peer in random.sample(new_peers_with_peak, len(new_peers_with_peak)):
                        if peer.closed:
                            continue
                        response = await peer.call_api(FullNodeAPI.request_blocks, request, timeout=30)
                        if response is None:
                            await peer.close()
                        elif isinstance(response, RespondBlocks):
                            await batch_queue.put((peer, response.blocks))
                            fetched = True
                            break
                    if fetched is False:
                        self.log.error(f"failed fetching {start_height} to {end_height} from peers")
                        return
                    if self.sync_store.peers_changed.is_set():
                        new_peers_with_peak = self.get_peers_with_peak(peak_hash)
                        self.sync_store.peers_changed.clear()
            except Exception as e:
                self.log.error(f"Exception fetching {start_height} to {end_height} from peer {e}")
            finally:
                # finished signal with None
                await batch_queue.put(None)

        async def validate_block_batches(
            inner_batch_queue: asyncio.Queue[Optional[Tuple[WSChiaConnection, List[FullBlock]]]]
        ) -> None:
            advanced_peak: bool = False
            while True:
                res: Optional[Tuple[WSChiaConnection, List[FullBlock]]] = await inner_batch_queue.get()
                if res is None:
                    self.log.debug("done fetching blocks")
                    return None
                peer, blocks = res
                start_height = blocks[0].height
                end_height = blocks[-1].height
                success, state_change_summary, err = await self.add_block_batch(
                    blocks, peer, None if advanced_peak else uint32(fork_point_height), summaries
                )
                if success is False:
                    await peer.close(600)
                    # check CHIP-0013 exception
                    if err == Err.CHIP_0013_VALIDATION:
                        self.add_to_bad_peak_cache(peak_hash, target_peak_sb_height)
                        raise ValidationError(err, f"Failed to validate block batch {start_height} to {end_height}")
                    raise ValueError(f"Failed to validate block batch {start_height} to {end_height}")
                self.log.info(f"Added blocks {start_height} to {end_height}")
                peak: Optional[BlockRecord] = self.blockchain.get_peak()
                if state_change_summary is not None:
                    advanced_peak = True
                    assert peak is not None
                    # Hints must be added to the DB. The other post-processing tasks are not required when syncing
                    hints_to_add, _ = get_hints_and_subscription_coin_ids(
                        state_change_summary,
                        self.subscriptions.has_coin_subscription,
                        self.subscriptions.has_ph_subscription,
                    )
                    await self.hint_store.add_hints(hints_to_add)
                self.blockchain.clean_block_record(end_height - self.constants.BLOCKS_CACHE_SIZE)

        batch_queue_input: asyncio.Queue[Optional[Tuple[WSChiaConnection, List[FullBlock]]]] = asyncio.Queue(
            maxsize=buffer_size
        )
        fetch_task = asyncio.Task(fetch_block_batches(batch_queue_input))
        validate_task = asyncio.Task(validate_block_batches(batch_queue_input))
        try:
            with log_exceptions(log=self.log, message="sync from fork point failed"):
                await asyncio.gather(fetch_task, validate_task)
        except Exception:
            assert validate_task.done()
            fetch_task.cancel()  # no need to cancel validate_task, if we end up here validate_task is already done

    def get_peers_with_peak(self, peak_hash: bytes32) -> List[WSChiaConnection]:
        peer_ids: Set[bytes32] = self.sync_store.get_peers_that_have_peak([peak_hash])
        if len(peer_ids) == 0:
            self.log.warning(f"Not syncing, no peers with header_hash {peak_hash} ")
            return []
        return [c for c in self.server.all_connections.values() if c.peer_node_id in peer_ids]

    def get_peer(self, node_id: bytes32) -> WSChiaConnection:
        return self.server.all_connections[node_id]

    async def update_wallets(
        self,
        state_change_summary: StateChangeSummary,
        hints: List[Tuple[bytes32, bytes]],
        lookup_coin_ids: List[bytes32],
    ) -> None:
        # Looks up coin records in DB for the coins that wallets are interested in
        new_states: List[CoinRecord] = await self.coin_store.get_coin_records(lookup_coin_ids)

        # Re-arrange to a map, and filter out any non-ph sized hint
        coin_id_to_ph_hint: Dict[bytes32, bytes32] = {
            coin_id: bytes32(hint) for coin_id, hint in hints if len(hint) == 32
        }

        changes_for_peer: Dict[bytes32, Set[CoinState]] = {}
        for coin_record in state_change_summary.rolled_back_records + new_states:
            cr_name: bytes32 = coin_record.name

            for peer in self.subscriptions.peers_for_coin_id(cr_name):
                if peer not in changes_for_peer:
                    changes_for_peer[peer] = set()
                changes_for_peer[peer].add(coin_record.coin_state)

            for peer in self.subscriptions.peers_for_puzzle_hash(coin_record.coin.puzzle_hash):
                if peer not in changes_for_peer:
                    changes_for_peer[peer] = set()
                changes_for_peer[peer].add(coin_record.coin_state)

            if cr_name in coin_id_to_ph_hint:
                for peer in self.subscriptions.peers_for_puzzle_hash(coin_id_to_ph_hint[cr_name]):
                    if peer not in changes_for_peer:
                        changes_for_peer[peer] = set()
                    changes_for_peer[peer].add(coin_record.coin_state)

        for peer, changes in changes_for_peer.items():
            if peer not in self.server.all_connections:
                continue
            ws_peer: WSChiaConnection = self.server.all_connections[peer]
            state = CoinStateUpdate(
                state_change_summary.peak.height,
                state_change_summary.fork_height,
                state_change_summary.peak.header_hash,
                list(changes),
            )
            msg = make_msg(ProtocolMessageTypes.coin_state_update, state)
            await ws_peer.send_message(msg)

    async def add_block_batch(
        self,
        all_blocks: List[FullBlock],
        peer: WSChiaConnection,
        fork_point: Optional[uint32],
        wp_summaries: Optional[List[SubEpochSummary]] = None,
    ) -> Tuple[bool, Optional[StateChangeSummary], Optional[Err]]:
        # Precondition: All blocks must be contiguous blocks, index i+1 must be the parent of index i
        # Returns a bool for success, as well as a StateChangeSummary if the peak was advanced

        blocks_to_validate: List[FullBlock] = []
        for i, block in enumerate(all_blocks):
            if not self.blockchain.contains_block(block.header_hash):
                blocks_to_validate = all_blocks[i:]
                break
        if len(blocks_to_validate) == 0:
            return True, None, None

        # Validates signatures in multiprocessing since they take a while, and we don't have cached transactions
        # for these blocks (unlike during normal operation where we validate one at a time)
        pre_validate_start = time.monotonic()
        pre_validation_results: List[PreValidationResult] = await self.blockchain.pre_validate_blocks_multiprocessing(
            blocks_to_validate, {}, wp_summaries=wp_summaries, validate_signatures=True
        )
        pre_validate_end = time.monotonic()
        pre_validate_time = pre_validate_end - pre_validate_start

        self.log.log(
            logging.WARNING if pre_validate_time > 10 else logging.DEBUG,
            f"Block pre-validation time: {pre_validate_end - pre_validate_start:0.2f} seconds "
            f"({len(blocks_to_validate)} blocks, start height: {blocks_to_validate[0].height})",
        )
        for i, block in enumerate(blocks_to_validate):
            if pre_validation_results[i].error is not None:
                self.log.error(
                    f"Invalid block from peer: {peer.get_peer_logging()} {Err(pre_validation_results[i].error)}"
                )
                return False, None, Err(pre_validation_results[i].error)

        agg_state_change_summary: Optional[StateChangeSummary] = None

        for i, block in enumerate(blocks_to_validate):
            assert pre_validation_results[i].required_iters is not None
            state_change_summary: Optional[StateChangeSummary]
            advanced_peak = agg_state_change_summary is not None
            result, error, state_change_summary = await self.blockchain.add_block(
                block, pre_validation_results[i], None if advanced_peak else fork_point
            )

            if result == AddBlockResult.NEW_PEAK:
                assert state_change_summary is not None
                # Since all blocks are contiguous, we can simply append the rollback changes and npc results
                if agg_state_change_summary is None:
                    agg_state_change_summary = state_change_summary
                else:
                    # Keeps the old, original fork_height, since the next blocks will have fork height h-1
                    # Groups up all state changes into one
                    agg_state_change_summary = StateChangeSummary(
                        state_change_summary.peak,
                        agg_state_change_summary.fork_height,
                        agg_state_change_summary.rolled_back_records + state_change_summary.rolled_back_records,
                        agg_state_change_summary.new_npc_results + state_change_summary.new_npc_results,
                        agg_state_change_summary.new_rewards + state_change_summary.new_rewards,
                    )
            elif result == AddBlockResult.INVALID_BLOCK or result == AddBlockResult.DISCONNECTED_BLOCK:
                if error is not None:
                    self.log.error(f"Error: {error}, Invalid block from peer: {peer.get_peer_logging()} ")
                return False, agg_state_change_summary, error
            block_record = self.blockchain.block_record(block.header_hash)
            if block_record.sub_epoch_summary_included is not None:
                if self.weight_proof_handler is not None:
                    await self.weight_proof_handler.create_prev_sub_epoch_segments()
        if agg_state_change_summary is not None:
            self._state_changed("new_peak")
            self.log.debug(
                f"Total time for {len(blocks_to_validate)} blocks: {time.time() - pre_validate_start}, "
                f"advanced: True"
            )
        return True, agg_state_change_summary, None

    async def _finish_sync(self) -> None:
        """
        Finalize sync by setting sync mode to False, clearing all sync information, and adding any final
        blocks that we have finalized recently.
        """
        self.log.info("long sync done")
        self.sync_store.set_long_sync(False)
        self.sync_store.set_sync_mode(False)
        self._state_changed("sync_mode")
        if self._server is None:
            return None

        async with self.blockchain.priority_mutex.acquire(priority=BlockchainMutexPriority.high):
            await self.sync_store.clear_sync_info()

            peak: Optional[BlockRecord] = self.blockchain.get_peak()
            peak_fb: Optional[FullBlock] = await self.blockchain.get_full_peak()
            if peak_fb is not None:
                assert peak is not None
                state_change_summary = StateChangeSummary(peak, uint32(max(peak.height - 1, 0)), [], [], [])
                ppp_result: PeakPostProcessingResult = await self.peak_post_processing(
                    peak_fb, state_change_summary, None
                )
                await self.peak_post_processing_2(peak_fb, None, state_change_summary, ppp_result)

        if peak is not None and self.weight_proof_handler is not None:
            await self.weight_proof_handler.get_proof_of_weight(peak.header_hash)
            self._state_changed("block")

    def has_valid_pool_sig(self, block: Union[UnfinishedBlock, FullBlock]) -> bool:
        if (
            block.foliage.foliage_block_data.pool_target
            == PoolTarget(self.constants.GENESIS_PRE_FARM_POOL_PUZZLE_HASH, uint32(0))
            and block.foliage.prev_block_hash != self.constants.GENESIS_CHALLENGE
            and block.reward_chain_block.proof_of_space.pool_public_key is not None
        ):
            assert block.foliage.foliage_block_data.pool_signature is not None
            if not AugSchemeMPL.verify(
                block.reward_chain_block.proof_of_space.pool_public_key,
                bytes(block.foliage.foliage_block_data.pool_target),
                block.foliage.foliage_block_data.pool_signature,
            ):
                return False
        return True

    async def signage_point_post_processing(
        self,
        request: full_node_protocol.RespondSignagePoint,
        peer: WSChiaConnection,
        ip_sub_slot: Optional[EndOfSubSlotBundle],
    ) -> None:
        self.log.info(
            f"⏲️  Finished signage point {request.index_from_challenge}/"
            f"{self.constants.NUM_SPS_SUB_SLOT}: "
            f"CC: {request.challenge_chain_vdf.output.get_hash()} "
            f"RC: {request.reward_chain_vdf.output.get_hash()} "
        )
        self.signage_point_times[request.index_from_challenge] = time.time()
        sub_slot_tuple = self.full_node_store.get_sub_slot(request.challenge_chain_vdf.challenge)
        prev_challenge: Optional[bytes32]
        if sub_slot_tuple is not None:
            prev_challenge = sub_slot_tuple[0].challenge_chain.challenge_chain_end_of_slot_vdf.challenge
        else:
            prev_challenge = None

        # Notify nodes of the new signage point
        broadcast = full_node_protocol.NewSignagePointOrEndOfSubSlot(
            prev_challenge,
            request.challenge_chain_vdf.challenge,
            request.index_from_challenge,
            request.reward_chain_vdf.challenge,
        )
        msg = make_msg(ProtocolMessageTypes.new_signage_point_or_end_of_sub_slot, broadcast)
        await self.server.send_to_all([msg], NodeType.FULL_NODE, peer.peer_node_id)

        peak = self.blockchain.get_peak()
        if peak is not None and peak.height > self.constants.MAX_SUB_SLOT_BLOCKS:
            sub_slot_iters = peak.sub_slot_iters
            difficulty = uint64(peak.weight - self.blockchain.block_record(peak.prev_hash).weight)
            # Makes sure to potentially update the difficulty if we are past the peak (into a new sub-slot)
            assert ip_sub_slot is not None
            if request.challenge_chain_vdf.challenge != ip_sub_slot.challenge_chain.get_hash():
                next_difficulty = self.blockchain.get_next_difficulty(peak.header_hash, True)
                next_sub_slot_iters = self.blockchain.get_next_slot_iters(peak.header_hash, True)
                difficulty = next_difficulty
                sub_slot_iters = next_sub_slot_iters
        else:
            difficulty = self.constants.DIFFICULTY_STARTING
            sub_slot_iters = self.constants.SUB_SLOT_ITERS_STARTING

        # Notify farmers of the new signage point
        broadcast_farmer = farmer_protocol.NewSignagePoint(
            request.challenge_chain_vdf.challenge,
            request.challenge_chain_vdf.output.get_hash(),
            request.reward_chain_vdf.output.get_hash(),
            difficulty,
            sub_slot_iters,
            request.index_from_challenge,
            uint32(0) if peak is None else peak.height,
        )
        msg = make_msg(ProtocolMessageTypes.new_signage_point, broadcast_farmer)
        await self.server.send_to_all([msg], NodeType.FARMER)

        self._state_changed("signage_point", {"broadcast_farmer": broadcast_farmer})

    async def peak_post_processing(
        self,
        block: FullBlock,
        state_change_summary: StateChangeSummary,
        peer: Optional[WSChiaConnection],
    ) -> PeakPostProcessingResult:
        """
        Must be called under self.blockchain.priority_mutex. This updates the internal state of the full node with the
        latest peak information. It also notifies peers about the new peak.
        """

        record = state_change_summary.peak
        difficulty = self.blockchain.get_next_difficulty(record.header_hash, False)
        sub_slot_iters = self.blockchain.get_next_slot_iters(record.header_hash, False)

        self.log.info(
            f"🌱 Updated peak to height {record.height}, weight {record.weight}, "
            f"hh {record.header_hash}, "
            f"forked at {state_change_summary.fork_height}, rh: {record.reward_infusion_new_challenge}, "
            f"total iters: {record.total_iters}, "
            f"overflow: {record.overflow}, "
            f"deficit: {record.deficit}, "
            f"difficulty: {difficulty}, "
            f"sub slot iters: {sub_slot_iters}, "
            f"Generator size: "
            f"{len(bytes(block.transactions_generator)) if  block.transactions_generator else 'No tx'}, "
            f"Generator ref list size: "
            f"{len(block.transactions_generator_ref_list) if block.transactions_generator else 'No tx'}"
        )

        if (
            self.full_node_store.previous_generator is not None
            and state_change_summary.fork_height < self.full_node_store.previous_generator.block_height
        ):
            self.full_node_store.previous_generator = None

        hints_to_add, lookup_coin_ids = get_hints_and_subscription_coin_ids(
            state_change_summary,
            self.subscriptions.has_coin_subscription,
            self.subscriptions.has_ph_subscription,
        )
        await self.hint_store.add_hints(hints_to_add)

        sub_slots = await self.blockchain.get_sp_and_ip_sub_slots(record.header_hash)
        assert sub_slots is not None

        if not self.sync_store.get_sync_mode():
            self.blockchain.clean_block_records()

        fork_block: Optional[BlockRecord] = None
        if state_change_summary.fork_height != block.height - 1 and block.height != 0:
            # This is a reorg
            fork_hash: Optional[bytes32] = self.blockchain.height_to_hash(state_change_summary.fork_height)
            assert fork_hash is not None
            fork_block = self.blockchain.block_record(fork_hash)

        fns_peak_result: FullNodeStorePeakResult = self.full_node_store.new_peak(
            record,
            block,
            sub_slots[0],
            sub_slots[1],
            fork_block,
            self.blockchain,
            sub_slot_iters,
            difficulty,
        )

        if fns_peak_result.new_signage_points is not None and peer is not None:
            for index, sp in fns_peak_result.new_signage_points:
                assert (
                    sp.cc_vdf is not None
                    and sp.cc_proof is not None
                    and sp.rc_vdf is not None
                    and sp.rc_proof is not None
                )
                await self.signage_point_post_processing(
                    RespondSignagePoint(index, sp.cc_vdf, sp.cc_proof, sp.rc_vdf, sp.rc_proof), peer, sub_slots[1]
                )

        if sub_slots[1] is None:
            assert record.ip_sub_slot_total_iters(self.constants) == 0
        # Ensure the signage point is also in the store, for consistency
        self.full_node_store.new_signage_point(
            record.signage_point_index,
            self.blockchain,
            record,
            record.sub_slot_iters,
            SignagePoint(
                block.reward_chain_block.challenge_chain_sp_vdf,
                block.challenge_chain_sp_proof,
                block.reward_chain_block.reward_chain_sp_vdf,
                block.reward_chain_sp_proof,
            ),
            skip_vdf_validation=True,
        )

        # Update the mempool (returns successful pending transactions added to the mempool)
        new_npc_results: List[NPCResult] = state_change_summary.new_npc_results
        mempool_new_peak_result: List[Tuple[SpendBundle, NPCResult, bytes32]] = await self.mempool_manager.new_peak(
            self.blockchain.get_peak(), new_npc_results[-1] if len(new_npc_results) > 0 else None
        )

        # Check if we detected a spent transaction, to load up our generator cache
        if block.transactions_generator is not None and self.full_node_store.previous_generator is None:
            generator_arg = detect_potential_template_generator(block.height, block.transactions_generator)
            if generator_arg:
                self.log.info(f"Saving previous generator for height {block.height}")
                self.full_node_store.previous_generator = generator_arg

        return PeakPostProcessingResult(mempool_new_peak_result, fns_peak_result, hints_to_add, lookup_coin_ids)

    async def peak_post_processing_2(
        self,
        block: FullBlock,
        peer: Optional[WSChiaConnection],
        state_change_summary: StateChangeSummary,
        ppp_result: PeakPostProcessingResult,
    ) -> None:
        """
        Does NOT need to be called under the blockchain lock. Handle other parts of post processing like communicating
        with peers
        """
        record = state_change_summary.peak
        for bundle, result, spend_name in ppp_result.mempool_peak_result:
            self.log.debug(f"Added transaction to mempool: {spend_name}")
            mempool_item = self.mempool_manager.get_mempool_item(spend_name)
            assert mempool_item is not None
            fees = mempool_item.fee
            assert fees >= 0
            assert mempool_item.cost is not None
            new_tx = full_node_protocol.NewTransaction(
                spend_name,
                mempool_item.cost,
                fees,
            )
            msg = make_msg(ProtocolMessageTypes.new_transaction, new_tx)
            await self.server.send_to_all([msg], NodeType.FULL_NODE)

        # If there were pending end of slots that happen after this peak, broadcast them if they are added
        if ppp_result.fns_peak_result.added_eos is not None:
            broadcast = full_node_protocol.NewSignagePointOrEndOfSubSlot(
                ppp_result.fns_peak_result.added_eos.challenge_chain.challenge_chain_end_of_slot_vdf.challenge,
                ppp_result.fns_peak_result.added_eos.challenge_chain.get_hash(),
                uint8(0),
                ppp_result.fns_peak_result.added_eos.reward_chain.end_of_slot_vdf.challenge,
            )
            msg = make_msg(ProtocolMessageTypes.new_signage_point_or_end_of_sub_slot, broadcast)
            await self.server.send_to_all([msg], NodeType.FULL_NODE)

        # TODO: maybe add and broadcast new IPs as well

        if record.height % 1000 == 0:
            # Occasionally clear data in full node store to keep memory usage small
            self.full_node_store.clear_seen_unfinished_blocks()
            self.full_node_store.clear_old_cache_entries()

        if self.sync_store.get_sync_mode() is False:
            await self.send_peak_to_timelords(block)

            # Tell full nodes about the new peak
            msg = make_msg(
                ProtocolMessageTypes.new_peak,
                full_node_protocol.NewPeak(
                    record.header_hash,
                    record.height,
                    record.weight,
                    state_change_summary.fork_height,
                    block.reward_chain_block.get_unfinished().get_hash(),
                ),
            )
            if peer is not None:
                await self.server.send_to_all([msg], NodeType.FULL_NODE, peer.peer_node_id)
            else:
                await self.server.send_to_all([msg], NodeType.FULL_NODE)

        # Tell wallets about the new peak
        msg = make_msg(
            ProtocolMessageTypes.new_peak_wallet,
            wallet_protocol.NewPeakWallet(
                record.header_hash,
                record.height,
                record.weight,
                state_change_summary.fork_height,
            ),
        )
        await self.update_wallets(state_change_summary, ppp_result.hints, ppp_result.lookup_coin_ids)
        await self.server.send_to_all([msg], NodeType.WALLET)
        self._state_changed("new_peak")

    async def add_block(
        self,
        block: FullBlock,
        peer: Optional[WSChiaConnection] = None,
        raise_on_disconnected: bool = False,
    ) -> Optional[Message]:
        """
        Add a full block from a peer full node (or ourselves).
        """
        if self.sync_store.get_sync_mode():
            return None

        # Adds the block to seen, and check if it's seen before (which means header is in memory)
        header_hash = block.header_hash
        if self.blockchain.contains_block(header_hash):
            return None

        pre_validation_result: Optional[PreValidationResult] = None
        if (
            block.is_transaction_block()
            and block.transactions_info is not None
            and block.transactions_info.generator_root != bytes([0] * 32)
            and block.transactions_generator is None
        ):
            # This is the case where we already had the unfinished block, and asked for this block without
            # the transactions (since we already had them). Therefore, here we add the transactions.
            unfinished_rh: bytes32 = block.reward_chain_block.get_unfinished().get_hash()
            unf_block: Optional[UnfinishedBlock] = self.full_node_store.get_unfinished_block(unfinished_rh)
            if (
                unf_block is not None
                and unf_block.transactions_generator is not None
                and unf_block.foliage_transaction_block == block.foliage_transaction_block
            ):
                # We checked that the transaction block is the same, therefore all transactions and the signature
                # must be identical in the unfinished and finished blocks. We can therefore use the cache.
                pre_validation_result = self.full_node_store.get_unfinished_block_result(unfinished_rh)
                assert pre_validation_result is not None
                block = dataclasses.replace(
                    block,
                    transactions_generator=unf_block.transactions_generator,
                    transactions_generator_ref_list=unf_block.transactions_generator_ref_list,
                )
            else:
                # We still do not have the correct information for this block, perhaps there is a duplicate block
                # with the same unfinished block hash in the cache, so we need to fetch the correct one
                if peer is None:
                    return None

                block_response: Optional[Any] = await peer.call_api(
                    FullNodeAPI.request_block, full_node_protocol.RequestBlock(block.height, True)
                )
                if block_response is None or not isinstance(block_response, full_node_protocol.RespondBlock):
                    self.log.warning(
                        f"Was not able to fetch the correct block for height {block.height} {block_response}"
                    )
                    return None
                new_block: FullBlock = block_response.block
                if new_block.foliage_transaction_block != block.foliage_transaction_block:
                    self.log.warning(f"Received the wrong block for height {block.height} {new_block.header_hash}")
                    return None
                assert new_block.transactions_generator is not None

                self.log.debug(
                    f"Wrong info in the cache for bh {new_block.header_hash}, there might be multiple blocks from the "
                    f"same farmer with the same pospace."
                )
                # This recursion ends here, we cannot recurse again because transactions_generator is not None
                return await self.add_block(new_block, peer)
        state_change_summary: Optional[StateChangeSummary] = None
        ppp_result: Optional[PeakPostProcessingResult] = None
        async with self.blockchain.priority_mutex.acquire(priority=BlockchainMutexPriority.high):
            # After acquiring the lock, check again, because another asyncio thread might have added it
            if self.blockchain.contains_block(header_hash):
                return None
            validation_start = time.time()
            # Tries to add the block to the blockchain, if we already validated transactions, don't do it again
            npc_results = {}
            if pre_validation_result is not None and pre_validation_result.npc_result is not None:
                npc_results[block.height] = pre_validation_result.npc_result

            # Don't validate signatures because we want to validate them in the main thread later, since we have a
            # cache available
            pre_validation_results = await self.blockchain.pre_validate_blocks_multiprocessing(
                [block], npc_results, validate_signatures=False
            )
            added: Optional[AddBlockResult] = None
            pre_validation_time = time.time() - validation_start
            try:
                if len(pre_validation_results) < 1:
                    raise ValueError(f"Failed to validate block {header_hash} height {block.height}")
                if pre_validation_results[0].error is not None:
                    if Err(pre_validation_results[0].error) == Err.INVALID_PREV_BLOCK_HASH:
                        added = AddBlockResult.DISCONNECTED_BLOCK
                        error_code: Optional[Err] = Err.INVALID_PREV_BLOCK_HASH
                    elif Err(pre_validation_results[0].error) == Err.TIMESTAMP_TOO_FAR_IN_FUTURE:
                        raise TimestampError()
                    else:
                        raise ValueError(
                            f"Failed to validate block {header_hash} height "
                            f"{block.height}: {Err(pre_validation_results[0].error).name}"
                        )
                else:
                    result_to_validate = (
                        pre_validation_results[0] if pre_validation_result is None else pre_validation_result
                    )
                    assert result_to_validate.required_iters == pre_validation_results[0].required_iters
                    (added, error_code, state_change_summary) = await self.blockchain.add_block(
                        block, result_to_validate, None
                    )
                if added == AddBlockResult.ALREADY_HAVE_BLOCK:
                    return None
                elif added == AddBlockResult.INVALID_BLOCK:
                    assert error_code is not None
                    self.log.error(f"Block {header_hash} at height {block.height} is invalid with code {error_code}.")
                    raise ConsensusError(error_code, [header_hash])
                elif added == AddBlockResult.DISCONNECTED_BLOCK:
                    self.log.info(f"Disconnected block {header_hash} at height {block.height}")
                    if raise_on_disconnected:
                        raise RuntimeError("Expected block to be added, received disconnected block.")
                    return None
                elif added == AddBlockResult.NEW_PEAK:
                    # Only propagate blocks which extend the blockchain (becomes one of the heads)
                    assert state_change_summary is not None
                    ppp_result = await self.peak_post_processing(block, state_change_summary, peer)

                elif added == AddBlockResult.ADDED_AS_ORPHAN:
                    self.log.info(
                        f"Received orphan block of height {block.height} rh {block.reward_chain_block.get_hash()}"
                    )
                else:
                    # Should never reach here, all the cases are covered
                    raise RuntimeError(f"Invalid result from add_block {added}")
            except asyncio.CancelledError:
                # We need to make sure to always call this method even when we get a cancel exception, to make sure
                # the node stays in sync
                if added == AddBlockResult.NEW_PEAK:
                    assert state_change_summary is not None
                    await self.peak_post_processing(block, state_change_summary, peer)
                raise

            validation_time = time.time() - validation_start

        if ppp_result is not None:
            assert state_change_summary is not None
            await self.peak_post_processing_2(block, peer, state_change_summary, ppp_result)

        percent_full_str = (
            (
                ", percent full: "
                + str(round(100.0 * float(block.transactions_info.cost) / self.constants.MAX_BLOCK_COST_CLVM, 3))
                + "%"
            )
            if block.transactions_info is not None
            else ""
        )
        self.log.log(
            logging.WARNING if validation_time > 2 else logging.DEBUG,
            f"Block validation time: {validation_time:0.2f} seconds, "
            f"pre_validation time: {pre_validation_time:0.2f} seconds, "
            f"cost: {block.transactions_info.cost if block.transactions_info is not None else 'None'}"
            f"{percent_full_str} header_hash: {header_hash} height: {block.height}",
        )

        # This code path is reached if added == ADDED_AS_ORPHAN or NEW_TIP
        peak = self.blockchain.get_peak()
        assert peak is not None

        # Removes all temporary data for old blocks
        clear_height = uint32(max(0, peak.height - 50))
        self.full_node_store.clear_candidate_blocks_below(clear_height)
        self.full_node_store.clear_unfinished_blocks_below(clear_height)
        if peak.height % 1000 == 0 and not self.sync_store.get_sync_mode():
            await self.sync_store.clear_sync_info()  # Occasionally clear sync peer info

        state_changed_data: Dict[str, Any] = {
            "transaction_block": False,
            "k_size": block.reward_chain_block.proof_of_space.size,
            "header_hash": block.header_hash,
            "height": block.height,
            "validation_time": validation_time,
            "pre_validation_time": pre_validation_time,
        }

        if block.transactions_info is not None:
            state_changed_data["transaction_block"] = True
            state_changed_data["block_cost"] = block.transactions_info.cost
            state_changed_data["block_fees"] = block.transactions_info.fees

        if block.foliage_transaction_block is not None:
            state_changed_data["timestamp"] = block.foliage_transaction_block.timestamp

        if block.transactions_generator is not None:
            state_changed_data["transaction_generator_size_bytes"] = len(bytes(block.transactions_generator))

        state_changed_data["transaction_generator_ref_list"] = block.transactions_generator_ref_list
        if added is not None:
            state_changed_data["receive_block_result"] = added.value

        self._state_changed("block", state_changed_data)

        record = self.blockchain.block_record(block.header_hash)
        if self.weight_proof_handler is not None and record.sub_epoch_summary_included is not None:
            if self._segment_task is None or self._segment_task.done():
                self._segment_task = asyncio.create_task(self.weight_proof_handler.create_prev_sub_epoch_segments())
        return None

    async def add_unfinished_block(
        self,
        block: UnfinishedBlock,
        peer: Optional[WSChiaConnection],
        farmed_block: bool = False,
        block_bytes: Optional[bytes] = None,
    ) -> None:
        """
        We have received an unfinished block, either created by us, or from another peer.
        We can validate and add it and if it's a good block, propagate it to other peers and
        timelords.
        """
        receive_time = time.time()

        if block.prev_header_hash != self.constants.GENESIS_CHALLENGE and not self.blockchain.contains_block(
            block.prev_header_hash
        ):
            # No need to request the parent, since the peer will send it to us anyway, via NewPeak
            self.log.debug("Received a disconnected unfinished block")
            return None

        # Adds the unfinished block to seen, and check if it's seen before, to prevent
        # processing it twice. This searches for the exact version of the unfinished block (there can be many different
        # foliages for the same trunk). This is intentional, to prevent DOS attacks.
        # Note that it does not require that this block was successfully processed
        if self.full_node_store.seen_unfinished_block(block.get_hash()):
            return None

        block_hash = block.reward_chain_block.get_hash()

        # This searched for the trunk hash (unfinished reward hash). If we have already added a block with the same
        # hash, return
        if self.full_node_store.get_unfinished_block(block_hash) is not None:
            return None

        peak: Optional[BlockRecord] = self.blockchain.get_peak()
        if peak is not None:
            if block.total_iters < peak.sp_total_iters(self.constants):
                # This means this unfinished block is pretty far behind, it will not add weight to our chain
                return None

        if block.prev_header_hash == self.constants.GENESIS_CHALLENGE:
            prev_b = None
        else:
            prev_b = self.blockchain.block_record(block.prev_header_hash)

        # Count the blocks in sub slot, and check if it's a new epoch
        if len(block.finished_sub_slots) > 0:
            num_blocks_in_ss = 1  # Curr
        else:
            curr = self.blockchain.try_block_record(block.prev_header_hash)
            num_blocks_in_ss = 2  # Curr and prev
            while (curr is not None) and not curr.first_in_sub_slot:
                curr = self.blockchain.try_block_record(curr.prev_hash)
                num_blocks_in_ss += 1

        if num_blocks_in_ss > self.constants.MAX_SUB_SLOT_BLOCKS:
            # TODO: potentially allow overflow blocks here, which count for the next slot
            self.log.warning("Too many blocks added, not adding block")
            return None

        # The clvm generator and aggregate signature are validated outside of the lock, to allow other blocks and
        # transactions to get validated
        npc_result: Optional[NPCResult] = None
        pre_validation_time = None

        async with self.blockchain.priority_mutex.acquire(priority=BlockchainMutexPriority.high):
            start_header_time = time.time()
            _, header_error = await self.blockchain.validate_unfinished_block_header(block)
            if header_error is not None:
                if header_error == Err.TIMESTAMP_TOO_FAR_IN_FUTURE:
                    raise TimestampError()
                else:
                    raise ConsensusError(header_error)
            validate_time = time.time() - start_header_time
            self.log.log(
                logging.WARNING if validate_time > 2 else logging.DEBUG,
                f"Time for header validate: {validate_time:0.3f}s",
            )

        if block.transactions_generator is not None:
            pre_validation_start = time.time()
            assert block.transactions_info is not None
            try:
                block_generator: Optional[BlockGenerator] = await self.blockchain.get_block_generator(block)
            except ValueError:
                raise ConsensusError(Err.GENERATOR_REF_HAS_NO_GENERATOR)
            if block_generator is None:
                raise ConsensusError(Err.GENERATOR_REF_HAS_NO_GENERATOR)
            if block_bytes is None:
                block_bytes = bytes(block)

            height = uint32(0) if prev_b is None else uint32(prev_b.height + 1)
            npc_result = await self.blockchain.run_generator(block_bytes, block_generator, height)
            pre_validation_time = time.time() - pre_validation_start

            # blockchain.run_generator throws on errors, so npc_result is
            # guaranteed to represent a successful run
            assert npc_result.conds is not None
            pairs_pks, pairs_msgs = pkm_pairs(npc_result.conds, self.constants.AGG_SIG_ME_ADDITIONAL_DATA)
            if not cached_bls.aggregate_verify(
                pairs_pks, pairs_msgs, block.transactions_info.aggregated_signature, True
            ):
                raise ConsensusError(Err.BAD_AGGREGATE_SIGNATURE)

        async with self.blockchain.priority_mutex.acquire(priority=BlockchainMutexPriority.high):
            # TODO: pre-validate VDFs outside of lock
            validation_start = time.time()
            validate_result = await self.blockchain.validate_unfinished_block(block, npc_result)
            if validate_result.error is not None:
                if validate_result.error == Err.COIN_AMOUNT_NEGATIVE.value:
                    # TODO: remove in the future, hotfix for 1.1.5 peers to not disconnect older peers
                    self.log.info(f"Consensus error {validate_result.error}, not disconnecting")
                    return
                raise ConsensusError(Err(validate_result.error))
            validation_time = time.time() - validation_start

        # respond_block will later use the cache (validated_signature=True)
        validate_result = dataclasses.replace(validate_result, validated_signature=True)

        assert validate_result.required_iters is not None

        # Perform another check, in case we have already concurrently added the same unfinished block
        if self.full_node_store.get_unfinished_block(block_hash) is not None:
            return None

        if block.prev_header_hash == self.constants.GENESIS_CHALLENGE:
            height = uint32(0)
        else:
            height = uint32(self.blockchain.block_record(block.prev_header_hash).height + 1)

        ses: Optional[SubEpochSummary] = next_sub_epoch_summary(
            self.constants,
            self.blockchain,
            validate_result.required_iters,
            block,
            True,
        )

        self.full_node_store.add_unfinished_block(height, block, validate_result)
        pre_validation_log = (
            f"pre_validation time {pre_validation_time:0.4f}, " if pre_validation_time is not None else ""
        )
        if farmed_block is True:
            self.log.info(
                f"🍀 ️Farmed unfinished_block {block_hash}, SP: {block.reward_chain_block.signage_point_index}, "
                f"validation time: {validation_time:0.4f} seconds, {pre_validation_log}"
                f"cost: {block.transactions_info.cost if block.transactions_info else 'None'} "
            )
        else:
            percent_full_str = (
                (
                    ", percent full: "
                    + str(round(100.0 * float(block.transactions_info.cost) / self.constants.MAX_BLOCK_COST_CLVM, 3))
                    + "%"
                )
                if block.transactions_info is not None
                else ""
            )
            self.log.info(
                f"Added unfinished_block {block_hash}, not farmed by us,"
                f" SP: {block.reward_chain_block.signage_point_index} farmer response time: "
                f"{receive_time - self.signage_point_times[block.reward_chain_block.signage_point_index]:0.4f}, "
                f"Pool pk {encode_puzzle_hash(block.foliage.foliage_block_data.pool_target.puzzle_hash, 'xch')}, "
                f"validation time: {validation_time:0.4f} seconds, {pre_validation_log}"
                f"cost: {block.transactions_info.cost if block.transactions_info else 'None'}"
                f"{percent_full_str}"
            )

        sub_slot_iters, difficulty = get_next_sub_slot_iters_and_difficulty(
            self.constants,
            len(block.finished_sub_slots) > 0,
            prev_b,
            self.blockchain,
        )

        if block.reward_chain_block.signage_point_index == 0:
            res = self.full_node_store.get_sub_slot(block.reward_chain_block.pos_ss_cc_challenge_hash)
            if res is None:
                if block.reward_chain_block.pos_ss_cc_challenge_hash == self.constants.GENESIS_CHALLENGE:
                    rc_prev = self.constants.GENESIS_CHALLENGE
                else:
                    self.log.warning(f"Do not have sub slot {block.reward_chain_block.pos_ss_cc_challenge_hash}")
                    return None
            else:
                rc_prev = res[0].reward_chain.get_hash()
        else:
            assert block.reward_chain_block.reward_chain_sp_vdf is not None
            rc_prev = block.reward_chain_block.reward_chain_sp_vdf.challenge

        timelord_request = timelord_protocol.NewUnfinishedBlockTimelord(
            block.reward_chain_block,
            difficulty,
            sub_slot_iters,
            block.foliage,
            ses,
            rc_prev,
        )

        timelord_msg = make_msg(ProtocolMessageTypes.new_unfinished_block_timelord, timelord_request)
        await self.server.send_to_all([timelord_msg], NodeType.TIMELORD)

        full_node_request = full_node_protocol.NewUnfinishedBlock(block.reward_chain_block.get_hash())
        msg = make_msg(ProtocolMessageTypes.new_unfinished_block, full_node_request)
        if peer is not None:
            await self.server.send_to_all([msg], NodeType.FULL_NODE, peer.peer_node_id)
        else:
            await self.server.send_to_all([msg], NodeType.FULL_NODE)

        self._state_changed("unfinished_block")

    async def new_infusion_point_vdf(
        self, request: timelord_protocol.NewInfusionPointVDF, timelord_peer: Optional[WSChiaConnection] = None
    ) -> Optional[Message]:
        # Lookup unfinished blocks
        unfinished_block: Optional[UnfinishedBlock] = self.full_node_store.get_unfinished_block(
            request.unfinished_reward_hash
        )

        if unfinished_block is None:
            self.log.warning(
                f"Do not have unfinished reward chain block {request.unfinished_reward_hash}, cannot finish."
            )
            return None

        prev_b: Optional[BlockRecord] = None

        target_rc_hash = request.reward_chain_ip_vdf.challenge
        last_slot_cc_hash = request.challenge_chain_ip_vdf.challenge

        # Backtracks through end of slot objects, should work for multiple empty sub slots
        for eos, _, _ in reversed(self.full_node_store.finished_sub_slots):
            if eos is not None and eos.reward_chain.get_hash() == target_rc_hash:
                target_rc_hash = eos.reward_chain.end_of_slot_vdf.challenge
        if target_rc_hash == self.constants.GENESIS_CHALLENGE:
            prev_b = None
        else:
            # Find the prev block, starts looking backwards from the peak. target_rc_hash must be the hash of a block
            # and not an end of slot (since we just looked through the slots and backtracked)
            curr: Optional[BlockRecord] = self.blockchain.get_peak()

            for _ in range(10):
                if curr is None:
                    break
                if curr.reward_infusion_new_challenge == target_rc_hash:
                    # Found our prev block
                    prev_b = curr
                    break
                curr = self.blockchain.try_block_record(curr.prev_hash)

            # If not found, cache keyed on prev block
            if prev_b is None:
                self.full_node_store.add_to_future_ip(request)
                self.log.warning(f"Previous block is None, infusion point {request.reward_chain_ip_vdf.challenge}")
                return None

        finished_sub_slots: Optional[List[EndOfSubSlotBundle]] = self.full_node_store.get_finished_sub_slots(
            self.blockchain,
            prev_b,
            last_slot_cc_hash,
        )
        if finished_sub_slots is None:
            return None

        sub_slot_iters, difficulty = get_next_sub_slot_iters_and_difficulty(
            self.constants,
            len(finished_sub_slots) > 0,
            prev_b,
            self.blockchain,
        )

        if unfinished_block.reward_chain_block.pos_ss_cc_challenge_hash == self.constants.GENESIS_CHALLENGE:
            sub_slot_start_iters = uint128(0)
        else:
            ss_res = self.full_node_store.get_sub_slot(unfinished_block.reward_chain_block.pos_ss_cc_challenge_hash)
            if ss_res is None:
                self.log.warning(f"Do not have sub slot {unfinished_block.reward_chain_block.pos_ss_cc_challenge_hash}")
                return None
            _, _, sub_slot_start_iters = ss_res
        sp_total_iters = uint128(
            sub_slot_start_iters
            + calculate_sp_iters(
                self.constants,
                sub_slot_iters,
                unfinished_block.reward_chain_block.signage_point_index,
            )
        )

        block: FullBlock = unfinished_block_to_full_block(
            unfinished_block,
            request.challenge_chain_ip_vdf,
            request.challenge_chain_ip_proof,
            request.reward_chain_ip_vdf,
            request.reward_chain_ip_proof,
            request.infused_challenge_chain_ip_vdf,
            request.infused_challenge_chain_ip_proof,
            finished_sub_slots,
            prev_b,
            self.blockchain,
            sp_total_iters,
            difficulty,
        )
        if not self.has_valid_pool_sig(block):
            self.log.warning("Trying to make a pre-farm block but height is not 0")
            return None
        try:
            await self.add_block(block, raise_on_disconnected=True)
        except Exception as e:
            self.log.warning(f"Consensus error validating block: {e}")
            if timelord_peer is not None:
                # Only sends to the timelord who sent us this VDF, to reset them to the correct peak
                await self.send_peak_to_timelords(peer=timelord_peer)
        return None

    async def add_end_of_sub_slot(
        self, end_of_slot_bundle: EndOfSubSlotBundle, peer: WSChiaConnection
    ) -> Tuple[Optional[Message], bool]:
        fetched_ss = self.full_node_store.get_sub_slot(end_of_slot_bundle.challenge_chain.get_hash())

        # We are not interested in sub-slots which have the same challenge chain but different reward chain. If there
        # is a reorg, we will find out through the broadcast of blocks instead.
        if fetched_ss is not None:
            # Already have the sub-slot
            return None, True

        async with self.timelord_lock:
            fetched_ss = self.full_node_store.get_sub_slot(
                end_of_slot_bundle.challenge_chain.challenge_chain_end_of_slot_vdf.challenge
            )
            if (
                (fetched_ss is None)
                and end_of_slot_bundle.challenge_chain.challenge_chain_end_of_slot_vdf.challenge
                != self.constants.GENESIS_CHALLENGE
            ):
                # If we don't have the prev, request the prev instead
                full_node_request = full_node_protocol.RequestSignagePointOrEndOfSubSlot(
                    end_of_slot_bundle.challenge_chain.challenge_chain_end_of_slot_vdf.challenge,
                    uint8(0),
                    bytes32([0] * 32),
                )
                return (
                    make_msg(ProtocolMessageTypes.request_signage_point_or_end_of_sub_slot, full_node_request),
                    False,
                )

            peak = self.blockchain.get_peak()
            if peak is not None and peak.height > 2:
                next_sub_slot_iters = self.blockchain.get_next_slot_iters(peak.header_hash, True)
                next_difficulty = self.blockchain.get_next_difficulty(peak.header_hash, True)
            else:
                next_sub_slot_iters = self.constants.SUB_SLOT_ITERS_STARTING
                next_difficulty = self.constants.DIFFICULTY_STARTING

            # Adds the sub slot and potentially get new infusions
            new_infusions = self.full_node_store.new_finished_sub_slot(
                end_of_slot_bundle,
                self.blockchain,
                peak,
                next_sub_slot_iters,
                next_difficulty,
                await self.blockchain.get_full_peak(),
            )
            # It may be an empty list, even if it's not None. Not None means added successfully
            if new_infusions is not None:
                self.log.info(
                    f"⏲️  Finished sub slot, SP {self.constants.NUM_SPS_SUB_SLOT}/{self.constants.NUM_SPS_SUB_SLOT}, "
                    f"{end_of_slot_bundle.challenge_chain.get_hash()}, "
                    f"number of sub-slots: {len(self.full_node_store.finished_sub_slots)}, "
                    f"RC hash: {end_of_slot_bundle.reward_chain.get_hash()}, "
                    f"Deficit {end_of_slot_bundle.reward_chain.deficit}"
                )
                # Reset farmer response timer for sub slot (SP 0)
                self.signage_point_times[0] = time.time()
                # Notify full nodes of the new sub-slot
                broadcast = full_node_protocol.NewSignagePointOrEndOfSubSlot(
                    end_of_slot_bundle.challenge_chain.challenge_chain_end_of_slot_vdf.challenge,
                    end_of_slot_bundle.challenge_chain.get_hash(),
                    uint8(0),
                    end_of_slot_bundle.reward_chain.end_of_slot_vdf.challenge,
                )
                msg = make_msg(ProtocolMessageTypes.new_signage_point_or_end_of_sub_slot, broadcast)
                await self.server.send_to_all([msg], NodeType.FULL_NODE, peer.peer_node_id)

                for infusion in new_infusions:
                    await self.new_infusion_point_vdf(infusion)

                # Notify farmers of the new sub-slot
                broadcast_farmer = farmer_protocol.NewSignagePoint(
                    end_of_slot_bundle.challenge_chain.get_hash(),
                    end_of_slot_bundle.challenge_chain.get_hash(),
                    end_of_slot_bundle.reward_chain.get_hash(),
                    next_difficulty,
                    next_sub_slot_iters,
                    uint8(0),
                    uint32(0) if peak is None else peak.height,
                )
                msg = make_msg(ProtocolMessageTypes.new_signage_point, broadcast_farmer)
                await self.server.send_to_all([msg], NodeType.FARMER)
                return None, True
            else:
                self.log.info(
                    f"End of slot not added CC challenge "
                    f"{end_of_slot_bundle.challenge_chain.challenge_chain_end_of_slot_vdf.challenge}"
                )
        return None, False

    async def add_transaction(
        self,
        transaction: SpendBundle,
        spend_name: bytes32,
        peer: Optional[WSChiaConnection] = None,
        test: bool = False,
        tx_bytes: Optional[bytes] = None,
    ) -> Tuple[MempoolInclusionStatus, Optional[Err]]:
        if self.sync_store.get_sync_mode():
            return MempoolInclusionStatus.FAILED, Err.NO_TRANSACTIONS_WHILE_SYNCING
        if not test and not (await self.synced()):
            return MempoolInclusionStatus.FAILED, Err.NO_TRANSACTIONS_WHILE_SYNCING

        if self.mempool_manager.get_spendbundle(spend_name) is not None:
            self.mempool_manager.remove_seen(spend_name)
            return MempoolInclusionStatus.SUCCESS, None
        if self.mempool_manager.seen(spend_name):
            return MempoolInclusionStatus.FAILED, Err.ALREADY_INCLUDING_TRANSACTION
        self.mempool_manager.add_and_maybe_pop_seen(spend_name)
        self.log.debug(f"Processing transaction: {spend_name}")
        # Ignore if syncing or if we have not yet received a block
        # the mempool must have a peak to validate transactions
        if self.sync_store.get_sync_mode() or self.mempool_manager.peak is None:
            status = MempoolInclusionStatus.FAILED
            error: Optional[Err] = Err.NO_TRANSACTIONS_WHILE_SYNCING
            self.mempool_manager.remove_seen(spend_name)
        else:
            try:
                cost_result = await self.mempool_manager.pre_validate_spendbundle(transaction, tx_bytes, spend_name)
            except ValidationError as e:
                self.mempool_manager.remove_seen(spend_name)
                return MempoolInclusionStatus.FAILED, e.code
            except Exception:
                self.mempool_manager.remove_seen(spend_name)
                raise
            async with self.blockchain.priority_mutex.acquire(priority=BlockchainMutexPriority.low):
                if self.mempool_manager.get_spendbundle(spend_name) is not None:
                    self.mempool_manager.remove_seen(spend_name)
                    return MempoolInclusionStatus.SUCCESS, None
                if self.mempool_manager.peak is None:
                    return MempoolInclusionStatus.FAILED, Err.MEMPOOL_NOT_INITIALIZED
                cost, status, error = await self.mempool_manager.add_spend_bundle(
                    transaction, cost_result, spend_name, self.mempool_manager.peak.height
                )
            if status == MempoolInclusionStatus.SUCCESS:
                self.log.debug(
                    f"Added transaction to mempool: {spend_name} mempool size: "
                    f"{self.mempool_manager.mempool.total_mempool_cost()} normalized "
                    f"{self.mempool_manager.mempool.total_mempool_cost() / 5000000}"
                )

                # Only broadcast successful transactions, not pending ones. Otherwise it's a DOS
                # vector.
                mempool_item = self.mempool_manager.get_mempool_item(spend_name)
                assert mempool_item is not None
                fees = mempool_item.fee
                assert fees >= 0
                assert cost is not None
                new_tx = full_node_protocol.NewTransaction(
                    spend_name,
                    cost,
                    fees,
                )
                msg = make_msg(ProtocolMessageTypes.new_transaction, new_tx)
                if peer is None:
                    await self.server.send_to_all([msg], NodeType.FULL_NODE)
                else:
                    await self.server.send_to_all([msg], NodeType.FULL_NODE, peer.peer_node_id)
                if self.simulator_transaction_callback is not None:  # callback
                    await self.simulator_transaction_callback(spend_name)  # pylint: disable=E1102
            else:
                self.mempool_manager.remove_seen(spend_name)
                self.log.debug(f"Wasn't able to add transaction with id {spend_name}, status {status} error: {error}")
        return status, error

    async def _needs_compact_proof(
        self, vdf_info: VDFInfo, header_block: HeaderBlock, field_vdf: CompressibleVDFField
    ) -> bool:
        if field_vdf == CompressibleVDFField.CC_EOS_VDF:
            for sub_slot in header_block.finished_sub_slots:
                if sub_slot.challenge_chain.challenge_chain_end_of_slot_vdf == vdf_info:
                    if (
                        sub_slot.proofs.challenge_chain_slot_proof.witness_type == 0
                        and sub_slot.proofs.challenge_chain_slot_proof.normalized_to_identity
                    ):
                        return False
                    return True
        if field_vdf == CompressibleVDFField.ICC_EOS_VDF:
            for sub_slot in header_block.finished_sub_slots:
                if (
                    sub_slot.infused_challenge_chain is not None
                    and sub_slot.infused_challenge_chain.infused_challenge_chain_end_of_slot_vdf == vdf_info
                ):
                    assert sub_slot.proofs.infused_challenge_chain_slot_proof is not None
                    if (
                        sub_slot.proofs.infused_challenge_chain_slot_proof.witness_type == 0
                        and sub_slot.proofs.infused_challenge_chain_slot_proof.normalized_to_identity
                    ):
                        return False
                    return True
        if field_vdf == CompressibleVDFField.CC_SP_VDF:
            if header_block.reward_chain_block.challenge_chain_sp_vdf is None:
                return False
            if vdf_info == header_block.reward_chain_block.challenge_chain_sp_vdf:
                assert header_block.challenge_chain_sp_proof is not None
                if (
                    header_block.challenge_chain_sp_proof.witness_type == 0
                    and header_block.challenge_chain_sp_proof.normalized_to_identity
                ):
                    return False
                return True
        if field_vdf == CompressibleVDFField.CC_IP_VDF:
            if vdf_info == header_block.reward_chain_block.challenge_chain_ip_vdf:
                if (
                    header_block.challenge_chain_ip_proof.witness_type == 0
                    and header_block.challenge_chain_ip_proof.normalized_to_identity
                ):
                    return False
                return True
        return False

    async def _can_accept_compact_proof(
        self,
        vdf_info: VDFInfo,
        vdf_proof: VDFProof,
        height: uint32,
        header_hash: bytes32,
        field_vdf: CompressibleVDFField,
    ) -> bool:
        """
        - Checks if the provided proof is indeed compact.
        - Checks if proof verifies given the vdf_info from the start of sub-slot.
        - Checks if the provided vdf_info is correct, assuming it refers to the start of sub-slot.
        - Checks if the existing proof was non-compact. Ignore this proof if we already have a compact proof.
        """
        is_fully_compactified = await self.block_store.is_fully_compactified(header_hash)
        if is_fully_compactified is None or is_fully_compactified:
            self.log.info(f"Already compactified block: {header_hash}. Ignoring.")
            return False
        peak = self.blockchain.get_peak()
        if peak is None or peak.height - height < 5:
            self.log.debug("Will not compactify recent block")
            return False
        if vdf_proof.witness_type > 0 or not vdf_proof.normalized_to_identity:
            self.log.error(f"Received vdf proof is not compact: {vdf_proof}.")
            return False
        if not vdf_proof.is_valid(self.constants, ClassgroupElement.get_default_element(), vdf_info):
            self.log.error(f"Received compact vdf proof is not valid: {vdf_proof}.")
            return False
        header_block = await self.blockchain.get_header_block_by_height(height, header_hash, tx_filter=False)
        if header_block is None:
            self.log.error(f"Can't find block for given compact vdf. Height: {height} Header hash: {header_hash}")
            return False
        is_new_proof = await self._needs_compact_proof(vdf_info, header_block, field_vdf)
        if not is_new_proof:
            self.log.info(f"Duplicate compact proof. Height: {height}. Header hash: {header_hash}.")
        return is_new_proof

    # returns True if we ended up replacing the proof, and False otherwise
    async def _replace_proof(
        self,
        vdf_info: VDFInfo,
        vdf_proof: VDFProof,
        header_hash: bytes32,
        field_vdf: CompressibleVDFField,
    ) -> bool:
        block = await self.block_store.get_full_block(header_hash)
        if block is None:
            return False

        new_block = None

        if field_vdf == CompressibleVDFField.CC_EOS_VDF:
            for index, sub_slot in enumerate(block.finished_sub_slots):
                if sub_slot.challenge_chain.challenge_chain_end_of_slot_vdf == vdf_info:
                    new_proofs = dataclasses.replace(sub_slot.proofs, challenge_chain_slot_proof=vdf_proof)
                    new_subslot = dataclasses.replace(sub_slot, proofs=new_proofs)
                    new_finished_subslots = block.finished_sub_slots
                    new_finished_subslots[index] = new_subslot
                    new_block = dataclasses.replace(block, finished_sub_slots=new_finished_subslots)
                    break
        if field_vdf == CompressibleVDFField.ICC_EOS_VDF:
            for index, sub_slot in enumerate(block.finished_sub_slots):
                if (
                    sub_slot.infused_challenge_chain is not None
                    and sub_slot.infused_challenge_chain.infused_challenge_chain_end_of_slot_vdf == vdf_info
                ):
                    new_proofs = dataclasses.replace(sub_slot.proofs, infused_challenge_chain_slot_proof=vdf_proof)
                    new_subslot = dataclasses.replace(sub_slot, proofs=new_proofs)
                    new_finished_subslots = block.finished_sub_slots
                    new_finished_subslots[index] = new_subslot
                    new_block = dataclasses.replace(block, finished_sub_slots=new_finished_subslots)
                    break
        if field_vdf == CompressibleVDFField.CC_SP_VDF:
            if block.reward_chain_block.challenge_chain_sp_vdf == vdf_info:
                assert block.challenge_chain_sp_proof is not None
                new_block = dataclasses.replace(block, challenge_chain_sp_proof=vdf_proof)
        if field_vdf == CompressibleVDFField.CC_IP_VDF:
            if block.reward_chain_block.challenge_chain_ip_vdf == vdf_info:
                new_block = dataclasses.replace(block, challenge_chain_ip_proof=vdf_proof)
        if new_block is None:
            return False
        async with self.db_wrapper.writer():
            try:
                await self.block_store.replace_proof(header_hash, new_block)
                return True
            except BaseException as e:
                self.log.error(
                    f"_replace_proof error while adding block {block.header_hash} height {block.height},"
                    f" rolling back: {e} {traceback.format_exc()}"
                )
                raise

    async def add_compact_proof_of_time(self, request: timelord_protocol.RespondCompactProofOfTime) -> None:
        peak = self.blockchain.get_peak()
        if peak is None or peak.height - request.height < 5:
            self.log.info(f"Ignoring add_compact_proof_of_time, height {request.height} too recent.")
            return None

        field_vdf = CompressibleVDFField(int(request.field_vdf))
        if not await self._can_accept_compact_proof(
            request.vdf_info, request.vdf_proof, request.height, request.header_hash, field_vdf
        ):
            return None
        async with self.blockchain.compact_proof_lock:
            replaced = await self._replace_proof(request.vdf_info, request.vdf_proof, request.header_hash, field_vdf)
        if not replaced:
            self.log.error(f"Could not replace compact proof: {request.height}")
            return None
        self.log.info(f"Replaced compact proof at height {request.height}")
        msg = make_msg(
            ProtocolMessageTypes.new_compact_vdf,
            full_node_protocol.NewCompactVDF(request.height, request.header_hash, request.field_vdf, request.vdf_info),
        )
        if self._server is not None:
            await self.server.send_to_all([msg], NodeType.FULL_NODE)

    async def new_compact_vdf(self, request: full_node_protocol.NewCompactVDF, peer: WSChiaConnection) -> None:
        peak = self.blockchain.get_peak()
        if peak is None or peak.height - request.height < 5:
            self.log.info(f"Ignoring new_compact_vdf, height {request.height} too recent.")
            return None
        is_fully_compactified = await self.block_store.is_fully_compactified(request.header_hash)
        if is_fully_compactified is None or is_fully_compactified:
            return None
        header_block = await self.blockchain.get_header_block_by_height(
            request.height, request.header_hash, tx_filter=False
        )
        if header_block is None:
            return None
        field_vdf = CompressibleVDFField(int(request.field_vdf))
        if await self._needs_compact_proof(request.vdf_info, header_block, field_vdf):
            peer_request = full_node_protocol.RequestCompactVDF(
                request.height, request.header_hash, request.field_vdf, request.vdf_info
            )
            response = await peer.call_api(FullNodeAPI.request_compact_vdf, peer_request, timeout=10)
            if response is not None and isinstance(response, full_node_protocol.RespondCompactVDF):
                await self.add_compact_vdf(response, peer)

    async def request_compact_vdf(self, request: full_node_protocol.RequestCompactVDF, peer: WSChiaConnection) -> None:
        header_block = await self.blockchain.get_header_block_by_height(
            request.height, request.header_hash, tx_filter=False
        )
        if header_block is None:
            return None
        vdf_proof: Optional[VDFProof] = None
        field_vdf = CompressibleVDFField(int(request.field_vdf))
        if field_vdf == CompressibleVDFField.CC_EOS_VDF:
            for sub_slot in header_block.finished_sub_slots:
                if sub_slot.challenge_chain.challenge_chain_end_of_slot_vdf == request.vdf_info:
                    vdf_proof = sub_slot.proofs.challenge_chain_slot_proof
                    break
        if field_vdf == CompressibleVDFField.ICC_EOS_VDF:
            for sub_slot in header_block.finished_sub_slots:
                if (
                    sub_slot.infused_challenge_chain is not None
                    and sub_slot.infused_challenge_chain.infused_challenge_chain_end_of_slot_vdf == request.vdf_info
                ):
                    vdf_proof = sub_slot.proofs.infused_challenge_chain_slot_proof
                    break
        if (
            field_vdf == CompressibleVDFField.CC_SP_VDF
            and header_block.reward_chain_block.challenge_chain_sp_vdf == request.vdf_info
        ):
            vdf_proof = header_block.challenge_chain_sp_proof
        if (
            field_vdf == CompressibleVDFField.CC_IP_VDF
            and header_block.reward_chain_block.challenge_chain_ip_vdf == request.vdf_info
        ):
            vdf_proof = header_block.challenge_chain_ip_proof
        if vdf_proof is None or vdf_proof.witness_type > 0 or not vdf_proof.normalized_to_identity:
            self.log.error(f"{peer} requested compact vdf we don't have, height: {request.height}.")
            return None
        compact_vdf = full_node_protocol.RespondCompactVDF(
            request.height,
            request.header_hash,
            request.field_vdf,
            request.vdf_info,
            vdf_proof,
        )
        msg = make_msg(ProtocolMessageTypes.respond_compact_vdf, compact_vdf)
        await peer.send_message(msg)

    async def add_compact_vdf(self, request: full_node_protocol.RespondCompactVDF, peer: WSChiaConnection) -> None:
        field_vdf = CompressibleVDFField(int(request.field_vdf))
        if not await self._can_accept_compact_proof(
            request.vdf_info, request.vdf_proof, request.height, request.header_hash, field_vdf
        ):
            return None
        async with self.blockchain.compact_proof_lock:
            if self.blockchain.seen_compact_proofs(request.vdf_info, request.height):
                return None
            replaced = await self._replace_proof(request.vdf_info, request.vdf_proof, request.header_hash, field_vdf)
        if not replaced:
            self.log.error(f"Could not replace compact proof: {request.height}")
            return None
        msg = make_msg(
            ProtocolMessageTypes.new_compact_vdf,
            full_node_protocol.NewCompactVDF(request.height, request.header_hash, request.field_vdf, request.vdf_info),
        )
        if self._server is not None:
            await self.server.send_to_all([msg], NodeType.FULL_NODE, peer.peer_node_id)

    def in_bad_peak_cache(self, wp: WeightProof) -> bool:
        for block in wp.recent_chain_data:
            if block.header_hash in self.bad_peak_cache.keys():
                return True
        return False

    def add_to_bad_peak_cache(self, peak_header_hash: bytes32, peak_height: uint32) -> None:
        curr_height = self.blockchain.get_peak_height()

        if curr_height is None:
            self.log.debug(f"add bad peak {peak_header_hash} to cache")
            self.bad_peak_cache[peak_header_hash] = peak_height
            return
        minimum_cache_height = curr_height - (2 * self.constants.SUB_EPOCH_BLOCKS)
        if peak_height < minimum_cache_height:
            return

        new_cache = {}
        self.log.info(f"add bad peak {peak_header_hash} to cache")
        new_cache[peak_header_hash] = peak_height
        min_height = peak_height
        min_block = peak_header_hash
        for header_hash, height in self.bad_peak_cache.items():
            if height < minimum_cache_height:
                self.log.debug(f"remove bad peak {peak_header_hash} from cache")
                continue
            if height < min_height:
                min_block = header_hash
            new_cache[header_hash] = height

        if len(new_cache) > self.config.get("bad_peak_cache_size", 100):
            del new_cache[min_block]

        self.bad_peak_cache = new_cache

    async def broadcast_uncompact_blocks(
        self, uncompact_interval_scan: int, target_uncompact_proofs: int, sanitize_weight_proof_only: bool
    ) -> None:
        try:
            while not self._shut_down:
                while self.sync_store.get_sync_mode() or self.sync_store.get_long_sync():
                    if self._shut_down:
                        return None
                    await asyncio.sleep(30)

                broadcast_list: List[timelord_protocol.RequestCompactProofOfTime] = []

                self.log.info("Getting random heights for bluebox to compact")
                heights = await self.block_store.get_random_not_compactified(target_uncompact_proofs)
                self.log.info("Heights found for bluebox to compact: [%s]" % ", ".join(map(str, heights)))

                for h in heights:
                    headers = await self.blockchain.get_header_blocks_in_range(h, h, tx_filter=False)
                    records: Dict[bytes32, BlockRecord] = {}
                    if sanitize_weight_proof_only:
                        records = await self.blockchain.get_block_records_in_range(h, h)
                    for header in headers.values():
                        expected_header_hash = self.blockchain.height_to_hash(header.height)
                        if header.header_hash != expected_header_hash:
                            continue
                        if sanitize_weight_proof_only:
                            assert header.header_hash in records
                            record = records[header.header_hash]
                        for sub_slot in header.finished_sub_slots:
                            if (
                                sub_slot.proofs.challenge_chain_slot_proof.witness_type > 0
                                or not sub_slot.proofs.challenge_chain_slot_proof.normalized_to_identity
                            ):
                                broadcast_list.append(
                                    timelord_protocol.RequestCompactProofOfTime(
                                        sub_slot.challenge_chain.challenge_chain_end_of_slot_vdf,
                                        header.header_hash,
                                        header.height,
                                        uint8(CompressibleVDFField.CC_EOS_VDF),
                                    )
                                )
                            if sub_slot.proofs.infused_challenge_chain_slot_proof is not None and (
                                sub_slot.proofs.infused_challenge_chain_slot_proof.witness_type > 0
                                or not sub_slot.proofs.infused_challenge_chain_slot_proof.normalized_to_identity
                            ):
                                assert sub_slot.infused_challenge_chain is not None
                                broadcast_list.append(
                                    timelord_protocol.RequestCompactProofOfTime(
                                        sub_slot.infused_challenge_chain.infused_challenge_chain_end_of_slot_vdf,
                                        header.header_hash,
                                        header.height,
                                        uint8(CompressibleVDFField.ICC_EOS_VDF),
                                    )
                                )
                        # Running in 'sanitize_weight_proof_only' ignores CC_SP_VDF and CC_IP_VDF
                        # unless this is a challenge block.
                        if sanitize_weight_proof_only:
                            if not record.is_challenge_block(self.constants):
                                continue
                        if header.challenge_chain_sp_proof is not None and (
                            header.challenge_chain_sp_proof.witness_type > 0
                            or not header.challenge_chain_sp_proof.normalized_to_identity
                        ):
                            assert header.reward_chain_block.challenge_chain_sp_vdf is not None
                            broadcast_list.append(
                                timelord_protocol.RequestCompactProofOfTime(
                                    header.reward_chain_block.challenge_chain_sp_vdf,
                                    header.header_hash,
                                    header.height,
                                    uint8(CompressibleVDFField.CC_SP_VDF),
                                )
                            )

                        if (
                            header.challenge_chain_ip_proof.witness_type > 0
                            or not header.challenge_chain_ip_proof.normalized_to_identity
                        ):
                            broadcast_list.append(
                                timelord_protocol.RequestCompactProofOfTime(
                                    header.reward_chain_block.challenge_chain_ip_vdf,
                                    header.header_hash,
                                    header.height,
                                    uint8(CompressibleVDFField.CC_IP_VDF),
                                )
                            )

                if len(broadcast_list) > target_uncompact_proofs:
                    broadcast_list = broadcast_list[:target_uncompact_proofs]
                if self.sync_store.get_sync_mode() or self.sync_store.get_long_sync():
                    continue
                if self._server is not None:
                    self.log.info(f"Broadcasting {len(broadcast_list)} items to the bluebox")
                    msgs = []
                    for new_pot in broadcast_list:
                        msg = make_msg(ProtocolMessageTypes.request_compact_proof_of_time, new_pot)
                        msgs.append(msg)
                    await self.server.send_to_all(msgs, NodeType.TIMELORD)
                await asyncio.sleep(uncompact_interval_scan)
        except Exception as e:
            error_stack = traceback.format_exc()
            self.log.error(f"Exception in broadcast_uncompact_blocks: {e}")
            self.log.error(f"Exception Stack: {error_stack}")


async def node_next_block_check(
    peer: WSChiaConnection, potential_peek: uint32, blockchain: BlockchainInterface
) -> bool:
    block_response: Optional[Any] = await peer.call_api(
        FullNodeAPI.request_block, full_node_protocol.RequestBlock(potential_peek, True)
    )
    if block_response is not None and isinstance(block_response, full_node_protocol.RespondBlock):
        peak = blockchain.get_peak()
        if peak is not None and block_response.block.prev_header_hash == peak.header_hash:
            return True
    return False<|MERGE_RESOLUTION|>--- conflicted
+++ resolved
@@ -952,67 +952,6 @@
             fork_point, summaries = await self.request_validate_wp(
                 target_peak.header_hash, target_peak.height, target_peak.weight
             )
-<<<<<<< HEAD
-            cur_peak: Optional[BlockRecord] = self.blockchain.get_peak()
-            if cur_peak is not None and target_peak.weight <= cur_peak.weight:
-                raise ValueError("Not performing sync, already caught up.")
-
-            wp_timeout = 360
-            if "weight_proof_timeout" in self.config:
-                wp_timeout = self.config["weight_proof_timeout"]
-            self.log.debug(f"weight proof timeout is {wp_timeout} sec")
-            request = full_node_protocol.RequestProofOfWeight(target_peak.height, target_peak.header_hash)
-            response = await weight_proof_peer.call_api(
-                FullNodeAPI.request_proof_of_weight, request, timeout=wp_timeout
-            )
-
-            # Disconnect from this peer, because they have not behaved properly
-            if response is None or not isinstance(response, full_node_protocol.RespondProofOfWeight):
-                await weight_proof_peer.close(600)
-                raise RuntimeError(f"Weight proof did not arrive in time from peer: {weight_proof_peer.peer_info.host}")
-
-            # dont sync to wp if local peak is heavier,
-            # dont ban peer, we asked for this peak
-            current_peak = self.blockchain.get_peak()
-            if current_peak is not None:
-                if response.wp.recent_chain_data[-1].reward_chain_block.weight <= current_peak.weight:
-                    if response.wp.recent_chain_data[-1].reward_chain_block.height != target_peak.height:
-                        peak_first_peer = self.get_peer(self.sync_store.peak_to_first_peer[target_peak.header_hash])
-                        await peak_first_peer.close(600)
-                        raise RuntimeError(
-                            f"Weight proof had the wrong height, ban peer that first sent us the peak: "
-                            f"{peak_first_peer.peer_info.host}"
-                        )
-                    if response.wp.recent_chain_data[-1].reward_chain_block.weight != target_peak.weight:
-                        peak_first_peer = self.get_peer(self.sync_store.peak_to_first_peer[target_peak.header_hash])
-                        await peak_first_peer.close(600)
-                        raise RuntimeError(
-                            f"Weight proof had the wrong weight, ban peer that first sent us the peak: "
-                            f"{peak_first_peer.peer_info.host}"
-                        )
-
-                    raise RuntimeError(
-                        f"current peak is heavier than Weight proof peek: {weight_proof_peer.peer_info.host}"
-                    )
-            try:
-                validated, fork_point, summaries = await self.weight_proof_handler.validate_weight_proof(response.wp)
-            except Exception as e:
-                await weight_proof_peer.close(600)
-                raise ValueError(f"Weight proof validation threw an error {e}")
-
-            if not validated:
-                await weight_proof_peer.close(600)
-                raise ValueError("Weight proof validation failed")
-
-            if response.wp.recent_chain_data[-1].reward_chain_block.weight != target_peak.weight:
-                # peak weight doesn't match original peak data, ban original peer
-                await self.get_peer(self.sync_store.peak_to_first_peer[target_peak.header_hash]).close(600)
-
-            self.log.info(f"Re-checked peers: total of {len(peers_with_peak)} peers with peak {target_peak.height}")
-            self.sync_store.set_sync_mode(True)
-            self._state_changed("sync_mode")
-=======
->>>>>>> e7778c77
             # Ensures that the fork point does not change
             async with self.blockchain.priority_mutex.acquire(priority=BlockchainMutexPriority.high):
                 await self.blockchain.warmup(fork_point)
@@ -1052,19 +991,26 @@
         if response is None or not isinstance(response, full_node_protocol.RespondProofOfWeight):
             await weight_proof_peer.close(600)
             raise RuntimeError(f"Weight proof did not arrive in time from peer: {weight_proof_peer.peer_info.host}")
-        if response.wp.recent_chain_data[-1].reward_chain_block.height != peak_height:
-            await weight_proof_peer.close(600)
-            raise RuntimeError(f"Weight proof had the wrong height: {weight_proof_peer.peer_info.host}")
-        if response.wp.recent_chain_data[-1].reward_chain_block.weight != peak_weight:
-            await weight_proof_peer.close(600)
-            raise RuntimeError(f"Weight proof had the wrong weight: {weight_proof_peer.peer_info.host}")
-        if self.in_bad_peak_cache(response.wp):
-            raise ValueError("Weight proof failed bad peak cache validation")
         # dont sync to wp if local peak is heavier,
         # dont ban peer, we asked for this peak
         current_peak = self.blockchain.get_peak()
         if current_peak is not None:
             if response.wp.recent_chain_data[-1].reward_chain_block.weight <= current_peak.weight:
+                if response.wp.recent_chain_data[-1].reward_chain_block.height != target_peak.height:
+                    peak_first_peer = self.get_peer(self.sync_store.peak_to_first_peer[target_peak.header_hash])
+                    await peak_first_peer.close(600)
+                    raise RuntimeError(
+                        f"Weight proof had the wrong height, ban peer that first sent us the peak: "
+                        f"{peak_first_peer.peer_info.host}"
+                    )
+                if response.wp.recent_chain_data[-1].reward_chain_block.weight != target_peak.weight:
+                    peak_first_peer = self.get_peer(self.sync_store.peak_to_first_peer[target_peak.header_hash])
+                    await peak_first_peer.close(600)
+                    raise RuntimeError(
+                        f"Weight proof had the wrong weight, ban peer that first sent us the peak: "
+                        f"{peak_first_peer.peer_info.host}"
+                    )
+
                 raise RuntimeError(
                     f"current peak is heavier than Weight proof peek: {weight_proof_peer.peer_info.host}"
                 )
