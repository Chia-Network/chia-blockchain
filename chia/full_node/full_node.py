from __future__ import annotations

import asyncio
import contextlib
import copy
import dataclasses
import logging
import multiprocessing
import random
import sqlite3
import time
import traceback
from multiprocessing.context import BaseContext
from pathlib import Path
from typing import (
    TYPE_CHECKING,
    Any,
    AsyncIterator,
    Awaitable,
    Callable,
    ClassVar,
    Dict,
    List,
    Optional,
    Set,
    TextIO,
    Tuple,
    Union,
    cast,
    final,
)

from chia_rs import AugSchemeMPL, BLSCache
from packaging.version import Version

from chia.consensus.block_body_validation import ForkInfo
from chia.consensus.block_creation import unfinished_block_to_full_block
from chia.consensus.block_record import BlockRecord
from chia.consensus.blockchain import AddBlockResult, Blockchain, BlockchainMutexPriority, StateChangeSummary
from chia.consensus.blockchain_interface import BlockchainInterface
from chia.consensus.constants import ConsensusConstants
from chia.consensus.cost_calculator import NPCResult
from chia.consensus.difficulty_adjustment import get_next_sub_slot_iters_and_difficulty
from chia.consensus.get_block_generator import get_block_generator
from chia.consensus.make_sub_epoch_summary import next_sub_epoch_summary
from chia.consensus.multiprocess_validation import PreValidationResult, pre_validate_blocks_multiprocessing
from chia.consensus.pot_iterations import calculate_sp_iters
from chia.full_node.block_store import BlockStore
from chia.full_node.coin_store import CoinStore
from chia.full_node.full_node_api import FullNodeAPI
from chia.full_node.full_node_store import FullNodeStore, FullNodeStorePeakResult, UnfinishedBlockEntry
from chia.full_node.hint_management import get_hints_and_subscription_coin_ids
from chia.full_node.hint_store import HintStore
from chia.full_node.mempool import MempoolRemoveInfo
from chia.full_node.mempool_manager import MempoolManager, NewPeakItem
from chia.full_node.signage_point import SignagePoint
from chia.full_node.subscriptions import PeerSubscriptions, peers_for_spend_bundle
from chia.full_node.sync_store import Peak, SyncStore
from chia.full_node.tx_processing_queue import TransactionQueue
from chia.full_node.weight_proof import WeightProofHandler
from chia.protocols import farmer_protocol, full_node_protocol, timelord_protocol, wallet_protocol
from chia.protocols.farmer_protocol import SignagePointSourceData, SPSubSlotSourceData, SPVDFSourceData
from chia.protocols.full_node_protocol import RequestBlocks, RespondBlock, RespondBlocks, RespondSignagePoint
from chia.protocols.protocol_message_types import ProtocolMessageTypes
from chia.protocols.shared_protocol import Capability
from chia.protocols.wallet_protocol import CoinState, CoinStateUpdate, RemovedMempoolItem
from chia.rpc.rpc_server import StateChangedProtocol
from chia.server.node_discovery import FullNodePeers
from chia.server.outbound_message import Message, NodeType, make_msg
from chia.server.server import ChiaServer
from chia.server.ws_connection import WSChiaConnection
from chia.types.blockchain_format.classgroup import ClassgroupElement
from chia.types.blockchain_format.pool_target import PoolTarget
from chia.types.blockchain_format.sized_bytes import bytes32
from chia.types.blockchain_format.sub_epoch_summary import SubEpochSummary
from chia.types.blockchain_format.vdf import CompressibleVDFField, VDFInfo, VDFProof, validate_vdf
from chia.types.coin_record import CoinRecord
from chia.types.end_of_slot_bundle import EndOfSubSlotBundle
from chia.types.full_block import FullBlock
from chia.types.generator_types import BlockGenerator
from chia.types.header_block import HeaderBlock
from chia.types.mempool_inclusion_status import MempoolInclusionStatus
from chia.types.mempool_item import MempoolItem
from chia.types.peer_info import PeerInfo
from chia.types.spend_bundle import SpendBundle
from chia.types.transaction_queue_entry import TransactionQueueEntry
from chia.types.unfinished_block import UnfinishedBlock
from chia.types.validation_state import ValidationState
from chia.types.weight_proof import WeightProof
from chia.util.bech32m import encode_puzzle_hash
from chia.util.check_fork_next_block import check_fork_next_block
from chia.util.condition_tools import pkm_pairs
from chia.util.config import process_config_start_method
from chia.util.db_synchronous import db_synchronous_on
from chia.util.db_version import lookup_db_version, set_db_version_async
from chia.util.db_wrapper import DBWrapper2, manage_connection
from chia.util.errors import ConsensusError, Err, TimestampError, ValidationError
from chia.util.ints import uint8, uint32, uint64, uint128
from chia.util.limited_semaphore import LimitedSemaphore
from chia.util.log_exceptions import log_exceptions
from chia.util.path import path_from_root
from chia.util.profiler import enable_profiler, mem_profile_task, profile_task
from chia.util.safe_cancel_task import cancel_task_safe


# This is the result of calling peak_post_processing, which is then fed into peak_post_processing_2
@dataclasses.dataclass
class PeakPostProcessingResult:
    mempool_peak_result: List[NewPeakItem]  # The new items from calling MempoolManager.new_peak
    mempool_removals: List[MempoolRemoveInfo]  # The removed mempool items from calling MempoolManager.new_peak
    fns_peak_result: FullNodeStorePeakResult  # The result of calling FullNodeStore.new_peak
    hints: List[Tuple[bytes32, bytes]]  # The hints added to the DB
    lookup_coin_ids: List[bytes32]  # The coin IDs that we need to look up to notify wallets of changes


@dataclasses.dataclass(frozen=True)
class WalletUpdate:
    fork_height: uint32
    peak: Peak
    coin_records: List[CoinRecord]
    hints: Dict[bytes32, bytes32]


@final
@dataclasses.dataclass
class FullNode:
    if TYPE_CHECKING:
        from chia.rpc.rpc_server import RpcServiceProtocol

        _protocol_check: ClassVar[RpcServiceProtocol] = cast("FullNode", None)

    root_path: Path
    config: Dict[str, Any]
    constants: ConsensusConstants
    signage_point_times: List[float]
    full_node_store: FullNodeStore
    log: logging.Logger
    db_path: Path
    wallet_sync_queue: asyncio.Queue[WalletUpdate]
    _segment_task: Optional[asyncio.Task[None]] = None
    initialized: bool = False
    _server: Optional[ChiaServer] = None
    _shut_down: bool = False
    pow_creation: Dict[bytes32, asyncio.Event] = dataclasses.field(default_factory=dict)
    state_changed_callback: Optional[StateChangedProtocol] = None
    full_node_peers: Optional[FullNodePeers] = None
    sync_store: SyncStore = dataclasses.field(default_factory=SyncStore)
    uncompact_task: Optional[asyncio.Task[None]] = None
    compact_vdf_requests: Set[bytes32] = dataclasses.field(default_factory=set)
    # TODO: Logging isn't setup yet so the log entries related to parsing the
    #       config would end up on stdout if handled here.
    multiprocessing_context: Optional[BaseContext] = None
    _ui_tasks: Set[asyncio.Task[None]] = dataclasses.field(default_factory=set)
    subscriptions: PeerSubscriptions = dataclasses.field(default_factory=PeerSubscriptions)
    _transaction_queue_task: Optional[asyncio.Task[None]] = None
    simulator_transaction_callback: Optional[Callable[[bytes32], Awaitable[None]]] = None
    _sync_task: Optional[asyncio.Task[None]] = None
    _transaction_queue: Optional[TransactionQueue] = None
    _compact_vdf_sem: Optional[LimitedSemaphore] = None
    _new_peak_sem: Optional[LimitedSemaphore] = None
    _add_transaction_semaphore: Optional[asyncio.Semaphore] = None
    _db_wrapper: Optional[DBWrapper2] = None
    _hint_store: Optional[HintStore] = None
    _block_store: Optional[BlockStore] = None
    _coin_store: Optional[CoinStore] = None
    _mempool_manager: Optional[MempoolManager] = None
    _init_weight_proof: Optional[asyncio.Task[None]] = None
    _blockchain: Optional[Blockchain] = None
    _timelord_lock: Optional[asyncio.Lock] = None
    weight_proof_handler: Optional[WeightProofHandler] = None
    # hashes of peaks that failed long sync on chip13 Validation
    bad_peak_cache: Dict[bytes32, uint32] = dataclasses.field(default_factory=dict)
    wallet_sync_task: Optional[asyncio.Task[None]] = None
    _bls_cache: BLSCache = dataclasses.field(default_factory=lambda: BLSCache(50000))

    @property
    def server(self) -> ChiaServer:
        # This is a stop gap until the class usage is refactored such the values of
        # integral attributes are known at creation of the instance.
        if self._server is None:
            raise RuntimeError("server not assigned")

        return self._server

    @classmethod
    async def create(
        cls,
        config: Dict[str, Any],
        root_path: Path,
        consensus_constants: ConsensusConstants,
        name: str = __name__,
    ) -> FullNode:
        # NOTE: async to force the queue creation to occur when an event loop is available
        db_path_replaced: str = config["database_path"].replace("CHALLENGE", config["selected_network"])
        db_path = path_from_root(root_path, db_path_replaced)
        db_path.parent.mkdir(parents=True, exist_ok=True)

        return cls(
            root_path=root_path,
            config=config,
            constants=consensus_constants,
            signage_point_times=[time.time() for _ in range(consensus_constants.NUM_SPS_SUB_SLOT)],
            full_node_store=FullNodeStore(consensus_constants),
            log=logging.getLogger(name),
            db_path=db_path,
            wallet_sync_queue=asyncio.Queue(),
        )

    @contextlib.asynccontextmanager
    async def manage(self) -> AsyncIterator[None]:
        self._timelord_lock = asyncio.Lock()
        self._compact_vdf_sem = LimitedSemaphore.create(active_limit=4, waiting_limit=20)

        # We don't want to run too many concurrent new_peak instances, because it would fetch the same block from
        # multiple peers and re-validate.
        self._new_peak_sem = LimitedSemaphore.create(active_limit=2, waiting_limit=20)

        # These many respond_transaction tasks can be active at any point in time
        self._add_transaction_semaphore = asyncio.Semaphore(200)

        sql_log_path: Optional[Path] = None
        with contextlib.ExitStack() as exit_stack:
            sql_log_file: Optional[TextIO] = None
            if self.config.get("log_sqlite_cmds", False):
                sql_log_path = path_from_root(self.root_path, "log/sql.log")
                self.log.info(f"logging SQL commands to {sql_log_path}")
                sql_log_file = exit_stack.enter_context(sql_log_path.open("a", encoding="utf-8"))

            # create the store (db) and full node instance
            # TODO: is this standardized and thus able to be handled by DBWrapper2?
            async with manage_connection(self.db_path, log_file=sql_log_file, name="version_check") as db_connection:
                db_version = await lookup_db_version(db_connection)

        self.log.info(f"using blockchain database {self.db_path}, which is version {db_version}")

        db_sync = db_synchronous_on(self.config.get("db_sync", "auto"))
        self.log.info(f"opening blockchain DB: synchronous={db_sync}")

        async with DBWrapper2.managed(
            self.db_path,
            db_version=db_version,
            reader_count=self.config.get("db_readers", 4),
            log_path=sql_log_path,
            synchronous=db_sync,
        ) as self._db_wrapper:
            if self.db_wrapper.db_version != 2:
                async with self.db_wrapper.reader_no_transaction() as conn:
                    async with conn.execute(
                        "SELECT name FROM sqlite_master WHERE type='table' AND name='full_blocks'"
                    ) as cur:
                        if len(list(await cur.fetchall())) == 0:
                            try:
                                # this is a new DB file. Make it v2
                                async with self.db_wrapper.writer_maybe_transaction() as w_conn:
                                    await set_db_version_async(w_conn, 2)
                                    self.db_wrapper.db_version = 2
                                    self.log.info("blockchain database is empty, configuring as v2")
                            except sqlite3.OperationalError:
                                # it could be a database created with "chia init", which is
                                # empty except it has the database_version table
                                pass

            self._block_store = await BlockStore.create(self.db_wrapper)
            self._hint_store = await HintStore.create(self.db_wrapper)
            self._coin_store = await CoinStore.create(self.db_wrapper)
            self.log.info("Initializing blockchain from disk")
            start_time = time.monotonic()
            reserved_cores = self.config.get("reserved_cores", 0)
            single_threaded = self.config.get("single_threaded", False)
            multiprocessing_start_method = process_config_start_method(config=self.config, log=self.log)
            self.multiprocessing_context = multiprocessing.get_context(method=multiprocessing_start_method)
            self._blockchain = await Blockchain.create(
                coin_store=self.coin_store,
                block_store=self.block_store,
                consensus_constants=self.constants,
                blockchain_dir=self.db_path.parent,
                reserved_cores=reserved_cores,
                single_threaded=single_threaded,
            )

            self._mempool_manager = MempoolManager(
                get_coin_records=self.coin_store.get_coin_records,
                consensus_constants=self.constants,
                single_threaded=single_threaded,
            )

            # Transactions go into this queue from the server, and get sent to respond_transaction
            self._transaction_queue = TransactionQueue(1000, self.log)
            self._transaction_queue_task: asyncio.Task[None] = asyncio.create_task(self._handle_transactions())

            self._init_weight_proof = asyncio.create_task(self.initialize_weight_proof())

            if self.config.get("enable_profiler", False):
                asyncio.create_task(profile_task(self.root_path, "node", self.log))

            self.profile_block_validation = self.config.get("profile_block_validation", False)
            if self.profile_block_validation:  # pragma: no cover
                # this is not covered by any unit tests as it's essentially test code
                # itself. It's exercised manually when investigating performance issues
                profile_dir = path_from_root(self.root_path, "block-validation-profile")
                profile_dir.mkdir(parents=True, exist_ok=True)

            if self.config.get("enable_memory_profiler", False):
                asyncio.create_task(mem_profile_task(self.root_path, "node", self.log))

            time_taken = time.monotonic() - start_time
            peak: Optional[BlockRecord] = self.blockchain.get_peak()
            if peak is None:
                self.log.info(f"Initialized with empty blockchain time taken: {int(time_taken)}s")
                num_unspent = await self.coin_store.num_unspent()
                if num_unspent > 0:
                    self.log.error(
                        f"Inconsistent blockchain DB file! Could not find peak block but found {num_unspent} coins! "
                        "This is a fatal error. The blockchain database may be corrupt"
                    )
                    raise RuntimeError("corrupt blockchain DB")
            else:
                self.log.info(
                    f"Blockchain initialized to peak {peak.header_hash} height"
                    f" {peak.height}, "
                    f"time taken: {int(time_taken)}s"
                )
                async with self.blockchain.priority_mutex.acquire(priority=BlockchainMutexPriority.high):
                    pending_tx = await self.mempool_manager.new_peak(self.blockchain.get_tx_peak(), None)
                assert len(pending_tx.items) == 0  # no pending transactions when starting up

                full_peak: Optional[FullBlock] = await self.blockchain.get_full_peak()
                assert full_peak is not None
                state_change_summary = StateChangeSummary(peak, uint32(max(peak.height - 1, 0)), [], [], [], [])
                ppp_result: PeakPostProcessingResult = await self.peak_post_processing(
                    full_peak, state_change_summary, None
                )
                await self.peak_post_processing_2(full_peak, None, state_change_summary, ppp_result)
            if self.config["send_uncompact_interval"] != 0:
                sanitize_weight_proof_only = False
                if "sanitize_weight_proof_only" in self.config:
                    sanitize_weight_proof_only = self.config["sanitize_weight_proof_only"]
                assert self.config["target_uncompact_proofs"] != 0
                self.uncompact_task = asyncio.create_task(
                    self.broadcast_uncompact_blocks(
                        self.config["send_uncompact_interval"],
                        self.config["target_uncompact_proofs"],
                        sanitize_weight_proof_only,
                    )
                )
            if self.wallet_sync_task is None or self.wallet_sync_task.done():
                self.wallet_sync_task = asyncio.create_task(self._wallets_sync_task_handler())

            self.initialized = True
            if self.full_node_peers is not None:
                asyncio.create_task(self.full_node_peers.start())
            try:
                yield
            finally:
                self._shut_down = True
                if self._init_weight_proof is not None:
                    self._init_weight_proof.cancel()

                # blockchain is created in _start and in certain cases it may not exist here during _close
                if self._blockchain is not None:
                    self.blockchain.shut_down()
                # same for mempool_manager
                if self._mempool_manager is not None:
                    self.mempool_manager.shut_down()

                if self.full_node_peers is not None:
                    asyncio.create_task(self.full_node_peers.close())
                if self.uncompact_task is not None:
                    self.uncompact_task.cancel()
                if self._transaction_queue_task is not None:
                    self._transaction_queue_task.cancel()
                cancel_task_safe(task=self.wallet_sync_task, log=self.log)
                cancel_task_safe(task=self._sync_task, log=self.log)

                for task_id, task in list(self.full_node_store.tx_fetch_tasks.items()):
                    cancel_task_safe(task, self.log)
                if self._init_weight_proof is not None:
                    await asyncio.wait([self._init_weight_proof])
                if self._sync_task is not None:
                    with contextlib.suppress(asyncio.CancelledError):
                        await self._sync_task

    @property
    def block_store(self) -> BlockStore:
        assert self._block_store is not None
        return self._block_store

    @property
    def timelord_lock(self) -> asyncio.Lock:
        assert self._timelord_lock is not None
        return self._timelord_lock

    @property
    def mempool_manager(self) -> MempoolManager:
        assert self._mempool_manager is not None
        return self._mempool_manager

    @property
    def blockchain(self) -> Blockchain:
        assert self._blockchain is not None
        return self._blockchain

    @property
    def coin_store(self) -> CoinStore:
        assert self._coin_store is not None
        return self._coin_store

    @property
    def add_transaction_semaphore(self) -> asyncio.Semaphore:
        assert self._add_transaction_semaphore is not None
        return self._add_transaction_semaphore

    @property
    def transaction_queue(self) -> TransactionQueue:
        assert self._transaction_queue is not None
        return self._transaction_queue

    @property
    def db_wrapper(self) -> DBWrapper2:
        assert self._db_wrapper is not None
        return self._db_wrapper

    @property
    def hint_store(self) -> HintStore:
        assert self._hint_store is not None
        return self._hint_store

    @property
    def new_peak_sem(self) -> LimitedSemaphore:
        assert self._new_peak_sem is not None
        return self._new_peak_sem

    @property
    def compact_vdf_sem(self) -> LimitedSemaphore:
        assert self._compact_vdf_sem is not None
        return self._compact_vdf_sem

    def get_connections(self, request_node_type: Optional[NodeType]) -> List[Dict[str, Any]]:
        connections = self.server.get_connections(request_node_type)
        con_info: List[Dict[str, Any]] = []
        if self.sync_store is not None:
            peak_store = self.sync_store.peer_to_peak
        else:
            peak_store = None
        for con in connections:
            if peak_store is not None and con.peer_node_id in peak_store:
                peak = peak_store[con.peer_node_id]
                peak_height = peak.height
                peak_hash = peak.header_hash
                peak_weight = peak.weight
            else:
                peak_height = None
                peak_hash = None
                peak_weight = None
            con_dict: Dict[str, Any] = {
                "type": con.connection_type,
                "local_port": con.local_port,
                "peer_host": con.peer_info.host,
                "peer_port": con.peer_info.port,
                "peer_server_port": con.peer_server_port,
                "node_id": con.peer_node_id,
                "creation_time": con.creation_time,
                "bytes_read": con.bytes_read,
                "bytes_written": con.bytes_written,
                "last_message_time": con.last_message_time,
                "peak_height": peak_height,
                "peak_weight": peak_weight,
                "peak_hash": peak_hash,
            }
            con_info.append(con_dict)

        return con_info

    def _set_state_changed_callback(self, callback: StateChangedProtocol) -> None:
        self.state_changed_callback = callback

    async def _handle_one_transaction(self, entry: TransactionQueueEntry) -> None:
        peer = entry.peer
        try:
            inc_status, err = await self.add_transaction(entry.transaction, entry.spend_name, peer, entry.test)
            entry.done.set((inc_status, err))
        except asyncio.CancelledError:
            error_stack = traceback.format_exc()
            self.log.debug(f"Cancelling _handle_one_transaction, closing: {error_stack}")
        except Exception:
            error_stack = traceback.format_exc()
            self.log.error(f"Error in _handle_one_transaction, closing: {error_stack}")
            if peer is not None:
                await peer.close()
        finally:
            self.add_transaction_semaphore.release()

    async def _handle_transactions(self) -> None:
        while not self._shut_down:
            # We use a semaphore to make sure we don't send more than 200 concurrent calls of respond_transaction.
            # However, doing them one at a time would be slow, because they get sent to other processes.
            await self.add_transaction_semaphore.acquire()
            item: TransactionQueueEntry = await self.transaction_queue.pop()
            asyncio.create_task(self._handle_one_transaction(item))

    async def initialize_weight_proof(self) -> None:
        self.weight_proof_handler = WeightProofHandler(
            constants=self.constants,
            blockchain=self.blockchain,
            multiprocessing_context=self.multiprocessing_context,
        )
        peak = self.blockchain.get_peak()
        if peak is not None:
            await self.weight_proof_handler.create_sub_epoch_segments()

    def set_server(self, server: ChiaServer) -> None:
        self._server = server
        dns_servers: List[str] = []
        network_name = self.config["selected_network"]
        try:
            default_port = self.config["network_overrides"]["config"][network_name]["default_full_node_port"]
        except Exception:
            self.log.info("Default port field not found in config.")
            default_port = None
        if "dns_servers" in self.config:
            dns_servers = self.config["dns_servers"]
        elif network_name == "mainnet":
            # If `dns_servers` is missing from the `config`, hardcode it if we're running mainnet.
            dns_servers.append("dns-introducer.chia.net")
        try:
            self.full_node_peers = FullNodePeers(
                self.server,
                self.config["target_outbound_peer_count"],
                self.root_path / Path(self.config.get("peers_file_path", "db/peers.dat")),
                self.config["introducer_peer"],
                dns_servers,
                self.config["peer_connect_interval"],
                self.config["selected_network"],
                default_port,
                self.log,
            )
        except Exception as e:
            error_stack = traceback.format_exc()
            self.log.error(f"Exception: {e}")
            self.log.error(f"Exception in peer discovery: {e}")
            self.log.error(f"Exception Stack: {error_stack}")

    def _state_changed(self, change: str, change_data: Optional[Dict[str, Any]] = None) -> None:
        if self.state_changed_callback is not None:
            self.state_changed_callback(change, change_data)

    async def short_sync_batch(self, peer: WSChiaConnection, start_height: uint32, target_height: uint32) -> bool:
        """
        Tries to sync to a chain which is not too far in the future, by downloading batches of blocks. If the first
        block that we download is not connected to our chain, we return False and do an expensive long sync instead.
        Long sync is not preferred because it requires downloading and validating a weight proof.

        Args:
            peer: peer to sync from
            start_height: height that we should start downloading at. (Our peak is higher)
            target_height: target to sync to

        Returns:
            False if the fork point was not found, and we need to do a long sync. True otherwise.

        """
        # Don't trigger multiple batch syncs to the same peer

        if self.sync_store.is_backtrack_syncing(node_id=peer.peer_node_id):
            return True  # Don't batch sync, we are already in progress of a backtrack sync
        if peer.peer_node_id in self.sync_store.batch_syncing:
            return True  # Don't trigger a long sync
        self.sync_store.batch_syncing.add(peer.peer_node_id)

        self.log.info(f"Starting batch short sync from {start_height} to height {target_height}")
        if start_height > 0:
            first = await peer.call_api(
                FullNodeAPI.request_block, full_node_protocol.RequestBlock(uint32(start_height), False)
            )
            if first is None or not isinstance(first, full_node_protocol.RespondBlock):
                self.sync_store.batch_syncing.remove(peer.peer_node_id)
                self.log.error(f"Error short batch syncing, could not fetch block at height {start_height}")
                return False
            if not self.blockchain.contains_block(first.block.prev_header_hash):
                self.log.info("Batch syncing stopped, this is a deep chain")
                self.sync_store.batch_syncing.remove(peer.peer_node_id)
                # First sb not connected to our blockchain, do a long sync instead
                return False

        batch_size = self.constants.MAX_BLOCK_COUNT_PER_REQUESTS
        if self._segment_task is not None and (not self._segment_task.done()):
            try:
                self._segment_task.cancel()
            except Exception as e:
                self.log.warning(f"failed to cancel segment task {e}")
            self._segment_task = None

        try:
            peer_info = peer.get_peer_logging()
            if start_height > 0:
                fork_hash = self.blockchain.height_to_hash(uint32(start_height - 1))
            else:
                fork_hash = self.constants.GENESIS_CHALLENGE
            assert fork_hash
            fork_info = ForkInfo(start_height - 1, start_height - 1, fork_hash)
            for height in range(start_height, target_height, batch_size):
                end_height = min(target_height, height + batch_size)
                request = RequestBlocks(uint32(height), uint32(end_height), True)
                response = await peer.call_api(FullNodeAPI.request_blocks, request)
                if not response:
                    raise ValueError(f"Error short batch syncing, invalid/no response for {height}-{end_height}")
                async with self.blockchain.priority_mutex.acquire(priority=BlockchainMutexPriority.high):
                    state_change_summary: Optional[StateChangeSummary]
                    prev_b = None
                    if response.blocks[0].height > 0:
                        prev_b = await self.blockchain.get_block_record_from_db(response.blocks[0].prev_header_hash)
                        assert prev_b is not None
                    new_slot = len(response.blocks[0].finished_sub_slots) > 0
                    ssi, diff = get_next_sub_slot_iters_and_difficulty(
                        self.constants, new_slot, prev_b, self.blockchain
                    )
<<<<<<< HEAD
                    success, state_change_summary, ssi, diff, _, _ = await self.add_block_batch(
                        response.blocks, peer_info, fork_info, ssi, diff
=======
                    vs = ValidationState(ssi, diff, None)
                    success, state_change_summary, err = await self.add_block_batch(
                        response.blocks, peer_info, None, vs
>>>>>>> d678131d
                    )
                    if not success:
                        raise ValueError(f"Error short batch syncing, failed to validate blocks {height}-{end_height}")
                    if state_change_summary is not None:
                        try:
                            peak_fb: Optional[FullBlock] = await self.blockchain.get_full_peak()
                            assert peak_fb is not None
                            ppp_result: PeakPostProcessingResult = await self.peak_post_processing(
                                peak_fb,
                                state_change_summary,
                                peer,
                            )
                            await self.peak_post_processing_2(peak_fb, peer, state_change_summary, ppp_result)
                        except Exception:
                            # Still do post processing after cancel (or exception)
                            peak_fb = await self.blockchain.get_full_peak()
                            assert peak_fb is not None
                            await self.peak_post_processing(peak_fb, state_change_summary, peer)
                            raise
                        finally:
                            self.log.info(f"Added blocks {height}-{end_height}")
        except (asyncio.CancelledError, Exception):
            self.sync_store.batch_syncing.remove(peer.peer_node_id)
            raise
        self.sync_store.batch_syncing.remove(peer.peer_node_id)
        return True

    async def short_sync_backtrack(
        self, peer: WSChiaConnection, peak_height: uint32, target_height: uint32, target_unf_hash: bytes32
    ) -> bool:
        """
        Performs a backtrack sync, where blocks are downloaded one at a time from newest to oldest. If we do not
        find the fork point 5 deeper than our peak, we return False and do a long sync instead.

        Args:
            peer: peer to sync from
            peak_height: height of our peak
            target_height: target height
            target_unf_hash: partial hash of the unfinished block of the target

        Returns:
            True iff we found the fork point, and we do not need to long sync.
        """
        try:
            self.sync_store.increment_backtrack_syncing(node_id=peer.peer_node_id)

            unfinished_block: Optional[UnfinishedBlock] = self.full_node_store.get_unfinished_block(target_unf_hash)
            curr_height: int = target_height
            found_fork_point = False
            blocks = []
            while curr_height > peak_height - 5:
                # If we already have the unfinished block, don't fetch the transactions. In the normal case, we will
                # already have the unfinished block, from when it was broadcast, so we just need to download the header,
                # but not the transactions
                fetch_tx: bool = unfinished_block is None or curr_height != target_height
                curr = await peer.call_api(
                    FullNodeAPI.request_block, full_node_protocol.RequestBlock(uint32(curr_height), fetch_tx)
                )
                if curr is None:
                    raise ValueError(f"Failed to fetch block {curr_height} from {peer.get_peer_logging()}, timed out")
                if curr is None or not isinstance(curr, full_node_protocol.RespondBlock):
                    raise ValueError(
                        f"Failed to fetch block {curr_height} from {peer.get_peer_logging()}, wrong type {type(curr)}"
                    )
                blocks.append(curr.block)
                if self.blockchain.contains_block(curr.block.prev_header_hash) or curr_height == 0:
                    found_fork_point = True
                    break
                curr_height -= 1
            if found_fork_point:
                for block in reversed(blocks):
                    # when syncing, we won't share any signatures with the
                    # mempool, so there's no need to pass in the BLS cache.
                    await self.add_block(block, peer)
        except (asyncio.CancelledError, Exception):
            self.sync_store.decrement_backtrack_syncing(node_id=peer.peer_node_id)
            raise

        self.sync_store.decrement_backtrack_syncing(node_id=peer.peer_node_id)
        return found_fork_point

    async def _refresh_ui_connections(self, sleep_before: float = 0) -> None:
        if sleep_before > 0:
            await asyncio.sleep(sleep_before)
        self._state_changed("peer_changed_peak")

    async def new_peak(self, request: full_node_protocol.NewPeak, peer: WSChiaConnection) -> None:
        """
        We have received a notification of a new peak from a peer. This happens either when we have just connected,
        or when the peer has updated their peak.

        Args:
            request: information about the new peak
            peer: peer that sent the message

        """

        try:
            seen_header_hash = self.sync_store.seen_header_hash(request.header_hash)
            # Updates heights in the UI. Sleeps 1.5s before, so other peers have time to update their peaks as well.
            # Limit to 3 refreshes.
            if not seen_header_hash and len(self._ui_tasks) < 3:
                self._ui_tasks.add(asyncio.create_task(self._refresh_ui_connections(1.5)))
            # Prune completed connect tasks
            self._ui_tasks = set(filter(lambda t: not t.done(), self._ui_tasks))
        except Exception as e:
            self.log.warning(f"Exception UI refresh task: {e}")

        # Store this peak/peer combination in case we want to sync to it, and to keep track of peers
        self.sync_store.peer_has_block(request.header_hash, peer.peer_node_id, request.weight, request.height, True)

        if self.blockchain.contains_block(request.header_hash):
            return None

        # Not interested in less heavy peaks
        peak: Optional[BlockRecord] = self.blockchain.get_peak()
        curr_peak_height = uint32(0) if peak is None else peak.height
        if peak is not None and peak.weight > request.weight:
            return None

        if self.sync_store.get_sync_mode():
            # If peer connects while we are syncing, check if they have the block we are syncing towards
            target_peak = self.sync_store.target_peak
            if target_peak is not None and request.header_hash != target_peak.header_hash:
                peak_peers: Set[bytes32] = self.sync_store.get_peers_that_have_peak([target_peak.header_hash])
                # Don't ask if we already know this peer has the peak
                if peer.peer_node_id not in peak_peers:
                    target_peak_response: Optional[RespondBlock] = await peer.call_api(
                        FullNodeAPI.request_block,
                        full_node_protocol.RequestBlock(target_peak.height, False),
                        timeout=10,
                    )
                    if target_peak_response is not None and isinstance(target_peak_response, RespondBlock):
                        self.sync_store.peer_has_block(
                            target_peak.header_hash,
                            peer.peer_node_id,
                            target_peak_response.block.weight,
                            target_peak.height,
                            False,
                        )
        else:
            if (
                curr_peak_height <= request.height
                and request.height <= curr_peak_height + self.config["short_sync_blocks_behind_threshold"]
            ):
                # This is the normal case of receiving the next block
                if await self.short_sync_backtrack(
                    peer, curr_peak_height, request.height, request.unfinished_reward_block_hash
                ):
                    return None

            if request.height < self.constants.WEIGHT_PROOF_RECENT_BLOCKS:
                # This is the case of syncing up more than a few blocks, at the start of the chain
                self.log.debug("Doing batch sync, no backup")
                await self.short_sync_batch(peer, uint32(0), request.height)
                return None

            if (
                curr_peak_height <= request.height
                and request.height < curr_peak_height + self.config["sync_blocks_behind_threshold"]
            ):
                # This case of being behind but not by so much
                if await self.short_sync_batch(peer, uint32(max(curr_peak_height - 6, 0)), request.height):
                    return None

            # This is the either the case where we were not able to sync successfully (for example, due to the fork
            # point being in the past), or we are very far behind. Performs a long sync.
            self._sync_task = asyncio.create_task(self._sync())

    async def send_peak_to_timelords(
        self, peak_block: Optional[FullBlock] = None, peer: Optional[WSChiaConnection] = None
    ) -> None:
        """
        Sends current peak to timelords
        """
        if peak_block is None:
            peak_block = await self.blockchain.get_full_peak()
        if peak_block is not None:
            peak = self.blockchain.block_record(peak_block.header_hash)
            difficulty = self.blockchain.get_next_difficulty(peak.header_hash, False)
            ses: Optional[SubEpochSummary] = next_sub_epoch_summary(
                self.constants,
                self.blockchain,
                peak.required_iters,
                peak_block,
                True,
            )
            recent_rc = self.blockchain.get_recent_reward_challenges()

            curr = peak
            while not curr.is_challenge_block(self.constants) and not curr.first_in_sub_slot:
                curr = self.blockchain.block_record(curr.prev_hash)

            if curr.is_challenge_block(self.constants):
                last_csb_or_eos = curr.total_iters
            else:
                last_csb_or_eos = curr.ip_sub_slot_total_iters(self.constants)

            curr = peak
            passed_ses_height_but_not_yet_included = True
            while (curr.height % self.constants.SUB_EPOCH_BLOCKS) != 0:
                if curr.sub_epoch_summary_included:
                    passed_ses_height_but_not_yet_included = False
                curr = self.blockchain.block_record(curr.prev_hash)
            if curr.sub_epoch_summary_included or curr.height == 0:
                passed_ses_height_but_not_yet_included = False

            timelord_new_peak: timelord_protocol.NewPeakTimelord = timelord_protocol.NewPeakTimelord(
                peak_block.reward_chain_block,
                difficulty,
                peak.deficit,
                peak.sub_slot_iters,
                ses,
                recent_rc,
                last_csb_or_eos,
                passed_ses_height_but_not_yet_included,
            )

            msg = make_msg(ProtocolMessageTypes.new_peak_timelord, timelord_new_peak)
            if peer is None:
                await self.server.send_to_all([msg], NodeType.TIMELORD)
            else:
                await self.server.send_to_specific([msg], peer.peer_node_id)

    async def synced(self, block_is_current_at: Optional[uint64] = None) -> bool:
        if block_is_current_at is None:
            block_is_current_at = uint64(int(time.time() - 60 * 7))
        if "simulator" in str(self.config.get("selected_network")):
            return True  # sim is always synced because it has no peers
        curr: Optional[BlockRecord] = self.blockchain.get_peak()
        if curr is None:
            return False

        while curr is not None and not curr.is_transaction_block:
            curr = self.blockchain.try_block_record(curr.prev_hash)

        if (
            curr is None
            or curr.timestamp is None
            or curr.timestamp < block_is_current_at
            or self.sync_store.get_sync_mode()
        ):
            return False
        else:
            return True

    async def on_connect(self, connection: WSChiaConnection) -> None:
        """
        Whenever we connect to another node / wallet, send them our current heads. Also send heads to farmers
        and challenges to timelords.
        """

        self._state_changed("add_connection")
        self._state_changed("sync_mode")
        if self.full_node_peers is not None:
            asyncio.create_task(self.full_node_peers.on_connect(connection))

        if self.initialized is False:
            return None

        if connection.connection_type is NodeType.FULL_NODE:
            # Send filter to node and request mempool items that are not in it (Only if we are currently synced)
            synced = await self.synced()
            peak_height = self.blockchain.get_peak_height()
            if synced and peak_height is not None:
                my_filter = self.mempool_manager.get_filter()
                mempool_request = full_node_protocol.RequestMempoolTransactions(my_filter)

                msg = make_msg(ProtocolMessageTypes.request_mempool_transactions, mempool_request)
                await connection.send_message(msg)

        peak_full: Optional[FullBlock] = await self.blockchain.get_full_peak()

        if peak_full is not None:
            peak: BlockRecord = self.blockchain.block_record(peak_full.header_hash)
            if connection.connection_type is NodeType.FULL_NODE:
                request_node = full_node_protocol.NewPeak(
                    peak.header_hash,
                    peak.height,
                    peak.weight,
                    peak.height,
                    peak_full.reward_chain_block.get_unfinished().get_hash(),
                )
                await connection.send_message(make_msg(ProtocolMessageTypes.new_peak, request_node))

            elif connection.connection_type is NodeType.WALLET:
                # If connected to a wallet, send the Peak
                request_wallet = wallet_protocol.NewPeakWallet(
                    peak.header_hash,
                    peak.height,
                    peak.weight,
                    peak.height,
                )
                await connection.send_message(make_msg(ProtocolMessageTypes.new_peak_wallet, request_wallet))
            elif connection.connection_type is NodeType.TIMELORD:
                await self.send_peak_to_timelords()

    async def on_disconnect(self, connection: WSChiaConnection) -> None:
        self.log.info(f"peer disconnected {connection.get_peer_logging()}")
        self._state_changed("close_connection")
        self._state_changed("sync_mode")
        if self.sync_store is not None:
            self.sync_store.peer_disconnected(connection.peer_node_id)
        # Remove all ph | coin id subscription for this peer
        self.subscriptions.remove_peer(connection.peer_node_id)

    async def _sync(self) -> None:
        """
        Performs a full sync of the blockchain up to the peak.
            - Wait a few seconds for peers to send us their peaks
            - Select the heaviest peak, and request a weight proof from a peer with that peak
            - Validate the weight proof, and disconnect from the peer if invalid
            - Find the fork point to see where to start downloading blocks
            - Download blocks in batch (and in parallel) and verify them one at a time
            - Disconnect peers that provide invalid blocks or don't have the blocks
        """
        # Ensure we are only syncing once and not double calling this method
        if self.sync_store.get_sync_mode():
            return None

        if self.sync_store.get_long_sync():
            self.log.debug("already in long sync")
            return None

        self.sync_store.set_long_sync(True)
        self.log.debug("long sync started")
        try:
            self.log.info("Starting to perform sync.")

            # Wait until we have 3 peaks or up to a max of 30 seconds
            max_iterations = int(self.config.get("max_sync_wait", 30)) * 10

            self.log.info(f"Waiting to receive peaks from peers. (timeout: {max_iterations/10}s)")
            peaks = []
            for i in range(max_iterations):
                peaks = [peak.header_hash for peak in self.sync_store.get_peak_of_each_peer().values()]
                if len(self.sync_store.get_peers_that_have_peak(peaks)) < 3:
                    if self._shut_down:
                        return None
                    await asyncio.sleep(0.1)
                    continue
                break

            self.log.info(f"Collected a total of {len(peaks)} peaks.")

            # Based on responses from peers about the current peaks, see which peak is the heaviest
            # (similar to longest chain rule).
            target_peak = self.sync_store.get_heaviest_peak()

            if target_peak is None:
                raise RuntimeError("Not performing sync, no peaks collected")

            self.sync_store.target_peak = target_peak

            self.log.info(f"Selected peak {target_peak}")
            # Check which peers are updated to this height

            peers = self.server.get_connections(NodeType.FULL_NODE)
            coroutines = []
            for peer in peers:
                coroutines.append(
                    peer.call_api(
                        FullNodeAPI.request_block,
                        full_node_protocol.RequestBlock(target_peak.height, True),
                        timeout=10,
                    )
                )
            for i, target_peak_response in enumerate(await asyncio.gather(*coroutines)):
                if target_peak_response is not None and isinstance(target_peak_response, RespondBlock):
                    self.sync_store.peer_has_block(
                        target_peak.header_hash, peers[i].peer_node_id, target_peak.weight, target_peak.height, False
                    )
            # TODO: disconnect from peer which gave us the heaviest_peak, if nobody has the peak
            fork_point, summaries = await self.request_validate_wp(
                target_peak.header_hash, target_peak.height, target_peak.weight
            )
            # Ensures that the fork point does not change
            async with self.blockchain.priority_mutex.acquire(priority=BlockchainMutexPriority.high):
                await self.blockchain.warmup(fork_point)
                await self.sync_from_fork_point(fork_point, target_peak.height, target_peak.header_hash, summaries)
        except asyncio.CancelledError:
            self.log.warning("Syncing failed, CancelledError")
        except Exception as e:
            tb = traceback.format_exc()
            self.log.error(f"Error with syncing: {type(e)}{tb}")
        finally:
            if self._shut_down:
                return None
            await self._finish_sync()

    async def request_validate_wp(
        self, peak_header_hash: bytes32, peak_height: uint32, peak_weight: uint128
    ) -> Tuple[uint32, List[SubEpochSummary]]:
        if self.weight_proof_handler is None:
            raise RuntimeError("Weight proof handler is None")
        peers_with_peak = self.get_peers_with_peak(peak_header_hash)
        # Request weight proof from a random peer
        self.log.info(f"Total of {len(peers_with_peak)} peers with peak {peak_height}")
        weight_proof_peer: WSChiaConnection = random.choice(peers_with_peak)
        self.log.info(
            f"Requesting weight proof from peer {weight_proof_peer.peer_info.host} up to height {peak_height}"
        )
        cur_peak: Optional[BlockRecord] = self.blockchain.get_peak()
        if cur_peak is not None and peak_weight <= cur_peak.weight:
            raise ValueError("Not performing sync, already caught up.")
        wp_timeout = 360
        if "weight_proof_timeout" in self.config:
            wp_timeout = self.config["weight_proof_timeout"]
        self.log.debug(f"weight proof timeout is {wp_timeout} sec")
        request = full_node_protocol.RequestProofOfWeight(peak_height, peak_header_hash)
        response = await weight_proof_peer.call_api(FullNodeAPI.request_proof_of_weight, request, timeout=wp_timeout)
        # Disconnect from this peer, because they have not behaved properly
        if response is None or not isinstance(response, full_node_protocol.RespondProofOfWeight):
            await weight_proof_peer.close(600)
            raise RuntimeError(f"Weight proof did not arrive in time from peer: {weight_proof_peer.peer_info.host}")
        if response.wp.recent_chain_data[-1].reward_chain_block.height != peak_height:
            await weight_proof_peer.close(600)
            raise RuntimeError(f"Weight proof had the wrong height: {weight_proof_peer.peer_info.host}")
        if response.wp.recent_chain_data[-1].reward_chain_block.weight != peak_weight:
            await weight_proof_peer.close(600)
            raise RuntimeError(f"Weight proof had the wrong weight: {weight_proof_peer.peer_info.host}")
        if self.in_bad_peak_cache(response.wp):
            raise ValueError("Weight proof failed bad peak cache validation")
        # dont sync to wp if local peak is heavier,
        # dont ban peer, we asked for this peak
        current_peak = self.blockchain.get_peak()
        if current_peak is not None:
            if response.wp.recent_chain_data[-1].reward_chain_block.weight <= current_peak.weight:
                raise RuntimeError(
                    f"current peak is heavier than Weight proof peek: {weight_proof_peer.peer_info.host}"
                )
        try:
            validated, fork_point, summaries = await self.weight_proof_handler.validate_weight_proof(response.wp)
        except Exception as e:
            await weight_proof_peer.close(600)
            raise ValueError(f"Weight proof validation threw an error {e}")
        if not validated:
            await weight_proof_peer.close(600)
            raise ValueError("Weight proof validation failed")
        self.log.info(f"Re-checked peers: total of {len(peers_with_peak)} peers with peak {peak_height}")
        self.sync_store.set_sync_mode(True)
        self._state_changed("sync_mode")
        return fork_point, summaries

    async def sync_from_fork_point(
        self,
        fork_point_height: uint32,
        target_peak_sb_height: uint32,
        peak_hash: bytes32,
        summaries: List[SubEpochSummary],
    ) -> None:
        buffer_size = 4
        self.log.info(f"Start syncing from fork point at {fork_point_height} up to {target_peak_sb_height}")
        peers_with_peak: List[WSChiaConnection] = self.get_peers_with_peak(peak_hash)
        fork_point_height = await check_fork_next_block(
            self.blockchain, fork_point_height, peers_with_peak, node_next_block_check
        )
        batch_size = self.constants.MAX_BLOCK_COUNT_PER_REQUESTS
        counter = 0
        if fork_point_height != 0:
            # warmup the cache
            curr = self.blockchain.height_to_block_record(fork_point_height)
            while (
                curr.sub_epoch_summary_included is None
                or counter < 3 * self.constants.MAX_SUB_SLOT_BLOCKS + self.constants.MIN_BLOCKS_PER_CHALLENGE_BLOCK + 3
            ):
                res = await self.blockchain.get_block_record_from_db(curr.prev_hash)
                if res is None:
                    break
                curr = res
                self.blockchain.add_block_record(curr)
                counter += 1

        # normally "fork_point" or "fork_height" refers to the first common
        # block between the main chain and the fork. Here "fork_point_height"
        # seems to refer to the first diverging block
        fork_info: Optional[ForkInfo] = None
        if fork_point_height == 0:
            ssi = self.constants.SUB_SLOT_ITERS_STARTING
            diff = self.constants.DIFFICULTY_STARTING
            prev_ses_block = None
        else:
            prev_b_hash = self.blockchain.height_to_hash(fork_point_height)
            assert prev_b_hash is not None
            prev_b = await self.blockchain.get_full_block(prev_b_hash)
            assert prev_b is not None
            ssi, diff, prev_ses_block = await self.get_sub_slot_iters_difficulty_ses_block(prev_b, None, None)
        vs = ValidationState(ssi, diff, prev_ses_block)

        async def fetch_block_batches(
            batch_queue: asyncio.Queue[Optional[Tuple[WSChiaConnection, List[FullBlock]]]]
        ) -> None:
            start_height, end_height = 0, 0
            new_peers_with_peak: List[WSChiaConnection] = peers_with_peak[:]
            try:
                # block request ranges are *inclusive*, this requires some
                # gymnastics of this range (+1 to make it exclusive, like normal
                # ranges) and then -1 when forming the request message
                for start_height in range(fork_point_height, target_peak_sb_height + 1, batch_size):
                    end_height = min(target_peak_sb_height, start_height + batch_size - 1)
                    request = RequestBlocks(uint32(start_height), uint32(end_height), True)
                    fetched = False
                    for peer in random.sample(new_peers_with_peak, len(new_peers_with_peak)):
                        if peer.closed:
                            continue
                        response = await peer.call_api(FullNodeAPI.request_blocks, request, timeout=30)
                        if response is None:
                            await peer.close()
                        elif isinstance(response, RespondBlocks):
                            await batch_queue.put((peer, response.blocks))
                            fetched = True
                            break
                    if fetched is False:
                        self.log.error(f"failed fetching {start_height} to {end_height} from peers")
                        return
                    if self.sync_store.peers_changed.is_set():
                        new_peers_with_peak = self.get_peers_with_peak(peak_hash)
                        self.sync_store.peers_changed.clear()
            except Exception as e:
                self.log.error(f"Exception fetching {start_height} to {end_height} from peer {e}")
            finally:
                # finished signal with None
                await batch_queue.put(None)

        async def validate_block_batches(
            inner_batch_queue: asyncio.Queue[Optional[Tuple[WSChiaConnection, List[FullBlock]]]]
        ) -> None:
            nonlocal fork_info
            block_rate = 0
            block_rate_time = time.monotonic()
            block_rate_height = -1
            while True:
                res: Optional[Tuple[WSChiaConnection, List[FullBlock]]] = await inner_batch_queue.get()
                if res is None:
                    self.log.debug("done fetching blocks")
                    return None
                peer, blocks = res
                start_height = blocks[0].height
                end_height = blocks[-1].height

                if block_rate_height == -1:
                    block_rate_height = start_height

                # in case we're validating a reorg fork (i.e. not extending the
                # main chain), we need to record the coin set from that fork in
                # fork_info. Otherwise validation is very expensive, especially
                # for deep reorgs
                peak: Optional[BlockRecord]
                if fork_info is None:
                    if fork_point_height > 0:
                        fork_hash = self.blockchain.height_to_hash(uint32(fork_point_height - 1))
                        assert fork_hash is not None
                    else:
                        fork_hash = self.constants.GENESIS_CHALLENGE
                    fork_info = ForkInfo(fork_point_height - 1, fork_point_height - 1, fork_hash)

                # The ValidationState object (vs) is an in-out parameter. the add_block_batch()
                # call will update it
                success, state_change_summary, err = await self.add_block_batch(
                    blocks,
                    peer.get_peer_logging(),
                    fork_info,
                    vs,
                    summaries,
                )
                if success is False:
                    await peer.close(600)
                    raise ValueError(f"Failed to validate block batch {start_height} to {end_height}")
                if end_height - block_rate_height > 100:
                    now = time.monotonic()
                    block_rate = int((end_height - block_rate_height) // (now - block_rate_time))
                    block_rate_time = now
                    block_rate_height = end_height

                self.log.info(f"Added blocks {start_height} to {end_height} ({block_rate} blocks/s)")
                peak = self.blockchain.get_peak()
                if state_change_summary is not None:
                    assert peak is not None
                    # Hints must be added to the DB. The other post-processing tasks are not required when syncing
                    hints_to_add, _ = get_hints_and_subscription_coin_ids(
                        state_change_summary,
                        self.subscriptions.has_coin_subscription,
                        self.subscriptions.has_puzzle_subscription,
                    )
                    await self.hint_store.add_hints(hints_to_add)
                # Note that end_height is not necessarily the peak at this
                # point. In case of a re-org, it may even be significantly
                # higher than _peak_height, and still not be the peak.
                # clean_block_record() will not necessarily honor this cut-off
                # height, in that case.
                self.blockchain.clean_block_record(end_height - self.constants.BLOCKS_CACHE_SIZE)

        batch_queue_input: asyncio.Queue[Optional[Tuple[WSChiaConnection, List[FullBlock]]]] = asyncio.Queue(
            maxsize=buffer_size
        )
        fetch_task = asyncio.Task(fetch_block_batches(batch_queue_input))
        validate_task = asyncio.Task(validate_block_batches(batch_queue_input))
        try:
            with log_exceptions(log=self.log, message="sync from fork point failed"):
                await asyncio.gather(fetch_task, validate_task)
        except Exception:
            assert validate_task.done()
            fetch_task.cancel()  # no need to cancel validate_task, if we end up here validate_task is already done

    def get_peers_with_peak(self, peak_hash: bytes32) -> List[WSChiaConnection]:
        peer_ids: Set[bytes32] = self.sync_store.get_peers_that_have_peak([peak_hash])
        if len(peer_ids) == 0:
            self.log.warning(f"Not syncing, no peers with header_hash {peak_hash} ")
            return []
        return [c for c in self.server.all_connections.values() if c.peer_node_id in peer_ids]

    async def _wallets_sync_task_handler(self) -> None:
        while not self._shut_down:
            try:
                wallet_update = await self.wallet_sync_queue.get()
                await self.update_wallets(wallet_update)
            except Exception:
                self.log.exception("Wallet sync task failure")
                continue

    async def update_wallets(self, wallet_update: WalletUpdate) -> None:
        self.log.debug(
            f"update_wallets - fork_height: {wallet_update.fork_height}, peak_height: {wallet_update.peak.height}"
        )
        changes_for_peer: Dict[bytes32, Set[CoinState]] = {}
        for coin_record in wallet_update.coin_records:
            coin_id = coin_record.name
            subscribed_peers = self.subscriptions.peers_for_coin_id(coin_id)
            subscribed_peers.update(self.subscriptions.peers_for_puzzle_hash(coin_record.coin.puzzle_hash))
            hint = wallet_update.hints.get(coin_id)
            if hint is not None:
                subscribed_peers.update(self.subscriptions.peers_for_puzzle_hash(hint))
            for peer in subscribed_peers:
                changes_for_peer.setdefault(peer, set()).add(coin_record.coin_state)

        for peer, changes in changes_for_peer.items():
            connection = self.server.all_connections.get(peer)
            if connection is not None:
                state = CoinStateUpdate(
                    wallet_update.peak.height,
                    wallet_update.fork_height,
                    wallet_update.peak.header_hash,
                    list(changes),
                )
                await connection.send_message(make_msg(ProtocolMessageTypes.coin_state_update, state))

        # Tell wallets about the new peak
        new_peak_message = make_msg(
            ProtocolMessageTypes.new_peak_wallet,
            wallet_protocol.NewPeakWallet(
                wallet_update.peak.header_hash,
                wallet_update.peak.height,
                wallet_update.peak.weight,
                wallet_update.fork_height,
            ),
        )
        await self.server.send_to_all([new_peak_message], NodeType.WALLET)

    async def add_block_batch(
        self,
        all_blocks: List[FullBlock],
        peer_info: PeerInfo,
<<<<<<< HEAD
        fork_info: ForkInfo,
        current_ssi: uint64,
        current_difficulty: uint64,
        prev_ses_block: Optional[BlockRecord] = None,
=======
        fork_info: Optional[ForkInfo],
        vs: ValidationState,  # in-out parameter
>>>>>>> d678131d
        wp_summaries: Optional[List[SubEpochSummary]] = None,
    ) -> Tuple[bool, Optional[StateChangeSummary], Optional[Err]]:
        # Precondition: All blocks must be contiguous blocks, index i+1 must be the parent of index i
        # Returns a bool for success, as well as a StateChangeSummary if the peak was advanced

        blocks_to_validate: List[FullBlock] = []
        for i, block in enumerate(all_blocks):
            header_hash = block.header_hash
            block_rec = await self.blockchain.get_block_record_from_db(header_hash)
            if block_rec is None:
                blocks_to_validate = all_blocks[i:]
                break
            else:
                self.blockchain.add_block_record(block_rec)
                if block_rec.sub_epoch_summary_included:
                    # already validated block, update sub slot iters, difficulty and prev sub epoch summary
                    vs.prev_ses_block = block_rec
                    if block_rec.sub_epoch_summary_included.new_sub_slot_iters is not None:
                        vs.current_ssi = block_rec.sub_epoch_summary_included.new_sub_slot_iters
                    if block_rec.sub_epoch_summary_included.new_difficulty is not None:
                        vs.current_difficulty = block_rec.sub_epoch_summary_included.new_difficulty

            # the below section updates the fork_info object, if
            # there is one.
            if block.height <= fork_info.peak_height:
                continue
            # we have already validated this block once, no need to do it again.
            # however, if this block is not part of the main chain, we need to
            # update the fork context with its additions and removals
            if self.blockchain.height_to_hash(block.height) == header_hash:
                # we're on the main chain, just fast-forward the fork height
                fork_info.reset(block.height, header_hash)
            else:
                # We have already validated the block, but if it's not part of the
                # main chain, we still need to re-run it to update the additions and
                # removals in fork_info.
                await self.blockchain.advance_fork_info(block, fork_info)
                await self.blockchain.run_single_block(block, fork_info)

        if len(blocks_to_validate) == 0:
            return True, None, None

        # Validates signatures in multiprocessing since they take a while, and we don't have cached transactions
        # for these blocks (unlike during normal operation where we validate one at a time)
        # We have to copy the ValidationState object to preserve it for the add_block()
        # call below. pre_validate_blocks_multiprocessing() will update the
        # object we pass in.
        pre_validate_start = time.monotonic()
        pre_validation_results: List[PreValidationResult] = await pre_validate_blocks_multiprocessing(
            self.blockchain.constants,
            self.blockchain,
            blocks_to_validate,
            self.blockchain.pool,
            {},
            copy.copy(vs),
            wp_summaries=wp_summaries,
            validate_signatures=True,
        )
        pre_validate_end = time.monotonic()
        pre_validate_time = pre_validate_end - pre_validate_start

        self.log.log(
            logging.WARNING if pre_validate_time > 10 else logging.DEBUG,
            f"Block pre-validation: {pre_validate_end - pre_validate_start:0.2f}s "
            f"CLVM: {sum(pvr.timing/1000.0 for pvr in pre_validation_results):0.2f}s "
            f"({len(blocks_to_validate)} blocks, start height: {blocks_to_validate[0].height})",
        )

        for i, block in enumerate(blocks_to_validate):
            if pre_validation_results[i].error is not None:
                self.log.error(
                    f"Invalid block from peer: {peer_info} height {block.height} {Err(pre_validation_results[i].error)}"
                )
                return (
                    False,
                    None,
                    Err(pre_validation_results[i].error),
                )

        agg_state_change_summary: Optional[StateChangeSummary] = None
        block_record = await self.blockchain.get_block_record_from_db(blocks_to_validate[0].prev_header_hash)
        for i, block in enumerate(blocks_to_validate):
            assert vs.prev_ses_block is None or vs.prev_ses_block.height < block.height
            assert pre_validation_results[i].required_iters is not None
            state_change_summary: Optional[StateChangeSummary]
            # when adding blocks in batches, we won't have any overlapping
            # signatures with the mempool. There won't be any cache hits, so
            # there's no need to pass the BLS cache in

            if len(block.finished_sub_slots) > 0:
                cc_sub_slot = block.finished_sub_slots[0].challenge_chain
                if cc_sub_slot.new_sub_slot_iters is not None or cc_sub_slot.new_difficulty is not None:
                    expected_sub_slot_iters, expected_difficulty = get_next_sub_slot_iters_and_difficulty(
                        self.constants, True, block_record, self.blockchain
                    )
                    assert cc_sub_slot.new_sub_slot_iters is not None
                    vs.current_ssi = cc_sub_slot.new_sub_slot_iters
                    assert cc_sub_slot.new_difficulty is not None
                    vs.current_difficulty = cc_sub_slot.new_difficulty
                    assert expected_sub_slot_iters == vs.current_ssi
                    assert expected_difficulty == vs.current_difficulty
            result, error, state_change_summary = await self.blockchain.add_block(
                block, pre_validation_results[i], None, vs.current_ssi, fork_info, prev_ses_block=vs.prev_ses_block
            )

            if result == AddBlockResult.NEW_PEAK:
                # since this block just added a new peak, we've don't need any
                # fork history from fork_info anymore
                if fork_info is not None:
                    fork_info.reset(block.height, block.header_hash)
                assert state_change_summary is not None
                # Since all blocks are contiguous, we can simply append the rollback changes and npc results
                if agg_state_change_summary is None:
                    agg_state_change_summary = state_change_summary
                else:
                    # Keeps the old, original fork_height, since the next blocks will have fork height h-1
                    # Groups up all state changes into one
                    agg_state_change_summary = StateChangeSummary(
                        state_change_summary.peak,
                        agg_state_change_summary.fork_height,
                        agg_state_change_summary.rolled_back_records + state_change_summary.rolled_back_records,
                        agg_state_change_summary.removals + state_change_summary.removals,
                        agg_state_change_summary.additions + state_change_summary.additions,
                        agg_state_change_summary.new_rewards + state_change_summary.new_rewards,
                    )
            elif result == AddBlockResult.INVALID_BLOCK or result == AddBlockResult.DISCONNECTED_BLOCK:
                if error is not None:
                    self.log.error(f"Error: {error}, Invalid block from peer: {peer_info} ")
                return False, agg_state_change_summary, error
            block_record = self.blockchain.block_record(block.header_hash)
            assert block_record is not None
            if block_record.sub_epoch_summary_included is not None:
                vs.prev_ses_block = block_record
                if self.weight_proof_handler is not None:
                    await self.weight_proof_handler.create_prev_sub_epoch_segments()
        if agg_state_change_summary is not None:
            self._state_changed("new_peak")
            self.log.debug(
                f"Total time for {len(blocks_to_validate)} blocks: {time.monotonic() - pre_validate_start}, "
                f"advanced: True"
            )
        return True, agg_state_change_summary, None

    async def get_sub_slot_iters_difficulty_ses_block(
        self, block: FullBlock, ssi: Optional[uint64], diff: Optional[uint64]
    ) -> Tuple[uint64, uint64, Optional[BlockRecord]]:
        prev_ses_block = None
        if ssi is None or diff is None:
            if block.height == 0:
                ssi = self.constants.SUB_SLOT_ITERS_STARTING
                diff = self.constants.DIFFICULTY_STARTING
        if ssi is None or diff is None:
            if len(block.finished_sub_slots) > 0:
                if block.finished_sub_slots[0].challenge_chain.new_difficulty is not None:
                    diff = block.finished_sub_slots[0].challenge_chain.new_difficulty
                if block.finished_sub_slots[0].challenge_chain.new_sub_slot_iters is not None:
                    ssi = block.finished_sub_slots[0].challenge_chain.new_sub_slot_iters

        if block.height > 0:
            prev_b = await self.blockchain.get_block_record_from_db(block.prev_header_hash)
            curr = prev_b
            while prev_ses_block is None or ssi is None or diff is None:
                assert curr is not None
                if curr.height == 0:
                    if ssi is None or diff is None:
                        ssi = self.constants.SUB_SLOT_ITERS_STARTING
                        diff = self.constants.DIFFICULTY_STARTING
                    if prev_ses_block is None:
                        prev_ses_block = curr
                if curr.sub_epoch_summary_included is not None:
                    if prev_ses_block is None:
                        prev_ses_block = curr
                    if ssi is None or diff is None:
                        if curr.sub_epoch_summary_included.new_difficulty is not None:
                            diff = curr.sub_epoch_summary_included.new_difficulty
                        if curr.sub_epoch_summary_included.new_sub_slot_iters is not None:
                            ssi = curr.sub_epoch_summary_included.new_sub_slot_iters
                curr = await self.blockchain.get_block_record_from_db(curr.prev_hash)
        assert ssi is not None
        assert diff is not None
        return ssi, diff, prev_ses_block

    async def _finish_sync(self) -> None:
        """
        Finalize sync by setting sync mode to False, clearing all sync information, and adding any final
        blocks that we have finalized recently.
        """
        self.log.info("long sync done")
        self.sync_store.set_long_sync(False)
        self.sync_store.set_sync_mode(False)
        self._state_changed("sync_mode")
        if self._server is None:
            return None

        async with self.blockchain.priority_mutex.acquire(priority=BlockchainMutexPriority.high):
            peak: Optional[BlockRecord] = self.blockchain.get_peak()
            peak_fb: Optional[FullBlock] = await self.blockchain.get_full_peak()
            if peak_fb is not None:
                assert peak is not None
                state_change_summary = StateChangeSummary(peak, uint32(max(peak.height - 1, 0)), [], [], [], [])
                ppp_result: PeakPostProcessingResult = await self.peak_post_processing(
                    peak_fb, state_change_summary, None
                )
                await self.peak_post_processing_2(peak_fb, None, state_change_summary, ppp_result)

        if peak is not None and self.weight_proof_handler is not None:
            await self.weight_proof_handler.get_proof_of_weight(peak.header_hash)
            self._state_changed("block")

    def has_valid_pool_sig(self, block: Union[UnfinishedBlock, FullBlock]) -> bool:
        if (
            block.foliage.foliage_block_data.pool_target
            == PoolTarget(self.constants.GENESIS_PRE_FARM_POOL_PUZZLE_HASH, uint32(0))
            and block.foliage.prev_block_hash != self.constants.GENESIS_CHALLENGE
            and block.reward_chain_block.proof_of_space.pool_public_key is not None
        ):
            assert block.foliage.foliage_block_data.pool_signature is not None
            if not AugSchemeMPL.verify(
                block.reward_chain_block.proof_of_space.pool_public_key,
                bytes(block.foliage.foliage_block_data.pool_target),
                block.foliage.foliage_block_data.pool_signature,
            ):
                return False
        return True

    async def signage_point_post_processing(
        self,
        request: full_node_protocol.RespondSignagePoint,
        peer: WSChiaConnection,
        ip_sub_slot: Optional[EndOfSubSlotBundle],
    ) -> None:
        self.log.info(
            f"⏲️  Finished signage point {request.index_from_challenge}/"
            f"{self.constants.NUM_SPS_SUB_SLOT}: "
            f"CC: {request.challenge_chain_vdf.output.get_hash().hex()} "
            f"RC: {request.reward_chain_vdf.output.get_hash().hex()} "
        )
        self.signage_point_times[request.index_from_challenge] = time.time()
        sub_slot_tuple = self.full_node_store.get_sub_slot(request.challenge_chain_vdf.challenge)
        prev_challenge: Optional[bytes32]
        if sub_slot_tuple is not None:
            prev_challenge = sub_slot_tuple[0].challenge_chain.challenge_chain_end_of_slot_vdf.challenge
        else:
            prev_challenge = None

        # Notify nodes of the new signage point
        broadcast = full_node_protocol.NewSignagePointOrEndOfSubSlot(
            prev_challenge,
            request.challenge_chain_vdf.challenge,
            request.index_from_challenge,
            request.reward_chain_vdf.challenge,
        )
        msg = make_msg(ProtocolMessageTypes.new_signage_point_or_end_of_sub_slot, broadcast)
        await self.server.send_to_all([msg], NodeType.FULL_NODE, peer.peer_node_id)

        peak = self.blockchain.get_peak()
        if peak is not None and peak.height > self.constants.MAX_SUB_SLOT_BLOCKS:
            sub_slot_iters = peak.sub_slot_iters
            difficulty = uint64(peak.weight - self.blockchain.block_record(peak.prev_hash).weight)
            # Makes sure to potentially update the difficulty if we are past the peak (into a new sub-slot)
            assert ip_sub_slot is not None
            if request.challenge_chain_vdf.challenge != ip_sub_slot.challenge_chain.get_hash():
                next_difficulty = self.blockchain.get_next_difficulty(peak.header_hash, True)
                next_sub_slot_iters = self.blockchain.get_next_slot_iters(peak.header_hash, True)
                difficulty = next_difficulty
                sub_slot_iters = next_sub_slot_iters
        else:
            difficulty = self.constants.DIFFICULTY_STARTING
            sub_slot_iters = self.constants.SUB_SLOT_ITERS_STARTING

        # Notify farmers of the new signage point
        broadcast_farmer = farmer_protocol.NewSignagePoint(
            request.challenge_chain_vdf.challenge,
            request.challenge_chain_vdf.output.get_hash(),
            request.reward_chain_vdf.output.get_hash(),
            difficulty,
            sub_slot_iters,
            request.index_from_challenge,
            uint32(0) if peak is None else peak.height,
            sp_source_data=SignagePointSourceData(
                vdf_data=SPVDFSourceData(request.challenge_chain_vdf.output, request.reward_chain_vdf.output)
            ),
        )
        msg = make_msg(ProtocolMessageTypes.new_signage_point, broadcast_farmer)
        await self.server.send_to_all([msg], NodeType.FARMER)

        self._state_changed("signage_point", {"broadcast_farmer": broadcast_farmer})

    async def peak_post_processing(
        self,
        block: FullBlock,
        state_change_summary: StateChangeSummary,
        peer: Optional[WSChiaConnection],
    ) -> PeakPostProcessingResult:
        """
        Must be called under self.blockchain.priority_mutex. This updates the internal state of the full node with the
        latest peak information. It also notifies peers about the new peak.
        """

        record = state_change_summary.peak
        difficulty = self.blockchain.get_next_difficulty(record.header_hash, False)
        sub_slot_iters = self.blockchain.get_next_slot_iters(record.header_hash, False)

        self.log.info(
            f"🌱 Updated peak to height {record.height}, weight {record.weight}, "
            f"hh {record.header_hash.hex()}, "
            f"forked at {state_change_summary.fork_height}, rh: {record.reward_infusion_new_challenge.hex()}, "
            f"total iters: {record.total_iters}, "
            f"overflow: {record.overflow}, "
            f"deficit: {record.deficit}, "
            f"difficulty: {difficulty}, "
            f"sub slot iters: {sub_slot_iters}, "
            f"Generator size: "
            f"{len(bytes(block.transactions_generator)) if block.transactions_generator else 'No tx'}, "
            f"Generator ref list size: "
            f"{len(block.transactions_generator_ref_list) if block.transactions_generator else 'No tx'}"
        )

        hints_to_add, lookup_coin_ids = get_hints_and_subscription_coin_ids(
            state_change_summary,
            self.subscriptions.has_coin_subscription,
            self.subscriptions.has_puzzle_subscription,
        )
        await self.hint_store.add_hints(hints_to_add)

        sub_slots = await self.blockchain.get_sp_and_ip_sub_slots(record.header_hash)
        assert sub_slots is not None

        if not self.sync_store.get_sync_mode():
            self.blockchain.clean_block_records()

        fork_block: Optional[BlockRecord] = None
        if state_change_summary.fork_height != block.height - 1 and block.height != 0:
            # This is a reorg
            fork_hash: Optional[bytes32] = self.blockchain.height_to_hash(state_change_summary.fork_height)
            assert fork_hash is not None
            fork_block = await self.blockchain.get_block_record_from_db(fork_hash)

        fns_peak_result: FullNodeStorePeakResult = self.full_node_store.new_peak(
            record,
            block,
            sub_slots[0],
            sub_slots[1],
            fork_block,
            self.blockchain,
            sub_slot_iters,
            difficulty,
        )

        if fns_peak_result.new_signage_points is not None and peer is not None:
            for index, sp in fns_peak_result.new_signage_points:
                assert (
                    sp.cc_vdf is not None
                    and sp.cc_proof is not None
                    and sp.rc_vdf is not None
                    and sp.rc_proof is not None
                )
                await self.signage_point_post_processing(
                    RespondSignagePoint(index, sp.cc_vdf, sp.cc_proof, sp.rc_vdf, sp.rc_proof), peer, sub_slots[1]
                )

        if sub_slots[1] is None:
            assert record.ip_sub_slot_total_iters(self.constants) == 0
        # Ensure the signage point is also in the store, for consistency
        self.full_node_store.new_signage_point(
            record.signage_point_index,
            self.blockchain,
            record,
            record.sub_slot_iters,
            SignagePoint(
                block.reward_chain_block.challenge_chain_sp_vdf,
                block.challenge_chain_sp_proof,
                block.reward_chain_block.reward_chain_sp_vdf,
                block.reward_chain_sp_proof,
            ),
            skip_vdf_validation=True,
        )

        # Update the mempool (returns successful pending transactions added to the mempool)
        spent_coins: List[bytes32] = [coin_id for coin_id, _ in state_change_summary.removals]
        mempool_new_peak_result = await self.mempool_manager.new_peak(self.blockchain.get_tx_peak(), spent_coins)

        return PeakPostProcessingResult(
            mempool_new_peak_result.items,
            mempool_new_peak_result.removals,
            fns_peak_result,
            hints_to_add,
            lookup_coin_ids,
        )

    async def peak_post_processing_2(
        self,
        block: FullBlock,
        peer: Optional[WSChiaConnection],
        state_change_summary: StateChangeSummary,
        ppp_result: PeakPostProcessingResult,
    ) -> None:
        """
        Does NOT need to be called under the blockchain lock. Handle other parts of post processing like communicating
        with peers
        """
        record = state_change_summary.peak
        for new_peak_item in ppp_result.mempool_peak_result:
            self.log.debug(f"Added transaction to mempool: {new_peak_item.transaction_id}")
            mempool_item = self.mempool_manager.get_mempool_item(new_peak_item.transaction_id)
            assert mempool_item is not None
            await self.broadcast_added_tx(mempool_item)

        # If there were pending end of slots that happen after this peak, broadcast them if they are added
        if ppp_result.fns_peak_result.added_eos is not None:
            broadcast = full_node_protocol.NewSignagePointOrEndOfSubSlot(
                ppp_result.fns_peak_result.added_eos.challenge_chain.challenge_chain_end_of_slot_vdf.challenge,
                ppp_result.fns_peak_result.added_eos.challenge_chain.get_hash(),
                uint8(0),
                ppp_result.fns_peak_result.added_eos.reward_chain.end_of_slot_vdf.challenge,
            )
            msg = make_msg(ProtocolMessageTypes.new_signage_point_or_end_of_sub_slot, broadcast)
            await self.server.send_to_all([msg], NodeType.FULL_NODE)

        # TODO: maybe add and broadcast new IPs as well

        if record.height % 1000 == 0:
            # Occasionally clear data in full node store to keep memory usage small
            self.full_node_store.clear_old_cache_entries()

        if self.sync_store.get_sync_mode() is False:
            await self.send_peak_to_timelords(block)
            await self.broadcast_removed_tx(ppp_result.mempool_removals)

            # Tell full nodes about the new peak
            msg = make_msg(
                ProtocolMessageTypes.new_peak,
                full_node_protocol.NewPeak(
                    record.header_hash,
                    record.height,
                    record.weight,
                    state_change_summary.fork_height,
                    block.reward_chain_block.get_unfinished().get_hash(),
                ),
            )
            if peer is not None:
                await self.server.send_to_all([msg], NodeType.FULL_NODE, peer.peer_node_id)
            else:
                await self.server.send_to_all([msg], NodeType.FULL_NODE)

        coin_hints: Dict[bytes32, bytes32] = {
            coin_id: bytes32(hint) for coin_id, hint in ppp_result.hints if len(hint) == 32
        }

        peak = Peak(
            state_change_summary.peak.header_hash, state_change_summary.peak.height, state_change_summary.peak.weight
        )

        # Looks up coin records in DB for the coins that wallets are interested in
        new_states = await self.coin_store.get_coin_records(ppp_result.lookup_coin_ids)

        await self.wallet_sync_queue.put(
            WalletUpdate(
                state_change_summary.fork_height,
                peak,
                state_change_summary.rolled_back_records + new_states,
                coin_hints,
            )
        )

        self._state_changed("new_peak")

    async def add_block(
        self,
        block: FullBlock,
        peer: Optional[WSChiaConnection] = None,
        bls_cache: Optional[BLSCache] = None,
        raise_on_disconnected: bool = False,
    ) -> Optional[Message]:
        """
        Add a full block from a peer full node (or ourselves).
        """
        if self.sync_store.get_sync_mode():
            return None

        # Adds the block to seen, and check if it's seen before (which means header is in memory)
        header_hash = block.header_hash
        if self.blockchain.contains_block(header_hash):
            return None

        pre_validation_result: Optional[PreValidationResult] = None
        if (
            block.is_transaction_block()
            and block.transactions_info is not None
            and block.transactions_info.generator_root != bytes([0] * 32)
            and block.transactions_generator is None
        ):
            # This is the case where we already had the unfinished block, and asked for this block without
            # the transactions (since we already had them). Therefore, here we add the transactions.
            unfinished_rh: bytes32 = block.reward_chain_block.get_unfinished().get_hash()
            foliage_hash: Optional[bytes32] = block.foliage.foliage_transaction_block_hash
            assert foliage_hash is not None
            unf_entry: Optional[UnfinishedBlockEntry] = self.full_node_store.get_unfinished_block_result(
                unfinished_rh, foliage_hash
            )
            if (
                unf_entry is not None
                and unf_entry.unfinished_block is not None
                and unf_entry.unfinished_block.transactions_generator is not None
                and unf_entry.unfinished_block.foliage_transaction_block == block.foliage_transaction_block
            ):
                # We checked that the transaction block is the same, therefore all transactions and the signature
                # must be identical in the unfinished and finished blocks. We can therefore use the cache.

                # this is a transaction block, the foliage hash should be set
                assert foliage_hash is not None
                pre_validation_result = unf_entry.result
                assert pre_validation_result is not None
                block = block.replace(
                    transactions_generator=unf_entry.unfinished_block.transactions_generator,
                    transactions_generator_ref_list=unf_entry.unfinished_block.transactions_generator_ref_list,
                )
            else:
                # We still do not have the correct information for this block, perhaps there is a duplicate block
                # with the same unfinished block hash in the cache, so we need to fetch the correct one
                if peer is None:
                    return None

                block_response: Optional[Any] = await peer.call_api(
                    FullNodeAPI.request_block, full_node_protocol.RequestBlock(block.height, True)
                )
                if block_response is None or not isinstance(block_response, full_node_protocol.RespondBlock):
                    self.log.warning(
                        f"Was not able to fetch the correct block for height {block.height} {block_response}"
                    )
                    return None
                new_block: FullBlock = block_response.block
                if new_block.foliage_transaction_block != block.foliage_transaction_block:
                    self.log.warning(
                        f"Received the wrong block for height {block.height} {new_block.header_hash.hex()}"
                    )
                    return None
                assert new_block.transactions_generator is not None

                self.log.debug(
                    f"Wrong info in the cache for bh {new_block.header_hash.hex()}, "
                    f"there might be multiple blocks from the "
                    f"same farmer with the same pospace."
                )
                # This recursion ends here, we cannot recurse again because transactions_generator is not None
                return await self.add_block(new_block, peer, bls_cache)
        state_change_summary: Optional[StateChangeSummary] = None
        ppp_result: Optional[PeakPostProcessingResult] = None
        async with self.blockchain.priority_mutex.acquire(priority=BlockchainMutexPriority.high), enable_profiler(
            self.profile_block_validation
        ) as pr:
            # After acquiring the lock, check again, because another asyncio thread might have added it
            if self.blockchain.contains_block(header_hash):
                return None
            validation_start = time.monotonic()
            # Tries to add the block to the blockchain, if we already validated transactions, don't do it again
            block_height_conds_map = {}
            if pre_validation_result is not None and pre_validation_result.conds is not None:
                block_height_conds_map[block.height] = pre_validation_result.conds

            # Don't validate signatures because we want to validate them in the main thread later, since we have a
            # cache available
            prev_b = None
            prev_ses_block = None
            if block.height > 0:
                prev_b = await self.blockchain.get_block_record_from_db(block.prev_header_hash)
                assert prev_b is not None
                curr = prev_b
                while curr.height > 0 and curr.sub_epoch_summary_included is None:
                    curr = self.blockchain.block_record(curr.prev_hash)
                prev_ses_block = curr
            new_slot = len(block.finished_sub_slots) > 0
            ssi, diff = get_next_sub_slot_iters_and_difficulty(self.constants, new_slot, prev_b, self.blockchain)
            pre_validation_results = await pre_validate_blocks_multiprocessing(
                self.blockchain.constants,
                self.blockchain,
                [block],
                self.blockchain.pool,
                block_height_conds_map,
                ValidationState(ssi, diff, prev_ses_block),
                validate_signatures=False,
            )
            added: Optional[AddBlockResult] = None
            pre_validation_time = time.monotonic() - validation_start
            try:
                if len(pre_validation_results) < 1:
                    raise ValueError(f"Failed to validate block {header_hash} height {block.height}")
                if pre_validation_results[0].error is not None:
                    if Err(pre_validation_results[0].error) == Err.INVALID_PREV_BLOCK_HASH:
                        added = AddBlockResult.DISCONNECTED_BLOCK
                        error_code: Optional[Err] = Err.INVALID_PREV_BLOCK_HASH
                    elif Err(pre_validation_results[0].error) == Err.TIMESTAMP_TOO_FAR_IN_FUTURE:
                        raise TimestampError()
                    else:
                        raise ValueError(
                            f"Failed to validate block {header_hash} height "
                            f"{block.height}: {Err(pre_validation_results[0].error).name}"
                        )
                else:
                    result_to_validate = (
                        pre_validation_results[0] if pre_validation_result is None else pre_validation_result
                    )
                    assert result_to_validate.required_iters == pre_validation_results[0].required_iters
                    fork_info = ForkInfo(block.height - 1, block.height - 1, block.prev_header_hash)
                    (added, error_code, state_change_summary) = await self.blockchain.add_block(
                        block, result_to_validate, bls_cache, ssi, fork_info
                    )
                if added == AddBlockResult.ALREADY_HAVE_BLOCK:
                    return None
                elif added == AddBlockResult.INVALID_BLOCK:
                    assert error_code is not None
                    self.log.error(f"Block {header_hash} at height {block.height} is invalid with code {error_code}.")
                    raise ConsensusError(error_code, [header_hash])
                elif added == AddBlockResult.DISCONNECTED_BLOCK:
                    self.log.info(f"Disconnected block {header_hash} at height {block.height}")
                    if raise_on_disconnected:
                        raise RuntimeError("Expected block to be added, received disconnected block.")
                    return None
                elif added == AddBlockResult.NEW_PEAK:
                    # Only propagate blocks which extend the blockchain (becomes one of the heads)
                    assert state_change_summary is not None
                    post_process_time = time.monotonic()
                    ppp_result = await self.peak_post_processing(block, state_change_summary, peer)
                    post_process_time = time.monotonic() - post_process_time

                elif added == AddBlockResult.ADDED_AS_ORPHAN:
                    self.log.info(
                        f"Received orphan block of height {block.height} rh {block.reward_chain_block.get_hash()}"
                    )
                    post_process_time = 0
                else:
                    # Should never reach here, all the cases are covered
                    raise RuntimeError(f"Invalid result from add_block {added}")
            except asyncio.CancelledError:
                # We need to make sure to always call this method even when we get a cancel exception, to make sure
                # the node stays in sync
                if added == AddBlockResult.NEW_PEAK:
                    assert state_change_summary is not None
                    await self.peak_post_processing(block, state_change_summary, peer)
                raise

            validation_time = time.monotonic() - validation_start

        if ppp_result is not None:
            assert state_change_summary is not None
            await self.peak_post_processing_2(block, peer, state_change_summary, ppp_result)

        percent_full_str = (
            (
                ", percent full: "
                + str(round(100.0 * float(block.transactions_info.cost) / self.constants.MAX_BLOCK_COST_CLVM, 3))
                + "%"
            )
            if block.transactions_info is not None
            else ""
        )
        self.log.log(
            logging.WARNING if validation_time > 2 else logging.DEBUG,
            f"Block validation: {validation_time:0.2f}s, "
            f"pre_validation: {pre_validation_time:0.2f}s, "
            f"CLVM: {pre_validation_results[0].timing/1000.0:0.2f}s, "
            f"post-process: {post_process_time:0.2f}s, "
            f"cost: {block.transactions_info.cost if block.transactions_info is not None else 'None'}"
            f"{percent_full_str} header_hash: {header_hash.hex()} height: {block.height}",
        )

        # this is not covered by any unit tests as it's essentially test code
        # itself. It's exercised manually when investigating performance issues
        if validation_time > 2 and pr is not None:  # pragma: no cover
            pr.create_stats()
            profile_dir = path_from_root(self.root_path, "block-validation-profile")
            pr.dump_stats(profile_dir / f"{block.height}-{validation_time:0.1f}.profile")

        # This code path is reached if added == ADDED_AS_ORPHAN or NEW_TIP
        peak = self.blockchain.get_peak()
        assert peak is not None

        # Removes all temporary data for old blocks
        clear_height = uint32(max(0, peak.height - 50))
        self.full_node_store.clear_candidate_blocks_below(clear_height)
        self.full_node_store.clear_unfinished_blocks_below(clear_height)

        state_changed_data: Dict[str, Any] = {
            "transaction_block": False,
            "k_size": block.reward_chain_block.proof_of_space.size,
            "header_hash": block.header_hash,
            "fork_height": None,
            "rolled_back_records": None,
            "height": block.height,
            "validation_time": validation_time,
            "pre_validation_time": pre_validation_time,
        }

        if state_change_summary is not None:
            state_changed_data["fork_height"] = state_change_summary.fork_height
            state_changed_data["rolled_back_records"] = len(state_change_summary.rolled_back_records)

        if block.transactions_info is not None:
            state_changed_data["transaction_block"] = True
            state_changed_data["block_cost"] = block.transactions_info.cost
            state_changed_data["block_fees"] = block.transactions_info.fees

        if block.foliage_transaction_block is not None:
            state_changed_data["timestamp"] = block.foliage_transaction_block.timestamp

        if block.transactions_generator is not None:
            state_changed_data["transaction_generator_size_bytes"] = len(bytes(block.transactions_generator))

        state_changed_data["transaction_generator_ref_list"] = block.transactions_generator_ref_list
        if added is not None:
            state_changed_data["receive_block_result"] = added.value

        self._state_changed("block", state_changed_data)

        record = self.blockchain.block_record(block.header_hash)
        if self.weight_proof_handler is not None and record.sub_epoch_summary_included is not None:
            if self._segment_task is None or self._segment_task.done():
                self._segment_task = asyncio.create_task(self.weight_proof_handler.create_prev_sub_epoch_segments())
        return None

    async def add_unfinished_block(
        self,
        block: UnfinishedBlock,
        peer: Optional[WSChiaConnection],
        farmed_block: bool = False,
        block_bytes: Optional[bytes] = None,
    ) -> None:
        """
        We have received an unfinished block, either created by us, or from another peer.
        We can validate and add it and if it's a good block, propagate it to other peers and
        timelords.
        """
        receive_time = time.time()

        if block.prev_header_hash != self.constants.GENESIS_CHALLENGE and not self.blockchain.contains_block(
            block.prev_header_hash
        ):
            # No need to request the parent, since the peer will send it to us anyway, via NewPeak
            self.log.debug("Received a disconnected unfinished block")
            return None

        # Adds the unfinished block to seen, and check if it's seen before, to prevent
        # processing it twice. This searches for the exact version of the unfinished block (there can be many different
        # foliages for the same trunk). This is intentional, to prevent DOS attacks.
        # Note that it does not require that this block was successfully processed
        if self.full_node_store.seen_unfinished_block(block.get_hash()):
            return None

        block_hash = bytes32(block.reward_chain_block.get_hash())
        foliage_tx_hash = block.foliage.foliage_transaction_block_hash

        # If we have already added the block with this reward block hash and
        # foliage hash, return
        if self.full_node_store.get_unfinished_block2(block_hash, foliage_tx_hash)[0] is not None:
            return None

        peak: Optional[BlockRecord] = self.blockchain.get_peak()
        if peak is not None:
            if block.total_iters < peak.sp_total_iters(self.constants):
                # This means this unfinished block is pretty far behind, it will not add weight to our chain
                return None

        if block.prev_header_hash == self.constants.GENESIS_CHALLENGE:
            prev_b = None
        else:
            prev_b = self.blockchain.block_record(block.prev_header_hash)

        # Count the blocks in sub slot, and check if it's a new epoch
        if len(block.finished_sub_slots) > 0:
            num_blocks_in_ss = 1  # Curr
        else:
            curr = self.blockchain.try_block_record(block.prev_header_hash)
            num_blocks_in_ss = 2  # Curr and prev
            while (curr is not None) and not curr.first_in_sub_slot:
                curr = self.blockchain.try_block_record(curr.prev_hash)
                num_blocks_in_ss += 1

        if num_blocks_in_ss > self.constants.MAX_SUB_SLOT_BLOCKS:
            # TODO: potentially allow overflow blocks here, which count for the next slot
            self.log.warning("Too many blocks added, not adding block")
            return None

        # The clvm generator and aggregate signature are validated outside of the lock, to allow other blocks and
        # transactions to get validated
        npc_result: Optional[NPCResult] = None
        pre_validation_time = None

        async with self.blockchain.priority_mutex.acquire(priority=BlockchainMutexPriority.high):
            start_header_time = time.monotonic()
            _, header_error = await self.blockchain.validate_unfinished_block_header(block)
            if header_error is not None:
                if header_error == Err.TIMESTAMP_TOO_FAR_IN_FUTURE:
                    raise TimestampError()
                else:
                    raise ConsensusError(header_error)
            validate_time = time.monotonic() - start_header_time
            self.log.log(
                logging.WARNING if validate_time > 2 else logging.DEBUG,
                f"Time for header validate: {validate_time:0.3f}s",
            )

        if block.transactions_generator is not None:
            pre_validation_start = time.monotonic()
            assert block.transactions_info is not None
            try:
                block_generator: Optional[BlockGenerator] = await get_block_generator(
                    self.blockchain.lookup_block_generators, block
                )
            except ValueError:
                raise ConsensusError(Err.GENERATOR_REF_HAS_NO_GENERATOR)
            if block_generator is None:
                raise ConsensusError(Err.GENERATOR_REF_HAS_NO_GENERATOR)
            if block_bytes is None:
                block_bytes = bytes(block)

            height = uint32(0) if prev_b is None else uint32(prev_b.height + 1)
            npc_result = await self.blockchain.run_generator(block_bytes, block_generator, height)
            pre_validation_time = time.monotonic() - pre_validation_start

            # blockchain.run_generator throws on errors, so npc_result is
            # guaranteed to represent a successful run
            assert npc_result.conds is not None
            pairs_pks, pairs_msgs = pkm_pairs(npc_result.conds, self.constants.AGG_SIG_ME_ADDITIONAL_DATA)
            if not self._bls_cache.aggregate_verify(
                pairs_pks, pairs_msgs, block.transactions_info.aggregated_signature
            ):
                raise ConsensusError(Err.BAD_AGGREGATE_SIGNATURE)

        async with self.blockchain.priority_mutex.acquire(priority=BlockchainMutexPriority.high):
            # TODO: pre-validate VDFs outside of lock
            validation_start = time.monotonic()
            validate_result = await self.blockchain.validate_unfinished_block(block, npc_result)
            if validate_result.error is not None:
                raise ConsensusError(Err(validate_result.error))
            validation_time = time.monotonic() - validation_start

        # respond_block will later use the cache (validated_signature=True)
        validate_result = dataclasses.replace(validate_result, validated_signature=True)

        assert validate_result.required_iters is not None

        # Perform another check, in case we have already concurrently added the same unfinished block
        if self.full_node_store.get_unfinished_block2(block_hash, foliage_tx_hash)[0] is not None:
            return None

        if block.prev_header_hash == self.constants.GENESIS_CHALLENGE:
            height = uint32(0)
        else:
            height = uint32(self.blockchain.block_record(block.prev_header_hash).height + 1)

        ses: Optional[SubEpochSummary] = next_sub_epoch_summary(
            self.constants,
            self.blockchain,
            validate_result.required_iters,
            block,
            True,
        )

        self.full_node_store.add_unfinished_block(height, block, validate_result)
        pre_validation_log = (
            f"pre_validation time {pre_validation_time:0.4f}, " if pre_validation_time is not None else ""
        )
        block_duration_in_seconds = (
            receive_time - self.signage_point_times[block.reward_chain_block.signage_point_index]
        )
        if farmed_block is True:
            self.log.info(
                f"🍀 ️Farmed unfinished_block {block_hash}, SP: {block.reward_chain_block.signage_point_index}, "
                f"validation time: {validation_time:0.4f} seconds, {pre_validation_log}"
                f"cost: {block.transactions_info.cost if block.transactions_info else 'None'} "
            )
        else:
            percent_full_str = (
                (
                    ", percent full: "
                    + str(round(100.0 * float(block.transactions_info.cost) / self.constants.MAX_BLOCK_COST_CLVM, 3))
                    + "%"
                )
                if block.transactions_info is not None
                else ""
            )
            self.log.info(
                f"Added unfinished_block {block_hash}, not farmed by us,"
                f" SP: {block.reward_chain_block.signage_point_index} farmer response time: "
                f"{block_duration_in_seconds:0.4f}, "
                f"Pool pk {encode_puzzle_hash(block.foliage.foliage_block_data.pool_target.puzzle_hash, 'xch')}, "
                f"validation time: {validation_time:0.4f} seconds, {pre_validation_log}"
                f"cost: {block.transactions_info.cost if block.transactions_info else 'None'}"
                f"{percent_full_str}"
            )

        sub_slot_iters, difficulty = get_next_sub_slot_iters_and_difficulty(
            self.constants,
            len(block.finished_sub_slots) > 0,
            prev_b,
            self.blockchain,
        )

        if block.reward_chain_block.signage_point_index == 0:
            res = self.full_node_store.get_sub_slot(block.reward_chain_block.pos_ss_cc_challenge_hash)
            if res is None:
                if block.reward_chain_block.pos_ss_cc_challenge_hash == self.constants.GENESIS_CHALLENGE:
                    rc_prev = self.constants.GENESIS_CHALLENGE
                else:
                    self.log.warning(f"Do not have sub slot {block.reward_chain_block.pos_ss_cc_challenge_hash}")
                    return None
            else:
                rc_prev = res[0].reward_chain.get_hash()
        else:
            assert block.reward_chain_block.reward_chain_sp_vdf is not None
            rc_prev = block.reward_chain_block.reward_chain_sp_vdf.challenge

        timelord_request = timelord_protocol.NewUnfinishedBlockTimelord(
            block.reward_chain_block,
            difficulty,
            sub_slot_iters,
            block.foliage,
            ses,
            rc_prev,
        )

        timelord_msg = make_msg(ProtocolMessageTypes.new_unfinished_block_timelord, timelord_request)
        await self.server.send_to_all([timelord_msg], NodeType.TIMELORD)

        # create two versions of the NewUnfinishedBlock message, one to be sent
        # to newer clients and one for older clients
        full_node_request = full_node_protocol.NewUnfinishedBlock(block.reward_chain_block.get_hash())
        msg = make_msg(ProtocolMessageTypes.new_unfinished_block, full_node_request)

        full_node_request2 = full_node_protocol.NewUnfinishedBlock2(
            block.reward_chain_block.get_hash(), block.foliage.foliage_transaction_block_hash
        )
        msg2 = make_msg(ProtocolMessageTypes.new_unfinished_block2, full_node_request2)

        def old_clients(conn: WSChiaConnection) -> bool:
            # don't send this to peers with new clients
            return conn.protocol_version <= Version("0.0.35")

        def new_clients(conn: WSChiaConnection) -> bool:
            # don't send this to peers with old clients
            return conn.protocol_version > Version("0.0.35")

        peer_id: Optional[bytes32] = None if peer is None else peer.peer_node_id
        await self.server.send_to_all_if([msg], NodeType.FULL_NODE, old_clients, peer_id)
        await self.server.send_to_all_if([msg2], NodeType.FULL_NODE, new_clients, peer_id)

        self._state_changed(
            "unfinished_block",
            {
                "block_duration_in_seconds": block_duration_in_seconds,
                "validation_time_in_seconds": validation_time,
                "pre_validation_time_in_seconds": pre_validation_time,
                "unfinished_block": block.to_json_dict(),
            },
        )

    async def new_infusion_point_vdf(
        self, request: timelord_protocol.NewInfusionPointVDF, timelord_peer: Optional[WSChiaConnection] = None
    ) -> Optional[Message]:
        # Lookup unfinished blocks
        unfinished_block: Optional[UnfinishedBlock] = self.full_node_store.get_unfinished_block(
            request.unfinished_reward_hash
        )

        if unfinished_block is None:
            self.log.warning(
                f"Do not have unfinished reward chain block {request.unfinished_reward_hash}, cannot finish."
            )
            return None

        prev_b: Optional[BlockRecord] = None

        target_rc_hash = request.reward_chain_ip_vdf.challenge
        last_slot_cc_hash = request.challenge_chain_ip_vdf.challenge

        # Backtracks through end of slot objects, should work for multiple empty sub slots
        for eos, _, _ in reversed(self.full_node_store.finished_sub_slots):
            if eos is not None and eos.reward_chain.get_hash() == target_rc_hash:
                target_rc_hash = eos.reward_chain.end_of_slot_vdf.challenge
        if target_rc_hash == self.constants.GENESIS_CHALLENGE:
            prev_b = None
        else:
            # Find the prev block, starts looking backwards from the peak. target_rc_hash must be the hash of a block
            # and not an end of slot (since we just looked through the slots and backtracked)
            curr: Optional[BlockRecord] = self.blockchain.get_peak()

            for _ in range(10):
                if curr is None:
                    break
                if curr.reward_infusion_new_challenge == target_rc_hash:
                    # Found our prev block
                    prev_b = curr
                    break
                curr = self.blockchain.try_block_record(curr.prev_hash)

            # If not found, cache keyed on prev block
            if prev_b is None:
                self.full_node_store.add_to_future_ip(request)
                self.log.warning(
                    f"Previous block is None, infusion point {request.reward_chain_ip_vdf.challenge.hex()}"
                )
                return None

        finished_sub_slots: Optional[List[EndOfSubSlotBundle]] = self.full_node_store.get_finished_sub_slots(
            self.blockchain,
            prev_b,
            last_slot_cc_hash,
        )
        if finished_sub_slots is None:
            return None

        sub_slot_iters, difficulty = get_next_sub_slot_iters_and_difficulty(
            self.constants,
            len(finished_sub_slots) > 0,
            prev_b,
            self.blockchain,
        )

        if unfinished_block.reward_chain_block.pos_ss_cc_challenge_hash == self.constants.GENESIS_CHALLENGE:
            sub_slot_start_iters = uint128(0)
        else:
            ss_res = self.full_node_store.get_sub_slot(unfinished_block.reward_chain_block.pos_ss_cc_challenge_hash)
            if ss_res is None:
                self.log.warning(f"Do not have sub slot {unfinished_block.reward_chain_block.pos_ss_cc_challenge_hash}")
                return None
            _, _, sub_slot_start_iters = ss_res
        sp_total_iters = uint128(
            sub_slot_start_iters
            + calculate_sp_iters(
                self.constants,
                sub_slot_iters,
                unfinished_block.reward_chain_block.signage_point_index,
            )
        )

        block: FullBlock = unfinished_block_to_full_block(
            unfinished_block,
            request.challenge_chain_ip_vdf,
            request.challenge_chain_ip_proof,
            request.reward_chain_ip_vdf,
            request.reward_chain_ip_proof,
            request.infused_challenge_chain_ip_vdf,
            request.infused_challenge_chain_ip_proof,
            finished_sub_slots,
            prev_b,
            self.blockchain,
            sp_total_iters,
            difficulty,
        )
        if not self.has_valid_pool_sig(block):
            self.log.warning("Trying to make a pre-farm block but height is not 0")
            return None
        try:
            await self.add_block(block, None, self._bls_cache, raise_on_disconnected=True)
        except Exception as e:
            self.log.warning(f"Consensus error validating block: {e}")
            if timelord_peer is not None:
                # Only sends to the timelord who sent us this VDF, to reset them to the correct peak
                await self.send_peak_to_timelords(peer=timelord_peer)
        return None

    async def add_end_of_sub_slot(
        self, end_of_slot_bundle: EndOfSubSlotBundle, peer: WSChiaConnection
    ) -> Tuple[Optional[Message], bool]:
        fetched_ss = self.full_node_store.get_sub_slot(end_of_slot_bundle.challenge_chain.get_hash())

        # We are not interested in sub-slots which have the same challenge chain but different reward chain. If there
        # is a reorg, we will find out through the broadcast of blocks instead.
        if fetched_ss is not None:
            # Already have the sub-slot
            return None, True

        async with self.timelord_lock:
            fetched_ss = self.full_node_store.get_sub_slot(
                end_of_slot_bundle.challenge_chain.challenge_chain_end_of_slot_vdf.challenge
            )
            if (
                (fetched_ss is None)
                and end_of_slot_bundle.challenge_chain.challenge_chain_end_of_slot_vdf.challenge
                != self.constants.GENESIS_CHALLENGE
            ):
                # If we don't have the prev, request the prev instead
                full_node_request = full_node_protocol.RequestSignagePointOrEndOfSubSlot(
                    end_of_slot_bundle.challenge_chain.challenge_chain_end_of_slot_vdf.challenge,
                    uint8(0),
                    bytes32([0] * 32),
                )
                return (
                    make_msg(ProtocolMessageTypes.request_signage_point_or_end_of_sub_slot, full_node_request),
                    False,
                )

            peak = self.blockchain.get_peak()
            if peak is not None and peak.height > 2:
                next_sub_slot_iters = self.blockchain.get_next_slot_iters(peak.header_hash, True)
                next_difficulty = self.blockchain.get_next_difficulty(peak.header_hash, True)
            else:
                next_sub_slot_iters = self.constants.SUB_SLOT_ITERS_STARTING
                next_difficulty = self.constants.DIFFICULTY_STARTING

            # Adds the sub slot and potentially get new infusions
            new_infusions = self.full_node_store.new_finished_sub_slot(
                end_of_slot_bundle,
                self.blockchain,
                peak,
                next_sub_slot_iters,
                next_difficulty,
                await self.blockchain.get_full_peak(),
            )
            # It may be an empty list, even if it's not None. Not None means added successfully
            if new_infusions is not None:
                self.log.info(
                    f"⏲️  Finished sub slot, SP {self.constants.NUM_SPS_SUB_SLOT}/{self.constants.NUM_SPS_SUB_SLOT}, "
                    f"{end_of_slot_bundle.challenge_chain.get_hash().hex()}, "
                    f"number of sub-slots: {len(self.full_node_store.finished_sub_slots)}, "
                    f"RC hash: {end_of_slot_bundle.reward_chain.get_hash().hex()}, "
                    f"Deficit {end_of_slot_bundle.reward_chain.deficit}"
                )
                # Reset farmer response timer for sub slot (SP 0)
                self.signage_point_times[0] = time.time()
                # Notify full nodes of the new sub-slot
                broadcast = full_node_protocol.NewSignagePointOrEndOfSubSlot(
                    end_of_slot_bundle.challenge_chain.challenge_chain_end_of_slot_vdf.challenge,
                    end_of_slot_bundle.challenge_chain.get_hash(),
                    uint8(0),
                    end_of_slot_bundle.reward_chain.end_of_slot_vdf.challenge,
                )
                msg = make_msg(ProtocolMessageTypes.new_signage_point_or_end_of_sub_slot, broadcast)
                await self.server.send_to_all([msg], NodeType.FULL_NODE, peer.peer_node_id)

                for infusion in new_infusions:
                    await self.new_infusion_point_vdf(infusion)

                # Notify farmers of the new sub-slot
                broadcast_farmer = farmer_protocol.NewSignagePoint(
                    end_of_slot_bundle.challenge_chain.get_hash(),
                    end_of_slot_bundle.challenge_chain.get_hash(),
                    end_of_slot_bundle.reward_chain.get_hash(),
                    next_difficulty,
                    next_sub_slot_iters,
                    uint8(0),
                    uint32(0) if peak is None else peak.height,
                    sp_source_data=SignagePointSourceData(
                        sub_slot_data=SPSubSlotSourceData(
                            end_of_slot_bundle.challenge_chain, end_of_slot_bundle.reward_chain
                        )
                    ),
                )
                msg = make_msg(ProtocolMessageTypes.new_signage_point, broadcast_farmer)
                await self.server.send_to_all([msg], NodeType.FARMER)
                return None, True
            else:
                self.log.info(
                    f"End of slot not added CC challenge "
                    f"{end_of_slot_bundle.challenge_chain.challenge_chain_end_of_slot_vdf.challenge.hex()}"
                )
        return None, False

    async def add_transaction(
        self, transaction: SpendBundle, spend_name: bytes32, peer: Optional[WSChiaConnection] = None, test: bool = False
    ) -> Tuple[MempoolInclusionStatus, Optional[Err]]:
        if self.sync_store.get_sync_mode():
            return MempoolInclusionStatus.FAILED, Err.NO_TRANSACTIONS_WHILE_SYNCING
        if not test and not (await self.synced()):
            return MempoolInclusionStatus.FAILED, Err.NO_TRANSACTIONS_WHILE_SYNCING

        if self.mempool_manager.get_spendbundle(spend_name) is not None:
            self.mempool_manager.remove_seen(spend_name)
            return MempoolInclusionStatus.SUCCESS, None
        if self.mempool_manager.seen(spend_name):
            return MempoolInclusionStatus.FAILED, Err.ALREADY_INCLUDING_TRANSACTION
        self.mempool_manager.add_and_maybe_pop_seen(spend_name)
        self.log.debug(f"Processing transaction: {spend_name}")
        # Ignore if syncing or if we have not yet received a block
        # the mempool must have a peak to validate transactions
        if self.sync_store.get_sync_mode() or self.mempool_manager.peak is None:
            status = MempoolInclusionStatus.FAILED
            error: Optional[Err] = Err.NO_TRANSACTIONS_WHILE_SYNCING
            self.mempool_manager.remove_seen(spend_name)
        else:
            try:
                cost_result = await self.mempool_manager.pre_validate_spendbundle(
                    transaction, spend_name, self._bls_cache
                )
            except ValidationError as e:
                self.mempool_manager.remove_seen(spend_name)
                return MempoolInclusionStatus.FAILED, e.code
            except Exception:
                self.mempool_manager.remove_seen(spend_name)
                raise

            async with self.blockchain.priority_mutex.acquire(priority=BlockchainMutexPriority.low):
                if self.mempool_manager.get_spendbundle(spend_name) is not None:
                    self.mempool_manager.remove_seen(spend_name)
                    return MempoolInclusionStatus.SUCCESS, None
                if self.mempool_manager.peak is None:
                    return MempoolInclusionStatus.FAILED, Err.MEMPOOL_NOT_INITIALIZED
                info = await self.mempool_manager.add_spend_bundle(
                    transaction, cost_result, spend_name, self.mempool_manager.peak.height
                )
                status = info.status
                error = info.error
            if status == MempoolInclusionStatus.SUCCESS:
                self.log.debug(
                    f"Added transaction to mempool: {spend_name} mempool size: "
                    f"{self.mempool_manager.mempool.total_mempool_cost()} normalized "
                    f"{self.mempool_manager.mempool.total_mempool_cost() / 5000000}"
                )

                # Only broadcast successful transactions, not pending ones. Otherwise it's a DOS
                # vector.
                mempool_item = self.mempool_manager.get_mempool_item(spend_name)
                assert mempool_item is not None
                await self.broadcast_removed_tx(info.removals)
                await self.broadcast_added_tx(mempool_item, current_peer=peer)

                if self.simulator_transaction_callback is not None:  # callback
                    await self.simulator_transaction_callback(spend_name)  # pylint: disable=E1102

            else:
                self.mempool_manager.remove_seen(spend_name)
                self.log.debug(f"Wasn't able to add transaction with id {spend_name}, status {status} error: {error}")
        return status, error

    async def broadcast_added_tx(
        self, mempool_item: MempoolItem, current_peer: Optional[WSChiaConnection] = None
    ) -> None:
        assert mempool_item.fee >= 0
        assert mempool_item.cost is not None

        new_tx = full_node_protocol.NewTransaction(
            mempool_item.name,
            mempool_item.cost,
            mempool_item.fee,
        )
        msg = make_msg(ProtocolMessageTypes.new_transaction, new_tx)
        if current_peer is None:
            await self.server.send_to_all([msg], NodeType.FULL_NODE)
        else:
            await self.server.send_to_all([msg], NodeType.FULL_NODE, current_peer.peer_node_id)

        conds = mempool_item.conds

        all_peers = {
            peer_id
            for peer_id, peer in self.server.all_connections.items()
            if peer.has_capability(Capability.MEMPOOL_UPDATES)
        }

        if len(all_peers) == 0:
            return

        start_time = time.monotonic()

        hints_for_removals = await self.hint_store.get_hints([bytes32(spend.coin_id) for spend in conds.spends])
        peer_ids = all_peers.intersection(peers_for_spend_bundle(self.subscriptions, conds, set(hints_for_removals)))

        for peer_id in peer_ids:
            peer = self.server.all_connections.get(peer_id)

            if peer is None:
                continue

            msg = make_msg(
                ProtocolMessageTypes.mempool_items_added, wallet_protocol.MempoolItemsAdded([mempool_item.name])
            )
            await peer.send_message(msg)

        total_time = time.monotonic() - start_time

        self.log.log(
            logging.DEBUG if total_time < 0.5 else logging.WARNING,
            f"Broadcasting added transaction {mempool_item.name} to {len(peer_ids)} peers took {total_time:.4f}s",
        )

    async def broadcast_removed_tx(self, mempool_removals: List[MempoolRemoveInfo]) -> None:
        total_removals = sum(len(r.items) for r in mempool_removals)
        if total_removals == 0:
            return

        start_time = time.monotonic()

        self.log.debug(f"Broadcasting {total_removals} removed transactions to peers")

        all_peers = {
            peer_id
            for peer_id, peer in self.server.all_connections.items()
            if peer.has_capability(Capability.MEMPOOL_UPDATES)
        }

        if len(all_peers) == 0:
            return

        removals_to_send: Dict[bytes32, List[RemovedMempoolItem]] = dict()

        for removal_info in mempool_removals:
            for internal_mempool_item in removal_info.items:
                conds = internal_mempool_item.conds
                assert conds is not None

                hints_for_removals = await self.hint_store.get_hints([bytes32(spend.coin_id) for spend in conds.spends])
                peer_ids = all_peers.intersection(
                    peers_for_spend_bundle(self.subscriptions, conds, set(hints_for_removals))
                )

                if len(peer_ids) == 0:
                    continue

                transaction_id = internal_mempool_item.spend_bundle.name()

                self.log.debug(f"Broadcasting removed transaction {transaction_id} to " f"wallet peers {peer_ids}")

                for peer_id in peer_ids:
                    peer = self.server.all_connections.get(peer_id)

                    if peer is None:
                        continue

                    removal = wallet_protocol.RemovedMempoolItem(transaction_id, uint8(removal_info.reason.value))
                    removals_to_send.setdefault(peer.peer_node_id, []).append(removal)

        for peer_id, removals in removals_to_send.items():
            peer = self.server.all_connections.get(peer_id)

            if peer is None:
                continue

            msg = make_msg(
                ProtocolMessageTypes.mempool_items_removed,
                wallet_protocol.MempoolItemsRemoved(removals),
            )
            await peer.send_message(msg)

        total_time = time.monotonic() - start_time

        self.log.log(
            logging.DEBUG if total_time < 0.5 else logging.WARNING,
            f"Broadcasting {total_removals} removed transactions "
            f"to {len(removals_to_send)} peers took {total_time:.4f}s",
        )

    async def _needs_compact_proof(
        self, vdf_info: VDFInfo, header_block: HeaderBlock, field_vdf: CompressibleVDFField
    ) -> bool:
        if field_vdf == CompressibleVDFField.CC_EOS_VDF:
            for sub_slot in header_block.finished_sub_slots:
                if sub_slot.challenge_chain.challenge_chain_end_of_slot_vdf == vdf_info:
                    if (
                        sub_slot.proofs.challenge_chain_slot_proof.witness_type == 0
                        and sub_slot.proofs.challenge_chain_slot_proof.normalized_to_identity
                    ):
                        return False
                    return True
        if field_vdf == CompressibleVDFField.ICC_EOS_VDF:
            for sub_slot in header_block.finished_sub_slots:
                if (
                    sub_slot.infused_challenge_chain is not None
                    and sub_slot.infused_challenge_chain.infused_challenge_chain_end_of_slot_vdf == vdf_info
                ):
                    assert sub_slot.proofs.infused_challenge_chain_slot_proof is not None
                    if (
                        sub_slot.proofs.infused_challenge_chain_slot_proof.witness_type == 0
                        and sub_slot.proofs.infused_challenge_chain_slot_proof.normalized_to_identity
                    ):
                        return False
                    return True
        if field_vdf == CompressibleVDFField.CC_SP_VDF:
            if header_block.reward_chain_block.challenge_chain_sp_vdf is None:
                return False
            if vdf_info == header_block.reward_chain_block.challenge_chain_sp_vdf:
                assert header_block.challenge_chain_sp_proof is not None
                if (
                    header_block.challenge_chain_sp_proof.witness_type == 0
                    and header_block.challenge_chain_sp_proof.normalized_to_identity
                ):
                    return False
                return True
        if field_vdf == CompressibleVDFField.CC_IP_VDF:
            if vdf_info == header_block.reward_chain_block.challenge_chain_ip_vdf:
                if (
                    header_block.challenge_chain_ip_proof.witness_type == 0
                    and header_block.challenge_chain_ip_proof.normalized_to_identity
                ):
                    return False
                return True
        return False

    async def _can_accept_compact_proof(
        self,
        vdf_info: VDFInfo,
        vdf_proof: VDFProof,
        height: uint32,
        header_hash: bytes32,
        field_vdf: CompressibleVDFField,
    ) -> bool:
        """
        - Checks if the provided proof is indeed compact.
        - Checks if proof verifies given the vdf_info from the start of sub-slot.
        - Checks if the provided vdf_info is correct, assuming it refers to the start of sub-slot.
        - Checks if the existing proof was non-compact. Ignore this proof if we already have a compact proof.
        """
        is_fully_compactified = await self.block_store.is_fully_compactified(header_hash)
        if is_fully_compactified is None or is_fully_compactified:
            self.log.info(f"Already compactified block: {header_hash}. Ignoring.")
            return False
        peak = self.blockchain.get_peak()
        if peak is None or peak.height - height < 5:
            self.log.debug("Will not compactify recent block")
            return False
        if vdf_proof.witness_type > 0 or not vdf_proof.normalized_to_identity:
            self.log.error(f"Received vdf proof is not compact: {vdf_proof}.")
            return False
        if not validate_vdf(vdf_proof, self.constants, ClassgroupElement.get_default_element(), vdf_info):
            self.log.error(f"Received compact vdf proof is not valid: {vdf_proof}.")
            return False
        header_block = await self.blockchain.get_header_block_by_height(height, header_hash, tx_filter=False)
        if header_block is None:
            self.log.error(f"Can't find block for given compact vdf. Height: {height} Header hash: {header_hash}")
            return False
        is_new_proof = await self._needs_compact_proof(vdf_info, header_block, field_vdf)
        if not is_new_proof:
            self.log.info(f"Duplicate compact proof. Height: {height}. Header hash: {header_hash}.")
        return is_new_proof

    # returns True if we ended up replacing the proof, and False otherwise
    async def _replace_proof(
        self,
        vdf_info: VDFInfo,
        vdf_proof: VDFProof,
        header_hash: bytes32,
        field_vdf: CompressibleVDFField,
    ) -> bool:
        block = await self.block_store.get_full_block(header_hash)
        if block is None:
            return False

        new_block = None

        if field_vdf == CompressibleVDFField.CC_EOS_VDF:
            for index, sub_slot in enumerate(block.finished_sub_slots):
                if sub_slot.challenge_chain.challenge_chain_end_of_slot_vdf == vdf_info:
                    new_proofs = sub_slot.proofs.replace(challenge_chain_slot_proof=vdf_proof)
                    new_subslot = sub_slot.replace(proofs=new_proofs)
                    new_finished_subslots = block.finished_sub_slots
                    new_finished_subslots[index] = new_subslot
                    new_block = block.replace(finished_sub_slots=new_finished_subslots)
                    break
        if field_vdf == CompressibleVDFField.ICC_EOS_VDF:
            for index, sub_slot in enumerate(block.finished_sub_slots):
                if (
                    sub_slot.infused_challenge_chain is not None
                    and sub_slot.infused_challenge_chain.infused_challenge_chain_end_of_slot_vdf == vdf_info
                ):
                    new_proofs = sub_slot.proofs.replace(infused_challenge_chain_slot_proof=vdf_proof)
                    new_subslot = sub_slot.replace(proofs=new_proofs)
                    new_finished_subslots = block.finished_sub_slots
                    new_finished_subslots[index] = new_subslot
                    new_block = block.replace(finished_sub_slots=new_finished_subslots)
                    break
        if field_vdf == CompressibleVDFField.CC_SP_VDF:
            if block.reward_chain_block.challenge_chain_sp_vdf == vdf_info:
                assert block.challenge_chain_sp_proof is not None
                new_block = block.replace(challenge_chain_sp_proof=vdf_proof)
        if field_vdf == CompressibleVDFField.CC_IP_VDF:
            if block.reward_chain_block.challenge_chain_ip_vdf == vdf_info:
                new_block = block.replace(challenge_chain_ip_proof=vdf_proof)
        if new_block is None:
            return False
        async with self.db_wrapper.writer():
            try:
                await self.block_store.replace_proof(header_hash, new_block)
                return True
            except BaseException as e:
                self.log.error(
                    f"_replace_proof error while adding block {block.header_hash} height {block.height},"
                    f" rolling back: {e} {traceback.format_exc()}"
                )
                raise

    async def add_compact_proof_of_time(self, request: timelord_protocol.RespondCompactProofOfTime) -> None:
        peak = self.blockchain.get_peak()
        if peak is None or peak.height - request.height < 5:
            self.log.info(f"Ignoring add_compact_proof_of_time, height {request.height} too recent.")
            return None

        field_vdf = CompressibleVDFField(int(request.field_vdf))
        if not await self._can_accept_compact_proof(
            request.vdf_info, request.vdf_proof, request.height, request.header_hash, field_vdf
        ):
            return None
        async with self.blockchain.compact_proof_lock:
            replaced = await self._replace_proof(request.vdf_info, request.vdf_proof, request.header_hash, field_vdf)
        if not replaced:
            self.log.error(f"Could not replace compact proof: {request.height}")
            return None
        self.log.info(f"Replaced compact proof at height {request.height}")
        msg = make_msg(
            ProtocolMessageTypes.new_compact_vdf,
            full_node_protocol.NewCompactVDF(request.height, request.header_hash, request.field_vdf, request.vdf_info),
        )
        if self._server is not None:
            await self.server.send_to_all([msg], NodeType.FULL_NODE)

    async def new_compact_vdf(self, request: full_node_protocol.NewCompactVDF, peer: WSChiaConnection) -> None:
        peak = self.blockchain.get_peak()
        if peak is None or peak.height - request.height < 5:
            self.log.info(f"Ignoring new_compact_vdf, height {request.height} too recent.")
            return None
        is_fully_compactified = await self.block_store.is_fully_compactified(request.header_hash)
        if is_fully_compactified is None or is_fully_compactified:
            return None
        header_block = await self.blockchain.get_header_block_by_height(
            request.height, request.header_hash, tx_filter=False
        )
        if header_block is None:
            return None
        field_vdf = CompressibleVDFField(int(request.field_vdf))
        if await self._needs_compact_proof(request.vdf_info, header_block, field_vdf):
            peer_request = full_node_protocol.RequestCompactVDF(
                request.height, request.header_hash, request.field_vdf, request.vdf_info
            )
            response = await peer.call_api(FullNodeAPI.request_compact_vdf, peer_request, timeout=10)
            if response is not None and isinstance(response, full_node_protocol.RespondCompactVDF):
                await self.add_compact_vdf(response, peer)

    async def request_compact_vdf(self, request: full_node_protocol.RequestCompactVDF, peer: WSChiaConnection) -> None:
        header_block = await self.blockchain.get_header_block_by_height(
            request.height, request.header_hash, tx_filter=False
        )
        if header_block is None:
            return None
        vdf_proof: Optional[VDFProof] = None
        field_vdf = CompressibleVDFField(int(request.field_vdf))
        if field_vdf == CompressibleVDFField.CC_EOS_VDF:
            for sub_slot in header_block.finished_sub_slots:
                if sub_slot.challenge_chain.challenge_chain_end_of_slot_vdf == request.vdf_info:
                    vdf_proof = sub_slot.proofs.challenge_chain_slot_proof
                    break
        if field_vdf == CompressibleVDFField.ICC_EOS_VDF:
            for sub_slot in header_block.finished_sub_slots:
                if (
                    sub_slot.infused_challenge_chain is not None
                    and sub_slot.infused_challenge_chain.infused_challenge_chain_end_of_slot_vdf == request.vdf_info
                ):
                    vdf_proof = sub_slot.proofs.infused_challenge_chain_slot_proof
                    break
        if (
            field_vdf == CompressibleVDFField.CC_SP_VDF
            and header_block.reward_chain_block.challenge_chain_sp_vdf == request.vdf_info
        ):
            vdf_proof = header_block.challenge_chain_sp_proof
        if (
            field_vdf == CompressibleVDFField.CC_IP_VDF
            and header_block.reward_chain_block.challenge_chain_ip_vdf == request.vdf_info
        ):
            vdf_proof = header_block.challenge_chain_ip_proof
        if vdf_proof is None or vdf_proof.witness_type > 0 or not vdf_proof.normalized_to_identity:
            self.log.error(f"{peer} requested compact vdf we don't have, height: {request.height}.")
            return None
        compact_vdf = full_node_protocol.RespondCompactVDF(
            request.height,
            request.header_hash,
            request.field_vdf,
            request.vdf_info,
            vdf_proof,
        )
        msg = make_msg(ProtocolMessageTypes.respond_compact_vdf, compact_vdf)
        await peer.send_message(msg)

    async def add_compact_vdf(self, request: full_node_protocol.RespondCompactVDF, peer: WSChiaConnection) -> None:
        field_vdf = CompressibleVDFField(int(request.field_vdf))
        if not await self._can_accept_compact_proof(
            request.vdf_info, request.vdf_proof, request.height, request.header_hash, field_vdf
        ):
            return None
        async with self.blockchain.compact_proof_lock:
            if self.blockchain.seen_compact_proofs(request.vdf_info, request.height):
                return None
            replaced = await self._replace_proof(request.vdf_info, request.vdf_proof, request.header_hash, field_vdf)
        if not replaced:
            self.log.error(f"Could not replace compact proof: {request.height}")
            return None
        msg = make_msg(
            ProtocolMessageTypes.new_compact_vdf,
            full_node_protocol.NewCompactVDF(request.height, request.header_hash, request.field_vdf, request.vdf_info),
        )
        if self._server is not None:
            await self.server.send_to_all([msg], NodeType.FULL_NODE, peer.peer_node_id)

    def in_bad_peak_cache(self, wp: WeightProof) -> bool:
        for block in wp.recent_chain_data:
            if block.header_hash in self.bad_peak_cache.keys():
                return True
        return False

    def add_to_bad_peak_cache(self, peak_header_hash: bytes32, peak_height: uint32) -> None:
        curr_height = self.blockchain.get_peak_height()

        if curr_height is None:
            self.log.debug(f"add bad peak {peak_header_hash} to cache")
            self.bad_peak_cache[peak_header_hash] = peak_height
            return
        minimum_cache_height = curr_height - (2 * self.constants.SUB_EPOCH_BLOCKS)
        if peak_height < minimum_cache_height:
            return

        new_cache = {}
        self.log.info(f"add bad peak {peak_header_hash} to cache")
        new_cache[peak_header_hash] = peak_height
        min_height = peak_height
        min_block = peak_header_hash
        for header_hash, height in self.bad_peak_cache.items():
            if height < minimum_cache_height:
                self.log.debug(f"remove bad peak {peak_header_hash} from cache")
                continue
            if height < min_height:
                min_block = header_hash
            new_cache[header_hash] = height

        if len(new_cache) > self.config.get("bad_peak_cache_size", 100):
            del new_cache[min_block]

        self.bad_peak_cache = new_cache

    async def broadcast_uncompact_blocks(
        self, uncompact_interval_scan: int, target_uncompact_proofs: int, sanitize_weight_proof_only: bool
    ) -> None:
        try:
            while not self._shut_down:
                while self.sync_store.get_sync_mode() or self.sync_store.get_long_sync():
                    if self._shut_down:
                        return None
                    await asyncio.sleep(30)

                broadcast_list: List[timelord_protocol.RequestCompactProofOfTime] = []

                self.log.info("Getting random heights for bluebox to compact")

                if self._server is None:
                    self.log.info("Not broadcasting uncompact blocks, no server found")
                    await asyncio.sleep(uncompact_interval_scan)
                    continue
                connected_timelords = self.server.get_connections(NodeType.TIMELORD)

                total_target_uncompact_proofs = target_uncompact_proofs * max(1, len(connected_timelords))
                heights = await self.block_store.get_random_not_compactified(total_target_uncompact_proofs)
                self.log.info("Heights found for bluebox to compact: [%s]", ", ".join(map(str, heights)))

                for h in heights:
                    headers = await self.blockchain.get_header_blocks_in_range(h, h, tx_filter=False)
                    records: Dict[bytes32, BlockRecord] = {}
                    if sanitize_weight_proof_only:
                        records = await self.blockchain.get_block_records_in_range(h, h)
                    for header in headers.values():
                        expected_header_hash = self.blockchain.height_to_hash(header.height)
                        if header.header_hash != expected_header_hash:
                            continue
                        if sanitize_weight_proof_only:
                            assert header.header_hash in records
                            record = records[header.header_hash]
                        for sub_slot in header.finished_sub_slots:
                            if (
                                sub_slot.proofs.challenge_chain_slot_proof.witness_type > 0
                                or not sub_slot.proofs.challenge_chain_slot_proof.normalized_to_identity
                            ):
                                broadcast_list.append(
                                    timelord_protocol.RequestCompactProofOfTime(
                                        sub_slot.challenge_chain.challenge_chain_end_of_slot_vdf,
                                        header.header_hash,
                                        header.height,
                                        uint8(CompressibleVDFField.CC_EOS_VDF),
                                    )
                                )
                            if sub_slot.proofs.infused_challenge_chain_slot_proof is not None and (
                                sub_slot.proofs.infused_challenge_chain_slot_proof.witness_type > 0
                                or not sub_slot.proofs.infused_challenge_chain_slot_proof.normalized_to_identity
                            ):
                                assert sub_slot.infused_challenge_chain is not None
                                broadcast_list.append(
                                    timelord_protocol.RequestCompactProofOfTime(
                                        sub_slot.infused_challenge_chain.infused_challenge_chain_end_of_slot_vdf,
                                        header.header_hash,
                                        header.height,
                                        uint8(CompressibleVDFField.ICC_EOS_VDF),
                                    )
                                )
                        # Running in 'sanitize_weight_proof_only' ignores CC_SP_VDF and CC_IP_VDF
                        # unless this is a challenge block.
                        if sanitize_weight_proof_only:
                            if not record.is_challenge_block(self.constants):
                                continue
                        if header.challenge_chain_sp_proof is not None and (
                            header.challenge_chain_sp_proof.witness_type > 0
                            or not header.challenge_chain_sp_proof.normalized_to_identity
                        ):
                            assert header.reward_chain_block.challenge_chain_sp_vdf is not None
                            broadcast_list.append(
                                timelord_protocol.RequestCompactProofOfTime(
                                    header.reward_chain_block.challenge_chain_sp_vdf,
                                    header.header_hash,
                                    header.height,
                                    uint8(CompressibleVDFField.CC_SP_VDF),
                                )
                            )

                        if (
                            header.challenge_chain_ip_proof.witness_type > 0
                            or not header.challenge_chain_ip_proof.normalized_to_identity
                        ):
                            broadcast_list.append(
                                timelord_protocol.RequestCompactProofOfTime(
                                    header.reward_chain_block.challenge_chain_ip_vdf,
                                    header.header_hash,
                                    header.height,
                                    uint8(CompressibleVDFField.CC_IP_VDF),
                                )
                            )

                broadcast_list_chunks: List[List[timelord_protocol.RequestCompactProofOfTime]] = []
                for index in range(0, len(broadcast_list), target_uncompact_proofs):
                    broadcast_list_chunks.append(broadcast_list[index : index + target_uncompact_proofs])
                if len(broadcast_list_chunks) == 0:
                    self.log.info("Did not find any uncompact blocks.")
                    await asyncio.sleep(uncompact_interval_scan)
                    continue
                if self.sync_store.get_sync_mode() or self.sync_store.get_long_sync():
                    await asyncio.sleep(uncompact_interval_scan)
                    continue
                if self._server is not None:
                    self.log.info(f"Broadcasting {len(broadcast_list)} items to the bluebox")
                    connected_timelords = self.server.get_connections(NodeType.TIMELORD)
                    chunk_index = 0
                    for connection in connected_timelords:
                        peer_node_id = connection.peer_node_id
                        msgs = []
                        broadcast_list = broadcast_list_chunks[chunk_index]
                        chunk_index = (chunk_index + 1) % len(broadcast_list_chunks)
                        for new_pot in broadcast_list:
                            msg = make_msg(ProtocolMessageTypes.request_compact_proof_of_time, new_pot)
                            msgs.append(msg)
                        await self.server.send_to_specific(msgs, peer_node_id)
                await asyncio.sleep(uncompact_interval_scan)
        except Exception as e:
            error_stack = traceback.format_exc()
            self.log.error(f"Exception in broadcast_uncompact_blocks: {e}")
            self.log.error(f"Exception Stack: {error_stack}")


async def node_next_block_check(
    peer: WSChiaConnection, potential_peek: uint32, blockchain: BlockchainInterface
) -> bool:
    block_response: Optional[Any] = await peer.call_api(
        FullNodeAPI.request_block, full_node_protocol.RequestBlock(potential_peek, True)
    )
    if block_response is not None and isinstance(block_response, full_node_protocol.RespondBlock):
        peak = blockchain.get_peak()
        if peak is not None and block_response.block.prev_header_hash == peak.header_hash:
            return True
    return False<|MERGE_RESOLUTION|>--- conflicted
+++ resolved
@@ -614,14 +614,9 @@
                     ssi, diff = get_next_sub_slot_iters_and_difficulty(
                         self.constants, new_slot, prev_b, self.blockchain
                     )
-<<<<<<< HEAD
-                    success, state_change_summary, ssi, diff, _, _ = await self.add_block_batch(
-                        response.blocks, peer_info, fork_info, ssi, diff
-=======
                     vs = ValidationState(ssi, diff, None)
                     success, state_change_summary, err = await self.add_block_batch(
-                        response.blocks, peer_info, None, vs
->>>>>>> d678131d
+                        response.blocks, peer_info, fork_info, vs
                     )
                     if not success:
                         raise ValueError(f"Error short batch syncing, failed to validate blocks {height}-{end_height}")
@@ -1284,15 +1279,8 @@
         self,
         all_blocks: List[FullBlock],
         peer_info: PeerInfo,
-<<<<<<< HEAD
         fork_info: ForkInfo,
-        current_ssi: uint64,
-        current_difficulty: uint64,
-        prev_ses_block: Optional[BlockRecord] = None,
-=======
-        fork_info: Optional[ForkInfo],
         vs: ValidationState,  # in-out parameter
->>>>>>> d678131d
         wp_summaries: Optional[List[SubEpochSummary]] = None,
     ) -> Tuple[bool, Optional[StateChangeSummary], Optional[Err]]:
         # Precondition: All blocks must be contiguous blocks, index i+1 must be the parent of index i
