from __future__ import annotations

import asyncio
import collections
import logging
import time
from concurrent.futures import Executor
from concurrent.futures.process import ProcessPoolExecutor
from multiprocessing.context import BaseContext
from typing import Awaitable, Callable, Dict, List, Optional, Set, Tuple

from blspy import GTElement
from chiabip158 import PyBIP158

from chia.consensus.block_record import BlockRecord
from chia.consensus.constants import ConsensusConstants
from chia.consensus.cost_calculator import NPCResult
from chia.full_node.bundle_tools import simple_solution_generator
from chia.full_node.fee_estimation import FeeBlockInfo, FeeMempoolInfo
from chia.full_node.mempool import Mempool, MempoolRemoveReason
from chia.full_node.mempool_check_conditions import get_name_puzzle_conditions, mempool_check_time_locks
from chia.full_node.pending_tx_cache import PendingTxCache
from chia.types.blockchain_format.coin import Coin
from chia.types.blockchain_format.sized_bytes import bytes32, bytes48
from chia.types.clvm_cost import CLVMCost
from chia.types.coin_record import CoinRecord
from chia.types.fee_rate import FeeRate
from chia.types.mempool_inclusion_status import MempoolInclusionStatus
from chia.types.mempool_item import MempoolItem
from chia.types.spend_bundle import SpendBundle
from chia.util import cached_bls
from chia.util.cached_bls import LOCAL_CACHE
from chia.util.condition_tools import pkm_pairs
from chia.util.errors import Err, ValidationError
from chia.util.generator_tools import additions_for_npc
from chia.util.inline_executor import InlineExecutor
from chia.util.ints import uint32, uint64
from chia.util.lru_cache import LRUCache
from chia.util.setproctitle import getproctitle, setproctitle

log = logging.getLogger(__name__)


def validate_clvm_and_signature(
    spend_bundle_bytes: bytes, max_cost: int, cost_per_byte: int, additional_data: bytes
) -> Tuple[Optional[Err], bytes, Dict[bytes32, bytes]]:
    """
    Validates CLVM and aggregate signature for a spendbundle. This is meant to be called under a ProcessPoolExecutor
    in order to validate the heavy parts of a transaction in a different thread. Returns an optional error,
    the NPCResult and a cache of the new pairings validated (if not error)
    """
    try:
        bundle: SpendBundle = SpendBundle.from_bytes(spend_bundle_bytes)
        program = simple_solution_generator(bundle)
        # npc contains names of the coins removed, puzzle_hashes and their spend conditions
        result: NPCResult = get_name_puzzle_conditions(
            program, max_cost, cost_per_byte=cost_per_byte, mempool_mode=True
        )

        if result.error is not None:
            return Err(result.error), b"", {}

        pks: List[bytes48] = []
        msgs: List[bytes] = []
        assert result.conds is not None
        pks, msgs = pkm_pairs(result.conds, additional_data)

        # Verify aggregated signature
        cache: LRUCache[bytes32, GTElement] = LRUCache(10000)
        if not cached_bls.aggregate_verify(pks, msgs, bundle.aggregated_signature, True, cache):
            return Err.BAD_AGGREGATE_SIGNATURE, b"", {}
        new_cache_entries: Dict[bytes32, bytes] = {}
        for k, v in cache.cache.items():
            new_cache_entries[k] = bytes(v)
    except ValidationError as e:
        return e.code, b"", {}
    except Exception:
        return Err.UNKNOWN, b"", {}

    return None, bytes(result), new_cache_entries


class MempoolManager:
    pool: Executor
    constants: ConsensusConstants
    seen_bundle_hashes: Dict[bytes32, bytes32]
    get_coin_record: Callable[[bytes32], Awaitable[Optional[CoinRecord]]]
    nonzero_fee_minimum_fpc: int
    limit_factor: float
    mempool_max_total_cost: int
    potential_cache: PendingTxCache
    seen_cache_size: int
    peak: Optional[BlockRecord]
    mempool: Mempool

    def __init__(
        self,
        get_coin_record: Callable[[bytes32], Awaitable[Optional[CoinRecord]]],
        consensus_constants: ConsensusConstants,
        multiprocessing_context: Optional[BaseContext] = None,
        *,
        single_threaded: bool = False,
    ):
        self.constants: ConsensusConstants = consensus_constants

        # Keep track of seen spend_bundles
        self.seen_bundle_hashes: Dict[bytes32, bytes32] = {}

        self.get_coin_record = get_coin_record

        # The fee per cost must be above this amount to consider the fee "nonzero", and thus able to kick out other
        # transactions. This prevents spam. This is equivalent to 0.055 XCH per block, or about 0.00005 XCH for two
        # spends.
        self.nonzero_fee_minimum_fpc = 5

        self.limit_factor = 0.5
        self.mempool_max_total_cost = int(self.constants.MAX_BLOCK_COST_CLVM * self.constants.MEMPOOL_BLOCK_BUFFER)

        # Transactions that were unable to enter mempool, used for retry. (they were invalid)
        self.potential_cache = PendingTxCache(self.constants.MAX_BLOCK_COST_CLVM * 1)
        self.seen_cache_size = 10000
        if single_threaded:
            self.pool = InlineExecutor()
        else:
            self.pool = ProcessPoolExecutor(
                max_workers=2,
                mp_context=multiprocessing_context,
                initializer=setproctitle,
                initargs=(f"{getproctitle()}_worker",),
            )

        # The mempool will correspond to a certain peak
        self.peak: Optional[BlockRecord] = None
        self.mempool: Mempool = Mempool(
            self.mempool_max_total_cost,
            uint64(self.nonzero_fee_minimum_fpc),
            uint64(self.constants.MAX_BLOCK_COST_CLVM),
        )

    def shut_down(self) -> None:
        self.pool.shutdown(wait=True)

    def process_mempool_items(
        self, item_inclusion_filter: Callable[[MempoolManager, MempoolItem], bool]
    ) -> Tuple[List[SpendBundle], uint64, List[Coin], List[Coin]]:
        cost_sum = 0  # Checks that total cost does not exceed block maximum
        fee_sum = 0  # Checks that total fees don't exceed 64 bits
        spend_bundles: List[SpendBundle] = []
        removals: List[Coin] = []
        additions: List[Coin] = []
        for dic in reversed(self.mempool.sorted_spends.values()):
            for item in dic.values():
                if not item_inclusion_filter(self, item):
                    continue
                log.info(f"Cumulative cost: {cost_sum}, fee per cost: {item.fee / item.cost}")
                if (
                    item.cost + cost_sum > self.limit_factor * self.constants.MAX_BLOCK_COST_CLVM
                    or item.fee + fee_sum > self.constants.MAX_COIN_AMOUNT
                ):
                    return (spend_bundles, uint64(cost_sum), additions, removals)
                spend_bundles.append(item.spend_bundle)
                cost_sum += item.cost
                fee_sum += item.fee
                removals.extend(item.removals)
                additions.extend(item.additions)
        return (spend_bundles, uint64(cost_sum), additions, removals)

    def create_bundle_from_mempool(
        self,
        last_tb_header_hash: bytes32,
        item_inclusion_filter: Optional[Callable[[MempoolManager, MempoolItem], bool]] = None,
    ) -> Optional[Tuple[SpendBundle, List[Coin], List[Coin]]]:
        """
        Returns aggregated spendbundle that can be used for creating new block,
        additions and removals in that spend_bundle
        """
        if self.peak is None or self.peak.header_hash != last_tb_header_hash:
            return None

        if item_inclusion_filter is None:

            def always(mm: MempoolManager, mi: MempoolItem) -> bool:
                return True

            item_inclusion_filter = always

        log.info(f"Starting to make block, max cost: {self.constants.MAX_BLOCK_COST_CLVM}")
        spend_bundles, cost_sum, additions, removals = self.process_mempool_items(item_inclusion_filter)
        if len(spend_bundles) == 0:
            return None
        log.info(
            f"Cumulative cost of block (real cost should be less) {cost_sum}. Proportion "
            f"full: {cost_sum / self.constants.MAX_BLOCK_COST_CLVM}"
        )
        agg = SpendBundle.aggregate(spend_bundles)
        return agg, additions, removals

    def get_filter(self) -> bytes:
        all_transactions: Set[bytes32] = set()
        byte_array_list = []
        for key, _ in self.mempool.spends.items():
            if key not in all_transactions:
                all_transactions.add(key)
                byte_array_list.append(bytearray(key))

        tx_filter: PyBIP158 = PyBIP158(byte_array_list)
        return bytes(tx_filter.GetEncoded())

    def is_fee_enough(self, fees: uint64, cost: uint64) -> bool:
        """
        Determines whether any of the pools can accept a transaction with a given fees
        and cost.
        """
        if cost == 0:
            return False
        fees_per_cost = fees / cost
        if not self.mempool.at_full_capacity(cost) or (
            fees_per_cost >= self.nonzero_fee_minimum_fpc and fees_per_cost > self.mempool.get_min_fee_rate(cost)
        ):
            return True
        return False

    def add_and_maybe_pop_seen(self, spend_name: bytes32) -> None:
        self.seen_bundle_hashes[spend_name] = spend_name
        while len(self.seen_bundle_hashes) > self.seen_cache_size:
            first_in = list(self.seen_bundle_hashes.keys())[0]
            self.seen_bundle_hashes.pop(first_in)

    def seen(self, bundle_hash: bytes32) -> bool:
        """Return true if we saw this spendbundle recently"""
        return bundle_hash in self.seen_bundle_hashes

    def remove_seen(self, bundle_hash: bytes32) -> None:
        if bundle_hash in self.seen_bundle_hashes:
            self.seen_bundle_hashes.pop(bundle_hash)

    @staticmethod
    def get_min_fee_increase() -> int:
        # 0.00001 XCH
        return 10000000

    def can_replace(
        self,
        conflicting_items: Dict[bytes32, MempoolItem],
        removals: Dict[bytes32, CoinRecord],
        fees: uint64,
        fees_per_cost: float,
    ) -> bool:
        conflicting_fees = 0
        conflicting_cost = 0
        for item in conflicting_items.values():
            conflicting_fees += item.fee
            conflicting_cost += item.cost

            # All coins spent in all conflicting items must also be spent in the new item. (superset rule). This is
            # important because otherwise there exists an attack. A user spends coin A. An attacker replaces the
            # bundle with AB with a higher fee. An attacker then replaces the bundle with just B with a higher
            # fee than AB therefore kicking out A altogether. The better way to solve this would be to keep a cache
            # of booted transactions like A, and retry them after they get removed from mempool due to a conflict.
            for coin in item.removals:
                if coin.name() not in removals:
                    log.debug(f"Rejecting conflicting tx as it does not spend conflicting coin {coin.name()}")
                    return False

        # New item must have higher fee per cost
        conflicting_fees_per_cost = conflicting_fees / conflicting_cost
        if fees_per_cost <= conflicting_fees_per_cost:
            log.debug(
                f"Rejecting conflicting tx due to not increasing fees per cost "
                f"({fees_per_cost} <= {conflicting_fees_per_cost})"
            )
            return False

        # New item must increase the total fee at least by a certain amount
        fee_increase = fees - conflicting_fees
        if fee_increase < self.get_min_fee_increase():
            log.debug(f"Rejecting conflicting tx due to low fee increase ({fee_increase})")
            return False

        log.info(f"Replacing conflicting tx in mempool. New tx fee: {fees}, old tx fees: {conflicting_fees}")
        return True

    async def pre_validate_spendbundle(
        self, new_spend: SpendBundle, new_spend_bytes: Optional[bytes], spend_name: bytes32
    ) -> NPCResult:
        """
        Errors are included within the cached_result.
        This runs in another process so we don't block the main thread
        """
        start_time = time.time()
        if new_spend_bytes is None:
            new_spend_bytes = bytes(new_spend)

        err, cached_result_bytes, new_cache_entries = await asyncio.get_running_loop().run_in_executor(
            self.pool,
            validate_clvm_and_signature,
            new_spend_bytes,
            int(self.limit_factor * self.constants.MAX_BLOCK_COST_CLVM),
            self.constants.COST_PER_BYTE,
            self.constants.AGG_SIG_ME_ADDITIONAL_DATA,
        )

        if err is not None:
            raise ValidationError(err)
        for cache_entry_key, cached_entry_value in new_cache_entries.items():
            LOCAL_CACHE.put(cache_entry_key, GTElement.from_bytes_unchecked(cached_entry_value))
        ret: NPCResult = NPCResult.from_bytes(cached_result_bytes)
        end_time = time.time()
        duration = end_time - start_time
        log.log(
            logging.DEBUG if duration < 2 else logging.WARNING,
            f"pre_validate_spendbundle took {end_time - start_time:0.4f} seconds for {spend_name}",
        )
        return ret

    async def add_spend_bundle(
        self, new_spend: SpendBundle, npc_result: NPCResult, spend_name: bytes32, first_added_height: uint32
    ) -> Tuple[Optional[uint64], MempoolInclusionStatus, Optional[Err]]:
        """
        Validates and adds to mempool a new_spend with the given NPCResult, and spend_name, and the current mempool.
        The mempool should be locked during this call (blockchain lock). If there are mempool conflicts, the conflicting
        spends might be removed (if the new spend is a superset of the previous). Otherwise, the new spend might be
        added to the potential pool.

        Args:
            new_spend: spend bundle to validate and add
            npc_result: result of running the clvm transaction in a fake block
            spend_name: hash of the spend bundle data, passed in as an optimization

        Returns:
            Optional[uint64]: cost of the entire transaction, None iff status is FAILED
            MempoolInclusionStatus:  SUCCESS (should add to pool), FAILED (cannot add), and PENDING (can add later)
            Optional[Err]: Err is set iff status is FAILED
        """

        # Skip if already added
        if spend_name in self.mempool.spends:
            cost: Optional[uint64] = self.mempool.spends[spend_name].cost
            assert cost is not None
            return uint64(cost), MempoolInclusionStatus.SUCCESS, None

        err, item, remove_items = await self.validate_spend_bundle(
            new_spend, npc_result, spend_name, first_added_height
        )
        if err is None:
            # No error, immediately add to mempool, after removing conflicting TXs.
            assert item is not None
            self.mempool.add_to_pool(item)
            self.mempool.remove_from_pool(remove_items, reason=MempoolRemoveReason.CONFLICT)
            return item.cost, MempoolInclusionStatus.SUCCESS, None
        elif item is not None:
            # There is an error,  but we still returned a mempool item, this means we should add to the pending pool.
            self.potential_cache.add(item)
            return item.cost, MempoolInclusionStatus.PENDING, err
        else:
            # Cannot add to the mempool or pending pool.
            return None, MempoolInclusionStatus.FAILED, err

    async def validate_spend_bundle(
        self,
        new_spend: SpendBundle,
        npc_result: NPCResult,
        spend_name: bytes32,
        first_added_height: uint32,
    ) -> Tuple[Optional[Err], Optional[MempoolItem], List[bytes32]]:
        """
        Validates new_spend with the given NPCResult, and spend_name, and the current mempool. The mempool should
        be locked during this call (blockchain lock).

        Args:
            new_spend: spend bundle to validate
            npc_result: result of running the clvm transaction in a fake block
            spend_name: hash of the spend bundle data, passed in as an optimization
            first_added_height: The block height that `new_spend`  first entered this node's mempool.
                Used to estimate how long a spend has taken to be included on the chain.
                This value could differ node to node. Not preserved across full_node restarts.

        Returns:
            Optional[Err]: Err is set if we cannot add to the mempool, None if we will immediately add to mempool
            Optional[MempoolItem]: the item to add (to mempool or pending pool)
            List[bytes32]: conflicting mempool items to remove, if no Err
        """
        start_time = time.time()
        if self.peak is None:
            return Err.MEMPOOL_NOT_INITIALIZED, None, []

        assert npc_result.error is None
        if npc_result.error is not None:
            return Err(npc_result.error), None, []

        cost = npc_result.cost

        log.debug(f"Cost: {cost}")

        if cost > int(self.limit_factor * self.constants.MAX_BLOCK_COST_CLVM):
            # we shouldn't ever end up here, since the cost is limited when we
            # execute the CLVM program.
            return Err.BLOCK_COST_EXCEEDS_MAX, None, []

        assert npc_result.conds is not None
        # build removal list
        removal_names: List[bytes32] = [bytes32(spend.coin_id) for spend in npc_result.conds.spends]
        if set(removal_names) != set([s.name() for s in new_spend.removals()]):
            # If you reach here it's probably because your program reveal doesn't match the coin's puzzle hash
            return Err.INVALID_SPEND_BUNDLE, None, []

        additions: List[Coin] = additions_for_npc(npc_result)
        additions_dict: Dict[bytes32, Coin] = {}
        addition_amount: int = 0
        for add in additions:
            additions_dict[add.name()] = add
            addition_amount = addition_amount + add.amount
        # Check for duplicate outputs
        addition_counter = collections.Counter(_.name() for _ in additions)
        for k, v in addition_counter.items():
            if v > 1:
                return Err.DUPLICATE_OUTPUT, None, []
        # Check for duplicate inputs
        removal_counter = collections.Counter(name for name in removal_names)
        for k, v in removal_counter.items():
            if v > 1:
                return Err.DOUBLE_SPEND, None, []

        removal_record_dict: Dict[bytes32, CoinRecord] = {}
        removal_amount: int = 0
        for name in removal_names:
            removal_record = await self.get_coin_record(name)
            if removal_record is None and name not in additions_dict:
                return Err.UNKNOWN_UNSPENT, None, []
            elif name in additions_dict:
                removal_coin = additions_dict[name]
                # The timestamp and block-height of this coin being spent needs
                # to be consistent with what we use to check time-lock
                # conditions (below). All spends (including ephemeral coins) are
                # spent simultaneously. Ephemeral coins with an
                # ASSERT_SECONDS_RELATIVE 0 condition are still OK to spend in
                # the same block.
                assert self.peak.timestamp is not None
                removal_record = CoinRecord(
                    removal_coin,
                    uint32(self.peak.height + 1),
                    uint32(0),
                    False,
                    self.peak.timestamp,
                )

            assert removal_record is not None
            removal_amount = removal_amount + removal_record.coin.amount
            removal_record_dict[name] = removal_record

        if addition_amount > removal_amount:
            return Err.MINTING_COIN, None, []

        fees = uint64(removal_amount - addition_amount)
        assert_fee_sum: uint64 = uint64(npc_result.conds.reserve_fee)

        if fees < assert_fee_sum:
            return Err.RESERVE_FEE_CONDITION_FAILED, None, []

        if cost == 0:
            return Err.UNKNOWN, None, []

        fees_per_cost: float = fees / cost
        # If pool is at capacity check the fee, if not then accept even without the fee
        if self.mempool.at_full_capacity(cost):
            if fees_per_cost < self.nonzero_fee_minimum_fpc:
                return Err.INVALID_FEE_TOO_CLOSE_TO_ZERO, None, []
            if fees_per_cost <= self.mempool.get_min_fee_rate(cost):
                return Err.INVALID_FEE_LOW_FEE, None, []
        # Check removals against UnspentDB + DiffStore + Mempool + SpendBundle
        # Use this information later when constructing a block
        fail_reason, conflicts = await self.check_removals(removal_record_dict)
        # If there is a mempool conflict check if this SpendBundle has a higher fee per cost than all others
        conflicting_pool_items: Dict[bytes32, MempoolItem] = {}

        # If we have a mempool conflict, continue, since we still want to keep around the TX in the pending pool.
        if fail_reason is not None and fail_reason is not Err.MEMPOOL_CONFLICT:
            return fail_reason, None, []

        # Verify conditions, create hash_key list for aggsig check
        for spend in npc_result.conds.spends:
            coin_record: CoinRecord = removal_record_dict[bytes32(spend.coin_id)]
            # Check that the revealed removal puzzles actually match the puzzle hash
            if spend.puzzle_hash != coin_record.coin.puzzle_hash:
                log.warning("Mempool rejecting transaction because of wrong puzzle_hash")
                log.warning(f"{spend.puzzle_hash.hex()} != {coin_record.coin.puzzle_hash.hex()}")
                return Err.WRONG_PUZZLE_HASH, None, []

        chialisp_height = (
            self.peak.prev_transaction_block_height if not self.peak.is_transaction_block else self.peak.height
        )

        assert self.peak.timestamp is not None
        tl_error: Optional[Err] = mempool_check_time_locks(
            removal_record_dict,
            npc_result.conds,
            uint32(chialisp_height),
            self.peak.timestamp,
        )

        potential = MempoolItem(new_spend, uint64(fees), npc_result, cost, spend_name, additions, first_added_height)

        if tl_error:
            if tl_error is Err.ASSERT_HEIGHT_ABSOLUTE_FAILED or tl_error is Err.ASSERT_HEIGHT_RELATIVE_FAILED:
                return tl_error, potential, []  # MempoolInclusionStatus.PENDING
            else:
                return tl_error, None, []  # MempoolInclusionStatus.FAILED

        if fail_reason is Err.MEMPOOL_CONFLICT:
            for conflicting in conflicts:
                for c_sb_id in self.mempool.removals[conflicting.name()]:
                    sb: MempoolItem = self.mempool.spends[c_sb_id]
                    conflicting_pool_items[sb.name] = sb
            log.debug(f"Replace attempted. number of MempoolItems: {len(conflicting_pool_items)}")
            if not self.can_replace(conflicting_pool_items, removal_record_dict, fees, fees_per_cost):
                return Err.MEMPOOL_CONFLICT, potential, []
        duration = time.time() - start_time

        log.log(
            logging.DEBUG if duration < 2 else logging.WARNING,
            f"add_spendbundle {spend_name} took {duration:0.2f} seconds. "
            f"Cost: {cost} ({round(100.0 * cost/self.constants.MAX_BLOCK_COST_CLVM, 3)}% of max block cost)",
        )

        return None, potential, list(conflicting_pool_items.keys())

    async def check_removals(self, removals: Dict[bytes32, CoinRecord]) -> Tuple[Optional[Err], List[Coin]]:
        """
        This function checks for double spends, unknown spends and conflicting transactions in mempool.
        Returns Error (if any), dictionary of Unspents, list of coins with conflict errors (if any any).
        Note that additions are not checked for duplicates, because having duplicate additions requires also
        having duplicate removals.
        """
        assert self.peak is not None
        conflicts: List[Coin] = []

        for record in removals.values():
            removal = record.coin
            # 1. Checks if it's been spent already
            if record.spent:
                return Err.DOUBLE_SPEND, []
            # 2. Checks if there's a mempool conflict
            if removal.name() in self.mempool.removals:
                conflicts.append(removal)

        if len(conflicts) > 0:
            return Err.MEMPOOL_CONFLICT, conflicts
        # 5. If coins can be spent return list of unspents as we see them in local storage
        return None, []

    def get_spendbundle(self, bundle_hash: bytes32) -> Optional[SpendBundle]:
        """Returns a full SpendBundle if it's inside one the mempools"""
        if bundle_hash in self.mempool.spends:
            return self.mempool.spends[bundle_hash].spend_bundle
        return None

    def get_mempool_item(self, bundle_hash: bytes32, include_pending: bool = False) -> Optional[MempoolItem]:
        """
        Returns a MempoolItem if it's inside one the mempools.

        If include_pending is specified, also check the PENDING cache.
        """
        item = self.mempool.spends.get(bundle_hash, None)
        if not item and include_pending:
            # no async lock needed since we're not mutating the potential_cache
            item = self.potential_cache._txs.get(bundle_hash, None)
        return item

    async def new_peak(
        self, new_peak: Optional[BlockRecord], last_npc_result: Optional[NPCResult]
    ) -> List[Tuple[SpendBundle, NPCResult, bytes32]]:
        """
        Called when a new peak is available, we try to recreate a mempool for the new tip.
        """
        if new_peak is None:
            return []
        if new_peak.is_transaction_block is False:
            return []
        if self.peak == new_peak:
            return []
        assert new_peak.timestamp is not None
        included_items = []

        use_optimization: bool = self.peak is not None and new_peak.prev_transaction_block_hash == self.peak.header_hash
        self.peak = new_peak

        if use_optimization and last_npc_result is not None:
            # We don't reinitialize a mempool, just kick removed items
            if last_npc_result.conds is not None:
                for spend in last_npc_result.conds.spends:
                    if spend.coin_id in self.mempool.removals:
<<<<<<< HEAD
                        c_ids: List[bytes32] = self.mempool.removals[bytes32(spend.coin_id)]
                        self.mempool.remove_from_pool(c_ids, MempoolRemoveReason.BLOCK_INCLUSION)
                        for c_id in c_ids:
                            self.remove_seen(c_id)
=======
                        spendbundle_ids: List[bytes32] = self.mempool.removals[bytes32(spend.coin_id)]
                        self.mempool.remove_from_pool(spendbundle_ids)
                        for spendbundle_id in spendbundle_ids:
                            self.remove_seen(spendbundle_id)
>>>>>>> 8ec78958
        else:
            old_pool = self.mempool

            self.mempool = Mempool(
                self.mempool_max_total_cost,
                uint64(self.nonzero_fee_minimum_fpc),
                uint64(self.constants.MAX_BLOCK_COST_CLVM),
            )
            self.seen_bundle_hashes = {}
            for item in old_pool.spends.values():
                _, result, err = await self.add_spend_bundle(
                    item.spend_bundle, item.npc_result, item.spend_bundle_name, item.height_added_to_mempool
                )
                # Only add to `seen` if inclusion worked, so it can be resubmitted in case of a reorg
                if result == MempoolInclusionStatus.SUCCESS:
                    self.add_and_maybe_pop_seen(item.spend_bundle_name)
                # If the spend bundle was confirmed or conflicting (can no longer be in mempool), it won't be
                # successfully added to the new mempool.
                if result == MempoolInclusionStatus.FAILED and err == Err.DOUBLE_SPEND:
                    # Item was in mempool, but after the new block it's a double spend.
                    # Item is most likely included in the block.
                    included_items.append(item)

        potential_txs = self.potential_cache.drain()
        txs_added = []
        for item in potential_txs.values():
            cost, status, error = await self.add_spend_bundle(
                item.spend_bundle, item.npc_result, item.spend_bundle_name, item.height_added_to_mempool
            )
            if status == MempoolInclusionStatus.SUCCESS:
                txs_added.append((item.spend_bundle, item.npc_result, item.spend_bundle_name))
        log.info(
            f"Size of mempool: {len(self.mempool.spends)} spends, cost: {self.mempool.total_mempool_cost} "
            f"minimum fee rate (in FPC) to get in for 5M cost tx: {self.mempool.get_min_fee_rate(5000000)}"
        )
        self.mempool.fee_estimator.new_block(FeeBlockInfo(new_peak.height, included_items))
        return txs_added

    async def get_items_not_in_filter(self, mempool_filter: PyBIP158, limit: int = 100) -> List[MempoolItem]:
        items: List[MempoolItem] = []
        counter = 0
        broke_from_inner_loop = False

        # Send 100 with the highest fee per cost
        for dic in reversed(self.mempool.sorted_spends.values()):
            if broke_from_inner_loop:
                break
            for item in dic.values():
                if counter == limit:
                    broke_from_inner_loop = True
                    break
                if mempool_filter.Match(bytearray(item.spend_bundle_name)):
                    continue
                items.append(item)
                counter += 1

        return items

    def get_mempool_info(self) -> FeeMempoolInfo:
        import datetime

        return FeeMempoolInfo(
            CLVMCost(uint64(self.mempool_max_total_cost)),
            FeeRate(uint64(self.nonzero_fee_minimum_fpc)),
            CLVMCost(uint64(self.mempool.total_mempool_cost)),
            datetime.datetime.now(),
            CLVMCost(uint64(self.constants.MAX_BLOCK_COST_CLVM)),
        )<|MERGE_RESOLUTION|>--- conflicted
+++ resolved
@@ -589,17 +589,10 @@
             if last_npc_result.conds is not None:
                 for spend in last_npc_result.conds.spends:
                     if spend.coin_id in self.mempool.removals:
-<<<<<<< HEAD
-                        c_ids: List[bytes32] = self.mempool.removals[bytes32(spend.coin_id)]
-                        self.mempool.remove_from_pool(c_ids, MempoolRemoveReason.BLOCK_INCLUSION)
-                        for c_id in c_ids:
-                            self.remove_seen(c_id)
-=======
                         spendbundle_ids: List[bytes32] = self.mempool.removals[bytes32(spend.coin_id)]
                         self.mempool.remove_from_pool(spendbundle_ids)
                         for spendbundle_id in spendbundle_ids:
                             self.remove_seen(spendbundle_id)
->>>>>>> 8ec78958
         else:
             old_pool = self.mempool
 
