--- conflicted
+++ resolved
@@ -38,16 +38,10 @@
 log = logging.getLogger(__name__)
 
 
-def get_npc_multiprocess(
-    spend_bundle_bytes: bytes,
-) -> bytes:
+def get_npc_multiprocess(spend_bundle_bytes: bytes) -> bytes:
     program = simple_solution_program(SpendBundle.from_bytes(spend_bundle_bytes))
     # npc contains names of the coins removed, puzzle_hashes and their spend conditions
-<<<<<<< HEAD
     return bytes(get_name_puzzle_conditions(program, True))
-=======
-    return bytes(calculate_cost_of_program(program, constants.COST_PER_BYTE, True))
->>>>>>> cab78c43
 
 
 class MempoolManager:
@@ -187,7 +181,7 @@
 
         npc_list = npc_result.npc_list
         program = simple_solution_program(new_spend).program
-        cost = calculate_cost_of_program(program, npc_result, self.constants.CLVM_COST_RATIO_CONSTANT)
+        cost = calculate_cost_of_program(program, npc_result, self.constants.COST_PER_BYTE)
 
         log.debug(f"Cost: {cost}")
 
