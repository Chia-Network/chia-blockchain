--- conflicted
+++ resolved
@@ -588,17 +588,12 @@
             # We don't reinitialize a mempool, just kick removed items
             if last_npc_result.conds is not None:
                 for spend in last_npc_result.conds.spends:
-<<<<<<< HEAD
-                    if spend.coin_id in self.mempool.removals:
-                        spendbundle_ids: List[bytes32] = self.mempool.removals[bytes32(spend.coin_id)]
-                        self.mempool.remove_from_pool(spendbundle_ids, MempoolRemoveReason.BLOCK_INCLUSION)
-=======
                     if spend.coin_id in self.mempool.removal_coin_id_to_spendbundle_ids:
                         spendbundle_ids: List[bytes32] = self.mempool.removal_coin_id_to_spendbundle_ids[
                             bytes32(spend.coin_id)
                         ]
-                        self.mempool.remove_from_pool(spendbundle_ids)
->>>>>>> 39d73359
+                        self.mempool.remove_from_pool(spendbundle_ids, MempoolRemoveReason.BLOCK_INCLUSION)
+
                         for spendbundle_id in spendbundle_ids:
                             self.remove_seen(spendbundle_id)
         else:
