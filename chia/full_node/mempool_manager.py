from __future__ import annotations

import asyncio
import logging
import time
from collections.abc import Awaitable, Collection
from concurrent.futures import Executor, ThreadPoolExecutor
from dataclasses import dataclass, field
from typing import Callable, Optional, TypeVar

from chia_rs import (
    ELIGIBLE_FOR_DEDUP,
    ELIGIBLE_FOR_FF,
    MEMPOOL_MODE,
    BLSCache,
    ConsensusConstants,
    SpendBundle,
    SpendBundleConditions,
    get_flags_for_height_and_constants,
    supports_fast_forward,
    validate_clvm_and_signature,
)
from chia_rs.sized_bytes import bytes32
from chia_rs.sized_ints import uint32, uint64
from chiabip158 import PyBIP158

from chia.consensus.block_record import BlockRecordProtocol
from chia.consensus.check_time_locks import check_time_locks
from chia.consensus.cost_calculator import NPCResult
from chia.full_node.bitcoin_fee_estimator import create_bitcoin_fee_estimator
from chia.full_node.fee_estimation import FeeBlockInfo, MempoolInfo, MempoolItemInfo
from chia.full_node.fee_estimator_interface import FeeEstimatorInterface
from chia.full_node.mempool import MEMPOOL_ITEM_FEE_LIMIT, Mempool, MempoolRemoveInfo, MempoolRemoveReason
from chia.full_node.pending_tx_cache import ConflictTxCache, PendingTxCache
from chia.types.blockchain_format.coin import Coin
from chia.types.clvm_cost import CLVMCost
from chia.types.coin_record import CoinRecord
from chia.types.fee_rate import FeeRate
from chia.types.generator_types import NewBlockGenerator
from chia.types.mempool_inclusion_status import MempoolInclusionStatus
from chia.types.mempool_item import BundleCoinSpend, MempoolItem, UnspentLineageInfo
from chia.util.db_wrapper import SQLITE_INT_MAX
from chia.util.errors import Err, ValidationError
from chia.util.inline_executor import InlineExecutor

log = logging.getLogger(__name__)

# mempool items replacing existing ones must increase the total fee at least by
# this amount. 0.00001 XCH
MEMPOOL_MIN_FEE_INCREASE = uint64(10000000)


@dataclass
class TimelockConditions:
    assert_height: uint32 = uint32(0)
    assert_seconds: uint64 = uint64(0)
    assert_before_height: Optional[uint32] = None
    assert_before_seconds: Optional[uint64] = None


@dataclass
class LineageInfoCache:
    _fun: Callable[[bytes32], Awaitable[Optional[UnspentLineageInfo]]]
    _cache: dict[bytes32, Optional[UnspentLineageInfo]] = field(default_factory=dict)

    async def get_unspent_lineage_info(self, puzzle_hash: bytes32) -> Optional[UnspentLineageInfo]:
        # we rely on KeyError to distinguish between a stored
        # None value and a missing entry
        try:
            return self._cache[puzzle_hash]
        except KeyError:
            pass

        ret = await self._fun(puzzle_hash)
        self._cache[puzzle_hash] = ret
        return ret


def compute_assert_height(
    removal_coin_records: dict[bytes32, CoinRecord],
    conds: SpendBundleConditions,
) -> TimelockConditions:
    """
    Computes the most restrictive height- and seconds assertion in the spend bundle.
    Relative heights and times are resolved using the confirmed heights and
    timestamps from the coin records.
    """

    ret = TimelockConditions()
    ret.assert_height = uint32(conds.height_absolute)
    ret.assert_seconds = uint64(conds.seconds_absolute)
    ret.assert_before_height = (
        uint32(conds.before_height_absolute) if conds.before_height_absolute is not None else None
    )
    ret.assert_before_seconds = (
        uint64(conds.before_seconds_absolute) if conds.before_seconds_absolute is not None else None
    )

    for spend in conds.spends:
        if spend.height_relative is not None:
            h = uint32(removal_coin_records[bytes32(spend.coin_id)].confirmed_block_index + spend.height_relative)
            ret.assert_height = max(ret.assert_height, h)

        if spend.seconds_relative is not None:
            s = uint64(removal_coin_records[bytes32(spend.coin_id)].timestamp + spend.seconds_relative)
            ret.assert_seconds = max(ret.assert_seconds, s)

        if spend.before_height_relative is not None:
            h = uint32(
                removal_coin_records[bytes32(spend.coin_id)].confirmed_block_index + spend.before_height_relative
            )
            if ret.assert_before_height is not None:
                ret.assert_before_height = min(ret.assert_before_height, h)
            else:
                ret.assert_before_height = h

        if spend.before_seconds_relative is not None:
            s = uint64(removal_coin_records[bytes32(spend.coin_id)].timestamp + spend.before_seconds_relative)
            if ret.assert_before_seconds is not None:
                ret.assert_before_seconds = min(ret.assert_before_seconds, s)
            else:
                ret.assert_before_seconds = s

    return ret


@dataclass
class SpendBundleAddInfo:
    cost: Optional[uint64]
    status: MempoolInclusionStatus
    removals: list[MempoolRemoveInfo]
    error: Optional[Err]


@dataclass
class NewPeakInfo:
    items: list[NewPeakItem]
    removals: list[MempoolRemoveInfo]


@dataclass
class NewPeakItem:
    transaction_id: bytes32
    spend_bundle: SpendBundle
    conds: SpendBundleConditions


# For block overhead cost calculation
QUOTE_BYTES = 2
QUOTE_EXECUTION_COST = 20


def is_atom_canonical(clvm_buffer: bytes, offset: int) -> tuple[int, bool]:
    b = clvm_buffer[offset]
    if (b & 0b11000000) == 0b10000000:
        # 6 bits length prefix
        mask = 0b00111111
        prefix_len = 0
        min_value = 1
    elif (b & 0b11100000) == 0b11000000:
        # 5 + 8 bits length prefix
        mask = 0b00011111
        prefix_len = 1
        min_value = 1 << 6
    elif (b & 0b11110000) == 0b11100000:
        # 4 + 8 + 8 bits length prefix
        mask = 0b00001111
        prefix_len = 2
        min_value = 1 << (5 + 8)
    elif (b & 0b11111000) == 0b11110000:
        # 3 + 8 + 8 + 8 bits length prefix
        mask = 0b00000111
        prefix_len = 3
        min_value = 1 << (4 + 8 + 8)
    elif (b & 0b11111100) == 0b11111000:
        # 2 + 8 + 8 + 8 + 8 bits length prefix
        mask = 0b00000011
        prefix_len = 4
        min_value = 1 << (3 + 8 + 8 + 8)
    elif (b & 0b11111110) == 0b11111100:
        # 1 + 8 + 8 + 8 + 8 + 8 bits length prefix
        mask = 0b00000001
        prefix_len = 5
        min_value = 1 << (2 + 8 + 8 + 8 + 8)

    atom_len = b & mask
    for i in range(prefix_len):
        atom_len <<= 8
        offset += 1
        atom_len |= clvm_buffer[offset]

    return 1 + prefix_len + atom_len, atom_len >= min_value


def is_clvm_canonical(clvm_buffer: bytes) -> bool:
    """
    checks whether the CLVM serialization is all canonical representation.
    atoms can be serialized in more than one way by using more bytes than
    necessary to encode the length prefix. This functions ensures that all atoms are
    encoded with the shortest representation. back-references are not allowed
    and will make this function return false
    """
    assert clvm_buffer != b""

    offset = 0
    tokens_left = 1
    while True:
        b = clvm_buffer[offset]

        # pair
        if b == 0xFF:
            tokens_left += 1
            offset += 1
            continue

        # back references cannot be considered canonical, since they may be
        # encoded in many different ways
        if b == 0xFE:
            return False

        # small atom or NIL
        if b <= 0x80:
            tokens_left -= 1
            offset += 1
        else:
            atom_len, canonical = is_atom_canonical(clvm_buffer, offset)
            if not canonical:
                return False
            tokens_left -= 1
            offset += atom_len

        if tokens_left == 0:
            break

    # if there's garbage at the end, it's not canonical
    return offset == len(clvm_buffer)


def check_removals(
    removals: dict[bytes32, CoinRecord],
    bundle_coin_spends: dict[bytes32, BundleCoinSpend],
    *,
    get_items_by_coin_ids: Callable[[list[bytes32]], list[MempoolItem]],
) -> tuple[Optional[Err], list[MempoolItem]]:
    """
    This function checks for double spends, unknown spends and conflicting transactions in mempool.
    Returns Error (if any), the set of existing MempoolItems with conflicting spends (if any).
    Note that additions are not checked for duplicates, because having duplicate additions requires also
    having duplicate removals.
    """
    conflicts = set()
    for coin_id, coin_bcs in bundle_coin_spends.items():
        # 1. Checks if it's been spent already
        if removals[coin_id].spent and not coin_bcs.eligible_for_fast_forward:
            return Err.DOUBLE_SPEND, []

        # 2. Checks if there's a mempool conflict
        conflicting_items = get_items_by_coin_ids([coin_id])
        for item in conflicting_items:
            if item in conflicts:
                continue
            conflict_bcs = item.bundle_coin_spends.get(coin_id)
            if conflict_bcs is None:
                # Check if this is an item that spends an older ff singleton
                # version with a latest version that matches our coin ID.
                conflict_bcs = next(
                    (
                        bcs
                        for bcs in item.bundle_coin_spends.values()
                        if bcs.latest_singleton_lineage is not None and bcs.latest_singleton_lineage.coin_id == coin_id
                    ),
                    None,
                )
                # We're not expected to get here but let's handle it gracefully
                if conflict_bcs is None:
                    log.warning(f"Coin ID {coin_id} expected but not found in mempool item {item.name}")
                    return Err.INVALID_SPEND_BUNDLE, []
            # if the spend we're adding to the mempool is not DEDUP nor FF, it's
            # just a regular conflict
            if not coin_bcs.eligible_for_fast_forward and not coin_bcs.eligible_for_dedup:
                conflicts.add(item)

            # if the spend we're adding is FF, but there's a conflicting spend
            # that isn't FF, they can't be chained, so that's a conflict
            elif coin_bcs.eligible_for_fast_forward and not conflict_bcs.eligible_for_fast_forward:
                conflicts.add(item)

            # if the spend we're adding is DEDUP, but there's a conflicting spend
            # that isn't DEDUP, we cannot merge them, so that's a conflict
            elif coin_bcs.eligible_for_dedup and not conflict_bcs.eligible_for_dedup:
                conflicts.add(item)

            # if the spend we're adding is DEDUP but the existing spend has a
            # different solution, we cannot merge them, so that's a conflict
            elif coin_bcs.eligible_for_dedup and bytes(coin_bcs.coin_spend.solution) != bytes(
                conflict_bcs.coin_spend.solution
            ):
                conflicts.add(item)

    if len(conflicts) > 0:
        return Err.MEMPOOL_CONFLICT, list(conflicts)
    return None, []


class MempoolManager:
    pool: Executor
    constants: ConsensusConstants
    seen_bundle_hashes: dict[bytes32, bytes32]
    get_coin_records: Callable[[Collection[bytes32]], Awaitable[list[CoinRecord]]]
    get_unspent_lineage_info_for_puzzle_hash: Callable[[bytes32], Awaitable[Optional[UnspentLineageInfo]]]
    nonzero_fee_minimum_fpc: int
    mempool_max_total_cost: int
    # a cache of MempoolItems that conflict with existing items in the pool
    _conflict_cache: ConflictTxCache
    # cache of MempoolItems with height conditions making them not valid yet
    _pending_cache: PendingTxCache
    seen_cache_size: int
    peak: Optional[BlockRecordProtocol]
    mempool: Mempool
    _worker_queue_size: int
    max_block_clvm_cost: uint64
    max_tx_clvm_cost: uint64

    def __init__(
        self,
        get_coin_records: Callable[[Collection[bytes32]], Awaitable[list[CoinRecord]]],
        get_unspent_lineage_info_for_puzzle_hash: Callable[[bytes32], Awaitable[Optional[UnspentLineageInfo]]],
        consensus_constants: ConsensusConstants,
        *,
        single_threaded: bool = False,
        max_tx_clvm_cost: Optional[uint64] = None,
    ):
        self.constants: ConsensusConstants = consensus_constants

        # Keep track of seen spend_bundles
        self.seen_bundle_hashes: dict[bytes32, bytes32] = {}

        self.get_coin_records = get_coin_records
        self.get_unspent_lineage_info_for_puzzle_hash = get_unspent_lineage_info_for_puzzle_hash

        # The fee per cost must be above this amount to consider the fee "nonzero", and thus able to kick out other
        # transactions. This prevents spam. This is equivalent to 0.055 XCH per block, or about 0.00005 XCH for two
        # spends.
        self.nonzero_fee_minimum_fpc = 5

        # We need to deduct the block overhead, which consists of the wrapping
        # quote opcode's bytes cost as well as its execution cost.
        BLOCK_OVERHEAD = QUOTE_BYTES * self.constants.COST_PER_BYTE + QUOTE_EXECUTION_COST

        self.max_block_clvm_cost = uint64(self.constants.MAX_BLOCK_COST_CLVM - BLOCK_OVERHEAD)
        self.max_tx_clvm_cost = (
            max_tx_clvm_cost if max_tx_clvm_cost is not None else uint64(self.constants.MAX_BLOCK_COST_CLVM // 2)
        )
        self.mempool_max_total_cost = int(self.constants.MAX_BLOCK_COST_CLVM * self.constants.MEMPOOL_BLOCK_BUFFER)

        # Transactions that were unable to enter mempool, used for retry. (they were invalid)
        self._conflict_cache = ConflictTxCache(self.constants.MAX_BLOCK_COST_CLVM * 1, 1000)
        self._pending_cache = PendingTxCache(self.constants.MAX_BLOCK_COST_CLVM * 1, 1000)
        self.seen_cache_size = 10000
        self._worker_queue_size = 0
        if single_threaded:
            self.pool = InlineExecutor()
        else:
            self.pool = ThreadPoolExecutor(max_workers=2, thread_name_prefix="mempool-")

        # The mempool will correspond to a certain peak
        self.peak: Optional[BlockRecordProtocol] = None
        self.fee_estimator: FeeEstimatorInterface = create_bitcoin_fee_estimator(self.max_block_clvm_cost)
        mempool_info = MempoolInfo(
            CLVMCost(uint64(self.mempool_max_total_cost)),
            FeeRate(uint64(self.nonzero_fee_minimum_fpc)),
            CLVMCost(uint64(self.max_block_clvm_cost)),
        )
        self.mempool: Mempool = Mempool(mempool_info, self.fee_estimator)

    def shut_down(self) -> None:
        self.pool.shutdown(wait=True)

    # TODO: remove this, use create_generator() instead
    def create_bundle_from_mempool(self, last_tb_header_hash: bytes32) -> Optional[tuple[SpendBundle, list[Coin]]]:
        """
        Returns aggregated spendbundle that can be used for creating new block,
        additions and removals in that spend_bundle
        """
        if self.peak is None or self.peak.header_hash != last_tb_header_hash:
            return None
        return self.mempool.create_bundle_from_mempool_items(self.constants, self.peak.height)

    def create_block_generator(self, last_tb_header_hash: bytes32, timeout: float) -> Optional[NewBlockGenerator]:
        """
        Returns a block generator program, the aggregate signature and all additions and removals, for a new block
        """
        if self.peak is None or self.peak.header_hash != last_tb_header_hash:
            return None
        return self.mempool.create_block_generator(self.constants, self.peak.height, timeout)

    def create_block_generator2(self, last_tb_header_hash: bytes32, timeout: float) -> Optional[NewBlockGenerator]:
        """
        Returns a block generator program, the aggregate signature and all additions, for a new block
        """
        if self.peak is None or self.peak.header_hash != last_tb_header_hash:
            return None
        return self.mempool.create_block_generator2(self.constants, self.peak.height, timeout)

    def get_filter(self) -> bytes:
        all_transactions: set[bytes32] = set()
        byte_array_list = []
        for key in self.mempool.all_item_ids():
            if key not in all_transactions:
                all_transactions.add(key)
                byte_array_list.append(bytearray(key))

        tx_filter: PyBIP158 = PyBIP158(byte_array_list)
        return bytes(tx_filter.GetEncoded())

    def is_fee_enough(self, fees: uint64, cost: uint64) -> bool:
        """
        Determines whether any of the pools can accept a transaction with a given fees
        and cost.
        """
        if cost == 0:
            return False
        fees_per_cost = fees / cost
        if not self.mempool.at_full_capacity(cost):
            return True
        if fees_per_cost < self.nonzero_fee_minimum_fpc:
            return False
        min_fee_rate = self.mempool.get_min_fee_rate(cost)
        return min_fee_rate is not None and fees_per_cost > min_fee_rate

    def add_and_maybe_pop_seen(self, spend_name: bytes32) -> None:
        self.seen_bundle_hashes[spend_name] = spend_name
        while len(self.seen_bundle_hashes) > self.seen_cache_size:
            first_in = next(iter(self.seen_bundle_hashes.keys()))
            self.seen_bundle_hashes.pop(first_in)

    def seen(self, bundle_hash: bytes32) -> bool:
        """Return true if we saw this spendbundle recently"""
        return bundle_hash in self.seen_bundle_hashes

    def remove_seen(self, bundle_hash: bytes32) -> None:
        if bundle_hash in self.seen_bundle_hashes:
            self.seen_bundle_hashes.pop(bundle_hash)

    async def pre_validate_spendbundle(
        self, spend_bundle: SpendBundle, spend_bundle_id: Optional[bytes32] = None, bls_cache: Optional[BLSCache] = None
    ) -> SpendBundleConditions:
        """
        Errors are included within the cached_result.
        This runs in another process so we don't block the main thread
        """

        if spend_bundle.coin_spends == []:
            raise ValidationError(Err.INVALID_SPEND_BUNDLE, "Empty SpendBundle")

        assert self.peak is not None

        self._worker_queue_size += 1
        try:
            flags = get_flags_for_height_and_constants(self.peak.height, self.constants)
            sbc, new_cache_entries, duration = await asyncio.get_running_loop().run_in_executor(
                self.pool,
                validate_clvm_and_signature,
                spend_bundle,
                self.max_tx_clvm_cost,
                self.constants,
                flags | MEMPOOL_MODE,
            )
        # validate_clvm_and_signature raises a TypeError with an error code
        except Exception as e:
            # Convert that to a ValidationError
            if len(e.args) > 0:
                error = Err(e.args[0])
                raise ValidationError(error)
            else:
                raise ValidationError(Err.UNKNOWN)  # pragma: no cover
        finally:
            self._worker_queue_size -= 1

        if bls_cache is not None:
            bls_cache.update(new_cache_entries)

        ret = NPCResult(None, sbc)

        if spend_bundle_id is None:
            spend_bundle_id = spend_bundle.name()

        log.log(
            logging.DEBUG if duration < 2 else logging.WARNING,
            f"pre_validate_spendbundle took {duration:0.4f} seconds "
            f"for {spend_bundle_id} (queue-size: {self._worker_queue_size})",
        )
        if ret.error is not None:
            raise ValidationError(Err(ret.error), "pre_validate_spendbundle failed")
        assert ret.conds is not None
        return ret.conds

    async def add_spend_bundle(
        self,
        new_spend: SpendBundle,
        conds: SpendBundleConditions,
        spend_name: bytes32,
        first_added_height: uint32,
        get_coin_records: Optional[Callable[[Collection[bytes32]], Awaitable[list[CoinRecord]]]] = None,
        get_unspent_lineage_info_for_puzzle_hash: Optional[
            Callable[[bytes32], Awaitable[Optional[UnspentLineageInfo]]]
        ] = None,
    ) -> SpendBundleAddInfo:
        """
        Validates and adds to mempool a new_spend with the given NPCResult, and spend_name, and the current mempool.
        The mempool should be locked during this call (blockchain lock). If there are mempool conflicts, the conflicting
        spends might be removed (if the new spend is a superset of the previous). Otherwise, the new spend might be
        added to the potential pool.

        Args:
            new_spend: spend bundle to validate and add
            conds: result of running the clvm transaction in a fake block
            spend_name: hash of the spend bundle data, passed in as an optimization

        Returns:
            Optional[uint64]: cost of the entire transaction, None iff status is FAILED
            MempoolInclusionStatus:  SUCCESS (should add to pool), FAILED (cannot add), and PENDING (can add later)
            list[MempoolRemoveInfo]: conflicting mempool items which were removed, if no Err
            Optional[Err]: Err is set iff status is FAILED
        """

        # Skip if already added
        existing_item = self.mempool.get_item_by_id(spend_name)
        if existing_item is not None:
            return SpendBundleAddInfo(existing_item.cost, MempoolInclusionStatus.SUCCESS, [], None)

        if get_coin_records is None:
            get_coin_records = self.get_coin_records

        if get_unspent_lineage_info_for_puzzle_hash is None:
            get_unspent_lineage_info_for_puzzle_hash = self.get_unspent_lineage_info_for_puzzle_hash

        err, item, remove_items = await self.validate_spend_bundle(
            new_spend,
            conds,
            spend_name,
            first_added_height,
            get_coin_records,
            get_unspent_lineage_info_for_puzzle_hash,
        )
        if err is None:
            # No error, immediately add to mempool, after removing conflicting TXs.
            assert item is not None
            conflict = self.mempool.remove_from_pool(remove_items, MempoolRemoveReason.CONFLICT)
            info = self.mempool.add_to_pool(item)
            if info.error is not None:
                return SpendBundleAddInfo(item.cost, MempoolInclusionStatus.FAILED, [], info.error)
            return SpendBundleAddInfo(item.cost, MempoolInclusionStatus.SUCCESS, [*info.removals, conflict], None)
        elif err is Err.MEMPOOL_CONFLICT and item is not None:
            # The transaction has a conflict with another item in the
            # mempool, put it aside and re-try it later
            self._conflict_cache.add(item)
            return SpendBundleAddInfo(item.cost, MempoolInclusionStatus.PENDING, [], err)
        elif item is not None:
            # The transasction has a height assertion and is not yet valid.
            # remember it to try it again later
            self._pending_cache.add(item)
            return SpendBundleAddInfo(item.cost, MempoolInclusionStatus.PENDING, [], err)
        else:
            # Cannot add to the mempool or pending pool.
            return SpendBundleAddInfo(None, MempoolInclusionStatus.FAILED, [], err)

    async def validate_spend_bundle(
        self,
        new_spend: SpendBundle,
        conds: SpendBundleConditions,
        spend_name: bytes32,
        first_added_height: uint32,
        get_coin_records: Callable[[Collection[bytes32]], Awaitable[list[CoinRecord]]],
        get_unspent_lineage_info_for_puzzle_hash: Callable[[bytes32], Awaitable[Optional[UnspentLineageInfo]]],
    ) -> tuple[Optional[Err], Optional[MempoolItem], list[bytes32]]:
        """
        Validates new_spend with the given SpendBundleConditions, and
        spend_name, and the current mempool. The mempool should
        be locked during this call (blockchain lock).

        Args:
            new_spend: spend bundle to validate
            conds: result of running the clvm transaction
            spend_name: hash of the spend bundle data, passed in as an optimization
            first_added_height: The block height that `new_spend`  first entered this node's mempool.
                Used to estimate how long a spend has taken to be included on the chain.
                This value could differ node to node. Not preserved across full_node restarts.

        Returns:
            Optional[Err]: Err is set if we cannot add to the mempool, None if we will immediately add to mempool
            Optional[MempoolItem]: the item to add (to mempool or pending pool)
            list[bytes32]: conflicting mempool items to remove, if no Err
        """
        start_time = time.monotonic()
        if self.peak is None:
            return Err.MEMPOOL_NOT_INITIALIZED, None, []

        cost = conds.cost

        removal_names: set[bytes32] = set()
        additions_dict: dict[bytes32, Coin] = {}
        addition_amount: int = 0

        # Map of coin ID to SpendConditions
        spend_conditions = {bytes32(spend.coin_id): spend for spend in conds.spends}

        # if this happens, the SpendBundle doesn't match the
        # SpendBundleConditions.
        assert len(new_spend.coin_spends) == len(spend_conditions)

        bundle_coin_spends: dict[bytes32, BundleCoinSpend] = {}
        for coin_spend in new_spend.coin_spends:
            coin_id = coin_spend.coin.name()
            removal_names.add(coin_id)

            # if this coin_id isn't found, the SpendBundle doesn't match the
            # SpendBundleConditions.
            spend_conds = spend_conditions.pop(coin_id)

            if bool(spend_conds.flags & ELIGIBLE_FOR_DEDUP) and not is_clvm_canonical(bytes(coin_spend.solution)):
                return Err.INVALID_COIN_SOLUTION, None, []

            lineage_info = None
            eligible_for_ff = bool(spend_conds.flags & ELIGIBLE_FOR_FF) and supports_fast_forward(coin_spend)
            if eligible_for_ff:
                # Make sure the fast forward spend still has a version that is
                # still unspent, because if the singleton has been melted, the
                # fast forward spend will never become valid.
                lineage_info = await get_unspent_lineage_info_for_puzzle_hash(spend_conds.puzzle_hash)
                if lineage_info is None:
<<<<<<< HEAD
                    return Err.DOUBLE_SPEND, None, []

            spend_additions = []
            for puzzle_hash, amount, _ in spend_conds.create_coin:
                child_coin = Coin(coin_id, puzzle_hash, uint64(amount))
                spend_additions.append(child_coin)
                additions_dict[child_coin.name()] = child_coin
                addition_amount += amount

=======
                    mark_as_fast_forward = False
>>>>>>> b1cc0a5b
            bundle_coin_spends[coin_id] = BundleCoinSpend(
                coin_spend=coin_spend,
                eligible_for_dedup=bool(spend_conds.flags & ELIGIBLE_FOR_DEDUP),
                eligible_for_fast_forward=eligible_for_ff,
                additions=spend_additions,
                cost=uint64(spend_conds.condition_cost + spend_conds.execution_cost),
                latest_singleton_lineage=lineage_info,
            )

        # fast forward spends are only allowed when bundled with other, non-FF, spends
        # in order to evict an FF spend, it must be associated with a normal
        # spend that can be included in a block or invalidated some other way
        if all([s.eligible_for_fast_forward for s in bundle_coin_spends.values()]):
            return Err.INVALID_SPEND_BUNDLE, None, []

        removal_record_dict: dict[bytes32, CoinRecord] = {}
        removal_amount: int = 0
        removal_records = await get_coin_records(removal_names)
        for record in removal_records:
            removal_record_dict[record.coin.name()] = record

        for name in removal_names:
            if name not in removal_record_dict and name not in additions_dict:
                return Err.UNKNOWN_UNSPENT, None, []
            if name in additions_dict:
                removal_coin = additions_dict[name]
                # The timestamp and block-height of this coin being spent needs
                # to be consistent with what we use to check time-lock
                # conditions (below). All spends (including ephemeral coins) are
                # spent simultaneously. Ephemeral coins with an
                # ASSERT_SECONDS_RELATIVE 0 condition are still OK to spend in
                # the same block.
                assert self.peak.timestamp is not None
                removal_record = CoinRecord(
                    removal_coin,
                    uint32(self.peak.height + 1),
                    uint32(0),
                    False,
                    self.peak.timestamp,
                )
                removal_record_dict[name] = removal_record
            else:
                removal_record = removal_record_dict[name]
            removal_amount += removal_record.coin.amount

        fees = uint64(removal_amount - addition_amount)

        if cost == 0:
            return Err.UNKNOWN, None, []

        if cost > self.max_tx_clvm_cost:
            return Err.BLOCK_COST_EXCEEDS_MAX, None, []

        # this is not very likely to happen, but it's here to ensure SQLite
        # never runs out of precision in its computation of fees.
        # sqlite's integers are signed int64, so the max value they can
        # represent is 2^63-1
        if fees > MEMPOOL_ITEM_FEE_LIMIT or SQLITE_INT_MAX - self.mempool.total_mempool_fees() <= fees:
            return Err.INVALID_BLOCK_FEE_AMOUNT, None, []

        fees_per_cost: float = fees / cost
        # If pool is at capacity check the fee, if not then accept even without the fee
        if self.mempool.at_full_capacity(cost):
            if fees_per_cost < self.nonzero_fee_minimum_fpc:
                return Err.INVALID_FEE_TOO_CLOSE_TO_ZERO, None, []
            min_fee_rate = self.mempool.get_min_fee_rate(cost)
            if min_fee_rate is None:
                return Err.INVALID_COST_RESULT, None, []
            if fees_per_cost <= min_fee_rate:
                return Err.INVALID_FEE_LOW_FEE, None, []

        # Check removals against UnspentDB + DiffStore + Mempool + SpendBundle
        # Use this information later when constructing a block
        fail_reason, conflicts = check_removals(
            removal_record_dict, bundle_coin_spends, get_items_by_coin_ids=self.mempool.get_items_by_coin_ids
        )

        # If we have a mempool conflict, continue, since we still want to keep around the TX in the pending pool.
        if fail_reason is not None and fail_reason is not Err.MEMPOOL_CONFLICT:
            return fail_reason, None, []

        # Verify conditions, create hash_key list for aggsig check
        for spend in conds.spends:
            coin_record: CoinRecord = removal_record_dict[bytes32(spend.coin_id)]
            # Check that the revealed removal puzzles actually match the puzzle hash
            if spend.puzzle_hash != coin_record.coin.puzzle_hash:
                log.warning("Mempool rejecting transaction because of wrong puzzle_hash")
                log.warning(f"{spend.puzzle_hash.hex()} != {coin_record.coin.puzzle_hash.hex()}")
                return Err.WRONG_PUZZLE_HASH, None, []

        # the height and time we pass in here represent the previous transaction
        # block's height and timestamp. In the mempool, the most recent peak
        # block we've received will be the previous transaction block, from the
        # point-of-view of the next block to be farmed. Therefore we pass in the
        # current peak's height and timestamp
        assert self.peak.timestamp is not None
        tl_error: Optional[Err] = check_time_locks(
            removal_record_dict,
            conds,
            self.peak.height,
            self.peak.timestamp,
        )

        timelocks: TimelockConditions = compute_assert_height(removal_record_dict, conds)

        if timelocks.assert_before_height is not None and timelocks.assert_before_height <= timelocks.assert_height:
            # returning None as the "potential" means it failed. We won't store it
            # in the pending cache
            return Err.IMPOSSIBLE_HEIGHT_ABSOLUTE_CONSTRAINTS, None, []  # MempoolInclusionStatus.FAILED
        if timelocks.assert_before_seconds is not None and timelocks.assert_before_seconds <= timelocks.assert_seconds:
            return Err.IMPOSSIBLE_SECONDS_ABSOLUTE_CONSTRAINTS, None, []  # MempoolInclusionStatus.FAILED

        potential = MempoolItem(
            new_spend,
            uint64(fees),
            conds,
            spend_name,
            first_added_height,
            timelocks.assert_height,
            timelocks.assert_before_height,
            timelocks.assert_before_seconds,
            bundle_coin_spends,
        )

        if tl_error:
            if tl_error is Err.ASSERT_HEIGHT_ABSOLUTE_FAILED or tl_error is Err.ASSERT_HEIGHT_RELATIVE_FAILED:
                return tl_error, potential, []  # MempoolInclusionStatus.PENDING
            else:
                return tl_error, None, []  # MempoolInclusionStatus.FAILED

        if fail_reason is Err.MEMPOOL_CONFLICT:
            log.debug(f"Replace attempted. number of MempoolItems: {len(conflicts)}")
            if not can_replace(conflicts, removal_names, potential):
                return Err.MEMPOOL_CONFLICT, potential, []

        duration = time.monotonic() - start_time

        log.log(
            logging.DEBUG if duration < 2 else logging.WARNING,
            f"add_spendbundle {spend_name} took {duration:0.2f} seconds. "
            f"Cost: {cost} ({round(100.0 * cost / self.constants.MAX_BLOCK_COST_CLVM, 3)}% of max block cost)",
        )

        if duration > 2:
            log.warning("validating spend took too long, rejecting")
            return Err.INVALID_SPEND_BUNDLE, None, []

        return None, potential, [item.name for item in conflicts]

    def get_spendbundle(self, bundle_hash: bytes32) -> Optional[SpendBundle]:
        """Returns a full SpendBundle if it's inside one the mempools"""
        item: Optional[MempoolItem] = self.mempool.get_item_by_id(bundle_hash)
        if item is not None:
            return item.spend_bundle
        return None

    def get_mempool_item(self, bundle_hash: bytes32, include_pending: bool = False) -> Optional[MempoolItem]:
        """
        Returns the MempoolItem in the mempool that matches the provided spend bundle hash (id)
        or None if not found.

        If include_pending is specified, also check the PENDING cache.
        """
        item = self.mempool.get_item_by_id(bundle_hash)
        if not item and include_pending:
            # no async lock needed since we're not mutating the pending_cache
            item = self._pending_cache.get(bundle_hash)
        if not item and include_pending:
            item = self._conflict_cache.get(bundle_hash)

        return item

    async def new_peak(
        self, new_peak: Optional[BlockRecordProtocol], spent_coins: Optional[list[bytes32]]
    ) -> NewPeakInfo:
        """
        Called when a new peak is available, we try to recreate a mempool for the new tip.
        new_peak should always be the most recent *transaction* block of the chain. Since
        the mempool cannot traverse the chain to find the most recent transaction block,
        we wouldn't be able to detect, and correctly update the mempool, if we saw a
        non-transaction block on a fork. self.peak must always be set to a transaction
        block.
        """
        if new_peak is None:
            return NewPeakInfo([], [])
        # we're only interested in transaction blocks
        if new_peak.is_transaction_block is False:
            return NewPeakInfo([], [])
        if self.peak == new_peak:
            return NewPeakInfo([], [])
        assert new_peak.timestamp is not None
        self.fee_estimator.new_block_height(new_peak.height)
        included_items: list[MempoolItemInfo] = []
        new_peak_start = time.monotonic()

        expired = self.mempool.new_tx_block(new_peak.height, new_peak.timestamp)
        mempool_item_removals: list[MempoolRemoveInfo] = [expired]

        use_optimization: bool = self.peak is not None and new_peak.prev_transaction_block_hash == self.peak.header_hash
        self.peak = new_peak

        lineage_cache = LineageInfoCache(self.get_unspent_lineage_info_for_puzzle_hash)

        if use_optimization and spent_coins is not None:
            # We don't reinitialize a mempool, just kick removed items
            # transactions in the mempool may be spending multiple coins,
            # when looking up transactions by all coin IDs, we're likely to
            # find the same transaction multiple times. We put them in a set
            # to deduplicate
            spendbundle_ids_to_remove: set[bytes32] = set()

            # rebasing a fast forward spend is more expensive than to just
            # evict the item. So, any FF spend we may need to rebase, defer
            # them until after we've gone through all spends
            deferred_ff_items: set[tuple[bytes32, MempoolItem]] = set()

            for spend in spent_coins:
                items = self.mempool.get_items_by_coin_id(spend)
                for item in items:
                    # this is a property, compute it once
                    item_name = item.name

                    # if we've already decided to remove this mempool item
                    # because of some other coin, we don't need to do any more
                    # work
                    if item_name in spendbundle_ids_to_remove:
                        continue

                    bcs = item.bundle_coin_spends.get(spend)
                    if bcs is not None and bcs.latest_singleton_lineage is None:
                        # this is a regular coin spend that's now made it into
                        # a block and we just evict its mempool item
                        included_items.append(MempoolItemInfo(item.cost, item.fee, item.height_added_to_mempool))
                        self.remove_seen(item_name)
                        spendbundle_ids_to_remove.add(item_name)
                        continue

                    deferred_ff_items.add((spend, item))

            # fast forward spends are indexed under the latest singleton coin ID
            # if it's spent, we need to update the index in the mempool. This
            # list lets us perform a bulk update
            # new_coin_id, current_coin_id, mempool item name
            spends_to_update: list[tuple[bytes32, bytes32, bytes32]] = []

            for spend, item in deferred_ff_items:
                item_name = item.spend_bundle_name
                if item_name in spendbundle_ids_to_remove:
                    continue
                # there may be multiple matching spends in the mempool
                # item, for the same singleton
                found_matches = 0
                for bcs in item.bundle_coin_spends.values():
                    if bcs.latest_singleton_lineage is None or bcs.latest_singleton_lineage.coin_id != spend:
                        continue
                    found_matches += 1

                    # TODO: in the future, we could pass this new coin ID
                    # into new_peak() and avoid this DB lookup
                    lineage_info = await lineage_cache.get_unspent_lineage_info(bcs.coin_spend.coin.puzzle_hash)
                    if lineage_info is None:
                        # this singleton no longer has an unspent coin with
                        # this puzzle-hash. FF is not longer available and we
                        # just need to evict this mempool item
                        self.remove_seen(item_name)
                        spendbundle_ids_to_remove.add(item_name)
                        break

                    spends_to_update.append((lineage_info.coin_id, spend, item_name))
                    bcs.latest_singleton_lineage = lineage_info

                if found_matches == 0:  # pragma: no cover
                    # We are not expected to get here. this is all
                    # defensive to get rid of the spend bundle or patch
                    # it up
                    log.warning(
                        f"MempoolItem indexed as spending coin: {spend}, "
                        f"but spend is not found in item: {item_name}. Evicting mempool item"
                    )
                    # we don't expect this to happen, so evict the
                    # item as a precaution
                    spendbundle_ids_to_remove.add(item_name)

            if len(spends_to_update) > 0:
                self.mempool.update_spend_index(spends_to_update)

            mempool_item_removals.append(
                self.mempool.remove_from_pool(list(spendbundle_ids_to_remove), MempoolRemoveReason.BLOCK_INCLUSION)
            )
        else:
            log.warning(
                "updating the mempool using the slow-path. "
                f"peak: {self.peak.header_hash.hex()} "
                f"new-peak-prev: {new_peak.prev_transaction_block_hash} "
                f"coins: {'not set' if spent_coins is None else 'set'}"
            )
            old_pool = self.mempool
            self.mempool = Mempool(old_pool.mempool_info, old_pool.fee_estimator)
            self.seen_bundle_hashes = {}

            # in order to make this a bit quicker, we look-up all the spends in
            # a single query, rather than one at a time.
            coin_records: dict[bytes32, CoinRecord] = {}

            removals: set[bytes32] = set()
            for item in old_pool.all_items():
                for s in item.spend_bundle.coin_spends:
                    removals.add(s.coin.name())

            for record in await self.get_coin_records(removals):
                name = record.coin.name()
                coin_records[name] = record

            async def local_get_coin_records(names: Collection[bytes32]) -> list[CoinRecord]:
                ret: list[CoinRecord] = []
                for name in names:
                    r = coin_records.get(name)
                    if r is not None:
                        ret.append(r)
                return ret

            for item in old_pool.all_items():
                info = await self.add_spend_bundle(
                    item.spend_bundle,
                    item.conds,
                    item.spend_bundle_name,
                    item.height_added_to_mempool,
                    local_get_coin_records,
                    lineage_cache.get_unspent_lineage_info,
                )
                # Only add to `seen` if inclusion worked, so it can be resubmitted in case of a reorg
                if info.status == MempoolInclusionStatus.SUCCESS:
                    self.add_and_maybe_pop_seen(item.spend_bundle_name)
                # If the spend bundle was confirmed or conflicting (can no longer be in mempool), it won't be
                # successfully added to the new mempool.
                if info.status == MempoolInclusionStatus.FAILED and info.error == Err.DOUBLE_SPEND:
                    # Item was in mempool, but after the new block it's a double spend.
                    # Item is most likely included in the block.
                    included_items.append(MempoolItemInfo(item.cost, item.fee, item.height_added_to_mempool))

        potential_txs = self._pending_cache.drain(new_peak.height)
        potential_txs.update(self._conflict_cache.drain())
        txs_added = []
        for item in potential_txs.values():
            info = await self.add_spend_bundle(
                item.spend_bundle,
                item.conds,
                item.spend_bundle_name,
                item.height_added_to_mempool,
                self.get_coin_records,
                lineage_cache.get_unspent_lineage_info,
            )
            if info.status == MempoolInclusionStatus.SUCCESS:
                txs_added.append(NewPeakItem(item.spend_bundle_name, item.spend_bundle, item.conds))
            mempool_item_removals.extend(info.removals)
        log.info(
            f"Size of mempool: {self.mempool.size()} spends, "
            f"cost: {self.mempool.total_mempool_cost()} "
            f"minimum fee rate (in FPC) to get in for 5M cost tx: {self.mempool.get_min_fee_rate(5000000)}"
        )
        self.mempool.fee_estimator.new_block(FeeBlockInfo(new_peak.height, included_items))
        duration = time.monotonic() - new_peak_start
        log.log(logging.WARNING if duration > 1 else logging.INFO, f"new_peak() took {duration:0.2f} seconds")
        return NewPeakInfo(txs_added, mempool_item_removals)

    def get_items_not_in_filter(self, mempool_filter: PyBIP158, limit: int = 100) -> list[SpendBundle]:
        items: list[SpendBundle] = []

        assert limit > 0

        # Send 100 with the highest fee per cost
        for item in self.mempool.items_by_feerate():
            if len(items) >= limit:
                return items
            if mempool_filter.Match(bytearray(item.spend_bundle_name)):
                continue
            items.append(item.spend_bundle)

        return items


T = TypeVar("T", uint32, uint64)


def optional_min(a: Optional[T], b: Optional[T]) -> Optional[T]:
    return min((v for v in [a, b] if v is not None), default=None)


def optional_max(a: Optional[T], b: Optional[T]) -> Optional[T]:
    return max((v for v in [a, b] if v is not None), default=None)


def can_replace(
    conflicting_items: list[MempoolItem],
    removal_names: set[bytes32],
    new_item: MempoolItem,
) -> bool:
    """
    This function implements the mempool replacement rules. Given a Mempool item
    we're attempting to insert into the mempool (new_item) and the set of existing
    mempool items that conflict with it, this function answers the question whether
    the existing items can be replaced by the new one. The removals parameter are
    the coin IDs the new mempool item is spending.
    """

    conflicting_fees = 0
    conflicting_cost = 0
    assert_height: Optional[uint32] = None
    assert_before_height: Optional[uint32] = None
    assert_before_seconds: Optional[uint64] = None
    # we don't allow replacing mempool items with new ones that remove
    # eligibility for dedup and fast-forward. Doing so could be abused by
    # denying such spends from operating as intended
    # collect all coins that are eligible for dedup and FF in the existing items
    existing_ff_spends: set[bytes32] = set()
    existing_dedup_spends: set[bytes32] = set()

    for item in conflicting_items:
        conflicting_fees += item.fee
        conflicting_cost += item.cost

        # All coins spent in all conflicting items must also be spent in the new item. (superset rule). This is
        # important because otherwise there exists an attack. A user spends coin A. An attacker replaces the
        # bundle with AB with a higher fee. An attacker then replaces the bundle with just B with a higher
        # fee than AB therefore kicking out A altogether. The better way to solve this would be to keep a cache
        # of booted transactions like A, and retry them after they get removed from mempool due to a conflict.
        for coin_id, bcs in item.bundle_coin_spends.items():
            if coin_id not in removal_names:
                log.debug("Rejecting conflicting tx as it does not spend conflicting coin %s", coin_id)
                return False
            if bcs.eligible_for_fast_forward:
                existing_ff_spends.add(bytes32(coin_id))
            if bcs.eligible_for_dedup:
                existing_dedup_spends.add(bytes32(coin_id))

        assert_height = optional_max(assert_height, item.assert_height)
        assert_before_height = optional_min(assert_before_height, item.assert_before_height)
        assert_before_seconds = optional_min(assert_before_seconds, item.assert_before_seconds)

    # New item must have higher fee per cost
    conflicting_fees_per_cost = conflicting_fees / conflicting_cost
    if new_item.fee_per_cost <= conflicting_fees_per_cost:
        log.debug(
            f"Rejecting conflicting tx due to not increasing fees per cost "
            f"({new_item.fee_per_cost} <= {conflicting_fees_per_cost})"
        )
        return False

    # New item must increase the total fee at least by a certain amount
    fee_increase = new_item.fee - conflicting_fees
    if fee_increase < MEMPOOL_MIN_FEE_INCREASE:
        log.debug(f"Rejecting conflicting tx due to low fee increase ({fee_increase})")
        return False

    # New item may not have a different effective height/time lock (time-lock rule)
    if new_item.assert_height != assert_height:
        log.debug(
            "Rejecting conflicting tx due to changing ASSERT_HEIGHT constraints %s -> %s",
            assert_height,
            new_item.assert_height,
        )
        return False

    if new_item.assert_before_height != assert_before_height:
        log.debug(
            "Rejecting conflicting tx due to changing ASSERT_BEFORE_HEIGHT constraints %s -> %s",
            assert_before_height,
            new_item.assert_before_height,
        )
        return False

    if new_item.assert_before_seconds != assert_before_seconds:
        log.debug(
            "Rejecting conflicting tx due to changing ASSERT_BEFORE_SECONDS constraints %s -> %s",
            assert_before_seconds,
            new_item.assert_before_seconds,
        )
        return False

    if len(existing_ff_spends) > 0 or len(existing_dedup_spends) > 0:
        for coin_id, bcs in new_item.bundle_coin_spends.items():
            if not bcs.eligible_for_fast_forward and coin_id in existing_ff_spends:
                log.debug("Rejecting conflicting tx due to changing ELIGIBLE_FOR_FF of coin spend %s", coin_id)
                return False

            if not bcs.eligible_for_dedup and coin_id in existing_dedup_spends:
                log.debug("Rejecting conflicting tx due to changing ELIGIBLE_FOR_DEDUP of coin spend %s", coin_id)
                return False

    log.info(f"Replacing conflicting tx in mempool. New tx fee: {new_item.fee}, old tx fees: {conflicting_fees}")
    return True<|MERGE_RESOLUTION|>--- conflicted
+++ resolved
@@ -625,12 +625,16 @@
             eligible_for_ff = bool(spend_conds.flags & ELIGIBLE_FOR_FF) and supports_fast_forward(coin_spend)
             if eligible_for_ff:
                 # Make sure the fast forward spend still has a version that is
-                # still unspent, because if the singleton has been melted, the
-                # fast forward spend will never become valid.
+                # still unspent, because if the singleton has been spent in a
+                # non-FF spend, this fast forward spend will never become valid.
+                # So treat this as a normal spend, which requires the exact coin
+                # to exist and be unspent.
+                # Singletons that were created before the optimization of using
+                # spent_index will also fail this test, and such spends will
+                # fall back to be treated as non-FF spends.
                 lineage_info = await get_unspent_lineage_info_for_puzzle_hash(spend_conds.puzzle_hash)
                 if lineage_info is None:
-<<<<<<< HEAD
-                    return Err.DOUBLE_SPEND, None, []
+                    eligible_for_ff = False
 
             spend_additions = []
             for puzzle_hash, amount, _ in spend_conds.create_coin:
@@ -639,9 +643,6 @@
                 additions_dict[child_coin.name()] = child_coin
                 addition_amount += amount
 
-=======
-                    mark_as_fast_forward = False
->>>>>>> b1cc0a5b
             bundle_coin_spends[coin_id] = BundleCoinSpend(
                 coin_spend=coin_spend,
                 eligible_for_dedup=bool(spend_conds.flags & ELIGIBLE_FOR_DEDUP),
