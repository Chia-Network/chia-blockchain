--- conflicted
+++ resolved
@@ -521,14 +521,6 @@
                 lineage_info = await get_unspent_lineage_info_for_puzzle_hash(eligibility_info.ff_puzzle_hash)
                 if lineage_info is None:
                     return Err.DOUBLE_SPEND, None, []
-<<<<<<< HEAD
-                fast_forward_coin_ids.add(coin_id)
-            # We are now able to check eligibility of both dedup and fast forward
-            if not (eligibility_info.is_eligible_for_dedup or mark_as_fast_forward):
-                non_eligible_coin_ids.append(coin_id)
-=======
-                latest_singleton_coin = lineage_info.coin_id
->>>>>>> 8ec82c57
             bundle_coin_spends[coin_id] = BundleCoinSpend(
                 coin_spend=coin_spend,
                 eligible_for_dedup=eligibility_info.is_eligible_for_dedup,
