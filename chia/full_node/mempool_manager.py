--- conflicted
+++ resolved
@@ -244,12 +244,7 @@
     async def create_block_generator(
         self,
         last_tb_header_hash: bytes32,
-<<<<<<< HEAD
-    ) -> Optional[tuple[BlockGenerator, G2Element, list[Coin]]]:
-=======
-        item_inclusion_filter: Optional[Callable[[bytes32], bool]] = None,
     ) -> Optional[tuple[BlockGenerator, G2Element, list[Coin], list[Coin]]]:
->>>>>>> 4ae44855
         """
         Returns a block generator program, the aggregate signature and all additions and removals, for a new block
         """
