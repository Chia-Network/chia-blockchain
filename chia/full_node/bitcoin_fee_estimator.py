from __future__ import annotations

from chia.full_node.fee_estimate_store import FeeStore
from chia.full_node.fee_estimation import EmptyFeeMempoolInfo, FeeBlockInfo, FeeMempoolInfo
from chia.full_node.fee_estimator import SmartFeeEstimator
from chia.full_node.fee_estimator_interface import FeeEstimatorInterface
from chia.full_node.fee_tracker import FeeTracker
from chia.types.clvm_cost import CLVMCost
from chia.types.fee_rate import FeeRate
from chia.types.mempool_item import MempoolItem
from chia.util.ints import uint32, uint64


class BitcoinFeeEstimator(FeeEstimatorInterface):
    """
    A Fee Estimator based on the concepts and code at:
    https://github.com/bitcoin/bitcoin/tree/5b6f0f31fa6ce85db3fb7f9823b1bbb06161ae32/src/policy
    """

    fee_rate_estimator: SmartFeeEstimator
    tracker: FeeTracker
    last_mempool_info: FeeMempoolInfo

    def __init__(self, fee_tracker: FeeTracker, smart_fee_estimator: SmartFeeEstimator) -> None:
        self.fee_rate_estimator: SmartFeeEstimator = smart_fee_estimator
        self.tracker: FeeTracker = fee_tracker
<<<<<<< HEAD
        self.last_mempool_info = EmptyFeeMempoolInfo
=======
        self.last_mempool_info: FeeMempoolInfo = EmptyFeeMempoolInfo
>>>>>>> d48e65e7

    def new_block(self, block_info: FeeBlockInfo) -> None:
        self.tracker.process_block(block_info.block_height, block_info.included_items)

    def add_mempool_item(self, mempool_info: FeeMempoolInfo, mempool_item: MempoolItem) -> None:
        self.last_mempool_info = mempool_info
        self.tracker.process_block_tx(mempool_info.height, mempool_item)

    def remove_mempool_item(self, mempool_info: FeeMempoolInfo, mempool_item: MempoolItem) -> None:
        self.last_mempool_info = mempool_info
        self.tracker.remove_tx(mempool_item)

    def estimate_fee_rate(self, *, time_offset_seconds: int) -> FeeRate:
        """
        time_offset_seconds: Target time in the future we want our tx included by
        """
        fee_estimate = self.fee_rate_estimator.get_estimate(time_offset_seconds)
        if fee_estimate.error is not None:
            return FeeRate(uint64(0))
        return fee_estimate.estimated_fee_rate

    def estimate_fee_rate_for_block(self, block: uint32) -> FeeRate:
        fee_estimate = self.fee_rate_estimator.get_estimate_for_block(block)
        if fee_estimate.error is not None:
            return FeeRate(uint64(0))
        return fee_estimate.estimated_fee_rate

    def mempool_size(self) -> CLVMCost:
        """Report last seen mempool size"""
        return self.last_mempool_info.current_mempool_cost

    def mempool_max_size(self) -> CLVMCost:
        """Report current mempool max size (cost)"""
        return self.last_mempool_info.mempool_info.max_size_in_cost

    def get_tracker(self) -> FeeTracker:
        """
        `get_tracker` is for testing the BitcoinFeeEstimator.
        Not part of `FeeEstimatorInterface`
        """
        return self.tracker

    def get_mempool_info(self) -> FeeMempoolInfo:
<<<<<<< HEAD
        return self.last_mempool_info if self.last_mempool_info else EmptyFeeMempoolInfo
=======
        return self.last_mempool_info
>>>>>>> d48e65e7


def create_bitcoin_fee_estimator(max_block_cost_clvm: uint64) -> BitcoinFeeEstimator:
    # fee_store and fee_tracker are particular to the BitcoinFeeEstimator, and
    # are not necessary if a different fee estimator is used.
    fee_store = FeeStore()
    fee_tracker = FeeTracker(fee_store)
    smart_fee_estimator = SmartFeeEstimator(fee_tracker, max_block_cost_clvm)
    return BitcoinFeeEstimator(fee_tracker, smart_fee_estimator)<|MERGE_RESOLUTION|>--- conflicted
+++ resolved
@@ -24,11 +24,7 @@
     def __init__(self, fee_tracker: FeeTracker, smart_fee_estimator: SmartFeeEstimator) -> None:
         self.fee_rate_estimator: SmartFeeEstimator = smart_fee_estimator
         self.tracker: FeeTracker = fee_tracker
-<<<<<<< HEAD
-        self.last_mempool_info = EmptyFeeMempoolInfo
-=======
         self.last_mempool_info: FeeMempoolInfo = EmptyFeeMempoolInfo
->>>>>>> d48e65e7
 
     def new_block(self, block_info: FeeBlockInfo) -> None:
         self.tracker.process_block(block_info.block_height, block_info.included_items)
@@ -72,11 +68,7 @@
         return self.tracker
 
     def get_mempool_info(self) -> FeeMempoolInfo:
-<<<<<<< HEAD
         return self.last_mempool_info if self.last_mempool_info else EmptyFeeMempoolInfo
-=======
-        return self.last_mempool_info
->>>>>>> d48e65e7
 
 
 def create_bitcoin_fee_estimator(max_block_cost_clvm: uint64) -> BitcoinFeeEstimator:
