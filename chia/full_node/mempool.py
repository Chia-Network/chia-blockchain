from __future__ import annotations

import logging
import sqlite3
from collections.abc import Iterator
from dataclasses import dataclass
from datetime import datetime
from enum import Enum
from time import monotonic

from chia_rs import (
    DONT_VALIDATE_SIGNATURE,
    AugSchemeMPL,
    BlockBuilder,
    Coin,
    CoinSpend,
    ConsensusConstants,
    G2Element,
    SpendBundle,
    get_flags_for_height_and_constants,
    run_block_generator2,
    solution_generator_backrefs,
)
from chia_rs.sized_bytes import bytes32
from chia_rs.sized_ints import uint32, uint64

from chia.consensus.default_constants import DEFAULT_CONSTANTS
from chia.full_node.eligible_coin_spends import (
    IdenticalSpendDedup,
    SingletonFastForward,
    SkipDedup,
)
from chia.full_node.fee_estimation import FeeMempoolInfo, MempoolInfo, MempoolItemInfo
from chia.full_node.fee_estimator_interface import FeeEstimatorInterface
from chia.types.blockchain_format.serialized_program import SerializedProgram
from chia.types.clvm_cost import CLVMCost
from chia.types.generator_types import NewBlockGenerator
from chia.types.internal_mempool_item import InternalMempoolItem
from chia.types.mempool_item import MempoolItem
from chia.util.batches import to_batches
from chia.util.db_wrapper import SQLITE_MAX_VARIABLE_NUMBER
from chia.util.errors import Err

log = logging.getLogger(__name__)

# Maximum number of mempool items that can be skipped (not considered) during
# the creation of a block bundle. An item is skipped if it won't fit in the
# block we're trying to create.
MAX_SKIPPED_ITEMS = 10

# Threshold after which we stop including mempool items with fast-forward or
# dedup spends during the creation of a block generator. We do that to avoid
# spending too much time on potentially expensive items.
PRIORITY_TX_THRESHOLD = 3

# Typical cost of a standard XCH spend. It's used as a heuristic to help
# determine how close to the block size limit we're willing to go.
MIN_COST_THRESHOLD = 6_000_000

# We impose a limit on the fee a single transaction can pay in order to have the
# sum of all fees in the mempool be less than 2^63. That's the limit of sqlite's
# integers, which we rely on for computing fee per cost as well as the fee sum
MEMPOOL_ITEM_FEE_LIMIT = 2**50


@dataclass
class MempoolRemoveInfo:
    items: dict[bytes32, InternalMempoolItem]
    reason: MempoolRemoveReason


@dataclass
class MempoolAddInfo:
    removals: list[MempoolRemoveInfo]
    error: Err | None


class MempoolRemoveReason(Enum):
    CONFLICT = 1
    BLOCK_INCLUSION = 2
    POOL_FULL = 3
    EXPIRED = 4


class Mempool:
    _db_conn: sqlite3.Connection
    # it's expensive to serialize and deserialize G2Element, so we keep those in
    # this separate dictionary
    _items: dict[bytes32, InternalMempoolItem]

    # the most recent block height and timestamp that we know of
    _block_height: uint32
    _timestamp: uint64

    _total_fee: int
    _total_cost: int

    def __init__(self, mempool_info: MempoolInfo, fee_estimator: FeeEstimatorInterface):
        self._db_conn = sqlite3.connect(":memory:")
        self._items = {}
        self._block_height = uint32(0)
        self._timestamp = uint64(0)
        self._total_fee = 0
        self._total_cost = 0

        with self._db_conn:
            # name means SpendBundle hash
            # assert_height may be NIL
            # the seq field indicates the order of items being added to the
            # mempool. It's used as a tie-breaker for items with the same fee
            # rate
            # TODO: In the future, for the "fee_per_cost" field, opt for
            # "GENERATED ALWAYS AS (CAST(fee AS REAL) / cost) VIRTUAL"
            self._db_conn.execute(
                """CREATE TABLE tx(
                name BLOB,
                cost INT NOT NULL,
                fee INT NOT NULL,
                assert_height INT,
                assert_before_height INT,
                assert_before_seconds INT,
                fee_per_cost REAL,
                seq INTEGER PRIMARY KEY AUTOINCREMENT)
                """
            )
            self._db_conn.execute("CREATE INDEX name_idx ON tx(name)")
            self._db_conn.execute("CREATE INDEX feerate ON tx(fee_per_cost)")
            self._db_conn.execute(
                "CREATE INDEX assert_before ON tx(assert_before_height, assert_before_seconds) "
                "WHERE assert_before_height IS NOT NULL OR assert_before_seconds IS NOT NULL"
            )

            # This table maps coin IDs to spend bundles hashes
            self._db_conn.execute(
                """CREATE TABLE spends(
                coin_id BLOB NOT NULL,
                tx BLOB NOT NULL,
                UNIQUE(coin_id, tx))
                """
            )
            self._db_conn.execute("CREATE INDEX spend_by_coin ON spends(coin_id)")
            self._db_conn.execute("CREATE INDEX spend_by_bundle ON spends(tx)")

        self.mempool_info: MempoolInfo = mempool_info
        self.fee_estimator: FeeEstimatorInterface = fee_estimator

<<<<<<< HEAD
    def __del__(self) -> None:
        try:
            self._db_conn.close()
        except sqlite3.ProgrammingError:
            #
            # ignore case where this cleanup happens in another thread
            # TODO: this should probably be refactored to use context managers
            # instead of relying on __del__
            #
            pass
=======
    def close(self) -> None:
        self._db_conn.close()
>>>>>>> c9487b3a

    def _row_to_item(self, row: sqlite3.Row) -> MempoolItem:
        name = bytes32(row[0])
        fee = int(row[2])
        assert_height = row[3]
        assert_before_height = row[4]
        assert_before_seconds = row[5]
        item = self._items[name]

        return MempoolItem(
            item.aggregated_signature,
            uint64(fee),
            item.conds,
            name,
            uint32(item.height_added_to_mempool),
            assert_height,
            assert_before_height,
            assert_before_seconds,
            bundle_coin_spends=item.bundle_coin_spends,
        )

    def total_mempool_fees(self) -> int:
        return self._total_fee

    def total_mempool_cost(self) -> CLVMCost:
        return CLVMCost(uint64(self._total_cost))

    def all_items(self) -> Iterator[MempoolItem]:
        with self._db_conn:
            cursor = self._db_conn.execute("SELECT * FROM tx")
            for row in cursor:
                yield self._row_to_item(row)

    def all_item_ids(self) -> list[bytes32]:
        with self._db_conn:
            cursor = self._db_conn.execute("SELECT name FROM tx")
            return [bytes32(row[0]) for row in cursor]

    def items_with_coin_ids(self, coin_ids: set[bytes32]) -> list[bytes32]:
        """
        Returns a list of transaction ids that spend or create any coins with the provided coin ids.
        This iterates over the internal items instead of using a query.
        """

        transaction_ids: list[bytes32] = []

        for transaction_id, item in self._items.items():
            conds = item.conds
            assert conds is not None

            for spend in conds.spends:
                if spend.coin_id in coin_ids:
                    transaction_ids.append(transaction_id)
                    break

                for puzzle_hash, amount, _memo in spend.create_coin:
                    if Coin(spend.coin_id, puzzle_hash, uint64(amount)).name() in coin_ids:
                        transaction_ids.append(transaction_id)
                        break
                else:
                    continue

                break

        return transaction_ids

    def items_with_puzzle_hashes(self, puzzle_hashes: set[bytes32], include_hints: bool) -> list[bytes32]:
        """
        Returns a list of transaction ids that spend or create any coins
        with the provided puzzle hashes (or hints, if enabled).
        This iterates over the internal items instead of using a query.
        """

        transaction_ids: list[bytes32] = []

        for transaction_id, item in self._items.items():
            conds = item.conds
            assert conds is not None

            for spend in conds.spends:
                if spend.puzzle_hash in puzzle_hashes:
                    transaction_ids.append(transaction_id)
                    break

                for puzzle_hash, _amount, memo in spend.create_coin:
                    if puzzle_hash in puzzle_hashes or (include_hints and memo is not None and memo in puzzle_hashes):
                        transaction_ids.append(transaction_id)
                        break
                else:
                    continue

                break

        return transaction_ids

    # TODO: move "process_mempool_items()" into this class in order to do this a
    # bit more efficiently
    def items_by_feerate(self) -> Iterator[MempoolItem]:
        cursor = self._db_conn.execute("SELECT * FROM tx ORDER BY fee_per_cost DESC, seq ASC")
        for row in cursor:
            yield self._row_to_item(row)

    def size(self) -> int:
        cursor = self._db_conn.execute("SELECT COUNT(name) FROM tx")
        row = cursor.fetchone()
        return int(row[0])

    def get_item_by_id(self, item_id: bytes32) -> MempoolItem | None:
        with self._db_conn:
            cursor = self._db_conn.execute("SELECT * FROM tx WHERE name=?", (item_id,))
            row = cursor.fetchone()
            return None if row is None else self._row_to_item(row)

    # TODO: we need a bulk lookup function like this too
    def get_items_by_coin_id(self, spent_coin_id: bytes32) -> Iterator[MempoolItem]:
        cursor = self._db_conn.execute(
            """
            SELECT *
            FROM tx
            WHERE name IN (
                SELECT tx
                FROM spends
                WHERE coin_id = ?
            )
            """,
            (spent_coin_id,),
        )
        for row in cursor:
            yield self._row_to_item(row)

    def get_items_by_coin_ids(self, spent_coin_ids: list[bytes32]) -> list[MempoolItem]:
        items: list[MempoolItem] = []
        for batch in to_batches(spent_coin_ids, SQLITE_MAX_VARIABLE_NUMBER):
            args = ",".join(["?"] * len(batch.entries))
            cursor = self._db_conn.execute(
                f"SELECT * FROM tx WHERE name IN (SELECT tx FROM spends WHERE coin_id IN ({args}))",
                tuple(batch.entries),
            )
            items.extend(self._row_to_item(row) for row in cursor)
        return items

    def get_min_fee_rate(self, cost: int) -> float | None:
        """
        Gets the minimum fpc rate that a transaction with specified cost will need in order to get included.
        """

        if not self.at_full_capacity(cost):
            return 0

        # TODO: make MempoolItem.cost be CLVMCost
        current_cost = self._total_cost

        # Iterates through all spends in increasing fee per cost
        with self._db_conn:
            cursor = self._db_conn.execute("SELECT cost,fee_per_cost FROM tx ORDER BY fee_per_cost ASC, seq DESC")

            item_cost: int
            fee_per_cost: float
            for item_cost, fee_per_cost in cursor:
                current_cost -= item_cost
                # Removing one at a time, until our transaction of size cost fits
                if current_cost + cost <= self.mempool_info.max_size_in_cost:
                    return fee_per_cost

            log.info(
                f"Transaction with cost {cost} does not fit in mempool of max cost {self.mempool_info.max_size_in_cost}"
            )
            return None

    def new_tx_block(self, block_height: uint32, timestamp: uint64) -> MempoolRemoveInfo:
        """
        Remove all items that became invalid because of this new height and
        timestamp. (we don't know about which coins were spent in this new block
        here, so those are handled separately)
        """
        with self._db_conn:
            cursor = self._db_conn.execute(
                "SELECT name FROM tx WHERE assert_before_seconds <= ? OR assert_before_height <= ?",
                (timestamp, block_height),
            )
            to_remove = [bytes32(row[0]) for row in cursor]

        self._block_height = block_height
        self._timestamp = timestamp

        return self.remove_from_pool(to_remove, MempoolRemoveReason.EXPIRED)

    def remove_from_pool(self, items: list[bytes32], reason: MempoolRemoveReason) -> MempoolRemoveInfo:
        """
        Removes an item from the mempool.
        """
        if items == []:
            return MempoolRemoveInfo({}, reason)

        removed_items: list[MempoolItemInfo] = []
        if reason != MempoolRemoveReason.BLOCK_INCLUSION:
            for batch in to_batches(items, SQLITE_MAX_VARIABLE_NUMBER):
                args = ",".join(["?"] * len(batch.entries))
                with self._db_conn:
                    cursor = self._db_conn.execute(
                        f"SELECT name, cost, fee FROM tx WHERE name in ({args})", batch.entries
                    )
                    for row in cursor:
                        name = bytes32(row[0])
                        internal_item = self._items[name]
                        item = MempoolItemInfo(int(row[1]), int(row[2]), internal_item.height_added_to_mempool)
                        removed_items.append(item)

        removed_internal_items = {name: self._items.pop(name) for name in items}

        for batch in to_batches(items, SQLITE_MAX_VARIABLE_NUMBER):
            args = ",".join(["?"] * len(batch.entries))
            with self._db_conn:
                cursor = self._db_conn.execute(
                    f"SELECT SUM(cost), SUM(fee) FROM tx WHERE name in ({args})", batch.entries
                )
                cost_to_remove, fee_to_remove = cursor.fetchone()

                self._db_conn.execute(f"DELETE FROM tx WHERE name in ({args})", batch.entries)
                self._db_conn.execute(f"DELETE FROM spends WHERE tx in ({args})", batch.entries)

            self._total_cost -= cost_to_remove
            self._total_fee -= fee_to_remove
            assert self._total_cost >= 0
            assert self._total_fee >= 0

        if reason != MempoolRemoveReason.BLOCK_INCLUSION:
            info = FeeMempoolInfo(
                self.mempool_info, self.total_mempool_cost(), self.total_mempool_fees(), datetime.now()
            )
            for iteminfo in removed_items:
                self.fee_estimator.remove_mempool_item(info, iteminfo)

        return MempoolRemoveInfo(removed_internal_items, reason)

    def add_to_pool(self, item: MempoolItem) -> MempoolAddInfo:
        """
        Adds an item to the mempool by kicking out transactions (if it doesn't fit), in order of increasing fee per cost
        """

        assert item.fee < MEMPOOL_ITEM_FEE_LIMIT
        assert item.conds is not None
        assert item.cost <= self.mempool_info.max_block_clvm_cost

        removals: list[MempoolRemoveInfo] = []

        # we have certain limits on transactions that will expire soon
        # (in the next 15 minutes)
        block_cutoff = self._block_height + 48
        time_cutoff = self._timestamp + 900
        if (item.assert_before_height is not None and item.assert_before_height < block_cutoff) or (
            item.assert_before_seconds is not None and item.assert_before_seconds < time_cutoff
        ):
            # this lists only transactions that expire soon, in order of
            # lowest fee rate along with the cumulative cost of such
            # transactions counting from highest to lowest fee rate
            cursor = self._db_conn.execute(
                """
                SELECT name,
                    fee_per_cost,
                    SUM(cost) OVER (ORDER BY fee_per_cost DESC, seq ASC) AS cumulative_cost
                FROM tx
                WHERE assert_before_seconds IS NOT NULL AND assert_before_seconds < ?
                    OR assert_before_height IS NOT NULL AND assert_before_height < ?
                ORDER BY cumulative_cost DESC
                """,
                (time_cutoff, block_cutoff),
            )
            to_remove: list[bytes32] = []
            for row in cursor:
                name, fee_per_cost, cumulative_cost = row

                # there's space for us, stop pruning
                if cumulative_cost + item.cost <= self.mempool_info.max_block_clvm_cost:
                    break

                # we can't evict any more transactions, abort (and don't
                # evict what we put aside in "to_remove" list)
                if fee_per_cost > item.fee_per_cost:
                    return MempoolAddInfo([], Err.INVALID_FEE_LOW_FEE)
                to_remove.append(name)

            removals.append(self.remove_from_pool(to_remove, MempoolRemoveReason.EXPIRED))

            # if we don't find any entries, it's OK to add this entry

        if self._total_cost + item.cost > self.mempool_info.max_size_in_cost:
            # pick the items with the lowest fee per cost to remove
            cursor = self._db_conn.execute(
                """SELECT name FROM tx
                WHERE name NOT IN (
                    SELECT name FROM (
                        SELECT name,
                        SUM(cost) OVER (ORDER BY fee_per_cost DESC, seq ASC) AS total_cost
                        FROM tx) AS tx_with_cost
                    WHERE total_cost <= ?)
                """,
                (self.mempool_info.max_size_in_cost - item.cost,),
            )
            to_remove = [bytes32(row[0]) for row in cursor]
            removals.append(self.remove_from_pool(to_remove, MempoolRemoveReason.POOL_FULL))

        with self._db_conn as conn:
            # TODO: In the future, for the "fee_per_cost" field, opt for
            # "GENERATED ALWAYS AS (CAST(fee AS REAL) / cost) VIRTUAL"
            conn.execute(
                "INSERT INTO "
                "tx(name,cost,fee,assert_height,assert_before_height,assert_before_seconds,fee_per_cost) "
                "VALUES(?, ?, ?, ?, ?, ?, ?)",
                (
                    item.name,
                    item.cost,
                    item.fee,
                    item.assert_height,
                    item.assert_before_height,
                    item.assert_before_seconds,
                    item.fee / item.cost,
                ),
            )
            all_coin_spends = []
            # item.name is a property
            # only compute its name once (the spend bundle name)
            item_name = item.name
            for coin_id, bcs in item.bundle_coin_spends.items():
                # any FF spend should be indexed by its latest singleton coin
                # ID, this way we'll find it when the singleton is spent
                if bcs.latest_singleton_lineage is not None:
                    all_coin_spends.append((bcs.latest_singleton_lineage.coin_id, item_name))
                else:
                    all_coin_spends.append((coin_id, item_name))
            conn.executemany("INSERT OR IGNORE INTO spends VALUES(?, ?)", all_coin_spends)

        self._items[item_name] = InternalMempoolItem(
            item.aggregated_signature, item.conds, item.height_added_to_mempool, item.bundle_coin_spends
        )
        self._total_cost += item.cost
        self._total_fee += item.fee

        info = FeeMempoolInfo(self.mempool_info, self.total_mempool_cost(), self.total_mempool_fees(), datetime.now())
        self.fee_estimator.add_mempool_item(info, MempoolItemInfo(item.cost, item.fee, item.height_added_to_mempool))
        return MempoolAddInfo(removals, None)

    # each tuple holds new_coin_id, current_coin_id, mempool item name
    def update_spend_index(self, spends_to_update: list[tuple[bytes32, bytes32, bytes32]]) -> None:
        with self._db_conn as conn:
            conn.executemany("UPDATE OR REPLACE spends SET coin_id=? WHERE coin_id=? AND tx=?", spends_to_update)

    def at_full_capacity(self, cost: int) -> bool:
        """
        Checks whether the mempool is at full capacity and cannot accept a transaction with size cost.
        """

        return self._total_cost + cost > self.mempool_info.max_size_in_cost

    def create_block_generator(
        self,
        constants: ConsensusConstants,
        prev_tx_height: uint32,
        timeout: float,
    ) -> NewBlockGenerator | None:
        """
        prev_tx_height is needed in case we fast-forward a transaction and we
        need to re-run its puzzle.
        """

        mempool_bundle = self.create_bundle_from_mempool_items(constants, prev_tx_height, timeout)
        if mempool_bundle is None:
            return None

        spend_bundle, additions = mempool_bundle
        removals = spend_bundle.removals()
        log.info(f"Add rem: {len(additions)} {len(removals)}")

        # since the hard fork has activated, block generators are
        # allowed to be serialized with CLVM back-references. We can do that
        # unconditionally.
        start_time = monotonic()
        spends = [(cs.coin, bytes(cs.puzzle_reveal), bytes(cs.solution)) for cs in spend_bundle.coin_spends]
        block_program = solution_generator_backrefs(spends)

        duration = monotonic() - start_time
        log.log(
            logging.INFO if duration < 1 else logging.WARNING,
            f"serializing block generator took {duration:0.2f} seconds "
            f"spends: {len(removals)} additions: {len(additions)}",
        )

        flags = get_flags_for_height_and_constants(prev_tx_height, constants) | DONT_VALIDATE_SIGNATURE

        err, conds = run_block_generator2(
            block_program,
            [],
            constants.MAX_BLOCK_COST_CLVM,
            flags,
            spend_bundle.aggregated_signature,
            None,
            constants,
        )

        # this should not happen. This is essentially an assertion failure
        if err is not None:  # pragma: no cover
            log.error(
                f"Failed to compute block cost during farming: {err} "
                f"prev-tx-height: {prev_tx_height} "
                f"generator: {bytes(block_program).hex()}"
            )
            return None

        assert conds is not None
        assert conds.cost > 0

        return NewBlockGenerator(
            SerializedProgram.from_bytes(block_program),
            [],
            [],
            spend_bundle.aggregated_signature,
            additions,
            removals,
            uint64(conds.cost),
        )

    def create_bundle_from_mempool_items(
        self, constants: ConsensusConstants, prev_tx_height: uint32, timeout: float = 1.0
    ) -> tuple[SpendBundle, list[Coin]] | None:
        cost_sum = 0  # Checks that total cost does not exceed block maximum
        fee_sum = 0  # Checks that total fees don't exceed 64 bits
        processed_spend_bundles = 0
        additions: list[Coin] = []
        # This contains a map of coin ID to a coin spend solution and its
        # isolated cost. We reconstruct it for every bundle we create from
        # mempool items because we deduplicate on the first coin spend solution
        # that comes with the highest fee rate item, and that can change across
        # calls.
        dedup_coin_spends = IdenticalSpendDedup()
        # This contains a map of fast forward eligible singleton puzzle hash to
        # the most recent unspent singleton data, to allow chaining fast forward
        # singleton spends.
        singleton_ff = SingletonFastForward()
        coin_spends: list[CoinSpend] = []
        sigs: list[G2Element] = []
        log.info(f"Starting to make block, max cost: {self.mempool_info.max_block_clvm_cost}")
        bundle_creation_start = monotonic()
        cursor = self._db_conn.execute("SELECT name, fee FROM tx ORDER BY fee_per_cost DESC, seq ASC")
        skipped_items = 0
        for row in cursor:
            name = bytes32(row[0])
            fee = int(row[1])
            item = self._items[name]

            current_time = monotonic()
            if current_time - bundle_creation_start >= timeout:
                log.info(f"exiting early, already spent {current_time - bundle_creation_start:0.2f} s")
                break
            try:
                assert item.conds is not None
                cost = item.conds.cost
                if skipped_items >= PRIORITY_TX_THRESHOLD:
                    # If we've encountered `PRIORITY_TX_THRESHOLD` number of
                    # transactions that don't fit in the remaining block size,
                    # we want to keep looking for smaller transactions that
                    # might fit, but we also want to avoid spending too much
                    # time on potentially expensive ones, hence this shortcut.
                    if any(
                        sd.eligible_for_dedup or sd.supports_fast_forward for sd in item.bundle_coin_spends.values()
                    ):
                        log.info(f"Skipping transaction with dedup or FF spends {name}")
                        continue

                    unique_coin_spends = []
                    unique_additions = []
                    for spend_data in item.bundle_coin_spends.values():
                        unique_coin_spends.append(spend_data.coin_spend)
                        unique_additions.extend(spend_data.additions)
                    cost_saving = 0
                else:
                    bundle_coin_spends = singleton_ff.process_fast_forward_spends(
                        mempool_item=item, prev_tx_height=prev_tx_height, constants=constants
                    )
                    unique_coin_spends, cost_saving, unique_additions = dedup_coin_spends.get_deduplication_info(
                        bundle_coin_spends=bundle_coin_spends
                    )
                item_cost = cost - cost_saving
                log.info(
                    "Cumulative cost: %d, fee per cost: %0.4f, item cost: %d", cost_sum, fee / item_cost, item_cost
                )
                new_fee_sum = fee_sum + fee
                if new_fee_sum > DEFAULT_CONSTANTS.MAX_COIN_AMOUNT:
                    # Such a fee is very unlikely to happen but we're defensively
                    # accounting for it
                    break  # pragma: no cover
                new_cost_sum = cost_sum + item_cost
                if new_cost_sum > self.mempool_info.max_block_clvm_cost:
                    # Let's skip this item
                    log.info(
                        "Skipping mempool item. Cumulative cost %d exceeds maximum block cost %d",
                        new_cost_sum,
                        self.mempool_info.max_block_clvm_cost,
                    )
                    skipped_items += 1
                    if skipped_items < MAX_SKIPPED_ITEMS:
                        continue
                    # Let's stop taking more items if we skipped `MAX_SKIPPED_ITEMS`
                    break
                coin_spends.extend(unique_coin_spends)
                additions.extend(unique_additions)
                sigs.append(item.aggregated_signature)
                cost_sum = new_cost_sum
                fee_sum = new_fee_sum
                processed_spend_bundles += 1
                # Let's stop taking more items if we don't have enough cost left
                # for at least `MIN_COST_THRESHOLD` because that would mean we're
                # getting very close to the limit anyway and *probably* won't
                # find transactions small enough to fit at this point
                if self.mempool_info.max_block_clvm_cost - cost_sum < MIN_COST_THRESHOLD:
                    break
            except SkipDedup as e:
                log.info(f"{e}")
                continue
            except Exception as e:
                log.info(f"Exception while checking a mempool item for deduplication: {e}")
                skipped_items += 1
                continue
        if coin_spends == []:
            return None
        log.info(
            f"Cumulative cost of block (real cost should be less) {cost_sum}. Proportion "
            f"full: {cost_sum / self.mempool_info.max_block_clvm_cost}"
        )
        aggregated_signature = AugSchemeMPL.aggregate(sigs)
        agg = SpendBundle(coin_spends, aggregated_signature)
        bundle_creation_end = monotonic()
        duration = bundle_creation_end - bundle_creation_start
        log.log(
            logging.INFO if duration < 1 else logging.WARNING,
            f"create_bundle_from_mempool_items took {duration:0.4f} seconds",
        )
        return agg, additions

    def create_block_generator2(
        self, constants: ConsensusConstants, prev_tx_height: uint32, timeout: float
    ) -> NewBlockGenerator | None:
        fee_sum = 0  # Checks that total fees don't exceed 64 bits
        additions: list[Coin] = []
        removals: list[Coin] = []

        dedup_coin_spends = IdenticalSpendDedup()
        singleton_ff = SingletonFastForward()
        log.info(f"Starting to make block, max cost: {self.mempool_info.max_block_clvm_cost}")
        generator_creation_start = monotonic()
        cursor = self._db_conn.execute("SELECT name, fee FROM tx ORDER BY fee_per_cost DESC, seq ASC")
        builder = BlockBuilder()
        skipped_items = 0
        # the total (estimated) cost of the transactions added so far
        block_cost = 0
        added_spends = 0

        batch_transactions: list[SpendBundle] = []
        batch_additions: list[Coin] = []
        batch_spends = 0
        # this cost only includes conditions and execution cost, not byte-cost
        batch_cost = 0

        for row in cursor:
            current_time = monotonic()
            if current_time - generator_creation_start >= timeout:
                log.info(f"exiting early, already spent {current_time - generator_creation_start:0.2f} s")
                break

            name = bytes32(row[0])
            fee = int(row[1])
            item = self._items[name]
            try:
                assert item.conds is not None
                cost = item.conds.condition_cost + item.conds.execution_cost
                bundle_coin_spends = singleton_ff.process_fast_forward_spends(
                    mempool_item=item, prev_tx_height=prev_tx_height, constants=constants
                )
                unique_coin_spends, cost_saving, unique_additions = dedup_coin_spends.get_deduplication_info(
                    bundle_coin_spends=bundle_coin_spends
                )
                new_fee_sum = fee_sum + fee
                if new_fee_sum > DEFAULT_CONSTANTS.MAX_COIN_AMOUNT:
                    # Such a fee is very unlikely to happen but we're defensively
                    # accounting for it
                    break  # pragma: no cover

                # if adding item would make us exceed the block cost, commit the
                # batch we've built up first, to see if more space may be freed
                # up by the compression
                if block_cost + item.conds.cost - cost_saving > constants.MAX_BLOCK_COST_CLVM:
                    added, done = builder.add_spend_bundles(batch_transactions, uint64(batch_cost), constants)

                    block_cost = builder.cost()
                    if added:
                        added_spends += batch_spends
                        additions.extend(batch_additions)
                        removals.extend([cs.coin for sb in batch_transactions for cs in sb.coin_spends])
                        log.info(
                            f"adding TX batch, additions: {len(batch_additions)} removals: {batch_spends} "
                            f"cost: {batch_cost} total cost: {block_cost}"
                        )
                    else:
                        log.info(f"Skipping transaction batch cumulative cost: {block_cost} batch cost: {batch_cost}")
                        skipped_items += 1

                    batch_cost = 0
                    batch_transactions = []
                    batch_additions = []
                    batch_spends = 0
                    if done:
                        break

                batch_cost += cost - cost_saving
                batch_transactions.append(SpendBundle(unique_coin_spends, item.aggregated_signature))
                batch_spends += len(unique_coin_spends)
                batch_additions.extend(unique_additions)
                fee_sum = new_fee_sum
                block_cost += item.conds.cost - cost_saving
            except SkipDedup as e:
                log.info(f"{e}")
                continue
            except Exception as e:
                log.info(f"Exception while checking a mempool item for deduplication: {e}")
                skipped_items += 1
                continue

        if len(batch_transactions) > 0:
            added, _ = builder.add_spend_bundles(batch_transactions, uint64(batch_cost), constants)
            log.info(f"trying to add residual batch: {len(batch_transactions)} batch cost: {batch_cost} added: {added}")

            if added:
                added_spends += batch_spends
                additions.extend(batch_additions)
                removals.extend([cs.coin for sb in batch_transactions for cs in sb.coin_spends])
                log.info(
                    f"adding TX batch, additions: {len(batch_additions)} removals: {batch_spends} "
                    f"cost: {batch_cost} total cost: {block_cost}"
                )

        if removals == []:
            return None

        generator_creation_end = monotonic()
        duration = generator_creation_end - generator_creation_start
        block_program, signature, cost = builder.finalize(constants)
        log.log(
            logging.INFO if duration < 2 else logging.WARNING,
            f"create_block_generator2() took {duration:0.4f} seconds. "
            f"block cost: {cost} spends: {added_spends} additions: {len(additions)}",
        )

        return NewBlockGenerator(
            SerializedProgram.from_bytes(block_program),
            [],
            [],
            signature,
            additions,
            removals,
            uint64(cost),
        )<|MERGE_RESOLUTION|>--- conflicted
+++ resolved
@@ -144,21 +144,8 @@
         self.mempool_info: MempoolInfo = mempool_info
         self.fee_estimator: FeeEstimatorInterface = fee_estimator
 
-<<<<<<< HEAD
-    def __del__(self) -> None:
-        try:
-            self._db_conn.close()
-        except sqlite3.ProgrammingError:
-            #
-            # ignore case where this cleanup happens in another thread
-            # TODO: this should probably be refactored to use context managers
-            # instead of relying on __del__
-            #
-            pass
-=======
     def close(self) -> None:
         self._db_conn.close()
->>>>>>> c9487b3a
 
     def _row_to_item(self, row: sqlite3.Row) -> MempoolItem:
         name = bytes32(row[0])
