--- conflicted
+++ resolved
@@ -533,11 +533,7 @@
             f"spends: {len(removals)} additions: {len(additions)}",
         )
 
-<<<<<<< HEAD
-        flags = get_flags_for_height_and_constants(prev_tx_height, constants) | MEMPOOL_MODE | DONT_VALIDATE_SIGNATURE
-=======
-        flags = get_flags_for_height_and_constants(height, constants) | DONT_VALIDATE_SIGNATURE
->>>>>>> 54bdf378
+        flags = get_flags_for_height_and_constants(prev_tx_height, constants) | DONT_VALIDATE_SIGNATURE
 
         err, conds = run_block_generator2(
             block_program,
