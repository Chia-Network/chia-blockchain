from __future__ import annotations

import logging
import sqlite3
from collections.abc import Awaitable, Iterator
from dataclasses import dataclass
from datetime import datetime
from enum import Enum
from time import monotonic
from typing import Callable, Optional

from chia_rs import AugSchemeMPL, Coin, ConsensusConstants, G2Element, solution_generator_backrefs
from chia_rs.sized_bytes import bytes32
from chia_rs.sized_ints import uint32, uint64

from chia.consensus.default_constants import DEFAULT_CONSTANTS
from chia.full_node.fee_estimation import FeeMempoolInfo, MempoolInfo, MempoolItemInfo
from chia.full_node.fee_estimator_interface import FeeEstimatorInterface
from chia.types.blockchain_format.serialized_program import SerializedProgram
from chia.types.clvm_cost import CLVMCost
from chia.types.coin_spend import CoinSpend
from chia.types.eligible_coin_spends import EligibleCoinSpends, SkipDedup, UnspentLineageInfo
from chia.types.generator_types import BlockGenerator
from chia.types.internal_mempool_item import InternalMempoolItem
from chia.types.mempool_item import MempoolItem
from chia.types.spend_bundle import SpendBundle
from chia.util.batches import to_batches
from chia.util.db_wrapper import SQLITE_MAX_VARIABLE_NUMBER
from chia.util.errors import Err

log = logging.getLogger(__name__)

# Maximum number of mempool items that can be skipped (not considered) during
# the creation of a block bundle. An item is skipped if it won't fit in the
# block we're trying to create.
MAX_SKIPPED_ITEMS = 10

# Threshold after which we stop including mempool items with eligible spends
# during the creation of a block bundle. We do that to avoid spending too much
# time on potentially expensive items.
PRIORITY_TX_THRESHOLD = 3

# Typical cost of a standard XCH spend. It's used as a heuristic to help
# determine how close to the block size limit we're willing to go.
MIN_COST_THRESHOLD = 6_000_000

# We impose a limit on the fee a single transaction can pay in order to have the
# sum of all fees in the mempool be less than 2^63. That's the limit of sqlite's
# integers, which we rely on for computing fee per cost as well as the fee sum
MEMPOOL_ITEM_FEE_LIMIT = 2**50


@dataclass
class MempoolRemoveInfo:
    items: list[InternalMempoolItem]
    reason: MempoolRemoveReason


@dataclass
class MempoolAddInfo:
    removals: list[MempoolRemoveInfo]
    error: Optional[Err]


class MempoolRemoveReason(Enum):
    CONFLICT = 1
    BLOCK_INCLUSION = 2
    POOL_FULL = 3
    EXPIRED = 4


class Mempool:
    _db_conn: sqlite3.Connection
    # it's expensive to serialize and deserialize G2Element, so we keep those in
    # this separate dictionary
    _items: dict[bytes32, InternalMempoolItem]

    # the most recent block height and timestamp that we know of
    _block_height: uint32
    _timestamp: uint64

    _total_fee: int
    _total_cost: int

    def __init__(self, mempool_info: MempoolInfo, fee_estimator: FeeEstimatorInterface):
        self._db_conn = sqlite3.connect(":memory:")
        self._items = {}
        self._block_height = uint32(0)
        self._timestamp = uint64(0)
        self._total_fee = 0
        self._total_cost = 0

        with self._db_conn:
            # name means SpendBundle hash
            # assert_height may be NIL
            # the seq field indicates the order of items being added to the
            # mempool. It's used as a tie-breaker for items with the same fee
            # rate
            # TODO: In the future, for the "fee_per_cost" field, opt for
            # "GENERATED ALWAYS AS (CAST(fee AS REAL) / cost) VIRTUAL"
            self._db_conn.execute(
                """CREATE TABLE tx(
                name BLOB,
                cost INT NOT NULL,
                fee INT NOT NULL,
                assert_height INT,
                assert_before_height INT,
                assert_before_seconds INT,
                fee_per_cost REAL,
                seq INTEGER PRIMARY KEY AUTOINCREMENT)
                """
            )
            self._db_conn.execute("CREATE INDEX name_idx ON tx(name)")
            self._db_conn.execute("CREATE INDEX feerate ON tx(fee_per_cost)")
            self._db_conn.execute(
                "CREATE INDEX assert_before ON tx(assert_before_height, assert_before_seconds) "
                "WHERE assert_before_height IS NOT NULL OR assert_before_seconds IS NOT NULL"
            )

            # This table maps coin IDs to spend bundles hashes
            self._db_conn.execute(
                """CREATE TABLE spends(
                coin_id BLOB NOT NULL,
                tx BLOB NOT NULL,
                UNIQUE(coin_id, tx))
                """
            )
            self._db_conn.execute("CREATE INDEX spend_by_coin ON spends(coin_id)")
            self._db_conn.execute("CREATE INDEX spend_by_bundle ON spends(tx)")

        self.mempool_info: MempoolInfo = mempool_info
        self.fee_estimator: FeeEstimatorInterface = fee_estimator

    def __del__(self) -> None:
        self._db_conn.close()

    def _row_to_item(self, row: sqlite3.Row) -> MempoolItem:
        name = bytes32(row[0])
        fee = int(row[2])
        assert_height = row[3]
        assert_before_height = row[4]
        assert_before_seconds = row[5]
        item = self._items[name]

        return MempoolItem(
            item.spend_bundle,
            uint64(fee),
            item.conds,
            name,
            uint32(item.height_added_to_mempool),
            assert_height,
            assert_before_height,
            assert_before_seconds,
            bundle_coin_spends=item.bundle_coin_spends,
        )

    def total_mempool_fees(self) -> int:
        return self._total_fee

    def total_mempool_cost(self) -> CLVMCost:
        return CLVMCost(uint64(self._total_cost))

    def all_items(self) -> Iterator[MempoolItem]:
        with self._db_conn:
            cursor = self._db_conn.execute("SELECT * FROM tx")
            for row in cursor:
                yield self._row_to_item(row)

    def all_item_ids(self) -> list[bytes32]:
        with self._db_conn:
            cursor = self._db_conn.execute("SELECT name FROM tx")
            return [bytes32(row[0]) for row in cursor]

    def items_with_coin_ids(self, coin_ids: set[bytes32]) -> list[bytes32]:
        """
        Returns a list of transaction ids that spend or create any coins with the provided coin ids.
        This iterates over the internal items instead of using a query.
        """

        transaction_ids: list[bytes32] = []

        for transaction_id, item in self._items.items():
            conds = item.conds
            assert conds is not None

            for spend in conds.spends:
                if spend.coin_id in coin_ids:
                    transaction_ids.append(transaction_id)
                    break

                for puzzle_hash, amount, _memo in spend.create_coin:
                    if Coin(spend.coin_id, puzzle_hash, uint64(amount)).name() in coin_ids:
                        transaction_ids.append(transaction_id)
                        break
                else:
                    continue

                break

        return transaction_ids

    def items_with_puzzle_hashes(self, puzzle_hashes: set[bytes32], include_hints: bool) -> list[bytes32]:
        """
        Returns a list of transaction ids that spend or create any coins
        with the provided puzzle hashes (or hints, if enabled).
        This iterates over the internal items instead of using a query.
        """

        transaction_ids: list[bytes32] = []

        for transaction_id, item in self._items.items():
            conds = item.conds
            assert conds is not None

            for spend in conds.spends:
                if spend.puzzle_hash in puzzle_hashes:
                    transaction_ids.append(transaction_id)
                    break

                for puzzle_hash, _amount, memo in spend.create_coin:
                    if puzzle_hash in puzzle_hashes or (include_hints and memo is not None and memo in puzzle_hashes):
                        transaction_ids.append(transaction_id)
                        break
                else:
                    continue

                break

        return transaction_ids

    # TODO: move "process_mempool_items()" into this class in order to do this a
    # bit more efficiently
    def items_by_feerate(self) -> Iterator[MempoolItem]:
        cursor = self._db_conn.execute("SELECT * FROM tx ORDER BY fee_per_cost DESC, seq ASC")
        for row in cursor:
            yield self._row_to_item(row)

    def size(self) -> int:
        cursor = self._db_conn.execute("SELECT COUNT(name) FROM tx")
        row = cursor.fetchone()
        return int(row[0])

    def get_item_by_id(self, item_id: bytes32) -> Optional[MempoolItem]:
        with self._db_conn:
            cursor = self._db_conn.execute("SELECT * FROM tx WHERE name=?", (item_id,))
            row = cursor.fetchone()
            return None if row is None else self._row_to_item(row)

    # TODO: we need a bulk lookup function like this too
    def get_items_by_coin_id(self, spent_coin_id: bytes32) -> Iterator[MempoolItem]:
        cursor = self._db_conn.execute(
            """
            SELECT *
            FROM tx
            WHERE name IN (
                SELECT tx
                FROM spends
                WHERE coin_id = ?
            )
            """,
            (spent_coin_id,),
        )
        for row in cursor:
            yield self._row_to_item(row)

    def get_items_by_coin_ids(self, spent_coin_ids: list[bytes32]) -> list[MempoolItem]:
        items: list[MempoolItem] = []
        for batch in to_batches(spent_coin_ids, SQLITE_MAX_VARIABLE_NUMBER):
            args = ",".join(["?"] * len(batch.entries))
            cursor = self._db_conn.execute(
                f"SELECT * FROM tx WHERE name IN (SELECT tx FROM spends WHERE coin_id IN ({args}))",
                tuple(batch.entries),
            )
            items.extend(self._row_to_item(row) for row in cursor)
        return items

    def get_min_fee_rate(self, cost: int) -> Optional[float]:
        """
        Gets the minimum fpc rate that a transaction with specified cost will need in order to get included.
        """

        if not self.at_full_capacity(cost):
            return 0

        # TODO: make MempoolItem.cost be CLVMCost
        current_cost = self._total_cost

        # Iterates through all spends in increasing fee per cost
        with self._db_conn:
            cursor = self._db_conn.execute("SELECT cost,fee_per_cost FROM tx ORDER BY fee_per_cost ASC, seq DESC")

            item_cost: int
            fee_per_cost: float
            for item_cost, fee_per_cost in cursor:
                current_cost -= item_cost
                # Removing one at a time, until our transaction of size cost fits
                if current_cost + cost <= self.mempool_info.max_size_in_cost:
                    return fee_per_cost

            log.info(
                f"Transaction with cost {cost} does not fit in mempool of max cost {self.mempool_info.max_size_in_cost}"
            )
            return None

    def new_tx_block(self, block_height: uint32, timestamp: uint64) -> MempoolRemoveInfo:
        """
        Remove all items that became invalid because of this new height and
        timestamp. (we don't know about which coins were spent in this new block
        here, so those are handled separately)
        """
        with self._db_conn:
            cursor = self._db_conn.execute(
                "SELECT name FROM tx WHERE assert_before_seconds <= ? OR assert_before_height <= ?",
                (timestamp, block_height),
            )
            to_remove = [bytes32(row[0]) for row in cursor]

        self._block_height = block_height
        self._timestamp = timestamp

        return self.remove_from_pool(to_remove, MempoolRemoveReason.EXPIRED)

    def remove_from_pool(self, items: list[bytes32], reason: MempoolRemoveReason) -> MempoolRemoveInfo:
        """
        Removes an item from the mempool.
        """
        if items == []:
            return MempoolRemoveInfo([], reason)

        removed_items: list[MempoolItemInfo] = []
        if reason != MempoolRemoveReason.BLOCK_INCLUSION:
            for batch in to_batches(items, SQLITE_MAX_VARIABLE_NUMBER):
                args = ",".join(["?"] * len(batch.entries))
                with self._db_conn:
                    cursor = self._db_conn.execute(
                        f"SELECT name, cost, fee FROM tx WHERE name in ({args})", batch.entries
                    )
                    for row in cursor:
                        name = bytes32(row[0])
                        internal_item = self._items[name]
                        item = MempoolItemInfo(int(row[1]), int(row[2]), internal_item.height_added_to_mempool)
                        removed_items.append(item)

        removed_internal_items = [self._items.pop(name) for name in items]

        for batch in to_batches(items, SQLITE_MAX_VARIABLE_NUMBER):
            args = ",".join(["?"] * len(batch.entries))
            with self._db_conn:
                cursor = self._db_conn.execute(
                    f"SELECT SUM(cost), SUM(fee) FROM tx WHERE name in ({args})", batch.entries
                )
                cost_to_remove, fee_to_remove = cursor.fetchone()

                self._db_conn.execute(f"DELETE FROM tx WHERE name in ({args})", batch.entries)
                self._db_conn.execute(f"DELETE FROM spends WHERE tx in ({args})", batch.entries)

            self._total_cost -= cost_to_remove
            self._total_fee -= fee_to_remove
            assert self._total_cost >= 0
            assert self._total_fee >= 0

        if reason != MempoolRemoveReason.BLOCK_INCLUSION:
            info = FeeMempoolInfo(
                self.mempool_info, self.total_mempool_cost(), self.total_mempool_fees(), datetime.now()
            )
            for iteminfo in removed_items:
                self.fee_estimator.remove_mempool_item(info, iteminfo)

        return MempoolRemoveInfo(removed_internal_items, reason)

    def add_to_pool(self, item: MempoolItem) -> MempoolAddInfo:
        """
        Adds an item to the mempool by kicking out transactions (if it doesn't fit), in order of increasing fee per cost
        """

        assert item.fee < MEMPOOL_ITEM_FEE_LIMIT
        assert item.conds is not None
        assert item.cost <= self.mempool_info.max_block_clvm_cost

        removals: list[MempoolRemoveInfo] = []

        # we have certain limits on transactions that will expire soon
        # (in the next 15 minutes)
        block_cutoff = self._block_height + 48
        time_cutoff = self._timestamp + 900
        if (item.assert_before_height is not None and item.assert_before_height < block_cutoff) or (
            item.assert_before_seconds is not None and item.assert_before_seconds < time_cutoff
        ):
            # this lists only transactions that expire soon, in order of
            # lowest fee rate along with the cumulative cost of such
            # transactions counting from highest to lowest fee rate
            cursor = self._db_conn.execute(
                """
                SELECT name,
                    fee_per_cost,
                    SUM(cost) OVER (ORDER BY fee_per_cost DESC, seq ASC) AS cumulative_cost
                FROM tx
                WHERE assert_before_seconds IS NOT NULL AND assert_before_seconds < ?
                    OR assert_before_height IS NOT NULL AND assert_before_height < ?
                ORDER BY cumulative_cost DESC
                """,
                (time_cutoff, block_cutoff),
            )
            to_remove: list[bytes32] = []
            for row in cursor:
                name, fee_per_cost, cumulative_cost = row

                # there's space for us, stop pruning
                if cumulative_cost + item.cost <= self.mempool_info.max_block_clvm_cost:
                    break

                # we can't evict any more transactions, abort (and don't
                # evict what we put aside in "to_remove" list)
                if fee_per_cost > item.fee_per_cost:
                    return MempoolAddInfo([], Err.INVALID_FEE_LOW_FEE)
                to_remove.append(name)

            removals.append(self.remove_from_pool(to_remove, MempoolRemoveReason.EXPIRED))

            # if we don't find any entries, it's OK to add this entry

        if self._total_cost + item.cost > self.mempool_info.max_size_in_cost:
            # pick the items with the lowest fee per cost to remove
            cursor = self._db_conn.execute(
                """SELECT name FROM tx
                WHERE name NOT IN (
                    SELECT name FROM (
                        SELECT name,
                        SUM(cost) OVER (ORDER BY fee_per_cost DESC, seq ASC) AS total_cost
                        FROM tx) AS tx_with_cost
                    WHERE total_cost <= ?)
                """,
                (self.mempool_info.max_size_in_cost - item.cost,),
            )
            to_remove = [bytes32(row[0]) for row in cursor]
            removals.append(self.remove_from_pool(to_remove, MempoolRemoveReason.POOL_FULL))

        with self._db_conn as conn:
            # TODO: In the future, for the "fee_per_cost" field, opt for
            # "GENERATED ALWAYS AS (CAST(fee AS REAL) / cost) VIRTUAL"
            conn.execute(
                "INSERT INTO "
                "tx(name,cost,fee,assert_height,assert_before_height,assert_before_seconds,fee_per_cost) "
                "VALUES(?, ?, ?, ?, ?, ?, ?)",
                (
                    item.name,
                    item.cost,
                    item.fee,
                    item.assert_height,
                    item.assert_before_height,
                    item.assert_before_seconds,
                    item.fee / item.cost,
                ),
            )
            all_coin_spends = []
            # item.name is a property
            # only compute its name once (the spend bundle name)
            item_name = item.name
            for coin_id, bcs in item.bundle_coin_spends.items():
                # any FF spend should be indexed by its latest singleton coin
                # ID, this way we'll find it when the singleton is spent
                if bcs.latest_singleton_coin is not None:
                    all_coin_spends.append((bcs.latest_singleton_coin, item_name))
                else:
                    all_coin_spends.append((coin_id, item_name))
            conn.executemany("INSERT OR IGNORE INTO spends VALUES(?, ?)", all_coin_spends)

        self._items[item_name] = InternalMempoolItem(
            item.spend_bundle, item.conds, item.height_added_to_mempool, item.bundle_coin_spends
        )
        self._total_cost += item.cost
        self._total_fee += item.fee

        info = FeeMempoolInfo(self.mempool_info, self.total_mempool_cost(), self.total_mempool_fees(), datetime.now())
        self.fee_estimator.add_mempool_item(info, MempoolItemInfo(item.cost, item.fee, item.height_added_to_mempool))
        return MempoolAddInfo(removals, None)

    # each tuple holds new_coin_id, current_coin_id, mempool item name
    def update_spend_index(self, spends_to_update: list[tuple[bytes32, bytes32, bytes32]]) -> None:
        with self._db_conn as conn:
            conn.executemany("UPDATE OR REPLACE spends SET coin_id=? WHERE coin_id=? AND tx=?", spends_to_update)

    def at_full_capacity(self, cost: int) -> bool:
        """
        Checks whether the mempool is at full capacity and cannot accept a transaction with size cost.
        """

        return self._total_cost + cost > self.mempool_info.max_size_in_cost

    async def create_block_generator(
        self,
        get_unspent_lineage_info_for_puzzle_hash: Callable[[bytes32], Awaitable[Optional[UnspentLineageInfo]]],
        constants: ConsensusConstants,
        height: uint32,
<<<<<<< HEAD
    ) -> Optional[tuple[BlockGenerator, G2Element, list[Coin]]]:
=======
        item_inclusion_filter: Optional[Callable[[bytes32], bool]] = None,
    ) -> Optional[tuple[BlockGenerator, G2Element, list[Coin], list[Coin]]]:
>>>>>>> 4ae44855
        """
        height is needed in case we fast-forward a transaction and we need to
        re-run its puzzle.
        """

        mempool_bundle = await self.create_bundle_from_mempool_items(
            get_unspent_lineage_info_for_puzzle_hash, constants, height
        )
        if mempool_bundle is None:
            return None

        spend_bundle, additions = mempool_bundle
        removals = spend_bundle.removals()
        log.info(f"Add rem: {len(additions)} {len(removals)}")

        # since the hard fork has activated, block generators are
        # allowed to be serialized with CLVM back-references. We can do that
        # unconditionally.
        start_time = monotonic()
        spends = [(cs.coin, bytes(cs.puzzle_reveal), bytes(cs.solution)) for cs in spend_bundle.coin_spends]
        block_program = solution_generator_backrefs(spends)

        duration = monotonic() - start_time
        log.log(
            logging.INFO if duration < 1 else logging.WARNING,
            f"serializing block generator took {duration:0.2f} seconds",
        )
        return (
            BlockGenerator(SerializedProgram.from_bytes(block_program), []),
            spend_bundle.aggregated_signature,
            additions,
            removals,
        )

    async def create_bundle_from_mempool_items(
        self,
        get_unspent_lineage_info_for_puzzle_hash: Callable[[bytes32], Awaitable[Optional[UnspentLineageInfo]]],
        constants: ConsensusConstants,
        height: uint32,
    ) -> Optional[tuple[SpendBundle, list[Coin]]]:
        cost_sum = 0  # Checks that total cost does not exceed block maximum
        fee_sum = 0  # Checks that total fees don't exceed 64 bits
        processed_spend_bundles = 0
        additions: list[Coin] = []
        # This contains:
        # 1. A map of coin ID to a coin spend solution and its isolated cost
        #   We reconstruct it for every bundle we create from mempool items because we
        #   deduplicate on the first coin spend solution that comes with the highest
        #   fee rate item, and that can change across calls
        # 2. A map of fast forward eligible singleton puzzle hash to the most
        #   recent unspent singleton data, to allow chaining fast forward
        #   singleton spends
        eligible_coin_spends = EligibleCoinSpends()
        coin_spends: list[CoinSpend] = []
        sigs: list[G2Element] = []
        log.info(f"Starting to make block, max cost: {self.mempool_info.max_block_clvm_cost}")
        bundle_creation_start = monotonic()
        cursor = self._db_conn.execute("SELECT name, fee FROM tx ORDER BY fee_per_cost DESC, seq ASC")
        skipped_items = 0
        for row in cursor:
            name = bytes32(row[0])
            fee = int(row[1])
            item = self._items[name]

            current_time = monotonic()
            if current_time - bundle_creation_start > 1:
                log.info(f"exiting early, already spent {current_time - bundle_creation_start:0.2f} s")
                break
            try:
                assert item.conds is not None
                cost = item.conds.cost
                if skipped_items >= PRIORITY_TX_THRESHOLD:
                    # If we've encountered `PRIORITY_TX_THRESHOLD` number of
                    # transactions that don't fit in the remaining block size,
                    # we want to keep looking for smaller transactions that
                    # might fit, but we also want to avoid spending too much
                    # time on potentially expensive ones, hence this shortcut.
                    if any(
                        map(
                            lambda spend_data: (spend_data.eligible_for_dedup or spend_data.eligible_for_fast_forward),
                            item.bundle_coin_spends.values(),
                        )
                    ):
                        log.info("Skipping transaction with dedup or FF spends {item.name}")
                        continue

                    unique_coin_spends = []
                    unique_additions = []
                    for spend_data in item.bundle_coin_spends.values():
                        unique_coin_spends.append(spend_data.coin_spend)
                        unique_additions.extend(spend_data.additions)
                    cost_saving = 0
                else:
                    bundle_coin_spends = await eligible_coin_spends.process_fast_forward_spends(
                        mempool_item=item,
                        get_unspent_lineage_info_for_puzzle_hash=get_unspent_lineage_info_for_puzzle_hash,
                        height=height,
                        constants=constants,
                    )
                    unique_coin_spends, cost_saving, unique_additions = eligible_coin_spends.get_deduplication_info(
                        bundle_coin_spends=bundle_coin_spends, max_cost=cost
                    )
                item_cost = cost - cost_saving
                log.info(
                    "Cumulative cost: %d, fee per cost: %0.4f, item cost: %d", cost_sum, fee / item_cost, item_cost
                )
                new_fee_sum = fee_sum + fee
                if new_fee_sum > DEFAULT_CONSTANTS.MAX_COIN_AMOUNT:
                    # Such a fee is very unlikely to happen but we're defensively
                    # accounting for it
                    break  # pragma: no cover
                new_cost_sum = cost_sum + item_cost
                if new_cost_sum > self.mempool_info.max_block_clvm_cost:
                    # Let's skip this item
                    log.info(
                        "Skipping mempool item. Cumulative cost %d exceeds maximum block cost %d",
                        new_cost_sum,
                        self.mempool_info.max_block_clvm_cost,
                    )
                    skipped_items += 1
                    if skipped_items < MAX_SKIPPED_ITEMS:
                        continue
                    # Let's stop taking more items if we skipped `MAX_SKIPPED_ITEMS`
                    break
                coin_spends.extend(unique_coin_spends)
                additions.extend(unique_additions)
                sigs.append(item.spend_bundle.aggregated_signature)
                cost_sum = new_cost_sum
                fee_sum = new_fee_sum
                processed_spend_bundles += 1
                # Let's stop taking more items if we don't have enough cost left
                # for at least `MIN_COST_THRESHOLD` because that would mean we're
                # getting very close to the limit anyway and *probably* won't
                # find transactions small enough to fit at this point
                if self.mempool_info.max_block_clvm_cost - cost_sum < MIN_COST_THRESHOLD:
                    break
            except SkipDedup as e:
                log.info(f"{e}")
                continue
            except Exception as e:
                log.info(f"Exception while checking a mempool item for deduplication: {e}")
                skipped_items += 1
                continue
        if processed_spend_bundles == 0:
            return None
        log.info(
            f"Cumulative cost of block (real cost should be less) {cost_sum}. Proportion "
            f"full: {cost_sum / self.mempool_info.max_block_clvm_cost}"
        )
        aggregated_signature = AugSchemeMPL.aggregate(sigs)
        agg = SpendBundle(coin_spends, aggregated_signature)
        bundle_creation_end = monotonic()
        duration = bundle_creation_end - bundle_creation_start
        log.log(
            logging.INFO if duration < 1 else logging.WARNING,
            f"create_bundle_from_mempool_items took {duration:0.4f} seconds",
        )
        return agg, additions<|MERGE_RESOLUTION|>--- conflicted
+++ resolved
@@ -492,12 +492,7 @@
         get_unspent_lineage_info_for_puzzle_hash: Callable[[bytes32], Awaitable[Optional[UnspentLineageInfo]]],
         constants: ConsensusConstants,
         height: uint32,
-<<<<<<< HEAD
-    ) -> Optional[tuple[BlockGenerator, G2Element, list[Coin]]]:
-=======
-        item_inclusion_filter: Optional[Callable[[bytes32], bool]] = None,
     ) -> Optional[tuple[BlockGenerator, G2Element, list[Coin], list[Coin]]]:
->>>>>>> 4ae44855
         """
         height is needed in case we fast-forward a transaction and we need to
         re-run its puzzle.
