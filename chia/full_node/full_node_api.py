--- conflicted
+++ resolved
@@ -982,14 +982,7 @@
                     if sub_slot.challenge_chain.new_sub_slot_iters is not None:
                         sub_slot_iters = sub_slot.challenge_chain.new_sub_slot_iters
 
-<<<<<<< HEAD
             tx_peak = self.full_node.blockchain.get_tx_peak()
-=======
-            # TODO: support v2 plots after the hard fork
-            pos_size_v1 = request.proof_of_space.size().size_v1
-            assert pos_size_v1
-
->>>>>>> a11f3ca6
             required_iters: uint64 = calculate_iterations_quality(
                 self.full_node.constants,
                 quality_string,
