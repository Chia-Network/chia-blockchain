from __future__ import annotations

import asyncio
import logging
import time
import traceback
from concurrent.futures import ThreadPoolExecutor
from datetime import datetime, timezone
from typing import TYPE_CHECKING, ClassVar, Optional, cast

import anyio
from chia_rs import (
    AugSchemeMPL,
    G1Element,
    G2Element,
    MerkleSet,
    additions_and_removals,
    get_flags_for_height_and_constants,
)
from chiabip158 import PyBIP158

from chia.consensus.block_creation import create_unfinished_block
from chia.consensus.block_record import BlockRecord
from chia.consensus.blockchain import BlockchainMutexPriority
from chia.consensus.get_block_generator import get_block_generator
from chia.consensus.pot_iterations import calculate_ip_iters, calculate_iterations_quality, calculate_sp_iters
from chia.full_node.bundle_tools import simple_solution_generator, simple_solution_generator_backrefs
from chia.full_node.coin_store import CoinStore
from chia.full_node.fee_estimate import FeeEstimate, FeeEstimateGroup, fee_rate_v2_to_v1
from chia.full_node.fee_estimator_interface import FeeEstimatorInterface
from chia.full_node.mempool_check_conditions import get_puzzle_and_solution_for_coin
from chia.full_node.signage_point import SignagePoint
from chia.full_node.tx_processing_queue import TransactionQueueFull
from chia.protocols import farmer_protocol, full_node_protocol, introducer_protocol, timelord_protocol, wallet_protocol
from chia.protocols.full_node_protocol import RejectBlock, RejectBlocks
from chia.protocols.protocol_message_types import ProtocolMessageTypes
from chia.protocols.shared_protocol import Capability
from chia.protocols.wallet_protocol import (
    CoinState,
    PuzzleSolutionResponse,
    RejectBlockHeaders,
    RejectHeaderBlocks,
    RejectHeaderRequest,
    RespondFeeEstimates,
    RespondSESInfo,
)
from chia.server.api_protocol import ApiMetadata
from chia.server.outbound_message import Message, make_msg
from chia.server.server import ChiaServer
from chia.server.ws_connection import WSChiaConnection
from chia.types.block_protocol import BlockInfo
from chia.types.blockchain_format.coin import Coin, hash_coin_ids
from chia.types.blockchain_format.foliage import FoliageBlockData, FoliageTransactionBlock
from chia.types.blockchain_format.pool_target import PoolTarget
from chia.types.blockchain_format.proof_of_space import verify_and_get_quality_string
from chia.types.blockchain_format.reward_chain_block import RewardChainBlockUnfinished
from chia.types.blockchain_format.sized_bytes import bytes32
from chia.types.blockchain_format.sub_epoch_summary import SubEpochSummary
from chia.types.coin_record import CoinRecord
from chia.types.end_of_slot_bundle import EndOfSubSlotBundle
from chia.types.full_block import FullBlock
from chia.types.generator_types import BlockGenerator
from chia.types.mempool_inclusion_status import MempoolInclusionStatus
from chia.types.peer_info import PeerInfo
from chia.types.spend_bundle import SpendBundle
from chia.types.transaction_queue_entry import TransactionQueueEntry
from chia.types.unfinished_block import UnfinishedBlock
from chia.util.batches import to_batches
from chia.util.db_wrapper import SQLITE_MAX_VARIABLE_NUMBER
from chia.util.full_block_utils import header_block_from_block
from chia.util.generator_tools import get_block_header
from chia.util.hash import std_hash
from chia.util.ints import uint8, uint32, uint64, uint128
from chia.util.limited_semaphore import LimitedSemaphoreFullError

if TYPE_CHECKING:
    from chia.full_node.full_node import FullNode
else:
    FullNode = object


class FullNodeAPI:
    if TYPE_CHECKING:
        from chia.server.api_protocol import ApiProtocol

        _protocol_check: ClassVar[ApiProtocol] = cast("FullNodeAPI", None)

    log: logging.Logger
    full_node: FullNode
    executor: ThreadPoolExecutor
    metadata: ClassVar[ApiMetadata] = ApiMetadata()

    def __init__(self, full_node: FullNode) -> None:
        self.log = logging.getLogger(__name__)
        self.full_node = full_node
        self.executor = ThreadPoolExecutor(max_workers=1)

    @property
    def server(self) -> ChiaServer:
        assert self.full_node.server is not None
        return self.full_node.server

    def ready(self) -> bool:
        return self.full_node.initialized

    @metadata.request(peer_required=True, reply_types=[ProtocolMessageTypes.respond_peers])
    async def request_peers(
        self, _request: full_node_protocol.RequestPeers, peer: WSChiaConnection
    ) -> Optional[Message]:
        if peer.peer_server_port is None:
            return None
        peer_info = PeerInfo(peer.peer_info.host, peer.peer_server_port)
        if self.full_node.full_node_peers is not None:
            msg = await self.full_node.full_node_peers.request_peers(peer_info)
            return msg
        return None

    @metadata.request(peer_required=True)
    async def respond_peers(
        self, request: full_node_protocol.RespondPeers, peer: WSChiaConnection
    ) -> Optional[Message]:
        self.log.debug(f"Received {len(request.peer_list)} peers")
        if self.full_node.full_node_peers is not None:
            await self.full_node.full_node_peers.add_peers(request.peer_list, peer.get_peer_info(), True)
        return None

    @metadata.request(peer_required=True)
    async def respond_peers_introducer(
        self, request: introducer_protocol.RespondPeersIntroducer, peer: WSChiaConnection
    ) -> Optional[Message]:
        self.log.debug(f"Received {len(request.peer_list)} peers from introducer")
        if self.full_node.full_node_peers is not None:
            await self.full_node.full_node_peers.add_peers(request.peer_list, peer.get_peer_info(), False)

        await peer.close()
        return None

    @metadata.request(peer_required=True, execute_task=True)
    async def new_peak(self, request: full_node_protocol.NewPeak, peer: WSChiaConnection) -> None:
        """
        A peer notifies us that they have added a new peak to their blockchain. If we don't have it,
        we can ask for it.
        """
        # this semaphore limits the number of tasks that can call new_peak() at
        # the same time, since it can be expensive
        try:
            async with self.full_node.new_peak_sem.acquire():
                await self.full_node.new_peak(request, peer)
        except LimitedSemaphoreFullError:
            self.log.debug("Ignoring NewPeak, limited semaphore full: %s %s", peer.get_peer_logging(), request)
            return None

        return None

    @metadata.request(peer_required=True)
    async def new_transaction(
        self, transaction: full_node_protocol.NewTransaction, peer: WSChiaConnection
    ) -> Optional[Message]:
        """
        A peer notifies us of a new transaction.
        Requests a full transaction if we haven't seen it previously, and if the fees are enough.
        """
        # Ignore if syncing
        if self.full_node.sync_store.get_sync_mode():
            return None
        if not (await self.full_node.synced()):
            return None

        # Ignore if already seen
        if self.full_node.mempool_manager.seen(transaction.transaction_id):
            return None

        if self.full_node.mempool_manager.is_fee_enough(transaction.fees, transaction.cost):
            # If there's current pending request just add this peer to the set of peers that have this tx
            if transaction.transaction_id in self.full_node.full_node_store.pending_tx_request:
                if transaction.transaction_id in self.full_node.full_node_store.peers_with_tx:
                    current_set = self.full_node.full_node_store.peers_with_tx[transaction.transaction_id]
                    if peer.peer_node_id in current_set:
                        return None
                    current_set.add(peer.peer_node_id)
                    return None
                else:
                    new_set = set()
                    new_set.add(peer.peer_node_id)
                    self.full_node.full_node_store.peers_with_tx[transaction.transaction_id] = new_set
                    return None

            self.full_node.full_node_store.pending_tx_request[transaction.transaction_id] = peer.peer_node_id
            new_set = set()
            new_set.add(peer.peer_node_id)
            self.full_node.full_node_store.peers_with_tx[transaction.transaction_id] = new_set

            async def tx_request_and_timeout(full_node: FullNode, transaction_id: bytes32, task_id: bytes32) -> None:
                counter = 0
                try:
                    while True:
                        # Limit to asking a few peers, it's possible that this tx got included on chain already
                        # Highly unlikely that the peers that advertised a tx don't respond to a request. Also, if we
                        # drop some transactions, we don't want to re-fetch too many times
                        if counter == 5:
                            break
                        if transaction_id not in full_node.full_node_store.peers_with_tx:
                            break
                        peers_with_tx: set[bytes32] = full_node.full_node_store.peers_with_tx[transaction_id]
                        if len(peers_with_tx) == 0:
                            break
                        peer_id = peers_with_tx.pop()
                        assert full_node.server is not None
                        if peer_id not in full_node.server.all_connections:
                            continue
                        random_peer = full_node.server.all_connections[peer_id]
                        request_tx = full_node_protocol.RequestTransaction(transaction.transaction_id)
                        msg = make_msg(ProtocolMessageTypes.request_transaction, request_tx)
                        await random_peer.send_message(msg)
                        await asyncio.sleep(5)
                        counter += 1
                        if full_node.mempool_manager.seen(transaction_id):
                            break
                except asyncio.CancelledError:
                    pass
                finally:
                    # Always Cleanup
                    if transaction_id in full_node.full_node_store.peers_with_tx:
                        full_node.full_node_store.peers_with_tx.pop(transaction_id)
                    if transaction_id in full_node.full_node_store.pending_tx_request:
                        full_node.full_node_store.pending_tx_request.pop(transaction_id)
                    if task_id in full_node.full_node_store.tx_fetch_tasks:
                        full_node.full_node_store.tx_fetch_tasks.pop(task_id)

            task_id: bytes32 = bytes32.secret()
            fetch_task = asyncio.create_task(
                tx_request_and_timeout(self.full_node, transaction.transaction_id, task_id)
            )
            self.full_node.full_node_store.tx_fetch_tasks[task_id] = fetch_task
            return None
        return None

    @metadata.request(reply_types=[ProtocolMessageTypes.respond_transaction])
    async def request_transaction(self, request: full_node_protocol.RequestTransaction) -> Optional[Message]:
        """Peer has requested a full transaction from us."""
        # Ignore if syncing
        if self.full_node.sync_store.get_sync_mode():
            return None
        spend_bundle = self.full_node.mempool_manager.get_spendbundle(request.transaction_id)
        if spend_bundle is None:
            return None

        transaction = full_node_protocol.RespondTransaction(spend_bundle)

        msg = make_msg(ProtocolMessageTypes.respond_transaction, transaction)
        return msg

    @metadata.request(peer_required=True, bytes_required=True)
    async def respond_transaction(
        self,
        tx: full_node_protocol.RespondTransaction,
        peer: WSChiaConnection,
        tx_bytes: bytes = b"",
        test: bool = False,
    ) -> Optional[Message]:
        """
        Receives a full transaction from peer.
        If tx is added to mempool, send tx_id to others. (new_transaction)
        """
        assert tx_bytes != b""
        spend_name = std_hash(tx_bytes)
        if spend_name in self.full_node.full_node_store.pending_tx_request:
            self.full_node.full_node_store.pending_tx_request.pop(spend_name)
        if spend_name in self.full_node.full_node_store.peers_with_tx:
            self.full_node.full_node_store.peers_with_tx.pop(spend_name)

        # TODO: Use fee in priority calculation, to prioritize high fee TXs
        try:
            await self.full_node.transaction_queue.put(
                TransactionQueueEntry(tx.transaction, tx_bytes, spend_name, peer, test), peer.peer_node_id
            )
        except TransactionQueueFull:
            pass  # we can't do anything here, the tx will be dropped. We might do something in the future.
        return None

    @metadata.request(reply_types=[ProtocolMessageTypes.respond_proof_of_weight])
    async def request_proof_of_weight(self, request: full_node_protocol.RequestProofOfWeight) -> Optional[Message]:
        if self.full_node.weight_proof_handler is None:
            return None
        if not self.full_node.blockchain.contains_block(request.tip):
            self.log.error(f"got weight proof request for unknown peak {request.tip}")
            return None
        if request.tip in self.full_node.pow_creation:
            event = self.full_node.pow_creation[request.tip]
            await event.wait()
            wp = await self.full_node.weight_proof_handler.get_proof_of_weight(request.tip)
        else:
            event = asyncio.Event()
            self.full_node.pow_creation[request.tip] = event
            wp = await self.full_node.weight_proof_handler.get_proof_of_weight(request.tip)
            event.set()
        tips = list(self.full_node.pow_creation.keys())

        if len(tips) > 4:
            # Remove old from cache
            for i in range(0, 4):
                self.full_node.pow_creation.pop(tips[i])

        if wp is None:
            self.log.error(f"failed creating weight proof for peak {request.tip}")
            return None

        # Serialization of wp is slow
        if (
            self.full_node.full_node_store.serialized_wp_message_tip is not None
            and self.full_node.full_node_store.serialized_wp_message_tip == request.tip
        ):
            return self.full_node.full_node_store.serialized_wp_message
        message = make_msg(
            ProtocolMessageTypes.respond_proof_of_weight, full_node_protocol.RespondProofOfWeight(wp, request.tip)
        )
        self.full_node.full_node_store.serialized_wp_message_tip = request.tip
        self.full_node.full_node_store.serialized_wp_message = message
        return message

    @metadata.request()
    async def respond_proof_of_weight(self, request: full_node_protocol.RespondProofOfWeight) -> Optional[Message]:
        self.log.warning("Received proof of weight too late.")
        return None

    @metadata.request(reply_types=[ProtocolMessageTypes.respond_block, ProtocolMessageTypes.reject_block])
    async def request_block(self, request: full_node_protocol.RequestBlock) -> Optional[Message]:
        if not self.full_node.blockchain.contains_height(request.height):
            reject = RejectBlock(request.height)
            msg = make_msg(ProtocolMessageTypes.reject_block, reject)
            return msg
        header_hash: Optional[bytes32] = self.full_node.blockchain.height_to_hash(request.height)
        if header_hash is None:
            return make_msg(ProtocolMessageTypes.reject_block, RejectBlock(request.height))

        block: Optional[FullBlock] = await self.full_node.block_store.get_full_block(header_hash)
        if block is not None:
            if not request.include_transaction_block and block.transactions_generator is not None:
                block = block.replace(transactions_generator=None)
            return make_msg(ProtocolMessageTypes.respond_block, full_node_protocol.RespondBlock(block))
        return make_msg(ProtocolMessageTypes.reject_block, RejectBlock(request.height))

    @metadata.request(reply_types=[ProtocolMessageTypes.respond_blocks, ProtocolMessageTypes.reject_blocks])
    async def request_blocks(self, request: full_node_protocol.RequestBlocks) -> Optional[Message]:
        # note that we treat the request range as *inclusive*, but we check the
        # size before we bump end_height. So MAX_BLOCK_COUNT_PER_REQUESTS is off
        # by one
        if (
            request.end_height < request.start_height
            or request.end_height - request.start_height > self.full_node.constants.MAX_BLOCK_COUNT_PER_REQUESTS
        ):
            reject = RejectBlocks(request.start_height, request.end_height)
            msg: Message = make_msg(ProtocolMessageTypes.reject_blocks, reject)
            return msg
        for i in range(request.start_height, request.end_height + 1):
            if not self.full_node.blockchain.contains_height(uint32(i)):
                reject = RejectBlocks(request.start_height, request.end_height)
                msg = make_msg(ProtocolMessageTypes.reject_blocks, reject)
                return msg

        if not request.include_transaction_block:
            blocks: list[FullBlock] = []
            for i in range(request.start_height, request.end_height + 1):
                header_hash_i: Optional[bytes32] = self.full_node.blockchain.height_to_hash(uint32(i))
                if header_hash_i is None:
                    reject = RejectBlocks(request.start_height, request.end_height)
                    return make_msg(ProtocolMessageTypes.reject_blocks, reject)

                block: Optional[FullBlock] = await self.full_node.block_store.get_full_block(header_hash_i)
                if block is None:
                    reject = RejectBlocks(request.start_height, request.end_height)
                    return make_msg(ProtocolMessageTypes.reject_blocks, reject)
                block = block.replace(transactions_generator=None)
                blocks.append(block)
            msg = make_msg(
                ProtocolMessageTypes.respond_blocks,
                full_node_protocol.RespondBlocks(request.start_height, request.end_height, blocks),
            )
        else:
            blocks_bytes: list[bytes] = []
            for i in range(request.start_height, request.end_height + 1):
                header_hash_i = self.full_node.blockchain.height_to_hash(uint32(i))
                if header_hash_i is None:
                    reject = RejectBlocks(request.start_height, request.end_height)
                    return make_msg(ProtocolMessageTypes.reject_blocks, reject)
                block_bytes: Optional[bytes] = await self.full_node.block_store.get_full_block_bytes(header_hash_i)
                if block_bytes is None:
                    reject = RejectBlocks(request.start_height, request.end_height)
                    msg = make_msg(ProtocolMessageTypes.reject_blocks, reject)
                    return msg

                blocks_bytes.append(block_bytes)

            respond_blocks_manually_streamed: bytes = (
                uint32(request.start_height).stream_to_bytes()
                + uint32(request.end_height).stream_to_bytes()
                + uint32(len(blocks_bytes)).stream_to_bytes()
            )
            for block_bytes in blocks_bytes:
                respond_blocks_manually_streamed += block_bytes
            msg = make_msg(ProtocolMessageTypes.respond_blocks, respond_blocks_manually_streamed)

        return msg

    @metadata.request()
    async def reject_block(self, request: full_node_protocol.RejectBlock) -> None:
        self.log.debug(f"reject_block {request.height}")

    @metadata.request()
    async def reject_blocks(self, request: full_node_protocol.RejectBlocks) -> None:
        self.log.debug(f"reject_blocks {request.start_height} {request.end_height}")

    @metadata.request()
    async def respond_blocks(self, request: full_node_protocol.RespondBlocks) -> None:
        self.log.warning("Received unsolicited/late blocks")

    @metadata.request(peer_required=True)
    async def respond_block(
        self,
        respond_block: full_node_protocol.RespondBlock,
        peer: WSChiaConnection,
    ) -> Optional[Message]:
        """
        Receive a full block from a peer full node (or ourselves).
        """

        self.log.warning(f"Received unsolicited/late block from peer {peer.get_peer_logging()}")
        return None

    @metadata.request()
    async def new_unfinished_block(
        self, new_unfinished_block: full_node_protocol.NewUnfinishedBlock
    ) -> Optional[Message]:
        # Ignore if syncing
        if self.full_node.sync_store.get_sync_mode():
            return None
        block_hash = new_unfinished_block.unfinished_reward_hash
        if self.full_node.full_node_store.get_unfinished_block(block_hash) is not None:
            return None

        # This prevents us from downloading the same block from many peers
        requesting, count = self.full_node.full_node_store.is_requesting_unfinished_block(block_hash, None)
        if requesting:
            self.log.debug(
                f"Already have or requesting {count} Unfinished Blocks with partial "
                f"hash {block_hash}. Ignoring this one"
            )
            return None

        msg = make_msg(
            ProtocolMessageTypes.request_unfinished_block,
            full_node_protocol.RequestUnfinishedBlock(block_hash),
        )
        self.full_node.full_node_store.mark_requesting_unfinished_block(block_hash, None)

        # However, we want to eventually download from other peers, if this peer does not respond
        # Todo: keep track of who it was
        async def eventually_clear() -> None:
            await asyncio.sleep(5)
            self.full_node.full_node_store.remove_requesting_unfinished_block(block_hash, None)

<<<<<<< HEAD
        # TODO: stop dropping tasks on the floor
        asyncio.create_task(eventually_clear())
=======
        asyncio.create_task(eventually_clear())  # noqa: RUF006
>>>>>>> 604fc1fe

        return msg

    @metadata.request(reply_types=[ProtocolMessageTypes.respond_unfinished_block])
    async def request_unfinished_block(
        self, request_unfinished_block: full_node_protocol.RequestUnfinishedBlock
    ) -> Optional[Message]:
        unfinished_block: Optional[UnfinishedBlock] = self.full_node.full_node_store.get_unfinished_block(
            request_unfinished_block.unfinished_reward_hash
        )
        if unfinished_block is not None:
            msg = make_msg(
                ProtocolMessageTypes.respond_unfinished_block,
                full_node_protocol.RespondUnfinishedBlock(unfinished_block),
            )
            return msg
        return None

    @metadata.request()
    async def new_unfinished_block2(
        self, new_unfinished_block: full_node_protocol.NewUnfinishedBlock2
    ) -> Optional[Message]:
        # Ignore if syncing
        if self.full_node.sync_store.get_sync_mode():
            return None
        block_hash = new_unfinished_block.unfinished_reward_hash
        foliage_hash = new_unfinished_block.foliage_hash
        entry, count, have_better = self.full_node.full_node_store.get_unfinished_block2(block_hash, foliage_hash)

        if entry is not None:
            return None

        if have_better:
            self.log.info(
                f"Already have a better Unfinished Block with partial hash {block_hash.hex()} ignoring this one"
            )
            return None

        max_duplicate_unfinished_blocks = self.full_node.config.get("max_duplicate_unfinished_blocks", 3)
        if count > max_duplicate_unfinished_blocks:
            self.log.info(
                f"Already have {count} Unfinished Blocks with partial hash {block_hash.hex()} ignoring another one"
            )
            return None

        # This prevents us from downloading the same block from many peers
        requesting, count = self.full_node.full_node_store.is_requesting_unfinished_block(block_hash, foliage_hash)
        if requesting:
            return None
        if count >= max_duplicate_unfinished_blocks:
            self.log.info(
                f"Already requesting {count} Unfinished Blocks with partial hash {block_hash} ignoring another one"
            )
            return None

        msg = make_msg(
            ProtocolMessageTypes.request_unfinished_block2,
            full_node_protocol.RequestUnfinishedBlock2(block_hash, foliage_hash),
        )
        self.full_node.full_node_store.mark_requesting_unfinished_block(block_hash, foliage_hash)

        # However, we want to eventually download from other peers, if this peer does not respond
        # Todo: keep track of who it was
        async def eventually_clear() -> None:
            await asyncio.sleep(5)
            self.full_node.full_node_store.remove_requesting_unfinished_block(block_hash, foliage_hash)

<<<<<<< HEAD
        # TODO: stop dropping tasks on the floor
        asyncio.create_task(eventually_clear())
=======
        asyncio.create_task(eventually_clear())  # noqa: RUF006
>>>>>>> 604fc1fe

        return msg

    @metadata.request(reply_types=[ProtocolMessageTypes.respond_unfinished_block])
    async def request_unfinished_block2(
        self, request_unfinished_block: full_node_protocol.RequestUnfinishedBlock2
    ) -> Optional[Message]:
        unfinished_block: Optional[UnfinishedBlock]
        unfinished_block, _, _ = self.full_node.full_node_store.get_unfinished_block2(
            request_unfinished_block.unfinished_reward_hash,
            request_unfinished_block.foliage_hash,
        )
        if unfinished_block is not None:
            msg = make_msg(
                ProtocolMessageTypes.respond_unfinished_block,
                full_node_protocol.RespondUnfinishedBlock(unfinished_block),
            )
            return msg
        return None

    @metadata.request(peer_required=True)
    async def respond_unfinished_block(
        self,
        respond_unfinished_block: full_node_protocol.RespondUnfinishedBlock,
        peer: WSChiaConnection,
    ) -> Optional[Message]:
        if self.full_node.sync_store.get_sync_mode():
            return None
        await self.full_node.add_unfinished_block(respond_unfinished_block.unfinished_block, peer)
        return None

    @metadata.request(peer_required=True)
    async def new_signage_point_or_end_of_sub_slot(
        self, new_sp: full_node_protocol.NewSignagePointOrEndOfSubSlot, peer: WSChiaConnection
    ) -> Optional[Message]:
        # Ignore if syncing
        if self.full_node.sync_store.get_sync_mode():
            return None
        if (
            self.full_node.full_node_store.get_signage_point_by_index(
                new_sp.challenge_hash,
                new_sp.index_from_challenge,
                new_sp.last_rc_infusion,
            )
            is not None
        ):
            return None
        if self.full_node.full_node_store.have_newer_signage_point(
            new_sp.challenge_hash, new_sp.index_from_challenge, new_sp.last_rc_infusion
        ):
            return None

        if new_sp.index_from_challenge == 0 and new_sp.prev_challenge_hash is not None:
            if self.full_node.full_node_store.get_sub_slot(new_sp.prev_challenge_hash) is None:
                collected_eos = []
                challenge_hash_to_request = new_sp.challenge_hash
                last_rc = new_sp.last_rc_infusion
                num_non_empty_sub_slots_seen = 0
                for _ in range(30):
                    if num_non_empty_sub_slots_seen >= 3:
                        self.log.debug("Diverged from peer. Don't have the same blocks")
                        return None
                    # If this is an end of sub slot, and we don't have the prev, request the prev instead
                    # We want to catch up to the latest slot so we can receive signage points
                    full_node_request = full_node_protocol.RequestSignagePointOrEndOfSubSlot(
                        challenge_hash_to_request, uint8(0), last_rc
                    )
                    response = await peer.call_api(
                        FullNodeAPI.request_signage_point_or_end_of_sub_slot, full_node_request, timeout=10
                    )
                    if not isinstance(response, full_node_protocol.RespondEndOfSubSlot):
                        self.full_node.log.debug(f"Invalid response for slot {response}")
                        return None
                    collected_eos.append(response)
                    if (
                        self.full_node.full_node_store.get_sub_slot(
                            response.end_of_slot_bundle.challenge_chain.challenge_chain_end_of_slot_vdf.challenge
                        )
                        is not None
                        or response.end_of_slot_bundle.challenge_chain.challenge_chain_end_of_slot_vdf.challenge
                        == self.full_node.constants.GENESIS_CHALLENGE
                    ):
                        for eos in reversed(collected_eos):
                            await self.respond_end_of_sub_slot(eos, peer)
                        return None
                    if (
                        response.end_of_slot_bundle.challenge_chain.challenge_chain_end_of_slot_vdf.number_of_iterations
                        != response.end_of_slot_bundle.reward_chain.end_of_slot_vdf.number_of_iterations
                    ):
                        num_non_empty_sub_slots_seen += 1
                    challenge_hash_to_request = (
                        response.end_of_slot_bundle.challenge_chain.challenge_chain_end_of_slot_vdf.challenge
                    )
                    last_rc = response.end_of_slot_bundle.reward_chain.end_of_slot_vdf.challenge
                self.full_node.log.warning("Failed to catch up in sub-slots")
                return None

        if new_sp.index_from_challenge > 0:
            if (
                new_sp.challenge_hash != self.full_node.constants.GENESIS_CHALLENGE
                and self.full_node.full_node_store.get_sub_slot(new_sp.challenge_hash) is None
            ):
                # If this is a normal signage point,, and we don't have the end of sub slot, request the end of sub slot
                full_node_request = full_node_protocol.RequestSignagePointOrEndOfSubSlot(
                    new_sp.challenge_hash, uint8(0), new_sp.last_rc_infusion
                )
                return make_msg(ProtocolMessageTypes.request_signage_point_or_end_of_sub_slot, full_node_request)

        # Otherwise (we have the prev or the end of sub slot), request it normally
        full_node_request = full_node_protocol.RequestSignagePointOrEndOfSubSlot(
            new_sp.challenge_hash, new_sp.index_from_challenge, new_sp.last_rc_infusion
        )

        return make_msg(ProtocolMessageTypes.request_signage_point_or_end_of_sub_slot, full_node_request)

    @metadata.request(
        reply_types=[ProtocolMessageTypes.respond_signage_point, ProtocolMessageTypes.respond_end_of_sub_slot]
    )
    async def request_signage_point_or_end_of_sub_slot(
        self, request: full_node_protocol.RequestSignagePointOrEndOfSubSlot
    ) -> Optional[Message]:
        if request.index_from_challenge == 0:
            sub_slot: Optional[tuple[EndOfSubSlotBundle, int, uint128]] = self.full_node.full_node_store.get_sub_slot(
                request.challenge_hash
            )
            if sub_slot is not None:
                return make_msg(
                    ProtocolMessageTypes.respond_end_of_sub_slot,
                    full_node_protocol.RespondEndOfSubSlot(sub_slot[0]),
                )
        else:
            if self.full_node.full_node_store.get_sub_slot(request.challenge_hash) is None:
                if request.challenge_hash != self.full_node.constants.GENESIS_CHALLENGE:
                    self.log.info(f"Don't have challenge hash {request.challenge_hash.hex()}")

            sp: Optional[SignagePoint] = self.full_node.full_node_store.get_signage_point_by_index(
                request.challenge_hash,
                request.index_from_challenge,
                request.last_rc_infusion,
            )
            if sp is not None:
                assert (
                    sp.cc_vdf is not None
                    and sp.cc_proof is not None
                    and sp.rc_vdf is not None
                    and sp.rc_proof is not None
                )
                full_node_response = full_node_protocol.RespondSignagePoint(
                    request.index_from_challenge,
                    sp.cc_vdf,
                    sp.cc_proof,
                    sp.rc_vdf,
                    sp.rc_proof,
                )
                return make_msg(ProtocolMessageTypes.respond_signage_point, full_node_response)
            else:
                self.log.info(f"Don't have signage point {request}")
        return None

    @metadata.request(peer_required=True)
    async def respond_signage_point(
        self, request: full_node_protocol.RespondSignagePoint, peer: WSChiaConnection
    ) -> Optional[Message]:
        if self.full_node.sync_store.get_sync_mode():
            return None
        async with self.full_node.timelord_lock:
            # Already have signage point

            if self.full_node.full_node_store.have_newer_signage_point(
                request.challenge_chain_vdf.challenge,
                request.index_from_challenge,
                request.reward_chain_vdf.challenge,
            ):
                return None
            existing_sp = self.full_node.full_node_store.get_signage_point(
                request.challenge_chain_vdf.output.get_hash()
            )
            if existing_sp is not None and existing_sp.rc_vdf == request.reward_chain_vdf:
                return None
            peak = self.full_node.blockchain.get_peak()
            if peak is not None and peak.height > self.full_node.constants.MAX_SUB_SLOT_BLOCKS:
                next_sub_slot_iters = self.full_node.blockchain.get_next_slot_iters(peak.header_hash, True)
                sub_slots_for_peak = await self.full_node.blockchain.get_sp_and_ip_sub_slots(peak.header_hash)
                assert sub_slots_for_peak is not None
                ip_sub_slot: Optional[EndOfSubSlotBundle] = sub_slots_for_peak[1]
            else:
                sub_slot_iters = self.full_node.constants.SUB_SLOT_ITERS_STARTING
                next_sub_slot_iters = sub_slot_iters
                ip_sub_slot = None

            added = self.full_node.full_node_store.new_signage_point(
                request.index_from_challenge,
                self.full_node.blockchain,
                self.full_node.blockchain.get_peak(),
                next_sub_slot_iters,
                SignagePoint(
                    request.challenge_chain_vdf,
                    request.challenge_chain_proof,
                    request.reward_chain_vdf,
                    request.reward_chain_proof,
                ),
            )

            if added:
                await self.full_node.signage_point_post_processing(request, peer, ip_sub_slot)
            else:
                self.log.debug(
                    f"Signage point {request.index_from_challenge} not added, CC challenge: "
                    f"{request.challenge_chain_vdf.challenge.hex()}, "
                    f"RC challenge: {request.reward_chain_vdf.challenge.hex()}"
                )

            return None

    @metadata.request(peer_required=True)
    async def respond_end_of_sub_slot(
        self, request: full_node_protocol.RespondEndOfSubSlot, peer: WSChiaConnection
    ) -> Optional[Message]:
        if self.full_node.sync_store.get_sync_mode():
            return None
        msg, _ = await self.full_node.add_end_of_sub_slot(request.end_of_slot_bundle, peer)
        return msg

    @metadata.request(peer_required=True)
    async def request_mempool_transactions(
        self,
        request: full_node_protocol.RequestMempoolTransactions,
        peer: WSChiaConnection,
    ) -> Optional[Message]:
        received_filter = PyBIP158(bytearray(request.filter))

        items: list[SpendBundle] = self.full_node.mempool_manager.get_items_not_in_filter(received_filter)

        for item in items:
            transaction = full_node_protocol.RespondTransaction(item)
            msg = make_msg(ProtocolMessageTypes.respond_transaction, transaction)
            await peer.send_message(msg)
        return None

    # FARMER PROTOCOL
    @metadata.request(peer_required=True)
    async def declare_proof_of_space(
        self, request: farmer_protocol.DeclareProofOfSpace, peer: WSChiaConnection
    ) -> Optional[Message]:
        """
        Creates a block body and header, with the proof of space, coinbase, and fee targets provided
        by the farmer, and sends the hash of the header data back to the farmer.
        """
        if self.full_node.sync_store.get_sync_mode():
            return None

        async with self.full_node.timelord_lock:
            sp_vdfs: Optional[SignagePoint] = self.full_node.full_node_store.get_signage_point(
                request.challenge_chain_sp
            )

            if sp_vdfs is None:
                self.log.warning(f"Received proof of space for an unknown signage point {request.challenge_chain_sp}")
                return None
            if request.signage_point_index > 0:
                assert sp_vdfs.rc_vdf is not None
                if sp_vdfs.rc_vdf.output.get_hash() != request.reward_chain_sp:
                    self.log.debug(
                        f"Received proof of space for a potentially old signage point {request.challenge_chain_sp}. "
                        f"Current sp: {sp_vdfs.rc_vdf.output.get_hash().hex()}"
                    )
                    return None

            if request.signage_point_index == 0:
                cc_challenge_hash: bytes32 = request.challenge_chain_sp
            else:
                assert sp_vdfs.cc_vdf is not None
                cc_challenge_hash = sp_vdfs.cc_vdf.challenge

            pos_sub_slot: Optional[tuple[EndOfSubSlotBundle, int, uint128]] = None
            if request.challenge_hash != self.full_node.constants.GENESIS_CHALLENGE:
                # Checks that the proof of space is a response to a recent challenge and valid SP
                pos_sub_slot = self.full_node.full_node_store.get_sub_slot(cc_challenge_hash)
                if pos_sub_slot is None:
                    self.log.warning(f"Received proof of space for an unknown sub slot: {request}")
                    return None
                total_iters_pos_slot: uint128 = pos_sub_slot[2]
            else:
                total_iters_pos_slot = uint128(0)
            assert cc_challenge_hash == request.challenge_hash

            # Now we know that the proof of space has a signage point either:
            # 1. In the previous sub-slot of the peak (overflow)
            # 2. In the same sub-slot as the peak
            # 3. In a future sub-slot that we already know of

            # Grab best transactions from Mempool for given tip target
            aggregate_signature: G2Element = G2Element()
            block_generator: Optional[BlockGenerator] = None
            additions: Optional[list[Coin]] = []
            removals: Optional[list[Coin]] = []
            async with self.full_node.blockchain.priority_mutex.acquire(priority=BlockchainMutexPriority.high):
                peak: Optional[BlockRecord] = self.full_node.blockchain.get_peak()

                # Checks that the proof of space is valid
                height: uint32
                if peak is None:
                    height = uint32(0)
                else:
                    height = peak.height
                quality_string: Optional[bytes32] = verify_and_get_quality_string(
                    request.proof_of_space,
                    self.full_node.constants,
                    cc_challenge_hash,
                    request.challenge_chain_sp,
                    height=height,
                )
                assert quality_string is not None and len(quality_string) == 32

                if peak is not None:
                    # Finds the last transaction block before this one
                    curr_l_tb: BlockRecord = peak
                    while not curr_l_tb.is_transaction_block:
                        curr_l_tb = self.full_node.blockchain.block_record(curr_l_tb.prev_hash)
                    try:
                        mempool_bundle = await self.full_node.mempool_manager.create_bundle_from_mempool(
                            curr_l_tb.header_hash, self.full_node.coin_store.get_unspent_lineage_info_for_puzzle_hash
                        )
                    except Exception as e:
                        self.log.error(f"Traceback: {traceback.format_exc()}")
                        self.full_node.log.error(f"Error making spend bundle {e} peak: {peak}")
                        mempool_bundle = None
                    if mempool_bundle is not None:
                        spend_bundle, additions = mempool_bundle
                        removals = spend_bundle.removals()
                        self.full_node.log.info(f"Add rem: {len(additions)} {len(removals)}")
                        aggregate_signature = spend_bundle.aggregated_signature
                        # when the hard fork activates, block generators are
                        # allowed to be serialized with the improved CLVM
                        # serialization format, supporting back-references
                        if peak.height >= self.full_node.constants.HARD_FORK_HEIGHT:
                            block_generator = simple_solution_generator_backrefs(spend_bundle)
                        else:
                            block_generator = simple_solution_generator(spend_bundle)

            def get_plot_sig(to_sign: bytes32, _extra: G1Element) -> G2Element:
                if to_sign == request.challenge_chain_sp:
                    return request.challenge_chain_sp_signature
                elif to_sign == request.reward_chain_sp:
                    return request.reward_chain_sp_signature
                return G2Element()

            def get_pool_sig(_1: PoolTarget, _2: Optional[G1Element]) -> Optional[G2Element]:
                return request.pool_signature

            prev_b: Optional[BlockRecord] = peak

            # Finds the previous block from the signage point, ensuring that the reward chain VDF is correct
            if prev_b is not None:
                if request.signage_point_index == 0:
                    if pos_sub_slot is None:
                        self.log.warning("Pos sub slot is None")
                        return None
                    rc_challenge = pos_sub_slot[0].reward_chain.end_of_slot_vdf.challenge
                else:
                    assert sp_vdfs.rc_vdf is not None
                    rc_challenge = sp_vdfs.rc_vdf.challenge

                # Backtrack through empty sub-slots
                for eos, _, _ in reversed(self.full_node.full_node_store.finished_sub_slots):
                    if eos is not None and eos.reward_chain.get_hash() == rc_challenge:
                        rc_challenge = eos.reward_chain.end_of_slot_vdf.challenge

                found = False
                attempts = 0
                while prev_b is not None and attempts < 10:
                    if prev_b.reward_infusion_new_challenge == rc_challenge:
                        found = True
                        break
                    if prev_b.finished_reward_slot_hashes is not None and len(prev_b.finished_reward_slot_hashes) > 0:
                        if prev_b.finished_reward_slot_hashes[-1] == rc_challenge:
                            # This block includes a sub-slot which is where our SP vdf starts. Go back one more
                            # to find the prev block
                            prev_b = self.full_node.blockchain.try_block_record(prev_b.prev_hash)
                            found = True
                            break
                    prev_b = self.full_node.blockchain.try_block_record(prev_b.prev_hash)
                    attempts += 1
                if not found:
                    self.log.warning("Did not find a previous block with the correct reward chain hash")
                    return None

            try:
                finished_sub_slots: Optional[list[EndOfSubSlotBundle]] = (
                    self.full_node.full_node_store.get_finished_sub_slots(
                        self.full_node.blockchain, prev_b, cc_challenge_hash
                    )
                )
                if finished_sub_slots is None:
                    return None

                if (
                    len(finished_sub_slots) > 0
                    and pos_sub_slot is not None
                    and finished_sub_slots[-1] != pos_sub_slot[0]
                ):
                    self.log.error("Have different sub-slots than is required to farm this block")
                    return None
            except ValueError as e:
                self.log.warning(f"Value Error: {e}")
                return None
            if prev_b is None:
                pool_target = PoolTarget(
                    self.full_node.constants.GENESIS_PRE_FARM_POOL_PUZZLE_HASH,
                    uint32(0),
                )
                farmer_ph = self.full_node.constants.GENESIS_PRE_FARM_FARMER_PUZZLE_HASH
            else:
                farmer_ph = request.farmer_puzzle_hash
                if request.proof_of_space.pool_contract_puzzle_hash is not None:
                    pool_target = PoolTarget(request.proof_of_space.pool_contract_puzzle_hash, uint32(0))
                else:
                    assert request.pool_target is not None
                    pool_target = request.pool_target

            if peak is None or peak.height <= self.full_node.constants.MAX_SUB_SLOT_BLOCKS:
                difficulty = self.full_node.constants.DIFFICULTY_STARTING
                sub_slot_iters = self.full_node.constants.SUB_SLOT_ITERS_STARTING
            else:
                difficulty = uint64(peak.weight - self.full_node.blockchain.block_record(peak.prev_hash).weight)
                sub_slot_iters = peak.sub_slot_iters
                for sub_slot in finished_sub_slots:
                    if sub_slot.challenge_chain.new_difficulty is not None:
                        difficulty = sub_slot.challenge_chain.new_difficulty
                    if sub_slot.challenge_chain.new_sub_slot_iters is not None:
                        sub_slot_iters = sub_slot.challenge_chain.new_sub_slot_iters

            required_iters: uint64 = calculate_iterations_quality(
                self.full_node.constants.DIFFICULTY_CONSTANT_FACTOR,
                quality_string,
                request.proof_of_space.size,
                difficulty,
                request.challenge_chain_sp,
            )
            sp_iters: uint64 = calculate_sp_iters(self.full_node.constants, sub_slot_iters, request.signage_point_index)
            ip_iters: uint64 = calculate_ip_iters(
                self.full_node.constants,
                sub_slot_iters,
                request.signage_point_index,
                required_iters,
            )

            # The block's timestamp must be greater than the previous transaction block's timestamp
            timestamp = uint64(int(time.time()))
            curr: Optional[BlockRecord] = prev_b
            while curr is not None and not curr.is_transaction_block and curr.height != 0:
                curr = self.full_node.blockchain.try_block_record(curr.prev_hash)
            if curr is not None:
                assert curr.timestamp is not None
                if timestamp <= curr.timestamp:
                    timestamp = uint64(int(curr.timestamp + 1))

            self.log.info("Starting to make the unfinished block")
            unfinished_block: UnfinishedBlock = create_unfinished_block(
                self.full_node.constants,
                total_iters_pos_slot,
                sub_slot_iters,
                request.signage_point_index,
                sp_iters,
                ip_iters,
                request.proof_of_space,
                cc_challenge_hash,
                farmer_ph,
                pool_target,
                get_plot_sig,
                get_pool_sig,
                sp_vdfs,
                timestamp,
                self.full_node.blockchain,
                b"",
                block_generator,
                aggregate_signature,
                additions,
                removals,
                prev_b,
                finished_sub_slots,
            )
            self.log.info("Made the unfinished block")
            if prev_b is not None:
                height = uint32(prev_b.height + 1)
            else:
                height = uint32(0)
            self.full_node.full_node_store.add_candidate_block(quality_string, height, unfinished_block)

            foliage_sb_data_hash = unfinished_block.foliage.foliage_block_data.get_hash()
            if unfinished_block.is_transaction_block():
                foliage_transaction_block_hash = unfinished_block.foliage.foliage_transaction_block_hash
            else:
                foliage_transaction_block_hash = bytes32.zeros
            assert foliage_transaction_block_hash is not None

            foliage_block_data: Optional[FoliageBlockData] = None
            foliage_transaction_block_data: Optional[FoliageTransactionBlock] = None
            rc_block_unfinished: Optional[RewardChainBlockUnfinished] = None
            if request.include_signature_source_data:
                foliage_block_data = unfinished_block.foliage.foliage_block_data
                rc_block_unfinished = unfinished_block.reward_chain_block
                if unfinished_block.is_transaction_block():
                    foliage_transaction_block_data = unfinished_block.foliage_transaction_block

            message = farmer_protocol.RequestSignedValues(
                quality_string,
                foliage_sb_data_hash,
                foliage_transaction_block_hash,
                foliage_block_data=foliage_block_data,
                foliage_transaction_block_data=foliage_transaction_block_data,
                rc_block_unfinished=rc_block_unfinished,
            )
            await peer.send_message(make_msg(ProtocolMessageTypes.request_signed_values, message))

            # Adds backup in case the first one fails
            if unfinished_block.is_transaction_block() and unfinished_block.transactions_generator is not None:
                unfinished_block_backup = create_unfinished_block(
                    self.full_node.constants,
                    total_iters_pos_slot,
                    sub_slot_iters,
                    request.signage_point_index,
                    sp_iters,
                    ip_iters,
                    request.proof_of_space,
                    cc_challenge_hash,
                    farmer_ph,
                    pool_target,
                    get_plot_sig,
                    get_pool_sig,
                    sp_vdfs,
                    timestamp,
                    self.full_node.blockchain,
                    b"",
                    None,
                    G2Element(),
                    None,
                    None,
                    prev_b,
                    finished_sub_slots,
                )

                self.full_node.full_node_store.add_candidate_block(
                    quality_string, height, unfinished_block_backup, backup=True
                )
        return None

    @metadata.request(peer_required=True)
    async def signed_values(
        self, farmer_request: farmer_protocol.SignedValues, peer: WSChiaConnection
    ) -> Optional[Message]:
        """
        Signature of header hash, by the harvester. This is enough to create an unfinished
        block, which only needs a Proof of Time to be finished. If the signature is valid,
        we call the unfinished_block routine.
        """
        candidate_tuple: Optional[tuple[uint32, UnfinishedBlock]] = self.full_node.full_node_store.get_candidate_block(
            farmer_request.quality_string
        )

        if candidate_tuple is None:
            self.log.warning(f"Quality string {farmer_request.quality_string} not found in database")
            return None
        height, candidate = candidate_tuple

        if not AugSchemeMPL.verify(
            candidate.reward_chain_block.proof_of_space.plot_public_key,
            candidate.foliage.foliage_block_data.get_hash(),
            farmer_request.foliage_block_data_signature,
        ):
            self.log.warning("Signature not valid. There might be a collision in plots. Ignore this during tests.")
            return None

        fsb2 = candidate.foliage.replace(foliage_block_data_signature=farmer_request.foliage_block_data_signature)
        if candidate.is_transaction_block():
            fsb2 = fsb2.replace(foliage_transaction_block_signature=farmer_request.foliage_transaction_block_signature)

        new_candidate = candidate.replace(foliage=fsb2)
        if not self.full_node.has_valid_pool_sig(new_candidate):
            self.log.warning("Trying to make a pre-farm block but height is not 0")
            return None

        # Propagate to ourselves (which validates and does further propagations)
        try:
            await self.full_node.add_unfinished_block(new_candidate, None, True)
        except Exception as e:
            # If we have an error with this block, try making an empty block
            self.full_node.log.error(f"Error farming block {e} {new_candidate}")
            candidate_tuple = self.full_node.full_node_store.get_candidate_block(
                farmer_request.quality_string, backup=True
            )
            if candidate_tuple is not None:
                height, unfinished_block = candidate_tuple
                self.full_node.full_node_store.add_candidate_block(
                    farmer_request.quality_string, height, unfinished_block, False
                )
                # All unfinished blocks that we create will have the foliage transaction block and hash
                assert unfinished_block.foliage.foliage_transaction_block_hash is not None
                message = farmer_protocol.RequestSignedValues(
                    farmer_request.quality_string,
                    unfinished_block.foliage.foliage_block_data.get_hash(),
                    unfinished_block.foliage.foliage_transaction_block_hash,
                )
                await peer.send_message(make_msg(ProtocolMessageTypes.request_signed_values, message))
        return None

    # TIMELORD PROTOCOL
    @metadata.request(peer_required=True)
    async def new_infusion_point_vdf(
        self, request: timelord_protocol.NewInfusionPointVDF, peer: WSChiaConnection
    ) -> Optional[Message]:
        if self.full_node.sync_store.get_sync_mode():
            return None
        # Lookup unfinished blocks
        async with self.full_node.timelord_lock:
            return await self.full_node.new_infusion_point_vdf(request, peer)

    @metadata.request(peer_required=True)
    async def new_signage_point_vdf(
        self, request: timelord_protocol.NewSignagePointVDF, peer: WSChiaConnection
    ) -> None:
        if self.full_node.sync_store.get_sync_mode():
            return None

        full_node_message = full_node_protocol.RespondSignagePoint(
            request.index_from_challenge,
            request.challenge_chain_sp_vdf,
            request.challenge_chain_sp_proof,
            request.reward_chain_sp_vdf,
            request.reward_chain_sp_proof,
        )
        await self.respond_signage_point(full_node_message, peer)

    @metadata.request(peer_required=True)
    async def new_end_of_sub_slot_vdf(
        self, request: timelord_protocol.NewEndOfSubSlotVDF, peer: WSChiaConnection
    ) -> Optional[Message]:
        if self.full_node.sync_store.get_sync_mode():
            return None
        if (
            self.full_node.full_node_store.get_sub_slot(request.end_of_sub_slot_bundle.challenge_chain.get_hash())
            is not None
        ):
            return None
        # Calls our own internal message to handle the end of sub slot, and potentially broadcasts to other peers.
        msg, added = await self.full_node.add_end_of_sub_slot(request.end_of_sub_slot_bundle, peer)
        if not added:
            self.log.error(
                f"Was not able to add end of sub-slot: "
                f"{request.end_of_sub_slot_bundle.challenge_chain.challenge_chain_end_of_slot_vdf.challenge.hex()}. "
                f"Re-sending new-peak to timelord"
            )
            await self.full_node.send_peak_to_timelords(peer=peer)
            return None
        else:
            return msg

    @metadata.request()
    async def request_block_header(self, request: wallet_protocol.RequestBlockHeader) -> Optional[Message]:
        header_hash = self.full_node.blockchain.height_to_hash(request.height)
        if header_hash is None:
            msg = make_msg(ProtocolMessageTypes.reject_header_request, RejectHeaderRequest(request.height))
            return msg
        block: Optional[FullBlock] = await self.full_node.block_store.get_full_block(header_hash)
        if block is None:
            return None

        tx_removals: list[bytes32] = []
        tx_additions: list[Coin] = []

        if block.transactions_generator is not None:
            block_generator: Optional[BlockGenerator] = await get_block_generator(
                self.full_node.blockchain.lookup_block_generators, block
            )
            # get_block_generator() returns None in case the block we specify
            # does not have a generator (i.e. is not a transaction block).
            # in this case we've already made sure `block` does have a
            # transactions_generator, so the block_generator should always be set
            assert block_generator is not None, "failed to get block_generator for tx-block"

            flags = get_flags_for_height_and_constants(request.height, self.full_node.constants)
            additions, removals = await asyncio.get_running_loop().run_in_executor(
                self.executor,
                additions_and_removals,
                bytes(block.transactions_generator),
                block_generator.generator_refs,
                flags,
                self.full_node.constants,
            )
            # strip the hint from additions, and compute the puzzle hash for
            # removals
            tx_additions = [add[0] for add in additions]
            tx_removals = [rem.name() for rem in removals]

        header_block = get_block_header(block, tx_additions, tx_removals)
        msg = make_msg(
            ProtocolMessageTypes.respond_block_header,
            wallet_protocol.RespondBlockHeader(header_block),
        )
        return msg

    @metadata.request()
    async def request_additions(self, request: wallet_protocol.RequestAdditions) -> Optional[Message]:
        if request.header_hash is None:
            header_hash: Optional[bytes32] = self.full_node.blockchain.height_to_hash(request.height)
        else:
            header_hash = request.header_hash
        if header_hash is None:
            raise ValueError(f"Block at height {request.height} not found")

        # Note: this might return bad data if there is a reorg in this time
        additions = await self.full_node.coin_store.get_coins_added_at_height(request.height)

        if self.full_node.blockchain.height_to_hash(request.height) != header_hash:
            raise ValueError(f"Block {header_hash} no longer in chain, or invalid header_hash")

        puzzlehash_coins_map: dict[bytes32, list[Coin]] = {}
        for coin_record in additions:
            if coin_record.coin.puzzle_hash in puzzlehash_coins_map:
                puzzlehash_coins_map[coin_record.coin.puzzle_hash].append(coin_record.coin)
            else:
                puzzlehash_coins_map[coin_record.coin.puzzle_hash] = [coin_record.coin]

        coins_map: list[tuple[bytes32, list[Coin]]] = []
        proofs_map: list[tuple[bytes32, bytes, Optional[bytes]]] = []

        if request.puzzle_hashes is None:
            for puzzle_hash, coins in puzzlehash_coins_map.items():
                coins_map.append((puzzle_hash, coins))
            response = wallet_protocol.RespondAdditions(request.height, header_hash, coins_map, None)
        else:
            # Create addition Merkle set
            # Addition Merkle set contains puzzlehash and hash of all coins with that puzzlehash
            leafs: list[bytes32] = []
            for puzzle, coins in puzzlehash_coins_map.items():
                leafs.append(puzzle)
                leafs.append(hash_coin_ids([c.name() for c in coins]))

            addition_merkle_set = MerkleSet(leafs)

            for puzzle_hash in request.puzzle_hashes:
                # This is a proof of inclusion if it's in (result==True), or exclusion of it's not in
                result, proof = addition_merkle_set.is_included_already_hashed(puzzle_hash)
                if puzzle_hash in puzzlehash_coins_map:
                    coins_map.append((puzzle_hash, puzzlehash_coins_map[puzzle_hash]))
                    hash_coin_str = hash_coin_ids([c.name() for c in puzzlehash_coins_map[puzzle_hash]])
                    # This is a proof of inclusion of all coin ids that have this ph
                    result_2, proof_2 = addition_merkle_set.is_included_already_hashed(hash_coin_str)
                    assert result
                    assert result_2
                    proofs_map.append((puzzle_hash, proof, proof_2))
                else:
                    coins_map.append((puzzle_hash, []))
                    assert not result
                    proofs_map.append((puzzle_hash, proof, None))
            response = wallet_protocol.RespondAdditions(request.height, header_hash, coins_map, proofs_map)
        return make_msg(ProtocolMessageTypes.respond_additions, response)

    @metadata.request()
    async def request_removals(self, request: wallet_protocol.RequestRemovals) -> Optional[Message]:
        block: Optional[FullBlock] = await self.full_node.block_store.get_full_block(request.header_hash)

        # We lock so that the coin store does not get modified
        peak_height = self.full_node.blockchain.get_peak_height()
        if (
            block is None
            or block.is_transaction_block() is False
            or block.height != request.height
            or (peak_height is not None and block.height > peak_height)
            or self.full_node.blockchain.height_to_hash(block.height) != request.header_hash
        ):
            reject = wallet_protocol.RejectRemovalsRequest(request.height, request.header_hash)
            msg = make_msg(ProtocolMessageTypes.reject_removals_request, reject)
            return msg

        assert block is not None and block.foliage_transaction_block is not None

        # Note: this might return bad data if there is a reorg in this time
        all_removals: list[CoinRecord] = await self.full_node.coin_store.get_coins_removed_at_height(block.height)

        if self.full_node.blockchain.height_to_hash(block.height) != request.header_hash:
            raise ValueError(f"Block {block.header_hash} no longer in chain")

        all_removals_dict: dict[bytes32, Coin] = {}
        for coin_record in all_removals:
            all_removals_dict[coin_record.coin.name()] = coin_record.coin

        coins_map: list[tuple[bytes32, Optional[Coin]]] = []
        proofs_map: list[tuple[bytes32, bytes]] = []

        # If there are no transactions, respond with empty lists
        if block.transactions_generator is None:
            proofs: Optional[list[tuple[bytes32, bytes]]]
            if request.coin_names is None:
                proofs = None
            else:
                proofs = []
            response = wallet_protocol.RespondRemovals(block.height, block.header_hash, [], proofs)
        elif request.coin_names is None or len(request.coin_names) == 0:
            for removed_name, removed_coin in all_removals_dict.items():
                coins_map.append((removed_name, removed_coin))
            response = wallet_protocol.RespondRemovals(block.height, block.header_hash, coins_map, None)
        else:
            assert block.transactions_generator
            leafs: list[bytes32] = []
            for removed_name, removed_coin in all_removals_dict.items():
                leafs.append(removed_name)
            removal_merkle_set = MerkleSet(leafs)
            assert removal_merkle_set.get_root() == block.foliage_transaction_block.removals_root
            for coin_name in request.coin_names:
                result, proof = removal_merkle_set.is_included_already_hashed(coin_name)
                proofs_map.append((coin_name, proof))
                if coin_name in all_removals_dict:
                    removed_coin = all_removals_dict[coin_name]
                    coins_map.append((coin_name, removed_coin))
                    assert result
                else:
                    coins_map.append((coin_name, None))
                    assert not result
            response = wallet_protocol.RespondRemovals(block.height, block.header_hash, coins_map, proofs_map)

        msg = make_msg(ProtocolMessageTypes.respond_removals, response)
        return msg

    @metadata.request()
    async def send_transaction(
        self, request: wallet_protocol.SendTransaction, *, test: bool = False
    ) -> Optional[Message]:
        spend_name = request.transaction.name()
        if self.full_node.mempool_manager.get_spendbundle(spend_name) is not None:
            self.full_node.mempool_manager.remove_seen(spend_name)
            response = wallet_protocol.TransactionAck(spend_name, uint8(MempoolInclusionStatus.SUCCESS), None)
            return make_msg(ProtocolMessageTypes.transaction_ack, response)

        queue_entry = TransactionQueueEntry(request.transaction, None, spend_name, None, test)
        await self.full_node.transaction_queue.put(queue_entry, peer_id=None, high_priority=True)
        try:
            with anyio.fail_after(delay=45):
                status, error = await queue_entry.done.wait()
        except TimeoutError:
            response = wallet_protocol.TransactionAck(spend_name, uint8(MempoolInclusionStatus.PENDING), None)
        else:
            error_name = error.name if error is not None else None
            if status == MempoolInclusionStatus.SUCCESS:
                response = wallet_protocol.TransactionAck(spend_name, uint8(status.value), error_name)
            else:
                # If if failed/pending, but it previously succeeded (in mempool), this is idempotence, return SUCCESS
                if self.full_node.mempool_manager.get_spendbundle(spend_name) is not None:
                    response = wallet_protocol.TransactionAck(
                        spend_name, uint8(MempoolInclusionStatus.SUCCESS.value), None
                    )
                else:
                    response = wallet_protocol.TransactionAck(spend_name, uint8(status.value), error_name)
        return make_msg(ProtocolMessageTypes.transaction_ack, response)

    @metadata.request()
    async def request_puzzle_solution(self, request: wallet_protocol.RequestPuzzleSolution) -> Optional[Message]:
        coin_name = request.coin_name
        height = request.height
        coin_record = await self.full_node.coin_store.get_coin_record(coin_name)
        reject = wallet_protocol.RejectPuzzleSolution(coin_name, height)
        reject_msg = make_msg(ProtocolMessageTypes.reject_puzzle_solution, reject)
        if coin_record is None or coin_record.spent_block_index != height:
            return reject_msg

        header_hash: Optional[bytes32] = self.full_node.blockchain.height_to_hash(height)
        if header_hash is None:
            return reject_msg

        block: Optional[BlockInfo] = await self.full_node.block_store.get_block_info(header_hash)

        if block is None or block.transactions_generator is None:
            return reject_msg

        block_generator: Optional[BlockGenerator] = await get_block_generator(
            self.full_node.blockchain.lookup_block_generators, block
        )
        assert block_generator is not None
        try:
            spend_info = await asyncio.get_running_loop().run_in_executor(
                self.executor,
                get_puzzle_and_solution_for_coin,
                block_generator,
                coin_record.coin,
                height,
                self.full_node.constants,
            )
        except ValueError:
            return reject_msg
        wrapper = PuzzleSolutionResponse(coin_name, height, spend_info.puzzle, spend_info.solution)
        response = wallet_protocol.RespondPuzzleSolution(wrapper)
        response_msg = make_msg(ProtocolMessageTypes.respond_puzzle_solution, response)
        return response_msg

    @metadata.request()
    async def request_block_headers(self, request: wallet_protocol.RequestBlockHeaders) -> Optional[Message]:
        """Returns header blocks by directly streaming bytes into Message

        This method should be used instead of RequestHeaderBlocks
        """
        reject = RejectBlockHeaders(request.start_height, request.end_height)

        if request.end_height < request.start_height or request.end_height - request.start_height > 128:
            return make_msg(ProtocolMessageTypes.reject_block_headers, reject)
        if self.full_node.block_store.db_wrapper.db_version == 2:
            try:
                blocks_bytes = await self.full_node.block_store.get_block_bytes_in_range(
                    request.start_height, request.end_height
                )
            except ValueError:
                return make_msg(ProtocolMessageTypes.reject_block_headers, reject)

        else:
            height_to_hash = self.full_node.blockchain.height_to_hash
            header_hashes: list[bytes32] = []
            for i in range(request.start_height, request.end_height + 1):
                header_hash: Optional[bytes32] = height_to_hash(uint32(i))
                if header_hash is None:
                    return make_msg(ProtocolMessageTypes.reject_header_blocks, reject)
                header_hashes.append(header_hash)

            blocks_bytes = await self.full_node.block_store.get_block_bytes_by_hash(header_hashes)
        if len(blocks_bytes) != (request.end_height - request.start_height + 1):  # +1 because interval is inclusive
            return make_msg(ProtocolMessageTypes.reject_block_headers, reject)
        return_filter = request.return_filter
        header_blocks_bytes: list[bytes] = [header_block_from_block(memoryview(b), return_filter) for b in blocks_bytes]

        # we're building the RespondHeaderBlocks manually to avoid cost of
        # dynamic serialization
        # ---
        # we start building RespondBlockHeaders response (start_height, end_height)
        # and then need to define size of list object
        respond_header_blocks_manually_streamed: bytes = (
            uint32(request.start_height).stream_to_bytes()
            + uint32(request.end_height).stream_to_bytes()
            + uint32(len(header_blocks_bytes)).stream_to_bytes()
        )
        # and now stream the whole list in bytes
        respond_header_blocks_manually_streamed += b"".join(header_blocks_bytes)
        return make_msg(ProtocolMessageTypes.respond_block_headers, respond_header_blocks_manually_streamed)

    @metadata.request()
    async def request_header_blocks(self, request: wallet_protocol.RequestHeaderBlocks) -> Optional[Message]:
        """DEPRECATED: please use RequestBlockHeaders"""
        if (
            request.end_height < request.start_height
            or request.end_height - request.start_height > self.full_node.constants.MAX_BLOCK_COUNT_PER_REQUESTS
        ):
            return None
        height_to_hash = self.full_node.blockchain.height_to_hash
        header_hashes: list[bytes32] = []
        for i in range(request.start_height, request.end_height + 1):
            header_hash: Optional[bytes32] = height_to_hash(uint32(i))
            if header_hash is None:
                reject = RejectHeaderBlocks(request.start_height, request.end_height)
                msg = make_msg(ProtocolMessageTypes.reject_header_blocks, reject)
                return msg
            header_hashes.append(header_hash)

        blocks: list[FullBlock] = await self.full_node.block_store.get_blocks_by_hash(header_hashes)
        header_blocks = []
        for block in blocks:
            added_coins_records_coroutine = self.full_node.coin_store.get_coins_added_at_height(block.height)
            removed_coins_records_coroutine = self.full_node.coin_store.get_coins_removed_at_height(block.height)
            added_coins_records, removed_coins_records = await asyncio.gather(
                added_coins_records_coroutine, removed_coins_records_coroutine
            )
            added_coins = [record.coin for record in added_coins_records if not record.coinbase]
            removal_names = [record.coin.name() for record in removed_coins_records]
            header_block = get_block_header(block, added_coins, removal_names)
            header_blocks.append(header_block)

        msg = make_msg(
            ProtocolMessageTypes.respond_header_blocks,
            wallet_protocol.RespondHeaderBlocks(request.start_height, request.end_height, header_blocks),
        )
        return msg

    @metadata.request(bytes_required=True, execute_task=True)
    async def respond_compact_proof_of_time(
        self, request: timelord_protocol.RespondCompactProofOfTime, request_bytes: bytes = b""
    ) -> None:
        if self.full_node.sync_store.get_sync_mode():
            return None
        name = std_hash(request_bytes)
        if name in self.full_node.compact_vdf_requests:
            self.log.debug(f"Ignoring CompactProofOfTime: {request}, already requested")
            return None

        self.full_node.compact_vdf_requests.add(name)

        # this semaphore will only allow a limited number of tasks call
        # new_compact_vdf() at a time, since it can be expensive
        try:
            async with self.full_node.compact_vdf_sem.acquire():
                try:
                    await self.full_node.add_compact_proof_of_time(request)
                finally:
                    self.full_node.compact_vdf_requests.remove(name)
        except LimitedSemaphoreFullError:
            self.log.debug(f"Ignoring CompactProofOfTime: {request}, _waiters")

        return None

    @metadata.request(peer_required=True, bytes_required=True, execute_task=True)
    async def new_compact_vdf(
        self, request: full_node_protocol.NewCompactVDF, peer: WSChiaConnection, request_bytes: bytes = b""
    ) -> None:
        if self.full_node.sync_store.get_sync_mode():
            return None

        name = std_hash(request_bytes)
        if name in self.full_node.compact_vdf_requests:
            self.log.debug("Ignoring NewCompactVDF, already requested: %s %s", peer.get_peer_logging(), request)
            return None
        self.full_node.compact_vdf_requests.add(name)

        # this semaphore will only allow a limited number of tasks call
        # new_compact_vdf() at a time, since it can be expensive
        try:
            async with self.full_node.compact_vdf_sem.acquire():
                try:
                    await self.full_node.new_compact_vdf(request, peer)
                finally:
                    self.full_node.compact_vdf_requests.remove(name)
        except LimitedSemaphoreFullError:
            self.log.debug("Ignoring NewCompactVDF, limited semaphore full: %s %s", peer.get_peer_logging(), request)
            return None

        return None

    @metadata.request(peer_required=True, reply_types=[ProtocolMessageTypes.respond_compact_vdf])
    async def request_compact_vdf(self, request: full_node_protocol.RequestCompactVDF, peer: WSChiaConnection) -> None:
        if self.full_node.sync_store.get_sync_mode():
            return None
        await self.full_node.request_compact_vdf(request, peer)
        return None

    @metadata.request(peer_required=True)
    async def respond_compact_vdf(self, request: full_node_protocol.RespondCompactVDF, peer: WSChiaConnection) -> None:
        if self.full_node.sync_store.get_sync_mode():
            return None
        await self.full_node.add_compact_vdf(request, peer)
        return None

    @metadata.request(peer_required=True)
    async def register_interest_in_puzzle_hash(
        self, request: wallet_protocol.RegisterForPhUpdates, peer: WSChiaConnection
    ) -> Message:
        trusted = self.is_trusted(peer)
        max_items = self.max_subscribe_response_items(peer)
        max_subscriptions = self.max_subscriptions(peer)

        # the returned puzzle hashes are the ones we ended up subscribing to.
        # It will have filtered duplicates and ones exceeding the subscription
        # limit.
        puzzle_hashes = self.full_node.subscriptions.add_puzzle_subscriptions(
            peer.peer_node_id, request.puzzle_hashes, max_subscriptions
        )

        start_time = time.monotonic()

        # Note that coin state updates may arrive out-of-order on the client side.
        # We add the subscription before we're done collecting all the coin
        # state that goes into the response. CoinState updates may be sent
        # before we send the response

        # Send all coins with requested puzzle hash that have been created after the specified height
        states: set[CoinState] = await self.full_node.coin_store.get_coin_states_by_puzzle_hashes(
            include_spent_coins=True, puzzle_hashes=puzzle_hashes, min_height=request.min_height, max_items=max_items
        )
        max_items -= len(states)

        hint_coin_ids = await self.full_node.hint_store.get_coin_ids_multi(
            cast(set[bytes], puzzle_hashes), max_items=max_items
        )

        hint_states: list[CoinState] = []
        if len(hint_coin_ids) > 0:
            hint_states = await self.full_node.coin_store.get_coin_states_by_ids(
                include_spent_coins=True,
                coin_ids=hint_coin_ids,
                min_height=request.min_height,
                max_items=len(hint_coin_ids),
            )
            states.update(hint_states)

        end_time = time.monotonic()

        truncated = max_items <= 0

        if truncated or end_time - start_time > 5:
            self.log.log(
                logging.WARNING if trusted and truncated else logging.INFO,
                "RegisterForPhUpdates resulted in %d coin states. "
                "Request had %d (unique) puzzle hashes and matched %d hints. %s"
                "The request took %0.2fs",
                len(states),
                len(puzzle_hashes),
                len(hint_states),
                "The response was truncated. " if truncated else "",
                end_time - start_time,
            )

        response = wallet_protocol.RespondToPhUpdates(request.puzzle_hashes, request.min_height, list(states))
        msg = make_msg(ProtocolMessageTypes.respond_to_ph_update, response)
        return msg

    @metadata.request(peer_required=True)
    async def register_interest_in_coin(
        self, request: wallet_protocol.RegisterForCoinUpdates, peer: WSChiaConnection
    ) -> Message:
        max_items = self.max_subscribe_response_items(peer)
        max_subscriptions = self.max_subscriptions(peer)

        # TODO: apparently we have tests that expect to receive a
        # RespondToCoinUpdates even when subscribing to the same coin multiple
        # times, so we can't optimize away such DB lookups (yet)
        self.full_node.subscriptions.add_coin_subscriptions(peer.peer_node_id, request.coin_ids, max_subscriptions)

        states: list[CoinState] = await self.full_node.coin_store.get_coin_states_by_ids(
            include_spent_coins=True, coin_ids=set(request.coin_ids), min_height=request.min_height, max_items=max_items
        )

        response = wallet_protocol.RespondToCoinUpdates(request.coin_ids, request.min_height, states)
        msg = make_msg(ProtocolMessageTypes.respond_to_coin_update, response)
        return msg

    @metadata.request()
    async def request_children(self, request: wallet_protocol.RequestChildren) -> Optional[Message]:
        coin_records: list[CoinRecord] = await self.full_node.coin_store.get_coin_records_by_parent_ids(
            True, [request.coin_name]
        )
        states = [record.coin_state for record in coin_records]
        response = wallet_protocol.RespondChildren(states)
        msg = make_msg(ProtocolMessageTypes.respond_children, response)
        return msg

    @metadata.request()
    async def request_ses_hashes(self, request: wallet_protocol.RequestSESInfo) -> Message:
        """Returns the start and end height of a sub-epoch for the height specified in request"""

        ses_height = self.full_node.blockchain.get_ses_heights()
        start_height = request.start_height
        end_height = request.end_height
        ses_hash_heights = []
        ses_reward_hashes = []

        for idx, ses_start_height in enumerate(ses_height):
            if idx == len(ses_height) - 1:
                break

            next_ses_height = ses_height[idx + 1]
            # start_ses_hash
            if ses_start_height <= start_height < next_ses_height:
                ses_hash_heights.append([ses_start_height, next_ses_height])
                ses: SubEpochSummary = self.full_node.blockchain.get_ses(ses_start_height)
                ses_reward_hashes.append(ses.reward_chain_hash)
                if ses_start_height < end_height < next_ses_height:
                    break
                else:
                    if idx == len(ses_height) - 2:
                        break
                    # else add extra ses as request start <-> end spans two ses
                    next_next_height = ses_height[idx + 2]
                    ses_hash_heights.append([next_ses_height, next_next_height])
                    nex_ses: SubEpochSummary = self.full_node.blockchain.get_ses(next_ses_height)
                    ses_reward_hashes.append(nex_ses.reward_chain_hash)
                    break

        response = RespondSESInfo(ses_reward_hashes, ses_hash_heights)
        msg = make_msg(ProtocolMessageTypes.respond_ses_hashes, response)
        return msg

    @metadata.request(reply_types=[ProtocolMessageTypes.respond_fee_estimates])
    async def request_fee_estimates(self, request: wallet_protocol.RequestFeeEstimates) -> Message:
        def get_fee_estimates(est: FeeEstimatorInterface, req_times: list[uint64]) -> list[FeeEstimate]:
            now = datetime.now(timezone.utc)
            utc_time = now.replace(tzinfo=timezone.utc)
            utc_now = int(utc_time.timestamp())
            deltas = [max(0, req_ts - utc_now) for req_ts in req_times]
            fee_rates = [est.estimate_fee_rate(time_offset_seconds=d) for d in deltas]
            v1_fee_rates = [fee_rate_v2_to_v1(est) for est in fee_rates]
            return [FeeEstimate(None, req_ts, fee_rate) for req_ts, fee_rate in zip(req_times, v1_fee_rates)]

        fee_estimates: list[FeeEstimate] = get_fee_estimates(
            self.full_node.mempool_manager.mempool.fee_estimator, request.time_targets
        )
        response = RespondFeeEstimates(FeeEstimateGroup(error=None, estimates=fee_estimates))
        msg = make_msg(ProtocolMessageTypes.respond_fee_estimates, response)
        return msg

    @metadata.request(
        peer_required=True,
        reply_types=[ProtocolMessageTypes.respond_remove_puzzle_subscriptions],
    )
    async def request_remove_puzzle_subscriptions(
        self, request: wallet_protocol.RequestRemovePuzzleSubscriptions, peer: WSChiaConnection
    ) -> Message:
        peer_id = peer.peer_node_id
        subs = self.full_node.subscriptions

        if request.puzzle_hashes is None:
            removed = list(subs.puzzle_subscriptions(peer_id))
            subs.clear_puzzle_subscriptions(peer_id)
        else:
            removed = list(subs.remove_puzzle_subscriptions(peer_id, request.puzzle_hashes))

        response = wallet_protocol.RespondRemovePuzzleSubscriptions(removed)
        msg = make_msg(ProtocolMessageTypes.respond_remove_puzzle_subscriptions, response)
        return msg

    @metadata.request(
        peer_required=True,
        reply_types=[ProtocolMessageTypes.respond_remove_coin_subscriptions],
    )
    async def request_remove_coin_subscriptions(
        self, request: wallet_protocol.RequestRemoveCoinSubscriptions, peer: WSChiaConnection
    ) -> Message:
        peer_id = peer.peer_node_id
        subs = self.full_node.subscriptions

        if request.coin_ids is None:
            removed = list(subs.coin_subscriptions(peer_id))
            subs.clear_coin_subscriptions(peer_id)
        else:
            removed = list(subs.remove_coin_subscriptions(peer_id, request.coin_ids))

        response = wallet_protocol.RespondRemoveCoinSubscriptions(removed)
        msg = make_msg(ProtocolMessageTypes.respond_remove_coin_subscriptions, response)
        return msg

    @metadata.request(peer_required=True, reply_types=[ProtocolMessageTypes.respond_puzzle_state])
    async def request_puzzle_state(
        self, request: wallet_protocol.RequestPuzzleState, peer: WSChiaConnection
    ) -> Message:
        max_items = self.max_subscribe_response_items(peer)
        max_subscriptions = self.max_subscriptions(peer)
        subs = self.full_node.subscriptions

        request_puzzle_hashes = list(dict.fromkeys(request.puzzle_hashes))

        # This is a limit imposed by `batch_coin_states_by_puzzle_hashes`, due to the SQLite variable limit.
        # It can be increased in the future, and this protocol should be written and tested in a way that
        # this increase would not break the API.
        count = CoinStore.MAX_PUZZLE_HASH_BATCH_SIZE
        puzzle_hashes = request_puzzle_hashes[:count]

        previous_header_hash = (
            self.full_node.blockchain.height_to_hash(request.previous_height)
            if request.previous_height is not None
            else self.full_node.blockchain.constants.GENESIS_CHALLENGE
        )
        assert previous_header_hash is not None

        if request.header_hash != previous_header_hash:
            rejection = wallet_protocol.RejectPuzzleState(uint8(wallet_protocol.RejectStateReason.REORG))
            msg = make_msg(ProtocolMessageTypes.reject_puzzle_state, rejection)
            return msg

        # Check if the request would exceed the subscription limit now.
        def check_subscription_limit() -> Optional[Message]:
            new_subscription_count = len(puzzle_hashes) + subs.peer_subscription_count(peer.peer_node_id)

            if request.subscribe_when_finished and new_subscription_count > max_subscriptions:
                rejection = wallet_protocol.RejectPuzzleState(
                    uint8(wallet_protocol.RejectStateReason.EXCEEDED_SUBSCRIPTION_LIMIT)
                )
                msg = make_msg(ProtocolMessageTypes.reject_puzzle_state, rejection)
                return msg

            return None

        sub_rejection = check_subscription_limit()
        if sub_rejection is not None:
            return sub_rejection

        min_height = uint32((request.previous_height + 1) if request.previous_height is not None else 0)

        (coin_states, next_min_height) = await self.full_node.coin_store.batch_coin_states_by_puzzle_hashes(
            puzzle_hashes,
            min_height=min_height,
            include_spent=request.filters.include_spent,
            include_unspent=request.filters.include_unspent,
            include_hinted=request.filters.include_hinted,
            min_amount=request.filters.min_amount,
            max_items=max_items,
        )
        is_done = next_min_height is None

        peak_height = self.full_node.blockchain.get_peak_height()
        assert peak_height is not None

        height = uint32(next_min_height - 1) if next_min_height is not None else peak_height
        header_hash = self.full_node.blockchain.height_to_hash(height)
        assert header_hash is not None

        # Check if the request would exceed the subscription limit.
        # We do this again since we've crossed an `await` point, to prevent a race condition.
        sub_rejection = check_subscription_limit()
        if sub_rejection is not None:
            return sub_rejection

        if is_done and request.subscribe_when_finished:
            subs.add_puzzle_subscriptions(peer.peer_node_id, puzzle_hashes, max_subscriptions)
            await self.mempool_updates_for_puzzle_hashes(peer, set(puzzle_hashes), request.filters.include_hinted)

        response = wallet_protocol.RespondPuzzleState(puzzle_hashes, height, header_hash, is_done, coin_states)
        msg = make_msg(ProtocolMessageTypes.respond_puzzle_state, response)
        return msg

    @metadata.request(peer_required=True, reply_types=[ProtocolMessageTypes.respond_coin_state])
    async def request_coin_state(self, request: wallet_protocol.RequestCoinState, peer: WSChiaConnection) -> Message:
        max_items = self.max_subscribe_response_items(peer)
        max_subscriptions = self.max_subscriptions(peer)
        subs = self.full_node.subscriptions

        request_coin_ids = list(dict.fromkeys(request.coin_ids))
        coin_ids = request_coin_ids[:max_items]

        previous_header_hash = (
            self.full_node.blockchain.height_to_hash(request.previous_height)
            if request.previous_height is not None
            else self.full_node.blockchain.constants.GENESIS_CHALLENGE
        )
        assert previous_header_hash is not None

        if request.header_hash != previous_header_hash:
            rejection = wallet_protocol.RejectCoinState(uint8(wallet_protocol.RejectStateReason.REORG))
            msg = make_msg(ProtocolMessageTypes.reject_coin_state, rejection)
            return msg

        # Check if the request would exceed the subscription limit now.
        def check_subscription_limit() -> Optional[Message]:
            new_subscription_count = len(coin_ids) + subs.peer_subscription_count(peer.peer_node_id)

            if request.subscribe and new_subscription_count > max_subscriptions:
                rejection = wallet_protocol.RejectCoinState(
                    uint8(wallet_protocol.RejectStateReason.EXCEEDED_SUBSCRIPTION_LIMIT)
                )
                msg = make_msg(ProtocolMessageTypes.reject_coin_state, rejection)
                return msg

            return None

        sub_rejection = check_subscription_limit()
        if sub_rejection is not None:
            return sub_rejection

        min_height = uint32(request.previous_height + 1 if request.previous_height is not None else 0)

        coin_states = await self.full_node.coin_store.get_coin_states_by_ids(
            True, coin_ids, min_height=min_height, max_items=max_items
        )

        # Check if the request would exceed the subscription limit.
        # We do this again since we've crossed an `await` point, to prevent a race condition.
        sub_rejection = check_subscription_limit()
        if sub_rejection is not None:
            return sub_rejection

        if request.subscribe:
            subs.add_coin_subscriptions(peer.peer_node_id, coin_ids, max_subscriptions)
            await self.mempool_updates_for_coin_ids(peer, set(coin_ids))

        response = wallet_protocol.RespondCoinState(coin_ids, coin_states)
        msg = make_msg(ProtocolMessageTypes.respond_coin_state, response)
        return msg

    @metadata.request(reply_types=[ProtocolMessageTypes.respond_cost_info])
    async def request_cost_info(self, _request: wallet_protocol.RequestCostInfo) -> Optional[Message]:
        mempool_manager = self.full_node.mempool_manager
        response = wallet_protocol.RespondCostInfo(
            max_transaction_cost=mempool_manager.max_tx_clvm_cost,
            max_block_cost=mempool_manager.max_block_clvm_cost,
            max_mempool_cost=uint64(mempool_manager.mempool_max_total_cost),
            mempool_cost=uint64(mempool_manager.mempool._total_cost),
            mempool_fee=uint64(mempool_manager.mempool._total_fee),
            bump_fee_per_cost=uint8(mempool_manager.nonzero_fee_minimum_fpc),
        )
        msg = make_msg(ProtocolMessageTypes.respond_cost_info, response)
        return msg

    async def mempool_updates_for_puzzle_hashes(
        self, peer: WSChiaConnection, puzzle_hashes: set[bytes32], include_hints: bool
    ) -> None:
        if Capability.MEMPOOL_UPDATES not in peer.peer_capabilities:
            return

        start_time = time.monotonic()

        async with self.full_node.db_wrapper.reader() as conn:
            transaction_ids = set(
                self.full_node.mempool_manager.mempool.items_with_puzzle_hashes(puzzle_hashes, include_hints)
            )

            hinted_coin_ids: set[bytes32] = set()

            for batch in to_batches(puzzle_hashes, SQLITE_MAX_VARIABLE_NUMBER):
                hints_db: tuple[bytes, ...] = tuple(batch.entries)
                cursor = await conn.execute(
                    f"SELECT coin_id from hints INDEXED BY hint_index "
                    f'WHERE hint IN ({"?," * (len(batch.entries) - 1)}?)',
                    hints_db,
                )
                for row in await cursor.fetchall():
                    hinted_coin_ids.add(bytes32(row[0]))
                await cursor.close()

            transaction_ids |= set(self.full_node.mempool_manager.mempool.items_with_coin_ids(hinted_coin_ids))

        if len(transaction_ids) > 0:
            message = wallet_protocol.MempoolItemsAdded(list(transaction_ids))
            await peer.send_message(make_msg(ProtocolMessageTypes.mempool_items_added, message))

        total_time = time.monotonic() - start_time

        self.log.log(
            logging.DEBUG if total_time < 2.0 else logging.WARNING,
            f"Sending initial mempool items to peer {peer.peer_node_id} took {total_time:.4f}s",
        )

    async def mempool_updates_for_coin_ids(self, peer: WSChiaConnection, coin_ids: set[bytes32]) -> None:
        if Capability.MEMPOOL_UPDATES not in peer.peer_capabilities:
            return

        start_time = time.monotonic()

        transaction_ids = self.full_node.mempool_manager.mempool.items_with_coin_ids(coin_ids)

        if len(transaction_ids) > 0:
            message = wallet_protocol.MempoolItemsAdded(list(transaction_ids))
            await peer.send_message(make_msg(ProtocolMessageTypes.mempool_items_added, message))

        total_time = time.monotonic() - start_time

        self.log.log(
            logging.DEBUG if total_time < 2.0 else logging.WARNING,
            f"Sending initial mempool items to peer {peer.peer_node_id} took {total_time:.4f}s",
        )

    def max_subscriptions(self, peer: WSChiaConnection) -> int:
        if self.is_trusted(peer):
            return cast(int, self.full_node.config.get("trusted_max_subscribe_items", 2000000))
        else:
            return cast(int, self.full_node.config.get("max_subscribe_items", 200000))

    def max_subscribe_response_items(self, peer: WSChiaConnection) -> int:
        if self.is_trusted(peer):
            return cast(int, self.full_node.config.get("trusted_max_subscribe_response_items", 500000))
        else:
            return cast(int, self.full_node.config.get("max_subscribe_response_items", 100000))

    def is_trusted(self, peer: WSChiaConnection) -> bool:
        return self.server.is_trusted_peer(peer, self.full_node.config.get("trusted_peers", {}))<|MERGE_RESOLUTION|>--- conflicted
+++ resolved
@@ -459,12 +459,8 @@
             await asyncio.sleep(5)
             self.full_node.full_node_store.remove_requesting_unfinished_block(block_hash, None)
 
-<<<<<<< HEAD
         # TODO: stop dropping tasks on the floor
-        asyncio.create_task(eventually_clear())
-=======
         asyncio.create_task(eventually_clear())  # noqa: RUF006
->>>>>>> 604fc1fe
 
         return msg
 
@@ -532,12 +528,8 @@
             await asyncio.sleep(5)
             self.full_node.full_node_store.remove_requesting_unfinished_block(block_hash, foliage_hash)
 
-<<<<<<< HEAD
         # TODO: stop dropping tasks on the floor
-        asyncio.create_task(eventually_clear())
-=======
         asyncio.create_task(eventually_clear())  # noqa: RUF006
->>>>>>> 604fc1fe
 
         return msg
 
