import logging
from typing import Dict, List, Optional, Tuple
from chia.util.ints import uint32
from chia.types.blockchain_format.sized_bytes import bytes32
from chia.types.blockchain_format.sub_epoch_summary import SubEpochSummary
from pathlib import Path
import aiofiles
from dataclasses import dataclass
from chia.util.streamable import Streamable, streamable
from chia.util.files import write_file_async
from chia.util.db_wrapper import DBWrapper

log = logging.getLogger(__name__)


@dataclass(frozen=True)
@streamable
class SesCache(Streamable):
    content: List[Tuple[uint32, bytes]]


class BlockHeightMap:
    db: DBWrapper

    # the below dictionaries are loaded from the database, from the peak
    # and back in time on startup.

    # Defines the path from genesis to the peak, no orphan blocks
    # this buffer contains all block hashes that are part of the current peak
    # ordered by height. i.e. __height_to_hash[0..32] is the genesis hash
    # __height_to_hash[32..64] is the hash for height 1 and so on
    __height_to_hash: bytearray

    # All sub-epoch summaries that have been included in the blockchain from the beginning until and including the peak
    # (height_included, SubEpochSummary). Note: ONLY for the blocks in the path to the peak
    # The value is a serialized SubEpochSummary object
    __sub_epoch_summaries: Dict[uint32, bytes]

    # count how many blocks have been added since the cache was last written to
    # disk
    __dirty: int

    # the file we're saving the height-to-hash cache to
    __height_to_hash_filename: Path

    # the file we're saving the sub epoch summary cache to
    __ses_filename: Path

    @classmethod
    async def create(cls, blockchain_dir: Path, db: DBWrapper) -> "BlockHeightMap":
        self = BlockHeightMap()
        self.db = db

        self.__dirty = 0
        self.__height_to_hash = bytearray()
        self.__sub_epoch_summaries = {}
        self.__height_to_hash_filename = blockchain_dir / "height-to-hash"
        self.__ses_filename = blockchain_dir / "sub-epoch-summaries"

        res = await self.db.db.execute(
            "SELECT header_hash,prev_hash,height,sub_epoch_summary from block_records WHERE is_peak=1"
        )
        row = await res.fetchone()
        await res.close()

        if row is None:
            return self

        try:
            async with aiofiles.open(self.__height_to_hash_filename, "rb") as f:
                self.__height_to_hash = bytearray(await f.read())
        except Exception:
            # it's OK if this file doesn't exist, we can rebuild it
            pass

        try:
            async with aiofiles.open(self.__ses_filename, "rb") as f:
                self.__sub_epoch_summaries = {k: v for (k, v) in SesCache.from_bytes(await f.read()).content}
        except Exception:
            # it's OK if this file doesn't exist, we can rebuild it
            pass

<<<<<<< HEAD
        peak: bytes32 = bytes32.fromhex(row[0])
        prev_hash: bytes32 = bytes32.fromhex(row[1])
=======
        peak: bytes32
        prev_hash: bytes32
        if db.db_version == 2:
            peak = row[0]
            prev_hash = row[1]
        else:
            # TODO: address hint errors and remove ignores
            #       error: Incompatible types in assignment (expression has type "bytes", variable has type "bytes32")
            #       [assignment]
            peak = bytes.fromhex(row[0])  # type: ignore[assignment]
            # TODO: address hint errors and remove ignores
            #       error: Incompatible types in assignment (expression has type "bytes", variable has type "bytes32")
            #       [assignment]
            prev_hash = bytes.fromhex(row[1])  # type: ignore[assignment]
>>>>>>> 475514db
        height = row[2]

        # allocate memory for height to hash map
        # this may also truncate it, if thie file on disk had an invalid size
        new_size = (height + 1) * 32
        size = len(self.__height_to_hash)
        if size > new_size:
            del self.__height_to_hash[new_size:]
        else:
            self.__height_to_hash += bytearray([0] * (new_size - size))

        # if the peak hash is already in the height-to-hash map, we don't need
        # to load anything more from the DB
        if self.get_hash(height) != peak:
            self.__set_hash(height, peak)

            if row[3] is not None:
                self.__sub_epoch_summaries[height] = row[3]

            # prepopulate the height -> hash mapping
            await self._load_blocks_from(height, prev_hash)

            await self.maybe_flush()

        return self

    def update_height(self, height: uint32, header_hash: bytes32, ses: Optional[SubEpochSummary]):
        # we're only updating the last hash. If we've reorged, we already rolled
        # back, making this the new peak
        idx = height * 32
        assert idx <= len(self.__height_to_hash)
        self.__height_to_hash[idx : idx + 32] = header_hash
        if ses is not None:
            self.__sub_epoch_summaries[height] = bytes(ses)

    async def maybe_flush(self):
        if self.__dirty < 1000:
            return

        assert (len(self.__height_to_hash) % 32) == 0
        map_buf = self.__height_to_hash.copy()

        ses_buf = bytes(SesCache([(k, v) for (k, v) in self.__sub_epoch_summaries.items()]))

        self.__dirty = 0

        await write_file_async(self.__height_to_hash_filename, map_buf)
        await write_file_async(self.__ses_filename, ses_buf)

    # load height-to-hash map entries from the DB starting at height back in
    # time until we hit a match in the existing map, at which point we can
    # assume all previous blocks have already been populated
    async def _load_blocks_from(self, height: uint32, prev_hash: bytes32):

        while height > 0:
            # load 5000 blocks at a time
            window_end = max(0, height - 5000)
            cursor = await self.db.db.execute(
                "SELECT header_hash,prev_hash,height,sub_epoch_summary from block_records "
                "INDEXED BY height WHERE height>=? AND height <?",
                (window_end, height),
            )

            rows = await cursor.fetchall()
            await cursor.close()

            # maps block-hash -> (height, prev-hash, sub-epoch-summary)
            ordered: Dict[bytes32, Tuple[uint32, bytes32, Optional[bytes]]] = {}
<<<<<<< HEAD
            for r in rows:
                ordered[bytes32.fromhex(r[0])] = (r[2], bytes32.fromhex(r[1]), r[3])
=======

            if self.db.db_version == 2:
                for r in rows:
                    ordered[r[0]] = (r[2], r[1], r[3])
            else:
                for r in rows:
                    # TODO: address hint errors and remove ignores
                    #       error: Invalid index type "bytes" for "Dict[bytes32, Tuple[uint32, bytes32,
                    #          Optional[bytes]]]";
                    #       expected type "bytes32"  [index]
                    #       error: Incompatible types in assignment (expression has type "Tuple[Any,
                    #          bytes, Any]", target
                    #       has type "Tuple[uint32, bytes32, Optional[bytes]]")  [assignment]
                    ordered[bytes.fromhex(r[0])] = (r[2], bytes.fromhex(r[1]), r[3])  # type: ignore[index,assignment]
>>>>>>> 475514db

            while height > window_end:
                entry = ordered[prev_hash]
                assert height == entry[0] + 1
                height = entry[0]
                if entry[2] is not None:

                    if (
                        self.get_hash(height) == prev_hash
                        and height in self.__sub_epoch_summaries
                        and self.__sub_epoch_summaries[height] == entry[2]
                    ):
                        return
                    self.__sub_epoch_summaries[height] = entry[2]
                self.__set_hash(height, prev_hash)
                prev_hash = entry[1]

    def __set_hash(self, height: int, block_hash: bytes32):
        idx = height * 32
        self.__height_to_hash[idx : idx + 32] = block_hash
        self.__dirty += 1

    def get_hash(self, height: uint32) -> bytes32:
        idx = height * 32
        assert idx + 32 <= len(self.__height_to_hash)
        return bytes32(self.__height_to_hash[idx : idx + 32])

    def contains_height(self, height: uint32) -> bool:
        return height * 32 < len(self.__height_to_hash)

    def rollback(self, fork_height: int):
        # fork height may be -1, in which case all blocks are different and we
        # should clear all sub epoch summaries
        heights_to_delete = []
        for ses_included_height in self.__sub_epoch_summaries.keys():
            if ses_included_height > fork_height:
                heights_to_delete.append(ses_included_height)
        for height in heights_to_delete:
            del self.__sub_epoch_summaries[height]

    def get_ses(self, height: uint32) -> SubEpochSummary:
        return SubEpochSummary.from_bytes(self.__sub_epoch_summaries[height])

    def get_ses_heights(self) -> List[uint32]:
        return sorted(self.__sub_epoch_summaries.keys())<|MERGE_RESOLUTION|>--- conflicted
+++ resolved
@@ -80,25 +80,14 @@
             # it's OK if this file doesn't exist, we can rebuild it
             pass
 
-<<<<<<< HEAD
-        peak: bytes32 = bytes32.fromhex(row[0])
-        prev_hash: bytes32 = bytes32.fromhex(row[1])
-=======
         peak: bytes32
         prev_hash: bytes32
         if db.db_version == 2:
             peak = row[0]
             prev_hash = row[1]
         else:
-            # TODO: address hint errors and remove ignores
-            #       error: Incompatible types in assignment (expression has type "bytes", variable has type "bytes32")
-            #       [assignment]
-            peak = bytes.fromhex(row[0])  # type: ignore[assignment]
-            # TODO: address hint errors and remove ignores
-            #       error: Incompatible types in assignment (expression has type "bytes", variable has type "bytes32")
-            #       [assignment]
-            prev_hash = bytes.fromhex(row[1])  # type: ignore[assignment]
->>>>>>> 475514db
+            peak = bytes32.fromhex(row[0])
+            prev_hash = bytes32.fromhex(row[1])
         height = row[2]
 
         # allocate memory for height to hash map
@@ -167,25 +156,13 @@
 
             # maps block-hash -> (height, prev-hash, sub-epoch-summary)
             ordered: Dict[bytes32, Tuple[uint32, bytes32, Optional[bytes]]] = {}
-<<<<<<< HEAD
-            for r in rows:
-                ordered[bytes32.fromhex(r[0])] = (r[2], bytes32.fromhex(r[1]), r[3])
-=======
 
             if self.db.db_version == 2:
                 for r in rows:
                     ordered[r[0]] = (r[2], r[1], r[3])
             else:
                 for r in rows:
-                    # TODO: address hint errors and remove ignores
-                    #       error: Invalid index type "bytes" for "Dict[bytes32, Tuple[uint32, bytes32,
-                    #          Optional[bytes]]]";
-                    #       expected type "bytes32"  [index]
-                    #       error: Incompatible types in assignment (expression has type "Tuple[Any,
-                    #          bytes, Any]", target
-                    #       has type "Tuple[uint32, bytes32, Optional[bytes]]")  [assignment]
-                    ordered[bytes.fromhex(r[0])] = (r[2], bytes.fromhex(r[1]), r[3])  # type: ignore[index,assignment]
->>>>>>> 475514db
+                    ordered[bytes32.fromhex(r[0])] = (r[2], bytes32.fromhex(r[1]), r[3])  # type: ignore[index,assignment]
 
             while height > window_end:
                 entry = ordered[prev_hash]
