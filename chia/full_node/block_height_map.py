from __future__ import annotations

import logging
from dataclasses import dataclass
from pathlib import Path
from typing import Dict, List, Optional, Tuple

import aiofiles

from chia.types.blockchain_format.sized_bytes import bytes32
from chia.types.blockchain_format.sub_epoch_summary import SubEpochSummary
from chia.util.db_wrapper import DBWrapper2
from chia.util.files import write_file_async
from chia.util.ints import uint32
from chia.util.streamable import Streamable, streamable

log = logging.getLogger(__name__)


@streamable
@dataclass(frozen=True)
class SesCache(Streamable):
    content: List[Tuple[uint32, bytes]]


class BlockHeightMap:
    db: DBWrapper2

    # the below dictionaries are loaded from the database, from the peak
    # and back in time on startup.

    # Defines the path from genesis to the peak, no orphan blocks
    # this buffer contains all block hashes that are part of the current peak
    # ordered by height. i.e. __height_to_hash[0..32] is the genesis hash
    # __height_to_hash[32..64] is the hash for height 1 and so on
    __height_to_hash: bytearray

    # All sub-epoch summaries that have been included in the blockchain from the beginning until and including the peak
    # (height_included, SubEpochSummary). Note: ONLY for the blocks in the path to the peak
    # The value is a serialized SubEpochSummary object
    __sub_epoch_summaries: Dict[uint32, bytes]

    # count how many blocks have been added since the cache was last written to
    # disk
    __dirty: int

    # the file we're saving the height-to-hash cache to
    __height_to_hash_filename: Path

    # the file we're saving the sub epoch summary cache to
    __ses_filename: Path

    @classmethod
<<<<<<< HEAD
    async def create(cls, blockchain_dir: Path, db: DBWrapper2) -> BlockHeightMap:
=======
    async def create(cls, blockchain_dir: Path, db: DBWrapper2) -> "BlockHeightMap":
        if db.db_version != 2:
            raise RuntimeError(f"BlockHeightMap does not support database schema v{db.db_version}")
>>>>>>> a33f86bf
        self = BlockHeightMap()
        self.db = db

        self.__dirty = 0
        self.__height_to_hash = bytearray()
        self.__sub_epoch_summaries = {}
        self.__height_to_hash_filename = blockchain_dir / "height-to-hash"
        self.__ses_filename = blockchain_dir / "sub-epoch-summaries"

        async with self.db.reader_no_transaction() as conn:
            async with conn.execute("SELECT hash FROM current_peak WHERE key = 0") as cursor:
                peak_row = await cursor.fetchone()
                if peak_row is None:
                    return self

            async with conn.execute(
                "SELECT header_hash,prev_hash,height,sub_epoch_summary FROM full_blocks WHERE header_hash=?",
                (peak_row[0],),
            ) as cursor:
                row = await cursor.fetchone()
                if row is None:
                    return self

        try:
            async with aiofiles.open(self.__height_to_hash_filename, "rb") as f:
                self.__height_to_hash = bytearray(await f.read())
        except Exception:
            # it's OK if this file doesn't exist, we can rebuild it
            pass

        try:
            async with aiofiles.open(self.__ses_filename, "rb") as f:
                self.__sub_epoch_summaries = {k: v for (k, v) in SesCache.from_bytes(await f.read()).content}
        except Exception:
            # it's OK if this file doesn't exist, we can rebuild it
            pass

        peak: bytes32 = row[0]
        prev_hash: bytes32 = row[1]
        height = row[2]

        # allocate memory for height to hash map
        # this may also truncate it, if thie file on disk had an invalid size
        new_size = (height + 1) * 32
        size = len(self.__height_to_hash)
        if size > new_size:
            del self.__height_to_hash[new_size:]
        else:
            self.__height_to_hash += bytearray([0] * (new_size - size))

        # if the peak hash is already in the height-to-hash map, we don't need
        # to load anything more from the DB
        if self.get_hash(height) != peak:
            self.__set_hash(height, peak)

            if row[3] is not None:
                self.__sub_epoch_summaries[height] = row[3]

            # prepopulate the height -> hash mapping
            await self._load_blocks_from(height, prev_hash)

            await self.maybe_flush()

        return self

    def update_height(self, height: uint32, header_hash: bytes32, ses: Optional[SubEpochSummary]) -> None:
        # we're only updating the last hash. If we've reorged, we already rolled
        # back, making this the new peak
        assert height * 32 <= len(self.__height_to_hash)
        self.__set_hash(height, header_hash)
        if ses is not None:
            self.__sub_epoch_summaries[height] = bytes(ses)

    async def maybe_flush(self) -> None:
        if self.__dirty < 1000:
            return

        assert (len(self.__height_to_hash) % 32) == 0
        map_buf = self.__height_to_hash.copy()

        ses_buf = bytes(SesCache([(k, v) for (k, v) in self.__sub_epoch_summaries.items()]))

        self.__dirty = 0

        await write_file_async(self.__height_to_hash_filename, map_buf)
        await write_file_async(self.__ses_filename, ses_buf)

    # load height-to-hash map entries from the DB starting at height back in
    # time until we hit a match in the existing map, at which point we can
    # assume all previous blocks have already been populated
    async def _load_blocks_from(self, height: uint32, prev_hash: bytes32) -> None:
        while height > 0:
            # load 5000 blocks at a time
            window_end = max(0, height - 5000)

            query = (
                "SELECT header_hash,prev_hash,height,sub_epoch_summary from full_blocks "
                "INDEXED BY height WHERE height>=? AND height <?"
            )

            async with self.db.reader_no_transaction() as conn:
                async with conn.execute(query, (window_end, height)) as cursor:
                    # maps block-hash -> (height, prev-hash, sub-epoch-summary)
                    ordered: Dict[bytes32, Tuple[uint32, bytes32, Optional[bytes]]] = {}

                    for r in await cursor.fetchall():
                        ordered[r[0]] = (r[2], r[1], r[3])

            while height > window_end:
                if prev_hash not in ordered:
                    raise ValueError(
                        f"block with header hash is missing from your blockchain database: {prev_hash.hex()}"
                    )
                entry = ordered[prev_hash]
                assert height == entry[0] + 1
                height = entry[0]
                if entry[2] is not None:
                    if (
                        self.get_hash(height) == prev_hash
                        and height in self.__sub_epoch_summaries
                        and self.__sub_epoch_summaries[height] == entry[2]
                    ):
                        return
                    self.__sub_epoch_summaries[height] = entry[2]
                elif height in self.__sub_epoch_summaries:
                    # if the database file was swapped out and the existing
                    # cache doesn't represent any of it at all, a missing sub
                    # epoch summary needs to be removed from the cache too
                    del self.__sub_epoch_summaries[height]
                self.__set_hash(height, prev_hash)
                prev_hash = entry[1]

    def __set_hash(self, height: int, block_hash: bytes32) -> None:
        idx = height * 32
        self.__height_to_hash[idx : idx + 32] = block_hash
        self.__dirty += 1

    def get_hash(self, height: uint32) -> bytes32:
        idx = height * 32
        assert idx + 32 <= len(self.__height_to_hash)
        return bytes32(self.__height_to_hash[idx : idx + 32])

    def contains_height(self, height: uint32) -> bool:
        return height * 32 < len(self.__height_to_hash)

    def rollback(self, fork_height: int) -> None:
        # fork height may be -1, in which case all blocks are different and we
        # should clear all sub epoch summaries
        heights_to_delete = []
        for ses_included_height in self.__sub_epoch_summaries.keys():
            if ses_included_height > fork_height:
                heights_to_delete.append(ses_included_height)
        for height in heights_to_delete:
            del self.__sub_epoch_summaries[height]
        del self.__height_to_hash[(fork_height + 1) * 32 :]

    def get_ses(self, height: uint32) -> SubEpochSummary:
        return SubEpochSummary.from_bytes(self.__sub_epoch_summaries[height])

    def get_ses_heights(self) -> List[uint32]:
        return sorted(self.__sub_epoch_summaries.keys())<|MERGE_RESOLUTION|>--- conflicted
+++ resolved
@@ -51,13 +51,9 @@
     __ses_filename: Path
 
     @classmethod
-<<<<<<< HEAD
     async def create(cls, blockchain_dir: Path, db: DBWrapper2) -> BlockHeightMap:
-=======
-    async def create(cls, blockchain_dir: Path, db: DBWrapper2) -> "BlockHeightMap":
         if db.db_version != 2:
             raise RuntimeError(f"BlockHeightMap does not support database schema v{db.db_version}")
->>>>>>> a33f86bf
         self = BlockHeightMap()
         self.db = db
 
