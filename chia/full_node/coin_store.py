--- conflicted
+++ resolved
@@ -22,11 +22,7 @@
     db_wrapper: DBWrapper
 
     @classmethod
-<<<<<<< HEAD
-    async def create(cls, connection: aiosqlite.Connection, cache_size: uint32 = uint32(60000)) -> "CoinStore":
-=======
-    async def create(cls, db_wrapper: DBWrapper, cache_size: uint32 = uint32(60000)):
->>>>>>> 1ec94449
+    async def create(cls, db_wrapper: DBWrapper, cache_size: uint32 = uint32(60000)) -> "CoinStore":
         self = cls()
 
         self.cache_size = cache_size
