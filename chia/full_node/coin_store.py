--- conflicted
+++ resolved
@@ -134,12 +134,7 @@
         row = await cursor.fetchone()
         await cursor.close()
         if row is not None:
-<<<<<<< HEAD
             record = CoinRecord.from_row(row=row)
-=======
-            coin = self.row_to_coin(row)
-            record = CoinRecord(coin, row[1], row[2], row[3], row[4], row[8])
->>>>>>> 6de03d0f
             self.coin_record_cache.put(record.coin.name(), record)
             return record
         return None
@@ -150,12 +145,7 @@
         await cursor.close()
         coins = []
         for row in rows:
-<<<<<<< HEAD
             coins.append(CoinRecord.from_row(row=row))
-=======
-            coin = self.row_to_coin(row)
-            coins.append(CoinRecord(coin, row[1], row[2], row[3], row[4], row[8]))
->>>>>>> 6de03d0f
         return coins
 
     async def get_coins_removed_at_height(self, height: uint32) -> List[CoinRecord]:
@@ -169,13 +159,7 @@
         for row in rows:
             spent: bool = bool(row[3])
             if spent:
-<<<<<<< HEAD
                 coins.append(CoinRecord.from_row(row=row))
-=======
-                coin = self.row_to_coin(row)
-                coin_record = CoinRecord(coin, row[1], row[2], spent, row[4], row[8])
-                coins.append(coin_record)
->>>>>>> 6de03d0f
         return coins
 
     # Checks DB and DiffStores for CoinRecords with puzzle_hash and returns them
@@ -198,12 +182,7 @@
 
         await cursor.close()
         for row in rows:
-<<<<<<< HEAD
             coins.add(CoinRecord.from_row(row=row))
-=======
-            coin = self.row_to_coin(row)
-            coins.add(CoinRecord(coin, row[1], row[2], row[3], row[4], row[8]))
->>>>>>> 6de03d0f
         return list(coins)
 
     async def get_coin_records_by_puzzle_hashes(
@@ -230,12 +209,7 @@
 
         await cursor.close()
         for row in rows:
-<<<<<<< HEAD
             coins.add(CoinRecord.from_row(row=row))
-=======
-            coin = self.row_to_coin(row)
-            coins.add(CoinRecord(coin, row[1], row[2], row[3], row[4], row[8]))
->>>>>>> 6de03d0f
         return list(coins)
 
     async def get_coin_records_by_names(
@@ -260,7 +234,6 @@
 
         await cursor.close()
         for row in rows:
-<<<<<<< HEAD
             coins.add(CoinRecord.from_row(row=row))
 
         return list(coins)
@@ -268,18 +241,6 @@
     @staticmethod
     def row_to_coin_state(row):
         coin = Coin.from_row(row=row)
-=======
-            coin = self.row_to_coin(row)
-            coins.add(CoinRecord(coin, row[1], row[2], row[3], row[4], row[8]))
-
-        return list(coins)
-
-    def row_to_coin(self, row) -> Coin:
-        return Coin(bytes32(bytes.fromhex(row[6])), bytes32(bytes.fromhex(row[5])), uint64.from_bytes(row[7]))
-
-    def row_to_coin_state(self, row):
-        coin = self.row_to_coin(row)
->>>>>>> 6de03d0f
         spent_h = None
         if row[3]:
             spent_h = row[2]
@@ -335,12 +296,7 @@
 
         await cursor.close()
         for row in rows:
-<<<<<<< HEAD
             coins.add(CoinRecord.from_row(row=row))
-=======
-            coin = self.row_to_coin(row)
-            coins.add(CoinRecord(coin, row[1], row[2], row[3], row[4], row[8]))
->>>>>>> 6de03d0f
         return list(coins)
 
     async def get_coin_state_by_ids(
@@ -399,12 +355,7 @@
         )
         rows = await cursor_deleted.fetchall()
         for row in rows:
-<<<<<<< HEAD
             record = CoinRecord(Coin.from_row(row=row), uint32(0), row[2], row[3], row[4], uint64(0))
-=======
-            coin = self.row_to_coin(row)
-            record = CoinRecord(coin, uint32(0), row[2], row[3], row[4], uint64(0))
->>>>>>> 6de03d0f
             coin_changes[record.name] = record
         await cursor_deleted.close()
 
@@ -417,12 +368,7 @@
         )
         rows = await cursor_unspent.fetchall()
         for row in rows:
-<<<<<<< HEAD
             record = CoinRecord(Coin.from_row(row=row), row[1], uint32(0), False, row[4], row[8])
-=======
-            coin = self.row_to_coin(row)
-            record = CoinRecord(coin, row[1], uint32(0), False, row[4], row[8])
->>>>>>> 6de03d0f
             if record.name not in coin_changes:
                 coin_changes[record.name] = record
         await cursor_unspent.close()
