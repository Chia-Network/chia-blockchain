import logging
import time
from typing import Dict, List, Optional, TYPE_CHECKING
from clvm_rs import STRICT_MODE as MEMPOOL_MODE

from clvm.casts import int_from_bytes, int_to_bytes
from chia.consensus.cost_calculator import NPCResult
from chia.full_node.generator import create_generator_args, setup_generator_args
from chia.types.blockchain_format.program import NIL
from chia.types.coin_record import CoinRecord
from chia.types.condition_opcodes import ConditionOpcode
from chia.types.condition_with_args import ConditionWithArgs
from chia.types.generator_types import BlockGenerator
from chia.types.name_puzzle_condition import NPC
from chia.util.errors import Err
from chia.util.ints import uint32, uint64, uint16
from chia.wallet.puzzles.generator_loader import GENERATOR_FOR_SINGLE_COIN_MOD
from chia.wallet.puzzles.rom_bootstrap_generator import get_generator

GENERATOR_MOD = get_generator()

log = logging.getLogger(__name__)


def mempool_assert_absolute_block_height_exceeds(
    condition: ConditionWithArgs, prev_transaction_block_height: uint32
) -> Optional[Err]:
    """
    Checks if the next block index exceeds the block index from the condition
    """
    try:
        block_index_exceeds_this = int_from_bytes(condition.vars[0])
    except ValueError:
        return Err.INVALID_CONDITION
    if prev_transaction_block_height < block_index_exceeds_this:
        return Err.ASSERT_HEIGHT_ABSOLUTE_FAILED
    return None


def mempool_assert_relative_block_height_exceeds(
    condition: ConditionWithArgs, unspent: CoinRecord, prev_transaction_block_height: uint32
) -> Optional[Err]:
    """
    Checks if the coin age exceeds the age from the condition
    """
    try:
        expected_block_age = int_from_bytes(condition.vars[0])
        block_index_exceeds_this = expected_block_age + unspent.confirmed_block_index
    except ValueError:
        return Err.INVALID_CONDITION
    if prev_transaction_block_height < block_index_exceeds_this:
        return Err.ASSERT_HEIGHT_RELATIVE_FAILED
    return None


def mempool_assert_absolute_time_exceeds(condition: ConditionWithArgs, timestamp: uint64) -> Optional[Err]:
    """
    Check if the current time in seconds exceeds the time specified by condition
    """
    try:
        expected_seconds = int_from_bytes(condition.vars[0])
    except ValueError:
        return Err.INVALID_CONDITION

    if timestamp is None:
        timestamp = uint64(int(time.time()))
    if timestamp < expected_seconds:
        return Err.ASSERT_SECONDS_ABSOLUTE_FAILED
    return None


def mempool_assert_relative_time_exceeds(
    condition: ConditionWithArgs, unspent: CoinRecord, timestamp: uint64
) -> Optional[Err]:
    """
    Check if the current time in seconds exceeds the time specified by condition
    """
    try:
        expected_seconds = int_from_bytes(condition.vars[0])
    except ValueError:
        return Err.INVALID_CONDITION

    if timestamp is None:
        timestamp = uint64(int(time.time()))
    if timestamp < expected_seconds + unspent.timestamp:
        return Err.ASSERT_SECONDS_RELATIVE_FAILED
    return None


def add_int_cond(
    conds: Dict[ConditionOpcode, List[ConditionWithArgs]],
    op: ConditionOpcode,
    arg: int,
):
    if op not in conds:
        conds[op] = []
    conds[op].append(ConditionWithArgs(op, [int_to_bytes(arg)]))


def add_cond(
    conds: Dict[ConditionOpcode, List[ConditionWithArgs]],
    op: ConditionOpcode,
    args: List[bytes],
):
    if op not in conds:
        conds[op] = []
    conds[op].append(ConditionWithArgs(op, args))


def get_name_puzzle_conditions(
    generator: BlockGenerator, max_cost: int, *, cost_per_byte: int, mempool_mode: bool
) -> NPCResult:
    block_program, block_program_args = setup_generator_args(generator)
    size_cost = len(bytes(generator.program)) * cost_per_byte
    max_cost -= size_cost
    if max_cost < 0:
        return NPCResult(uint16(Err.INVALID_BLOCK_COST.value), [], uint64(0))

    flags = MEMPOOL_MODE if mempool_mode else 0
    try:
        err, result = GENERATOR_MOD.run_as_generator(max_cost, flags, block_program, block_program_args)

        if err is not None:
            assert err != 0
            return NPCResult(uint16(err), [], uint64(0))

<<<<<<< HEAD
        # Handling this awkward tuple awkwardly so mypy can tell what is going on.
        if TYPE_CHECKING:
            assert result is not None

        condition_cost = 0
=======
>>>>>>> 0c8727f4
        first = True
        npc_list = []
        for r in result.spends:
            conditions: Dict[ConditionOpcode, List[ConditionWithArgs]] = {}
            if r.height_relative is not None:
                add_int_cond(conditions, ConditionOpcode.ASSERT_HEIGHT_RELATIVE, r.height_relative)
            if r.seconds_relative > 0:
                add_int_cond(conditions, ConditionOpcode.ASSERT_SECONDS_RELATIVE, r.seconds_relative)
            for cc in r.create_coin:
                if cc[2] == b"":
                    add_cond(conditions, ConditionOpcode.CREATE_COIN, [cc[0], int_to_bytes(cc[1])])
                else:
                    add_cond(conditions, ConditionOpcode.CREATE_COIN, [cc[0], int_to_bytes(cc[1]), cc[2]])
            for sig in r.agg_sig_me:
                add_cond(conditions, ConditionOpcode.AGG_SIG_ME, [sig[0], sig[1]])

            # all conditions that aren't tied to a specific spent coin, we roll into the first one
            if first:
                first = False
                if result.reserve_fee > 0:
                    add_int_cond(conditions, ConditionOpcode.RESERVE_FEE, result.reserve_fee)
                if result.height_absolute > 0:
                    add_int_cond(conditions, ConditionOpcode.ASSERT_HEIGHT_ABSOLUTE, result.height_absolute)
                if result.seconds_absolute > 0:
                    add_int_cond(conditions, ConditionOpcode.ASSERT_SECONDS_ABSOLUTE, result.seconds_absolute)
                for sig in result.agg_sig_unsafe:
                    add_cond(conditions, ConditionOpcode.AGG_SIG_UNSAFE, [sig[0], sig[1]])

            npc_list.append(NPC(r.coin_id, r.puzzle_hash, [(op, cond) for op, cond in conditions.items()]))

        return NPCResult(None, npc_list, uint64(result.cost + size_cost))

    except BaseException as e:
        log.debug(f"get_name_puzzle_condition failed: {e}")
        return NPCResult(uint16(Err.GENERATOR_RUNTIME_ERROR.value), [], uint64(0))


def get_puzzle_and_solution_for_coin(generator: BlockGenerator, coin_name: bytes, max_cost: int):
    try:
        block_program = generator.program
        if not generator.generator_args:
            block_program_args = [NIL]
        else:
            block_program_args = create_generator_args(generator.generator_refs())

        cost, result = GENERATOR_FOR_SINGLE_COIN_MOD.run_with_cost(
            max_cost, block_program, block_program_args, coin_name
        )
        puzzle = result.first()
        solution = result.rest().first()
        return None, puzzle, solution
    except Exception as e:
        return e, None, None


def mempool_check_conditions_dict(
    unspent: CoinRecord,
    conditions_dict: Dict[ConditionOpcode, List[ConditionWithArgs]],
    prev_transaction_block_height: uint32,
    timestamp: uint64,
) -> Optional[Err]:
    """
    Check all conditions against current state.
    """
    for con_list in conditions_dict.values():
        cvp: ConditionWithArgs
        for cvp in con_list:
            error: Optional[Err] = None
            if cvp.opcode is ConditionOpcode.ASSERT_HEIGHT_ABSOLUTE:
                error = mempool_assert_absolute_block_height_exceeds(cvp, prev_transaction_block_height)
            elif cvp.opcode is ConditionOpcode.ASSERT_HEIGHT_RELATIVE:
                error = mempool_assert_relative_block_height_exceeds(cvp, unspent, prev_transaction_block_height)
            elif cvp.opcode is ConditionOpcode.ASSERT_SECONDS_ABSOLUTE:
                error = mempool_assert_absolute_time_exceeds(cvp, timestamp)
            elif cvp.opcode is ConditionOpcode.ASSERT_SECONDS_RELATIVE:
                error = mempool_assert_relative_time_exceeds(cvp, unspent, timestamp)
            elif cvp.opcode is ConditionOpcode.ASSERT_MY_COIN_ID:
                assert False
            elif cvp.opcode is ConditionOpcode.ASSERT_COIN_ANNOUNCEMENT:
                assert False
            elif cvp.opcode is ConditionOpcode.ASSERT_PUZZLE_ANNOUNCEMENT:
                assert False
            elif cvp.opcode is ConditionOpcode.ASSERT_MY_PARENT_ID:
                assert False
            elif cvp.opcode is ConditionOpcode.ASSERT_MY_PUZZLEHASH:
                assert False
            elif cvp.opcode is ConditionOpcode.ASSERT_MY_AMOUNT:
                assert False
            if error:
                return error

    return None<|MERGE_RESOLUTION|>--- conflicted
+++ resolved
@@ -124,14 +124,10 @@
             assert err != 0
             return NPCResult(uint16(err), [], uint64(0))
 
-<<<<<<< HEAD
         # Handling this awkward tuple awkwardly so mypy can tell what is going on.
         if TYPE_CHECKING:
             assert result is not None
 
-        condition_cost = 0
-=======
->>>>>>> 0c8727f4
         first = True
         npc_list = []
         for r in result.spends:
