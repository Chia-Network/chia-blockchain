--- conflicted
+++ resolved
@@ -6,11 +6,8 @@
 import time
 from typing import Optional
 
-<<<<<<< HEAD
+from chia_rs import ConsensusConstants
 from chia_rs.sized_ints import uint8, uint32, uint64, uint128
-=======
-from chia_rs import ConsensusConstants
->>>>>>> 30c4ef26
 
 from chia.consensus.block_record import BlockRecord
 from chia.consensus.blockchain_interface import BlockRecordsProtocol
