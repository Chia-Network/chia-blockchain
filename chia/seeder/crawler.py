--- conflicted
+++ resolved
@@ -13,11 +13,8 @@
 from typing import TYPE_CHECKING, Any, Callable, ClassVar, Optional, cast
 
 import aiosqlite
-<<<<<<< HEAD
+from chia_rs import ConsensusConstants
 from chia_rs.sized_ints import uint32, uint64
-=======
-from chia_rs import ConsensusConstants
->>>>>>> 30c4ef26
 
 from chia.full_node.full_node_api import FullNodeAPI
 from chia.protocols import full_node_protocol
