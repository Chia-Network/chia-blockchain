--- conflicted
+++ resolved
@@ -3,11 +3,8 @@
 import logging
 from typing import Optional, Union
 
-<<<<<<< HEAD
+from chia_rs import ConsensusConstants
 from chia_rs.sized_ints import uint8, uint32, uint64, uint128
-=======
-from chia_rs import ConsensusConstants
->>>>>>> 30c4ef26
 
 from chia.consensus.block_record import BlockRecord
 from chia.consensus.blockchain_interface import BlockRecordsProtocol
