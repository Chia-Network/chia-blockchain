--- conflicted
+++ resolved
@@ -228,8 +228,6 @@
             if prev_b is None:
                 prev_b = await block_records.get_block_record_from_db(block.prev_header_hash)
             assert prev_b is not None
-<<<<<<< HEAD
-=======
 
             # the call to block_to_block_record() requires the previous
             # block is in the cache
@@ -251,7 +249,6 @@
                     break
                 block_records.add_block_record(curr)
                 counter += 1
->>>>>>> da0fd11a
 
         # get_next_sub_slot_iters_and_difficulty() requires prev_b.prev_hash to
         # be in the block record cache.
