from __future__ import annotations

import asyncio
import copy
import logging
import time
import traceback
from collections.abc import Awaitable, Collection
from concurrent.futures import Executor
from dataclasses import dataclass

from chia_rs import (
    BlockRecord,
    ConsensusConstants,
    FullBlock,
    SpendBundleConditions,
    SubEpochSummary,
    get_flags_for_height_and_constants,
    run_block_generator,
    run_block_generator2,
)
from chia_rs.sized_bytes import bytes32
from chia_rs.sized_ints import uint16, uint32, uint64

from chia.consensus.augmented_chain import AugmentedBlockchain
from chia.consensus.block_header_validation import validate_finished_header_block
from chia.consensus.blockchain_interface import BlockRecordsProtocol
from chia.consensus.full_block_to_block_record import block_to_block_record
from chia.consensus.generator_tools import get_block_header, tx_removals_and_additions
from chia.consensus.get_block_challenge import get_block_challenge, pre_sp_tx_block_height
from chia.consensus.get_block_generator import get_block_generator
from chia.consensus.pot_iterations import (
    is_overflow_block,
    validate_pospace_and_get_required_iters,
)
from chia.types.blockchain_format.coin import Coin
from chia.types.generator_types import BlockGenerator
from chia.types.validation_state import ValidationState
from chia.util.errors import Err
from chia.util.streamable import Streamable, streamable

log = logging.getLogger(__name__)


@streamable
@dataclass(frozen=True)
class PreValidationResult(Streamable):
    error: uint16 | None
    required_iters: uint64 | None  # Iff error is None
    conds: SpendBundleConditions | None  # Iff error is None and block is a transaction block
    timing: uint32  # the time (in milliseconds) it took to pre-validate the block

    @property
    def validated_signature(self) -> bool:
        if self.conds is None:
            return False
        return self.conds.validated_signature


# this layer of abstraction is here to let wallet tests monkeypatch it
def _run_block(
    block: FullBlock, prev_generators: list[bytes], prev_tx_height: uint32, constants: ConsensusConstants
) -> tuple[int | None, SpendBundleConditions | None]:
    assert block.transactions_generator is not None
    assert block.transactions_info is not None
    flags = get_flags_for_height_and_constants(prev_tx_height, constants)
    if block.height >= constants.HARD_FORK_HEIGHT:
        run_block = run_block_generator2
    else:
        run_block = run_block_generator
    return run_block(
        bytes(block.transactions_generator),
        prev_generators,
        block.transactions_info.cost,
        flags,
        block.transactions_info.aggregated_signature,
        None,
        constants,
    )


def _pre_validate_block(
    constants: ConsensusConstants,
    blockchain: BlockRecordsProtocol,
    block: FullBlock,
    prev_generators: list[bytes] | None,
    conds: SpendBundleConditions | None,
    expected_vs: ValidationState,
    skip_commitment_validation: bool = False,
) -> PreValidationResult:
    """
    Args:
        constants:
        blockchain:
        block:
        prev_generators:
        conds:
        expected_vs: The validation state that we calculate for the next block
            if it's validated.
        skip_commitment_validation: If True, skips validation of MMR roots (for weight proofs without full history).
            Challenge merkle tree validation is gated by HARD_FORK2_HEIGHT, not this flag.
    """

    try:
        validation_start = time.monotonic()
        removals_and_additions: tuple[Collection[bytes32], Collection[Coin]] | None = None
        if conds is not None:
            assert conds.validated_signature is True
            assert block.transactions_generator is not None
            removals_and_additions = tx_removals_and_additions(conds)
        elif block.transactions_generator is not None:
            assert prev_generators is not None
            assert block.transactions_info is not None

            if block.transactions_info.cost > constants.MAX_BLOCK_COST_CLVM:
                validation_time = time.monotonic() - validation_start
                return PreValidationResult(
                    uint16(Err.BLOCK_COST_EXCEEDS_MAX.value), None, None, uint32(validation_time * 1000)
                )

            prev_tx_height = pre_sp_tx_block_height(
                constants=constants,
                blocks=blockchain,
                prev_b_hash=block.prev_header_hash,
                sp_index=block.reward_chain_block.signage_point_index,
                first_in_sub_slot=len(block.finished_sub_slots) > 0,
            )
            err, conds = _run_block(block, prev_generators, prev_tx_height, constants)

            assert (err is None) != (conds is None)
            if err is not None:
                validation_time = time.monotonic() - validation_start
                return PreValidationResult(uint16(err), None, None, uint32(validation_time * 1000))
            assert conds is not None
            assert conds.validated_signature is True
            removals_and_additions = tx_removals_and_additions(conds)
        elif block.is_transaction_block():
            # This is a transaction block with just reward coins.
            removals_and_additions = ([], [])

        assert conds is None or conds.validated_signature is True
        required_iters, error = validate_finished_header_block(
            constants,
            blockchain,
            get_block_header(block, removals_and_additions),
            True,  # check_filter
            expected_vs,
            skip_commitment_validation=skip_commitment_validation,
        )
        error_int: uint16 | None = None
        if error is not None:
            error_int = uint16(error.code.value)

        validation_time = time.monotonic() - validation_start
        return PreValidationResult(
            error_int,
            required_iters,
            conds,
            uint32(validation_time * 1000),
        )
    except Exception:
        error_stack = traceback.format_exc()
        log.error(f"Exception: {error_stack}")
        validation_time = time.monotonic() - validation_start
        return PreValidationResult(uint16(Err.UNKNOWN.value), None, None, uint32(validation_time * 1000))


async def pre_validate_block(
    constants: ConsensusConstants,
    blockchain: AugmentedBlockchain,
    block: FullBlock,
    pool: Executor,
    conds: SpendBundleConditions | None,
    vs: ValidationState,
    *,
<<<<<<< HEAD
    wp_summaries: Optional[list[SubEpochSummary]] = None,
    skip_commitment_validation: bool = False,
=======
    wp_summaries: list[SubEpochSummary] | None = None,
>>>>>>> 8b7d1d67
) -> Awaitable[PreValidationResult]:
    """
    This method must be called under the blockchain lock
    The block passed to this function is submitted to be validated in the
    executor passed in as "pool". The future for the job is then returned.
    When awaited, the return value is the PreValidationResult for the block.
    The PreValidationResult indicates whether the block was valid or not.

    Args:
        constants:
        blockchain: The blockchain object to validate these blocks with respect to.
            It's an AugmentedBlockchain to allow for previous batches of blocks to
            be included, even if they haven't been added to the underlying blockchain
            database yet. The blocks passed in will be added/augmented onto this blockchain.
        pool: The executor to submit the validation jobs to
        block: The full block to validate (must be connected to current chain)
        conds: The SpendBundleConditions for transaction blocks, if we have one.
            This will be computed if None is passed.
        vs: The ValidationState refers to the state for the block.
            This is an in-out parameter that will be updated to the validation state
            for the next block. It includes subslot iterators, difficulty and
            the previous sub epoch summary (ses) block.
        wp_summaries:
        validate_signatures:
    """
    prev_b: BlockRecord | None = None

    async def return_error(error_code: Err) -> PreValidationResult:
        return PreValidationResult(uint16(error_code.value), None, None, uint32(0))

    if block.height > 0:
        curr = blockchain.try_block_record(block.prev_header_hash)
        if curr is None:
            return return_error(Err.INVALID_PREV_BLOCK_HASH)
        prev_b = curr

    assert isinstance(block, FullBlock)
    if len(block.finished_sub_slots) > 0:
        if block.finished_sub_slots[0].challenge_chain.new_difficulty is not None:
            vs.difficulty = block.finished_sub_slots[0].challenge_chain.new_difficulty
        if block.finished_sub_slots[0].challenge_chain.new_sub_slot_iters is not None:
            vs.ssi = block.finished_sub_slots[0].challenge_chain.new_sub_slot_iters
    overflow = is_overflow_block(constants, block.reward_chain_block.signage_point_index)
    challenge = get_block_challenge(constants, block, blockchain, prev_b is None, overflow, False)
    if block.reward_chain_block.challenge_chain_sp_vdf is None:
        cc_sp_hash: bytes32 = challenge
    else:
        cc_sp_hash = block.reward_chain_block.challenge_chain_sp_vdf.output.get_hash()

    required_iters = validate_pospace_and_get_required_iters(
        constants,
        block.reward_chain_block.proof_of_space,
        challenge,
        cc_sp_hash,
        block.height,
        vs.difficulty,
        pre_sp_tx_block_height(
            constants=constants,
            blocks=blockchain,
            prev_b_hash=block.prev_header_hash,
            sp_index=block.reward_chain_block.signage_point_index,
            first_in_sub_slot=len(block.finished_sub_slots) > 0,
        ),
    )
    if required_iters is None:
        return return_error(Err.INVALID_POSPACE)

    try:
        block_rec = block_to_block_record(
            constants,
            blockchain,
            required_iters,
            block,
            sub_slot_iters=vs.ssi,
            prev_ses_block=vs.prev_ses_block,
        )
    except ValueError:
        log.exception("block_to_block_record()")
        return return_error(Err.INVALID_SUB_EPOCH_SUMMARY)

    if block_rec.sub_epoch_summary_included is not None and wp_summaries is not None:
        next_ses = wp_summaries[int(block.height / constants.SUB_EPOCH_BLOCKS) - 1]
        if not block_rec.sub_epoch_summary_included.get_hash() == next_ses.get_hash():
            log.error("sub_epoch_summary does not match wp sub_epoch_summary list")
            return return_error(Err.INVALID_SUB_EPOCH_SUMMARY)

    blockchain.add_extra_block(block, block_rec)  # Temporarily add block to chain
    prev_b = block_rec

    previous_generators: list[bytes] | None = None

    try:
        block_generator: BlockGenerator | None = await get_block_generator(blockchain.lookup_block_generators, block)
        if block_generator is not None:
            previous_generators = block_generator.generator_refs
    except ValueError:
        return return_error(Err.FAILED_GETTING_GENERATOR_MULTIPROCESSING)

    future = asyncio.get_running_loop().run_in_executor(
        pool,
        _pre_validate_block,
        constants,
        blockchain,
        block,
        previous_generators,
        conds,
        copy.copy(vs),
        skip_commitment_validation,
    )

    if block_rec.sub_epoch_summary_included is not None:
        vs.prev_ses_block = block_rec

    return future<|MERGE_RESOLUTION|>--- conflicted
+++ resolved
@@ -173,12 +173,8 @@
     conds: SpendBundleConditions | None,
     vs: ValidationState,
     *,
-<<<<<<< HEAD
-    wp_summaries: Optional[list[SubEpochSummary]] = None,
+    wp_summaries: list[SubEpochSummary] | None = None,
     skip_commitment_validation: bool = False,
-=======
-    wp_summaries: list[SubEpochSummary] | None = None,
->>>>>>> 8b7d1d67
 ) -> Awaitable[PreValidationResult]:
     """
     This method must be called under the blockchain lock
