--- conflicted
+++ resolved
@@ -194,18 +194,6 @@
     num_sub_slots_found = 0
     num_blocks_seen = 0
 
-<<<<<<< HEAD
-    # keep track on what was in cache
-    block_record_was_present: List[bool] = []
-    block_hashes: List[bytes32] = []
-    for block in blocks:
-        header_hash = block.header_hash
-        block_hashes.append(header_hash)
-        block_record_was_present.append(block_records.contains_block(header_hash))
-
-=======
-    # load blocks to cache
->>>>>>> ef4f526d
     if blocks[0].height > 0:
         curr = block_records.try_block_record(blocks[0].prev_header_hash)
         if curr is None:
