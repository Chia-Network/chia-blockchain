import collections
import logging
from typing import Dict, List, Optional, Set, Tuple, Union, Callable

from blspy import AugSchemeMPL
from chiabip158 import PyBIP158
from clvm.casts import int_from_bytes

from chia.consensus.block_record import BlockRecord
from chia.consensus.block_rewards import calculate_base_farmer_reward, calculate_pool_reward
from chia.consensus.block_root_validation import validate_block_merkle_roots
from chia.consensus.blockchain_check_conditions import blockchain_check_conditions_dict
from chia.consensus.blockchain_interface import BlockchainInterface
from chia.consensus.coinbase import create_farmer_coin, create_pool_coin
from chia.consensus.constants import ConsensusConstants
from chia.consensus.cost_calculator import NPCResult, calculate_cost_of_program
from chia.consensus.find_fork_point import find_fork_point_in_chain
from chia.consensus.network_type import NetworkType
from chia.full_node.block_store import BlockStore
from chia.full_node.coin_store import CoinStore
from chia.full_node.mempool_check_conditions import get_name_puzzle_conditions
from chia.types.blockchain_format.coin import Coin
from chia.types.blockchain_format.sized_bytes import bytes32
from chia.types.coin_record import CoinRecord
from chia.types.condition_opcodes import ConditionOpcode
from chia.types.condition_with_args import ConditionWithArgs
from chia.types.full_block import FullBlock
from chia.types.generator_types import BlockGenerator
from chia.types.name_puzzle_condition import NPC
from chia.types.unfinished_block import UnfinishedBlock
from chia.util.condition_tools import (
    pkm_pairs_for_conditions_dict,
    coin_announcements_names_for_npc,
    puzzle_announcements_names_for_npc,
)
from chia.util.errors import Err
from chia.util.generator_tools import (
    additions_for_npc,
    tx_removals_and_additions,
)
from chia.util.hash import std_hash
from chia.util.ints import uint32, uint64

log = logging.getLogger(__name__)


async def validate_block_body(
    constants: ConsensusConstants,
    blocks: BlockchainInterface,
    block_store: BlockStore,
    coin_store: CoinStore,
    peak: Optional[BlockRecord],
    block: Union[FullBlock, UnfinishedBlock],
    height: uint32,
    npc_result: Optional[NPCResult],
    fork_point_with_peak: Optional[uint32],
    get_block_generator: Callable,
) -> Tuple[Optional[Err], Optional[NPCResult]]:
    """
    This assumes the header block has been completely validated.
    Validates the transactions and body of the block. Returns None for the first value if everything
    validates correctly, or an Err if something does not validate. For the second value, returns a CostResult
    if validation succeeded, and there are transactions
    """
    if isinstance(block, FullBlock):
        assert height == block.height
    prev_transaction_block_height: uint32 = uint32(0)

    # 1. For non block blocks, foliage block, transaction filter, transactions info, and generator must be empty
    # If it is a block but not a transaction block, there is no body to validate. Check that all fields are None
    if block.foliage.foliage_transaction_block_hash is None:
        if (
            block.foliage_transaction_block is not None
            or block.transactions_info is not None
            or block.transactions_generator is not None
        ):
            return Err.NOT_BLOCK_BUT_HAS_DATA, None
        return None, None  # This means the block is valid

    # 2. For blocks, foliage block, transaction filter, transactions info must not be empty
    if (
        block.foliage_transaction_block is None
        or block.foliage_transaction_block.filter_hash is None
        or block.transactions_info is None
    ):
        return Err.IS_TRANSACTION_BLOCK_BUT_NO_DATA, None

    # keeps track of the reward coins that need to be incorporated
    expected_reward_coins: Set[Coin] = set()

    # 3. The transaction info hash in the Foliage block must match the transaction info
    if block.foliage_transaction_block.transactions_info_hash != std_hash(block.transactions_info):
        return Err.INVALID_TRANSACTIONS_INFO_HASH, None

    # 4. The foliage block hash in the foliage block must match the foliage block
    if block.foliage.foliage_transaction_block_hash != std_hash(block.foliage_transaction_block):
        return Err.INVALID_FOLIAGE_BLOCK_HASH, None

    # 7. The reward claims must be valid for the previous blocks, and current block fees
    if height > 0:
        # Add reward claims for all blocks from the prev prev block, until the prev block (including the latter)
        prev_transaction_block = blocks.block_record(block.foliage_transaction_block.prev_transaction_block_hash)
        prev_transaction_block_height = prev_transaction_block.height
        assert prev_transaction_block.fees is not None
        pool_coin = create_pool_coin(
            prev_transaction_block_height,
            prev_transaction_block.pool_puzzle_hash,
            calculate_pool_reward(prev_transaction_block.height),
            constants.GENESIS_CHALLENGE,
        )
        farmer_coin = create_farmer_coin(
            prev_transaction_block_height,
            prev_transaction_block.farmer_puzzle_hash,
            uint64(calculate_base_farmer_reward(prev_transaction_block.height) + prev_transaction_block.fees),
            constants.GENESIS_CHALLENGE,
        )
        # Adds the previous block
        expected_reward_coins.add(pool_coin)
        expected_reward_coins.add(farmer_coin)

        # For the second block in the chain, don't go back further
        if prev_transaction_block.height > 0:
            curr_b = blocks.block_record(prev_transaction_block.prev_hash)
            while not curr_b.is_transaction_block:
                expected_reward_coins.add(
                    create_pool_coin(
                        curr_b.height,
                        curr_b.pool_puzzle_hash,
                        calculate_pool_reward(curr_b.height),
                        constants.GENESIS_CHALLENGE,
                    )
                )
                expected_reward_coins.add(
                    create_farmer_coin(
                        curr_b.height,
                        curr_b.farmer_puzzle_hash,
                        calculate_base_farmer_reward(curr_b.height),
                        constants.GENESIS_CHALLENGE,
                    )
                )
                curr_b = blocks.block_record(curr_b.prev_hash)

    if set(block.transactions_info.reward_claims_incorporated) != expected_reward_coins:
        return Err.INVALID_REWARD_COINS, None

    removals: List[bytes32] = []
    coinbase_additions: List[Coin] = list(expected_reward_coins)
    additions: List[Coin] = []
    coin_announcement_names: Set[bytes32] = set()
    puzzle_announcement_names: Set[bytes32] = set()
    npc_list: List[NPC] = []
    removals_puzzle_dic: Dict[bytes32, bytes32] = {}
    cost: uint64 = uint64(0)

    if height <= constants.INITIAL_FREEZE_PERIOD and block.transactions_generator is not None:
        return Err.INITIAL_TRANSACTION_FREEZE, None

    if height > constants.INITIAL_FREEZE_PERIOD and constants.NETWORK_TYPE == NetworkType.MAINNET:
        return Err.INITIAL_TRANSACTION_FREEZE, None
    else:
        # 6a. The generator root must be the hash of the serialized bytes of
        #     the generator for this block (or zeroes if no generator)
        if block.transactions_generator is not None:
            if std_hash(bytes(block.transactions_generator)) != block.transactions_info.generator_root:
                return Err.INVALID_TRANSACTIONS_GENERATOR_ROOT, None
        else:
            if block.transactions_info.generator_root != bytes([0] * 32):
                return Err.INVALID_TRANSACTIONS_GENERATOR_ROOT, None

        # 6b. The generator_ref_list must be the hash of the serialized bytes of
        #     the generator ref list for this block (or 'one' bytes [0x01] if no generator)
        # 6c. The generator ref list length must be less than or equal to MAX_GENERATOR_REF_LIST_SIZE entries
        if block.transactions_generator_ref_list in (None, []):
            if block.transactions_info.generator_refs_root != bytes([1] * 32):
                return Err.INVALID_TRANSACTIONS_GENERATOR_REFS_ROOT, None
        else:
            # If we have a generator reference list, we must have a generator
            if block.transactions_generator is None:
                return Err.INVALID_TRANSACTIONS_GENERATOR_REFS_ROOT, None

            # The generator_refs_root must be the hash of the concatenation of the List[uint32]
            generator_refs_hash = std_hash(
                b"".join([i.to_bytes(4, byteorder="big") for i in block.transactions_generator_ref_list])
            )
            if block.transactions_info.generator_refs_root != generator_refs_hash:
                return Err.INVALID_TRANSACTIONS_GENERATOR_REFS_ROOT, None
            if len(block.transactions_generator_ref_list) > constants.MAX_GENERATOR_REF_LIST_SIZE:
                return Err.PRE_SOFT_FORK_TOO_MANY_GENERATOR_REFS, None

        if block.transactions_generator is not None:
<<<<<<< HEAD
            # Get List of names removed, puzzles hashes for removed coins and conditions crated
=======
            # The generator must be less than MAX_GENERATOR_SIZE bytes in length
            if len(bytes(block.transactions_generator)) > constants.MAX_GENERATOR_SIZE:
                return Err.PRE_SOFT_FORK_MAX_GENERATOR_SIZE, None

            # Get List of names removed, puzzles hashes for removed coins and conditions created
            if cached_cost_result is not None:
                result: Optional[CostResult] = cached_cost_result
            else:
                result = calculate_cost_of_program(block.transactions_generator, constants.COST_PER_BYTE)
            # The call to calculate cost runs the generator program
            if result is None:
                return Err.INVALID_COST_RESULT, None
>>>>>>> cab78c43

            assert npc_result is not None
            cost = calculate_cost_of_program(
                block.transactions_generator, npc_result, constants.CLVM_COST_RATIO_CONSTANT
            )
            npc_list = npc_result.npc_list

            # 8. Check that cost <= MAX_BLOCK_COST_CLVM
            if cost > constants.MAX_BLOCK_COST_CLVM:
                return Err.BLOCK_COST_EXCEEDS_MAX, None
            if npc_result.error is not None:
                return Err.GENERATOR_RUNTIME_ERROR, None

            for npc in npc_list:
                removals.append(npc.coin_name)
                removals_puzzle_dic[npc.coin_name] = npc.puzzle_hash

            additions = additions_for_npc(npc_list)
            coin_announcement_names = coin_announcements_names_for_npc(npc_list)
            puzzle_announcement_names = puzzle_announcements_names_for_npc(npc_list)
        else:
            npc_result = None

        # 9. Check that the correct cost is in the transactions info
        if block.transactions_info.cost != cost:
            return Err.INVALID_BLOCK_COST, None

        additions_dic: Dict[bytes32, Coin] = {}
        # 10. Check additions for max coin amount
        # Be careful to check for 64 bit overflows in other languages. This is the max 64 bit unsigned integer
        for coin in additions + coinbase_additions:
            additions_dic[coin.name()] = coin
            if coin.amount > constants.MAX_COIN_AMOUNT:
                return Err.COIN_AMOUNT_EXCEEDS_MAXIMUM, None

        # 11. Validate addition and removal roots
        root_error = validate_block_merkle_roots(
            block.foliage_transaction_block.additions_root,
            block.foliage_transaction_block.removals_root,
            additions + coinbase_additions,
            removals,
        )
        if root_error:
            return root_error, None

        # 12. The additions and removals must result in the correct filter
        byte_array_tx: List[bytes32] = []

        for coin in additions + coinbase_additions:
            byte_array_tx.append(bytearray(coin.puzzle_hash))
        for coin_name in removals:
            byte_array_tx.append(bytearray(coin_name))

        bip158: PyBIP158 = PyBIP158(byte_array_tx)
        encoded_filter = bytes(bip158.GetEncoded())
        filter_hash = std_hash(encoded_filter)

        if filter_hash != block.foliage_transaction_block.filter_hash:
            return Err.INVALID_TRANSACTIONS_FILTER_HASH, None

        # 13. Check for duplicate outputs in additions
        addition_counter = collections.Counter(_.name() for _ in additions + coinbase_additions)
        for k, v in addition_counter.items():
            if v > 1:
                return Err.DUPLICATE_OUTPUT, None

        # 14. Check for duplicate spends inside block
        removal_counter = collections.Counter(removals)
        for k, v in removal_counter.items():
            if v > 1:
                return Err.DOUBLE_SPEND, None

        # 15. Check if removals exist and were not previously spent. (unspent_db + diff_store + this_block)
        if peak is None or height == 0:
            fork_h: int = -1
        elif fork_point_with_peak is not None:
            fork_h = fork_point_with_peak
        else:
            fork_h = find_fork_point_in_chain(blocks, peak, blocks.block_record(block.prev_header_hash))

        if fork_h == -1:
            coin_store_reorg_height = -1
        else:
            last_block_in_common = await blocks.get_block_record_from_db(blocks.height_to_hash(uint32(fork_h)))
            assert last_block_in_common is not None
            coin_store_reorg_height = last_block_in_common.height

        # Get additions and removals since (after) fork_h but not including this block
        additions_since_fork: Dict[bytes32, Tuple[Coin, uint32]] = {}
        removals_since_fork: Set[bytes32] = set()
        coinbases_since_fork: Dict[bytes32, uint32] = {}

        if height > 0:
            prev_block: Optional[FullBlock] = await block_store.get_full_block(block.prev_header_hash)
            reorg_blocks: Dict[int, FullBlock] = {}
            curr: Optional[FullBlock] = prev_block
            assert curr is not None
            reorg_blocks[curr.height] = curr
            while curr.height > fork_h:
                if curr.height == 0:
                    break
                curr = await block_store.get_full_block(curr.prev_header_hash)
                assert curr is not None
                reorg_blocks[curr.height] = curr

            curr = prev_block
            assert curr is not None
            while curr.height > fork_h:
                # Coin store doesn't contain coins from fork, we have to run generator for each block in fork
                if curr.transactions_generator is not None:
                    curr_block_generator: Optional[BlockGenerator] = await get_block_generator(curr)
                    assert curr_block_generator is not None
                    npc_result = get_name_puzzle_conditions(curr_block_generator, False)
                    removals_in_curr, additions_in_curr = tx_removals_and_additions(npc_result.npc_list)
                else:
                    removals_in_curr = []
                    additions_in_curr = []

                for c_name in removals_in_curr:
                    removals_since_fork.add(c_name)
                for c in additions_in_curr:
                    additions_since_fork[c.name()] = (c, curr.height)

                for coinbase_coin in curr.get_included_reward_coins():
                    additions_since_fork[coinbase_coin.name()] = (coinbase_coin, curr.height)
                    coinbases_since_fork[coinbase_coin.name()] = curr.height
                if curr.height == 0:
                    break
                curr = reorg_blocks[curr.height - 1]
                assert curr is not None

        removal_coin_records: Dict[bytes32, CoinRecord] = {}
        for rem in removals:
            if rem in additions_dic:
                # Ephemeral coin
                rem_coin: Coin = additions_dic[rem]
                new_unspent: CoinRecord = CoinRecord(
                    rem_coin,
                    height,
                    uint32(0),
                    False,
                    (rem in coinbases_since_fork),
                    block.foliage_transaction_block.timestamp,
                )
                removal_coin_records[new_unspent.name] = new_unspent
            else:
                unspent = await coin_store.get_coin_record(rem)
                if unspent is not None and unspent.confirmed_block_index <= coin_store_reorg_height:
                    # Spending something in the current chain, confirmed before fork
                    # (We ignore all coins confirmed after fork)
                    if unspent.spent == 1 and unspent.spent_block_index <= coin_store_reorg_height:
                        # Check for coins spent in an ancestor block
                        return Err.DOUBLE_SPEND, None
                    removal_coin_records[unspent.name] = unspent
                else:
                    # This coin is not in the current heaviest chain, so it must be in the fork
                    if rem not in additions_since_fork:
                        # Check for spending a coin that does not exist in this fork
                        # TODO: fix this, there is a consensus bug here
                        return Err.UNKNOWN_UNSPENT, None
                    new_coin, confirmed_height = additions_since_fork[rem]
                    new_coin_record: CoinRecord = CoinRecord(
                        new_coin,
                        confirmed_height,
                        uint32(0),
                        False,
                        (rem in coinbases_since_fork),
                        block.foliage_transaction_block.timestamp,
                    )
                    removal_coin_records[new_coin_record.name] = new_coin_record

                # This check applies to both coins created before fork (pulled from coin_store),
                # and coins created after fork (additions_since_fork)>
                if rem in removals_since_fork:
                    # This coin was spent in the fork
                    return Err.DOUBLE_SPEND, None

        removed = 0
        for unspent in removal_coin_records.values():
            removed += unspent.coin.amount

        added = 0
        for coin in additions:
            added += coin.amount

        # 16. Check that the total coin amount for added is <= removed
        if removed < added:
            return Err.MINTING_COIN, None

        fees = removed - added
        assert_fee_sum: uint64 = uint64(0)

        for npc in npc_list:
            if ConditionOpcode.RESERVE_FEE in npc.condition_dict:
                fee_list: List[ConditionWithArgs] = npc.condition_dict[ConditionOpcode.RESERVE_FEE]
                for cvp in fee_list:
                    fee = int_from_bytes(cvp.vars[0])
                    assert_fee_sum = assert_fee_sum + fee

        # 17. Check that the assert fee sum <= fees
        if fees < assert_fee_sum:
            return Err.RESERVE_FEE_CONDITION_FAILED, None

        # 18. Check that the assert fee amount < maximum coin amount
        if fees > constants.MAX_COIN_AMOUNT:
            return Err.COIN_AMOUNT_EXCEEDS_MAXIMUM, None

        # 19. Check that the computed fees are equal to the fees in the block header
        if block.transactions_info.fees != fees:
            return Err.INVALID_BLOCK_FEE_AMOUNT, None

        # 20. Verify that removed coin puzzle_hashes match with calculated puzzle_hashes
        for unspent in removal_coin_records.values():
            if unspent.coin.puzzle_hash != removals_puzzle_dic[unspent.name]:
                return Err.WRONG_PUZZLE_HASH, None

        # 21. Verify conditions
        # create hash_key list for aggsig check
        pairs_pks = []
        pairs_msgs = []
        for npc in npc_list:
            assert height is not None
            unspent = removal_coin_records[npc.coin_name]
            error = blockchain_check_conditions_dict(
                unspent,
                coin_announcement_names,
                puzzle_announcement_names,
                npc.condition_dict,
                prev_transaction_block_height,
                block.foliage_transaction_block.timestamp,
            )
            if error:
                return error, None
            for pk, m in pkm_pairs_for_conditions_dict(
                npc.condition_dict, npc.coin_name, constants.AGG_SIG_ME_ADDITIONAL_DATA
            ):
                pairs_pks.append(pk)
                pairs_msgs.append(m)

        # 22. Verify aggregated signature
        # TODO: move this to pre_validate_blocks_multiprocessing so we can sync faster
        if not block.transactions_info.aggregated_signature:
            return Err.BAD_AGGREGATE_SIGNATURE, None

            # noinspection PyTypeChecker
        if not AugSchemeMPL.aggregate_verify(pairs_pks, pairs_msgs, block.transactions_info.aggregated_signature):
            return Err.BAD_AGGREGATE_SIGNATURE, None

        return None, npc_result<|MERGE_RESOLUTION|>--- conflicted
+++ resolved
@@ -188,27 +188,10 @@
                 return Err.PRE_SOFT_FORK_TOO_MANY_GENERATOR_REFS, None
 
         if block.transactions_generator is not None:
-<<<<<<< HEAD
             # Get List of names removed, puzzles hashes for removed coins and conditions crated
-=======
-            # The generator must be less than MAX_GENERATOR_SIZE bytes in length
-            if len(bytes(block.transactions_generator)) > constants.MAX_GENERATOR_SIZE:
-                return Err.PRE_SOFT_FORK_MAX_GENERATOR_SIZE, None
-
-            # Get List of names removed, puzzles hashes for removed coins and conditions created
-            if cached_cost_result is not None:
-                result: Optional[CostResult] = cached_cost_result
-            else:
-                result = calculate_cost_of_program(block.transactions_generator, constants.COST_PER_BYTE)
-            # The call to calculate cost runs the generator program
-            if result is None:
-                return Err.INVALID_COST_RESULT, None
->>>>>>> cab78c43
 
             assert npc_result is not None
-            cost = calculate_cost_of_program(
-                block.transactions_generator, npc_result, constants.CLVM_COST_RATIO_CONSTANT
-            )
+            cost = calculate_cost_of_program(block.transactions_generator, npc_result, constants.COST_PER_BYTE)
             npc_list = npc_result.npc_list
 
             # 8. Check that cost <= MAX_BLOCK_COST_CLVM
