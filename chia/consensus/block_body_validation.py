from __future__ import annotations

import collections
import logging
from dataclasses import dataclass, field
<<<<<<< HEAD
from typing import Dict, List, Optional, Set, Tuple, Union
=======
from typing import Awaitable, Callable, Dict, List, Optional, Set, Tuple, Union
>>>>>>> da0fd11a

from chiabip158 import PyBIP158

from chia.consensus.block_record import BlockRecord
from chia.consensus.block_rewards import calculate_base_farmer_reward, calculate_pool_reward
from chia.consensus.block_root_validation import validate_block_merkle_roots
from chia.consensus.blockchain_interface import BlockchainInterface
from chia.consensus.coinbase import create_farmer_coin, create_pool_coin
from chia.consensus.constants import ConsensusConstants
from chia.consensus.cost_calculator import NPCResult
<<<<<<< HEAD
from chia.full_node.coin_store import CoinStore
from chia.full_node.mempool_check_conditions import mempool_check_time_locks
=======
from chia.full_node.block_store import BlockStore
from chia.full_node.coin_store import CoinStore
from chia.full_node.mempool_check_conditions import mempool_check_time_locks
from chia.types.block_protocol import BlockInfo
>>>>>>> da0fd11a
from chia.types.blockchain_format.coin import Coin
from chia.types.blockchain_format.sized_bytes import bytes32, bytes48
from chia.types.coin_record import CoinRecord
from chia.types.full_block import FullBlock
from chia.types.unfinished_block import UnfinishedBlock
from chia.util import cached_bls
from chia.util.condition_tools import pkm_pairs
from chia.util.errors import Err
from chia.util.hash import std_hash
from chia.util.ints import uint32, uint64

log = logging.getLogger(__name__)

#  peak->  o
#  main    |
#  chain   o  o <- peak_height  \ additions and removals
#          |  |    peak_hash    | from these blocks are
#          o  o                 / recorded
#          \ /
#           o <- fork_height
#           |    this block is shared by the main chain
#           o    and the fork
#           :


@dataclass
class ForkInfo:
    # defines the last block shared by the fork and the main chain. additions
    # and removals are from the block following this height up to and including
    # the peak_height
    fork_height: int
    # the ForkInfo object contain all additions and removals made by blocks
    # starting at fork_height+1 up to and including peak_height.
    # When validating the block at height 0, the peak_height is -1, that's why
    # it needs to be signed
    peak_height: int
    # the header hash of the peak block of this fork
    peak_hash: bytes32
    # The additions include coinbase additions
    # coin, creation-height, timestamp
    additions_since_fork: Dict[bytes32, Tuple[Coin, uint32, uint64]] = field(default_factory=dict)
    # coin-id
    removals_since_fork: Set[bytes32] = field(default_factory=set)

    def include_spends(self, npc_result: Optional[NPCResult], block: FullBlock) -> None:
        height = block.height
        if npc_result is not None:
            assert npc_result.conds is not None
            assert block.foliage_transaction_block is not None
            timestamp = block.foliage_transaction_block.timestamp
            for spend in npc_result.conds.spends:
                self.removals_since_fork.add(bytes32(spend.coin_id))
                for puzzle_hash, amount, _ in spend.create_coin:
                    coin = Coin(bytes32(spend.coin_id), bytes32(puzzle_hash), uint64(amount))
                    self.additions_since_fork[coin.name()] = (coin, height, timestamp)
        for coin in block.get_included_reward_coins():
            assert block.foliage_transaction_block is not None
            timestamp = block.foliage_transaction_block.timestamp
            assert coin.name() not in self.additions_since_fork
            self.additions_since_fork[coin.name()] = (coin, block.height, timestamp)


async def validate_block_body(
    constants: ConsensusConstants,
    blocks: BlockchainInterface,
    coin_store: CoinStore,
    block: Union[FullBlock, UnfinishedBlock],
    height: uint32,
    npc_result: Optional[NPCResult],
    fork_info: ForkInfo,
<<<<<<< HEAD
=======
    get_block_generator: Callable[[BlockInfo], Awaitable[Optional[BlockGenerator]]],
>>>>>>> da0fd11a
    *,
    validate_signature: bool = True,
) -> Tuple[Optional[Err], Optional[NPCResult]]:
    """
    This assumes the header block has been completely validated.
    Validates the transactions and body of the block. Returns None for the first value if everything
    validates correctly, or an Err if something does not validate. For the second value, returns a CostResult
    only if validation succeeded, and there are transactions. In other cases it returns None. The NPC result is
    the result of running the generator with the previous generators refs. It is only present for transaction
    blocks which have spent coins.
    fork_info specifies the fork context of this block. In case the block
        extends the main chain, it can be empty, but if the block extends a fork
        of the main chain, the fork info is mandatory in order to validate the block.
    """
    if isinstance(block, FullBlock):
        assert height == block.height
    prev_transaction_block_height: uint32 = uint32(0)
    prev_transaction_block_timestamp: uint64 = uint64(0)

    # 1. For non transaction-blocs: foliage block, transaction filter, transactions info, and generator must
    # be empty. If it is a block but not a transaction block, there is no body to validate. Check that all fields are
    # None
    if block.foliage.foliage_transaction_block_hash is None:
        if (
            block.foliage_transaction_block is not None
            or block.transactions_info is not None
            or block.transactions_generator is not None
        ):
            return Err.NOT_BLOCK_BUT_HAS_DATA, None

        prev_tb: Optional[BlockRecord] = await blocks.get_block_record_from_db(block.prev_header_hash)
        assert prev_tb is not None
        while not prev_tb.is_transaction_block:
            prev_tb = await blocks.get_block_record_from_db(prev_tb.prev_hash)
            assert prev_tb is not None
        assert prev_tb.timestamp is not None
        if len(block.transactions_generator_ref_list) > 0:
            return Err.NOT_BLOCK_BUT_HAS_DATA, None

        assert fork_info.peak_height == height - 1

        return None, None  # This means the block is valid

    # All checks below this point correspond to transaction blocks
    # 2. For blocks, foliage block, transactions info must not be empty
    if block.foliage_transaction_block is None or block.transactions_info is None:
        return Err.IS_TRANSACTION_BLOCK_BUT_NO_DATA, None
    assert block.foliage_transaction_block is not None

    # keeps track of the reward coins that need to be incorporated
    expected_reward_coins: Set[Coin] = set()

    # 3. The transaction info hash in the Foliage block must match the transaction info
    if block.foliage_transaction_block.transactions_info_hash != std_hash(block.transactions_info):
        return Err.INVALID_TRANSACTIONS_INFO_HASH, None

    # 4. The foliage block hash in the foliage block must match the foliage block
    if block.foliage.foliage_transaction_block_hash != std_hash(block.foliage_transaction_block):
        return Err.INVALID_FOLIAGE_BLOCK_HASH, None

    # 5. The reward claims must be valid for the previous blocks, and current block fees
    # If height == 0, expected_reward_coins will be left empty
    if height > 0:
        # Add reward claims for all blocks from the prev prev block, until the prev block (including the latter)
        prev_transaction_block = await blocks.get_block_record_from_db(
            block.foliage_transaction_block.prev_transaction_block_hash
        )
        assert prev_transaction_block is not None
        prev_transaction_block_height = prev_transaction_block.height
        assert prev_transaction_block.timestamp
        prev_transaction_block_timestamp = prev_transaction_block.timestamp
        assert prev_transaction_block.fees is not None
        pool_coin = create_pool_coin(
            prev_transaction_block_height,
            prev_transaction_block.pool_puzzle_hash,
            calculate_pool_reward(prev_transaction_block.height),
            constants.GENESIS_CHALLENGE,
        )
        farmer_coin = create_farmer_coin(
            prev_transaction_block_height,
            prev_transaction_block.farmer_puzzle_hash,
            uint64(calculate_base_farmer_reward(prev_transaction_block.height) + prev_transaction_block.fees),
            constants.GENESIS_CHALLENGE,
        )
        # Adds the previous block
        expected_reward_coins.add(pool_coin)
        expected_reward_coins.add(farmer_coin)

        # For the second block in the chain, don't go back further
        if prev_transaction_block.height > 0:
            curr_b = await blocks.get_block_record_from_db(prev_transaction_block.prev_hash)
            assert curr_b is not None
            while not curr_b.is_transaction_block:
                expected_reward_coins.add(
                    create_pool_coin(
                        curr_b.height,
                        curr_b.pool_puzzle_hash,
                        calculate_pool_reward(curr_b.height),
                        constants.GENESIS_CHALLENGE,
                    )
                )
                expected_reward_coins.add(
                    create_farmer_coin(
                        curr_b.height,
                        curr_b.farmer_puzzle_hash,
                        calculate_base_farmer_reward(curr_b.height),
                        constants.GENESIS_CHALLENGE,
                    )
                )
                curr_b = await blocks.get_block_record_from_db(curr_b.prev_hash)
                assert curr_b is not None

    if set(block.transactions_info.reward_claims_incorporated) != expected_reward_coins:
        return Err.INVALID_REWARD_COINS, None

    if len(block.transactions_info.reward_claims_incorporated) != len(expected_reward_coins):
        return Err.INVALID_REWARD_COINS, None

    removals: List[bytes32] = []

    # we store coins paired with their names in order to avoid computing the
    # coin name multiple times, we store it next to the coin while validating
    # the block
    coinbase_additions: List[Tuple[Coin, bytes32]] = [(c, c.name()) for c in expected_reward_coins]
    additions: List[Tuple[Coin, bytes32]] = []
    removals_puzzle_dic: Dict[bytes32, bytes32] = {}
    cost: uint64 = uint64(0)

    # In header validation we check that timestamp is not more than 5 minutes into the future
    # 6. No transactions before INITIAL_TRANSACTION_FREEZE timestamp
    # (this test has been removed)

    # 7a. The generator root must be the hash of the serialized bytes of
    #     the generator for this block (or zeroes if no generator)
    if block.transactions_generator is not None:
        if std_hash(bytes(block.transactions_generator)) != block.transactions_info.generator_root:
            return Err.INVALID_TRANSACTIONS_GENERATOR_HASH, None
    else:
        if block.transactions_info.generator_root != bytes([0] * 32):
            return Err.INVALID_TRANSACTIONS_GENERATOR_HASH, None

    # 8a. The generator_ref_list must be the hash of the serialized bytes of
    #     the generator ref list for this block (or 'one' bytes [0x01] if no generator)
    # 8b. The generator ref list length must be less than or equal to MAX_GENERATOR_REF_LIST_SIZE entries
    # 8c. The generator ref list must not point to a height >= this block's height
    if block.transactions_generator_ref_list in (None, []):
        if block.transactions_info.generator_refs_root != bytes([1] * 32):
            return Err.INVALID_TRANSACTIONS_GENERATOR_REFS_ROOT, None
    else:
        # If we have a generator reference list, we must have a generator
        if block.transactions_generator is None:
            return Err.INVALID_TRANSACTIONS_GENERATOR_REFS_ROOT, None

        # The generator_refs_root must be the hash of the concatenation of the List[uint32]
        generator_refs_hash = std_hash(b"".join([i.stream_to_bytes() for i in block.transactions_generator_ref_list]))
        if block.transactions_info.generator_refs_root != generator_refs_hash:
            return Err.INVALID_TRANSACTIONS_GENERATOR_REFS_ROOT, None
        if len(block.transactions_generator_ref_list) > constants.MAX_GENERATOR_REF_LIST_SIZE:
            return Err.TOO_MANY_GENERATOR_REFS, None
        if any([index >= height for index in block.transactions_generator_ref_list]):
            return Err.FUTURE_GENERATOR_REFS, None

    if block.transactions_generator is not None:
        # Get List of names removed, puzzles hashes for removed coins and conditions created

        assert npc_result is not None
        cost = npc_result.cost

        # 7. Check that cost <= MAX_BLOCK_COST_CLVM
        log.debug(
            f"Cost: {cost} max: {constants.MAX_BLOCK_COST_CLVM} "
            f"percent full: {round(100 * (cost / constants.MAX_BLOCK_COST_CLVM), 2)}%"
        )
        if cost > constants.MAX_BLOCK_COST_CLVM:
            return Err.BLOCK_COST_EXCEEDS_MAX, None

        # 8. The CLVM program must not return any errors
        if npc_result.error is not None:
            return Err(npc_result.error), None

        assert npc_result.conds is not None

        for spend in npc_result.conds.spends:
            removals.append(bytes32(spend.coin_id))
            removals_puzzle_dic[bytes32(spend.coin_id)] = bytes32(spend.puzzle_hash)
            for puzzle_hash, amount, _ in spend.create_coin:
                c = Coin(bytes32(spend.coin_id), bytes32(puzzle_hash), uint64(amount))
                additions.append((c, c.name()))
    else:
        assert npc_result is None

    # 9. Check that the correct cost is in the transactions info
    if block.transactions_info.cost != cost:
        return Err.INVALID_BLOCK_COST, None

    additions_dic: Dict[bytes32, Coin] = {}
    # 10. Check additions for max coin amount
    # Be careful to check for 64 bit overflows in other languages. This is the max 64 bit unsigned integer
    # We will not even reach here because Coins do type checking (uint64)
    for coin, coin_name in additions + coinbase_additions:
        additions_dic[coin_name] = coin
        if coin.amount < 0:
            return Err.COIN_AMOUNT_NEGATIVE, None

        if coin.amount > constants.MAX_COIN_AMOUNT:
            return Err.COIN_AMOUNT_EXCEEDS_MAXIMUM, None

    # 11. Validate addition and removal roots
    root_error = validate_block_merkle_roots(
        block.foliage_transaction_block.additions_root,
        block.foliage_transaction_block.removals_root,
        additions + coinbase_additions,
        removals,
    )
    if root_error:
        return root_error, None

    # 12. The additions and removals must result in the correct filter
    byte_array_tx: List[bytearray] = []

    for coin, _ in additions + coinbase_additions:
        byte_array_tx.append(bytearray(coin.puzzle_hash))
    for coin_name in removals:
        byte_array_tx.append(bytearray(coin_name))

    bip158: PyBIP158 = PyBIP158(byte_array_tx)
    encoded_filter = bytes(bip158.GetEncoded())
    filter_hash = std_hash(encoded_filter)

    if filter_hash != block.foliage_transaction_block.filter_hash:
        return Err.INVALID_TRANSACTIONS_FILTER_HASH, None

    # 13. Check for duplicate outputs in additions
    addition_counter = collections.Counter(coin_name for _, coin_name in additions + coinbase_additions)
    for k, v in addition_counter.items():
        if v > 1:
            return Err.DUPLICATE_OUTPUT, None

    # 14. Check for duplicate spends inside block
    removal_counter = collections.Counter(removals)
    for k, v in removal_counter.items():
        if v > 1:
            return Err.DOUBLE_SPEND, None

    # 15. Check if removals exist and were not previously spent. (unspent_db + diff_store + this_block)
    # The fork point is the last block in common between the peak chain and the chain of `block`

    assert fork_info.fork_height < height
    assert fork_info.peak_height == height - 1

    removal_coin_records: Dict[bytes32, CoinRecord] = {}
    # the removed coins we need to look up from the DB
    # i.e. all non-ephemeral coins
    removals_from_db: List[bytes32] = []
    for rem in removals:
        if rem in additions_dic:
            # Ephemeral coin
            rem_coin: Coin = additions_dic[rem]
            new_unspent: CoinRecord = CoinRecord(
                rem_coin,
                height,
                height,
                False,
                block.foliage_transaction_block.timestamp,
            )
            removal_coin_records[new_unspent.name] = new_unspent
        else:
            # This check applies to both coins created before fork (pulled from coin_store),
            # and coins created after fork (additions_since_fork)
            if rem in fork_info.removals_since_fork:
                # This coin was spent in the fork
                return Err.DOUBLE_SPEND_IN_FORK, None
            removals_from_db.append(rem)

    unspent_records = await coin_store.get_coin_records(removals_from_db)

    # some coin spends we need to ensure exist in the fork branch. Both coins we
    # can't find in the DB, but also coins that were spent after the fork point
    look_in_fork: List[bytes32] = []
    for unspent in unspent_records:
        if unspent.confirmed_block_index <= fork_info.fork_height:
            # Spending something in the current chain, confirmed before fork
            # (We ignore all coins confirmed after fork)
            if unspent.spent == 1 and unspent.spent_block_index <= fork_info.fork_height:
                # Check for coins spent in an ancestor block
                return Err.DOUBLE_SPEND, None
            removal_coin_records[unspent.name] = unspent
        else:
            look_in_fork.append(unspent.name)

    if len(unspent_records) != len(removals_from_db):
        # some coins could not be found in the DB. We need to find out which
        # ones and look for them in additions_since_fork
        found: Set[bytes32] = {u.name for u in unspent_records}
        for rem in removals_from_db:
            if rem in found:
                continue
            look_in_fork.append(rem)

    for rem in look_in_fork:
        # This coin is not in the current heaviest chain, so it must be in the fork
        if rem not in fork_info.additions_since_fork:
            # Check for spending a coin that does not exist in this fork
            log.error(f"Err.UNKNOWN_UNSPENT: COIN ID: {rem} NPC RESULT: {npc_result}")
            return Err.UNKNOWN_UNSPENT, None
        new_coin, confirmed_height, confirmed_timestamp = fork_info.additions_since_fork[rem]
        new_coin_record: CoinRecord = CoinRecord(
            new_coin,
            confirmed_height,
            uint32(0),
            False,
            confirmed_timestamp,
        )
        removal_coin_records[new_coin_record.name] = new_coin_record

    removed = 0
    for unspent in removal_coin_records.values():
        removed += unspent.coin.amount

    added = 0
    for coin, _ in additions:
        added += coin.amount

    # 16. Check that the total coin amount for added is <= removed
    if removed < added:
        return Err.MINTING_COIN, None

    fees = removed - added
    assert fees >= 0

    # reserve fee cannot be greater than UINT64_MAX per consensus rule.
    # run_generator() would fail
    assert_fee_sum: uint64 = uint64(0)
    if npc_result:
        assert npc_result.conds is not None
        assert_fee_sum = uint64(npc_result.conds.reserve_fee)

    # 17. Check that the assert fee sum <= fees, and that each reserved fee is non-negative
    if fees < assert_fee_sum:
        return Err.RESERVE_FEE_CONDITION_FAILED, None

    # 18. Check that the fee amount + farmer reward < maximum coin amount
    if fees + calculate_base_farmer_reward(height) > constants.MAX_COIN_AMOUNT:
        return Err.COIN_AMOUNT_EXCEEDS_MAXIMUM, None

    # 19. Check that the computed fees are equal to the fees in the block header
    if block.transactions_info.fees != fees:
        return Err.INVALID_BLOCK_FEE_AMOUNT, None

    # 20. Verify that removed coin puzzle_hashes match with calculated puzzle_hashes
    for unspent in removal_coin_records.values():
        if unspent.coin.puzzle_hash != removals_puzzle_dic[unspent.name]:
            return Err.WRONG_PUZZLE_HASH, None

    # 21. Verify conditions
    # verify absolute/relative height/time conditions
    if npc_result is not None:
        assert npc_result.conds is not None

        block_timestamp: uint64
        if height < constants.SOFT_FORK2_HEIGHT:
            # this does not happen on mainnet. testnet10 only
            block_timestamp = block.foliage_transaction_block.timestamp  # pragma: no cover
        else:
            block_timestamp = prev_transaction_block_timestamp

        error = mempool_check_time_locks(
            removal_coin_records,
            npc_result.conds,
            prev_transaction_block_height,
            block_timestamp,
        )
        if error:
            return error, None

    # create hash_key list for aggsig check
    pairs_pks: List[bytes48] = []
    pairs_msgs: List[bytes] = []
    if npc_result:
        assert npc_result.conds is not None
        pairs_pks, pairs_msgs = pkm_pairs(npc_result.conds, constants.AGG_SIG_ME_ADDITIONAL_DATA)

    # 22. Verify aggregated signature
    # TODO: move this to pre_validate_blocks_multiprocessing so we can sync faster
    if not block.transactions_info.aggregated_signature:
        return Err.BAD_AGGREGATE_SIGNATURE, None

    # The pairing cache is not useful while syncing as each pairing is seen
    # only once, so the extra effort of populating it is not justified.
    # However, we force caching of pairings just for unfinished blocks
    # as the cache is likely to be useful when validating the corresponding
    # finished blocks later.
    if validate_signature:
        force_cache: bool = isinstance(block, UnfinishedBlock)
        if not cached_bls.aggregate_verify(
            pairs_pks, pairs_msgs, block.transactions_info.aggregated_signature, force_cache
        ):
            return Err.BAD_AGGREGATE_SIGNATURE, None

    return None, npc_result<|MERGE_RESOLUTION|>--- conflicted
+++ resolved
@@ -3,11 +3,7 @@
 import collections
 import logging
 from dataclasses import dataclass, field
-<<<<<<< HEAD
 from typing import Dict, List, Optional, Set, Tuple, Union
-=======
-from typing import Awaitable, Callable, Dict, List, Optional, Set, Tuple, Union
->>>>>>> da0fd11a
 
 from chiabip158 import PyBIP158
 
@@ -18,15 +14,8 @@
 from chia.consensus.coinbase import create_farmer_coin, create_pool_coin
 from chia.consensus.constants import ConsensusConstants
 from chia.consensus.cost_calculator import NPCResult
-<<<<<<< HEAD
 from chia.full_node.coin_store import CoinStore
 from chia.full_node.mempool_check_conditions import mempool_check_time_locks
-=======
-from chia.full_node.block_store import BlockStore
-from chia.full_node.coin_store import CoinStore
-from chia.full_node.mempool_check_conditions import mempool_check_time_locks
-from chia.types.block_protocol import BlockInfo
->>>>>>> da0fd11a
 from chia.types.blockchain_format.coin import Coin
 from chia.types.blockchain_format.sized_bytes import bytes32, bytes48
 from chia.types.coin_record import CoinRecord
@@ -97,10 +86,6 @@
     height: uint32,
     npc_result: Optional[NPCResult],
     fork_info: ForkInfo,
-<<<<<<< HEAD
-=======
-    get_block_generator: Callable[[BlockInfo], Awaitable[Optional[BlockGenerator]]],
->>>>>>> da0fd11a
     *,
     validate_signature: bool = True,
 ) -> Tuple[Optional[Err], Optional[NPCResult]]:
