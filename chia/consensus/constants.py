--- conflicted
+++ resolved
@@ -78,17 +78,7 @@
     PLOT_FILTER_64_HEIGHT: uint32
     PLOT_FILTER_32_HEIGHT: uint32
 
-<<<<<<< HEAD
-    # number of consecutive plot ids required to be distinct
-    UNIQUE_PLOTS_WINDOW: uint8
-
-    def replace(self, **changes: object) -> ConsensusConstants:
-        return dataclasses.replace(self, **changes)
-
-    def replace_str_to_bytes(self, **changes: Any) -> ConsensusConstants:
-=======
     def replace_str_to_bytes(self, **changes: Any) -> "ConsensusConstants":
->>>>>>> 1dcade39
         """
         Overrides str (hex) values with bytes.
         """
