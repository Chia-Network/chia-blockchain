from __future__ import annotations

import dataclasses
import logging
from typing import Any

from chia.types.blockchain_format.sized_bytes import bytes32
from chia.util.byte_types import hexstr_to_bytes
from chia.util.ints import uint8, uint32, uint64, uint128

log = logging.getLogger(__name__)


@dataclasses.dataclass(frozen=True)
class ConsensusConstants:
    SLOT_BLOCKS_TARGET: uint32  # How many blocks to target per sub-slot
    MIN_BLOCKS_PER_CHALLENGE_BLOCK: uint8  # How many blocks must be created per slot (to make challenge sb)
    # Max number of blocks that can be infused into a sub-slot.
    # Note: this must be less than SUB_EPOCH_BLOCKS/2, and > SLOT_BLOCKS_TARGET
    MAX_SUB_SLOT_BLOCKS: uint32
    NUM_SPS_SUB_SLOT: uint32  # The number of signage points per sub-slot (including the 0th sp at the sub-slot start)

    SUB_SLOT_ITERS_STARTING: uint64  # The sub_slot_iters for the first epoch
    DIFFICULTY_CONSTANT_FACTOR: uint128  # Multiplied by the difficulty to get iterations
    DIFFICULTY_STARTING: uint64  # The difficulty for the first epoch
    # The maximum factor by which difficulty and sub_slot_iters can change per epoch
    DIFFICULTY_CHANGE_MAX_FACTOR: uint32
    SUB_EPOCH_BLOCKS: uint32  # The number of blocks per sub-epoch
    EPOCH_BLOCKS: uint32  # The number of blocks per sub-epoch, must be a multiple of SUB_EPOCH_BLOCKS

    SIGNIFICANT_BITS: int  # The number of bits to look at in difficulty and min iters. The rest are zeroed
    DISCRIMINANT_SIZE_BITS: int  # Max is 1024 (based on ClassGroupElement int size)
    NUMBER_ZERO_BITS_PLOT_FILTER: int  # H(plot id + challenge hash + signage point) must start with these many zeroes
    MIN_PLOT_SIZE: int
    MAX_PLOT_SIZE: int
    SUB_SLOT_TIME_TARGET: int  # The target number of seconds per sub-slot
    NUM_SP_INTERVALS_EXTRA: int  # The difference between signage point and infusion point (plus required_iters)
    MAX_FUTURE_TIME: int  # The next block can have a timestamp of at most these many seconds more
    MAX_FUTURE_TIME2: int  # After soft-fork2, this is the new MAX_FUTURE_TIME
    NUMBER_OF_TIMESTAMPS: int  # Than the average of the last NUMBER_OF_TIMESTAMPS blocks
    # Used as the initial cc rc challenges, as well as first block back pointers, and first SES back pointer
    # We override this value based on the chain being run (testnet0, testnet1, mainnet, etc)
    GENESIS_CHALLENGE: bytes32
    # Forks of chia should change this value to provide replay attack protection
    AGG_SIG_ME_ADDITIONAL_DATA: bytes
    GENESIS_PRE_FARM_POOL_PUZZLE_HASH: bytes32  # The block at height must pay out to this pool puzzle hash
    GENESIS_PRE_FARM_FARMER_PUZZLE_HASH: bytes32  # The block at height must pay out to this farmer puzzle hash
    MAX_VDF_WITNESS_SIZE: int  # The maximum number of classgroup elements within an n-wesolowski proof
    # Size of mempool = 10x the size of block
    MEMPOOL_BLOCK_BUFFER: int
    # Max coin amount uint(1 << 64). This allows coin amounts to fit in 64 bits. This is around 18M chia.
    MAX_COIN_AMOUNT: int
    # Max block cost in clvm cost units
    MAX_BLOCK_COST_CLVM: int
    # Cost per byte of generator program
    COST_PER_BYTE: int

    WEIGHT_PROOF_THRESHOLD: uint8
    WEIGHT_PROOF_RECENT_BLOCKS: uint32
    MAX_BLOCK_COUNT_PER_REQUESTS: uint32
    BLOCKS_CACHE_SIZE: uint32
    MAX_GENERATOR_SIZE: uint32
    MAX_GENERATOR_REF_LIST_SIZE: uint32
    POOL_SUB_SLOT_ITERS: uint64

    # soft fork initiated in 1.8.0 release
    SOFT_FORK2_HEIGHT: uint32

<<<<<<< HEAD
    def replace(self, **changes: object) -> ConsensusConstants:
=======
    # soft fork initiated in 2.0 release
    SOFT_FORK3_HEIGHT: uint32

    # the hard fork planned with the 2.0 release
    # this is the block with the first plot filter adjustment
    HARD_FORK_HEIGHT: uint32

    # the plot filter adjustment heights
    PLOT_FILTER_128_HEIGHT: uint32
    PLOT_FILTER_64_HEIGHT: uint32
    PLOT_FILTER_32_HEIGHT: uint32

    def replace(self, **changes: object) -> "ConsensusConstants":
>>>>>>> 344a7bbb
        return dataclasses.replace(self, **changes)

    def replace_str_to_bytes(self, **changes: Any) -> ConsensusConstants:
        """
        Overrides str (hex) values with bytes.
        """

        filtered_changes = {}
        for k, v in changes.items():
            if not hasattr(self, k):
                # NETWORK_TYPE used to be present in default config, but has been removed
                if k not in ["NETWORK_TYPE"]:
                    log.warning(f'invalid key in network configuration (config.yaml) "{k}". Ignoring')
                continue
            if isinstance(v, str):
                filtered_changes[k] = hexstr_to_bytes(v)
            else:
                filtered_changes[k] = v

        return dataclasses.replace(self, **filtered_changes)<|MERGE_RESOLUTION|>--- conflicted
+++ resolved
@@ -66,9 +66,6 @@
     # soft fork initiated in 1.8.0 release
     SOFT_FORK2_HEIGHT: uint32
 
-<<<<<<< HEAD
-    def replace(self, **changes: object) -> ConsensusConstants:
-=======
     # soft fork initiated in 2.0 release
     SOFT_FORK3_HEIGHT: uint32
 
@@ -81,8 +78,7 @@
     PLOT_FILTER_64_HEIGHT: uint32
     PLOT_FILTER_32_HEIGHT: uint32
 
-    def replace(self, **changes: object) -> "ConsensusConstants":
->>>>>>> 344a7bbb
+    def replace(self, **changes: object) -> ConsensusConstants:
         return dataclasses.replace(self, **changes)
 
     def replace_str_to_bytes(self, **changes: Any) -> ConsensusConstants:
