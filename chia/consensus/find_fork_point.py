from __future__ import annotations

from typing import Union

<<<<<<< HEAD
from chia_rs.sized_ints import uint32
=======
from chia_rs import ConsensusConstants
>>>>>>> 30c4ef26

from chia.consensus.block_record import BlockRecord
from chia.consensus.blockchain_interface import BlockRecordsProtocol
from chia.types.blockchain_format.sized_bytes import bytes32
from chia.types.header_block import HeaderBlock


async def find_fork_point_in_chain(
    blocks: BlockRecordsProtocol,
    block_1: Union[BlockRecord, HeaderBlock],
    block_2: Union[BlockRecord, HeaderBlock],
) -> int:
    """Tries to find height where new chain (block_2) diverged from block_1 (assuming prev blocks
    are all included in chain)
    Returns -1 if chains have no common ancestor
    * assumes the fork point is loaded in blocks
    """
    height_1 = int(block_1.height)
    height_2 = int(block_2.height)
    bh_1 = block_1.header_hash
    bh_2 = block_2.header_hash

    # special case for first level, since we actually already know the previous
    # hash
    if height_1 > height_2:
        bh_1 = block_1.prev_hash
        height_1 -= 1
    elif height_2 > height_1:
        bh_2 = block_2.prev_hash
        height_2 -= 1

    while height_1 > height_2:
        [bh_1] = await blocks.prev_block_hash([bh_1])
        height_1 -= 1

    while height_2 > height_1:
        [bh_2] = await blocks.prev_block_hash([bh_2])
        height_2 -= 1

    assert height_1 == height_2

    height = height_2
    while height > 0:
        if bh_1 == bh_2:
            return height
        [bh_1, bh_2] = await blocks.prev_block_hash([bh_1, bh_2])
        height -= 1

    if bh_2 != bh_1:
        # All blocks are different
        return -1

    # First block is the same
    return 0


async def lookup_fork_chain(
    blocks: BlockRecordsProtocol,
    block_1: tuple[int, bytes32],
    block_2: tuple[int, bytes32],
    constants: ConsensusConstants,
) -> tuple[dict[uint32, bytes32], bytes32]:
    """
    Tries to find height where new chain (block_2) diverged from block_1.
    The inputs are (height, header-hash)-tuples.
    Returns two values:
        1. The height to hash map of block_2's chain down to, but not
           including, the fork height
        2. The header hash of the block at the fork height
    Note that height -1 is valid. There is never a block at that height, but
    there is a block hash (GENESIS_CHALLENGE).
    We never include the fork point in the returned height to hash map, so its
    key is unsigned
    """
    height_1 = block_1[0]
    bh_1 = block_1[1]
    height_2 = block_2[0]
    bh_2 = block_2[1]

    ret: dict[uint32, bytes32] = {}

    while height_1 > height_2:
        [bh_1] = await blocks.prev_block_hash([bh_1])
        height_1 -= 1

    while height_2 > height_1:
        ret[uint32(height_2)] = bh_2
        [bh_2] = await blocks.prev_block_hash([bh_2])
        height_2 -= 1

    assert height_1 == height_2

    height = height_2
    while height > 0:
        if bh_1 == bh_2:
            return (ret, bh_2)
        ret[uint32(height)] = bh_2
        [bh_1, bh_2] = await blocks.prev_block_hash([bh_1, bh_2])
        height -= 1

    if bh_1 == bh_2:
        return (ret, bh_2)

    # this means the fork point is -1, and its hash is the GENESIS_CHALLENGE
    ret[uint32(0)] = bh_2
    return (ret, constants.GENESIS_CHALLENGE)<|MERGE_RESOLUTION|>--- conflicted
+++ resolved
@@ -2,11 +2,8 @@
 
 from typing import Union
 
-<<<<<<< HEAD
+from chia_rs import ConsensusConstants
 from chia_rs.sized_ints import uint32
-=======
-from chia_rs import ConsensusConstants
->>>>>>> 30c4ef26
 
 from chia.consensus.block_record import BlockRecord
 from chia.consensus.blockchain_interface import BlockRecordsProtocol
