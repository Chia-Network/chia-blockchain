from __future__ import annotations

from typing import Optional

<<<<<<< HEAD
from chia_rs.sized_ints import uint8, uint32

from chia.consensus.block_record import BlockRecord
from chia.consensus.constants import ConsensusConstants
=======
from chia_rs import ConsensusConstants

from chia.consensus.block_record import BlockRecord
from chia.util.ints import uint8, uint32
>>>>>>> 30c4ef26


def calculate_deficit(
    constants: ConsensusConstants,
    height: uint32,
    prev_b: Optional[BlockRecord],
    overflow: bool,
    num_finished_sub_slots: int,
) -> uint8:
    """
    Returns the deficit of the block to be created at height.

    Args:
        constants: consensus constants being used for this chain
        height: block height of the block that we care about
        prev_b: previous block
        overflow: whether or not this is an overflow block
        num_finished_sub_slots: the number of finished slots between infusion points of prev and current
    """
    if height == 0:
        return uint8(constants.MIN_BLOCKS_PER_CHALLENGE_BLOCK - 1)
    else:
        assert prev_b is not None
        prev_deficit: uint8 = prev_b.deficit
        if prev_deficit == constants.MIN_BLOCKS_PER_CHALLENGE_BLOCK:
            # Prev sb must be an overflow sb. However maybe it's in a different sub-slot
            if overflow:
                if num_finished_sub_slots > 0:
                    # We are an overflow block, but in a new sub-slot, so we can decrease the deficit
                    return uint8(prev_deficit - 1)
                # Still overflowed, so we cannot decrease the deficit
                return uint8(prev_deficit)
            else:
                # We are no longer overflow, can decrease
                return uint8(prev_deficit - 1)
        elif prev_deficit == 0:
            if num_finished_sub_slots == 0:
                return uint8(0)
            elif num_finished_sub_slots == 1:
                if overflow:
                    return uint8(constants.MIN_BLOCKS_PER_CHALLENGE_BLOCK)
                else:
                    return uint8(constants.MIN_BLOCKS_PER_CHALLENGE_BLOCK - 1)
            else:
                # More than one finished sub slot, we can decrease deficit
                return uint8(constants.MIN_BLOCKS_PER_CHALLENGE_BLOCK - 1)
        else:
            return uint8(prev_deficit - 1)<|MERGE_RESOLUTION|>--- conflicted
+++ resolved
@@ -2,17 +2,10 @@
 
 from typing import Optional
 
-<<<<<<< HEAD
+from chia_rs import ConsensusConstants
 from chia_rs.sized_ints import uint8, uint32
 
 from chia.consensus.block_record import BlockRecord
-from chia.consensus.constants import ConsensusConstants
-=======
-from chia_rs import ConsensusConstants
-
-from chia.consensus.block_record import BlockRecord
-from chia.util.ints import uint8, uint32
->>>>>>> 30c4ef26
 
 
 def calculate_deficit(
