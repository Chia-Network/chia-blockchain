--- conflicted
+++ resolved
@@ -513,43 +513,15 @@
 
         # Collects all blocks from fork point to new peak
         records_to_add: List[BlockRecord] = []
-<<<<<<< HEAD
-        # coin-id, puzzle-hash
-        removals: List[Tuple[bytes32, bytes32]] = []
-        additions: List[Tuple[Coin, Optional[bytes]]] = []
-        reward_coins: List[Coin] = []
-        fork_height = None
-        if fork_info is not None:
-            fork_height = fork_info.fork_height
-        for fetched_full_block, fetched_block_record in reversed(blocks_to_add):
-            records_to_add.append(fetched_block_record)
-            if not fetched_full_block.is_transaction_block():
-                # Coins are only created in TX blocks so there are no state updates for this block
-                continue
-
-            # We need to recompute the additions and removals, since they are not stored on DB (only generator is).
-            if fetched_block_record.header_hash == block_record.header_hash:
-                tx_removals, tx_additions, npc_res = await self.get_tx_removals_and_additions(
-                    fetched_full_block, npc_result, fork_height=fork_height
-                )
-            else:
-                tx_removals, tx_additions, npc_res = await self.get_tx_removals_and_additions(
-                    fetched_full_block, None, fork_height=fork_height
-                )
-
-            # Collect the NPC results for later post-processing
-            if npc_res is not None and npc_res.conds is not None:
-                for spend in npc_res.conds.spends:
-                    removals.append((bytes32(spend.coin_id), bytes32(spend.puzzle_hash)))
-                    for ph, amount, hint in spend.create_coin:
-                        additions.append((Coin(spend.coin_id, ph, amount), hint))
-=======
 
         if genesis:
             records_to_add = [block_record]
         else:
             records_to_add = await self.block_store.get_block_records_by_hash(fork_info.block_hashes)
 
+        fork_height = None
+        if fork_info is not None:
+            fork_height = fork_info.fork_height
         for fetched_block_record in records_to_add:
             if not fetched_block_record.is_transaction_block:
                 # Coins are only created in TX blocks so there are no state updates for this block
@@ -560,7 +532,6 @@
             # not stored on DB. We have all the additions and removals in the
             # fork_info object, we just need to pick the ones belonging to each
             # individual block height
->>>>>>> 84169a88
 
             # Apply the coin store changes for each block that is now in the blockchain
             included_reward_coins = [
@@ -606,31 +577,6 @@
             [fork_add.coin for fork_add in fork_info.additions_since_fork.values() if fork_add.is_coinbase],
         )
 
-<<<<<<< HEAD
-    async def get_tx_removals_and_additions(
-        self, block: FullBlock, npc_result: Optional[NPCResult] = None, fork_height: Optional[int] = None
-    ) -> Tuple[List[bytes32], List[Coin], Optional[NPCResult]]:
-        if not block.is_transaction_block():
-            return [], [], None
-
-        if block.transactions_generator is None:
-            return [], [], None
-
-        if npc_result is None:
-            block_generator: Optional[BlockGenerator] = await self.get_block_generator(block, fork=fork_height)
-            assert block_generator is not None
-            npc_result = get_name_puzzle_conditions(
-                block_generator,
-                self.constants.MAX_BLOCK_COST_CLVM,
-                mempool_mode=False,
-                height=block.height,
-                constants=self.constants,
-            )
-        tx_removals, tx_additions = tx_removals_and_additions(npc_result.conds)
-        return tx_removals, tx_additions, npc_result
-
-=======
->>>>>>> 84169a88
     def get_next_difficulty(self, header_hash: bytes32, new_slot: bool) -> uint64:
         assert self.contains_block(header_hash)
         curr = self.block_record(header_hash)
