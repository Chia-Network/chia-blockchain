import aiosqlite
import random

from dataclasses import dataclass
from typing import Optional, List, Dict, Tuple, Any

from chia.types.blockchain_format.sized_bytes import bytes32
from chia.types.blockchain_format.coin import Coin
from chia.types.blockchain_format.program import Program, SerializedProgram
from chia.util.ints import uint64, uint32
from chia.util.hash import std_hash
from chia.util.errors import Err, ValidationError
from chia.util.db_wrapper import DBWrapper2
from chia.util.streamable import Streamable, streamable
from chia.types.coin_record import CoinRecord
from chia.types.spend_bundle import SpendBundle
from chia.types.generator_types import BlockGenerator
from chia.types.mempool_inclusion_status import MempoolInclusionStatus
from chia.types.coin_spend import CoinSpend
from chia.full_node.bundle_tools import simple_solution_generator
from chia.full_node.mempool_manager import MempoolManager
from chia.full_node.coin_store import CoinStore
from chia.full_node.mempool_check_conditions import get_puzzle_and_solution_for_coin
from chia.consensus.constants import ConsensusConstants
from chia.consensus.default_constants import DEFAULT_CONSTANTS
from chia.consensus.coinbase import create_pool_coin, create_farmer_coin
from chia.consensus.block_rewards import calculate_pool_reward, calculate_base_farmer_reward
from chia.consensus.cost_calculator import NPCResult

"""
The purpose of this file is to provide a lightweight simulator for the testing of Chialisp smart contracts.

The Node object uses actual MempoolManager, Mempool and CoinStore objects, while substituting FullBlock and
BlockRecord objects for trimmed down versions.

There is also a provided NodeClient object which implements many of the methods from chia.rpc.full_node_rpc_client
and is designed so that you could test with it and then swap in a real rpc client that uses the same code you tested.
"""


@streamable
@dataclass(frozen=True)
class SimFullBlock(Streamable):
    transactions_generator: Optional[BlockGenerator]
    height: uint32  # Note that height is not on a regular FullBlock


@streamable
@dataclass(frozen=True)
class SimBlockRecord(Streamable):
    reward_claims_incorporated: List[Coin]
    height: uint32
    prev_transaction_block_height: uint32
    timestamp: uint64
    is_transaction_block: bool
    header_hash: bytes32
    prev_transaction_block_hash: bytes32

    @classmethod
    def create(cls, rci: List[Coin], height: uint32, timestamp: uint64):
        return cls(
            rci,
            height,
            uint32(height - 1 if height > 0 else 0),
            timestamp,
            True,
            std_hash(bytes(height)),
            std_hash(std_hash(height)),
        )


@streamable
@dataclass(frozen=True)
class SimStore(Streamable):
    timestamp: uint64
    block_height: uint32
    block_records: List[SimBlockRecord]
    blocks: List[SimFullBlock]


class SpendSim:

    db_wrapper: DBWrapper2
    mempool_manager: MempoolManager
    block_records: List[SimBlockRecord]
    blocks: List[SimFullBlock]
    timestamp: uint64
    block_height: uint32
    defaults: ConsensusConstants

    @classmethod
<<<<<<< HEAD
    async def create(cls, db_path=":memory:", defaults=DEFAULT_CONSTANTS):
        self = cls()
        uri = f"file:db_{random.randint(0, 99999999)}?mode=memory&cache=shared"
=======
    async def create(cls, db_path=None, defaults=DEFAULT_CONSTANTS):
        self = cls()
        if db_path is None:
            uri = f"file:db_{random.randint(0, 99999999)}?mode=memory&cache=shared"
        else:
            uri = f"file:{db_path}"
>>>>>>> 2fbe062e
        connection = await aiosqlite.connect(uri, uri=True)
        self.db_wrapper = DBWrapper2(connection)
        await self.db_wrapper.add_connection(await aiosqlite.connect(uri, uri=True))
        coin_store = await CoinStore.create(self.db_wrapper)
        self.mempool_manager = MempoolManager(coin_store, defaults)
        self.defaults = defaults

        # Load the next data if there is any
        async with self.db_wrapper.write_db() as conn:
            await conn.execute("CREATE TABLE IF NOT EXISTS block_data(data blob PRIMARY_KEY)")
            cursor = await conn.execute("SELECT * from block_data")
            row = await cursor.fetchone()
            await cursor.close()
            if row is not None:
                store_data = SimStore.from_bytes(row[0])
                self.timestamp = store_data.timestamp
                self.block_height = store_data.block_height
                self.block_records = store_data.block_records
                self.blocks = store_data.blocks
<<<<<<< HEAD
=======
                self.mempool_manager.peak = self.block_records[-1]
>>>>>>> 2fbe062e
            else:
                self.timestamp = 1
                self.block_height = 0
                self.block_records = []
                self.blocks = []
            return self

    async def close(self):
        async with self.db_wrapper.write_db() as conn:
            c = await conn.execute("DELETE FROM block_data")
            await c.close()
            c = await conn.execute(
                "INSERT INTO block_data VALUES(?)",
                (bytes(SimStore(self.timestamp, self.block_height, self.block_records, self.blocks)),),
            )
            await c.close()
        await self.db_wrapper.close()

    async def new_peak(self):
        await self.mempool_manager.new_peak(self.block_records[-1], [])

    def new_coin_record(self, coin: Coin, coinbase=False) -> CoinRecord:
        return CoinRecord(
            coin,
            uint32(self.block_height + 1),
            uint32(0),
            coinbase,
            self.timestamp,
        )

    async def all_non_reward_coins(self) -> List[Coin]:
        coins = set()
        async with self.mempool_manager.coin_store.db_wrapper.read_db() as conn:
            cursor = await conn.execute(
                "SELECT * from coin_record WHERE coinbase=0 AND spent=0 ",
            )
            rows = await cursor.fetchall()

            await cursor.close()
        for row in rows:
            coin = Coin(bytes32(bytes.fromhex(row[6])), bytes32(bytes.fromhex(row[5])), uint64.from_bytes(row[7]))
            coins.add(coin)
        return list(coins)

    async def generate_transaction_generator(self, bundle: Optional[SpendBundle]) -> Optional[BlockGenerator]:
        if bundle is None:
            return None
        return simple_solution_generator(bundle)

    async def farm_block(self, puzzle_hash: bytes32 = bytes32(b"0" * 32)):
        # Fees get calculated
        fees = uint64(0)
        if self.mempool_manager.mempool.spends:
            for _, item in self.mempool_manager.mempool.spends.items():
                fees = uint64(fees + item.spend_bundle.fees())

        # Rewards get created
        next_block_height: uint32 = uint32(self.block_height + 1) if len(self.block_records) > 0 else self.block_height
        pool_coin: Coin = create_pool_coin(
            next_block_height,
            puzzle_hash,
            calculate_pool_reward(next_block_height),
            self.defaults.GENESIS_CHALLENGE,
        )
        farmer_coin: Coin = create_farmer_coin(
            next_block_height,
            puzzle_hash,
            uint64(calculate_base_farmer_reward(next_block_height) + fees),
            self.defaults.GENESIS_CHALLENGE,
        )
        await self.mempool_manager.coin_store._add_coin_records(
            [self.new_coin_record(pool_coin, True), self.new_coin_record(farmer_coin, True)]
        )

        # Coin store gets updated
        generator_bundle: Optional[SpendBundle] = None
        return_additions: List[Coin] = []
        return_removals: List[Coin] = []
        if (len(self.block_records) > 0) and (self.mempool_manager.mempool.spends):
            peak = self.mempool_manager.peak
            if peak is not None:
                result = await self.mempool_manager.create_bundle_from_mempool(peak.header_hash)

                if result is not None:
                    bundle, additions, removals = result
                    generator_bundle = bundle
                    return_additions = additions
                    return_removals = removals

                await self.mempool_manager.coin_store._add_coin_records(
                    [self.new_coin_record(addition) for addition in additions]
                )
                await self.mempool_manager.coin_store._set_spent(
                    [r.name() for r in removals], uint32(self.block_height + 1)
                )

        # SimBlockRecord is created
        generator: Optional[BlockGenerator] = await self.generate_transaction_generator(generator_bundle)
        self.block_records.append(
            SimBlockRecord.create(
                [pool_coin, farmer_coin],
                next_block_height,
                self.timestamp,
            )
        )
        self.blocks.append(SimFullBlock(generator, next_block_height))

        # block_height is incremented
        self.block_height = next_block_height

        # mempool is reset
        await self.new_peak()

        # return some debugging data
        return return_additions, return_removals

    def get_height(self) -> uint32:
        return self.block_height

    def pass_time(self, time: uint64):
        self.timestamp = uint64(self.timestamp + time)

    def pass_blocks(self, blocks: uint32):
        self.block_height = uint32(self.block_height + blocks)

    async def rewind(self, block_height: uint32):
        new_br_list = list(filter(lambda br: br.height <= block_height, self.block_records))
        new_block_list = list(filter(lambda block: block.height <= block_height, self.blocks))
        self.block_records = new_br_list
        self.blocks = new_block_list
        await self.mempool_manager.coin_store.rollback_to_block(block_height)
        self.mempool_manager.mempool.spends = {}
        self.block_height = block_height
        if new_br_list:
            self.timestamp = new_br_list[-1].timestamp
        else:
            self.timestamp = uint64(1)


class SimClient:
    def __init__(self, service):
        self.service = service

    async def push_tx(self, spend_bundle: SpendBundle) -> Tuple[MempoolInclusionStatus, Optional[Err]]:
        try:
            cost_result: NPCResult = await self.service.mempool_manager.pre_validate_spendbundle(
                spend_bundle, None, spend_bundle.name()
            )
        except ValidationError as e:
            return MempoolInclusionStatus.FAILED, e.code
        cost, status, error = await self.service.mempool_manager.add_spendbundle(
            spend_bundle, cost_result, spend_bundle.name()
        )
        return status, error

    async def get_coin_record_by_name(self, name: bytes32) -> CoinRecord:
        return await self.service.mempool_manager.coin_store.get_coin_record(name)

    async def get_coin_records_by_names(
        self,
        names: List[bytes32],
        start_height: Optional[int] = None,
        end_height: Optional[int] = None,
        include_spent_coins: bool = False,
    ) -> List[CoinRecord]:
        kwargs: Dict[str, Any] = {"include_spent_coins": include_spent_coins, "names": names}
        if start_height is not None:
            kwargs["start_height"] = start_height
        if end_height is not None:
            kwargs["end_height"] = end_height
        return await self.service.mempool_manager.coin_store.get_coin_records_by_names(**kwargs)

    async def get_coin_records_by_parent_ids(
        self,
        parent_ids: List[bytes32],
        start_height: Optional[int] = None,
        end_height: Optional[int] = None,
        include_spent_coins: bool = False,
    ) -> List[CoinRecord]:
        kwargs: Dict[str, Any] = {"include_spent_coins": include_spent_coins, "parent_ids": parent_ids}
        if start_height is not None:
            kwargs["start_height"] = start_height
        if end_height is not None:
            kwargs["end_height"] = end_height
        return await self.service.mempool_manager.coin_store.get_coin_records_by_parent_ids(**kwargs)

    async def get_coin_records_by_puzzle_hash(
        self,
        puzzle_hash: bytes32,
        include_spent_coins: bool = True,
        start_height: Optional[int] = None,
        end_height: Optional[int] = None,
    ) -> List[CoinRecord]:
        kwargs: Dict[str, Any] = {"include_spent_coins": include_spent_coins, "puzzle_hash": puzzle_hash}
        if start_height is not None:
            kwargs["start_height"] = start_height
        if end_height is not None:
            kwargs["end_height"] = end_height
        return await self.service.mempool_manager.coin_store.get_coin_records_by_puzzle_hash(**kwargs)

    async def get_coin_records_by_puzzle_hashes(
        self,
        puzzle_hashes: List[bytes32],
        include_spent_coins: bool = True,
        start_height: Optional[int] = None,
        end_height: Optional[int] = None,
    ) -> List[CoinRecord]:
        kwargs: Dict[str, Any] = {"include_spent_coins": include_spent_coins, "puzzle_hashes": puzzle_hashes}
        if start_height is not None:
            kwargs["start_height"] = start_height
        if end_height is not None:
            kwargs["end_height"] = end_height
        return await self.service.mempool_manager.coin_store.get_coin_records_by_puzzle_hashes(**kwargs)

    async def get_block_record_by_height(self, height: uint32) -> SimBlockRecord:
        return list(filter(lambda block: block.height == height, self.service.block_records))[0]

    async def get_block_record(self, header_hash: bytes32) -> SimBlockRecord:
        return list(filter(lambda block: block.header_hash == header_hash, self.service.block_records))[0]

    async def get_block_records(self, start: uint32, end: uint32) -> List[SimBlockRecord]:
        return list(filter(lambda block: (block.height >= start) and (block.height < end), self.service.block_records))

    async def get_block(self, header_hash: bytes32) -> SimFullBlock:
        selected_block: SimBlockRecord = list(
            filter(lambda br: br.header_hash == header_hash, self.service.block_records)
        )[0]
        block_height: uint32 = selected_block.height
        block: SimFullBlock = list(filter(lambda block: block.height == block_height, self.service.blocks))[0]
        return block

    async def get_all_block(self, start: uint32, end: uint32) -> List[SimFullBlock]:
        return list(filter(lambda block: (block.height >= start) and (block.height < end), self.service.blocks))

    async def get_additions_and_removals(self, header_hash: bytes32) -> Tuple[List[CoinRecord], List[CoinRecord]]:
        selected_block: SimBlockRecord = list(
            filter(lambda br: br.header_hash == header_hash, self.service.block_records)
        )[0]
        block_height: uint32 = selected_block.height
        additions: List[CoinRecord] = await self.service.mempool_manager.coin_store.get_coins_added_at_height(
            block_height
        )  # noqa
        removals: List[CoinRecord] = await self.service.mempool_manager.coin_store.get_coins_removed_at_height(
            block_height
        )  # noqa
        return additions, removals

    async def get_puzzle_and_solution(self, coin_id: bytes32, height: uint32) -> Optional[CoinSpend]:
        generator = list(filter(lambda block: block.height == height, self.service.blocks))[0].transactions_generator
        coin_record = await self.service.mempool_manager.coin_store.get_coin_record(coin_id)
        error, puzzle, solution = get_puzzle_and_solution_for_coin(
            generator,
            coin_id,
            self.service.defaults.MAX_BLOCK_COST_CLVM,
        )
        if error:
            return None
        else:
            puzzle_ser: SerializedProgram = SerializedProgram.from_program(Program.to(puzzle))
            solution_ser: SerializedProgram = SerializedProgram.from_program(Program.to(solution))
            return CoinSpend(coin_record.coin, puzzle_ser, solution_ser)

    async def get_all_mempool_tx_ids(self) -> List[bytes32]:
        return list(self.service.mempool_manager.mempool.spends.keys())

    async def get_all_mempool_items(self) -> Dict[bytes32, Dict]:
        spends = {}
        for tx_id, item in self.service.mempool_manager.mempool.spends.items():
            spends[tx_id] = item
        return spends

    async def get_mempool_item_by_tx_id(self, tx_id: bytes32) -> Optional[Dict]:
        item = self.service.mempool_manager.get_mempool_item(tx_id)
        if item is None:
            return None
        else:
            return item.__dict__<|MERGE_RESOLUTION|>--- conflicted
+++ resolved
@@ -89,18 +89,12 @@
     defaults: ConsensusConstants
 
     @classmethod
-<<<<<<< HEAD
-    async def create(cls, db_path=":memory:", defaults=DEFAULT_CONSTANTS):
-        self = cls()
-        uri = f"file:db_{random.randint(0, 99999999)}?mode=memory&cache=shared"
-=======
     async def create(cls, db_path=None, defaults=DEFAULT_CONSTANTS):
         self = cls()
         if db_path is None:
             uri = f"file:db_{random.randint(0, 99999999)}?mode=memory&cache=shared"
         else:
             uri = f"file:{db_path}"
->>>>>>> 2fbe062e
         connection = await aiosqlite.connect(uri, uri=True)
         self.db_wrapper = DBWrapper2(connection)
         await self.db_wrapper.add_connection(await aiosqlite.connect(uri, uri=True))
@@ -120,10 +114,7 @@
                 self.block_height = store_data.block_height
                 self.block_records = store_data.block_records
                 self.blocks = store_data.blocks
-<<<<<<< HEAD
-=======
                 self.mempool_manager.peak = self.block_records[-1]
->>>>>>> 2fbe062e
             else:
                 self.timestamp = 1
                 self.block_height = 0
