--- conflicted
+++ resolved
@@ -198,17 +198,11 @@
             if sys.getprofile() is not None:
                 self.log.warning("not enabling profiler, getprofile() is already set")
             else:
-<<<<<<< HEAD
                 # TODO: stop dropping tasks on the floor
-                asyncio.create_task(profile_task(self._root_path, "farmer", self.log))
+                asyncio.create_task(profile_task(self._root_path, "farmer", self.log))  # noqa: RUF006
 
         # TODO: stop dropping tasks on the floor
-        asyncio.create_task(start_task())
-=======
-                asyncio.create_task(profile_task(self._root_path, "farmer", self.log))  # noqa: RUF006
-
         asyncio.create_task(start_task())  # noqa: RUF006
->>>>>>> 604fc1fe
         try:
             yield
         finally:
