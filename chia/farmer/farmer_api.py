from __future__ import annotations

import json
import logging
import time
<<<<<<< HEAD
from typing import Any, ClassVar, Optional, Union
=======
from typing import TYPE_CHECKING, Any, ClassVar, Optional, Union, cast
>>>>>>> 68adc506

import aiohttp
from chia_rs import AugSchemeMPL, G2Element, PrivateKey

from chia import __version__
from chia.consensus.pot_iterations import calculate_iterations_quality, calculate_sp_interval_iters
from chia.farmer.farmer import Farmer, increment_pool_stats, strip_old_entries
from chia.harvester.harvester_api import HarvesterAPI
from chia.protocols import farmer_protocol, harvester_protocol
from chia.protocols.farmer_protocol import DeclareProofOfSpace, SignedValues
from chia.protocols.harvester_protocol import (
    PlotSyncDone,
    PlotSyncPathList,
    PlotSyncPlotList,
    PlotSyncStart,
    PoolDifficulty,
    SignatureRequestSourceData,
    SigningDataKind,
)
from chia.protocols.pool_protocol import (
    PoolErrorCode,
    PostPartialPayload,
    PostPartialRequest,
    get_current_authentication_token,
)
from chia.protocols.protocol_message_types import ProtocolMessageTypes
from chia.server.api_protocol import ApiMetadata
from chia.server.outbound_message import Message, NodeType, make_msg
from chia.server.server import ssl_context_for_root
from chia.server.ws_connection import WSChiaConnection
from chia.ssl.create_ssl import get_mozilla_ca_crt
from chia.types.blockchain_format.pool_target import PoolTarget
from chia.types.blockchain_format.proof_of_space import (
    calculate_prefix_bits,
    generate_plot_public_key,
    generate_taproot_sk,
    get_plot_id,
    verify_and_get_quality_string,
)
from chia.types.blockchain_format.sized_bytes import bytes32
from chia.util.ints import uint8, uint16, uint32, uint64


class FarmerAPI:
    if TYPE_CHECKING:
        from chia.server.api_protocol import ApiProtocol

        _protocol_check: ClassVar[ApiProtocol] = cast("FarmerAPI", None)

    log: logging.Logger
    farmer: Farmer
    api: ClassVar[ApiMetadata] = ApiMetadata()

    def __init__(self, farmer: Farmer) -> None:
        self.log = logging.getLogger(__name__)
        self.farmer = farmer

    def ready(self) -> bool:
        return self.farmer.started

    @api.request(peer_required=True)
    async def new_proof_of_space(
        self, new_proof_of_space: harvester_protocol.NewProofOfSpace, peer: WSChiaConnection
    ) -> None:
        """
        This is a response from the harvester, for a NewSignagePointHarvester.
        Here we check if the proof of space is sufficiently good, and if so, we
        ask for the whole proof.
        """
        if new_proof_of_space.sp_hash not in self.farmer.number_of_responses:
            self.farmer.number_of_responses[new_proof_of_space.sp_hash] = 0
            self.farmer.cache_add_time[new_proof_of_space.sp_hash] = uint64(int(time.time()))

        max_pos_per_sp = 5

        if self.farmer.config.get("selected_network") != "mainnet":
            # This is meant to make testnets more stable, when difficulty is very low
            if self.farmer.number_of_responses[new_proof_of_space.sp_hash] > max_pos_per_sp:
                self.farmer.log.info(
                    f"Surpassed {max_pos_per_sp} PoSpace for one SP, no longer submitting PoSpace for signage point "
                    f"{new_proof_of_space.sp_hash}"
                )
                return None

        if new_proof_of_space.sp_hash not in self.farmer.sps:
            self.farmer.log.warning(
                f"Received response for a signage point that we do not have {new_proof_of_space.sp_hash}"
            )
            return None

        sps = self.farmer.sps[new_proof_of_space.sp_hash]
        for sp in sps:
            computed_quality_string = verify_and_get_quality_string(
                new_proof_of_space.proof,
                self.farmer.constants,
                new_proof_of_space.challenge_hash,
                new_proof_of_space.sp_hash,
                height=sp.peak_height,
            )
            if computed_quality_string is None:
                plotid: bytes32 = get_plot_id(new_proof_of_space.proof)
                self.farmer.log.error(f"Invalid proof of space: {plotid.hex()} proof: {new_proof_of_space.proof}")
                return None

            self.farmer.number_of_responses[new_proof_of_space.sp_hash] += 1

            required_iters: uint64 = calculate_iterations_quality(
                self.farmer.constants.DIFFICULTY_CONSTANT_FACTOR,
                computed_quality_string,
                new_proof_of_space.proof.size,
                sp.difficulty,
                new_proof_of_space.sp_hash,
            )

            # If the iters are good enough to make a block, proceed with the block making flow
            if required_iters < calculate_sp_interval_iters(self.farmer.constants, sp.sub_slot_iters):
                if new_proof_of_space.farmer_reward_address_override is not None:
                    self.farmer.notify_farmer_reward_taken_by_harvester_as_fee(sp, new_proof_of_space)

                sp_src_data: Optional[list[Optional[SignatureRequestSourceData]]] = None
                if (
                    new_proof_of_space.include_source_signature_data
                    or new_proof_of_space.farmer_reward_address_override is not None
                ):
                    assert sp.sp_source_data

                    cc_data: SignatureRequestSourceData
                    rc_data: SignatureRequestSourceData
                    if sp.sp_source_data.vdf_data is not None:
                        cc_data = SignatureRequestSourceData(
                            uint8(SigningDataKind.CHALLENGE_CHAIN_VDF), bytes(sp.sp_source_data.vdf_data.cc_vdf)
                        )
                        rc_data = SignatureRequestSourceData(
                            uint8(SigningDataKind.REWARD_CHAIN_VDF), bytes(sp.sp_source_data.vdf_data.rc_vdf)
                        )
                    else:
                        assert sp.sp_source_data.sub_slot_data is not None
                        cc_data = SignatureRequestSourceData(
                            uint8(SigningDataKind.CHALLENGE_CHAIN_SUB_SLOT),
                            bytes(sp.sp_source_data.sub_slot_data.cc_sub_slot),
                        )
                        rc_data = SignatureRequestSourceData(
                            uint8(SigningDataKind.REWARD_CHAIN_SUB_SLOT),
                            bytes(sp.sp_source_data.sub_slot_data.rc_sub_slot),
                        )

                    sp_src_data = [cc_data, rc_data]

                # Proceed at getting the signatures for this PoSpace
                request = harvester_protocol.RequestSignatures(
                    new_proof_of_space.plot_identifier,
                    new_proof_of_space.challenge_hash,
                    new_proof_of_space.sp_hash,
                    [sp.challenge_chain_sp, sp.reward_chain_sp],
                    message_data=sp_src_data,
                    rc_block_unfinished=None,
                )

                if new_proof_of_space.sp_hash not in self.farmer.proofs_of_space:
                    self.farmer.proofs_of_space[new_proof_of_space.sp_hash] = []
                self.farmer.proofs_of_space[new_proof_of_space.sp_hash].append(
                    (
                        new_proof_of_space.plot_identifier,
                        new_proof_of_space.proof,
                    )
                )
                self.farmer.cache_add_time[new_proof_of_space.sp_hash] = uint64(int(time.time()))
                self.farmer.quality_str_to_identifiers[computed_quality_string] = (
                    new_proof_of_space.plot_identifier,
                    new_proof_of_space.challenge_hash,
                    new_proof_of_space.sp_hash,
                    peer.peer_node_id,
                )
                self.farmer.cache_add_time[computed_quality_string] = uint64(int(time.time()))

                await peer.send_message(make_msg(ProtocolMessageTypes.request_signatures, request))

            p2_singleton_puzzle_hash = new_proof_of_space.proof.pool_contract_puzzle_hash
            if p2_singleton_puzzle_hash is not None:
                # Otherwise, send the proof of space to the pool
                # When we win a block, we also send the partial to the pool
                if p2_singleton_puzzle_hash not in self.farmer.pool_state:
                    self.farmer.log.info(f"Did not find pool info for {p2_singleton_puzzle_hash}")
                    return
                pool_state_dict: dict[str, Any] = self.farmer.pool_state[p2_singleton_puzzle_hash]
                pool_url = pool_state_dict["pool_config"].pool_url
                if pool_url == "":
                    # `pool_url == ""` means solo plotNFT farming
                    increment_pool_stats(
                        self.farmer.pool_state,
                        p2_singleton_puzzle_hash,
                        "valid_partials",
                        time.time(),
                    )
                    return

                if pool_state_dict["current_difficulty"] is None:
                    self.farmer.log.warning(
                        f"No pool specific difficulty has been set for {p2_singleton_puzzle_hash}, "
                        f"check communication with the pool, skipping this partial to {pool_url}."
                    )
                    increment_pool_stats(
                        self.farmer.pool_state,
                        p2_singleton_puzzle_hash,
                        "missing_partials",
                        time.time(),
                    )
                    self.farmer.state_changed(
                        "failed_partial",
                        {"p2_singleton_puzzle_hash": p2_singleton_puzzle_hash.hex()},
                    )
                    return

                required_iters = calculate_iterations_quality(
                    self.farmer.constants.DIFFICULTY_CONSTANT_FACTOR,
                    computed_quality_string,
                    new_proof_of_space.proof.size,
                    pool_state_dict["current_difficulty"],
                    new_proof_of_space.sp_hash,
                )
                if required_iters >= calculate_sp_interval_iters(
                    self.farmer.constants, self.farmer.constants.POOL_SUB_SLOT_ITERS
                ):
                    self.farmer.log.info(
                        f"Proof of space not good enough for pool {pool_url}: {pool_state_dict['current_difficulty']}"
                    )
                    increment_pool_stats(
                        self.farmer.pool_state,
                        p2_singleton_puzzle_hash,
                        "insufficient_partials",
                        time.time(),
                    )
                    self.farmer.state_changed(
                        "failed_partial",
                        {"p2_singleton_puzzle_hash": p2_singleton_puzzle_hash.hex()},
                    )
                    return

                authentication_token_timeout = pool_state_dict["authentication_token_timeout"]
                if authentication_token_timeout is None:
                    self.farmer.log.warning(
                        f"No pool specific authentication_token_timeout has been set for {p2_singleton_puzzle_hash}"
                        f", check communication with the pool."
                    )
                    increment_pool_stats(
                        self.farmer.pool_state,
                        p2_singleton_puzzle_hash,
                        "missing_partials",
                        time.time(),
                    )
                    self.farmer.state_changed(
                        "failed_partial",
                        {"p2_singleton_puzzle_hash": p2_singleton_puzzle_hash.hex()},
                    )
                    return

                # Submit partial to pool
                is_eos = new_proof_of_space.signage_point_index == 0

                payload = PostPartialPayload(
                    pool_state_dict["pool_config"].launcher_id,
                    get_current_authentication_token(authentication_token_timeout),
                    new_proof_of_space.proof,
                    new_proof_of_space.sp_hash,
                    is_eos,
                    peer.peer_node_id,
                )

                # The plot key is 2/2 so we need the harvester's half of the signature
                m_to_sign = payload.get_hash()
                m_src_data: Optional[list[Optional[SignatureRequestSourceData]]] = None

                if (  # pragma: no cover
                    new_proof_of_space.include_source_signature_data
                    or new_proof_of_space.farmer_reward_address_override is not None
                ):
                    m_src_data = [SignatureRequestSourceData(uint8(SigningDataKind.PARTIAL), bytes(payload))]

                request = harvester_protocol.RequestSignatures(
                    new_proof_of_space.plot_identifier,
                    new_proof_of_space.challenge_hash,
                    new_proof_of_space.sp_hash,
                    [m_to_sign],
                    message_data=m_src_data,
                    rc_block_unfinished=None,
                )
                response: Any = await peer.call_api(HarvesterAPI.request_signatures, request)
                if not isinstance(response, harvester_protocol.RespondSignatures):
                    self.farmer.log.error(f"Invalid response from harvester: {response}")
                    increment_pool_stats(
                        self.farmer.pool_state,
                        p2_singleton_puzzle_hash,
                        "invalid_partials",
                        time.time(),
                    )
                    self.farmer.state_changed(
                        "failed_partial",
                        {"p2_singleton_puzzle_hash": p2_singleton_puzzle_hash.hex()},
                    )
                    return

                assert len(response.message_signatures) == 1

                plot_signature: Optional[G2Element] = None
                for sk in self.farmer.get_private_keys():
                    pk = sk.get_g1()
                    if pk == response.farmer_pk:
                        agg_pk = generate_plot_public_key(response.local_pk, pk, True)
                        assert agg_pk == new_proof_of_space.proof.plot_public_key
                        sig_farmer = AugSchemeMPL.sign(sk, m_to_sign, agg_pk)
                        taproot_sk: PrivateKey = generate_taproot_sk(response.local_pk, pk)
                        taproot_sig: G2Element = AugSchemeMPL.sign(taproot_sk, m_to_sign, agg_pk)

                        plot_signature = AugSchemeMPL.aggregate(
                            [sig_farmer, response.message_signatures[0][1], taproot_sig]
                        )
                        assert AugSchemeMPL.verify(agg_pk, m_to_sign, plot_signature)

                authentication_sk: Optional[PrivateKey] = self.farmer.get_authentication_sk(
                    pool_state_dict["pool_config"]
                )
                if authentication_sk is None:
                    self.farmer.log.error(f"No authentication sk for {p2_singleton_puzzle_hash}")
                    increment_pool_stats(
                        self.farmer.pool_state,
                        p2_singleton_puzzle_hash,
                        "missing_partials",
                        time.time(),
                    )
                    self.farmer.state_changed(
                        "failed_partial",
                        {"p2_singleton_puzzle_hash": p2_singleton_puzzle_hash.hex()},
                    )
                    return

                authentication_signature = AugSchemeMPL.sign(authentication_sk, m_to_sign)

                assert plot_signature is not None

                agg_sig: G2Element = AugSchemeMPL.aggregate([plot_signature, authentication_signature])

                post_partial_request: PostPartialRequest = PostPartialRequest(payload, agg_sig)
                self.farmer.log.info(
                    f"Submitting partial for {post_partial_request.payload.launcher_id.hex()} to {pool_url}"
                )
                increment_pool_stats(
                    self.farmer.pool_state,
                    p2_singleton_puzzle_hash,
                    "points_found",
                    time.time(),
                    count=pool_state_dict["current_difficulty"],
                    value=pool_state_dict["current_difficulty"],
                )
                self.farmer.log.debug(f"POST /partial request {post_partial_request}")
                try:
                    async with aiohttp.ClientSession() as session:
                        async with session.post(
                            f"{pool_url}/partial",
                            json=post_partial_request.to_json_dict(),
                            ssl=ssl_context_for_root(get_mozilla_ca_crt(), log=self.farmer.log),
                            headers={
                                "User-Agent": f"Chia Blockchain v.{__version__}",
                                "chia-farmer-version": __version__,
                                "chia-harvester-version": peer.version,
                            },
                        ) as resp:
                            if not resp.ok:
                                self.farmer.log.error(f"Error sending partial to {pool_url}, {resp.status}")
                                increment_pool_stats(
                                    self.farmer.pool_state,
                                    p2_singleton_puzzle_hash,
                                    "invalid_partials",
                                    time.time(),
                                )
                                return

                            pool_response: dict[str, Any] = json.loads(await resp.text())
                            self.farmer.log.info(f"Pool response: {pool_response}")
                            if "error_code" in pool_response:
                                self.farmer.log.error(
                                    f"Error in pooling: "
                                    f"{pool_response['error_code'], pool_response['error_message']}"
                                )

                                increment_pool_stats(
                                    self.farmer.pool_state,
                                    p2_singleton_puzzle_hash,
                                    "pool_errors",
                                    time.time(),
                                    value=pool_response,
                                )

                                if pool_response["error_code"] == PoolErrorCode.TOO_LATE.value:
                                    increment_pool_stats(
                                        self.farmer.pool_state,
                                        p2_singleton_puzzle_hash,
                                        "stale_partials",
                                        time.time(),
                                    )
                                elif pool_response["error_code"] == PoolErrorCode.PROOF_NOT_GOOD_ENOUGH.value:
                                    self.farmer.log.error(
                                        "Partial not good enough, forcing pool farmer update to "
                                        "get our current difficulty."
                                    )
                                    increment_pool_stats(
                                        self.farmer.pool_state,
                                        p2_singleton_puzzle_hash,
                                        "insufficient_partials",
                                        time.time(),
                                    )
                                    pool_state_dict["next_farmer_update"] = 0
                                    await self.farmer.update_pool_state()
                                else:
                                    increment_pool_stats(
                                        self.farmer.pool_state,
                                        p2_singleton_puzzle_hash,
                                        "invalid_partials",
                                        time.time(),
                                    )
                                return

                            increment_pool_stats(
                                self.farmer.pool_state,
                                p2_singleton_puzzle_hash,
                                "valid_partials",
                                time.time(),
                            )
                            new_difficulty = pool_response["new_difficulty"]
                            increment_pool_stats(
                                self.farmer.pool_state,
                                p2_singleton_puzzle_hash,
                                "points_acknowledged",
                                time.time(),
                                new_difficulty,
                                new_difficulty,
                            )
                            pool_state_dict["current_difficulty"] = new_difficulty
                except Exception as e:
                    self.farmer.log.error(f"Error connecting to pool: {e}")

                    error_resp = {"error_code": uint16(PoolErrorCode.REQUEST_FAILED.value), "error_message": str(e)}
                    increment_pool_stats(
                        self.farmer.pool_state,
                        p2_singleton_puzzle_hash,
                        "pool_errors",
                        time.time(),
                        value=error_resp,
                    )
                    increment_pool_stats(
                        self.farmer.pool_state,
                        p2_singleton_puzzle_hash,
                        "invalid_partials",
                        time.time(),
                    )
                    self.farmer.state_changed(
                        "failed_partial",
                        {"p2_singleton_puzzle_hash": p2_singleton_puzzle_hash.hex()},
                    )
                    return

                self.farmer.state_changed(
                    "submitted_partial",
                    {
                        "launcher_id": post_partial_request.payload.launcher_id.hex(),
                        "pool_url": pool_url,
                        "current_difficulty": pool_state_dict["current_difficulty"],
                        "points_acknowledged_since_start": pool_state_dict["points_acknowledged_since_start"],
                        "points_acknowledged_24h": pool_state_dict["points_acknowledged_24h"],
                    },
                )

                return

    @api.request()
    async def respond_signatures(self, response: harvester_protocol.RespondSignatures) -> None:
        request = self._process_respond_signatures(response)
        if request is None:
            return None

        message: Message | None = None
        if isinstance(request, DeclareProofOfSpace):
            self.farmer.state_changed("proof", {"proof": request, "passed_filter": True})
            message = make_msg(ProtocolMessageTypes.declare_proof_of_space, request)
        if isinstance(request, SignedValues):
            message = make_msg(ProtocolMessageTypes.signed_values, request)
        await self.farmer.server.send_to_all([message], NodeType.FULL_NODE)

    """
    FARMER PROTOCOL (FARMER <-> FULL NODE)
    """

    @api.request()
    async def new_signage_point(self, new_signage_point: farmer_protocol.NewSignagePoint) -> None:
        if new_signage_point.challenge_chain_sp not in self.farmer.sps:
            self.farmer.sps[new_signage_point.challenge_chain_sp] = []
        if new_signage_point in self.farmer.sps[new_signage_point.challenge_chain_sp]:
            self.farmer.log.debug(f"Duplicate signage point {new_signage_point.signage_point_index}")
            return

        # Mark this SP as known, so we do not process it multiple times
        self.farmer.sps[new_signage_point.challenge_chain_sp].append(new_signage_point)

        try:
            pool_difficulties: list[PoolDifficulty] = []
            for p2_singleton_puzzle_hash, pool_dict in self.farmer.pool_state.items():
                if pool_dict["pool_config"].pool_url == "":
                    # Self pooling
                    continue

                if pool_dict["current_difficulty"] is None:
                    self.farmer.log.warning(
                        f"No pool specific difficulty has been set for {p2_singleton_puzzle_hash}, "
                        f"check communication with the pool, skipping this signage point, pool: "
                        f"{pool_dict['pool_config'].pool_url} "
                    )
                    continue
                pool_difficulties.append(
                    PoolDifficulty(
                        pool_dict["current_difficulty"],
                        self.farmer.constants.POOL_SUB_SLOT_ITERS,
                        p2_singleton_puzzle_hash,
                    )
                )
            message = harvester_protocol.NewSignagePointHarvester(
                new_signage_point.challenge_hash,
                new_signage_point.difficulty,
                new_signage_point.sub_slot_iters,
                new_signage_point.signage_point_index,
                new_signage_point.challenge_chain_sp,
                pool_difficulties,
                uint8(calculate_prefix_bits(self.farmer.constants, new_signage_point.peak_height)),
            )

            msg = make_msg(ProtocolMessageTypes.new_signage_point_harvester, message)
            await self.farmer.server.send_to_all([msg], NodeType.HARVESTER)
        except Exception as exception:
            # Remove here, as we want to reprocess the SP should it be sent again
            self.farmer.sps[new_signage_point.challenge_chain_sp].remove(new_signage_point)

            raise exception
        finally:
            # Age out old 24h information for every signage point regardless
            # of any failures.  Note that this still lets old data remain if
            # the client isn't receiving signage points.
            cutoff_24h = time.time() - (24 * 60 * 60)
            for p2_singleton_puzzle_hash, pool_dict in self.farmer.pool_state.items():
                for key in ["points_found_24h", "points_acknowledged_24h"]:
                    if key not in pool_dict:
                        continue

                    pool_dict[key] = strip_old_entries(pairs=pool_dict[key], before=cutoff_24h)

        now = uint64(int(time.time()))
        self.farmer.cache_add_time[new_signage_point.challenge_chain_sp] = now
        missing_signage_points = self.farmer.check_missing_signage_points(now, new_signage_point)
        self.farmer.state_changed(
            "new_signage_point",
            {"sp_hash": new_signage_point.challenge_chain_sp, "missing_signage_points": missing_signage_points},
        )

    @api.request()
    async def request_signed_values(self, full_node_request: farmer_protocol.RequestSignedValues) -> Optional[Message]:
        if full_node_request.quality_string not in self.farmer.quality_str_to_identifiers:
            self.farmer.log.error(f"Do not have quality string {full_node_request.quality_string}")
            return None

        (plot_identifier, challenge_hash, sp_hash, node_id) = self.farmer.quality_str_to_identifiers[
            full_node_request.quality_string
        ]

        message_data: Optional[list[Optional[SignatureRequestSourceData]]] = None

        if full_node_request.foliage_block_data is not None:
            message_data = [
                SignatureRequestSourceData(
                    uint8(SigningDataKind.FOLIAGE_BLOCK_DATA), bytes(full_node_request.foliage_block_data)
                ),
                (
                    None
                    if full_node_request.foliage_transaction_block_data is None
                    else SignatureRequestSourceData(
                        uint8(SigningDataKind.FOLIAGE_TRANSACTION_BLOCK),
                        bytes(full_node_request.foliage_transaction_block_data),
                    )
                ),
            ]

        request = harvester_protocol.RequestSignatures(
            plot_identifier,
            challenge_hash,
            sp_hash,
            [full_node_request.foliage_block_data_hash, full_node_request.foliage_transaction_block_hash],
            message_data=message_data,
            rc_block_unfinished=full_node_request.rc_block_unfinished,
        )

        response = await self.farmer.server.call_api_of_specific(HarvesterAPI.request_signatures, request, node_id)
        if response is None or not isinstance(response, harvester_protocol.RespondSignatures):
            self.farmer.log.error(f"Invalid response from harvester {node_id} for request_signatures: {response}")
            return None

        # Use the same processing as for unsolicited respond signature requests
        signed_values = self._process_respond_signatures(response)
        if signed_values is None:
            return None
        assert isinstance(signed_values, SignedValues)

        return make_msg(ProtocolMessageTypes.signed_values, signed_values)

    @api.request(peer_required=True)
    async def farming_info(self, request: farmer_protocol.FarmingInfo, peer: WSChiaConnection) -> None:
        self.farmer.state_changed(
            "new_farming_info",
            {
                "farming_info": {
                    "challenge_hash": request.challenge_hash,
                    "signage_point": request.sp_hash,
                    "passed_filter": request.passed,
                    "proofs": request.proofs,
                    "total_plots": request.total_plots,
                    "timestamp": request.timestamp,
                    "node_id": peer.peer_node_id,
                    "lookup_time": request.lookup_time,
                }
            },
        )

    @api.request(peer_required=True)
    async def respond_plots(self, _: harvester_protocol.RespondPlots, peer: WSChiaConnection) -> None:
        self.farmer.log.warning(f"Respond plots came too late from: {peer.get_peer_logging()}")

    @api.request(peer_required=True)
    async def plot_sync_start(self, message: PlotSyncStart, peer: WSChiaConnection) -> None:
        await self.farmer.plot_sync_receivers[peer.peer_node_id].sync_started(message)

    @api.request(peer_required=True)
    async def plot_sync_loaded(self, message: PlotSyncPlotList, peer: WSChiaConnection) -> None:
        await self.farmer.plot_sync_receivers[peer.peer_node_id].process_loaded(message)

    @api.request(peer_required=True)
    async def plot_sync_removed(self, message: PlotSyncPathList, peer: WSChiaConnection) -> None:
        await self.farmer.plot_sync_receivers[peer.peer_node_id].process_removed(message)

    @api.request(peer_required=True)
    async def plot_sync_invalid(self, message: PlotSyncPathList, peer: WSChiaConnection) -> None:
        await self.farmer.plot_sync_receivers[peer.peer_node_id].process_invalid(message)

    @api.request(peer_required=True)
    async def plot_sync_keys_missing(self, message: PlotSyncPathList, peer: WSChiaConnection) -> None:
        await self.farmer.plot_sync_receivers[peer.peer_node_id].process_keys_missing(message)

    @api.request(peer_required=True)
    async def plot_sync_duplicates(self, message: PlotSyncPathList, peer: WSChiaConnection) -> None:
        await self.farmer.plot_sync_receivers[peer.peer_node_id].process_duplicates(message)

    @api.request(peer_required=True)
    async def plot_sync_done(self, message: PlotSyncDone, peer: WSChiaConnection) -> None:
        await self.farmer.plot_sync_receivers[peer.peer_node_id].sync_done(message)

    def _process_respond_signatures(
        self, response: harvester_protocol.RespondSignatures
    ) -> Optional[Union[DeclareProofOfSpace, SignedValues]]:
        """
        Processing the responded signatures happens when receiving an unsolicited request for an SP or when receiving
        the signature response for a block from a harvester.
        """
        if response.sp_hash not in self.farmer.sps:
            self.farmer.log.warning(f"Do not have challenge hash {response.challenge_hash}")
            return None
        is_sp_signatures: bool = False
        sps = self.farmer.sps[response.sp_hash]
        peak_height = sps[0].peak_height
        signage_point_index = sps[0].signage_point_index
        found_sp_hash_debug = False
        for sp_candidate in sps:
            if response.sp_hash == response.message_signatures[0][0]:
                found_sp_hash_debug = True
                if sp_candidate.reward_chain_sp == response.message_signatures[1][0]:
                    is_sp_signatures = True
        if found_sp_hash_debug:
            assert is_sp_signatures

        pospace = None
        for plot_identifier, candidate_pospace in self.farmer.proofs_of_space[response.sp_hash]:
            if plot_identifier == response.plot_identifier:
                pospace = candidate_pospace
        assert pospace is not None
        include_taproot: bool = pospace.pool_contract_puzzle_hash is not None

        computed_quality_string = verify_and_get_quality_string(
            pospace, self.farmer.constants, response.challenge_hash, response.sp_hash, height=peak_height
        )
        if computed_quality_string is None:
            self.farmer.log.warning(f"Have invalid PoSpace {pospace}")
            return None

        if is_sp_signatures:
            (
                challenge_chain_sp,
                challenge_chain_sp_harv_sig,
            ) = response.message_signatures[0]
            reward_chain_sp, reward_chain_sp_harv_sig = response.message_signatures[1]
            for sk in self.farmer.get_private_keys():
                pk = sk.get_g1()
                if pk == response.farmer_pk:
                    agg_pk = generate_plot_public_key(response.local_pk, pk, include_taproot)
                    assert agg_pk == pospace.plot_public_key
                    if include_taproot:
                        taproot_sk: PrivateKey = generate_taproot_sk(response.local_pk, pk)
                        taproot_share_cc_sp: G2Element = AugSchemeMPL.sign(taproot_sk, challenge_chain_sp, agg_pk)
                        taproot_share_rc_sp: G2Element = AugSchemeMPL.sign(taproot_sk, reward_chain_sp, agg_pk)
                    else:
                        taproot_share_cc_sp = G2Element()
                        taproot_share_rc_sp = G2Element()
                    farmer_share_cc_sp = AugSchemeMPL.sign(sk, challenge_chain_sp, agg_pk)
                    agg_sig_cc_sp = AugSchemeMPL.aggregate(
                        [challenge_chain_sp_harv_sig, farmer_share_cc_sp, taproot_share_cc_sp]
                    )
                    assert AugSchemeMPL.verify(agg_pk, challenge_chain_sp, agg_sig_cc_sp)

                    # This means it passes the sp filter
                    farmer_share_rc_sp = AugSchemeMPL.sign(sk, reward_chain_sp, agg_pk)
                    agg_sig_rc_sp = AugSchemeMPL.aggregate(
                        [reward_chain_sp_harv_sig, farmer_share_rc_sp, taproot_share_rc_sp]
                    )
                    assert AugSchemeMPL.verify(agg_pk, reward_chain_sp, agg_sig_rc_sp)

                    if pospace.pool_public_key is not None:
                        assert pospace.pool_contract_puzzle_hash is None
                        pool_pk = bytes(pospace.pool_public_key)
                        if pool_pk not in self.farmer.pool_sks_map:
                            self.farmer.log.error(
                                f"Don't have the private key for the pool key used by harvester: {pool_pk.hex()}"
                            )
                            return None

                        pool_target: Optional[PoolTarget] = PoolTarget(self.farmer.pool_target, uint32(0))
                        assert pool_target is not None
                        pool_target_signature: Optional[G2Element] = AugSchemeMPL.sign(
                            self.farmer.pool_sks_map[pool_pk], bytes(pool_target)
                        )
                    else:
                        assert pospace.pool_contract_puzzle_hash is not None
                        pool_target = None
                        pool_target_signature = None

                    include_source_signature_data = response.include_source_signature_data

                    farmer_reward_address = self.farmer.farmer_target
                    if response.farmer_reward_address_override is not None:
                        farmer_reward_address = response.farmer_reward_address_override
                        include_source_signature_data = True

                    return farmer_protocol.DeclareProofOfSpace(
                        response.challenge_hash,
                        challenge_chain_sp,
                        signage_point_index,
                        reward_chain_sp,
                        pospace,
                        agg_sig_cc_sp,
                        agg_sig_rc_sp,
                        farmer_reward_address,
                        pool_target,
                        pool_target_signature,
                        include_signature_source_data=include_source_signature_data,
                    )
        else:
            # This is a response with block signatures
            for sk in self.farmer.get_private_keys():
                (
                    foliage_block_data_hash,
                    foliage_sig_harvester,
                ) = response.message_signatures[0]
                (
                    foliage_transaction_block_hash,
                    foliage_transaction_block_sig_harvester,
                ) = response.message_signatures[1]
                pk = sk.get_g1()
                if pk == response.farmer_pk:
                    agg_pk = generate_plot_public_key(response.local_pk, pk, include_taproot)
                    assert agg_pk == pospace.plot_public_key
                    if include_taproot:
                        taproot_sk = generate_taproot_sk(response.local_pk, pk)
                        foliage_sig_taproot: G2Element = AugSchemeMPL.sign(taproot_sk, foliage_block_data_hash, agg_pk)
                        foliage_transaction_block_sig_taproot: G2Element = AugSchemeMPL.sign(
                            taproot_sk, foliage_transaction_block_hash, agg_pk
                        )
                    else:
                        foliage_sig_taproot = G2Element()
                        foliage_transaction_block_sig_taproot = G2Element()

                    foliage_sig_farmer = AugSchemeMPL.sign(sk, foliage_block_data_hash, agg_pk)
                    foliage_transaction_block_sig_farmer = AugSchemeMPL.sign(sk, foliage_transaction_block_hash, agg_pk)

                    foliage_agg_sig = AugSchemeMPL.aggregate(
                        [foliage_sig_harvester, foliage_sig_farmer, foliage_sig_taproot]
                    )
                    foliage_block_agg_sig = AugSchemeMPL.aggregate(
                        [
                            foliage_transaction_block_sig_harvester,
                            foliage_transaction_block_sig_farmer,
                            foliage_transaction_block_sig_taproot,
                        ]
                    )
                    assert AugSchemeMPL.verify(agg_pk, foliage_block_data_hash, foliage_agg_sig)
                    assert AugSchemeMPL.verify(agg_pk, foliage_transaction_block_hash, foliage_block_agg_sig)

                    return farmer_protocol.SignedValues(
                        computed_quality_string,
                        foliage_agg_sig,
                        foliage_block_agg_sig,
                    )

        return None<|MERGE_RESOLUTION|>--- conflicted
+++ resolved
@@ -3,11 +3,7 @@
 import json
 import logging
 import time
-<<<<<<< HEAD
-from typing import Any, ClassVar, Optional, Union
-=======
 from typing import TYPE_CHECKING, Any, ClassVar, Optional, Union, cast
->>>>>>> 68adc506
 
 import aiohttp
 from chia_rs import AugSchemeMPL, G2Element, PrivateKey
