--- conflicted
+++ resolved
@@ -109,13 +109,6 @@
 
             self.farmer.number_of_responses[new_proof_of_space.sp_hash] += 1
 
-<<<<<<< HEAD
-=======
-            # TODO: support v2 plots after the hard fork
-            pos_size_v1 = new_proof_of_space.proof.size().size_v1
-            assert pos_size_v1 is not None, "plot format v2 not supported yet"
-
->>>>>>> a11f3ca6
             required_iters: uint64 = calculate_iterations_quality(
                 self.farmer.constants,
                 computed_quality_string,
@@ -225,13 +218,10 @@
                     )
                     return
 
-<<<<<<< HEAD
-=======
                 # TODO: support v2 plots
                 pos_size_v1 = new_proof_of_space.proof.size().size_v1
                 assert pos_size_v1 is not None, "plot format v2 not supported yet"
 
->>>>>>> a11f3ca6
                 required_iters = calculate_iterations_quality(
                     self.farmer.constants,
                     computed_quality_string,
