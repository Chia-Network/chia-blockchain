from __future__ import annotations

import json
import logging
import time
from typing import TYPE_CHECKING, Any, ClassVar, Optional, Union, cast

import aiohttp
from chia_rs import AugSchemeMPL, G2Element, PoolTarget, PrivateKey
from chia_rs.sized_bytes import bytes32
from chia_rs.sized_ints import uint8, uint16, uint32, uint64

from chia import __version__
from chia.consensus.pot_iterations import calculate_iterations_quality, calculate_sp_interval_iters
from chia.farmer.farmer import Farmer, increment_pool_stats, strip_old_entries
from chia.harvester.harvester_api import HarvesterAPI
from chia.protocols import farmer_protocol, harvester_protocol
from chia.protocols.farmer_protocol import DeclareProofOfSpace, SignedValues
from chia.protocols.harvester_protocol import (
    PlotSyncDone,
    PlotSyncPathList,
    PlotSyncPlotList,
    PlotSyncStart,
    PoolDifficulty,
    SignatureRequestSourceData,
    SigningDataKind,
)
from chia.protocols.outbound_message import Message, NodeType, make_msg
from chia.protocols.pool_protocol import (
    PoolErrorCode,
    PostPartialPayload,
    PostPartialRequest,
    get_current_authentication_token,
)
from chia.protocols.protocol_message_types import ProtocolMessageTypes
from chia.server.api_protocol import ApiMetadata
from chia.server.server import ssl_context_for_root
from chia.server.ws_connection import WSChiaConnection
from chia.ssl.create_ssl import get_mozilla_ca_crt
from chia.types.blockchain_format.proof_of_space import (
    calculate_prefix_bits,
    generate_plot_public_key,
    generate_taproot_sk,
    get_plot_id,
    verify_and_get_quality_string,
)


class FarmerAPI:
    if TYPE_CHECKING:
        from chia.server.api_protocol import ApiProtocol

        _protocol_check: ClassVar[ApiProtocol] = cast("FarmerAPI", None)

    log: logging.Logger
    farmer: Farmer
    metadata: ClassVar[ApiMetadata] = ApiMetadata()

    def __init__(self, farmer: Farmer) -> None:
        self.log = logging.getLogger(__name__)
        self.farmer = farmer

    def ready(self) -> bool:
        return self.farmer.started

    @metadata.request(peer_required=True)
    async def new_proof_of_space(
        self, new_proof_of_space: harvester_protocol.NewProofOfSpace, peer: WSChiaConnection
    ) -> None:
        """
        This is a response from the harvester, for a NewSignagePointHarvester.
        Here we check if the proof of space is sufficiently good, and if so, we
        ask for the whole proof.
        """
        if new_proof_of_space.sp_hash not in self.farmer.number_of_responses:
            self.farmer.number_of_responses[new_proof_of_space.sp_hash] = 0
            self.farmer.cache_add_time[new_proof_of_space.sp_hash] = uint64(int(time.time()))

        max_pos_per_sp = 5

        if self.farmer.config.get("selected_network") != "mainnet":
            # This is meant to make testnets more stable, when difficulty is very low
            if self.farmer.number_of_responses[new_proof_of_space.sp_hash] > max_pos_per_sp:
                self.farmer.log.info(
                    f"Surpassed {max_pos_per_sp} PoSpace for one SP, no longer submitting PoSpace for signage point "
                    f"{new_proof_of_space.sp_hash}"
                )
                return None

        if new_proof_of_space.sp_hash not in self.farmer.sps:
            self.farmer.log.warning(
                f"Received response for a signage point that we do not have {new_proof_of_space.sp_hash}"
            )
            return None

        sps = self.farmer.sps[new_proof_of_space.sp_hash]
        for sp in sps:
            computed_quality_string = verify_and_get_quality_string(
                new_proof_of_space.proof,
                self.farmer.constants,
                new_proof_of_space.challenge_hash,
                new_proof_of_space.sp_hash,
                height=sp.peak_height,
            )
            if computed_quality_string is None:
                plotid: bytes32 = get_plot_id(new_proof_of_space.proof)
                self.farmer.log.error(f"Invalid proof of space: {plotid.hex()} proof: {new_proof_of_space.proof}")
                return None

            self.farmer.number_of_responses[new_proof_of_space.sp_hash] += 1

            # TODO: support v2 plots after the hard fork
            pos_size_v1 = new_proof_of_space.proof.size_v1()
<<<<<<< HEAD
            assert pos_size_v1 is not None
=======
            assert pos_size_v1 is not None, "plot format v2 not supported yet"
>>>>>>> ae706ad8

            required_iters: uint64 = calculate_iterations_quality(
                self.farmer.constants.DIFFICULTY_CONSTANT_FACTOR,
                computed_quality_string,
                pos_size_v1,
                sp.difficulty,
                new_proof_of_space.sp_hash,
            )

            # If the iters are good enough to make a block, proceed with the block making flow
            if required_iters < calculate_sp_interval_iters(self.farmer.constants, sp.sub_slot_iters):
                if new_proof_of_space.farmer_reward_address_override is not None:
                    self.farmer.notify_farmer_reward_taken_by_harvester_as_fee(sp, new_proof_of_space)

                sp_src_data: Optional[list[Optional[SignatureRequestSourceData]]] = None
                if (
                    new_proof_of_space.include_source_signature_data
                    or new_proof_of_space.farmer_reward_address_override is not None
                ):
                    assert sp.sp_source_data

                    cc_data: SignatureRequestSourceData
                    rc_data: SignatureRequestSourceData
                    if sp.sp_source_data.vdf_data is not None:
                        cc_data = SignatureRequestSourceData(
                            uint8(SigningDataKind.CHALLENGE_CHAIN_VDF), bytes(sp.sp_source_data.vdf_data.cc_vdf)
                        )
                        rc_data = SignatureRequestSourceData(
                            uint8(SigningDataKind.REWARD_CHAIN_VDF), bytes(sp.sp_source_data.vdf_data.rc_vdf)
                        )
                    else:
                        assert sp.sp_source_data.sub_slot_data is not None
                        cc_data = SignatureRequestSourceData(
                            uint8(SigningDataKind.CHALLENGE_CHAIN_SUB_SLOT),
                            bytes(sp.sp_source_data.sub_slot_data.cc_sub_slot),
                        )
                        rc_data = SignatureRequestSourceData(
                            uint8(SigningDataKind.REWARD_CHAIN_SUB_SLOT),
                            bytes(sp.sp_source_data.sub_slot_data.rc_sub_slot),
                        )

                    sp_src_data = [cc_data, rc_data]

                # Proceed at getting the signatures for this PoSpace
                request = harvester_protocol.RequestSignatures(
                    new_proof_of_space.plot_identifier,
                    new_proof_of_space.challenge_hash,
                    new_proof_of_space.sp_hash,
                    [sp.challenge_chain_sp, sp.reward_chain_sp],
                    message_data=sp_src_data,
                    rc_block_unfinished=None,
                )

                if new_proof_of_space.sp_hash not in self.farmer.proofs_of_space:
                    self.farmer.proofs_of_space[new_proof_of_space.sp_hash] = []
                self.farmer.proofs_of_space[new_proof_of_space.sp_hash].append(
                    (
                        new_proof_of_space.plot_identifier,
                        new_proof_of_space.proof,
                    )
                )
                self.farmer.cache_add_time[new_proof_of_space.sp_hash] = uint64(int(time.time()))
                self.farmer.quality_str_to_identifiers[computed_quality_string] = (
                    new_proof_of_space.plot_identifier,
                    new_proof_of_space.challenge_hash,
                    new_proof_of_space.sp_hash,
                    peer.peer_node_id,
                )
                self.farmer.cache_add_time[computed_quality_string] = uint64(int(time.time()))

                await peer.send_message(make_msg(ProtocolMessageTypes.request_signatures, request))

            p2_singleton_puzzle_hash = new_proof_of_space.proof.pool_contract_puzzle_hash
            if p2_singleton_puzzle_hash is not None:
                # Otherwise, send the proof of space to the pool
                # When we win a block, we also send the partial to the pool
                if p2_singleton_puzzle_hash not in self.farmer.pool_state:
                    self.farmer.log.info(f"Did not find pool info for {p2_singleton_puzzle_hash}")
                    return
                pool_state_dict: dict[str, Any] = self.farmer.pool_state[p2_singleton_puzzle_hash]
                pool_url = pool_state_dict["pool_config"].pool_url
                if pool_url == "":
                    # `pool_url == ""` means solo plotNFT farming
                    increment_pool_stats(
                        self.farmer.pool_state,
                        p2_singleton_puzzle_hash,
                        "valid_partials",
                        time.time(),
                    )
                    return

                if pool_state_dict["current_difficulty"] is None:
                    self.farmer.log.warning(
                        f"No pool specific difficulty has been set for {p2_singleton_puzzle_hash}, "
                        f"check communication with the pool, skipping this partial to {pool_url}."
                    )
                    increment_pool_stats(
                        self.farmer.pool_state,
                        p2_singleton_puzzle_hash,
                        "missing_partials",
                        time.time(),
                    )
                    self.farmer.state_changed(
                        "failed_partial",
                        {"p2_singleton_puzzle_hash": p2_singleton_puzzle_hash.hex()},
                    )
                    return

                # TODO: support v2 plots
                pos_size_v1 = new_proof_of_space.proof.size_v1()
<<<<<<< HEAD
                assert pos_size_v1 is not None
=======
                assert pos_size_v1 is not None, "plot format v2 not supported yet"
>>>>>>> ae706ad8

                required_iters = calculate_iterations_quality(
                    self.farmer.constants.DIFFICULTY_CONSTANT_FACTOR,
                    computed_quality_string,
                    pos_size_v1,
                    pool_state_dict["current_difficulty"],
                    new_proof_of_space.sp_hash,
                )
                if required_iters >= calculate_sp_interval_iters(
                    self.farmer.constants, self.farmer.constants.POOL_SUB_SLOT_ITERS
                ):
                    self.farmer.log.info(
                        f"Proof of space not good enough for pool {pool_url}: {pool_state_dict['current_difficulty']}"
                    )
                    increment_pool_stats(
                        self.farmer.pool_state,
                        p2_singleton_puzzle_hash,
                        "insufficient_partials",
                        time.time(),
                    )
                    self.farmer.state_changed(
                        "failed_partial",
                        {"p2_singleton_puzzle_hash": p2_singleton_puzzle_hash.hex()},
                    )
                    return

                authentication_token_timeout = pool_state_dict["authentication_token_timeout"]
                if authentication_token_timeout is None:
                    self.farmer.log.warning(
                        f"No pool specific authentication_token_timeout has been set for {p2_singleton_puzzle_hash}"
                        f", check communication with the pool."
                    )
                    increment_pool_stats(
                        self.farmer.pool_state,
                        p2_singleton_puzzle_hash,
                        "missing_partials",
                        time.time(),
                    )
                    self.farmer.state_changed(
                        "failed_partial",
                        {"p2_singleton_puzzle_hash": p2_singleton_puzzle_hash.hex()},
                    )
                    return

                # Submit partial to pool
                is_eos = new_proof_of_space.signage_point_index == 0

                payload = PostPartialPayload(
                    pool_state_dict["pool_config"].launcher_id,
                    get_current_authentication_token(authentication_token_timeout),
                    new_proof_of_space.proof,
                    new_proof_of_space.sp_hash,
                    is_eos,
                    peer.peer_node_id,
                )

                # The plot key is 2/2 so we need the harvester's half of the signature
                m_to_sign = payload.get_hash()
                m_src_data: Optional[list[Optional[SignatureRequestSourceData]]] = None

                if (  # pragma: no cover
                    new_proof_of_space.include_source_signature_data
                    or new_proof_of_space.farmer_reward_address_override is not None
                ):
                    m_src_data = [SignatureRequestSourceData(uint8(SigningDataKind.PARTIAL), bytes(payload))]

                request = harvester_protocol.RequestSignatures(
                    new_proof_of_space.plot_identifier,
                    new_proof_of_space.challenge_hash,
                    new_proof_of_space.sp_hash,
                    [m_to_sign],
                    message_data=m_src_data,
                    rc_block_unfinished=None,
                )
                response: Any = await peer.call_api(HarvesterAPI.request_signatures, request)
                if not isinstance(response, harvester_protocol.RespondSignatures):
                    self.farmer.log.error(f"Invalid response from harvester: {response}")
                    increment_pool_stats(
                        self.farmer.pool_state,
                        p2_singleton_puzzle_hash,
                        "invalid_partials",
                        time.time(),
                    )
                    self.farmer.state_changed(
                        "failed_partial",
                        {"p2_singleton_puzzle_hash": p2_singleton_puzzle_hash.hex()},
                    )
                    return

                assert len(response.message_signatures) == 1

                plot_signature: Optional[G2Element] = None
                for sk in self.farmer.get_private_keys():
                    pk = sk.get_g1()
                    if pk == response.farmer_pk:
                        agg_pk = generate_plot_public_key(response.local_pk, pk, True)
                        assert agg_pk == new_proof_of_space.proof.plot_public_key
                        sig_farmer = AugSchemeMPL.sign(sk, m_to_sign, agg_pk)
                        taproot_sk: PrivateKey = generate_taproot_sk(response.local_pk, pk)
                        taproot_sig: G2Element = AugSchemeMPL.sign(taproot_sk, m_to_sign, agg_pk)

                        plot_signature = AugSchemeMPL.aggregate(
                            [sig_farmer, response.message_signatures[0][1], taproot_sig]
                        )
                        assert AugSchemeMPL.verify(agg_pk, m_to_sign, plot_signature)

                authentication_sk: Optional[PrivateKey] = self.farmer.get_authentication_sk(
                    pool_state_dict["pool_config"]
                )
                if authentication_sk is None:
                    self.farmer.log.error(f"No authentication sk for {p2_singleton_puzzle_hash}")
                    increment_pool_stats(
                        self.farmer.pool_state,
                        p2_singleton_puzzle_hash,
                        "missing_partials",
                        time.time(),
                    )
                    self.farmer.state_changed(
                        "failed_partial",
                        {"p2_singleton_puzzle_hash": p2_singleton_puzzle_hash.hex()},
                    )
                    return

                authentication_signature = AugSchemeMPL.sign(authentication_sk, m_to_sign)

                assert plot_signature is not None

                agg_sig: G2Element = AugSchemeMPL.aggregate([plot_signature, authentication_signature])

                post_partial_request: PostPartialRequest = PostPartialRequest(payload, agg_sig)
                self.farmer.log.info(
                    f"Submitting partial for {post_partial_request.payload.launcher_id.hex()} to {pool_url}"
                )
                increment_pool_stats(
                    self.farmer.pool_state,
                    p2_singleton_puzzle_hash,
                    "points_found",
                    time.time(),
                    count=pool_state_dict["current_difficulty"],
                    value=pool_state_dict["current_difficulty"],
                )
                self.farmer.log.debug(f"POST /partial request {post_partial_request}")
                try:
                    async with aiohttp.ClientSession() as session:
                        async with session.post(
                            f"{pool_url}/partial",
                            json=post_partial_request.to_json_dict(),
                            ssl=ssl_context_for_root(get_mozilla_ca_crt(), log=self.farmer.log),
                            headers={
                                "User-Agent": f"Chia Blockchain v.{__version__}",
                                "chia-farmer-version": __version__,
                                "chia-harvester-version": peer.version,
                            },
                        ) as resp:
                            if not resp.ok:
                                self.farmer.log.error(f"Error sending partial to {pool_url}, {resp.status}")
                                increment_pool_stats(
                                    self.farmer.pool_state,
                                    p2_singleton_puzzle_hash,
                                    "invalid_partials",
                                    time.time(),
                                )
                                return

                            pool_response: dict[str, Any] = json.loads(await resp.text())
                            self.farmer.log.info(f"Pool response: {pool_response}")
                            if "error_code" in pool_response:
                                self.farmer.log.error(
                                    f"Error in pooling: {pool_response['error_code'], pool_response['error_message']}"
                                )

                                increment_pool_stats(
                                    self.farmer.pool_state,
                                    p2_singleton_puzzle_hash,
                                    "pool_errors",
                                    time.time(),
                                    value=pool_response,
                                )

                                if pool_response["error_code"] == PoolErrorCode.TOO_LATE.value:
                                    increment_pool_stats(
                                        self.farmer.pool_state,
                                        p2_singleton_puzzle_hash,
                                        "stale_partials",
                                        time.time(),
                                    )
                                elif pool_response["error_code"] == PoolErrorCode.PROOF_NOT_GOOD_ENOUGH.value:
                                    self.farmer.log.error(
                                        "Partial not good enough, forcing pool farmer update to "
                                        "get our current difficulty."
                                    )
                                    increment_pool_stats(
                                        self.farmer.pool_state,
                                        p2_singleton_puzzle_hash,
                                        "insufficient_partials",
                                        time.time(),
                                    )
                                    pool_state_dict["next_farmer_update"] = 0
                                    await self.farmer.update_pool_state()
                                else:
                                    increment_pool_stats(
                                        self.farmer.pool_state,
                                        p2_singleton_puzzle_hash,
                                        "invalid_partials",
                                        time.time(),
                                    )
                                return

                            increment_pool_stats(
                                self.farmer.pool_state,
                                p2_singleton_puzzle_hash,
                                "valid_partials",
                                time.time(),
                            )
                            new_difficulty = pool_response["new_difficulty"]
                            increment_pool_stats(
                                self.farmer.pool_state,
                                p2_singleton_puzzle_hash,
                                "points_acknowledged",
                                time.time(),
                                new_difficulty,
                                new_difficulty,
                            )
                            pool_state_dict["current_difficulty"] = new_difficulty
                except Exception as e:
                    self.farmer.log.error(f"Error connecting to pool: {e}")

                    error_resp = {"error_code": uint16(PoolErrorCode.REQUEST_FAILED.value), "error_message": str(e)}
                    increment_pool_stats(
                        self.farmer.pool_state,
                        p2_singleton_puzzle_hash,
                        "pool_errors",
                        time.time(),
                        value=error_resp,
                    )
                    increment_pool_stats(
                        self.farmer.pool_state,
                        p2_singleton_puzzle_hash,
                        "invalid_partials",
                        time.time(),
                    )
                    self.farmer.state_changed(
                        "failed_partial",
                        {"p2_singleton_puzzle_hash": p2_singleton_puzzle_hash.hex()},
                    )
                    return

                self.farmer.state_changed(
                    "submitted_partial",
                    {
                        "launcher_id": post_partial_request.payload.launcher_id.hex(),
                        "pool_url": pool_url,
                        "current_difficulty": pool_state_dict["current_difficulty"],
                        "points_acknowledged_since_start": pool_state_dict["points_acknowledged_since_start"],
                        "points_acknowledged_24h": pool_state_dict["points_acknowledged_24h"],
                    },
                )

                return

    @metadata.request()
    async def respond_signatures(self, response: harvester_protocol.RespondSignatures) -> None:
        request = self._process_respond_signatures(response)
        if request is None:
            return None

        message: Message | None = None
        if isinstance(request, DeclareProofOfSpace):
            self.farmer.state_changed("proof", {"proof": request, "passed_filter": True})
            message = make_msg(ProtocolMessageTypes.declare_proof_of_space, request)
        if isinstance(request, SignedValues):
            message = make_msg(ProtocolMessageTypes.signed_values, request)
        await self.farmer.server.send_to_all([message], NodeType.FULL_NODE)

    """
    FARMER PROTOCOL (FARMER <-> FULL NODE)
    """

    @metadata.request()
    async def new_signage_point(self, new_signage_point: farmer_protocol.NewSignagePoint) -> None:
        if new_signage_point.challenge_chain_sp not in self.farmer.sps:
            self.farmer.sps[new_signage_point.challenge_chain_sp] = []
        if new_signage_point in self.farmer.sps[new_signage_point.challenge_chain_sp]:
            self.farmer.log.debug(f"Duplicate signage point {new_signage_point.signage_point_index}")
            return

        # Mark this SP as known, so we do not process it multiple times
        self.farmer.sps[new_signage_point.challenge_chain_sp].append(new_signage_point)

        try:
            pool_difficulties: list[PoolDifficulty] = []
            for p2_singleton_puzzle_hash, pool_dict in self.farmer.pool_state.items():
                if pool_dict["pool_config"].pool_url == "":
                    # Self pooling
                    continue

                if pool_dict["current_difficulty"] is None:
                    self.farmer.log.warning(
                        f"No pool specific difficulty has been set for {p2_singleton_puzzle_hash}, "
                        f"check communication with the pool, skipping this signage point, pool: "
                        f"{pool_dict['pool_config'].pool_url} "
                    )
                    continue
                pool_difficulties.append(
                    PoolDifficulty(
                        pool_dict["current_difficulty"],
                        self.farmer.constants.POOL_SUB_SLOT_ITERS,
                        p2_singleton_puzzle_hash,
                    )
                )
            message = harvester_protocol.NewSignagePointHarvester(
                new_signage_point.challenge_hash,
                new_signage_point.difficulty,
                new_signage_point.sub_slot_iters,
                new_signage_point.signage_point_index,
                new_signage_point.challenge_chain_sp,
                pool_difficulties,
                uint8(calculate_prefix_bits(self.farmer.constants, new_signage_point.peak_height)),
            )

            msg = make_msg(ProtocolMessageTypes.new_signage_point_harvester, message)
            await self.farmer.server.send_to_all([msg], NodeType.HARVESTER)
        except Exception as exception:
            # Remove here, as we want to reprocess the SP should it be sent again
            self.farmer.sps[new_signage_point.challenge_chain_sp].remove(new_signage_point)

            raise exception
        finally:
            # Age out old 24h information for every signage point regardless
            # of any failures.  Note that this still lets old data remain if
            # the client isn't receiving signage points.
            cutoff_24h = time.time() - (24 * 60 * 60)
            for p2_singleton_puzzle_hash, pool_dict in self.farmer.pool_state.items():
                for key in ["points_found_24h", "points_acknowledged_24h"]:
                    if key not in pool_dict:
                        continue

                    pool_dict[key] = strip_old_entries(pairs=pool_dict[key], before=cutoff_24h)

        now = uint64(int(time.time()))
        self.farmer.cache_add_time[new_signage_point.challenge_chain_sp] = now
        missing_signage_points = self.farmer.check_missing_signage_points(now, new_signage_point)
        self.farmer.state_changed(
            "new_signage_point",
            {"sp_hash": new_signage_point.challenge_chain_sp, "missing_signage_points": missing_signage_points},
        )

    @metadata.request()
    async def request_signed_values(self, full_node_request: farmer_protocol.RequestSignedValues) -> Optional[Message]:
        if full_node_request.quality_string not in self.farmer.quality_str_to_identifiers:
            self.farmer.log.error(f"Do not have quality string {full_node_request.quality_string}")
            return None

        (plot_identifier, challenge_hash, sp_hash, node_id) = self.farmer.quality_str_to_identifiers[
            full_node_request.quality_string
        ]

        message_data: Optional[list[Optional[SignatureRequestSourceData]]] = None

        if full_node_request.foliage_block_data is not None:
            message_data = [
                SignatureRequestSourceData(
                    uint8(SigningDataKind.FOLIAGE_BLOCK_DATA), bytes(full_node_request.foliage_block_data)
                ),
                (
                    None
                    if full_node_request.foliage_transaction_block_data is None
                    else SignatureRequestSourceData(
                        uint8(SigningDataKind.FOLIAGE_TRANSACTION_BLOCK),
                        bytes(full_node_request.foliage_transaction_block_data),
                    )
                ),
            ]

        request = harvester_protocol.RequestSignatures(
            plot_identifier,
            challenge_hash,
            sp_hash,
            [full_node_request.foliage_block_data_hash, full_node_request.foliage_transaction_block_hash],
            message_data=message_data,
            rc_block_unfinished=full_node_request.rc_block_unfinished,
        )

        response = await self.farmer.server.call_api_of_specific(HarvesterAPI.request_signatures, request, node_id)
        if response is None or not isinstance(response, harvester_protocol.RespondSignatures):
            self.farmer.log.error(f"Invalid response from harvester {node_id} for request_signatures: {response}")
            return None

        # Use the same processing as for unsolicited respond signature requests
        signed_values = self._process_respond_signatures(response)
        if signed_values is None:
            return None
        assert isinstance(signed_values, SignedValues)

        return make_msg(ProtocolMessageTypes.signed_values, signed_values)

    @metadata.request(peer_required=True)
    async def farming_info(self, request: farmer_protocol.FarmingInfo, peer: WSChiaConnection) -> None:
        self.farmer.state_changed(
            "new_farming_info",
            {
                "farming_info": {
                    "challenge_hash": request.challenge_hash,
                    "signage_point": request.sp_hash,
                    "passed_filter": request.passed,
                    "proofs": request.proofs,
                    "total_plots": request.total_plots,
                    "timestamp": request.timestamp,
                    "node_id": peer.peer_node_id,
                    "lookup_time": request.lookup_time,
                }
            },
        )

    @metadata.request(peer_required=True)
    async def respond_plots(self, _: harvester_protocol.RespondPlots, peer: WSChiaConnection) -> None:
        self.farmer.log.warning(f"Respond plots came too late from: {peer.get_peer_logging()}")

    @metadata.request(peer_required=True)
    async def plot_sync_start(self, message: PlotSyncStart, peer: WSChiaConnection) -> None:
        await self.farmer.plot_sync_receivers[peer.peer_node_id].sync_started(message)

    @metadata.request(peer_required=True)
    async def plot_sync_loaded(self, message: PlotSyncPlotList, peer: WSChiaConnection) -> None:
        await self.farmer.plot_sync_receivers[peer.peer_node_id].process_loaded(message)

    @metadata.request(peer_required=True)
    async def plot_sync_removed(self, message: PlotSyncPathList, peer: WSChiaConnection) -> None:
        await self.farmer.plot_sync_receivers[peer.peer_node_id].process_removed(message)

    @metadata.request(peer_required=True)
    async def plot_sync_invalid(self, message: PlotSyncPathList, peer: WSChiaConnection) -> None:
        await self.farmer.plot_sync_receivers[peer.peer_node_id].process_invalid(message)

    @metadata.request(peer_required=True)
    async def plot_sync_keys_missing(self, message: PlotSyncPathList, peer: WSChiaConnection) -> None:
        await self.farmer.plot_sync_receivers[peer.peer_node_id].process_keys_missing(message)

    @metadata.request(peer_required=True)
    async def plot_sync_duplicates(self, message: PlotSyncPathList, peer: WSChiaConnection) -> None:
        await self.farmer.plot_sync_receivers[peer.peer_node_id].process_duplicates(message)

    @metadata.request(peer_required=True)
    async def plot_sync_done(self, message: PlotSyncDone, peer: WSChiaConnection) -> None:
        await self.farmer.plot_sync_receivers[peer.peer_node_id].sync_done(message)

    def _process_respond_signatures(
        self, response: harvester_protocol.RespondSignatures
    ) -> Optional[Union[DeclareProofOfSpace, SignedValues]]:
        """
        Processing the responded signatures happens when receiving an unsolicited request for an SP or when receiving
        the signature response for a block from a harvester.
        """
        if response.sp_hash not in self.farmer.sps:
            self.farmer.log.warning(f"Do not have challenge hash {response.challenge_hash}")
            return None
        is_sp_signatures: bool = False
        sps = self.farmer.sps[response.sp_hash]
        peak_height = sps[0].peak_height
        signage_point_index = sps[0].signage_point_index
        found_sp_hash_debug = False
        for sp_candidate in sps:
            if response.sp_hash == response.message_signatures[0][0]:
                found_sp_hash_debug = True
                if sp_candidate.reward_chain_sp == response.message_signatures[1][0]:
                    is_sp_signatures = True
        if found_sp_hash_debug:
            assert is_sp_signatures

        pospace = None
        for plot_identifier, candidate_pospace in self.farmer.proofs_of_space[response.sp_hash]:
            if plot_identifier == response.plot_identifier:
                pospace = candidate_pospace
        assert pospace is not None
        include_taproot: bool = pospace.pool_contract_puzzle_hash is not None

        computed_quality_string = verify_and_get_quality_string(
            pospace, self.farmer.constants, response.challenge_hash, response.sp_hash, height=peak_height
        )
        if computed_quality_string is None:
            self.farmer.log.warning(f"Have invalid PoSpace {pospace}")
            return None

        if is_sp_signatures:
            (
                challenge_chain_sp,
                challenge_chain_sp_harv_sig,
            ) = response.message_signatures[0]
            reward_chain_sp, reward_chain_sp_harv_sig = response.message_signatures[1]
            for sk in self.farmer.get_private_keys():
                pk = sk.get_g1()
                if pk == response.farmer_pk:
                    agg_pk = generate_plot_public_key(response.local_pk, pk, include_taproot)
                    assert agg_pk == pospace.plot_public_key
                    if include_taproot:
                        taproot_sk: PrivateKey = generate_taproot_sk(response.local_pk, pk)
                        taproot_share_cc_sp: G2Element = AugSchemeMPL.sign(taproot_sk, challenge_chain_sp, agg_pk)
                        taproot_share_rc_sp: G2Element = AugSchemeMPL.sign(taproot_sk, reward_chain_sp, agg_pk)
                    else:
                        taproot_share_cc_sp = G2Element()
                        taproot_share_rc_sp = G2Element()
                    farmer_share_cc_sp = AugSchemeMPL.sign(sk, challenge_chain_sp, agg_pk)
                    agg_sig_cc_sp = AugSchemeMPL.aggregate(
                        [challenge_chain_sp_harv_sig, farmer_share_cc_sp, taproot_share_cc_sp]
                    )
                    assert AugSchemeMPL.verify(agg_pk, challenge_chain_sp, agg_sig_cc_sp)

                    # This means it passes the sp filter
                    farmer_share_rc_sp = AugSchemeMPL.sign(sk, reward_chain_sp, agg_pk)
                    agg_sig_rc_sp = AugSchemeMPL.aggregate(
                        [reward_chain_sp_harv_sig, farmer_share_rc_sp, taproot_share_rc_sp]
                    )
                    assert AugSchemeMPL.verify(agg_pk, reward_chain_sp, agg_sig_rc_sp)

                    if pospace.pool_public_key is not None:
                        assert pospace.pool_contract_puzzle_hash is None
                        pool_pk = bytes(pospace.pool_public_key)
                        if pool_pk not in self.farmer.pool_sks_map:
                            self.farmer.log.error(
                                f"Don't have the private key for the pool key used by harvester: {pool_pk.hex()}"
                            )
                            return None

                        pool_target: Optional[PoolTarget] = PoolTarget(self.farmer.pool_target, uint32(0))
                        assert pool_target is not None
                        pool_target_signature: Optional[G2Element] = AugSchemeMPL.sign(
                            self.farmer.pool_sks_map[pool_pk], bytes(pool_target)
                        )
                    else:
                        assert pospace.pool_contract_puzzle_hash is not None
                        pool_target = None
                        pool_target_signature = None

                    include_source_signature_data = response.include_source_signature_data

                    farmer_reward_address = self.farmer.farmer_target
                    if response.farmer_reward_address_override is not None:
                        farmer_reward_address = response.farmer_reward_address_override
                        include_source_signature_data = True

                    return farmer_protocol.DeclareProofOfSpace(
                        response.challenge_hash,
                        challenge_chain_sp,
                        signage_point_index,
                        reward_chain_sp,
                        pospace,
                        agg_sig_cc_sp,
                        agg_sig_rc_sp,
                        farmer_reward_address,
                        pool_target,
                        pool_target_signature,
                        include_signature_source_data=include_source_signature_data,
                    )
        else:
            # This is a response with block signatures
            for sk in self.farmer.get_private_keys():
                (
                    foliage_block_data_hash,
                    foliage_sig_harvester,
                ) = response.message_signatures[0]
                (
                    foliage_transaction_block_hash,
                    foliage_transaction_block_sig_harvester,
                ) = response.message_signatures[1]
                pk = sk.get_g1()
                if pk == response.farmer_pk:
                    agg_pk = generate_plot_public_key(response.local_pk, pk, include_taproot)
                    assert agg_pk == pospace.plot_public_key
                    if include_taproot:
                        taproot_sk = generate_taproot_sk(response.local_pk, pk)
                        foliage_sig_taproot: G2Element = AugSchemeMPL.sign(taproot_sk, foliage_block_data_hash, agg_pk)
                        foliage_transaction_block_sig_taproot: G2Element = AugSchemeMPL.sign(
                            taproot_sk, foliage_transaction_block_hash, agg_pk
                        )
                    else:
                        foliage_sig_taproot = G2Element()
                        foliage_transaction_block_sig_taproot = G2Element()

                    foliage_sig_farmer = AugSchemeMPL.sign(sk, foliage_block_data_hash, agg_pk)
                    foliage_transaction_block_sig_farmer = AugSchemeMPL.sign(sk, foliage_transaction_block_hash, agg_pk)

                    foliage_agg_sig = AugSchemeMPL.aggregate(
                        [foliage_sig_harvester, foliage_sig_farmer, foliage_sig_taproot]
                    )
                    foliage_block_agg_sig = AugSchemeMPL.aggregate(
                        [
                            foliage_transaction_block_sig_harvester,
                            foliage_transaction_block_sig_farmer,
                            foliage_transaction_block_sig_taproot,
                        ]
                    )
                    assert AugSchemeMPL.verify(agg_pk, foliage_block_data_hash, foliage_agg_sig)
                    assert AugSchemeMPL.verify(agg_pk, foliage_transaction_block_hash, foliage_block_agg_sig)

                    return farmer_protocol.SignedValues(
                        computed_quality_string,
                        foliage_agg_sig,
                        foliage_block_agg_sig,
                    )

        return None<|MERGE_RESOLUTION|>--- conflicted
+++ resolved
@@ -111,11 +111,7 @@
 
             # TODO: support v2 plots after the hard fork
             pos_size_v1 = new_proof_of_space.proof.size_v1()
-<<<<<<< HEAD
-            assert pos_size_v1 is not None
-=======
             assert pos_size_v1 is not None, "plot format v2 not supported yet"
->>>>>>> ae706ad8
 
             required_iters: uint64 = calculate_iterations_quality(
                 self.farmer.constants.DIFFICULTY_CONSTANT_FACTOR,
@@ -226,11 +222,7 @@
 
                 # TODO: support v2 plots
                 pos_size_v1 = new_proof_of_space.proof.size_v1()
-<<<<<<< HEAD
-                assert pos_size_v1 is not None
-=======
                 assert pos_size_v1 is not None, "plot format v2 not supported yet"
->>>>>>> ae706ad8
 
                 required_iters = calculate_iterations_quality(
                     self.farmer.constants.DIFFICULTY_CONSTANT_FACTOR,
