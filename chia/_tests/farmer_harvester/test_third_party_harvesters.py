from __future__ import annotations

import asyncio
import base64
import contextlib
import dataclasses
import json
import logging
from os.path import dirname
from typing import Optional, Union, cast

import pytest
from chia_rs import G1Element

from chia._tests.util.misc import patch_request_handler
from chia._tests.util.time_out_assert import time_out_assert
from chia.consensus.block_body_validation import ForkInfo
from chia.consensus.blockchain import AddBlockResult
from chia.consensus.difficulty_adjustment import get_next_sub_slot_iters_and_difficulty
from chia.consensus.multiprocess_validation import PreValidationResult, pre_validate_blocks_multiprocessing
from chia.farmer.farmer import Farmer, calculate_harvester_fee_quality
from chia.farmer.farmer_api import FarmerAPI
from chia.full_node.full_node import FullNode
from chia.full_node.full_node_api import FullNodeAPI
from chia.harvester.harvester import Harvester
from chia.harvester.harvester_api import HarvesterAPI
from chia.protocols import farmer_protocol, full_node_protocol, harvester_protocol, timelord_protocol
from chia.protocols.harvester_protocol import ProofOfSpaceFeeInfo, RespondSignatures, SigningDataKind
from chia.protocols.protocol_message_types import ProtocolMessageTypes
from chia.server.outbound_message import Message, NodeType, make_msg
from chia.server.server import ChiaServer
from chia.server.ws_connection import WSChiaConnection
from chia.simulator.block_tools import BlockTools
from chia.simulator.start_simulator import SimulatorFullNodeService
from chia.types.aliases import FarmerService, FullNodeService, HarvesterService
from chia.types.blockchain_format.classgroup import ClassgroupElement
from chia.types.blockchain_format.foliage import FoliageBlockData, FoliageTransactionBlock
from chia.types.blockchain_format.proof_of_space import ProofOfSpace
from chia.types.blockchain_format.sized_bytes import bytes32
from chia.types.blockchain_format.slots import ChallengeChainSubSlot, RewardChainSubSlot
from chia.types.full_block import FullBlock
from chia.types.peer_info import UnresolvedPeerInfo
from chia.types.validation_state import ValidationState
from chia.util.augmented_chain import AugmentedBlockchain
from chia.util.bech32m import decode_puzzle_hash
from chia.util.hash import std_hash
from chia.util.ints import uint8, uint32, uint64

SPType = Union[timelord_protocol.NewEndOfSubSlotVDF, timelord_protocol.NewSignagePointVDF]
SPList = list[SPType]


@pytest.mark.anyio
async def test_harvester_receive_source_signing_data(
    farmer_harvester_2_simulators_zero_bits_plot_filter: tuple[
        FarmerService,
        HarvesterService,
        Union[FullNodeService, SimulatorFullNodeService],
        Union[FullNodeService, SimulatorFullNodeService],
        BlockTools,
    ],
) -> None:
    """
    Tests that the source data for the signatures requests sent to the
    harvester are indeed available and also tests that overrides of
    the farmer reward address, as specified by the harvester, are respected.
    See: CHIP-22: https://github.com/Chia-Network/chips/pull/88
    """
    (
        farmer_service,
        harvester_service,
        full_node_service_1,
        full_node_service_2,
        _,
    ) = farmer_harvester_2_simulators_zero_bits_plot_filter

    farmer: Farmer = farmer_service._node
    harvester: Harvester = harvester_service._node
    full_node_1: FullNode = full_node_service_1._node
    full_node_2: FullNode = full_node_service_2._node

    # Connect peers to each other
    farmer_service.add_peer(
        UnresolvedPeerInfo(str(full_node_service_2.self_hostname), full_node_service_2._server.get_port())
    )
    full_node_service_2.add_peer(
        UnresolvedPeerInfo(str(full_node_service_1.self_hostname), full_node_service_1._server.get_port())
    )

    await wait_until_node_type_connected(farmer.server, NodeType.FULL_NODE)
    await wait_until_node_type_connected(farmer.server, NodeType.HARVESTER)  # Should already be connected
    await wait_until_node_type_connected(full_node_1.server, NodeType.FULL_NODE)

    # Prepare test data
    blocks: list[FullBlock]
    signage_points: SPList

    (blocks, signage_points) = load_test_data()
    assert len(blocks) == 1

    # Inject full node with a pre-existing block to skip initial genesis sub-slot
    # so that we have blocks generated that have our farmer reward address, instead
    # of the GENESIS_PRE_FARM_FARMER_PUZZLE_HASH.
    await add_test_blocks_into_full_node(blocks, full_node_2)

    validated_foliage_data = False
    validated_foliage_transaction = False
    validated_cc_vdf = False
    validated_rc_vdf = False
    validated_sub_slot_cc = False
    validated_sub_slot_rc = False
    # validated_partial = False     # Not covered currently. See comment in validate_harvester_request_signatures

    finished_validating_data = False
    farmer_reward_address = decode_puzzle_hash("txch1psqeaw0h244v5sy2r4se8pheyl62n8778zl6t5e7dep0xch9xfkqhx2mej")

    async def intercept_harvester_request_signatures(
        self: HarvesterAPI, request: harvester_protocol.RequestSignatures
    ) -> Optional[Message]:
        nonlocal harvester
        nonlocal farmer_reward_address

        validate_harvester_request_signatures(request)
        result_msg: Optional[Message] = await HarvesterAPI.request_signatures(
            cast(HarvesterAPI, harvester.server.api), request
        )
        assert result_msg is not None

        # Inject overridden farmer reward address
        response: RespondSignatures = dataclasses.replace(
            RespondSignatures.from_bytes(result_msg.data), farmer_reward_address_override=farmer_reward_address
        )

        return make_msg(ProtocolMessageTypes.respond_signatures, response)

    def validate_harvester_request_signatures(request: harvester_protocol.RequestSignatures) -> None:
        nonlocal farmer
        nonlocal full_node_2
        nonlocal farmer_reward_address
        nonlocal validated_foliage_data
        nonlocal validated_foliage_transaction
        nonlocal validated_cc_vdf
        nonlocal validated_rc_vdf
        nonlocal validated_sub_slot_cc
        nonlocal validated_sub_slot_rc
        nonlocal finished_validating_data

        assert request.message_data is not None
        assert len(request.messages) > 0
        assert len(request.messages) == len(request.message_data)

        for hash, src in zip(request.messages, request.message_data):
            assert hash
            assert src

            data: Optional[
                Union[
                    FoliageBlockData,
                    FoliageTransactionBlock,
                    ClassgroupElement,
                    ChallengeChainSubSlot,
                    RewardChainSubSlot,
                ]
            ] = None
            if src.kind == uint8(SigningDataKind.FOLIAGE_BLOCK_DATA):
                data = FoliageBlockData.from_bytes(src.data)
                assert (
                    data.farmer_reward_puzzle_hash == farmer_reward_address
                    or data.farmer_reward_puzzle_hash
                    == bytes32(full_node_2.constants.GENESIS_PRE_FARM_FARMER_PUZZLE_HASH)
                )
                # RC block unfinished must always be present when foliage block data is present
                assert request.rc_block_unfinished
                assert request.rc_block_unfinished.get_hash() == data.unfinished_reward_block_hash

                if data.farmer_reward_puzzle_hash == farmer_reward_address:
                    validated_foliage_data = True
            elif src.kind == uint8(SigningDataKind.FOLIAGE_TRANSACTION_BLOCK):
                data = FoliageTransactionBlock.from_bytes(src.data)
                validated_foliage_transaction = True
            elif src.kind == uint8(SigningDataKind.CHALLENGE_CHAIN_VDF):
                data = ClassgroupElement.from_bytes(src.data)
                validated_cc_vdf = True
            elif src.kind == uint8(SigningDataKind.REWARD_CHAIN_VDF):
                data = ClassgroupElement.from_bytes(src.data)
                validated_rc_vdf = True
            elif src.kind == uint8(SigningDataKind.CHALLENGE_CHAIN_SUB_SLOT):
                data = ChallengeChainSubSlot.from_bytes(src.data)
                validated_sub_slot_cc = True
            elif src.kind == uint8(SigningDataKind.REWARD_CHAIN_SUB_SLOT):
                data = RewardChainSubSlot.from_bytes(src.data)
                validated_sub_slot_rc = True
            # #NOTE: This data type is difficult to trigger, so it is
            #        not tested for the time being.
            # data = PostPartialPayload.from_bytes(src.data)
            # validated_partial = True
            # elif src.kind == uint8(SigningDataKind.PARTIAL):
            #     pass

            finished_validating_data = (
                validated_foliage_data
                and validated_foliage_transaction
                and validated_cc_vdf
                and validated_rc_vdf
                and validated_sub_slot_cc
                and validated_sub_slot_rc
            )

            assert data is not None
            data_hash = data.get_hash()
            assert data_hash == hash

    async def intercept_farmer_new_proof_of_space(
        self: HarvesterAPI, request: harvester_protocol.NewProofOfSpace, peer: WSChiaConnection
    ) -> None:
        nonlocal farmer
        nonlocal farmer_reward_address

        request = dataclasses.replace(request, farmer_reward_address_override=farmer_reward_address)

        await FarmerAPI.new_proof_of_space(farmer.server.api, request, peer)

    async def intercept_farmer_request_signed_values(
        self: FarmerAPI, request: farmer_protocol.RequestSignedValues
    ) -> Optional[Message]:
        nonlocal farmer
        nonlocal farmer_reward_address
        nonlocal full_node_2

        # Ensure the FullNode included the source data for the signatures
        assert request.foliage_block_data
        assert request.foliage_block_data.get_hash() == request.foliage_block_data_hash
        assert request.foliage_transaction_block_data
        assert request.foliage_transaction_block_data.get_hash() == request.foliage_transaction_block_hash

        assert (
            request.foliage_block_data.farmer_reward_puzzle_hash == farmer_reward_address
            or request.foliage_block_data.farmer_reward_puzzle_hash
            == bytes32(full_node_2.constants.GENESIS_PRE_FARM_FARMER_PUZZLE_HASH)
        )

        return await FarmerAPI.request_signed_values(farmer.server.api, request)

    with contextlib.ExitStack() as exit_stack:
        exit_stack.enter_context(
            patch_request_handler(
                api=farmer.server.api,
                handler=intercept_farmer_request_signed_values,
                request_type=ProtocolMessageTypes.request_signed_values,
            )
        )
        exit_stack.enter_context(
            patch_request_handler(
                api=farmer.server.api,
                handler=intercept_farmer_new_proof_of_space,
                request_type=ProtocolMessageTypes.new_proof_of_space,
            )
        )
        exit_stack.enter_context(
            patch_request_handler(
                api=harvester.server.api,
                handler=intercept_harvester_request_signatures,
                request_type=ProtocolMessageTypes.request_signatures,
            )
        )

        # Start injecting signage points
        await inject_signage_points(signage_points, full_node_1, full_node_2)

        # Wait until test finishes
        def did_finished_validating_data() -> bool:
            return finished_validating_data

<<<<<<< HEAD
        await time_out_assert(60 * 60, did_finished_validating_data, True)
=======
    await time_out_assert(60, did_finished_validating_data, True)
>>>>>>> 15079c6a


@pytest.mark.anyio
async def test_harvester_fee_convention(
    farmer_harvester_2_simulators_zero_bits_plot_filter: tuple[
        FarmerService,
        HarvesterService,
        Union[FullNodeService, SimulatorFullNodeService],
        Union[FullNodeService, SimulatorFullNodeService],
        BlockTools,
    ],
    caplog: pytest.LogCaptureFixture,
) -> None:
    """
    Tests fee convention specified in CHIP-22: https://github.com/Chia-Network/chips/pull/88
    """
    (
        farmer_service,
        _,
        _,
        _,
        _,
    ) = farmer_harvester_2_simulators_zero_bits_plot_filter

    caplog.set_level(logging.DEBUG)
    farmer: Farmer = farmer_service._node
    (sp, pos) = prepare_sp_and_pos_for_fee_test(1)
    farmer.notify_farmer_reward_taken_by_harvester_as_fee(sp, pos)

    assert await scan_log_for_message(caplog, "Fee threshold passed for challenge")


@pytest.mark.anyio
async def test_harvester_fee_invalid_convention(
    farmer_harvester_2_simulators_zero_bits_plot_filter: tuple[
        FarmerService,
        HarvesterService,
        Union[FullNodeService, SimulatorFullNodeService],
        Union[FullNodeService, SimulatorFullNodeService],
        BlockTools,
    ],
    caplog: pytest.LogCaptureFixture,
) -> None:
    """
    Tests that logs are properly emitted when an invalid free threshold is specified
    given the fee convention from CHIP-22: https://github.com/Chia-Network/chips/pull/88
    """
    (
        farmer_service,
        _,
        _,
        _,
        _,
    ) = farmer_harvester_2_simulators_zero_bits_plot_filter

    farmer: Farmer = farmer_service._node
    caplog.set_level(logging.DEBUG)

    (sp, pos) = prepare_sp_and_pos_for_fee_test(-1)
    farmer.notify_farmer_reward_taken_by_harvester_as_fee(sp, pos)
    farmer.log.propagate

    assert await scan_log_for_message(caplog, "Invalid fee threshold for challenge")


def prepare_sp_and_pos_for_fee_test(
    fee_threshold_offset: int,
) -> tuple[farmer_protocol.NewSignagePoint, harvester_protocol.NewProofOfSpace]:
    proof = std_hash(b"1")
    challenge = std_hash(b"1")

    fee_quality = calculate_harvester_fee_quality(proof, challenge)

    pubkey = G1Element.from_bytes(
        bytes.fromhex(
            "80a836a74b077cabaca7a76d1c3c9f269f7f3a8f2fa196a65ee8953eb81274eb8b7328d474982617af5a0fe71b47e9b8"
        )
    )

    # Send some fake data to the framer
    sp = farmer_protocol.NewSignagePoint(
        challenge_hash=challenge,
        challenge_chain_sp=challenge,
        reward_chain_sp=challenge,
        difficulty=uint64(0),
        sub_slot_iters=uint64(0),
        signage_point_index=uint8(0),
        peak_height=uint32(1),
    )

    pos = harvester_protocol.NewProofOfSpace(
        challenge_hash=challenge,
        sp_hash=challenge,
        plot_identifier="foo.plot",
        proof=ProofOfSpace(
            challenge=challenge,
            pool_public_key=None,
            pool_contract_puzzle_hash=None,
            plot_public_key=pubkey,
            size=uint8(len(proof)),
            proof=proof,
        ),
        signage_point_index=uint8(0),
        include_source_signature_data=False,
        farmer_reward_address_override=decode_puzzle_hash(
            "txch1psqeaw0h244v5sy2r4se8pheyl62n8778zl6t5e7dep0xch9xfkqhx2mej"
        ),
        fee_info=ProofOfSpaceFeeInfo(
            # Apply threshold offset to make the fee either pass or fail
            applied_fee_threshold=uint32(fee_quality + fee_threshold_offset)
        ),
    )

    return (sp, pos)


async def scan_log_for_message(caplog: pytest.LogCaptureFixture, find_message: str) -> bool:  # pragma: no cover
    log_text_len = 0

    def log_has_new_text() -> bool:
        nonlocal caplog
        nonlocal log_text_len

        text_len = len(caplog.text)
        if text_len > log_text_len:
            log_text_len = text_len
            return True

        return False

    await time_out_assert(60, log_has_new_text, True)

    log_text = caplog.text
    find_index = 0
    fail_count = 0
    max_fails = 10

    for _ in range(max_fails):
        index = log_text.find(find_message, find_index)
        if index >= 0:
            return True

        fail_count += 1
        assert fail_count < max_fails
        await time_out_assert(10, log_has_new_text, True)
        log_text = caplog.text

    return False


async def wait_until_node_type_connected(server: ChiaServer, node_type: NodeType) -> WSChiaConnection:
    while True:
        for peer in server.all_connections.values():
            if peer.connection_type == node_type.value:
                return peer
        await asyncio.sleep(1)


def decode_sp(
    is_sub_slot: bool, sp64: str
) -> Union[timelord_protocol.NewEndOfSubSlotVDF, timelord_protocol.NewSignagePointVDF]:
    sp_bytes = base64.b64decode(sp64)
    if is_sub_slot:
        return timelord_protocol.NewEndOfSubSlotVDF.from_bytes(sp_bytes)

    return timelord_protocol.NewSignagePointVDF.from_bytes(sp_bytes)


async def add_test_blocks_into_full_node(blocks: list[FullBlock], full_node: FullNode) -> None:
    # Inject full node with a pre-existing block to skip initial genesis sub-slot
    # so that we have blocks generated that have our farmer reward address, instead
    # of the GENESIS_PRE_FARM_FARMER_PUZZLE_HASH.
    prev_b = None
    block = blocks[0]
    prev_ses_block = None
    if block.height > 0:  # pragma: no cover
        prev_b = await full_node.blockchain.get_block_record_from_db(block.prev_header_hash)
        assert prev_b is not None
        curr = prev_b
        while curr.height > 0 and curr.sub_epoch_summary_included is None:
            curr = full_node.blockchain.block_record(curr.prev_hash)
        prev_ses_block = curr
    new_slot = len(block.finished_sub_slots) > 0
    ssi, diff = get_next_sub_slot_iters_and_difficulty(full_node.constants, new_slot, prev_b, full_node.blockchain)
    futures = await pre_validate_blocks_multiprocessing(
        full_node.blockchain.constants,
        AugmentedBlockchain(full_node.blockchain),
        blocks,
        full_node.blockchain.pool,
        {},
        ValidationState(ssi, diff, prev_ses_block),
        validate_signatures=True,
    )
    pre_validation_results: list[PreValidationResult] = list(await asyncio.gather(*futures))
    assert pre_validation_results is not None and len(pre_validation_results) == len(blocks)
    for i in range(len(blocks)):
        block = blocks[i]
        if block.height != 0 and len(block.finished_sub_slots) > 0:  # pragma: no cover
            if block.finished_sub_slots[0].challenge_chain.new_sub_slot_iters is not None:
                ssi = block.finished_sub_slots[0].challenge_chain.new_sub_slot_iters
        fork_info = ForkInfo(block.height - 1, block.height - 1, block.prev_header_hash)
        r, _, _ = await full_node.blockchain.add_block(
            blocks[i], pre_validation_results[i], None, sub_slot_iters=ssi, fork_info=fork_info
        )
        assert r == AddBlockResult.NEW_PEAK


async def inject_signage_points(signage_points: SPList, full_node_1: FullNode, full_node_2: FullNode) -> None:
    full_node_2_peer_1 = [
        n for n in list(full_node_2.server.all_connections.values()) if n.local_type == NodeType.FULL_NODE
    ][0]

    api2 = cast(FullNodeAPI, full_node_2.server.api)

    for i, sp in enumerate(signage_points):
        req: Union[full_node_protocol.RespondEndOfSubSlot, full_node_protocol.RespondSignagePoint]

        if isinstance(sp, timelord_protocol.NewEndOfSubSlotVDF):
            full_node_1.log.info(f"Injecting SP for end of sub-slot @ {i}")

            req = full_node_protocol.RespondEndOfSubSlot(sp.end_of_sub_slot_bundle)
            await api2.respond_end_of_sub_slot(req, full_node_2_peer_1)
        else:
            full_node_1.log.info(f"Injecting SP @ {i}: index: {sp.index_from_challenge}")

            req = full_node_protocol.RespondSignagePoint(
                sp.index_from_challenge,
                sp.challenge_chain_sp_vdf,
                sp.challenge_chain_sp_proof,
                sp.reward_chain_sp_vdf,
                sp.reward_chain_sp_proof,
            )

            await api2.respond_signage_point(req, full_node_2_peer_1)


# Pre-generated test signage points encoded as base64.
# Each element contains either a NewSignagePointVDF or a NewEndOfSubSlotVDF.
# If the first element of the tuple is True, then it is as NewEndOfSubSlotVDF.
# A FullBlock is also included which is infused already in the chain so
# that the next NewEndOfSubSlotVDF is valid.
# This block has to be added to the test FullNode before injecting the signage points.
def load_test_data() -> tuple[list[FullBlock], SPList]:
    file_path: str = dirname(__file__) + "/test_third_party_harvesters_data.json"
    with open(file_path) as f:
        data = json.load(f)
        blocks = [FullBlock.from_bytes(base64.b64decode(cast(str, data["block"])))]

        signage_points = [decode_sp(cast(bool, sp[0]), cast(str, sp[1])) for sp in data["signage_points"]]
        return (blocks, signage_points)<|MERGE_RESOLUTION|>--- conflicted
+++ resolved
@@ -271,11 +271,7 @@
         def did_finished_validating_data() -> bool:
             return finished_validating_data
 
-<<<<<<< HEAD
-        await time_out_assert(60 * 60, did_finished_validating_data, True)
-=======
-    await time_out_assert(60, did_finished_validating_data, True)
->>>>>>> 15079c6a
+        await time_out_assert(60, did_finished_validating_data, True)
 
 
 @pytest.mark.anyio
