from __future__ import annotations

import contextlib
import dataclasses
import enum
import functools
import gc
import json
import logging
import os
import pathlib
import ssl
import subprocess
import sys
from collections.abc import Awaitable, Collection, Iterable, Iterator
from concurrent.futures import Future
from dataclasses import dataclass, field
from enum import Enum
from statistics import mean
from textwrap import dedent
from time import thread_time
from types import TracebackType
<<<<<<< HEAD
from typing import (
    TYPE_CHECKING,
    Any,
    Awaitable,
    Callable,
    ClassVar,
    Collection,
    Dict,
    Iterator,
    List,
    Optional,
    Protocol,
    TextIO,
    Tuple,
    Type,
    TypeVar,
    Union,
    cast,
    final,
)
=======
from typing import TYPE_CHECKING, Any, Callable, ClassVar, Optional, Protocol, TextIO, TypeVar, Union, cast, final
>>>>>>> 470ae0ff

import aiohttp
import pytest

# TODO: update after resolution in https://github.com/pytest-dev/pytest/issues/7469
from _pytest.nodes import Node
from aiohttp import web
from chia_rs import Coin

import chia
import chia._tests
from chia._tests import ether
from chia._tests.connection_utils import add_dummy_connection
from chia._tests.core.data_layer.util import ChiaRoot
from chia._tests.util.time_out_assert import DataTypeProtocol, caller_file_and_line
from chia.consensus.block_body_validation import ForkInfo
from chia.consensus.difficulty_adjustment import get_next_sub_slot_iters_and_difficulty
from chia.full_node.full_node import FullNode, PeakPostProcessingResult
from chia.full_node.mempool import Mempool
from chia.types.blockchain_format.sized_bytes import bytes32
from chia.types.condition_opcodes import ConditionOpcode
from chia.types.full_block import FullBlock
from chia.types.peer_info import PeerInfo
from chia.types.validation_state import ValidationState
from chia.util.batches import to_batches
from chia.util.hash import std_hash
from chia.util.ints import uint16, uint32, uint64
from chia.util.network import WebServer
from chia.wallet.util.compute_hints import HintedCoin
from chia.wallet.wallet_node import WalletNode


class GcMode(enum.Enum):
    nothing = enum.auto
    precollect = enum.auto
    disable = enum.auto
    enable = enum.auto


@contextlib.contextmanager
def manage_gc(mode: GcMode) -> Iterator[None]:
    if mode == GcMode.nothing:
        yield
    elif mode == GcMode.precollect:
        gc.collect()
        yield
    elif mode == GcMode.disable:
        was_enabled = gc.isenabled()
        gc.disable()
        try:
            yield
        finally:
            if was_enabled:
                gc.enable()
    elif mode == GcMode.enable:
        was_enabled = gc.isenabled()
        gc.enable()
        try:
            yield
        finally:
            if not was_enabled:
                gc.disable()


@dataclasses.dataclass(frozen=True)
class RuntimeResults:
    start: float
    end: float
    duration: float
    entry_file: str
    entry_line: int
    overhead: Optional[float]

    def block(self, label: str = "") -> str:
        # The entry line is reported starting at the beginning of the line to trigger
        # PyCharm to highlight as a link to the source.

        return dedent(
            f"""\
            Measuring runtime: {label}
            {self.entry_line}
                run time: {self.duration}
                overhead: {self.overhead if self.overhead is not None else "not measured"}
            """
        )


@final
@dataclasses.dataclass(frozen=True)
class AssertRuntimeResults:
    start: float
    end: float
    duration: float
    entry_file: str
    entry_line: int
    overhead: Optional[float]
    limit: float
    ratio: float

    @classmethod
    def from_runtime_results(
        cls, results: RuntimeResults, limit: float, entry_file: str, entry_line: int, overhead: Optional[float]
    ) -> AssertRuntimeResults:
        return cls(
            start=results.start,
            end=results.end,
            duration=results.duration,
            limit=limit,
            ratio=results.duration / limit,
            entry_file=entry_file,
            entry_line=entry_line,
            overhead=overhead,
        )

    def block(self, label: str = "") -> str:
        # The entry line is reported starting at the beginning of the line to trigger
        # PyCharm to highlight as a link to the source.

        return dedent(
            f"""\
            Asserting maximum duration: {label}
            {self.entry_file}:{self.entry_line}
                run time: {self.duration}
                overhead: {self.overhead if self.overhead is not None else "not measured"}
                 allowed: {self.limit}
                 percent: {self.percent_str()}
            """
        )

    def message(self) -> str:
        return f"{self.duration} seconds not less than {self.limit} seconds ( {self.percent_str()} )"

    def passed(self) -> bool:
        return self.duration < self.limit

    def percent(self) -> float:
        return self.ratio * 100

    def percent_str(self) -> str:
        return f"{self.percent():.0f} %"


def measure_overhead(
    manager_maker: Callable[
        [], contextlib.AbstractContextManager[Union[Future[RuntimeResults], Future[AssertRuntimeResults]]]
    ],
    cycles: int = 10,
) -> float:
    times: list[float] = []

    for _ in range(cycles):
        with manager_maker() as results:
            pass

        times.append(results.result(timeout=0).duration)

    overhead = mean(times)

    return overhead


@contextlib.contextmanager
def measure_runtime(
    label: str = "",
    clock: Callable[[], float] = thread_time,
    gc_mode: GcMode = GcMode.disable,
    overhead: Optional[float] = None,
    print_results: bool = True,
) -> Iterator[Future[RuntimeResults]]:
    entry_file, entry_line = caller_file_and_line(
        relative_to=(
            pathlib.Path(chia.__file__).parent.parent,
            pathlib.Path(chia._tests.__file__).parent.parent,
        )
    )

    results_future: Future[RuntimeResults] = Future()

    with manage_gc(mode=gc_mode):
        start = clock()

        try:
            yield results_future
        finally:
            end = clock()

            duration = end - start
            if overhead is not None:
                duration -= overhead

            results = RuntimeResults(
                start=start,
                end=end,
                duration=duration,
                entry_file=entry_file,
                entry_line=entry_line,
                overhead=overhead,
            )
            results_future.set_result(results)

            if print_results:
                print(results.block(label=label))


@final
@dataclasses.dataclass(frozen=True)
class BenchmarkData:
    if TYPE_CHECKING:
        _protocol_check: ClassVar[DataTypeProtocol] = cast("BenchmarkData", None)

    tag: ClassVar[str] = "benchmark"

    duration: float
    path: pathlib.Path
    line: int
    limit: float

    label: str

    __match_args__: ClassVar[tuple[str, ...]] = ()

    @classmethod
    def unmarshal(cls, marshalled: dict[str, Any]) -> BenchmarkData:
        return cls(
            duration=marshalled["duration"],
            path=pathlib.Path(marshalled["path"]),
            line=int(marshalled["line"]),
            limit=marshalled["limit"],
            label=marshalled["label"],
        )

    def marshal(self) -> dict[str, Any]:
        return {
            "duration": self.duration,
            "path": self.path.as_posix(),
            "line": self.line,
            "limit": self.limit,
            "label": self.label,
        }


@final
@dataclasses.dataclass
class _AssertRuntime:
    """Prepare for, measure, and assert about the time taken by code in the context.

    Defaults are set for single-threaded CPU usage timing without garbage collection.

    In general, there is no generally correct setup for benchmarking.  Only measuring
    a single thread's time using the CPU is not very useful for multithreaded or
    multiprocessed code.  Disabling garbage collection, or forcing it ahead of time,
    makes the benchmark not identify any issues the code may introduce in terms of
    actually causing relevant gc slowdowns.  And so on...

    Produces output of the following form.

        Asserting maximum duration: full block
        /home/altendky/repos/chia-blockchain/tests/core/full_node/test_performance.py:187
            run time: 0.027789528900002837
            allowed: 0.1
            percent: 28 %
    """

    # A class is only being used here, to make __tracebackhide__ work.
    # https://github.com/pytest-dev/pytest/issues/2057

    seconds: float
    # TODO: Optional?
    label: str = ""
    clock: Callable[[], float] = thread_time
    gc_mode: GcMode = GcMode.disable
    print: bool = True
    overhead: Optional[float] = None
    entry_file: Optional[str] = None
    entry_line: Optional[int] = None
    _results: Optional[AssertRuntimeResults] = None
    runtime_manager: Optional[contextlib.AbstractContextManager[Future[RuntimeResults]]] = None
    runtime_results_callable: Optional[Future[RuntimeResults]] = None
    enable_assertion: bool = True

    def __enter__(self) -> Future[AssertRuntimeResults]:
        self.entry_file, self.entry_line = caller_file_and_line(
            relative_to=(
                pathlib.Path(chia.__file__).parent.parent,
                pathlib.Path(chia._tests.__file__).parent.parent,
            )
        )

        self.runtime_manager = measure_runtime(
            clock=self.clock, gc_mode=self.gc_mode, overhead=self.overhead, print_results=False
        )
        self.runtime_results_callable = self.runtime_manager.__enter__()
        self.results_callable: Future[AssertRuntimeResults] = Future()

        return self.results_callable

    def __exit__(
        self,
        exc_type: Optional[type[BaseException]],
        exc: Optional[BaseException],
        traceback: Optional[TracebackType],
    ) -> None:
        if (
            self.entry_file is None
            or self.entry_line is None
            or self.runtime_manager is None
            or self.runtime_results_callable is None
        ):
            raise Exception("Context manager must be entered before exiting")

        self.runtime_manager.__exit__(exc_type, exc, traceback)

        runtime = self.runtime_results_callable.result(timeout=0)
        results = AssertRuntimeResults.from_runtime_results(
            results=runtime,
            limit=self.seconds,
            entry_file=self.entry_file,
            entry_line=self.entry_line,
            overhead=self.overhead,
        )

        self.results_callable.set_result(results)

        if self.print:
            print(results.block(label=self.label))

        if ether.record_property is not None:
            data = BenchmarkData(
                duration=results.duration,
                path=pathlib.Path(self.entry_file),
                line=self.entry_line,
                limit=self.seconds,
                label=self.label,
            )

            ether.record_property(  # pylint: disable=E1102
                data.tag,
                json.dumps(data.marshal(), ensure_ascii=True, sort_keys=True),
            )

        if exc_type is None and self.enable_assertion:
            __tracebackhide__ = True
            assert runtime.duration < self.seconds, results.message()


@final
@dataclasses.dataclass
class BenchmarkRunner:
    enable_assertion: bool = True
    test_id: Optional[TestId] = None
    overhead: Optional[float] = None

    def assert_runtime(self, *args: Any, **kwargs: Any) -> _AssertRuntime:
        kwargs.setdefault("enable_assertion", self.enable_assertion)
        kwargs.setdefault("overhead", self.overhead)
        return _AssertRuntime(*args, **kwargs)


@contextlib.contextmanager
def assert_rpc_error(error: str) -> Iterator[None]:
    with pytest.raises(ValueError) as exception_info:
        yield
    assert error in exception_info.value.args[0]["error"]


@contextlib.contextmanager
def closing_chia_root_popen(chia_root: ChiaRoot, args: list[str]) -> Iterator[subprocess.Popen[Any]]:
    environment = {**os.environ, "CHIA_ROOT": os.fspath(chia_root.path)}

    with subprocess.Popen(args=args, env=environment) as process:
        try:
            yield process
        finally:
            process.terminate()
            try:
                process.wait(timeout=10)
            except subprocess.TimeoutExpired:
                process.kill()


# https://github.com/pytest-dev/pytest/blob/7.3.1/src/_pytest/mark/__init__.py#L45
Marks = Union[pytest.MarkDecorator, Collection[Union[pytest.MarkDecorator, pytest.Mark]]]


class DataCase(Protocol):
    marks: Marks

    @property
    def id(self) -> str: ...


def datacases(*cases: DataCase, _name: str = "case") -> pytest.MarkDecorator:
    return pytest.mark.parametrize(
        argnames=_name,
        argvalues=[pytest.param(case, id=case.id, marks=case.marks) for case in cases],
    )


class DataCasesDecorator(Protocol):
    def __call__(self, *cases: DataCase, _name: str = "case") -> pytest.MarkDecorator: ...


def named_datacases(name: str) -> DataCasesDecorator:
    return functools.partial(datacases, _name=name)


def boolean_datacases(name: str, false: str, true: str) -> pytest.MarkDecorator:
    return pytest.mark.parametrize(
        argnames=name,
        argvalues=[
            pytest.param(False, id=false),
            pytest.param(True, id=true),
        ],
    )


@dataclasses.dataclass
class CoinGenerator:
    _seed: int = -1

    def _get_hash(self) -> bytes32:
        self._seed += 1
        return std_hash(self._seed.to_bytes(length=32, byteorder="big"))

    def _get_amount(self) -> uint64:
        self._seed += 1
        return uint64(self._seed)

    def get(self, parent_coin_id: Optional[bytes32] = None, include_hint: bool = True) -> HintedCoin:
        if parent_coin_id is None:
            parent_coin_id = self._get_hash()
        hint = None
        if include_hint:
            hint = self._get_hash()
        return HintedCoin(Coin(parent_coin_id, self._get_hash(), self._get_amount()), hint)


def coin_creation_args(hinted_coin: HintedCoin) -> list[Any]:
    if hinted_coin.hint is not None:
        memos = [hinted_coin.hint]
    else:
        memos = []
    return [ConditionOpcode.CREATE_COIN, hinted_coin.coin.puzzle_hash, hinted_coin.coin.amount, memos]


def create_logger(file: TextIO = sys.stdout) -> logging.Logger:
    logger = logging.getLogger()
    logger.setLevel(level=logging.DEBUG)
    stream_handler = logging.StreamHandler(stream=file)
    log_date_format = "%Y-%m-%dT%H:%M:%S"
    file_log_formatter = logging.Formatter(
        fmt="%(asctime)s.%(msecs)03d %(levelname)-8s %(message)s",
        datefmt=log_date_format,
    )
    stream_handler.setFormatter(file_log_formatter)
    logger.addHandler(hdlr=stream_handler)

    return logger


def invariant_check_mempool(mempool: Mempool) -> None:
    with mempool._db_conn as conn:
        cursor = conn.execute("SELECT COALESCE(SUM(cost), 0), COALESCE(SUM(fee), 0) FROM tx")
        val = cursor.fetchone()
        assert (mempool._total_cost, mempool._total_fee) == val


async def wallet_height_at_least(wallet_node: WalletNode, h: uint32) -> bool:
    height = await wallet_node.wallet_state_manager.blockchain.get_finished_sync_up_to()
    return height == h


@final
@dataclass
class RecordingWebServer:
    web_server: WebServer
    requests: list[web.Request] = field(default_factory=list)

    @classmethod
    async def create(
        cls,
        hostname: str,
        port: uint16,
        max_request_body_size: int = 1024**2,  # Default `client_max_size` from web.Application
        ssl_context: Optional[ssl.SSLContext] = None,
        prefer_ipv6: bool = False,
    ) -> RecordingWebServer:
        web_server = await WebServer.create(
            hostname=hostname,
            port=port,
            max_request_body_size=max_request_body_size,
            ssl_context=ssl_context,
            prefer_ipv6=prefer_ipv6,
            start=False,
        )

        self = cls(web_server=web_server)
        routes = [web.route(method="*", path=route, handler=func) for (route, func) in self.get_routes().items()]
        web_server.add_routes(routes=routes)
        await web_server.start()
        return self

    def get_routes(self) -> dict[str, Callable[[web.Request], Awaitable[web.Response]]]:
        return {"/{path:.*}": self.handler}

    async def handler(self, request: web.Request) -> web.Response:
        self.requests.append(request)

        request_json = await request.json()
        if isinstance(request_json, dict) and "response" in request_json:
            response = request_json["response"]
        else:
            response = {"success": True}

        return aiohttp.web.json_response(data=response)

    async def await_closed(self) -> None:
        self.web_server.close()
        await self.web_server.await_closed()


@final
@dataclasses.dataclass(frozen=True)
class TestId:
    platform: str
    test_path: tuple[str, ...]
    ids: tuple[str, ...]

    @classmethod
    def create(cls, node: Node, platform: str = sys.platform) -> TestId:
        test_path: list[str] = []
        temp_node = node
        while True:
            name: str
            if isinstance(temp_node, pytest.Function):
                name = temp_node.originalname
            elif isinstance(temp_node, pytest.Package):
                # must check before pytest.Module since Package is a subclass
                name = temp_node.name
            elif isinstance(temp_node, pytest.Module):
                name = temp_node.name[:-3]
            else:
                name = temp_node.name
            test_path.insert(0, name)
            if isinstance(temp_node.parent, pytest.Session) or temp_node.parent is None:
                break
            temp_node = temp_node.parent

        # TODO: can we avoid parsing the id's etc from the node name?
        test_name, delimiter, rest = node.name.partition("[")
        ids: tuple[str, ...]
        if delimiter == "":
            ids = ()
        else:
            ids = tuple(rest.rstrip("]").split("-"))

        return cls(
            platform=platform,
            test_path=tuple(test_path),
            ids=ids,
        )

    @classmethod
    def unmarshal(cls, marshalled: dict[str, Any]) -> TestId:
        return cls(
            platform=marshalled["platform"],
            test_path=tuple(marshalled["test_path"]),
            ids=tuple(marshalled["ids"]),
        )

    def marshal(self) -> dict[str, Any]:
        return {
            "platform": self.platform,
            "test_path": self.test_path,
            "ids": self.ids,
        }


<<<<<<< HEAD
=======
T = TypeVar("T")


@dataclasses.dataclass(frozen=True)
class DataTypeProtocol(Protocol):
    tag: ClassVar[str]

    line: int
    path: Path
    label: str
    duration: float
    limit: float

    __match_args__: ClassVar[tuple[str, ...]] = ()

    @classmethod
    def unmarshal(cls: type[T], marshalled: dict[str, Any]) -> T: ...

    def marshal(self) -> dict[str, Any]: ...


>>>>>>> 470ae0ff
T_ComparableEnum = TypeVar("T_ComparableEnum", bound="ComparableEnum")


class ComparableEnum(Enum):
    def __lt__(self: T_ComparableEnum, other: T_ComparableEnum) -> object:
        if self.__class__ is not other.__class__:
            return NotImplemented

        return self.value.__lt__(other.value)

    def __le__(self: T_ComparableEnum, other: T_ComparableEnum) -> object:
        if self.__class__ is not other.__class__:
            return NotImplemented

        return self.value.__le__(other.value)

    def __eq__(self: T_ComparableEnum, other: object) -> bool:
        if self.__class__ is not other.__class__:
            return False

        return cast(bool, self.value.__eq__(cast(T_ComparableEnum, other).value))

    def __ne__(self: T_ComparableEnum, other: object) -> bool:
        if self.__class__ is not other.__class__:
            return True

        return cast(bool, self.value.__ne__(cast(T_ComparableEnum, other).value))

    def __gt__(self: T_ComparableEnum, other: T_ComparableEnum) -> object:
        if self.__class__ is not other.__class__:
            return NotImplemented

        return self.value.__gt__(other.value)

    def __ge__(self: T_ComparableEnum, other: T_ComparableEnum) -> object:
        if self.__class__ is not other.__class__:
            return NotImplemented

        return self.value.__ge__(other.value)


<<<<<<< HEAD
=======
def caller_file_and_line(distance: int = 1, relative_to: Iterable[Path] = ()) -> tuple[str, int]:
    caller = getframeinfo(stack()[distance + 1][0])

    caller_path = Path(caller.filename)
    options: list[str] = [caller_path.as_posix()]
    for path in relative_to:
        try:
            options.append(caller_path.relative_to(path).as_posix())
        except ValueError:
            pass

    return min(options, key=len), caller.lineno


>>>>>>> 470ae0ff
async def add_blocks_in_batches(
    blocks: list[FullBlock],
    full_node: FullNode,
    header_hash: Optional[bytes32] = None,
) -> None:
    if header_hash is None:
        diff = full_node.constants.DIFFICULTY_STARTING
        ssi = full_node.constants.SUB_SLOT_ITERS_STARTING
        fork_height = -1
        fork_info = ForkInfo(-1, fork_height, full_node.constants.GENESIS_CHALLENGE)
    else:
        block_record = await full_node.blockchain.get_block_record_from_db(header_hash)
        assert block_record is not None
        ssi, diff = get_next_sub_slot_iters_and_difficulty(
            full_node.constants, True, block_record, full_node.blockchain
        )
        fork_height = block_record.height
        fork_info = ForkInfo(block_record.height, fork_height, block_record.header_hash)

    _, dummy_node_id = await add_dummy_connection(full_node.server, "127.0.0.1", 12315)
    dummy_peer = full_node.server.all_connections[dummy_node_id]
    vs = ValidationState(ssi, diff, None)

    for block_batch in to_batches(blocks, 64):
        b = block_batch.entries[0]
        if (b.height % 128) == 0:
            print(f"main chain: {b.height:4} weight: {b.weight}")
        # vs is updated by the call to add_block_batch()
        success, state_change_summary, err = await full_node.add_block_batch(
            block_batch.entries,
            PeerInfo("0.0.0.0", 0),
            fork_info,
            vs,
        )
        assert err is None
        assert success is True
        if state_change_summary is not None:
            peak_fb: Optional[FullBlock] = await full_node.blockchain.get_full_peak()
            assert peak_fb is not None
            ppp_result: PeakPostProcessingResult = await full_node.peak_post_processing(
                peak_fb, state_change_summary, dummy_peer
            )
            await full_node.peak_post_processing_2(peak_fb, dummy_peer, state_change_summary, ppp_result)
    await full_node._finish_sync()<|MERGE_RESOLUTION|>--- conflicted
+++ resolved
@@ -12,7 +12,7 @@
 import ssl
 import subprocess
 import sys
-from collections.abc import Awaitable, Collection, Iterable, Iterator
+from collections.abc import Awaitable, Collection, Iterator
 from concurrent.futures import Future
 from dataclasses import dataclass, field
 from enum import Enum
@@ -20,30 +20,7 @@
 from textwrap import dedent
 from time import thread_time
 from types import TracebackType
-<<<<<<< HEAD
-from typing import (
-    TYPE_CHECKING,
-    Any,
-    Awaitable,
-    Callable,
-    ClassVar,
-    Collection,
-    Dict,
-    Iterator,
-    List,
-    Optional,
-    Protocol,
-    TextIO,
-    Tuple,
-    Type,
-    TypeVar,
-    Union,
-    cast,
-    final,
-)
-=======
 from typing import TYPE_CHECKING, Any, Callable, ClassVar, Optional, Protocol, TextIO, TypeVar, Union, cast, final
->>>>>>> 470ae0ff
 
 import aiohttp
 import pytest
@@ -622,30 +599,6 @@
         }
 
 
-<<<<<<< HEAD
-=======
-T = TypeVar("T")
-
-
-@dataclasses.dataclass(frozen=True)
-class DataTypeProtocol(Protocol):
-    tag: ClassVar[str]
-
-    line: int
-    path: Path
-    label: str
-    duration: float
-    limit: float
-
-    __match_args__: ClassVar[tuple[str, ...]] = ()
-
-    @classmethod
-    def unmarshal(cls: type[T], marshalled: dict[str, Any]) -> T: ...
-
-    def marshal(self) -> dict[str, Any]: ...
-
-
->>>>>>> 470ae0ff
 T_ComparableEnum = TypeVar("T_ComparableEnum", bound="ComparableEnum")
 
 
@@ -687,23 +640,6 @@
         return self.value.__ge__(other.value)
 
 
-<<<<<<< HEAD
-=======
-def caller_file_and_line(distance: int = 1, relative_to: Iterable[Path] = ()) -> tuple[str, int]:
-    caller = getframeinfo(stack()[distance + 1][0])
-
-    caller_path = Path(caller.filename)
-    options: list[str] = [caller_path.as_posix()]
-    for path in relative_to:
-        try:
-            options.append(caller_path.relative_to(path).as_posix())
-        except ValueError:
-            pass
-
-    return min(options, key=len), caller.lineno
-
-
->>>>>>> 470ae0ff
 async def add_blocks_in_batches(
     blocks: list[FullBlock],
     full_node: FullNode,
