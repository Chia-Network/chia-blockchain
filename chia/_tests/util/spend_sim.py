from __future__ import annotations

import contextlib
import json
import random
from collections.abc import AsyncIterator
from contextlib import asynccontextmanager
from dataclasses import dataclass
from pathlib import Path
from typing import Any, Callable, Optional, TypeVar

import anyio
<<<<<<< HEAD
from chia_rs import DONT_VALIDATE_SIGNATURE, G2Element, get_flags_for_height_and_constants, run_block_generator2
from chia_rs.sized_ints import uint32, uint64
=======
from chia_rs import (
    DONT_VALIDATE_SIGNATURE,
    ConsensusConstants,
    G2Element,
    get_flags_for_height_and_constants,
    run_block_generator2,
)
>>>>>>> 30c4ef26

from chia.consensus.block_rewards import calculate_base_farmer_reward, calculate_pool_reward
from chia.consensus.coinbase import create_farmer_coin, create_pool_coin
from chia.consensus.default_constants import DEFAULT_CONSTANTS
from chia.full_node.bundle_tools import simple_solution_generator
from chia.full_node.coin_store import CoinStore
from chia.full_node.hint_store import HintStore
from chia.full_node.mempool import Mempool
from chia.full_node.mempool_check_conditions import get_puzzle_and_solution_for_coin
from chia.full_node.mempool_manager import MempoolManager
from chia.types.blockchain_format.coin import Coin
from chia.types.blockchain_format.program import INFINITE_COST
from chia.types.blockchain_format.sized_bytes import bytes32
from chia.types.coin_record import CoinRecord
from chia.types.coin_spend import CoinSpend
from chia.types.generator_types import BlockGenerator
from chia.types.mempool_inclusion_status import MempoolInclusionStatus
from chia.types.mempool_item import MempoolItem
from chia.types.spend_bundle import SpendBundle, T_SpendBundle
from chia.util.db_wrapper import DBWrapper2
from chia.util.errors import Err, ValidationError
from chia.util.hash import std_hash
from chia.util.streamable import Streamable, streamable
from chia.wallet.util.compute_hints import HintedCoin, compute_spend_hints_and_additions

"""
The purpose of this file is to provide a lightweight simulator for the testing of Chialisp smart contracts.

The Node object uses actual MempoolManager, Mempool and CoinStore objects, while substituting FullBlock and
BlockRecord objects for trimmed down versions.

There is also a provided NodeClient object which implements many of the methods from chia.rpc.full_node_rpc_client
and is designed so that you could test with it and then swap in a real rpc client that uses the same code you tested.
"""


@asynccontextmanager
async def sim_and_client(
    db_path: Optional[Path] = None, defaults: ConsensusConstants = DEFAULT_CONSTANTS, pass_prefarm: bool = True
) -> AsyncIterator[tuple[SpendSim, SimClient]]:
    async with SpendSim.managed(db_path, defaults) as sim:
        client: SimClient = SimClient(sim)
        if pass_prefarm:
            await sim.farm_block()
        yield sim, client


class CostLogger:
    def __init__(self) -> None:
        self.cost_dict: dict[str, int] = {}
        self.cost_dict_no_puzs: dict[str, int] = {}

    def add_cost(self, descriptor: str, spend_bundle: T_SpendBundle) -> T_SpendBundle:
        program: BlockGenerator = simple_solution_generator(spend_bundle)
        flags = get_flags_for_height_and_constants(DEFAULT_CONSTANTS.HARD_FORK_HEIGHT, DEFAULT_CONSTANTS)
        _err, conds = run_block_generator2(
            bytes(program.program),
            [],
            INFINITE_COST,
            flags | DONT_VALIDATE_SIGNATURE,
            G2Element(),
            None,
            DEFAULT_CONSTANTS,
        )
        cost = uint64(0 if conds is None else conds.cost)
        self.cost_dict[descriptor] = cost
        cost_to_subtract: int = 0
        for cs in spend_bundle.coin_spends:
            cost_to_subtract += len(bytes(cs.puzzle_reveal)) * DEFAULT_CONSTANTS.COST_PER_BYTE
        self.cost_dict_no_puzs[descriptor] = cost - cost_to_subtract
        return spend_bundle

    def log_cost_statistics(self) -> str:
        merged_dict = {
            "standard cost": self.cost_dict,
            "no puzzle reveals": self.cost_dict_no_puzs,
        }
        return json.dumps(merged_dict, indent=2)


@streamable
@dataclass(frozen=True)
class SimFullBlock(Streamable):
    transactions_generator: Optional[BlockGenerator]
    height: uint32  # Note that height is not on a regular FullBlock


_T_SimBlockRecord = TypeVar("_T_SimBlockRecord", bound="SimBlockRecord")


@streamable
@dataclass(frozen=True)
class SimBlockRecord(Streamable):
    reward_claims_incorporated: list[Coin]
    height: uint32
    prev_transaction_block_height: uint32
    timestamp: uint64
    is_transaction_block: bool
    header_hash: bytes32
    prev_transaction_block_hash: bytes32

    @classmethod
    def create(cls: type[_T_SimBlockRecord], rci: list[Coin], height: uint32, timestamp: uint64) -> _T_SimBlockRecord:
        prev_transaction_block_height = uint32(height - 1 if height > 0 else 0)
        return cls(
            rci,
            height,
            prev_transaction_block_height,
            timestamp,
            True,
            std_hash(height.stream_to_bytes()),
            std_hash(prev_transaction_block_height.stream_to_bytes()),
        )


@streamable
@dataclass(frozen=True)
class SimStore(Streamable):
    timestamp: uint64
    block_height: uint32
    block_records: list[SimBlockRecord]
    blocks: list[SimFullBlock]


_T_SpendSim = TypeVar("_T_SpendSim", bound="SpendSim")


class SpendSim:
    db_wrapper: DBWrapper2
    coin_store: CoinStore
    mempool_manager: MempoolManager
    block_records: list[SimBlockRecord]
    blocks: list[SimFullBlock]
    timestamp: uint64
    block_height: uint32
    defaults: ConsensusConstants
    hint_store: HintStore

    @classmethod
    @contextlib.asynccontextmanager
    async def managed(
        cls: type[_T_SpendSim], db_path: Optional[Path] = None, defaults: ConsensusConstants = DEFAULT_CONSTANTS
    ) -> AsyncIterator[_T_SpendSim]:
        self = cls()
        if db_path is None:
            uri = f"file:db_{random.randint(0, 99999999)}?mode=memory&cache=shared"
        else:
            uri = f"file:{db_path}"

        async with DBWrapper2.managed(database=uri, uri=True, reader_count=1, db_version=2) as self.db_wrapper:
            self.coin_store = await CoinStore.create(self.db_wrapper)
            self.hint_store = await HintStore.create(self.db_wrapper)
            self.mempool_manager = MempoolManager(
                self.coin_store.get_coin_records, self.coin_store.get_unspent_lineage_info_for_puzzle_hash, defaults
            )
            self.defaults = defaults

            # Load the next data if there is any
            async with self.db_wrapper.writer_maybe_transaction() as conn:
                await conn.execute("CREATE TABLE IF NOT EXISTS block_data(data blob PRIMARY KEY)")
                cursor = await conn.execute("SELECT * from block_data")
                row = await cursor.fetchone()
                await cursor.close()
                if row is not None:
                    store_data = SimStore.from_bytes(row[0])
                    self.timestamp = store_data.timestamp
                    self.block_height = store_data.block_height
                    self.block_records = store_data.block_records
                    self.blocks = store_data.blocks
                    self.mempool_manager.peak = self.block_records[-1]
                else:
                    self.timestamp = uint64(1)
                    self.block_height = uint32(0)
                    self.block_records = []
                    self.blocks = []

            try:
                yield self
            finally:
                with anyio.CancelScope(shield=True):
                    async with self.db_wrapper.writer_maybe_transaction() as conn:
                        c = await conn.execute("DELETE FROM block_data")
                        await c.close()
                        c = await conn.execute(
                            "INSERT INTO block_data VALUES(?)",
                            (bytes(SimStore(self.timestamp, self.block_height, self.block_records, self.blocks)),),
                        )
                        await c.close()

    async def new_peak(self, spent_coins_ids: Optional[list[bytes32]]) -> None:
        await self.mempool_manager.new_peak(self.block_records[-1], spent_coins_ids)

    def new_coin_record(self, coin: Coin, coinbase: bool = False) -> CoinRecord:
        return CoinRecord(
            coin,
            uint32(self.block_height + 1),
            uint32(0),
            coinbase,
            self.timestamp,
        )

    async def all_non_reward_coins(self) -> list[Coin]:
        coins = set()
        async with self.db_wrapper.reader_no_transaction() as conn:
            cursor = await conn.execute(
                "SELECT puzzle_hash,coin_parent,amount from coin_record WHERE coinbase=0 AND spent_index==0 ",
            )
            rows = await cursor.fetchall()

            await cursor.close()
        for row in rows:
            coin = Coin(bytes32(row[1]), bytes32(row[0]), uint64.from_bytes(row[2]))
            coins.add(coin)
        return list(coins)

    async def generate_transaction_generator(self, bundle: Optional[SpendBundle]) -> Optional[BlockGenerator]:
        if bundle is None:
            return None
        return simple_solution_generator(bundle)

    async def farm_block(
        self,
        puzzle_hash: bytes32 = bytes32(b"0" * 32),
        item_inclusion_filter: Optional[Callable[[bytes32], bool]] = None,
    ) -> tuple[list[Coin], list[Coin]]:
        # Fees get calculated
        fees = uint64(0)
        for item in self.mempool_manager.mempool.all_items():
            fees = uint64(fees + item.fee)

        # Rewards get created
        next_block_height: uint32 = uint32(self.block_height + 1) if len(self.block_records) > 0 else self.block_height
        pool_coin: Coin = create_pool_coin(
            next_block_height,
            puzzle_hash,
            calculate_pool_reward(next_block_height),
            self.defaults.GENESIS_CHALLENGE,
        )
        farmer_coin: Coin = create_farmer_coin(
            next_block_height,
            puzzle_hash,
            uint64(calculate_base_farmer_reward(next_block_height) + fees),
            self.defaults.GENESIS_CHALLENGE,
        )
        await self.coin_store._add_coin_records(
            [self.new_coin_record(pool_coin, True), self.new_coin_record(farmer_coin, True)]
        )

        # Coin store gets updated
        generator_bundle: Optional[SpendBundle] = None
        return_additions: list[Coin] = []
        return_removals: list[Coin] = []
        spent_coins_ids = None
        if (len(self.block_records) > 0) and (self.mempool_manager.mempool.size() > 0):
            peak = self.mempool_manager.peak
            if peak is not None:
                result = await self.mempool_manager.create_bundle_from_mempool(
                    last_tb_header_hash=peak.header_hash,
                    get_unspent_lineage_info_for_puzzle_hash=self.coin_store.get_unspent_lineage_info_for_puzzle_hash,
                    item_inclusion_filter=item_inclusion_filter,
                )

                if result is not None:
                    bundle, additions = result
                    generator_bundle = bundle
                    for spend in generator_bundle.coin_spends:
                        hint_dict, _ = compute_spend_hints_and_additions(spend)
                        hints: list[tuple[bytes32, bytes]] = []
                        hint_obj: HintedCoin
                        for coin_name, hint_obj in hint_dict.items():
                            if hint_obj.hint is not None:
                                hints.append((coin_name, bytes(hint_obj.hint)))
                        await self.hint_store.add_hints(hints)
                    return_additions = additions
                    return_removals = bundle.removals()
                    spent_coins_ids = [r.name() for r in return_removals]
                    await self.coin_store._add_coin_records([self.new_coin_record(addition) for addition in additions])
                    await self.coin_store._set_spent(spent_coins_ids, uint32(self.block_height + 1))

        # SimBlockRecord is created
        generator: Optional[BlockGenerator] = await self.generate_transaction_generator(generator_bundle)
        self.block_records.append(
            SimBlockRecord.create(
                [pool_coin, farmer_coin],
                next_block_height,
                self.timestamp,
            )
        )
        self.blocks.append(SimFullBlock(generator, next_block_height))

        # block_height is incremented
        self.block_height = next_block_height

        # mempool is reset
        await self.new_peak(spent_coins_ids)

        # return some debugging data
        return return_additions, return_removals

    def get_height(self) -> uint32:
        return self.block_height

    def pass_time(self, time: uint64) -> None:
        self.timestamp = uint64(self.timestamp + time)

    def pass_blocks(self, blocks: uint32) -> None:
        self.block_height = uint32(self.block_height + blocks)

    async def rewind(self, block_height: uint32) -> None:
        new_br_list = list(filter(lambda br: br.height <= block_height, self.block_records))
        new_block_list = list(filter(lambda block: block.height <= block_height, self.blocks))
        self.block_records = new_br_list
        self.blocks = new_block_list
        await self.coin_store.rollback_to_block(block_height)
        old_pool = self.mempool_manager.mempool
        self.mempool_manager.mempool = Mempool(old_pool.mempool_info, old_pool.fee_estimator)
        self.block_height = block_height
        if new_br_list:
            self.timestamp = new_br_list[-1].timestamp
        else:
            self.timestamp = uint64(1)


class SimClient:
    def __init__(self, service: SpendSim) -> None:
        self.service = service

    async def push_tx(self, spend_bundle: SpendBundle) -> tuple[MempoolInclusionStatus, Optional[Err]]:
        try:
            spend_bundle_id = spend_bundle.name()
            sbc = await self.service.mempool_manager.pre_validate_spendbundle(spend_bundle, spend_bundle_id)
        except ValidationError as e:
            return MempoolInclusionStatus.FAILED, e.code
        assert self.service.mempool_manager.peak is not None
        info = await self.service.mempool_manager.add_spend_bundle(
            spend_bundle, sbc, spend_bundle_id, self.service.mempool_manager.peak.height
        )
        return info.status, info.error

    async def get_coin_record_by_name(self, name: bytes32) -> Optional[CoinRecord]:
        return await self.service.coin_store.get_coin_record(name)

    async def get_coin_records_by_names(
        self,
        names: list[bytes32],
        start_height: Optional[int] = None,
        end_height: Optional[int] = None,
        include_spent_coins: bool = False,
    ) -> list[CoinRecord]:
        kwargs: dict[str, Any] = {"include_spent_coins": include_spent_coins, "names": names}
        if start_height is not None:
            kwargs["start_height"] = start_height
        if end_height is not None:
            kwargs["end_height"] = end_height
        return await self.service.coin_store.get_coin_records_by_names(**kwargs)

    async def get_coin_records_by_parent_ids(
        self,
        parent_ids: list[bytes32],
        start_height: Optional[int] = None,
        end_height: Optional[int] = None,
        include_spent_coins: bool = False,
    ) -> list[CoinRecord]:
        kwargs: dict[str, Any] = {"include_spent_coins": include_spent_coins, "parent_ids": parent_ids}
        if start_height is not None:
            kwargs["start_height"] = start_height
        if end_height is not None:
            kwargs["end_height"] = end_height
        return await self.service.coin_store.get_coin_records_by_parent_ids(**kwargs)

    async def get_coin_records_by_puzzle_hash(
        self,
        puzzle_hash: bytes32,
        include_spent_coins: bool = True,
        start_height: Optional[int] = None,
        end_height: Optional[int] = None,
    ) -> list[CoinRecord]:
        kwargs: dict[str, Any] = {"include_spent_coins": include_spent_coins, "puzzle_hash": puzzle_hash}
        if start_height is not None:
            kwargs["start_height"] = start_height
        if end_height is not None:
            kwargs["end_height"] = end_height
        return await self.service.coin_store.get_coin_records_by_puzzle_hash(**kwargs)

    async def get_coin_records_by_puzzle_hashes(
        self,
        puzzle_hashes: list[bytes32],
        include_spent_coins: bool = True,
        start_height: Optional[int] = None,
        end_height: Optional[int] = None,
    ) -> list[CoinRecord]:
        kwargs: dict[str, Any] = {"include_spent_coins": include_spent_coins, "puzzle_hashes": puzzle_hashes}
        if start_height is not None:
            kwargs["start_height"] = start_height
        if end_height is not None:
            kwargs["end_height"] = end_height
        return await self.service.coin_store.get_coin_records_by_puzzle_hashes(**kwargs)

    async def get_block_record_by_height(self, height: uint32) -> SimBlockRecord:
        return next(filter(lambda block: block.height == height, self.service.block_records))

    async def get_block_record(self, header_hash: bytes32) -> SimBlockRecord:
        return next(filter(lambda block: block.header_hash == header_hash, self.service.block_records))

    async def get_block_records(self, start: uint32, end: uint32) -> list[SimBlockRecord]:
        return list(filter(lambda block: (block.height >= start) and (block.height < end), self.service.block_records))

    async def get_block(self, header_hash: bytes32) -> SimFullBlock:
        selected_block: SimBlockRecord = next(
            filter(lambda br: br.header_hash == header_hash, self.service.block_records)
        )
        block_height: uint32 = selected_block.height
        block: SimFullBlock = next(filter(lambda block: block.height == block_height, self.service.blocks))
        return block

    async def get_all_block(self, start: uint32, end: uint32) -> list[SimFullBlock]:
        return list(filter(lambda block: (block.height >= start) and (block.height < end), self.service.blocks))

    async def get_additions_and_removals(self, header_hash: bytes32) -> tuple[list[CoinRecord], list[CoinRecord]]:
        selected_block: SimBlockRecord = next(
            filter(lambda br: br.header_hash == header_hash, self.service.block_records)
        )
        block_height: uint32 = selected_block.height
        additions: list[CoinRecord] = await self.service.coin_store.get_coins_added_at_height(block_height)
        removals: list[CoinRecord] = await self.service.coin_store.get_coins_removed_at_height(block_height)
        return additions, removals

    async def get_puzzle_and_solution(self, coin_id: bytes32, height: uint32) -> CoinSpend:
        filtered_generators = list(filter(lambda block: block.height == height, self.service.blocks))
        # real consideration should be made for the None cases instead of just hint ignoring
        generator: BlockGenerator = filtered_generators[0].transactions_generator  # type: ignore[assignment]
        coin_record = await self.service.coin_store.get_coin_record(coin_id)
        assert coin_record is not None
        spend_info = get_puzzle_and_solution_for_coin(generator, coin_record.coin, height, self.service.defaults)
        return CoinSpend(coin_record.coin, spend_info.puzzle, spend_info.solution)

    async def get_all_mempool_tx_ids(self) -> list[bytes32]:
        return self.service.mempool_manager.mempool.all_item_ids()

    async def get_all_mempool_items(self) -> dict[bytes32, MempoolItem]:
        spends = {}
        for item in self.service.mempool_manager.mempool.all_items():
            spends[item.name] = item
        return spends

    async def get_mempool_item_by_tx_id(self, tx_id: bytes32) -> Optional[dict[str, Any]]:
        item = self.service.mempool_manager.get_mempool_item(tx_id)
        if item is None:
            return None
        else:
            return item.__dict__

    async def get_coin_records_by_hint(
        self,
        hint: bytes32,
        include_spent_coins: bool = True,
        start_height: Optional[int] = None,
        end_height: Optional[int] = None,
    ) -> list[CoinRecord]:
        """
        Retrieves coins by hint, by default returns unspent coins.
        """
        names: list[bytes32] = await self.service.hint_store.get_coin_ids(hint)

        kwargs: dict[str, Any] = {
            "include_spent_coins": False,
            "names": names,
        }
        if start_height:
            kwargs["start_height"] = uint32(start_height)
        if end_height:
            kwargs["end_height"] = uint32(end_height)

        if include_spent_coins:
            kwargs["include_spent_coins"] = include_spent_coins

        coin_records = await self.service.coin_store.get_coin_records_by_names(**kwargs)

        return coin_records<|MERGE_RESOLUTION|>--- conflicted
+++ resolved
@@ -10,10 +10,6 @@
 from typing import Any, Callable, Optional, TypeVar
 
 import anyio
-<<<<<<< HEAD
-from chia_rs import DONT_VALIDATE_SIGNATURE, G2Element, get_flags_for_height_and_constants, run_block_generator2
-from chia_rs.sized_ints import uint32, uint64
-=======
 from chia_rs import (
     DONT_VALIDATE_SIGNATURE,
     ConsensusConstants,
@@ -21,7 +17,7 @@
     get_flags_for_height_and_constants,
     run_block_generator2,
 )
->>>>>>> 30c4ef26
+from chia_rs.sized_ints import uint32, uint64
 
 from chia.consensus.block_rewards import calculate_base_farmer_reward, calculate_pool_reward
 from chia.consensus.coinbase import create_farmer_coin, create_pool_coin
