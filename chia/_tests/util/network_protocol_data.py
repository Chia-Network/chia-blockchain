--- conflicted
+++ resolved
@@ -244,6 +244,7 @@
     uint64(10527522631566046685),
     uint64(989988965238543242),
     None,
+    None,
 )
 
 classgroup_element = ClassgroupElement.get_default_element()
@@ -321,11 +322,7 @@
     g2_element,
     vdf_info,
     vdf_info,
-<<<<<<< HEAD
     None,  # header_mmr_root - None for test
-=======
-    None,
->>>>>>> d8144a94
     False,
 )
 
@@ -1063,11 +1060,7 @@
     uint8(4),
     uint64(14666749803532899046),
     uint64(10901191956946573440),
-<<<<<<< HEAD
     None,  # challenge_merkle_root (pre-fork)
-=======
-    None,
->>>>>>> d8144a94
 )
 
 new_peak_timelord = timelord_protocol.NewPeakTimelord(
