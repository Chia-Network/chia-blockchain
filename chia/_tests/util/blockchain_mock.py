--- conflicted
+++ resolved
@@ -1,11 +1,7 @@
 from __future__ import annotations
 
 import logging
-<<<<<<< HEAD
 from typing import TYPE_CHECKING, Any, ClassVar, Optional, cast
-=======
-from typing import TYPE_CHECKING, ClassVar, cast
->>>>>>> 8b7d1d67
 
 from chia_rs import BlockRecord, HeaderBlock, SubEpochChallengeSegment, SubEpochSegments, SubEpochSummary
 from chia_rs.sized_bytes import bytes32
