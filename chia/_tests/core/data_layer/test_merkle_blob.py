from __future__ import annotations

import hashlib
import struct
from dataclasses import astuple, dataclass
from random import Random
from typing import Generic, Protocol, TypeVar, final

import chia_rs.datalayer
import pytest

# TODO: update after resolution in https://github.com/pytest-dev/pytest/issues/7469
from _pytest.fixtures import SubRequest

from chia._tests.util.misc import DataCase, Marks, datacases
from chia.data_layer.data_layer_util import InternalNode, Side, internal_hash
from chia.data_layer.util.merkle_blob import (
    InvalidIndexError,
    KeyId,
    KeyOrValueId,
    MerkleBlob,
    NodeMetadata,
    NodeType,
    RawInternalMerkleNode,
    RawLeafMerkleNode,
    RawMerkleNodeProtocol,
    TreeIndex,
    ValueId,
    data_size,
    metadata_size,
    null_parent,
    pack_raw_node,
    raw_node_classes,
    raw_node_type_to_class,
    spacing,
    unpack_raw_node,
)
from chia.types.blockchain_format.sized_bytes import bytes32

pytestmark = pytest.mark.data_layer


class MerkleBlobCallable(Protocol):
    def __call__(self, blob: bytearray) -> MerkleBlob: ...


@pytest.fixture(
    name="merkle_blob_type",
    params=[MerkleBlob, chia_rs.datalayer.MerkleBlob],
    ids=["python", "rust"],
)
def merkle_blob_type_fixture(request: SubRequest) -> MerkleBlobCallable:
    return request.param  # type: ignore[no-any-return]


@pytest.fixture(
    name="raw_node_class",
    scope="session",
    params=raw_node_classes,
    ids=[cls.type.name for cls in raw_node_classes],
)
def raw_node_class_fixture(request: SubRequest) -> RawMerkleNodeProtocol:
    # https://github.com/pytest-dev/pytest/issues/8763
    return request.param  # type: ignore[no-any-return]


class_to_structs: dict[type[object], struct.Struct] = {
    NodeMetadata: NodeMetadata.struct,
    **{cls: cls.struct for cls in raw_node_classes},
}


@pytest.fixture(
    name="class_struct",
    scope="session",
    params=class_to_structs.values(),
    ids=[cls.__name__ for cls in class_to_structs.keys()],
)
def class_struct_fixture(request: SubRequest) -> RawMerkleNodeProtocol:
    # https://github.com/pytest-dev/pytest/issues/8763
    return request.param  # type: ignore[no-any-return]


def test_raw_node_class_types_are_unique() -> None:
    assert len(raw_node_type_to_class) == len(raw_node_classes)


def test_metadata_size_not_changed() -> None:
    assert metadata_size == 2


def test_data_size_not_changed() -> None:
    assert data_size == 52


def test_raw_node_struct_sizes(raw_node_class: RawMerkleNodeProtocol) -> None:
    assert raw_node_class.struct.size == data_size


def test_all_big_endian(class_struct: struct.Struct) -> None:
    assert class_struct.format.startswith(">")


# TODO: check all struct types against attribute types

RawMerkleNodeT = TypeVar("RawMerkleNodeT", bound=RawMerkleNodeProtocol)


reference_blob = bytes(range(data_size))


@final
@dataclass
class RawNodeFromBlobCase(Generic[RawMerkleNodeT]):
    raw: RawMerkleNodeT
    blob_to_unpack: bytes = reference_blob
    packed_blob_reference_leaf: bytes = reference_blob
    packed_blob_reference_internal: bytes = reference_blob[:44] + bytes([0] * 8)

    marks: Marks = ()

    @property
    def id(self) -> str:
        return self.raw.type.name


reference_raw_nodes: list[DataCase] = [
    RawNodeFromBlobCase(
        raw=RawInternalMerkleNode(
            hash=bytes(range(32)),
            parent=TreeIndex(0x20212223),
            left=TreeIndex(0x24252627),
            right=TreeIndex(0x28292A2B),
        ),
    ),
    RawNodeFromBlobCase(
        raw=RawLeafMerkleNode(
            hash=bytes(range(32)),
            parent=TreeIndex(0x20212223),
            key=KeyId(KeyOrValueId(0x2425262728292A2B)),
            value=ValueId(KeyOrValueId(0x2C2D2E2F30313233)),
        ),
    ),
]


@datacases(*reference_raw_nodes)
def test_raw_node_from_blob(case: RawNodeFromBlobCase[RawMerkleNodeProtocol]) -> None:
    node = unpack_raw_node(
        index=TreeIndex(0),
        metadata=NodeMetadata(type=case.raw.type, dirty=False),
        data=case.blob_to_unpack,
    )
    assert node == case.raw


@datacases(*reference_raw_nodes)
def test_raw_node_to_blob(case: RawNodeFromBlobCase[RawMerkleNodeProtocol]) -> None:
    blob = pack_raw_node(case.raw)
    expected_blob = (
        case.packed_blob_reference_leaf
        if isinstance(case.raw, RawLeafMerkleNode)
        else case.packed_blob_reference_internal
    )

    assert blob == expected_blob


def test_merkle_blob_one_leaf_loads() -> None:
    # TODO: need to persist reference data
    leaf = RawLeafMerkleNode(
        hash=bytes(range(32)),
        parent=null_parent,
        key=KeyId(KeyOrValueId(0x0405060708090A0B)),
        value=ValueId(KeyOrValueId(0x0405060708090A1B)),
    )
    blob = bytearray(NodeMetadata(type=NodeType.leaf, dirty=False).pack() + pack_raw_node(leaf))

    merkle_blob = MerkleBlob(blob=blob)
    assert merkle_blob.get_raw_node(TreeIndex(0)) == leaf


def test_merkle_blob_two_leafs_loads() -> None:
    # TODO: break this test down into some reusable data and multiple tests
    # TODO: need to persist reference data
    root = RawInternalMerkleNode(
        hash=bytes(range(32)),
        parent=null_parent,
        left=TreeIndex(1),
        right=TreeIndex(2),
    )
    left_leaf = RawLeafMerkleNode(
        hash=bytes(range(32)),
        parent=TreeIndex(0),
        key=KeyId(KeyOrValueId(0x0405060708090A0B)),
        value=ValueId(KeyOrValueId(0x0405060708090A1B)),
    )
    right_leaf = RawLeafMerkleNode(
        hash=bytes(range(32)),
        parent=TreeIndex(0),
        key=KeyId(KeyOrValueId(0x1415161718191A1B)),
        value=ValueId(KeyOrValueId(0x1415161718191A2B)),
    )
    blob = bytearray()
    blob.extend(NodeMetadata(type=NodeType.internal, dirty=True).pack() + pack_raw_node(root))
    blob.extend(NodeMetadata(type=NodeType.leaf, dirty=False).pack() + pack_raw_node(left_leaf))
    blob.extend(NodeMetadata(type=NodeType.leaf, dirty=False).pack() + pack_raw_node(right_leaf))

    merkle_blob = MerkleBlob(blob=blob)
    assert merkle_blob.get_raw_node(TreeIndex(0)) == root
    assert merkle_blob.get_raw_node(root.left) == left_leaf
    assert merkle_blob.get_raw_node(root.right) == right_leaf
    assert merkle_blob.get_raw_node(left_leaf.parent) == root
    assert merkle_blob.get_raw_node(right_leaf.parent) == root

    assert merkle_blob.get_lineage_with_indexes(TreeIndex(0)) == [(0, root)]
    assert merkle_blob.get_lineage_with_indexes(root.left) == [(1, left_leaf), (0, root)]

    merkle_blob.calculate_lazy_hashes()
    son_hash = bytes32(range(32))
    root_hash = internal_hash(son_hash, son_hash)
    expected_node = InternalNode(root_hash, son_hash, son_hash)
    assert merkle_blob.get_lineage_by_key_id(KeyId(KeyOrValueId(0x0405060708090A0B))) == [expected_node]
    assert merkle_blob.get_lineage_by_key_id(KeyId(KeyOrValueId(0x1415161718191A1B))) == [expected_node]


def generate_kvid(seed: int) -> tuple[KeyId, ValueId]:
    kv_ids: list[KeyOrValueId] = []

    for offset in range(2):
        seed_bytes = (2 * seed + offset).to_bytes(8, byteorder="big", signed=True)
        hash_obj = hashlib.sha256(seed_bytes)
        hash_int = int.from_bytes(hash_obj.digest()[:8], byteorder="big", signed=True)
        kv_ids.append(KeyOrValueId(hash_int))

    return KeyId(kv_ids[0]), ValueId(kv_ids[1])


def generate_hash(seed: int) -> bytes32:
    seed_bytes = seed.to_bytes(8, byteorder="big", signed=True)
    hash_obj = hashlib.sha256(seed_bytes)
    return bytes32(hash_obj.digest())


def test_insert_delete_loads_all_keys() -> None:
    merkle_blob = MerkleBlob(blob=bytearray())
    num_keys = 200000
    extra_keys = 100000
    max_height = 25
    keys_values: dict[KeyId, ValueId] = {}

    random = Random()
    random.seed(100, version=2)
    expected_num_entries = 0
    current_num_entries = 0

    for seed in range(num_keys):
        [op_type] = random.choices(["insert", "delete"], [0.7, 0.3], k=1)
        if op_type == "delete" and len(keys_values) > 0:
            key = random.choice(list(keys_values.keys()))
            del keys_values[key]
            merkle_blob.delete(key)
            if current_num_entries == 1:
                current_num_entries = 0
                expected_num_entries = 0
            else:
                current_num_entries -= 2
        else:
            key, value = generate_kvid(seed)
            hash = generate_hash(seed)
            merkle_blob.insert(key, value, hash)
            key_index = merkle_blob.key_to_index[key]
            lineage = merkle_blob.get_lineage_with_indexes(TreeIndex(key_index))
            assert len(lineage) <= max_height
            keys_values[key] = value
            if current_num_entries == 0:
                current_num_entries = 1
            else:
                current_num_entries += 2

        expected_num_entries = max(expected_num_entries, current_num_entries)
        assert len(merkle_blob.blob) // spacing == expected_num_entries

    assert merkle_blob.get_keys_values() == keys_values

    merkle_blob_2 = MerkleBlob(blob=bytearray(merkle_blob.blob))
    for seed in range(num_keys, num_keys + extra_keys):
        key, value = generate_kvid(seed)
        hash = generate_hash(seed)
        merkle_blob_2.upsert(key, value, hash)
        key_index = merkle_blob_2.key_to_index[key]
        lineage = merkle_blob_2.get_lineage_with_indexes(TreeIndex(key_index))
        assert len(lineage) <= max_height
        keys_values[key] = value
    assert merkle_blob_2.get_keys_values() == keys_values


def test_small_insert_deletes() -> None:
    merkle_blob = MerkleBlob(blob=bytearray())
    num_repeats = 100
    max_inserts = 25
    seed = 0

    random = Random()
    random.seed(100, version=2)

    for repeats in range(num_repeats):
        for num_inserts in range(1, max_inserts):
            keys_values: dict[KeyId, ValueId] = {}
            for inserts in range(num_inserts):
                seed += 1
                key, value = generate_kvid(seed)
                hash = generate_hash(seed)
                merkle_blob.insert(key, value, hash)
                keys_values[key] = value

            delete_order = list(keys_values.keys())
            random.shuffle(delete_order)
            remaining_keys_values = set(keys_values.keys())
            for kv_id in delete_order:
                merkle_blob.delete(kv_id)
                remaining_keys_values.remove(kv_id)
                assert set(merkle_blob.get_keys_values().keys()) == remaining_keys_values
            assert not remaining_keys_values


def test_proof_of_inclusion_merkle_blob() -> None:
    num_repeats = 10
    seed = 0

    random = Random()
    random.seed(100, version=2)

    merkle_blob = MerkleBlob(blob=bytearray())
    keys_values: dict[KeyId, ValueId] = {}

    for repeats in range(num_repeats):
        num_inserts = 1 + repeats * 100
        num_deletes = 1 + repeats * 10

<<<<<<< HEAD
        kv_ids: list[tuple[KeyId, ValueId]] = []
        hashes: list[bytes] = []
=======
        kv_ids: list[tuple[KVId, KVId]] = []
        hashes: list[bytes32] = []
>>>>>>> b484368d
        for _ in range(num_inserts):
            seed += 1
            key, value = generate_kvid(seed)
            kv_ids.append((key, value))
            hashes.append(generate_hash(seed))
            keys_values[key] = value

        merkle_blob.batch_insert(kv_ids, hashes)
        merkle_blob.calculate_lazy_hashes()

        for kv_id in keys_values.keys():
            proof_of_inclusion = merkle_blob.get_proof_of_inclusion(kv_id)
            assert proof_of_inclusion.valid()

        delete_ordering = list(keys_values.keys())
        random.shuffle(delete_ordering)
        delete_ordering = delete_ordering[:num_deletes]
        for kv_id in delete_ordering:
            merkle_blob.delete(kv_id)
            del keys_values[kv_id]

        for kv_id in delete_ordering:
            with pytest.raises(Exception, match=f"Key {kv_id} not present in the store"):
                merkle_blob.get_proof_of_inclusion(kv_id)

        new_keys_values: dict[KeyId, ValueId] = {}
        for old_kv in keys_values.keys():
            seed += 1
            _, value = generate_kvid(seed)
            hash = generate_hash(seed)
            merkle_blob.upsert(old_kv, value, hash)
            new_keys_values[old_kv] = value
        if not merkle_blob.empty():
            merkle_blob.calculate_lazy_hashes()

        keys_values = new_keys_values
        for kv_id in keys_values:
            proof_of_inclusion = merkle_blob.get_proof_of_inclusion(kv_id)
            assert proof_of_inclusion.valid()


@pytest.mark.parametrize(argnames="index", argvalues=[TreeIndex(-1), TreeIndex(1), TreeIndex(null_parent)])
def test_get_raw_node_raises_for_invalid_indexes(index: TreeIndex) -> None:
    merkle_blob = MerkleBlob(blob=bytearray())
    merkle_blob.insert(
        KeyId(KeyOrValueId(0x1415161718191A1B)), ValueId(KeyOrValueId(0x1415161718191A1B)), bytes(range(12, data_size))
    )

    with pytest.raises(InvalidIndexError):
        merkle_blob.get_raw_node(index)

    with pytest.raises(InvalidIndexError):
        merkle_blob.get_metadata(index)


@pytest.mark.parametrize(argnames="cls", argvalues=raw_node_classes)
def test_as_tuple_matches_dataclasses_astuple(cls: type[RawMerkleNodeProtocol], seeded_random: Random) -> None:
    raw_bytes = bytes(seeded_random.getrandbits(8) for _ in range(cls.struct.size))
    raw_node = cls(*cls.struct.unpack(raw_bytes))
    # TODO: try again to indicate that the RawMerkleNodeProtocol requires the dataclass interface
    assert raw_node.as_tuple() == astuple(raw_node)  # type: ignore[call-overload]


def test_helper_methods(merkle_blob_type: MerkleBlobCallable) -> None:
    merkle_blob = merkle_blob_type(blob=bytearray())
    assert merkle_blob.empty()
    assert merkle_blob.get_root_hash() is None

    key, value = generate_kvid(0)
    hash = generate_hash(0)
    merkle_blob.insert(key, value, hash)
    assert not merkle_blob.empty()
    assert merkle_blob.get_root_hash() is not None
    assert merkle_blob.get_root_hash() == merkle_blob.get_hash_at_index(TreeIndex(0))

    merkle_blob.delete(key)
    assert merkle_blob.empty()
    assert merkle_blob.get_root_hash() is None


def test_insert_with_reference_key_and_side(merkle_blob_type: MerkleBlobCallable) -> None:
    num_inserts = 50
    merkle_blob = merkle_blob_type(blob=bytearray())
    reference_kid = None
    side = None

    for operation in range(num_inserts):
        key, value = generate_kvid(operation)
        hash = generate_hash(operation)
        merkle_blob.insert(key, value, hash, reference_kid, side)
        if reference_kid is not None:
            assert side is not None
            index = merkle_blob.key_to_index[key]
            node = merkle_blob.get_raw_node(index)
            parent = merkle_blob.get_raw_node(node.parent)
            if side == Side.LEFT:
                assert parent.left == index
            else:
                assert parent.right == index
            assert len(merkle_blob.get_lineage_with_indexes(index)) == operation + 1
        side = Side.LEFT if operation % 2 == 0 else Side.RIGHT
        reference_kid = key


def test_double_insert_fails(merkle_blob_type: MerkleBlobCallable) -> None:
    merkle_blob = merkle_blob_type(blob=bytearray())
    key, value = generate_kvid(0)
    hash = generate_hash(0)
    merkle_blob.insert(key, value, hash)
    # TODO: this exception should just be more specific to avoid the case sensitivity concerns
    with pytest.raises(Exception, match="(?i)Key already present"):
        merkle_blob.insert(key, value, hash)


def test_get_nodes(merkle_blob_type: MerkleBlobCallable) -> None:
    merkle_blob = merkle_blob_type(blob=bytearray())
    num_inserts = 500
    keys = set()
    seen_keys = set()
    seen_indexes = set()
    for operation in range(num_inserts):
        key, value = generate_kvid(operation)
        hash = generate_hash(operation)
        merkle_blob.insert(key, value, hash)
        keys.add(key)

    merkle_blob.calculate_lazy_hashes()
    all_nodes = merkle_blob.get_nodes_with_indexes()
    for index, node in all_nodes:
        if isinstance(node, (RawInternalMerkleNode, chia_rs.datalayer.InternalNode)):
            left = merkle_blob.get_raw_node(node.left)
            right = merkle_blob.get_raw_node(node.right)
            assert left.parent == index
            assert right.parent == index
            assert bytes32(node.hash) == internal_hash(bytes32(left.hash), bytes32(right.hash))
            # assert nodes are provided in left-to-right ordering
            assert node.left not in seen_indexes
            assert node.right not in seen_indexes
        else:
            assert isinstance(node, (RawLeafMerkleNode, chia_rs.datalayer.LeafNode))
            seen_keys.add(node.key)
        seen_indexes.add(index)

    assert keys == seen_keys


def test_just_insert_a_bunch(merkle_blob_type: MerkleBlobCallable) -> None:
    HASH = bytes(range(12, 44))

    import pathlib

    path = pathlib.Path("~/tmp/mbt/").expanduser()
    path.joinpath("py").mkdir(parents=True, exist_ok=True)
    path.joinpath("rs").mkdir(parents=True, exist_ok=True)

    merkle_blob = merkle_blob_type(blob=bytearray())
    import time

    total_time = 0.0
    for i in range(100000):
        start = time.monotonic()
        merkle_blob.insert(KeyId(KeyOrValueId(i)), ValueId(KeyOrValueId(i)), HASH)
        end = time.monotonic()
        total_time += end - start<|MERGE_RESOLUTION|>--- conflicted
+++ resolved
@@ -338,13 +338,8 @@
         num_inserts = 1 + repeats * 100
         num_deletes = 1 + repeats * 10
 
-<<<<<<< HEAD
         kv_ids: list[tuple[KeyId, ValueId]] = []
-        hashes: list[bytes] = []
-=======
-        kv_ids: list[tuple[KVId, KVId]] = []
         hashes: list[bytes32] = []
->>>>>>> b484368d
         for _ in range(num_inserts):
             seed += 1
             key, value = generate_kvid(seed)
