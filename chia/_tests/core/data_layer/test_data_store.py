from __future__ import annotations

import itertools
import logging
import os
import random
import re
import statistics
import time
from dataclasses import dataclass
from pathlib import Path
from random import Random
from typing import Any, Awaitable, Callable, Dict, List, Optional, Set, Tuple, Union, cast

import aiohttp
import aiosqlite
import pytest

from chia._tests.core.data_layer.util import Example, add_0123_example, add_01234567_example
from chia._tests.util.misc import BenchmarkRunner, Marks, boolean_datacases, datacases
from chia.data_layer.data_layer_errors import KeyNotFoundError, NodeHashError, TreeGenerationIncrementingError
from chia.data_layer.data_layer_util import (
    DiffData,
    InternalNode,
    Node,
    NodeType,
    OperationType,
    ProofOfInclusion,
    ProofOfInclusionLayer,
    Root,
    ServerInfo,
    Side,
    Status,
    Subscription,
    TerminalNode,
    TreeId,
    _debug_dump,
    leaf_hash,
)
from chia.data_layer.data_store import DataStore
from chia.data_layer.download_data import (
    get_delta_filename_path,
    get_full_tree_filename_path,
    insert_from_delta_file,
    insert_into_data_store_from_file,
    write_files_for_root,
)
from chia.types.blockchain_format.program import Program
from chia.types.blockchain_format.sized_bytes import bytes32
from chia.util.byte_types import hexstr_to_bytes
from chia.util.db_wrapper import DBWrapper2, generate_in_memory_db_uri

log = logging.getLogger(__name__)


pytestmark = pytest.mark.data_layer


table_columns: Dict[str, List[str]] = {
    "node": ["hash", "node_type", "left", "right", "key", "value"],
    "root": ["tree_id", "generation", "node_hash", "status"],
}


# TODO: Someday add tests for malformed DB data to make sure we handle it gracefully
#       and with good error messages.


@pytest.mark.anyio
async def test_valid_node_values_fixture_are_valid(data_store: DataStore, valid_node_values: Dict[str, Any]) -> None:
    async with data_store.db_wrapper.writer() as writer:
        await writer.execute(
            """
            INSERT INTO node(hash, node_type, left, right, key, value)
            VALUES(:hash, :node_type, :left, :right, :key, :value)
            """,
            valid_node_values,
        )


@pytest.mark.parametrize(argnames=["table_name", "expected_columns"], argvalues=table_columns.items())
@pytest.mark.anyio
async def test_create_creates_tables_and_columns(
    database_uri: str, table_name: str, expected_columns: List[str]
) -> None:
    # Never string-interpolate sql queries...  Except maybe in tests when it does not
    # allow you to parametrize the query.
    query = f"pragma table_info({table_name});"

    async with DBWrapper2.managed(database=database_uri, uri=True, reader_count=1) as db_wrapper:
        async with db_wrapper.reader() as reader:
            cursor = await reader.execute(query)
            columns = await cursor.fetchall()
            assert columns == []

        async with DataStore.managed(database=database_uri, uri=True):
            async with db_wrapper.reader() as reader:
                cursor = await reader.execute(query)
                columns = await cursor.fetchall()
                assert [column[1] for column in columns] == expected_columns


@pytest.mark.anyio
async def test_create_tree_accepts_bytes32(raw_data_store: DataStore) -> None:
    store_id = bytes32(b"\0" * 32)

    await raw_data_store.create_tree(store_id=store_id)


@pytest.mark.parametrize(argnames=["length"], argvalues=[[length] for length in [*range(0, 32), *range(33, 48)]])
@pytest.mark.anyio
async def test_create_store_fails_for_not_bytes32(raw_data_store: DataStore, length: int) -> None:
    bad_store_id = b"\0" * length

    # TODO: require a more specific exception
    with pytest.raises(Exception):
        # type ignore since we are trying to intentionally pass a bad argument
        await raw_data_store.create_tree(store_id=bad_store_id)  # type: ignore[arg-type]


@pytest.mark.anyio
async def test_get_trees(raw_data_store: DataStore) -> None:
    expected_store_ids = set()

    for n in range(10):
        store_id = bytes32(b"\0" * 31 + bytes([n]))
        await raw_data_store.create_tree(store_id=store_id)
        expected_store_ids.add(store_id)

    store_ids = await raw_data_store.get_store_ids()

    assert store_ids == expected_store_ids


@pytest.mark.anyio
async def test_table_is_empty(data_store: DataStore, store_id: bytes32) -> None:
    is_empty = await data_store.table_is_empty(tree_id=TreeId.create(store_id=store_id))
    assert is_empty


@pytest.mark.anyio
async def test_table_is_not_empty(data_store: DataStore, store_id: bytes32) -> None:
    key = b"\x01\x02"
    value = b"abc"

    await data_store.insert(
        key=key,
        value=value,
        store_id=store_id,
        reference_node_hash=None,
        side=None,
        status=Status.COMMITTED,
    )

    is_empty = await data_store.table_is_empty(tree_id=TreeId.create(store_id=store_id))
    assert not is_empty


# @pytest.mark.anyio
# async def test_create_root_provides_bytes32(raw_data_store: DataStore, store_id: bytes32) -> None:
#     await raw_data_store.create_tree(store_id=store_id)
#     # TODO: catchup with the node_hash=
#     root_hash = await raw_data_store.create_root(store_id=store_id, node_hash=23)
#
#     assert isinstance(root_hash, bytes32)


@pytest.mark.anyio
async def test_insert_over_empty(data_store: DataStore, store_id: bytes32) -> None:
    key = b"\x01\x02"
    value = b"abc"

    insert_result = await data_store.insert(
        key=key, value=value, store_id=store_id, reference_node_hash=None, side=None
    )
    assert insert_result.node_hash == leaf_hash(key=key, value=value)


@pytest.mark.anyio
async def test_insert_increments_generation(data_store: DataStore, store_id: bytes32) -> None:
    keys = [b"a", b"b", b"c", b"d"]  # efghijklmnopqrstuvwxyz")
    value = b"\x01\x02\x03"

    generations = []
    expected = []

    node_hash = None
    for key, expected_generation in zip(keys, itertools.count(start=1)):
        insert_result = await data_store.insert(
            key=key,
            value=value,
            store_id=store_id,
            reference_node_hash=node_hash,
            side=None if node_hash is None else Side.LEFT,
            status=Status.COMMITTED,
        )
        node_hash = insert_result.node_hash
        generation = await data_store.get_tree_generation(store_id=store_id)
        generations.append(generation)
        expected.append(expected_generation)

    assert generations == expected


@pytest.mark.anyio
async def test_get_tree_generation_returns_none_when_none_available(
    raw_data_store: DataStore,
    store_id: bytes32,
) -> None:
    with pytest.raises(Exception, match=re.escape(f"No generations found for store ID: {store_id.hex()}")):
        await raw_data_store.get_tree_generation(store_id=store_id)


@pytest.mark.anyio
async def test_insert_internal_node_does_nothing_if_matching(data_store: DataStore, store_id: bytes32) -> None:
    await add_01234567_example(data_store=data_store, store_id=store_id)

    kv_node = await data_store.get_node_by_key(key=b"\x04", tree_id=TreeId.create(store_id=store_id))
    ancestors = await data_store.get_ancestors(node_hash=kv_node.hash, tree_id=TreeId.create(store_id=store_id))
    parent = ancestors[0]

    async with data_store.db_wrapper.reader() as reader:
        cursor = await reader.execute("SELECT * FROM node")
        before = await cursor.fetchall()

    await data_store._insert_internal_node(left_hash=parent.left_hash, right_hash=parent.right_hash)

    async with data_store.db_wrapper.reader() as reader:
        cursor = await reader.execute("SELECT * FROM node")
        after = await cursor.fetchall()

    assert after == before


@pytest.mark.anyio
async def test_insert_terminal_node_does_nothing_if_matching(data_store: DataStore, store_id: bytes32) -> None:
    await add_01234567_example(data_store=data_store, store_id=store_id)

    kv_node = await data_store.get_node_by_key(key=b"\x04", tree_id=TreeId.create(store_id=store_id))

    async with data_store.db_wrapper.reader() as reader:
        cursor = await reader.execute("SELECT * FROM node")
        before = await cursor.fetchall()

    await data_store._insert_terminal_node(key=kv_node.key, value=kv_node.value)

    async with data_store.db_wrapper.reader() as reader:
        cursor = await reader.execute("SELECT * FROM node")
        after = await cursor.fetchall()

    assert after == before


@pytest.mark.anyio
async def test_build_a_tree(
    data_store: DataStore,
    store_id: bytes32,
    create_example: Callable[[DataStore, bytes32], Awaitable[Example]],
) -> None:
    example = await create_example(data_store, store_id)

    await _debug_dump(db=data_store.db_wrapper, description="final")
    actual = await data_store.get_tree_as_nodes(tree_id=TreeId.create(store_id=store_id))
    # print("actual  ", actual.as_python())
    # print("expected", example.expected.as_python())
    assert actual == example.expected


@pytest.mark.anyio
async def test_get_node_by_key(data_store: DataStore, store_id: bytes32) -> None:
    example = await add_0123_example(data_store=data_store, store_id=store_id)

    key_node_hash = example.terminal_nodes[2]

    # TODO: make a nicer relationship between the hash and the key

    actual = await data_store.get_node_by_key(key=b"\x02", tree_id=TreeId.create(store_id=store_id))
    assert actual.hash == key_node_hash


@pytest.mark.anyio
async def test_get_ancestors(data_store: DataStore, store_id: bytes32) -> None:
    example = await add_0123_example(data_store=data_store, store_id=store_id)

    reference_node_hash = example.terminal_nodes[2]

    ancestors = await data_store.get_ancestors(node_hash=reference_node_hash, tree_id=TreeId.create(store_id=store_id))
    hashes = [node.hash.hex() for node in ancestors]

    # TODO: reverify these are correct
    assert hashes == [
        "3ab212e30b0e746d81a993e39f2cb4ba843412d44b402c1117a500d6451309e3",
        "c852ecd8fb61549a0a42f9eb9dde65e6c94a01934dbd9c1d35ab94e2a0ae58e2",
    ]

    ancestors_2 = await data_store.get_ancestors_optimized(
        node_hash=reference_node_hash, tree_id=TreeId.create(store_id=store_id)
    )
    assert ancestors == ancestors_2


@pytest.mark.anyio
async def test_get_ancestors_optimized(data_store: DataStore, store_id: bytes32) -> None:
    ancestors: List[Tuple[int, bytes32, List[InternalNode]]] = []
    random = Random()
    random.seed(100, version=2)

    first_insertions = [True, False, True, False, True, True, False, True, False, True, True, False, False, True, False]
    deleted_all = False
    node_count = 0
    for i in range(1000):
        is_insert = False
        if i <= 14:
            is_insert = first_insertions[i]
        if i > 14 and i <= 25:
            is_insert = True
        if i > 25 and i <= 200 and random.randint(0, 4):
            is_insert = True
        if i > 200:
            if not deleted_all:
                while node_count > 0:
                    node_count -= 1
                    seed = bytes32(b"0" * 32)
                    node_hash = await data_store.get_terminal_node_for_seed(
                        tree_id=TreeId.create(store_id=store_id), seed=seed
                    )
                    assert node_hash is not None
                    node = await data_store.get_node(node_hash)
                    assert isinstance(node, TerminalNode)
                    await data_store.delete(key=node.key, store_id=store_id, status=Status.COMMITTED)
                deleted_all = True
                is_insert = True
            else:
                assert node_count <= 4
                if node_count == 0:
                    is_insert = True
                elif node_count < 4 and random.randint(0, 2):
                    is_insert = True
        key = (i % 200).to_bytes(4, byteorder="big")
        value = (i % 200).to_bytes(4, byteorder="big")
        seed = Program.to((key, value)).get_tree_hash()
        node_hash = await data_store.get_terminal_node_for_seed(tree_id=TreeId.create(store_id=store_id), seed=seed)
        if is_insert:
            node_count += 1
            side = None if node_hash is None else data_store.get_side_for_seed(seed)

            insert_result = await data_store.insert(
                key=key,
                value=value,
                store_id=store_id,
                reference_node_hash=node_hash,
                side=side,
                use_optimized=False,
                status=Status.COMMITTED,
            )
            node_hash = insert_result.node_hash
            if node_hash is not None:
                generation = await data_store.get_tree_generation(store_id=store_id)
                current_ancestors = await data_store.get_ancestors(
                    node_hash=node_hash,
                    tree_id=TreeId.create(store_id=store_id, generation=generation),
                )
                ancestors.append((generation, node_hash, current_ancestors))
        else:
            node_count -= 1
            assert node_hash is not None
            node = await data_store.get_node(node_hash)
            assert isinstance(node, TerminalNode)
            await data_store.delete(key=node.key, store_id=store_id, use_optimized=False, status=Status.COMMITTED)

    for generation, node_hash, expected_ancestors in ancestors:
        current_ancestors = await data_store.get_ancestors_optimized(
            node_hash=node_hash,
            tree_id=TreeId.create(store_id=store_id, generation=generation),
        )
        assert current_ancestors == expected_ancestors


@pytest.mark.anyio
@pytest.mark.parametrize(
    "use_optimized",
    [True, False],
)
@pytest.mark.parametrize(
    "num_batches",
    [1, 5, 10, 25],
)
async def test_batch_update(
    data_store: DataStore,
    store_id: bytes32,
    use_optimized: bool,
    tmp_path: Path,
    num_batches: int,
) -> None:
    total_operations = 1000 if use_optimized else 100
    num_ops_per_batch = total_operations // num_batches
    saved_batches: List[List[Dict[str, Any]]] = []
    saved_kv: List[List[TerminalNode]] = []
    db_uri = generate_in_memory_db_uri()
    async with DataStore.managed(database=db_uri, uri=True) as single_op_data_store:
        await single_op_data_store.create_tree(store_id, status=Status.COMMITTED)
        random = Random()
        random.seed(100, version=2)

        batch: List[Dict[str, Any]] = []
        keys_values: Dict[bytes, bytes] = {}
        for operation in range(num_batches * num_ops_per_batch):
            [op_type] = random.choices(
                ["insert", "upsert-insert", "upsert-update", "delete"],
                [0.4, 0.2, 0.2, 0.2],
                k=1,
            )
            if op_type == "insert" or op_type == "upsert-insert" or len(keys_values) == 0:
                if len(keys_values) == 0:
                    op_type = "insert"
                key = operation.to_bytes(4, byteorder="big")
                value = (2 * operation).to_bytes(4, byteorder="big")
                if op_type == "insert":
                    await single_op_data_store.autoinsert(
                        key=key,
                        value=value,
                        store_id=store_id,
                        use_optimized=use_optimized,
                        status=Status.COMMITTED,
                    )
                else:
                    await single_op_data_store.upsert(
                        key=key,
                        new_value=value,
                        store_id=store_id,
                        use_optimized=use_optimized,
                        status=Status.COMMITTED,
                    )
                action = "insert" if op_type == "insert" else "upsert"
                batch.append({"action": action, "key": key, "value": value})
                keys_values[key] = value
            elif op_type == "delete":
                key = random.choice(list(keys_values.keys()))
                del keys_values[key]
                await single_op_data_store.delete(
                    key=key,
                    store_id=store_id,
                    use_optimized=use_optimized,
                    status=Status.COMMITTED,
                )
                batch.append({"action": "delete", "key": key})
            else:
                assert op_type == "upsert-update"
                key = random.choice(list(keys_values.keys()))
                old_value = keys_values[key]
                new_value_int = int.from_bytes(old_value, byteorder="big") + 1
                new_value = new_value_int.to_bytes(4, byteorder="big")
                await single_op_data_store.upsert(
                    key=key,
                    new_value=new_value,
                    store_id=store_id,
                    use_optimized=use_optimized,
                    status=Status.COMMITTED,
                )
                keys_values[key] = new_value
                batch.append({"action": "upsert", "key": key, "value": new_value})
            if (operation + 1) % num_ops_per_batch == 0:
                saved_batches.append(batch)
                batch = []
                current_kv = await single_op_data_store.get_keys_values(tree_id=TreeId.create(store_id=store_id))
                assert {kv.key: kv.value for kv in current_kv} == keys_values
                saved_kv.append(current_kv)

    for batch_number, batch in enumerate(saved_batches):
        assert len(batch) == num_ops_per_batch
        tree_id = await data_store.insert_batch(store_id, batch, status=Status.COMMITTED)
        assert tree_id.generation == batch_number + 1
        assert tree_id.root_hash is not None
        current_kv = await data_store.get_keys_values(tree_id=tree_id)
        # Get the same keys/values, but possibly stored in other order.
        assert {node.key: node.value for node in current_kv} == {
            node.key: node.value for node in saved_kv[batch_number]
        }
        queue: List[bytes32] = [tree_id.root_hash]
        ancestors: Dict[bytes32, bytes32] = {}
        while len(queue) > 0:
            node_hash = queue.pop(0)
            expected_ancestors = []
            ancestor = node_hash
            while ancestor in ancestors:
                ancestor = ancestors[ancestor]
                expected_ancestors.append(ancestor)
            result_ancestors = await data_store.get_ancestors_optimized(node_hash=node_hash, tree_id=tree_id)
            assert [node.hash for node in result_ancestors] == expected_ancestors
            node = await data_store.get_node(node_hash)
            if isinstance(node, InternalNode):
                queue.append(node.left_hash)
                queue.append(node.right_hash)
                ancestors[node.left_hash] = node_hash
                ancestors[node.right_hash] = node_hash

    all_kv = await data_store.get_keys_values(tree_id=TreeId.create(store_id=store_id))
    assert {node.key: node.value for node in all_kv} == keys_values


@pytest.mark.anyio
@pytest.mark.parametrize(
    "use_optimized",
    [True, False],
)
async def test_upsert_ignores_existing_arguments(
    data_store: DataStore,
    store_id: bytes32,
    use_optimized: bool,
) -> None:
    key = b"key"
    value = b"value1"

    result = await data_store.autoinsert(
        key=key,
        value=value,
        store_id=store_id,
        use_optimized=use_optimized,
        status=Status.COMMITTED,
    )
    node = await data_store.get_node_by_key(key=key, tree_id=result.tree_id)
    assert node.value == value

    new_value = b"value2"
    result = await data_store.upsert(
        key=key,
        new_value=new_value,
        store_id=store_id,
        use_optimized=use_optimized,
        status=Status.COMMITTED,
    )
    node = await data_store.get_node_by_key(key=key, tree_id=result.tree_id)
    assert node.value == new_value

    result = await data_store.upsert(
        key=key,
        new_value=new_value,
        store_id=store_id,
        use_optimized=use_optimized,
        status=Status.COMMITTED,
    )
    node = await data_store.get_node_by_key(key=key, tree_id=result.tree_id)
    assert node.value == new_value

    key2 = b"key2"
    result = await data_store.upsert(
        key=key2,
        new_value=value,
        store_id=store_id,
        use_optimized=use_optimized,
        status=Status.COMMITTED,
    )
    node = await data_store.get_node_by_key(key2, result.tree_id)
    assert node.value == value


@pytest.mark.parametrize(argnames="side", argvalues=list(Side))
@pytest.mark.anyio
async def test_insert_batch_reference_and_side(
    data_store: DataStore,
    store_id: bytes32,
    side: Side,
) -> None:
    insert_result = await data_store.autoinsert(
        key=b"key1",
        value=b"value1",
        store_id=store_id,
        status=Status.COMMITTED,
    )

    new_tree_id = await data_store.insert_batch(
        store_id=store_id,
        changelist=[
            {
                "action": "insert",
                "key": b"key2",
                "value": b"value2",
                "reference_node_hash": insert_result.node_hash,
                "side": side,
            },
        ],
    )
    assert new_tree_id.root_hash is not None, "batch insert failed or failed to update root"

    parent = await data_store.get_node(new_tree_id.root_hash)
    assert isinstance(parent, InternalNode)
    if side == Side.LEFT:
        child = await data_store.get_node(parent.left_hash)
        assert parent.left_hash == child.hash
    elif side == Side.RIGHT:
        child = await data_store.get_node(parent.right_hash)
        assert parent.right_hash == child.hash
    else:  # pragma: no cover
        raise Exception("invalid side for test")


@pytest.mark.anyio
async def test_ancestor_table_unique_inserts(data_store: DataStore, store_id: bytes32) -> None:
    await add_0123_example(data_store=data_store, store_id=store_id)
    hash_1 = bytes32.from_hexstr("0763561814685fbf92f6ca71fbb1cb11821951450d996375c239979bd63e9535")
    hash_2 = bytes32.from_hexstr("924be8ff27e84cba17f5bc918097f8410fab9824713a4668a21c8e060a8cab40")
    await data_store._insert_ancestor_table(hash_1, hash_2, tree_id=TreeId.create(store_id=store_id, generation=2))
    await data_store._insert_ancestor_table(hash_1, hash_2, tree_id=TreeId.create(store_id=store_id, generation=2))
    with pytest.raises(Exception, match="^Requested insertion of ancestor"):
        await data_store._insert_ancestor_table(hash_1, hash_1, tree_id=TreeId.create(store_id=store_id, generation=2))
    await data_store._insert_ancestor_table(hash_1, hash_2, tree_id=TreeId.create(store_id=store_id, generation=2))


@pytest.mark.anyio
async def test_get_pairs(
    data_store: DataStore,
    store_id: bytes32,
    create_example: Callable[[DataStore, bytes32], Awaitable[Example]],
) -> None:
    example = await create_example(data_store, store_id)

    pairs = await data_store.get_keys_values(tree_id=TreeId.create(store_id=store_id))

    assert [node.hash for node in pairs] == example.terminal_nodes


@pytest.mark.anyio
async def test_get_pairs_when_empty(data_store: DataStore, store_id: bytes32) -> None:
    pairs = await data_store.get_keys_values(tree_id=TreeId.create(store_id=store_id))

    assert pairs == []


@pytest.mark.parametrize(
    argnames=["first_value", "second_value"],
    argvalues=[[b"\x06", b"\x06"], [b"\x06", b"\x07"]],
    ids=["same values", "different values"],
)
@pytest.mark.anyio()
async def test_inserting_duplicate_key_fails(
    data_store: DataStore,
    store_id: bytes32,
    first_value: bytes,
    second_value: bytes,
) -> None:
    key = b"\x05"

    insert_result = await data_store.insert(
        key=key,
        value=first_value,
        store_id=store_id,
        reference_node_hash=None,
        side=None,
    )

    # TODO: more specific exception
    with pytest.raises(Exception):
        await data_store.insert(
            key=key,
            value=second_value,
            store_id=store_id,
            reference_node_hash=insert_result.node_hash,
            side=Side.RIGHT,
        )

    # TODO: more specific exception
    with pytest.raises(Exception):
        await data_store.insert(
            key=key,
            value=second_value,
            store_id=store_id,
            reference_node_hash=insert_result.node_hash,
            side=Side.RIGHT,
        )


@pytest.mark.anyio()
async def test_inserting_invalid_length_hash_raises_original_exception(
    data_store: DataStore,
) -> None:
    with pytest.raises(aiosqlite.IntegrityError):
        # casting since we are testing an invalid case
        await data_store._insert_node(
            node_hash=cast(bytes32, b"\x05"),
            node_type=NodeType.TERMINAL,
            left_hash=None,
            right_hash=None,
            key=b"\x06",
            value=b"\x07",
        )


@pytest.mark.anyio()
async def test_inserting_invalid_length_ancestor_hash_raises_original_exception(
    data_store: DataStore,
    store_id: bytes32,
) -> None:
    with pytest.raises(aiosqlite.IntegrityError):
        # casting since we are testing an invalid case
        await data_store._insert_ancestor_table(
            left_hash=bytes32(b"\x01" * 32),
            right_hash=bytes32(b"\x02" * 32),
            tree_id=TreeId.create(store_id=store_id, generation=0),
        )


@pytest.mark.anyio()
async def test_autoinsert_balances_from_scratch(data_store: DataStore, store_id: bytes32) -> None:
    random = Random()
    random.seed(100, version=2)
    hashes = []

    for i in range(2000):
        key = (i + 100).to_bytes(4, byteorder="big")
        value = (i + 200).to_bytes(4, byteorder="big")
        insert_result = await data_store.autoinsert(key, value, store_id, status=Status.COMMITTED)
        hashes.append(insert_result.node_hash)

    heights = {
        node_hash: len(await data_store.get_ancestors_optimized(node_hash, tree_id=TreeId.create(store_id=store_id)))
        for node_hash in hashes
    }
    too_tall = {hash: height for hash, height in heights.items() if height > 14}
    assert too_tall == {}
    assert 11 <= statistics.mean(heights.values()) <= 12


@pytest.mark.anyio()
async def test_autoinsert_balances_gaps(data_store: DataStore, store_id: bytes32) -> None:
    random = Random()
    random.seed(101, version=2)
    hashes = []

    for i in range(2000):
        key = (i + 100).to_bytes(4, byteorder="big")
        value = (i + 200).to_bytes(4, byteorder="big")
        if i == 0 or i > 10:
            insert_result = await data_store.autoinsert(key, value, store_id, status=Status.COMMITTED)
        else:
            reference_node_hash = await data_store.get_terminal_node_for_seed(
                tree_id=TreeId.create(store_id=store_id),
                seed=bytes32([0] * 32),
            )
            insert_result = await data_store.insert(
                key=key,
                value=value,
                store_id=store_id,
                reference_node_hash=reference_node_hash,
                side=Side.LEFT,
                status=Status.COMMITTED,
            )
            ancestors = await data_store.get_ancestors_optimized(insert_result.node_hash, tree_id=insert_result.tree_id)
            assert len(ancestors) == i
        hashes.append(insert_result.node_hash)

    heights = {
        node_hash: len(await data_store.get_ancestors_optimized(node_hash, tree_id=TreeId.create(store_id=store_id)))
        for node_hash in hashes
    }
    too_tall = {hash: height for hash, height in heights.items() if height > 14}
    assert too_tall == {}
    assert 11 <= statistics.mean(heights.values()) <= 12


@pytest.mark.anyio()
async def test_delete_from_left_both_terminal(data_store: DataStore, store_id: bytes32) -> None:
    await add_01234567_example(data_store=data_store, store_id=store_id)

    expected = InternalNode.from_child_nodes(
        left=InternalNode.from_child_nodes(
            left=InternalNode.from_child_nodes(
                left=TerminalNode.from_key_value(key=b"\x00", value=b"\x10\x00"),
                right=TerminalNode.from_key_value(key=b"\x01", value=b"\x11\x01"),
            ),
            right=InternalNode.from_child_nodes(
                left=TerminalNode.from_key_value(key=b"\x02", value=b"\x12\x02"),
                right=TerminalNode.from_key_value(key=b"\x03", value=b"\x13\x03"),
            ),
        ),
        right=InternalNode.from_child_nodes(
            left=TerminalNode.from_key_value(key=b"\x05", value=b"\x15\x05"),
            right=InternalNode.from_child_nodes(
                left=TerminalNode.from_key_value(key=b"\x06", value=b"\x16\x06"),
                right=TerminalNode.from_key_value(key=b"\x07", value=b"\x17\x07"),
            ),
        ),
    )

    tree_id = await data_store.delete(key=b"\x04", store_id=store_id, status=Status.COMMITTED)
    result = await data_store.get_tree_as_nodes(tree_id=tree_id)

    assert result == expected


@pytest.mark.anyio()
async def test_delete_from_left_other_not_terminal(data_store: DataStore, store_id: bytes32) -> None:
    await add_01234567_example(data_store=data_store, store_id=store_id)

    expected = InternalNode.from_child_nodes(
        left=InternalNode.from_child_nodes(
            left=InternalNode.from_child_nodes(
                left=TerminalNode.from_key_value(key=b"\x00", value=b"\x10\x00"),
                right=TerminalNode.from_key_value(key=b"\x01", value=b"\x11\x01"),
            ),
            right=InternalNode.from_child_nodes(
                left=TerminalNode.from_key_value(key=b"\x02", value=b"\x12\x02"),
                right=TerminalNode.from_key_value(key=b"\x03", value=b"\x13\x03"),
            ),
        ),
        right=InternalNode.from_child_nodes(
            left=TerminalNode.from_key_value(key=b"\x06", value=b"\x16\x06"),
            right=TerminalNode.from_key_value(key=b"\x07", value=b"\x17\x07"),
        ),
    )

    await data_store.delete(key=b"\x04", store_id=store_id, status=Status.COMMITTED)
    tree_id = await data_store.delete(key=b"\x05", store_id=store_id, status=Status.COMMITTED)
    result = await data_store.get_tree_as_nodes(tree_id=tree_id)

    assert result == expected


@pytest.mark.anyio()
async def test_delete_from_right_both_terminal(data_store: DataStore, store_id: bytes32) -> None:
    await add_01234567_example(data_store=data_store, store_id=store_id)

    expected = InternalNode.from_child_nodes(
        left=InternalNode.from_child_nodes(
            left=InternalNode.from_child_nodes(
                left=TerminalNode.from_key_value(key=b"\x00", value=b"\x10\x00"),
                right=TerminalNode.from_key_value(key=b"\x01", value=b"\x11\x01"),
            ),
            right=TerminalNode.from_key_value(key=b"\x02", value=b"\x12\x02"),
        ),
        right=InternalNode.from_child_nodes(
            left=InternalNode.from_child_nodes(
                left=TerminalNode.from_key_value(key=b"\x04", value=b"\x14\x04"),
                right=TerminalNode.from_key_value(key=b"\x05", value=b"\x15\x05"),
            ),
            right=InternalNode.from_child_nodes(
                left=TerminalNode.from_key_value(key=b"\x06", value=b"\x16\x06"),
                right=TerminalNode.from_key_value(key=b"\x07", value=b"\x17\x07"),
            ),
        ),
    )

    tree_id = await data_store.delete(key=b"\x03", store_id=store_id, status=Status.COMMITTED)
    result = await data_store.get_tree_as_nodes(tree_id=tree_id)

    assert result == expected


@pytest.mark.anyio()
async def test_delete_from_right_other_not_terminal(data_store: DataStore, store_id: bytes32) -> None:
    await add_01234567_example(data_store=data_store, store_id=store_id)

    expected = InternalNode.from_child_nodes(
        left=InternalNode.from_child_nodes(
            left=TerminalNode.from_key_value(key=b"\x00", value=b"\x10\x00"),
            right=TerminalNode.from_key_value(key=b"\x01", value=b"\x11\x01"),
        ),
        right=InternalNode.from_child_nodes(
            left=InternalNode.from_child_nodes(
                left=TerminalNode.from_key_value(key=b"\x04", value=b"\x14\x04"),
                right=TerminalNode.from_key_value(key=b"\x05", value=b"\x15\x05"),
            ),
            right=InternalNode.from_child_nodes(
                left=TerminalNode.from_key_value(key=b"\x06", value=b"\x16\x06"),
                right=TerminalNode.from_key_value(key=b"\x07", value=b"\x17\x07"),
            ),
        ),
    )

    await data_store.delete(key=b"\x03", store_id=store_id, status=Status.COMMITTED)
    tree_id = await data_store.delete(key=b"\x02", store_id=store_id, status=Status.COMMITTED)
    result = await data_store.get_tree_as_nodes(tree_id=tree_id)

    assert result == expected


@pytest.mark.anyio
async def test_proof_of_inclusion_by_hash(data_store: DataStore, store_id: bytes32) -> None:
    """A proof of inclusion contains the expected sibling side, sibling hash, combined
    hash, key, value, and root hash values.
    """
    await add_01234567_example(data_store=data_store, store_id=store_id)
    tree_id = await data_store._resolve_tree_id(tree_id=TreeId.create(store_id=store_id))
    assert tree_id.root_hash is not None
    node = await data_store.get_node_by_key(key=b"\x04", tree_id=tree_id)

    proof = await data_store.get_proof_of_inclusion_by_hash(node_hash=node.hash, tree_id=tree_id)

    print(node)
    await _debug_dump(db=data_store.db_wrapper)

    expected_layers = [
        ProofOfInclusionLayer(
            other_hash_side=Side.RIGHT,
            other_hash=bytes32.fromhex("fb66fe539b3eb2020dfbfadfd601fa318521292b41f04c2057c16fca6b947ca1"),
            combined_hash=bytes32.fromhex("36cb1fc56017944213055da8cb0178fb0938c32df3ec4472f5edf0dff85ba4a3"),
        ),
        ProofOfInclusionLayer(
            other_hash_side=Side.RIGHT,
            other_hash=bytes32.fromhex("6d3af8d93db948e8b6aa4386958e137c6be8bab726db86789594b3588b35adcd"),
            combined_hash=bytes32.fromhex("5f67a0ab1976e090b834bf70e5ce2a0f0a9cd474e19a905348c44ae12274d30b"),
        ),
        ProofOfInclusionLayer(
            other_hash_side=Side.LEFT,
            other_hash=bytes32.fromhex("c852ecd8fb61549a0a42f9eb9dde65e6c94a01934dbd9c1d35ab94e2a0ae58e2"),
            combined_hash=bytes32.fromhex("7a5193a4e31a0a72f6623dfeb2876022ab74a48abb5966088a1c6f5451cc5d81"),
        ),
    ]

    assert proof == ProofOfInclusion(node_hash=node.hash, layers=expected_layers)


@pytest.mark.anyio
async def test_proof_of_inclusion_by_hash_no_ancestors(data_store: DataStore, store_id: bytes32) -> None:
    """Check proper proof of inclusion creation when the node being proved is the root."""
    result = await data_store.autoinsert(key=b"\x04", value=b"\x03", store_id=store_id, status=Status.COMMITTED)
    tree_id = result.tree_id
    assert tree_id.root_hash is not None
    node = await data_store.get_node_by_key(key=b"\x04", tree_id=tree_id)

    proof = await data_store.get_proof_of_inclusion_by_hash(node_hash=node.hash, tree_id=tree_id)

    assert proof == ProofOfInclusion(node_hash=node.hash, layers=[])


@pytest.mark.anyio
async def test_proof_of_inclusion_by_hash_program(data_store: DataStore, store_id: bytes32) -> None:
    """The proof of inclusion program has the expected Python equivalence."""

    await add_01234567_example(data_store=data_store, store_id=store_id)
    tree_id = await data_store._resolve_tree_id(tree_id=TreeId.create(store_id=store_id))
    node = await data_store.get_node_by_key(key=b"\x04", tree_id=tree_id)

    proof = await data_store.get_proof_of_inclusion_by_hash(node_hash=node.hash, tree_id=tree_id)

    assert proof.as_program() == [
        b"\x04",
        [
            bytes32.fromhex("fb66fe539b3eb2020dfbfadfd601fa318521292b41f04c2057c16fca6b947ca1"),
            bytes32.fromhex("6d3af8d93db948e8b6aa4386958e137c6be8bab726db86789594b3588b35adcd"),
            bytes32.fromhex("c852ecd8fb61549a0a42f9eb9dde65e6c94a01934dbd9c1d35ab94e2a0ae58e2"),
        ],
    ]


@pytest.mark.anyio
async def test_proof_of_inclusion_by_hash_equals_by_key(data_store: DataStore, store_id: bytes32) -> None:
    """The proof of inclusion is equal between hash and key requests."""

    await add_01234567_example(data_store=data_store, store_id=store_id)
    tree_id = await data_store._resolve_tree_id(tree_id=TreeId.create(store_id=store_id))
    node = await data_store.get_node_by_key(key=b"\x04", tree_id=tree_id)

    proof_by_hash = await data_store.get_proof_of_inclusion_by_hash(node_hash=node.hash, tree_id=tree_id)
    proof_by_key = await data_store.get_proof_of_inclusion_by_key(key=b"\x04", tree_id=tree_id)

    assert proof_by_hash == proof_by_key


@pytest.mark.anyio
async def test_proof_of_inclusion_by_hash_bytes(data_store: DataStore, store_id: bytes32) -> None:
    """The proof of inclusion provided by the data store is able to be converted to a
    program and subsequently to bytes.
    """
    await add_01234567_example(data_store=data_store, store_id=store_id)
    tree_id = await data_store._resolve_tree_id(tree_id=TreeId.create(store_id=store_id))
    node = await data_store.get_node_by_key(key=b"\x04", tree_id=tree_id)

    proof = await data_store.get_proof_of_inclusion_by_hash(node_hash=node.hash, tree_id=tree_id)

    expected = (
        b"\xff\x04\xff\xff\xa0\xfbf\xfeS\x9b>\xb2\x02\r\xfb\xfa\xdf\xd6\x01\xfa1\x85!)"
        b"+A\xf0L W\xc1o\xcak\x94|\xa1\xff\xa0m:\xf8\xd9=\xb9H\xe8\xb6\xaaC\x86\x95"
        b"\x8e\x13|k\xe8\xba\xb7&\xdb\x86x\x95\x94\xb3X\x8b5\xad\xcd\xff\xa0\xc8R\xec"
        b"\xd8\xfbaT\x9a\nB\xf9\xeb\x9d\xdee\xe6\xc9J\x01\x93M\xbd\x9c\x1d5\xab\x94"
        b"\xe2\xa0\xaeX\xe2\x80\x80"
    )

    assert bytes(proof.as_program()) == expected


# @pytest.mark.anyio
# async def test_create_first_pair(data_store: DataStore, store_id: bytes) -> None:
#     key = SExp.to([1, 2])
#     value = SExp.to(b'abc')
#
#     root_hash = await data_store.create_root(store_id=store_id)
#
#
#     await data_store.create_pair(key=key, value=value)


def test_all_checks_collected() -> None:
    expected = {value for name, value in vars(DataStore).items() if name.startswith("_check_") and callable(value)}

    assert set(DataStore._checks) == expected


a_bytes_32 = bytes32(range(32))
another_bytes_32 = bytes(reversed(a_bytes_32))

valid_program_hex = Program.to((b"abc", 2)).as_bin().hex()
invalid_program_hex = b"\xab\xcd".hex()


@pytest.mark.anyio
async def test_check_roots_are_incrementing_missing_zero(raw_data_store: DataStore) -> None:
    store_id = hexstr_to_bytes("c954ab71ffaf5b0f129b04b35fdc7c84541f4375167e730e2646bfcfdb7cf2cd")

    async with raw_data_store.db_wrapper.writer() as writer:
        for generation in range(1, 5):
            await writer.execute(
                """
                INSERT INTO root(tree_id, generation, node_hash, status)
                VALUES(:tree_id, :generation, :node_hash, :status)
                """,
                {
                    "tree_id": store_id,
                    "generation": generation,
                    "node_hash": None,
                    "status": Status.COMMITTED.value,
                },
            )

    with pytest.raises(
        TreeGenerationIncrementingError,
        match=r"\n +c954ab71ffaf5b0f129b04b35fdc7c84541f4375167e730e2646bfcfdb7cf2cd$",
    ):
        await raw_data_store._check_roots_are_incrementing()


@pytest.mark.anyio
async def test_check_roots_are_incrementing_gap(raw_data_store: DataStore) -> None:
    store_id = hexstr_to_bytes("c954ab71ffaf5b0f129b04b35fdc7c84541f4375167e730e2646bfcfdb7cf2cd")

    async with raw_data_store.db_wrapper.writer() as writer:
        for generation in [*range(5), *range(6, 10)]:
            await writer.execute(
                """
                INSERT INTO root(tree_id, generation, node_hash, status)
                VALUES(:tree_id, :generation, :node_hash, :status)
                """,
                {
                    "tree_id": store_id,
                    "generation": generation,
                    "node_hash": None,
                    "status": Status.COMMITTED.value,
                },
            )

    with pytest.raises(
        TreeGenerationIncrementingError,
        match=r"\n +c954ab71ffaf5b0f129b04b35fdc7c84541f4375167e730e2646bfcfdb7cf2cd$",
    ):
        await raw_data_store._check_roots_are_incrementing()


@pytest.mark.anyio
async def test_check_hashes_internal(raw_data_store: DataStore) -> None:
    async with raw_data_store.db_wrapper.writer() as writer:
        await writer.execute(
            "INSERT INTO node(hash, node_type, left, right) VALUES(:hash, :node_type, :left, :right)",
            {
                "hash": a_bytes_32,
                "node_type": NodeType.INTERNAL,
                "left": a_bytes_32,
                "right": a_bytes_32,
            },
        )

    with pytest.raises(
        NodeHashError,
        match=r"\n +000102030405060708090a0b0c0d0e0f101112131415161718191a1b1c1d1e1f$",
    ):
        await raw_data_store._check_hashes()


@pytest.mark.anyio
async def test_check_hashes_terminal(raw_data_store: DataStore) -> None:
    async with raw_data_store.db_wrapper.writer() as writer:
        await writer.execute(
            "INSERT INTO node(hash, node_type, key, value) VALUES(:hash, :node_type, :key, :value)",
            {
                "hash": a_bytes_32,
                "node_type": NodeType.TERMINAL,
                "key": Program.to((1, 2)).as_bin(),
                "value": Program.to((1, 2)).as_bin(),
            },
        )

    with pytest.raises(
        NodeHashError,
        match=r"\n +000102030405060708090a0b0c0d0e0f101112131415161718191a1b1c1d1e1f$",
    ):
        await raw_data_store._check_hashes()


@pytest.mark.anyio
async def test_root_state(data_store: DataStore, store_id: bytes32) -> None:
    key = b"\x01\x02"
    value = b"abc"
    await data_store.insert(
        key=key, value=value, store_id=store_id, reference_node_hash=None, side=None, status=Status.PENDING
    )
    is_empty = await data_store.table_is_empty(tree_id=TreeId.create(store_id=store_id))
    assert is_empty


@pytest.mark.anyio
async def test_change_root_state(data_store: DataStore, store_id: bytes32) -> None:
    key = b"\x01\x02"
    value = b"abc"
    await data_store.insert(
        key=key,
        value=value,
        store_id=store_id,
        reference_node_hash=None,
        side=None,
    )
    root = await data_store.get_pending_root(store_id)
    assert root is not None
    assert root.status == Status.PENDING

    bare_tree_id = TreeId.create(store_id=store_id)
    is_empty = await data_store.table_is_empty(tree_id=bare_tree_id)
    assert is_empty

    await data_store.change_root_status(root, Status.PENDING_BATCH)
    root = await data_store.get_pending_root(store_id=store_id)
    assert root is not None
    assert root.status == Status.PENDING_BATCH
    is_empty = await data_store.table_is_empty(tree_id=bare_tree_id)
    assert is_empty

    await data_store.change_root_status(root, Status.COMMITTED)
    root = await data_store.get_tree_root(tree_id=bare_tree_id)
    is_empty = await data_store.table_is_empty(tree_id=bare_tree_id)
    assert not is_empty
    assert root.node_hash is not None
    root = await data_store.get_pending_root(store_id)
    assert root is None


@pytest.mark.anyio
async def test_kv_diff(data_store: DataStore, store_id: bytes32) -> None:
    random = Random()
    random.seed(100, version=2)
    insertions = 0
    expected_diff: Set[DiffData] = set()
    root_start = None
    bare_tree_id = TreeId.create(store_id=store_id)
    for i in range(500):
        key = (i + 100).to_bytes(4, byteorder="big")
        value = (i + 200).to_bytes(4, byteorder="big")
        seed = leaf_hash(key=key, value=value)
        node_hash = await data_store.get_terminal_node_for_seed(tree_id=bare_tree_id, seed=seed)
        if random.randint(0, 4) > 0 or insertions < 10:
            insertions += 1
            side = None if node_hash is None else data_store.get_side_for_seed(seed)

            await data_store.insert(
                key=key,
                value=value,
                store_id=store_id,
                reference_node_hash=node_hash,
                side=side,
                status=Status.COMMITTED,
            )
            if i > 200:
                expected_diff.add(DiffData(OperationType.INSERT, key, value))
        else:
            assert node_hash is not None
            node = await data_store.get_node(node_hash)
            assert isinstance(node, TerminalNode)
            await data_store.delete(key=node.key, store_id=store_id, status=Status.COMMITTED)
            if i > 200:
                if DiffData(OperationType.INSERT, node.key, node.value) in expected_diff:
                    expected_diff.remove(DiffData(OperationType.INSERT, node.key, node.value))
                else:
                    expected_diff.add(DiffData(OperationType.DELETE, node.key, node.value))
        if i == 200:
            root_start = await data_store.get_tree_root(tree_id=bare_tree_id)

    root_end = await data_store.get_tree_root(tree_id=bare_tree_id)
    assert root_start is not None
    assert root_start.node_hash is not None
    assert root_end.node_hash is not None
    diffs = await data_store.get_kv_diff(store_id, root_start.node_hash, root_end.node_hash)
    assert diffs == expected_diff


@pytest.mark.anyio
async def test_kv_diff_2(data_store: DataStore, store_id: bytes32) -> None:
    insert_result = await data_store.insert(
        key=b"000",
        value=b"000",
        store_id=store_id,
        reference_node_hash=None,
        side=None,
    )
    empty_hash = bytes32([0] * 32)
    invalid_hash = bytes32([0] * 31 + [1])
    diff_1 = await data_store.get_kv_diff(store_id, empty_hash, insert_result.node_hash)
    assert diff_1 == {DiffData(OperationType.INSERT, b"000", b"000")}
    diff_2 = await data_store.get_kv_diff(store_id, insert_result.node_hash, empty_hash)
    assert diff_2 == {DiffData(OperationType.DELETE, b"000", b"000")}
    with pytest.raises(Exception, match=f"Unable to diff: Can't find keys and values for {invalid_hash.hex()}"):
        await data_store.get_kv_diff(store_id, invalid_hash, insert_result.node_hash)
    with pytest.raises(Exception, match=f"Unable to diff: Can't find keys and values for {invalid_hash.hex()}"):
        await data_store.get_kv_diff(store_id, insert_result.node_hash, invalid_hash)


@pytest.mark.anyio
async def test_kv_diff_3(data_store: DataStore, store_id: bytes32) -> None:
    insert_result = await data_store.autoinsert(
        key=b"000",
        value=b"000",
        store_id=store_id,
        status=Status.COMMITTED,
    )
    await data_store.delete(store_id=store_id, key=b"000", status=Status.COMMITTED)
    insert_result_2 = await data_store.autoinsert(
        key=b"000",
        value=b"001",
        store_id=store_id,
        status=Status.COMMITTED,
    )
    diff_1 = await data_store.get_kv_diff(store_id, insert_result.node_hash, insert_result_2.node_hash)
    assert diff_1 == {DiffData(OperationType.DELETE, b"000", b"000"), DiffData(OperationType.INSERT, b"000", b"001")}
    insert_result_3 = await data_store.upsert(
        key=b"000",
        new_value=b"002",
        store_id=store_id,
        status=Status.COMMITTED,
    )
    diff_2 = await data_store.get_kv_diff(store_id, insert_result_2.node_hash, insert_result_3.node_hash)
    assert diff_2 == {DiffData(OperationType.DELETE, b"000", b"001"), DiffData(OperationType.INSERT, b"000", b"002")}


@pytest.mark.anyio
async def test_rollback_to_generation(data_store: DataStore, store_id: bytes32) -> None:
    await add_0123_example(data_store, store_id)
    expected_hashes = []
    roots = await data_store.get_roots_between(store_id, 1, 5)
    for generation, root in enumerate(roots):
        expected_hashes.append((generation + 1, root.node_hash))
    for generation, expected_hash in reversed(expected_hashes):
        await data_store.rollback_to_generation(store_id, generation)
        root = await data_store.get_tree_root(tree_id=TreeId.create(store_id=store_id))
        assert root.node_hash == expected_hash


@pytest.mark.anyio
async def test_subscribe_unsubscribe(data_store: DataStore, store_id: bytes32) -> None:
    await data_store.subscribe(Subscription(store_id, [ServerInfo("http://127:0:0:1/8000", 1, 1)]))
    subscriptions = await data_store.get_subscriptions()
    urls = [server_info.url for subscription in subscriptions for server_info in subscription.servers_info]
    assert urls == ["http://127:0:0:1/8000"]

    await data_store.subscribe(Subscription(store_id, [ServerInfo("http://127:0:0:1/8001", 2, 2)]))
    subscriptions = await data_store.get_subscriptions()
    urls = [server_info.url for subscription in subscriptions for server_info in subscription.servers_info]
    assert urls == ["http://127:0:0:1/8000", "http://127:0:0:1/8001"]

    await data_store.subscribe(
        Subscription(
            store_id, [ServerInfo("http://127:0:0:1/8000", 100, 100), ServerInfo("http://127:0:0:1/8001", 200, 200)]
        )
    )
    subscriptions = await data_store.get_subscriptions()
    assert subscriptions == [
        Subscription(store_id, [ServerInfo("http://127:0:0:1/8000", 1, 1), ServerInfo("http://127:0:0:1/8001", 2, 2)]),
    ]

    await data_store.unsubscribe(store_id)
    assert await data_store.get_subscriptions() == []
    store_id2 = bytes32([0] * 32)

    await data_store.subscribe(
        Subscription(
            store_id, [ServerInfo("http://127:0:0:1/8000", 100, 100), ServerInfo("http://127:0:0:1/8001", 200, 200)]
        )
    )
    await data_store.subscribe(
        Subscription(
            store_id2, [ServerInfo("http://127:0:0:1/8000", 300, 300), ServerInfo("http://127:0:0:1/8001", 400, 400)]
        )
    )
    subscriptions = await data_store.get_subscriptions()
    assert subscriptions == [
        Subscription(
            store_id, [ServerInfo("http://127:0:0:1/8000", 100, 100), ServerInfo("http://127:0:0:1/8001", 200, 200)]
        ),
        Subscription(
            store_id2, [ServerInfo("http://127:0:0:1/8000", 300, 300), ServerInfo("http://127:0:0:1/8001", 400, 400)]
        ),
    ]


@pytest.mark.anyio
async def test_server_selection(data_store: DataStore, store_id: bytes32) -> None:
    start_timestamp = 1000
    await data_store.subscribe(
        Subscription(store_id, [ServerInfo(f"http://127.0.0.1/{port}", 0, 0) for port in range(8000, 8010)])
    )

    free_servers = {f"http://127.0.0.1/{port}" for port in range(8000, 8010)}
    tried_servers = 0
    random = Random()
    random.seed(100, version=2)
    while len(free_servers) > 0:
        servers_info = await data_store.get_available_servers_for_store(store_id=store_id, timestamp=start_timestamp)
        random.shuffle(servers_info)
        assert servers_info != []
        server_info = servers_info[0]
        assert server_info.ignore_till == 0
        await data_store.received_incorrect_file(store_id=store_id, server_info=server_info, timestamp=start_timestamp)
        assert server_info.url in free_servers
        tried_servers += 1
        free_servers.remove(server_info.url)

    assert tried_servers == 10
    servers_info = await data_store.get_available_servers_for_store(store_id=store_id, timestamp=start_timestamp)
    assert servers_info == []

    current_timestamp = 2000 + 7 * 24 * 3600
    selected_servers = set()
    for _ in range(100):
        servers_info = await data_store.get_available_servers_for_store(store_id=store_id, timestamp=current_timestamp)
        random.shuffle(servers_info)
        assert servers_info != []
        selected_servers.add(servers_info[0].url)
    assert selected_servers == {f"http://127.0.0.1/{port}" for port in range(8000, 8010)}

    for _ in range(100):
        servers_info = await data_store.get_available_servers_for_store(store_id=store_id, timestamp=current_timestamp)
        random.shuffle(servers_info)
        assert servers_info != []
        if servers_info[0].url != "http://127.0.0.1/8000":
            await data_store.received_incorrect_file(
                store_id=store_id, server_info=servers_info[0], timestamp=current_timestamp
            )

    servers_info = await data_store.get_available_servers_for_store(store_id=store_id, timestamp=current_timestamp)
    random.shuffle(servers_info)
    assert len(servers_info) == 1
    assert servers_info[0].url == "http://127.0.0.1/8000"
    await data_store.received_correct_file(store_id=store_id, server_info=servers_info[0])

    ban_times = [5 * 60] * 3 + [15 * 60] * 3 + [30 * 60] * 2 + [60 * 60] * 10
    for ban_time in ban_times:
        servers_info = await data_store.get_available_servers_for_store(store_id=store_id, timestamp=current_timestamp)
        assert len(servers_info) == 1
        await data_store.server_misses_file(store_id=store_id, server_info=servers_info[0], timestamp=current_timestamp)
        current_timestamp += ban_time
        servers_info = await data_store.get_available_servers_for_store(store_id=store_id, timestamp=current_timestamp)
        assert servers_info == []
        current_timestamp += 1


@pytest.mark.parametrize(
    "error",
    [True, False],
)
@pytest.mark.anyio
async def test_server_http_ban(
    data_store: DataStore,
    store_id: bytes32,
    error: bool,
    monkeypatch: Any,
    tmp_path: Path,
    seeded_random: random.Random,
) -> None:
    sinfo = ServerInfo("http://127.0.0.1/8003", 0, 0)
    await data_store.subscribe(Subscription(store_id, [sinfo]))

    async def mock_http_download(
        target_filename_path: Path,
        filename: str,
        proxy_url: str,
        server_info: ServerInfo,
        timeout: aiohttp.ClientTimeout,
        log: logging.Logger,
    ) -> None:
        if error:
            raise aiohttp.ClientConnectionError()

    start_timestamp = int(time.time())
    with monkeypatch.context() as m:
        m.setattr("chia.data_layer.download_data.http_download", mock_http_download)
        success = await insert_from_delta_file(
            data_store=data_store,
            store_id=store_id,
            existing_generation=3,
            root_hashes=[bytes32.random(seeded_random)],
            server_info=sinfo,
            client_foldername=tmp_path,
            timeout=aiohttp.ClientTimeout(total=15, sock_connect=5),
            log=log,
            proxy_url="",
            downloader=None,
        )

    assert success is False

    subscriptions = await data_store.get_subscriptions()
    sinfo = subscriptions[0].servers_info[0]
    assert sinfo.num_consecutive_failures == 1
    assert sinfo.ignore_till >= start_timestamp + 5 * 60  # ban for 5 minutes
    start_timestamp = sinfo.ignore_till

    with monkeypatch.context() as m:
        m.setattr("chia.data_layer.download_data.http_download", mock_http_download)
        success = await insert_from_delta_file(
            data_store=data_store,
            store_id=store_id,
            existing_generation=3,
            root_hashes=[bytes32.random(seeded_random)],
            server_info=sinfo,
            client_foldername=tmp_path,
            timeout=aiohttp.ClientTimeout(total=15, sock_connect=5),
            log=log,
            proxy_url="",
            downloader=None,
        )

    subscriptions = await data_store.get_subscriptions()
    sinfo = subscriptions[0].servers_info[0]
    assert sinfo.num_consecutive_failures == 2
    assert sinfo.ignore_till == start_timestamp  # we don't increase on second failure


@pytest.mark.parametrize(
    "test_delta",
    [True, False],
)
@boolean_datacases(name="group_files_by_store", false="group by singleton", true="don't group by singleton")
@pytest.mark.anyio
async def test_data_server_files(
    data_store: DataStore,
    store_id: bytes32,
    test_delta: bool,
    group_files_by_store: bool,
    tmp_path: Path,
) -> None:
    roots: List[Root] = []
    num_batches = 10
    num_ops_per_batch = 100

    db_uri = generate_in_memory_db_uri()
    async with DataStore.managed(database=db_uri, uri=True) as data_store_server:
        await data_store_server.create_tree(store_id, status=Status.COMMITTED)
        random = Random()
        random.seed(100, version=2)

        keys: List[bytes] = []
        counter = 0

        for batch in range(num_batches):
            changelist: List[Dict[str, Any]] = []
            for operation in range(num_ops_per_batch):
                if random.randint(0, 4) > 0 or len(keys) == 0:
                    key = counter.to_bytes(4, byteorder="big")
                    value = (2 * counter).to_bytes(4, byteorder="big")
                    keys.append(key)
                    changelist.append({"action": "insert", "key": key, "value": value})
                else:
                    key = random.choice(keys)
                    keys.remove(key)
                    changelist.append({"action": "delete", "key": key})
                counter += 1
<<<<<<< HEAD
            tree_id = await data_store_server.insert_batch(store_id, changelist, status=Status.COMMITTED)
            root = await data_store_server.get_tree_root(tree_id=tree_id)
            await write_files_for_root(data_store_server, store_id, root, tmp_path, 0)
=======
            await data_store_server.insert_batch(store_id, changelist, status=Status.COMMITTED)
            root = await data_store_server.get_tree_root(store_id)
            await write_files_for_root(
                data_store_server, store_id, root, tmp_path, 0, group_by_store=group_files_by_store
            )
>>>>>>> 7d88089e
            roots.append(root)

    generation = 1
    assert len(roots) == num_batches
    for root in roots:
        assert root.node_hash is not None
        if not test_delta:
            filename = get_full_tree_filename_path(tmp_path, store_id, root.node_hash, generation, group_files_by_store)
            assert filename.exists()
        else:
            filename = get_delta_filename_path(tmp_path, store_id, root.node_hash, generation, group_files_by_store)
            assert filename.exists()
        await insert_into_data_store_from_file(data_store, store_id, root.node_hash, tmp_path.joinpath(filename))
        current_root = await data_store.get_tree_root(tree_id=TreeId.create(store_id=store_id))
        assert current_root.node_hash == root.node_hash
        generation += 1


@pytest.mark.anyio
@pytest.mark.parametrize("pending_status", [Status.PENDING, Status.PENDING_BATCH])
async def test_pending_roots(data_store: DataStore, store_id: bytes32, pending_status: Status) -> None:
    key = b"\x01\x02"
    value = b"abc"

    await data_store.insert(
        key=key,
        value=value,
        store_id=store_id,
        reference_node_hash=None,
        side=None,
        status=Status.COMMITTED,
    )

    key = b"\x01\x03"
    value = b"abc"

    await data_store.autoinsert(
        key=key,
        value=value,
        store_id=store_id,
        status=pending_status,
    )
    pending_root = await data_store.get_pending_root(store_id=store_id)
    assert pending_root is not None
    assert pending_root.generation == 2 and pending_root.status == pending_status

    await data_store.clear_pending_roots(store_id=store_id)
    pending_root = await data_store.get_pending_root(store_id=store_id)
    assert pending_root is None


@pytest.mark.anyio
@pytest.mark.parametrize("pending_status", [Status.PENDING, Status.PENDING_BATCH])
async def test_clear_pending_roots_returns_root(
    data_store: DataStore, store_id: bytes32, pending_status: Status
) -> None:
    key = b"\x01\x02"
    value = b"abc"

    await data_store.insert(
        key=key,
        value=value,
        store_id=store_id,
        reference_node_hash=None,
        side=None,
        status=pending_status,
    )

    pending_root = await data_store.get_pending_root(store_id=store_id)
    cleared_root = await data_store.clear_pending_roots(store_id=store_id)
    assert cleared_root == pending_root


@dataclass
class BatchInsertBenchmarkCase:
    pre: int
    count: int
    limit: float
    marks: Marks = ()

    @property
    def id(self) -> str:
        return f"pre={self.pre},count={self.count}"


@dataclass
class BatchesInsertBenchmarkCase:
    count: int
    batch_count: int
    limit: float
    marks: Marks = ()

    @property
    def id(self) -> str:
        return f"count={self.count},batch_count={self.batch_count}"


@datacases(
    BatchInsertBenchmarkCase(
        pre=0,
        count=100,
        limit=2.2,
    ),
    BatchInsertBenchmarkCase(
        pre=1_000,
        count=100,
        limit=4,
    ),
    BatchInsertBenchmarkCase(
        pre=0,
        count=1_000,
        limit=30,
    ),
    BatchInsertBenchmarkCase(
        pre=1_000,
        count=1_000,
        limit=36,
    ),
    BatchInsertBenchmarkCase(
        pre=10_000,
        count=25_000,
        limit=52,
    ),
)
@pytest.mark.anyio
async def test_benchmark_batch_insert_speed(
    data_store: DataStore,
    store_id: bytes32,
    benchmark_runner: BenchmarkRunner,
    case: BatchInsertBenchmarkCase,
) -> None:
    r = random.Random()
    r.seed("shadowlands", version=2)

    changelist = [
        {
            "action": "insert",
            "key": x.to_bytes(32, byteorder="big", signed=False),
            "value": bytes(r.getrandbits(8) for _ in range(1200)),
        }
        for x in range(case.pre + case.count)
    ]

    pre = changelist[: case.pre]
    batch = changelist[case.pre : case.pre + case.count]

    if case.pre > 0:
        await data_store.insert_batch(
            store_id=store_id,
            changelist=pre,
            status=Status.COMMITTED,
        )

    with benchmark_runner.assert_runtime(seconds=case.limit):
        await data_store.insert_batch(
            store_id=store_id,
            changelist=batch,
        )


@datacases(
    BatchesInsertBenchmarkCase(
        count=50,
        batch_count=200,
        limit=195,
    ),
)
@pytest.mark.anyio
async def test_benchmark_batch_insert_speed_multiple_batches(
    data_store: DataStore,
    store_id: bytes32,
    benchmark_runner: BenchmarkRunner,
    case: BatchesInsertBenchmarkCase,
) -> None:
    r = random.Random()
    r.seed("shadowlands", version=2)

    with benchmark_runner.assert_runtime(seconds=case.limit):
        for batch in range(case.batch_count):
            changelist = [
                {
                    "action": "insert",
                    "key": x.to_bytes(32, byteorder="big", signed=False),
                    "value": bytes(r.getrandbits(8) for _ in range(10000)),
                }
                for x in range(batch * case.count, (batch + 1) * case.count)
            ]
            await data_store.insert_batch(
                store_id=store_id,
                changelist=changelist,
                status=Status.COMMITTED,
            )


@pytest.mark.anyio
async def test_delete_store_data(raw_data_store: DataStore) -> None:
    store_id = bytes32(b"\0" * 32)
    store_id_2 = bytes32(b"\0" * 31 + b"\1")
    await raw_data_store.create_tree(store_id=store_id, status=Status.COMMITTED)
    await raw_data_store.create_tree(store_id=store_id_2, status=Status.COMMITTED)
    total_keys = 4
    keys = [key.to_bytes(4, byteorder="big") for key in range(total_keys)]
    batch1 = [
        {"action": "insert", "key": keys[0], "value": keys[0]},
        {"action": "insert", "key": keys[1], "value": keys[1]},
    ]
    batch2 = batch1.copy()
    batch1.append({"action": "insert", "key": keys[2], "value": keys[2]})
    batch2.append({"action": "insert", "key": keys[3], "value": keys[3]})
    assert batch1 != batch2
    await raw_data_store.insert_batch(store_id, batch1, status=Status.COMMITTED)
    tree_id_2 = await raw_data_store.insert_batch(store_id_2, batch2, status=Status.COMMITTED)
    keys_values_before = await raw_data_store.get_keys_values(tree_id=tree_id_2)
    async with raw_data_store.db_wrapper.reader() as reader:
        result = await reader.execute("SELECT * FROM node")
        nodes = await result.fetchall()
        kv_nodes_before = {}
        for node in nodes:
            if node["key"] is not None:
                kv_nodes_before[node["key"]] = node["value"]
    assert [kv_nodes_before[key] for key in keys] == keys
    await raw_data_store.delete_store_data(store_id)
    # Deleting from `node` table doesn't alter other stores.
    keys_values_after = await raw_data_store.get_keys_values(tree_id=tree_id_2)
    assert keys_values_before == keys_values_after
    async with raw_data_store.db_wrapper.reader() as reader:
        result = await reader.execute("SELECT * FROM node")
        nodes = await result.fetchall()
        kv_nodes_after = {}
        for node in nodes:
            if node["key"] is not None:
                kv_nodes_after[node["key"]] = node["value"]
    for i in range(total_keys):
        if i != 2:
            assert kv_nodes_after[keys[i]] == keys[i]
        else:
            # `keys[2]` was only present in the first store.
            assert keys[i] not in kv_nodes_after
    assert not await raw_data_store.store_id_exists(store_id)
    await raw_data_store.delete_store_data(store_id_2)
    async with raw_data_store.db_wrapper.reader() as reader:
        async with reader.execute("SELECT COUNT(*) FROM node") as cursor:
            row_count = await cursor.fetchone()
            assert row_count is not None
            assert row_count[0] == 0
    assert not await raw_data_store.store_id_exists(store_id_2)


@pytest.mark.anyio
async def test_delete_store_data_multiple_stores(raw_data_store: DataStore) -> None:
    # Make sure inserting and deleting the same data works
    for repetition in range(2):
        num_stores = 50
        total_keys = 150
        keys_deleted_per_store = 3
        store_ids = [bytes32(i.to_bytes(32, byteorder="big")) for i in range(num_stores)]
        for store_id in store_ids:
            await raw_data_store.create_tree(store_id=store_id, status=Status.COMMITTED)
        original_keys = [key.to_bytes(4, byteorder="big") for key in range(total_keys)]
        batches = []
        for i in range(num_stores):
            batch = [
                {"action": "insert", "key": key, "value": key} for key in original_keys[i * keys_deleted_per_store :]
            ]
            batches.append(batch)

        for store_id, batch in zip(store_ids, batches):
            await raw_data_store.insert_batch(store_id, batch, status=Status.COMMITTED)

        for tree_index in range(num_stores):
            async with raw_data_store.db_wrapper.reader() as reader:
                result = await reader.execute("SELECT * FROM node")
                nodes = await result.fetchall()

            keys = {node["key"] for node in nodes if node["key"] is not None}
            assert len(keys) == total_keys - tree_index * keys_deleted_per_store
            keys_after_index = set(original_keys[tree_index * keys_deleted_per_store :])
            keys_before_index = set(original_keys[: tree_index * keys_deleted_per_store])
            assert keys_after_index.issubset(keys)
            assert keys.isdisjoint(keys_before_index)
            await raw_data_store.delete_store_data(store_ids[tree_index])

        async with raw_data_store.db_wrapper.reader() as reader:
            async with reader.execute("SELECT COUNT(*) FROM node") as cursor:
                row_count = await cursor.fetchone()
                assert row_count is not None
                assert row_count[0] == 0


@pytest.mark.parametrize("common_keys_count", [1, 250, 499])
@pytest.mark.anyio
async def test_delete_store_data_with_common_values(raw_data_store: DataStore, common_keys_count: int) -> None:
    store_id_1 = bytes32(b"\x00" * 31 + b"\x01")
    store_id_2 = bytes32(b"\x00" * 31 + b"\x02")

    await raw_data_store.create_tree(store_id=store_id_1, status=Status.COMMITTED)
    await raw_data_store.create_tree(store_id=store_id_2, status=Status.COMMITTED)

    key_offset = 1000
    total_keys_per_store = 500
    assert common_keys_count < key_offset
    common_keys = {key.to_bytes(4, byteorder="big") for key in range(common_keys_count)}
    unique_keys_1 = {
        (key + key_offset).to_bytes(4, byteorder="big") for key in range(total_keys_per_store - common_keys_count)
    }
    unique_keys_2 = {
        (key + (2 * key_offset)).to_bytes(4, byteorder="big") for key in range(total_keys_per_store - common_keys_count)
    }

    batch1 = [{"action": "insert", "key": key, "value": key} for key in common_keys.union(unique_keys_1)]
    batch2 = [{"action": "insert", "key": key, "value": key} for key in common_keys.union(unique_keys_2)]

    await raw_data_store.insert_batch(store_id_1, batch1, status=Status.COMMITTED)
    await raw_data_store.insert_batch(store_id_2, batch2, status=Status.COMMITTED)

    await raw_data_store.delete_store_data(store_id_1)
    async with raw_data_store.db_wrapper.reader() as reader:
        result = await reader.execute("SELECT * FROM node")
        nodes = await result.fetchall()

    keys = {node["key"] for node in nodes if node["key"] is not None}
    # Since one store got all its keys deleted, we're left only with the keys of the other store.
    assert len(keys) == total_keys_per_store
    assert keys.intersection(unique_keys_1) == set()
    assert keys.symmetric_difference(common_keys.union(unique_keys_2)) == set()


@pytest.mark.anyio
@pytest.mark.parametrize("pending_status", [Status.PENDING, Status.PENDING_BATCH])
async def test_delete_store_data_protects_pending_roots(raw_data_store: DataStore, pending_status: Status) -> None:
    num_stores = 5
    total_keys = 15
    store_ids = [bytes32(i.to_bytes(32, byteorder="big")) for i in range(num_stores)]
    for store_id in store_ids:
        await raw_data_store.create_tree(store_id=store_id, status=Status.COMMITTED)
    original_keys = [key.to_bytes(4, byteorder="big") for key in range(total_keys)]
    batches = []
    keys_per_pending_root = 2

    for i in range(num_stores - 1):
        start_index = i * keys_per_pending_root
        end_index = (i + 1) * keys_per_pending_root
        batch = [{"action": "insert", "key": key, "value": key} for key in original_keys[start_index:end_index]]
        batches.append(batch)
    for store_id, batch in zip(store_ids, batches):
        await raw_data_store.insert_batch(store_id, batch, status=pending_status)

    store_id = store_ids[-1]
    batch = [{"action": "insert", "key": key, "value": key} for key in original_keys]
    await raw_data_store.insert_batch(store_id, batch, status=Status.COMMITTED)

    async with raw_data_store.db_wrapper.reader() as reader:
        result = await reader.execute("SELECT * FROM node")
        nodes = await result.fetchall()

    keys = {node["key"] for node in nodes if node["key"] is not None}
    assert keys == set(original_keys)

    await raw_data_store.delete_store_data(store_id)
    async with raw_data_store.db_wrapper.reader() as reader:
        result = await reader.execute("SELECT * FROM node")
        nodes = await result.fetchall()

    keys = {node["key"] for node in nodes if node["key"] is not None}
    assert keys == set(original_keys[: (num_stores - 1) * keys_per_pending_root])

    for index in range(num_stores - 1):
        store_id = store_ids[index]
        root = await raw_data_store.get_pending_root(store_id)
        assert root is not None
        await raw_data_store.change_root_status(root, Status.COMMITTED)
        tree_id = TreeId.from_root(root=root)
        kv = await raw_data_store.get_keys_values(tree_id=tree_id)
        start_index = index * keys_per_pending_root
        end_index = (index + 1) * keys_per_pending_root
        assert {pair.key for pair in kv} == set(original_keys[start_index:end_index])


@pytest.mark.anyio
@boolean_datacases(name="group_files_by_store", true="group by singleton", false="don't group by singleton")
async def test_insert_from_delta_file(
    data_store: DataStore,
    store_id: bytes32,
    monkeypatch: Any,
    tmp_path: Path,
    seeded_random: random.Random,
    group_files_by_store: bool,
) -> None:
    await data_store.create_tree(store_id=store_id, status=Status.COMMITTED)
    num_files = 5
    for generation in range(num_files):
        key = generation.to_bytes(4, byteorder="big")
        value = generation.to_bytes(4, byteorder="big")
        await data_store.autoinsert(
            key=key,
            value=value,
            store_id=store_id,
            status=Status.COMMITTED,
        )

    root = await data_store.get_tree_root(store_id=store_id)
    assert root.generation == num_files + 1
    root_hashes = []

    tmp_path_1 = tmp_path.joinpath("1")
    tmp_path_2 = tmp_path.joinpath("2")

    for generation in range(1, num_files + 2):
        root = await data_store.get_tree_root(store_id=store_id, generation=generation)
        await write_files_for_root(data_store, store_id, root, tmp_path_1, 0, False, group_files_by_store)
        root_hashes.append(bytes32([0] * 32) if root.node_hash is None else root.node_hash)
    store_path = tmp_path_1.joinpath(f"{store_id}") if group_files_by_store else tmp_path_1
    with os.scandir(store_path) as entries:
        filenames = {entry.name for entry in entries}
        assert len(filenames) == 2 * (num_files + 1)
    for filename in filenames:
        if "full" in filename:
            store_path.joinpath(filename).unlink()
    with os.scandir(store_path) as entries:
        filenames = {entry.name for entry in entries}
        assert len(filenames) == num_files + 1
    kv_before = await data_store.get_keys_values(store_id=store_id)
    await data_store.rollback_to_generation(store_id, 0)
    root = await data_store.get_tree_root(store_id=store_id)
    assert root.generation == 0
    os.rename(store_path, tmp_path_2)

    async def mock_http_download(
        target_filename_path: Path,
        filename: str,
        proxy_url: str,
        server_info: ServerInfo,
        timeout: int,
        log: logging.Logger,
    ) -> None:
        pass

    async def mock_http_download_2(
        target_filename_path: Path,
        filename: str,
        proxy_url: str,
        server_info: ServerInfo,
        timeout: int,
        log: logging.Logger,
    ) -> None:
        try:
            os.rmdir(store_path)
        except OSError:
            pass
        os.rename(tmp_path_2, store_path)

    sinfo = ServerInfo("http://127.0.0.1/8003", 0, 0)
    with monkeypatch.context() as m:
        m.setattr("chia.data_layer.download_data.http_download", mock_http_download)
        success = await insert_from_delta_file(
            data_store=data_store,
            store_id=store_id,
            existing_generation=0,
            root_hashes=root_hashes,
            server_info=sinfo,
            client_foldername=tmp_path_1,
            timeout=aiohttp.ClientTimeout(total=15, sock_connect=5),
            log=log,
            proxy_url="",
            downloader=None,
            group_files_by_store=group_files_by_store,
        )
        assert not success

    root = await data_store.get_tree_root(store_id=store_id)
    assert root.generation == 0

    sinfo = ServerInfo("http://127.0.0.1/8003", 0, 0)
    with monkeypatch.context() as m:
        m.setattr("chia.data_layer.download_data.http_download", mock_http_download_2)
        success = await insert_from_delta_file(
            data_store=data_store,
            store_id=store_id,
            existing_generation=0,
            root_hashes=root_hashes,
            server_info=sinfo,
            client_foldername=tmp_path_1,
            timeout=aiohttp.ClientTimeout(total=15, sock_connect=5),
            log=log,
            proxy_url="",
            downloader=None,
            group_files_by_store=group_files_by_store,
        )
        assert success

    root = await data_store.get_tree_root(store_id=store_id)
    assert root.generation == num_files + 1
    with os.scandir(store_path) as entries:
        filenames = {entry.name for entry in entries}
        assert len(filenames) == 2 * (num_files + 1)
    kv = await data_store.get_keys_values(store_id=store_id)
    assert kv == kv_before


@pytest.mark.anyio
async def test_get_node_by_key_with_overlapping_keys(raw_data_store: DataStore) -> None:
    num_stores = 5
    num_keys = 20
    values_offset = 10000
    repetitions = 25
    random = Random()
    random.seed(100, version=2)

    store_ids = [bytes32(i.to_bytes(32, byteorder="big")) for i in range(num_stores)]
    for store_id in store_ids:
        await raw_data_store.create_tree(store_id=store_id, status=Status.COMMITTED)
    keys = [key.to_bytes(4, byteorder="big") for key in range(num_keys)]
    for repetition in range(repetitions):
        for index, store_id in enumerate(store_ids):
            values = [
                (value + values_offset * repetition).to_bytes(4, byteorder="big")
                for value in range(index * num_keys, (index + 1) * num_keys)
            ]
            batch = []
            for key, value in zip(keys, values):
                batch.append({"action": "upsert", "key": key, "value": value})
            await raw_data_store.insert_batch(store_id, batch, status=Status.COMMITTED)

        for index, store_id in enumerate(store_ids):
            tree_id = TreeId.create(store_id=store_id)
            values = [
                (value + values_offset * repetition).to_bytes(4, byteorder="big")
                for value in range(index * num_keys, (index + 1) * num_keys)
            ]
            for key, value in zip(keys, values):
                node = await raw_data_store.get_node_by_key(tree_id=tree_id, key=key)
                assert node.value == value
                if random.randint(0, 4) == 0:
                    batch = [{"action": "delete", "key": key}]
                    await raw_data_store.insert_batch(store_id, batch, status=Status.COMMITTED)
                    with pytest.raises(KeyNotFoundError, match=f"Key not found: {key.hex()}"):
                        await raw_data_store.get_node_by_key(tree_id=tree_id, key=key)


@pytest.mark.anyio
@boolean_datacases(name="group_files_by_store", true="group by singleton", false="don't group by singleton")
async def test_insert_from_delta_file_correct_file_exists(
    data_store: DataStore, store_id: bytes32, tmp_path: Path, group_files_by_store: bool
) -> None:
    await data_store.create_tree(store_id=store_id, status=Status.COMMITTED)

    bare_tree_id = TreeId.create(store_id=store_id)

    num_files = 5
    for generation in range(num_files):
        key = generation.to_bytes(4, byteorder="big")
        value = generation.to_bytes(4, byteorder="big")
        await data_store.autoinsert(
            key=key,
            value=value,
            store_id=store_id,
            status=Status.COMMITTED,
        )

    root = await data_store.get_tree_root(tree_id=bare_tree_id)
    assert root.generation == num_files + 1
    root_hashes = []
    for generation in range(1, num_files + 2):
<<<<<<< HEAD
        root = await data_store.get_tree_root(tree_id=TreeId.create(store_id=store_id, generation=generation))
        await write_files_for_root(data_store, store_id, root, tmp_path, 0)
=======
        root = await data_store.get_tree_root(store_id=store_id, generation=generation)
        await write_files_for_root(data_store, store_id, root, tmp_path, 0, group_by_store=group_files_by_store)
>>>>>>> 7d88089e
        root_hashes.append(bytes32([0] * 32) if root.node_hash is None else root.node_hash)
    store_path = tmp_path.joinpath(f"{store_id}") if group_files_by_store else tmp_path
    with os.scandir(store_path) as entries:
        filenames = {entry.name for entry in entries}
        assert len(filenames) == 2 * (num_files + 1)
    for filename in filenames:
        if "full" in filename:
            store_path.joinpath(filename).unlink()
    with os.scandir(store_path) as entries:
        filenames = {entry.name for entry in entries}
        assert len(filenames) == num_files + 1
    kv_before = await data_store.get_keys_values(tree_id=bare_tree_id)
    await data_store.rollback_to_generation(store_id, 0)
    root = await data_store.get_tree_root(tree_id=bare_tree_id)
    assert root.generation == 0

    sinfo = ServerInfo("http://127.0.0.1/8003", 0, 0)
    success = await insert_from_delta_file(
        data_store=data_store,
        store_id=store_id,
        existing_generation=0,
        root_hashes=root_hashes,
        server_info=sinfo,
        client_foldername=tmp_path,
        timeout=aiohttp.ClientTimeout(total=15, sock_connect=5),
        log=log,
        proxy_url="",
        downloader=None,
        group_files_by_store=group_files_by_store,
    )
    assert success

    root = await data_store.get_tree_root(tree_id=bare_tree_id)
    assert root.generation == num_files + 1
    with os.scandir(store_path) as entries:
        filenames = {entry.name for entry in entries}
        assert len(filenames) == 2 * (num_files + 1)
    kv = await data_store.get_keys_values(tree_id=bare_tree_id)
    assert kv == kv_before


@pytest.mark.anyio
@boolean_datacases(name="group_files_by_store", true="group by singleton", false="don't group by singleton")
async def test_insert_from_delta_file_incorrect_file_exists(
    data_store: DataStore, store_id: bytes32, tmp_path: Path, group_files_by_store: bool
) -> None:
    await data_store.create_tree(store_id=store_id, status=Status.COMMITTED)
    bare_tree_id = TreeId.create(store_id=store_id)
    root = await data_store.get_tree_root(tree_id=bare_tree_id)
    assert root.generation == 1

    key = b"a"
    value = b"a"
    await data_store.autoinsert(
        key=key,
        value=value,
        store_id=store_id,
        status=Status.COMMITTED,
    )

    root = await data_store.get_tree_root(tree_id=bare_tree_id)
    assert root.generation == 2
    await write_files_for_root(data_store, store_id, root, tmp_path, 0, group_by_store=group_files_by_store)

    incorrect_root_hash = bytes32([0] * 31 + [1])
    store_path = tmp_path.joinpath(f"{store_id}") if group_files_by_store else tmp_path
    with os.scandir(store_path) as entries:
        filenames = [entry.name for entry in entries]
        assert len(filenames) == 2
        os.rename(
            store_path.joinpath(filenames[0]),
            get_delta_filename_path(tmp_path, store_id, incorrect_root_hash, 2, group_files_by_store),
        )
        os.rename(
            store_path.joinpath(filenames[1]),
            get_full_tree_filename_path(tmp_path, store_id, incorrect_root_hash, 2, group_files_by_store),
        )

    await data_store.rollback_to_generation(store_id, 1)
    sinfo = ServerInfo("http://127.0.0.1/8003", 0, 0)
    success = await insert_from_delta_file(
        data_store=data_store,
        store_id=store_id,
        existing_generation=1,
        root_hashes=[incorrect_root_hash],
        server_info=sinfo,
        client_foldername=tmp_path,
        timeout=aiohttp.ClientTimeout(total=15, sock_connect=5),
        log=log,
        proxy_url="",
        downloader=None,
        group_files_by_store=group_files_by_store,
    )
    assert not success

    root = await data_store.get_tree_root(tree_id=bare_tree_id)
    assert root.generation == 1
    with os.scandir(store_path) as entries:
        filenames = [entry.name for entry in entries]
        assert len(filenames) == 0


@pytest.mark.anyio
async def test_insert_key_already_present(data_store: DataStore, store_id: bytes32) -> None:
    key = b"foo"
    value = b"bar"
    await data_store.insert(
        key=key, value=value, store_id=store_id, reference_node_hash=None, side=None, status=Status.COMMITTED
    )
    with pytest.raises(Exception, match=f"Key already present: {key.hex()}"):
        await data_store.insert(key=key, value=value, store_id=store_id, reference_node_hash=None, side=None)


@pytest.mark.anyio
@boolean_datacases(name="use_batch_autoinsert", false="not optimized batch insert", true="optimized batch insert")
async def test_batch_insert_key_already_present(
    data_store: DataStore,
    store_id: bytes32,
    use_batch_autoinsert: bool,
) -> None:
    key = b"foo"
    value = b"bar"
    changelist = [{"action": "insert", "key": key, "value": value}]
    await data_store.insert_batch(store_id, changelist, Status.COMMITTED, use_batch_autoinsert)
    with pytest.raises(Exception, match=f"Key already present: {key.hex()}"):
        await data_store.insert_batch(store_id, changelist, Status.COMMITTED, use_batch_autoinsert)


@pytest.mark.anyio
@boolean_datacases(name="use_upsert", false="update with delete and insert", true="update with upsert")
async def test_update_keys(data_store: DataStore, store_id: bytes32, use_upsert: bool) -> None:
    num_keys = 10
    missing_keys = 50
    num_values = 10
    new_keys = 10
    for value in range(num_values):
        changelist: List[Dict[str, Any]] = []
        bytes_value = value.to_bytes(4, byteorder="big")
        if use_upsert:
            for key in range(num_keys):
                bytes_key = key.to_bytes(4, byteorder="big")
                changelist.append({"action": "upsert", "key": bytes_key, "value": bytes_value})
        else:
            for key in range(num_keys + missing_keys):
                bytes_key = key.to_bytes(4, byteorder="big")
                changelist.append({"action": "delete", "key": bytes_key})
            for key in range(num_keys):
                bytes_key = key.to_bytes(4, byteorder="big")
                changelist.append({"action": "insert", "key": bytes_key, "value": bytes_value})

        tree_id = await data_store.insert_batch(
            store_id=store_id,
            changelist=changelist,
            status=Status.COMMITTED,
        )
        for key in range(num_keys):
            bytes_key = key.to_bytes(4, byteorder="big")
            node = await data_store.get_node_by_key(bytes_key, tree_id=tree_id)
            assert node.value == bytes_value
        for key in range(num_keys, num_keys + missing_keys):
            bytes_key = key.to_bytes(4, byteorder="big")
            with pytest.raises(KeyNotFoundError, match=f"Key not found: {bytes_key.hex()}"):
                await data_store.get_node_by_key(bytes_key, tree_id=tree_id)
        num_keys += new_keys


@pytest.mark.anyio
async def test_migration_unknown_version(data_store: DataStore) -> None:
    async with data_store.db_wrapper.writer() as writer:
        await writer.execute(
            "INSERT INTO schema(version_id) VALUES(:version_id)",
            {
                "version_id": "unknown version",
            },
        )
    with pytest.raises(Exception, match="Unknown version"):
        await data_store.migrate_db()


async def _check_ancestors(
    data_store: DataStore,
    tree_id: TreeId[Union[int, TreeId.Unspecified], bytes32],
) -> Dict[bytes32, Optional[bytes32]]:
    ancestors: Dict[bytes32, Optional[bytes32]] = {}
    root_node: Node = await data_store.get_node(tree_id.root_hash)
    queue: List[Node] = [root_node]

    while queue:
        node = queue.pop(0)
        if isinstance(node, InternalNode):
            left_node = await data_store.get_node(node.left_hash)
            right_node = await data_store.get_node(node.right_hash)
            ancestors[left_node.hash] = node.hash
            ancestors[right_node.hash] = node.hash
            queue.append(left_node)
            queue.append(right_node)

    ancestors[tree_id.root_hash] = None
    for node_hash, ancestor_hash in ancestors.items():
        ancestor_node = await data_store._get_one_ancestor(node_hash, tree_id=tree_id)
        if ancestor_hash is None:
            assert ancestor_node is None
        else:
            assert ancestor_node is not None
            assert ancestor_node.hash == ancestor_hash

    return ancestors


@pytest.mark.anyio
async def test_build_ancestor_table(data_store: DataStore, store_id: bytes32) -> None:
    num_values = 1000
    changelist: List[Dict[str, Any]] = []
    for value in range(num_values):
        value_bytes = value.to_bytes(4, byteorder="big")
        changelist.append({"action": "upsert", "key": value_bytes, "value": value_bytes})
    tree_id = await data_store.insert_batch(
        store_id=store_id,
        changelist=changelist,
        status=Status.PENDING,
    )

    pending_root = await data_store.get_pending_root(store_id=store_id)
    assert pending_root is not None
    assert pending_root.node_hash is not None
    await data_store.change_root_status(pending_root, Status.COMMITTED)
    await data_store.build_ancestor_table_for_latest_root(tree_id=tree_id)

    # TODO: figure out type narrowing
    assert tree_id.root_hash is not None
    await _check_ancestors(data_store, tree_id=tree_id)  # type: ignore[arg-type]


@pytest.mark.anyio
async def test_sparse_ancestor_table(data_store: DataStore, store_id: bytes32) -> None:
    num_values = 100
    for value in range(num_values):
        value_bytes = value.to_bytes(4, byteorder="big")
        result = await data_store.autoinsert(
            key=value_bytes,
            value=value_bytes,
            store_id=store_id,
            status=Status.COMMITTED,
        )
        tree_id = result.tree_id
        # TODO: figure out type narrowing
        assert tree_id.root_hash is not None
        ancestors = await _check_ancestors(data_store, tree_id=tree_id)  # type: ignore[arg-type]

    # Check the ancestor table is sparse
    root_generation = tree_id.generation
    current_generation_count = 0
    previous_generation_count = 0
    for node_hash, ancestor_hash in ancestors.items():
        async with data_store.db_wrapper.reader() as reader:
            if ancestor_hash is not None:
                cursor = await reader.execute(
                    "SELECT MAX(generation) AS generation FROM ancestors WHERE hash == :hash AND ancestor == :ancestor",
                    {"hash": node_hash, "ancestor": ancestor_hash},
                )
            else:
                cursor = await reader.execute(
                    "SELECT MAX(generation) AS generation FROM ancestors WHERE hash == :hash AND ancestor IS NULL",
                    {"hash": node_hash},
                )
            row = await cursor.fetchone()
            assert row is not None
            generation = row["generation"]
            assert generation <= root_generation
            if generation == root_generation:
                current_generation_count += 1
            else:
                previous_generation_count += 1

    assert current_generation_count == 15
    assert previous_generation_count == 184


async def get_all_nodes(data_store: DataStore, store_id: bytes32) -> List[Node]:
    root = await data_store.get_tree_root(TreeId.create(store_id=store_id))
    assert root.node_hash is not None
    root_node = await data_store.get_node(root.node_hash)
    nodes: List[Node] = []
    queue: List[Node] = [root_node]

    while len(queue) > 0:
        node = queue.pop(0)
        nodes.append(node)
        if isinstance(node, InternalNode):
            left_node = await data_store.get_node(node.left_hash)
            right_node = await data_store.get_node(node.right_hash)
            queue.append(left_node)
            queue.append(right_node)

    return nodes


@pytest.mark.anyio
async def test_get_nodes(data_store: DataStore, store_id: bytes32) -> None:
    num_values = 50
    changelist: List[Dict[str, Any]] = []

    for value in range(num_values):
        value_bytes = value.to_bytes(4, byteorder="big")
        changelist.append({"action": "upsert", "key": value_bytes, "value": value_bytes})
    await data_store.insert_batch(
        store_id=store_id,
        changelist=changelist,
        status=Status.COMMITTED,
    )

    expected_nodes = await get_all_nodes(data_store, store_id)
    nodes = await data_store.get_nodes([node.hash for node in expected_nodes])
    assert nodes == expected_nodes

    node_hash = bytes32([0] * 32)
    node_hash_2 = bytes32([0] * 31 + [1])
    with pytest.raises(Exception, match=f"^Nodes not found for hashes: {node_hash.hex()}, {node_hash_2.hex()}"):
        await data_store.get_nodes([node_hash, node_hash_2] + [node.hash for node in expected_nodes])


@pytest.mark.anyio
@pytest.mark.parametrize("pre", [0, 2048])
@pytest.mark.parametrize("batch_size", [25, 100, 500])
async def test_get_leaf_at_minimum_height(
    data_store: DataStore,
    store_id: bytes32,
    pre: int,
    batch_size: int,
) -> None:
    num_values = 1000
    value_offset = 1000000
    all_min_leafs: Set[TerminalNode] = set()

    if pre > 0:
        # This builds a complete binary tree, in order to test more than one batch in the queue before finding the leaf
        changelist: List[Dict[str, Any]] = []

        for value in range(pre):
            value_bytes = (value * value).to_bytes(8, byteorder="big")
            changelist.append({"action": "upsert", "key": value_bytes, "value": value_bytes})
        await data_store.insert_batch(
            store_id=store_id,
            changelist=changelist,
            status=Status.COMMITTED,
        )

    for value in range(num_values):
        value_bytes = value.to_bytes(4, byteorder="big")
        # Use autoinsert instead of `insert_batch` to get a more randomly shaped tree
        await data_store.autoinsert(
            key=value_bytes,
            value=value_bytes,
            store_id=store_id,
            status=Status.COMMITTED,
        )

        if (value + 1) % batch_size == 0:
            hash_to_parent: Dict[bytes32, InternalNode] = {}
            tree_id = await data_store._resolve_tree_id(tree_id=TreeId.create(store_id=store_id))
            assert tree_id.root_hash is not None
            min_leaf = await data_store.get_leaf_at_minimum_height(tree_id, hash_to_parent)
            all_nodes = await get_all_nodes(data_store, store_id)
            heights: Dict[bytes32, int] = {}
            heights[tree_id.root_hash] = 0
            min_leaf_height = None

            for node in all_nodes:
                if isinstance(node, InternalNode):
                    heights[node.left_hash] = heights[node.hash] + 1
                    heights[node.right_hash] = heights[node.hash] + 1
                else:
                    if min_leaf_height is not None:
                        min_leaf_height = min(min_leaf_height, heights[node.hash])
                    else:
                        min_leaf_height = heights[node.hash]

            assert min_leaf_height is not None
            if pre > 0:
                assert min_leaf_height >= 11
            for node in all_nodes:
                if isinstance(node, TerminalNode):
                    assert node == min_leaf
                    assert heights[min_leaf.hash] == min_leaf_height
                    break
                if node.left_hash in hash_to_parent:
                    assert hash_to_parent[node.left_hash] == node
                if node.right_hash in hash_to_parent:
                    assert hash_to_parent[node.right_hash] == node

            # Push down the min height leaf, so on the next iteration we get a different leaf
            pushdown_height = 20
            for repeat in range(pushdown_height):
                value_bytes = (value + (repeat + 1) * value_offset).to_bytes(4, byteorder="big")
                await data_store.insert(
                    key=value_bytes,
                    value=value_bytes,
                    store_id=store_id,
                    reference_node_hash=min_leaf.hash,
                    side=Side.RIGHT,
                    status=Status.COMMITTED,
                )
            assert min_leaf not in all_min_leafs
            all_min_leafs.add(min_leaf)<|MERGE_RESOLUTION|>--- conflicted
+++ resolved
@@ -1468,17 +1468,11 @@
                     keys.remove(key)
                     changelist.append({"action": "delete", "key": key})
                 counter += 1
-<<<<<<< HEAD
             tree_id = await data_store_server.insert_batch(store_id, changelist, status=Status.COMMITTED)
             root = await data_store_server.get_tree_root(tree_id=tree_id)
-            await write_files_for_root(data_store_server, store_id, root, tmp_path, 0)
-=======
-            await data_store_server.insert_batch(store_id, changelist, status=Status.COMMITTED)
-            root = await data_store_server.get_tree_root(store_id)
             await write_files_for_root(
                 data_store_server, store_id, root, tmp_path, 0, group_by_store=group_files_by_store
             )
->>>>>>> 7d88089e
             roots.append(root)
 
     generation = 1
@@ -1879,15 +1873,15 @@
             status=Status.COMMITTED,
         )
 
-    root = await data_store.get_tree_root(store_id=store_id)
-    assert root.generation == num_files + 1
+    tree_id = await data_store._resolve_tree_id(tree_id=TreeId.create(store_id=store_id))
+    assert tree_id.generation == num_files + 1
     root_hashes = []
 
     tmp_path_1 = tmp_path.joinpath("1")
     tmp_path_2 = tmp_path.joinpath("2")
 
     for generation in range(1, num_files + 2):
-        root = await data_store.get_tree_root(store_id=store_id, generation=generation)
+        root = await data_store.get_tree_root(tree_id=TreeId.create(store_id=store_id, generation=generation))
         await write_files_for_root(data_store, store_id, root, tmp_path_1, 0, False, group_files_by_store)
         root_hashes.append(bytes32([0] * 32) if root.node_hash is None else root.node_hash)
     store_path = tmp_path_1.joinpath(f"{store_id}") if group_files_by_store else tmp_path_1
@@ -1900,9 +1894,9 @@
     with os.scandir(store_path) as entries:
         filenames = {entry.name for entry in entries}
         assert len(filenames) == num_files + 1
-    kv_before = await data_store.get_keys_values(store_id=store_id)
+    kv_before = await data_store.get_keys_values(tree_id=TreeId.create(store_id=store_id))
     await data_store.rollback_to_generation(store_id, 0)
-    root = await data_store.get_tree_root(store_id=store_id)
+    root = await data_store.get_tree_root(tree_id=TreeId.create(store_id=store_id))
     assert root.generation == 0
     os.rename(store_path, tmp_path_2)
 
@@ -1948,8 +1942,8 @@
         )
         assert not success
 
-    root = await data_store.get_tree_root(store_id=store_id)
-    assert root.generation == 0
+    tree_id = await data_store._resolve_tree_id(tree_id=TreeId.create(store_id=store_id))
+    assert tree_id.generation == 0
 
     sinfo = ServerInfo("http://127.0.0.1/8003", 0, 0)
     with monkeypatch.context() as m:
@@ -1969,12 +1963,12 @@
         )
         assert success
 
-    root = await data_store.get_tree_root(store_id=store_id)
-    assert root.generation == num_files + 1
+    tree_id = await data_store._resolve_tree_id(tree_id=TreeId.create(store_id=store_id))
+    assert tree_id.generation == num_files + 1
     with os.scandir(store_path) as entries:
         filenames = {entry.name for entry in entries}
         assert len(filenames) == 2 * (num_files + 1)
-    kv = await data_store.get_keys_values(store_id=store_id)
+    kv = await data_store.get_keys_values(tree_id=TreeId.create(store_id=store_id))
     assert kv == kv_before
 
 
@@ -2042,13 +2036,8 @@
     assert root.generation == num_files + 1
     root_hashes = []
     for generation in range(1, num_files + 2):
-<<<<<<< HEAD
         root = await data_store.get_tree_root(tree_id=TreeId.create(store_id=store_id, generation=generation))
-        await write_files_for_root(data_store, store_id, root, tmp_path, 0)
-=======
-        root = await data_store.get_tree_root(store_id=store_id, generation=generation)
         await write_files_for_root(data_store, store_id, root, tmp_path, 0, group_by_store=group_files_by_store)
->>>>>>> 7d88089e
         root_hashes.append(bytes32([0] * 32) if root.node_hash is None else root.node_hash)
     store_path = tmp_path.joinpath(f"{store_id}") if group_files_by_store else tmp_path
     with os.scandir(store_path) as entries:
