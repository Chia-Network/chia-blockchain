from __future__ import annotations

import itertools
import logging
import os
import random
import re
import statistics
import time
from dataclasses import dataclass
from pathlib import Path
from random import Random
from typing import Any, Awaitable, Callable, Dict, List, Optional, Set, Tuple, cast

import aiohttp
import aiosqlite
import pytest

from chia._tests.core.data_layer.util import Example, add_0123_example, add_01234567_example
from chia._tests.util.misc import BenchmarkRunner, Marks, boolean_datacases, datacases
from chia.data_layer.data_layer_errors import KeyNotFoundError, NodeHashError, TreeGenerationIncrementingError
from chia.data_layer.data_layer_util import (
    DiffData,
    InternalNode,
    Node,
    NodeType,
    OperationType,
    ProofOfInclusion,
    ProofOfInclusionLayer,
    Root,
    ServerInfo,
    Side,
    Status,
    Subscription,
    TerminalNode,
    _debug_dump,
    leaf_hash,
)
from chia.data_layer.data_store import DataStore
from chia.data_layer.download_data import (
    get_delta_filename_path,
    get_full_tree_filename_path,
    insert_from_delta_file,
    insert_into_data_store_from_file,
    write_files_for_root,
)
from chia.types.blockchain_format.program import Program
from chia.types.blockchain_format.sized_bytes import bytes32
from chia.util.byte_types import hexstr_to_bytes
from chia.util.db_wrapper import DBWrapper2, generate_in_memory_db_uri

log = logging.getLogger(__name__)


pytestmark = pytest.mark.data_layer


table_columns: Dict[str, List[str]] = {
    "node": ["hash", "node_type", "left", "right", "key", "value"],
    "root": ["tree_id", "generation", "node_hash", "status"],
}


# TODO: Someday add tests for malformed DB data to make sure we handle it gracefully
#       and with good error messages.


@pytest.mark.anyio
async def test_valid_node_values_fixture_are_valid(data_store: DataStore, valid_node_values: Dict[str, Any]) -> None:
    async with data_store.db_wrapper.writer() as writer:
        await writer.execute(
            """
            INSERT INTO node(hash, node_type, left, right, key, value)
            VALUES(:hash, :node_type, :left, :right, :key, :value)
            """,
            valid_node_values,
        )


@pytest.mark.parametrize(argnames=["table_name", "expected_columns"], argvalues=table_columns.items())
@pytest.mark.anyio
async def test_create_creates_tables_and_columns(
    database_uri: str, table_name: str, expected_columns: List[str]
) -> None:
    # Never string-interpolate sql queries...  Except maybe in tests when it does not
    # allow you to parametrize the query.
    query = f"pragma table_info({table_name});"

    async with DBWrapper2.managed(database=database_uri, uri=True, reader_count=1) as db_wrapper:
        async with db_wrapper.reader() as reader:
            cursor = await reader.execute(query)
            columns = await cursor.fetchall()
            assert columns == []

        async with DataStore.managed(database=database_uri, uri=True):
            async with db_wrapper.reader() as reader:
                cursor = await reader.execute(query)
                columns = await cursor.fetchall()
                assert [column[1] for column in columns] == expected_columns


@pytest.mark.anyio
async def test_create_tree_accepts_bytes32(raw_data_store: DataStore) -> None:
    store_id = bytes32(b"\0" * 32)

    await raw_data_store.create_tree(store_id=store_id)


@pytest.mark.parametrize(argnames=["length"], argvalues=[[length] for length in [*range(0, 32), *range(33, 48)]])
@pytest.mark.anyio
async def test_create_store_fails_for_not_bytes32(raw_data_store: DataStore, length: int) -> None:
    bad_store_id = b"\0" * length

    # TODO: require a more specific exception
    with pytest.raises(Exception):
        # type ignore since we are trying to intentionally pass a bad argument
        await raw_data_store.create_tree(store_id=bad_store_id)  # type: ignore[arg-type]


@pytest.mark.anyio
async def test_get_trees(raw_data_store: DataStore) -> None:
    expected_store_ids = set()

    for n in range(10):
        store_id = bytes32(b"\0" * 31 + bytes([n]))
        await raw_data_store.create_tree(store_id=store_id)
        expected_store_ids.add(store_id)

    store_ids = await raw_data_store.get_store_ids()

    assert store_ids == expected_store_ids


@pytest.mark.anyio
async def test_table_is_empty(data_store: DataStore, store_id: bytes32) -> None:
    is_empty = await data_store.table_is_empty(store_id=store_id)
    assert is_empty


@pytest.mark.anyio
async def test_table_is_not_empty(data_store: DataStore, store_id: bytes32) -> None:
    key = b"\x01\x02"
    value = b"abc"

    await data_store.insert(
        key=key,
        value=value,
        store_id=store_id,
        reference_node_hash=None,
        side=None,
        status=Status.COMMITTED,
    )

    is_empty = await data_store.table_is_empty(store_id=store_id)
    assert not is_empty


# @pytest.mark.anyio
# async def test_create_root_provides_bytes32(raw_data_store: DataStore, store_id: bytes32) -> None:
#     await raw_data_store.create_tree(store_id=store_id)
#     # TODO: catchup with the node_hash=
#     root_hash = await raw_data_store.create_root(store_id=store_id, node_hash=23)
#
#     assert isinstance(root_hash, bytes32)


@pytest.mark.anyio
async def test_insert_over_empty(data_store: DataStore, store_id: bytes32) -> None:
    key = b"\x01\x02"
    value = b"abc"

    insert_result = await data_store.insert(
        key=key, value=value, store_id=store_id, reference_node_hash=None, side=None
    )
    assert insert_result.node_hash == leaf_hash(key=key, value=value)


@pytest.mark.anyio
async def test_insert_increments_generation(data_store: DataStore, store_id: bytes32) -> None:
    keys = [b"a", b"b", b"c", b"d"]  # efghijklmnopqrstuvwxyz")
    value = b"\x01\x02\x03"

    generations = []
    expected = []

    node_hash = None
    for key, expected_generation in zip(keys, itertools.count(start=1)):
        insert_result = await data_store.insert(
            key=key,
            value=value,
            store_id=store_id,
            reference_node_hash=node_hash,
            side=None if node_hash is None else Side.LEFT,
            status=Status.COMMITTED,
        )
        node_hash = insert_result.node_hash
        generation = await data_store.get_tree_generation(store_id=store_id)
        generations.append(generation)
        expected.append(expected_generation)

    assert generations == expected


@pytest.mark.anyio
async def test_get_tree_generation_returns_none_when_none_available(
    raw_data_store: DataStore,
    store_id: bytes32,
) -> None:
    with pytest.raises(Exception, match=re.escape(f"No generations found for store ID: {store_id.hex()}")):
        await raw_data_store.get_tree_generation(store_id=store_id)


@pytest.mark.anyio
async def test_insert_internal_node_does_nothing_if_matching(data_store: DataStore, store_id: bytes32) -> None:
    await add_01234567_example(data_store=data_store, store_id=store_id)

    kv_node = await data_store.get_node_by_key(key=b"\x04", store_id=store_id)
    ancestors = await data_store.get_ancestors(node_hash=kv_node.hash, store_id=store_id)
    parent = ancestors[0]

    async with data_store.db_wrapper.reader() as reader:
        cursor = await reader.execute("SELECT * FROM node")
        before = await cursor.fetchall()

    await data_store._insert_internal_node(left_hash=parent.left_hash, right_hash=parent.right_hash)

    async with data_store.db_wrapper.reader() as reader:
        cursor = await reader.execute("SELECT * FROM node")
        after = await cursor.fetchall()

    assert after == before


@pytest.mark.anyio
async def test_insert_terminal_node_does_nothing_if_matching(data_store: DataStore, store_id: bytes32) -> None:
    await add_01234567_example(data_store=data_store, store_id=store_id)

    kv_node = await data_store.get_node_by_key(key=b"\x04", store_id=store_id)

    async with data_store.db_wrapper.reader() as reader:
        cursor = await reader.execute("SELECT * FROM node")
        before = await cursor.fetchall()

    await data_store._insert_terminal_node(key=kv_node.key, value=kv_node.value)

    async with data_store.db_wrapper.reader() as reader:
        cursor = await reader.execute("SELECT * FROM node")
        after = await cursor.fetchall()

    assert after == before


@pytest.mark.anyio
async def test_build_a_tree(
    data_store: DataStore,
    store_id: bytes32,
    create_example: Callable[[DataStore, bytes32], Awaitable[Example]],
) -> None:
    example = await create_example(data_store, store_id)

    await _debug_dump(db=data_store.db_wrapper, description="final")
    actual = await data_store.get_tree_as_nodes(store_id=store_id)
    # print("actual  ", actual.as_python())
    # print("expected", example.expected.as_python())
    assert actual == example.expected


@pytest.mark.anyio
async def test_get_node_by_key(data_store: DataStore, store_id: bytes32) -> None:
    example = await add_0123_example(data_store=data_store, store_id=store_id)

    key_node_hash = example.terminal_nodes[2]

    # TODO: make a nicer relationship between the hash and the key

    actual = await data_store.get_node_by_key(key=b"\x02", store_id=store_id)
    assert actual.hash == key_node_hash


@pytest.mark.anyio
async def test_get_ancestors(data_store: DataStore, store_id: bytes32) -> None:
    example = await add_0123_example(data_store=data_store, store_id=store_id)

    reference_node_hash = example.terminal_nodes[2]

    ancestors = await data_store.get_ancestors(node_hash=reference_node_hash, store_id=store_id)
    hashes = [node.hash.hex() for node in ancestors]

    # TODO: reverify these are correct
    assert hashes == [
        "3ab212e30b0e746d81a993e39f2cb4ba843412d44b402c1117a500d6451309e3",
        "c852ecd8fb61549a0a42f9eb9dde65e6c94a01934dbd9c1d35ab94e2a0ae58e2",
    ]

    ancestors_2 = await data_store.get_ancestors_optimized(node_hash=reference_node_hash, store_id=store_id)
    assert ancestors == ancestors_2


@pytest.mark.anyio
async def test_get_ancestors_optimized(data_store: DataStore, store_id: bytes32) -> None:
    ancestors: List[Tuple[int, bytes32, List[InternalNode]]] = []
    random = Random()
    random.seed(100, version=2)

    first_insertions = [True, False, True, False, True, True, False, True, False, True, True, False, False, True, False]
    deleted_all = False
    node_count = 0
    for i in range(1000):
        is_insert = False
        if i <= 14:
            is_insert = first_insertions[i]
        if i > 14 and i <= 25:
            is_insert = True
        if i > 25 and i <= 200 and random.randint(0, 4):
            is_insert = True
        if i > 200:
            if not deleted_all:
                while node_count > 0:
                    node_count -= 1
                    seed = bytes32(b"0" * 32)
                    node_hash = await data_store.get_terminal_node_for_seed(store_id, seed)
                    assert node_hash is not None
                    node = await data_store.get_node(node_hash)
                    assert isinstance(node, TerminalNode)
                    await data_store.delete(key=node.key, store_id=store_id, status=Status.COMMITTED)
                deleted_all = True
                is_insert = True
            else:
                assert node_count <= 4
                if node_count == 0:
                    is_insert = True
                elif node_count < 4 and random.randint(0, 2):
                    is_insert = True
        key = (i % 200).to_bytes(4, byteorder="big")
        value = (i % 200).to_bytes(4, byteorder="big")
        seed = Program.to((key, value)).get_tree_hash()
        node_hash = await data_store.get_terminal_node_for_seed(store_id, seed)
        if is_insert:
            node_count += 1
            side = None if node_hash is None else data_store.get_side_for_seed(seed)

            insert_result = await data_store.insert(
                key=key,
                value=value,
                store_id=store_id,
                reference_node_hash=node_hash,
                side=side,
                use_optimized=False,
                status=Status.COMMITTED,
            )
            node_hash = insert_result.node_hash
            if node_hash is not None:
                generation = await data_store.get_tree_generation(store_id=store_id)
                current_ancestors = await data_store.get_ancestors(node_hash=node_hash, store_id=store_id)
                ancestors.append((generation, node_hash, current_ancestors))
        else:
            node_count -= 1
            assert node_hash is not None
            node = await data_store.get_node(node_hash)
            assert isinstance(node, TerminalNode)
            await data_store.delete(key=node.key, store_id=store_id, use_optimized=False, status=Status.COMMITTED)

    for generation, node_hash, expected_ancestors in ancestors:
        current_ancestors = await data_store.get_ancestors_optimized(
            node_hash=node_hash, store_id=store_id, generation=generation
        )
        assert current_ancestors == expected_ancestors


@pytest.mark.anyio
@pytest.mark.parametrize(
    "use_optimized",
    [True, False],
)
@pytest.mark.parametrize(
    "num_batches",
    [1, 5, 10, 25],
)
async def test_batch_update(
    data_store: DataStore,
    store_id: bytes32,
    use_optimized: bool,
    tmp_path: Path,
    num_batches: int,
) -> None:
    total_operations = 1000 if use_optimized else 100
    num_ops_per_batch = total_operations // num_batches
    saved_batches: List[List[Dict[str, Any]]] = []
    saved_kv: List[List[TerminalNode]] = []
    db_uri = generate_in_memory_db_uri()
    async with DataStore.managed(database=db_uri, uri=True) as single_op_data_store:
        await single_op_data_store.create_tree(store_id, status=Status.COMMITTED)
        random = Random()
        random.seed(100, version=2)

        batch: List[Dict[str, Any]] = []
        keys_values: Dict[bytes, bytes] = {}
        for operation in range(num_batches * num_ops_per_batch):
            [op_type] = random.choices(
                ["insert", "upsert-insert", "upsert-update", "delete"],
                [0.4, 0.2, 0.2, 0.2],
                k=1,
            )
            if op_type == "insert" or op_type == "upsert-insert" or len(keys_values) == 0:
                if len(keys_values) == 0:
                    op_type = "insert"
                key = operation.to_bytes(4, byteorder="big")
                value = (2 * operation).to_bytes(4, byteorder="big")
                if op_type == "insert":
                    await single_op_data_store.autoinsert(
                        key=key,
                        value=value,
                        store_id=store_id,
                        use_optimized=use_optimized,
                        status=Status.COMMITTED,
                    )
                else:
                    await single_op_data_store.upsert(
                        key=key,
                        new_value=value,
                        store_id=store_id,
                        use_optimized=use_optimized,
                        status=Status.COMMITTED,
                    )
                action = "insert" if op_type == "insert" else "upsert"
                batch.append({"action": action, "key": key, "value": value})
                keys_values[key] = value
            elif op_type == "delete":
                key = random.choice(list(keys_values.keys()))
                del keys_values[key]
                await single_op_data_store.delete(
                    key=key,
                    store_id=store_id,
                    use_optimized=use_optimized,
                    status=Status.COMMITTED,
                )
                batch.append({"action": "delete", "key": key})
            else:
                assert op_type == "upsert-update"
                key = random.choice(list(keys_values.keys()))
                old_value = keys_values[key]
                new_value_int = int.from_bytes(old_value, byteorder="big") + 1
                new_value = new_value_int.to_bytes(4, byteorder="big")
                await single_op_data_store.upsert(
                    key=key,
                    new_value=new_value,
                    store_id=store_id,
                    use_optimized=use_optimized,
                    status=Status.COMMITTED,
                )
                keys_values[key] = new_value
                batch.append({"action": "upsert", "key": key, "value": new_value})
            if (operation + 1) % num_ops_per_batch == 0:
                saved_batches.append(batch)
                batch = []
                current_kv = await single_op_data_store.get_keys_values(store_id=store_id)
                assert {kv.key: kv.value for kv in current_kv} == keys_values
                saved_kv.append(current_kv)

    for batch_number, batch in enumerate(saved_batches):
        assert len(batch) == num_ops_per_batch
        await data_store.insert_batch(store_id, batch, status=Status.COMMITTED)
        root = await data_store.get_tree_root(store_id)
        assert root.generation == batch_number + 1
        assert root.node_hash is not None
        current_kv = await data_store.get_keys_values(store_id=store_id)
        # Get the same keys/values, but possibly stored in other order.
        assert {node.key: node.value for node in current_kv} == {
            node.key: node.value for node in saved_kv[batch_number]
        }
        queue: List[bytes32] = [root.node_hash]
        ancestors: Dict[bytes32, bytes32] = {}
        while len(queue) > 0:
            node_hash = queue.pop(0)
            expected_ancestors = []
            ancestor = node_hash
            while ancestor in ancestors:
                ancestor = ancestors[ancestor]
                expected_ancestors.append(ancestor)
            result_ancestors = await data_store.get_ancestors_optimized(node_hash, store_id)
            assert [node.hash for node in result_ancestors] == expected_ancestors
            node = await data_store.get_node(node_hash)
            if isinstance(node, InternalNode):
                queue.append(node.left_hash)
                queue.append(node.right_hash)
                ancestors[node.left_hash] = node_hash
                ancestors[node.right_hash] = node_hash

    all_kv = await data_store.get_keys_values(store_id)
    assert {node.key: node.value for node in all_kv} == keys_values


@pytest.mark.anyio
@pytest.mark.parametrize(
    "use_optimized",
    [True, False],
)
async def test_upsert_ignores_existing_arguments(
    data_store: DataStore,
    store_id: bytes32,
    use_optimized: bool,
) -> None:
    key = b"key"
    value = b"value1"

    await data_store.autoinsert(
        key=key,
        value=value,
        store_id=store_id,
        use_optimized=use_optimized,
        status=Status.COMMITTED,
    )
    node = await data_store.get_node_by_key(key, store_id)
    assert node.value == value

    new_value = b"value2"
    await data_store.upsert(
        key=key,
        new_value=new_value,
        store_id=store_id,
        use_optimized=use_optimized,
        status=Status.COMMITTED,
    )
    node = await data_store.get_node_by_key(key, store_id)
    assert node.value == new_value

    await data_store.upsert(
        key=key,
        new_value=new_value,
        store_id=store_id,
        use_optimized=use_optimized,
        status=Status.COMMITTED,
    )
    node = await data_store.get_node_by_key(key, store_id)
    assert node.value == new_value

    key2 = b"key2"
    await data_store.upsert(
        key=key2,
        new_value=value,
        store_id=store_id,
        use_optimized=use_optimized,
        status=Status.COMMITTED,
    )
    node = await data_store.get_node_by_key(key2, store_id)
    assert node.value == value


@pytest.mark.parametrize(argnames="side", argvalues=list(Side))
@pytest.mark.anyio
async def test_insert_batch_reference_and_side(
    data_store: DataStore,
    store_id: bytes32,
    side: Side,
) -> None:
    insert_result = await data_store.autoinsert(
        key=b"key1",
        value=b"value1",
        store_id=store_id,
        status=Status.COMMITTED,
    )

    new_root_hash = await data_store.insert_batch(
        store_id=store_id,
        changelist=[
            {
                "action": "insert",
                "key": b"key2",
                "value": b"value2",
                "reference_node_hash": insert_result.node_hash,
                "side": side,
            },
        ],
    )
    assert new_root_hash is not None, "batch insert failed or failed to update root"

    parent = await data_store.get_node(new_root_hash)
    assert isinstance(parent, InternalNode)
    if side == Side.LEFT:
        child = await data_store.get_node(parent.left_hash)
        assert parent.left_hash == child.hash
    elif side == Side.RIGHT:
        child = await data_store.get_node(parent.right_hash)
        assert parent.right_hash == child.hash
    else:  # pragma: no cover
        raise Exception("invalid side for test")


@pytest.mark.anyio
async def test_ancestor_table_unique_inserts(data_store: DataStore, store_id: bytes32) -> None:
    await add_0123_example(data_store=data_store, store_id=store_id)
    hash_1 = bytes32.from_hexstr("0763561814685fbf92f6ca71fbb1cb11821951450d996375c239979bd63e9535")
    hash_2 = bytes32.from_hexstr("924be8ff27e84cba17f5bc918097f8410fab9824713a4668a21c8e060a8cab40")
    await data_store._insert_ancestor_table(hash_1, hash_2, store_id, 2)
    await data_store._insert_ancestor_table(hash_1, hash_2, store_id, 2)
    with pytest.raises(Exception, match="^Requested insertion of ancestor"):
        await data_store._insert_ancestor_table(hash_1, hash_1, store_id, 2)
    await data_store._insert_ancestor_table(hash_1, hash_2, store_id, 2)


@pytest.mark.anyio
async def test_get_pairs(
    data_store: DataStore,
    store_id: bytes32,
    create_example: Callable[[DataStore, bytes32], Awaitable[Example]],
) -> None:
    example = await create_example(data_store, store_id)

    pairs = await data_store.get_keys_values(store_id=store_id)

    assert [node.hash for node in pairs] == example.terminal_nodes


@pytest.mark.anyio
async def test_get_pairs_when_empty(data_store: DataStore, store_id: bytes32) -> None:
    pairs = await data_store.get_keys_values(store_id=store_id)

    assert pairs == []


@pytest.mark.parametrize(
    argnames=["first_value", "second_value"],
    argvalues=[[b"\x06", b"\x06"], [b"\x06", b"\x07"]],
    ids=["same values", "different values"],
)
@pytest.mark.anyio()
async def test_inserting_duplicate_key_fails(
    data_store: DataStore,
    store_id: bytes32,
    first_value: bytes,
    second_value: bytes,
) -> None:
    key = b"\x05"

    insert_result = await data_store.insert(
        key=key,
        value=first_value,
        store_id=store_id,
        reference_node_hash=None,
        side=None,
    )

    # TODO: more specific exception
    with pytest.raises(Exception):
        await data_store.insert(
            key=key,
            value=second_value,
            store_id=store_id,
            reference_node_hash=insert_result.node_hash,
            side=Side.RIGHT,
        )

    # TODO: more specific exception
    with pytest.raises(Exception):
        await data_store.insert(
            key=key,
            value=second_value,
            store_id=store_id,
            reference_node_hash=insert_result.node_hash,
            side=Side.RIGHT,
        )


@pytest.mark.anyio()
async def test_inserting_invalid_length_hash_raises_original_exception(
    data_store: DataStore,
) -> None:
    with pytest.raises(aiosqlite.IntegrityError):
        # casting since we are testing an invalid case
        await data_store._insert_node(
            node_hash=cast(bytes32, b"\x05"),
            node_type=NodeType.TERMINAL,
            left_hash=None,
            right_hash=None,
            key=b"\x06",
            value=b"\x07",
        )


@pytest.mark.anyio()
async def test_inserting_invalid_length_ancestor_hash_raises_original_exception(
    data_store: DataStore,
    store_id: bytes32,
) -> None:
    with pytest.raises(aiosqlite.IntegrityError):
        # casting since we are testing an invalid case
        await data_store._insert_ancestor_table(
            left_hash=bytes32(b"\x01" * 32),
            right_hash=bytes32(b"\x02" * 32),
            store_id=store_id,
            generation=0,
        )


@pytest.mark.anyio()
async def test_autoinsert_balances_from_scratch(data_store: DataStore, store_id: bytes32) -> None:
    random = Random()
    random.seed(100, version=2)
    hashes = []

    for i in range(2000):
        key = (i + 100).to_bytes(4, byteorder="big")
        value = (i + 200).to_bytes(4, byteorder="big")
        insert_result = await data_store.autoinsert(key, value, store_id, status=Status.COMMITTED)
        hashes.append(insert_result.node_hash)

    heights = {node_hash: len(await data_store.get_ancestors_optimized(node_hash, store_id)) for node_hash in hashes}
    too_tall = {hash: height for hash, height in heights.items() if height > 14}
    assert too_tall == {}
    assert 11 <= statistics.mean(heights.values()) <= 12


@pytest.mark.anyio()
async def test_autoinsert_balances_gaps(data_store: DataStore, store_id: bytes32) -> None:
    random = Random()
    random.seed(101, version=2)
    hashes = []

    for i in range(2000):
        key = (i + 100).to_bytes(4, byteorder="big")
        value = (i + 200).to_bytes(4, byteorder="big")
        if i == 0 or i > 10:
            insert_result = await data_store.autoinsert(key, value, store_id, status=Status.COMMITTED)
        else:
            reference_node_hash = await data_store.get_terminal_node_for_seed(store_id, bytes32([0] * 32))
            insert_result = await data_store.insert(
                key=key,
                value=value,
                store_id=store_id,
                reference_node_hash=reference_node_hash,
                side=Side.LEFT,
                status=Status.COMMITTED,
            )
            ancestors = await data_store.get_ancestors_optimized(insert_result.node_hash, store_id)
            assert len(ancestors) == i
        hashes.append(insert_result.node_hash)

    heights = {node_hash: len(await data_store.get_ancestors_optimized(node_hash, store_id)) for node_hash in hashes}
    too_tall = {hash: height for hash, height in heights.items() if height > 14}
    assert too_tall == {}
    assert 11 <= statistics.mean(heights.values()) <= 12


@pytest.mark.anyio()
async def test_delete_from_left_both_terminal(data_store: DataStore, store_id: bytes32) -> None:
    await add_01234567_example(data_store=data_store, store_id=store_id)

    expected = InternalNode.from_child_nodes(
        left=InternalNode.from_child_nodes(
            left=InternalNode.from_child_nodes(
                left=TerminalNode.from_key_value(key=b"\x00", value=b"\x10\x00"),
                right=TerminalNode.from_key_value(key=b"\x01", value=b"\x11\x01"),
            ),
            right=InternalNode.from_child_nodes(
                left=TerminalNode.from_key_value(key=b"\x02", value=b"\x12\x02"),
                right=TerminalNode.from_key_value(key=b"\x03", value=b"\x13\x03"),
            ),
        ),
        right=InternalNode.from_child_nodes(
            left=TerminalNode.from_key_value(key=b"\x05", value=b"\x15\x05"),
            right=InternalNode.from_child_nodes(
                left=TerminalNode.from_key_value(key=b"\x06", value=b"\x16\x06"),
                right=TerminalNode.from_key_value(key=b"\x07", value=b"\x17\x07"),
            ),
        ),
    )

    await data_store.delete(key=b"\x04", store_id=store_id, status=Status.COMMITTED)
    result = await data_store.get_tree_as_nodes(store_id=store_id)

    assert result == expected


@pytest.mark.anyio()
async def test_delete_from_left_other_not_terminal(data_store: DataStore, store_id: bytes32) -> None:
    await add_01234567_example(data_store=data_store, store_id=store_id)

    expected = InternalNode.from_child_nodes(
        left=InternalNode.from_child_nodes(
            left=InternalNode.from_child_nodes(
                left=TerminalNode.from_key_value(key=b"\x00", value=b"\x10\x00"),
                right=TerminalNode.from_key_value(key=b"\x01", value=b"\x11\x01"),
            ),
            right=InternalNode.from_child_nodes(
                left=TerminalNode.from_key_value(key=b"\x02", value=b"\x12\x02"),
                right=TerminalNode.from_key_value(key=b"\x03", value=b"\x13\x03"),
            ),
        ),
        right=InternalNode.from_child_nodes(
            left=TerminalNode.from_key_value(key=b"\x06", value=b"\x16\x06"),
            right=TerminalNode.from_key_value(key=b"\x07", value=b"\x17\x07"),
        ),
    )

    await data_store.delete(key=b"\x04", store_id=store_id, status=Status.COMMITTED)
    await data_store.delete(key=b"\x05", store_id=store_id, status=Status.COMMITTED)
    result = await data_store.get_tree_as_nodes(store_id=store_id)

    assert result == expected


@pytest.mark.anyio()
async def test_delete_from_right_both_terminal(data_store: DataStore, store_id: bytes32) -> None:
    await add_01234567_example(data_store=data_store, store_id=store_id)

    expected = InternalNode.from_child_nodes(
        left=InternalNode.from_child_nodes(
            left=InternalNode.from_child_nodes(
                left=TerminalNode.from_key_value(key=b"\x00", value=b"\x10\x00"),
                right=TerminalNode.from_key_value(key=b"\x01", value=b"\x11\x01"),
            ),
            right=TerminalNode.from_key_value(key=b"\x02", value=b"\x12\x02"),
        ),
        right=InternalNode.from_child_nodes(
            left=InternalNode.from_child_nodes(
                left=TerminalNode.from_key_value(key=b"\x04", value=b"\x14\x04"),
                right=TerminalNode.from_key_value(key=b"\x05", value=b"\x15\x05"),
            ),
            right=InternalNode.from_child_nodes(
                left=TerminalNode.from_key_value(key=b"\x06", value=b"\x16\x06"),
                right=TerminalNode.from_key_value(key=b"\x07", value=b"\x17\x07"),
            ),
        ),
    )

    await data_store.delete(key=b"\x03", store_id=store_id, status=Status.COMMITTED)
    result = await data_store.get_tree_as_nodes(store_id=store_id)

    assert result == expected


@pytest.mark.anyio()
async def test_delete_from_right_other_not_terminal(data_store: DataStore, store_id: bytes32) -> None:
    await add_01234567_example(data_store=data_store, store_id=store_id)

    expected = InternalNode.from_child_nodes(
        left=InternalNode.from_child_nodes(
            left=TerminalNode.from_key_value(key=b"\x00", value=b"\x10\x00"),
            right=TerminalNode.from_key_value(key=b"\x01", value=b"\x11\x01"),
        ),
        right=InternalNode.from_child_nodes(
            left=InternalNode.from_child_nodes(
                left=TerminalNode.from_key_value(key=b"\x04", value=b"\x14\x04"),
                right=TerminalNode.from_key_value(key=b"\x05", value=b"\x15\x05"),
            ),
            right=InternalNode.from_child_nodes(
                left=TerminalNode.from_key_value(key=b"\x06", value=b"\x16\x06"),
                right=TerminalNode.from_key_value(key=b"\x07", value=b"\x17\x07"),
            ),
        ),
    )

    await data_store.delete(key=b"\x03", store_id=store_id, status=Status.COMMITTED)
    await data_store.delete(key=b"\x02", store_id=store_id, status=Status.COMMITTED)
    result = await data_store.get_tree_as_nodes(store_id=store_id)

    assert result == expected


@pytest.mark.anyio
async def test_proof_of_inclusion_by_hash(data_store: DataStore, store_id: bytes32) -> None:
    """A proof of inclusion contains the expected sibling side, sibling hash, combined
    hash, key, value, and root hash values.
    """
    await add_01234567_example(data_store=data_store, store_id=store_id)
    root = await data_store.get_tree_root(store_id=store_id)
    assert root.node_hash is not None
    node = await data_store.get_node_by_key(key=b"\x04", store_id=store_id)

    proof = await data_store.get_proof_of_inclusion_by_hash(node_hash=node.hash, store_id=store_id)

    print(node)
    await _debug_dump(db=data_store.db_wrapper)

    expected_layers = [
        ProofOfInclusionLayer(
            other_hash_side=Side.RIGHT,
            other_hash=bytes32.fromhex("fb66fe539b3eb2020dfbfadfd601fa318521292b41f04c2057c16fca6b947ca1"),
            combined_hash=bytes32.fromhex("36cb1fc56017944213055da8cb0178fb0938c32df3ec4472f5edf0dff85ba4a3"),
        ),
        ProofOfInclusionLayer(
            other_hash_side=Side.RIGHT,
            other_hash=bytes32.fromhex("6d3af8d93db948e8b6aa4386958e137c6be8bab726db86789594b3588b35adcd"),
            combined_hash=bytes32.fromhex("5f67a0ab1976e090b834bf70e5ce2a0f0a9cd474e19a905348c44ae12274d30b"),
        ),
        ProofOfInclusionLayer(
            other_hash_side=Side.LEFT,
            other_hash=bytes32.fromhex("c852ecd8fb61549a0a42f9eb9dde65e6c94a01934dbd9c1d35ab94e2a0ae58e2"),
            combined_hash=bytes32.fromhex("7a5193a4e31a0a72f6623dfeb2876022ab74a48abb5966088a1c6f5451cc5d81"),
        ),
    ]

    assert proof == ProofOfInclusion(node_hash=node.hash, layers=expected_layers)


@pytest.mark.anyio
async def test_proof_of_inclusion_by_hash_no_ancestors(data_store: DataStore, store_id: bytes32) -> None:
    """Check proper proof of inclusion creation when the node being proved is the root."""
    await data_store.autoinsert(key=b"\x04", value=b"\x03", store_id=store_id, status=Status.COMMITTED)
    root = await data_store.get_tree_root(store_id=store_id)
    assert root.node_hash is not None
    node = await data_store.get_node_by_key(key=b"\x04", store_id=store_id)

    proof = await data_store.get_proof_of_inclusion_by_hash(node_hash=node.hash, store_id=store_id)

    assert proof == ProofOfInclusion(node_hash=node.hash, layers=[])


@pytest.mark.anyio
async def test_proof_of_inclusion_by_hash_program(data_store: DataStore, store_id: bytes32) -> None:
    """The proof of inclusion program has the expected Python equivalence."""

    await add_01234567_example(data_store=data_store, store_id=store_id)
    node = await data_store.get_node_by_key(key=b"\x04", store_id=store_id)

    proof = await data_store.get_proof_of_inclusion_by_hash(node_hash=node.hash, store_id=store_id)

    assert proof.as_program() == [
        b"\x04",
        [
            bytes32.fromhex("fb66fe539b3eb2020dfbfadfd601fa318521292b41f04c2057c16fca6b947ca1"),
            bytes32.fromhex("6d3af8d93db948e8b6aa4386958e137c6be8bab726db86789594b3588b35adcd"),
            bytes32.fromhex("c852ecd8fb61549a0a42f9eb9dde65e6c94a01934dbd9c1d35ab94e2a0ae58e2"),
        ],
    ]


@pytest.mark.anyio
async def test_proof_of_inclusion_by_hash_equals_by_key(data_store: DataStore, store_id: bytes32) -> None:
    """The proof of inclusion is equal between hash and key requests."""

    await add_01234567_example(data_store=data_store, store_id=store_id)
    node = await data_store.get_node_by_key(key=b"\x04", store_id=store_id)

    proof_by_hash = await data_store.get_proof_of_inclusion_by_hash(node_hash=node.hash, store_id=store_id)
    proof_by_key = await data_store.get_proof_of_inclusion_by_key(key=b"\x04", store_id=store_id)

    assert proof_by_hash == proof_by_key


@pytest.mark.anyio
async def test_proof_of_inclusion_by_hash_bytes(data_store: DataStore, store_id: bytes32) -> None:
    """The proof of inclusion provided by the data store is able to be converted to a
    program and subsequently to bytes.
    """
    await add_01234567_example(data_store=data_store, store_id=store_id)
    node = await data_store.get_node_by_key(key=b"\x04", store_id=store_id)

    proof = await data_store.get_proof_of_inclusion_by_hash(node_hash=node.hash, store_id=store_id)

    expected = (
        b"\xff\x04\xff\xff\xa0\xfbf\xfeS\x9b>\xb2\x02\r\xfb\xfa\xdf\xd6\x01\xfa1\x85!)"
        b"+A\xf0L W\xc1o\xcak\x94|\xa1\xff\xa0m:\xf8\xd9=\xb9H\xe8\xb6\xaaC\x86\x95"
        b"\x8e\x13|k\xe8\xba\xb7&\xdb\x86x\x95\x94\xb3X\x8b5\xad\xcd\xff\xa0\xc8R\xec"
        b"\xd8\xfbaT\x9a\nB\xf9\xeb\x9d\xdee\xe6\xc9J\x01\x93M\xbd\x9c\x1d5\xab\x94"
        b"\xe2\xa0\xaeX\xe2\x80\x80"
    )

    assert bytes(proof.as_program()) == expected


# @pytest.mark.anyio
# async def test_create_first_pair(data_store: DataStore, store_id: bytes) -> None:
#     key = SExp.to([1, 2])
#     value = SExp.to(b'abc')
#
#     root_hash = await data_store.create_root(store_id=store_id)
#
#
#     await data_store.create_pair(key=key, value=value)


def test_all_checks_collected() -> None:
    expected = {value for name, value in vars(DataStore).items() if name.startswith("_check_") and callable(value)}

    assert set(DataStore._checks) == expected


a_bytes_32 = bytes32(range(32))
another_bytes_32 = bytes(reversed(a_bytes_32))

valid_program_hex = Program.to((b"abc", 2)).as_bin().hex()
invalid_program_hex = b"\xab\xcd".hex()


@pytest.mark.anyio
async def test_check_roots_are_incrementing_missing_zero(raw_data_store: DataStore) -> None:
    store_id = hexstr_to_bytes("c954ab71ffaf5b0f129b04b35fdc7c84541f4375167e730e2646bfcfdb7cf2cd")

    async with raw_data_store.db_wrapper.writer() as writer:
        for generation in range(1, 5):
            await writer.execute(
                """
                INSERT INTO root(tree_id, generation, node_hash, status)
                VALUES(:tree_id, :generation, :node_hash, :status)
                """,
                {
                    "tree_id": store_id,
                    "generation": generation,
                    "node_hash": None,
                    "status": Status.COMMITTED.value,
                },
            )

    with pytest.raises(
        TreeGenerationIncrementingError,
        match=r"\n +c954ab71ffaf5b0f129b04b35fdc7c84541f4375167e730e2646bfcfdb7cf2cd$",
    ):
        await raw_data_store._check_roots_are_incrementing()


@pytest.mark.anyio
async def test_check_roots_are_incrementing_gap(raw_data_store: DataStore) -> None:
    store_id = hexstr_to_bytes("c954ab71ffaf5b0f129b04b35fdc7c84541f4375167e730e2646bfcfdb7cf2cd")

    async with raw_data_store.db_wrapper.writer() as writer:
        for generation in [*range(5), *range(6, 10)]:
            await writer.execute(
                """
                INSERT INTO root(tree_id, generation, node_hash, status)
                VALUES(:tree_id, :generation, :node_hash, :status)
                """,
                {
                    "tree_id": store_id,
                    "generation": generation,
                    "node_hash": None,
                    "status": Status.COMMITTED.value,
                },
            )

    with pytest.raises(
        TreeGenerationIncrementingError,
        match=r"\n +c954ab71ffaf5b0f129b04b35fdc7c84541f4375167e730e2646bfcfdb7cf2cd$",
    ):
        await raw_data_store._check_roots_are_incrementing()


@pytest.mark.anyio
async def test_check_hashes_internal(raw_data_store: DataStore) -> None:
    async with raw_data_store.db_wrapper.writer() as writer:
        await writer.execute(
            "INSERT INTO node(hash, node_type, left, right) VALUES(:hash, :node_type, :left, :right)",
            {
                "hash": a_bytes_32,
                "node_type": NodeType.INTERNAL,
                "left": a_bytes_32,
                "right": a_bytes_32,
            },
        )

    with pytest.raises(
        NodeHashError,
        match=r"\n +000102030405060708090a0b0c0d0e0f101112131415161718191a1b1c1d1e1f$",
    ):
        await raw_data_store._check_hashes()


@pytest.mark.anyio
async def test_check_hashes_terminal(raw_data_store: DataStore) -> None:
    async with raw_data_store.db_wrapper.writer() as writer:
        await writer.execute(
            "INSERT INTO node(hash, node_type, key, value) VALUES(:hash, :node_type, :key, :value)",
            {
                "hash": a_bytes_32,
                "node_type": NodeType.TERMINAL,
                "key": Program.to((1, 2)).as_bin(),
                "value": Program.to((1, 2)).as_bin(),
            },
        )

    with pytest.raises(
        NodeHashError,
        match=r"\n +000102030405060708090a0b0c0d0e0f101112131415161718191a1b1c1d1e1f$",
    ):
        await raw_data_store._check_hashes()


@pytest.mark.anyio
async def test_root_state(data_store: DataStore, store_id: bytes32) -> None:
    key = b"\x01\x02"
    value = b"abc"
    await data_store.insert(
        key=key, value=value, store_id=store_id, reference_node_hash=None, side=None, status=Status.PENDING
    )
    is_empty = await data_store.table_is_empty(store_id=store_id)
    assert is_empty


@pytest.mark.anyio
async def test_change_root_state(data_store: DataStore, store_id: bytes32) -> None:
    key = b"\x01\x02"
    value = b"abc"
    await data_store.insert(
        key=key,
        value=value,
        store_id=store_id,
        reference_node_hash=None,
        side=None,
    )
    root = await data_store.get_pending_root(store_id)
    assert root is not None
    assert root.status == Status.PENDING
    is_empty = await data_store.table_is_empty(store_id=store_id)
    assert is_empty

    await data_store.change_root_status(root, Status.PENDING_BATCH)
    root = await data_store.get_pending_root(store_id)
    assert root is not None
    assert root.status == Status.PENDING_BATCH
    is_empty = await data_store.table_is_empty(store_id=store_id)
    assert is_empty

    await data_store.change_root_status(root, Status.COMMITTED)
    root = await data_store.get_tree_root(store_id)
    is_empty = await data_store.table_is_empty(store_id=store_id)
    assert not is_empty
    assert root.node_hash is not None
    root = await data_store.get_pending_root(store_id)
    assert root is None


@pytest.mark.anyio
async def test_kv_diff(data_store: DataStore, store_id: bytes32) -> None:
    random = Random()
    random.seed(100, version=2)
    insertions = 0
    expected_diff: Set[DiffData] = set()
    root_start = None
    for i in range(500):
        key = (i + 100).to_bytes(4, byteorder="big")
        value = (i + 200).to_bytes(4, byteorder="big")
        seed = leaf_hash(key=key, value=value)
        node_hash = await data_store.get_terminal_node_for_seed(store_id, seed)
        if random.randint(0, 4) > 0 or insertions < 10:
            insertions += 1
            side = None if node_hash is None else data_store.get_side_for_seed(seed)

            await data_store.insert(
                key=key,
                value=value,
                store_id=store_id,
                reference_node_hash=node_hash,
                side=side,
                status=Status.COMMITTED,
            )
            if i > 200:
                expected_diff.add(DiffData(OperationType.INSERT, key, value))
        else:
            assert node_hash is not None
            node = await data_store.get_node(node_hash)
            assert isinstance(node, TerminalNode)
            await data_store.delete(key=node.key, store_id=store_id, status=Status.COMMITTED)
            if i > 200:
                if DiffData(OperationType.INSERT, node.key, node.value) in expected_diff:
                    expected_diff.remove(DiffData(OperationType.INSERT, node.key, node.value))
                else:
                    expected_diff.add(DiffData(OperationType.DELETE, node.key, node.value))
        if i == 200:
            root_start = await data_store.get_tree_root(store_id)

    root_end = await data_store.get_tree_root(store_id)
    assert root_start is not None
    assert root_start.node_hash is not None
    assert root_end.node_hash is not None
    diffs = await data_store.get_kv_diff(store_id, root_start.node_hash, root_end.node_hash)
    assert diffs == expected_diff


@pytest.mark.anyio
async def test_kv_diff_2(data_store: DataStore, store_id: bytes32) -> None:
    insert_result = await data_store.insert(
        key=b"000",
        value=b"000",
        store_id=store_id,
        reference_node_hash=None,
        side=None,
    )
    empty_hash = bytes32([0] * 32)
    invalid_hash = bytes32([0] * 31 + [1])
    diff_1 = await data_store.get_kv_diff(store_id, empty_hash, insert_result.node_hash)
    assert diff_1 == {DiffData(OperationType.INSERT, b"000", b"000")}
    diff_2 = await data_store.get_kv_diff(store_id, insert_result.node_hash, empty_hash)
    assert diff_2 == {DiffData(OperationType.DELETE, b"000", b"000")}
    with pytest.raises(Exception, match=f"Unable to diff: Can't find keys and values for {invalid_hash.hex()}"):
        await data_store.get_kv_diff(store_id, invalid_hash, insert_result.node_hash)
    with pytest.raises(Exception, match=f"Unable to diff: Can't find keys and values for {invalid_hash.hex()}"):
        await data_store.get_kv_diff(store_id, insert_result.node_hash, invalid_hash)


@pytest.mark.anyio
async def test_kv_diff_3(data_store: DataStore, store_id: bytes32) -> None:
    insert_result = await data_store.autoinsert(
        key=b"000",
        value=b"000",
        store_id=store_id,
        status=Status.COMMITTED,
    )
    await data_store.delete(store_id=store_id, key=b"000", status=Status.COMMITTED)
    insert_result_2 = await data_store.autoinsert(
        key=b"000",
        value=b"001",
        store_id=store_id,
        status=Status.COMMITTED,
    )
    diff_1 = await data_store.get_kv_diff(store_id, insert_result.node_hash, insert_result_2.node_hash)
    assert diff_1 == {DiffData(OperationType.DELETE, b"000", b"000"), DiffData(OperationType.INSERT, b"000", b"001")}
    insert_result_3 = await data_store.upsert(
        key=b"000",
        new_value=b"002",
        store_id=store_id,
        status=Status.COMMITTED,
    )
    diff_2 = await data_store.get_kv_diff(store_id, insert_result_2.node_hash, insert_result_3.node_hash)
    assert diff_2 == {DiffData(OperationType.DELETE, b"000", b"001"), DiffData(OperationType.INSERT, b"000", b"002")}


@pytest.mark.anyio
async def test_rollback_to_generation(data_store: DataStore, store_id: bytes32) -> None:
    await add_0123_example(data_store, store_id)
    expected_hashes = []
    roots = await data_store.get_roots_between(store_id, 1, 5)
    for generation, root in enumerate(roots):
        expected_hashes.append((generation + 1, root.node_hash))
    for generation, expected_hash in reversed(expected_hashes):
        await data_store.rollback_to_generation(store_id, generation)
        root = await data_store.get_tree_root(store_id)
        assert root.node_hash == expected_hash


@pytest.mark.anyio
async def test_subscribe_unsubscribe(data_store: DataStore, store_id: bytes32) -> None:
    await data_store.subscribe(Subscription(store_id, [ServerInfo("http://127:0:0:1/8000", 1, 1)]))
    subscriptions = await data_store.get_subscriptions()
    urls = [server_info.url for subscription in subscriptions for server_info in subscription.servers_info]
    assert urls == ["http://127:0:0:1/8000"]

    await data_store.subscribe(Subscription(store_id, [ServerInfo("http://127:0:0:1/8001", 2, 2)]))
    subscriptions = await data_store.get_subscriptions()
    urls = [server_info.url for subscription in subscriptions for server_info in subscription.servers_info]
    assert urls == ["http://127:0:0:1/8000", "http://127:0:0:1/8001"]

    await data_store.subscribe(
        Subscription(
            store_id, [ServerInfo("http://127:0:0:1/8000", 100, 100), ServerInfo("http://127:0:0:1/8001", 200, 200)]
        )
    )
    subscriptions = await data_store.get_subscriptions()
    assert subscriptions == [
        Subscription(store_id, [ServerInfo("http://127:0:0:1/8000", 1, 1), ServerInfo("http://127:0:0:1/8001", 2, 2)]),
    ]

    await data_store.unsubscribe(store_id)
    assert await data_store.get_subscriptions() == []
    store_id2 = bytes32([0] * 32)

    await data_store.subscribe(
        Subscription(
            store_id, [ServerInfo("http://127:0:0:1/8000", 100, 100), ServerInfo("http://127:0:0:1/8001", 200, 200)]
        )
    )
    await data_store.subscribe(
        Subscription(
            store_id2, [ServerInfo("http://127:0:0:1/8000", 300, 300), ServerInfo("http://127:0:0:1/8001", 400, 400)]
        )
    )
    subscriptions = await data_store.get_subscriptions()
    assert subscriptions == [
        Subscription(
            store_id, [ServerInfo("http://127:0:0:1/8000", 100, 100), ServerInfo("http://127:0:0:1/8001", 200, 200)]
        ),
        Subscription(
            store_id2, [ServerInfo("http://127:0:0:1/8000", 300, 300), ServerInfo("http://127:0:0:1/8001", 400, 400)]
        ),
    ]


@pytest.mark.anyio
async def test_server_selection(data_store: DataStore, store_id: bytes32) -> None:
    start_timestamp = 1000
    await data_store.subscribe(
        Subscription(store_id, [ServerInfo(f"http://127.0.0.1/{port}", 0, 0) for port in range(8000, 8010)])
    )

    free_servers = {f"http://127.0.0.1/{port}" for port in range(8000, 8010)}
    tried_servers = 0
    random = Random()
    random.seed(100, version=2)
    while len(free_servers) > 0:
        servers_info = await data_store.get_available_servers_for_store(store_id=store_id, timestamp=start_timestamp)
        random.shuffle(servers_info)
        assert servers_info != []
        server_info = servers_info[0]
        assert server_info.ignore_till == 0
        await data_store.received_incorrect_file(store_id=store_id, server_info=server_info, timestamp=start_timestamp)
        assert server_info.url in free_servers
        tried_servers += 1
        free_servers.remove(server_info.url)

    assert tried_servers == 10
    servers_info = await data_store.get_available_servers_for_store(store_id=store_id, timestamp=start_timestamp)
    assert servers_info == []

    current_timestamp = 2000 + 7 * 24 * 3600
    selected_servers = set()
    for _ in range(100):
        servers_info = await data_store.get_available_servers_for_store(store_id=store_id, timestamp=current_timestamp)
        random.shuffle(servers_info)
        assert servers_info != []
        selected_servers.add(servers_info[0].url)
    assert selected_servers == {f"http://127.0.0.1/{port}" for port in range(8000, 8010)}

    for _ in range(100):
        servers_info = await data_store.get_available_servers_for_store(store_id=store_id, timestamp=current_timestamp)
        random.shuffle(servers_info)
        assert servers_info != []
        if servers_info[0].url != "http://127.0.0.1/8000":
            await data_store.received_incorrect_file(
                store_id=store_id, server_info=servers_info[0], timestamp=current_timestamp
            )

    servers_info = await data_store.get_available_servers_for_store(store_id=store_id, timestamp=current_timestamp)
    random.shuffle(servers_info)
    assert len(servers_info) == 1
    assert servers_info[0].url == "http://127.0.0.1/8000"
    await data_store.received_correct_file(store_id=store_id, server_info=servers_info[0])

    ban_times = [5 * 60] * 3 + [15 * 60] * 3 + [30 * 60] * 2 + [60 * 60] * 10
    for ban_time in ban_times:
        servers_info = await data_store.get_available_servers_for_store(store_id=store_id, timestamp=current_timestamp)
        assert len(servers_info) == 1
        await data_store.server_misses_file(store_id=store_id, server_info=servers_info[0], timestamp=current_timestamp)
        current_timestamp += ban_time
        servers_info = await data_store.get_available_servers_for_store(store_id=store_id, timestamp=current_timestamp)
        assert servers_info == []
        current_timestamp += 1


@pytest.mark.parametrize(
    "error",
    [True, False],
)
@pytest.mark.anyio
async def test_server_http_ban(
    data_store: DataStore,
    store_id: bytes32,
    error: bool,
    monkeypatch: Any,
    tmp_path: Path,
    seeded_random: random.Random,
) -> None:
    sinfo = ServerInfo("http://127.0.0.1/8003", 0, 0)
    await data_store.subscribe(Subscription(store_id, [sinfo]))

    async def mock_http_download(
        target_filename_path: Path,
        filename: str,
        proxy_url: str,
        server_info: ServerInfo,
        timeout: int,
        log: logging.Logger,
    ) -> None:
        if error:
            raise aiohttp.ClientConnectionError()

    start_timestamp = int(time.time())
    with monkeypatch.context() as m:
        m.setattr("chia.data_layer.download_data.http_download", mock_http_download)
        success = await insert_from_delta_file(
            data_store=data_store,
            store_id=store_id,
            existing_generation=3,
            root_hashes=[bytes32.random(seeded_random)],
            server_info=sinfo,
            client_foldername=tmp_path,
            timeout=15,
            log=log,
            proxy_url="",
            downloader=None,
        )

    assert success is False

    subscriptions = await data_store.get_subscriptions()
    sinfo = subscriptions[0].servers_info[0]
    assert sinfo.num_consecutive_failures == 1
    assert sinfo.ignore_till >= start_timestamp + 5 * 60  # ban for 5 minutes
    start_timestamp = sinfo.ignore_till

    with monkeypatch.context() as m:
        m.setattr("chia.data_layer.download_data.http_download", mock_http_download)
        success = await insert_from_delta_file(
            data_store=data_store,
            store_id=store_id,
            existing_generation=3,
            root_hashes=[bytes32.random(seeded_random)],
            server_info=sinfo,
            client_foldername=tmp_path,
            timeout=15,
            log=log,
            proxy_url="",
            downloader=None,
        )

    subscriptions = await data_store.get_subscriptions()
    sinfo = subscriptions[0].servers_info[0]
    assert sinfo.num_consecutive_failures == 2
    assert sinfo.ignore_till == start_timestamp  # we don't increase on second failure


@pytest.mark.parametrize(
    "test_delta",
    [True, False],
)
@pytest.mark.anyio
async def test_data_server_files(data_store: DataStore, store_id: bytes32, test_delta: bool, tmp_path: Path) -> None:
    roots: List[Root] = []
    num_batches = 10
    num_ops_per_batch = 100

    db_uri = generate_in_memory_db_uri()
    async with DataStore.managed(database=db_uri, uri=True) as data_store_server:
        await data_store_server.create_tree(store_id, status=Status.COMMITTED)
        random = Random()
        random.seed(100, version=2)

        keys: List[bytes] = []
        counter = 0

        for batch in range(num_batches):
            changelist: List[Dict[str, Any]] = []
            for operation in range(num_ops_per_batch):
                if random.randint(0, 4) > 0 or len(keys) == 0:
                    key = counter.to_bytes(4, byteorder="big")
                    value = (2 * counter).to_bytes(4, byteorder="big")
                    keys.append(key)
                    changelist.append({"action": "insert", "key": key, "value": value})
                else:
                    key = random.choice(keys)
                    keys.remove(key)
                    changelist.append({"action": "delete", "key": key})
                counter += 1
            await data_store_server.insert_batch(store_id, changelist, status=Status.COMMITTED)
            root = await data_store_server.get_tree_root(store_id)
            await write_files_for_root(data_store_server, store_id, root, tmp_path, 0)
            roots.append(root)

    generation = 1
    assert len(roots) == num_batches
    for root in roots:
        assert root.node_hash is not None
        if not test_delta:
<<<<<<< HEAD
            filename = get_full_tree_filename_path(tmp_path, tree_id, root.node_hash, generation, True)
            assert filename.exists()
        else:
            filename = get_delta_filename_path(tmp_path, tree_id, root.node_hash, generation, True)
            assert filename.exists()
        await insert_into_data_store_from_file(data_store, tree_id, root.node_hash, tmp_path.joinpath(filename))
        current_root = await data_store.get_tree_root(tree_id=tree_id)
=======
            filename = get_full_tree_filename(store_id, root.node_hash, generation)
        else:
            filename = get_delta_filename(store_id, root.node_hash, generation)
        assert is_filename_valid(filename)
        await insert_into_data_store_from_file(data_store, store_id, root.node_hash, tmp_path.joinpath(filename))
        current_root = await data_store.get_tree_root(store_id=store_id)
>>>>>>> 8ca9d832
        assert current_root.node_hash == root.node_hash
        generation += 1


@pytest.mark.anyio
@pytest.mark.parametrize("pending_status", [Status.PENDING, Status.PENDING_BATCH])
async def test_pending_roots(data_store: DataStore, store_id: bytes32, pending_status: Status) -> None:
    key = b"\x01\x02"
    value = b"abc"

    await data_store.insert(
        key=key,
        value=value,
        store_id=store_id,
        reference_node_hash=None,
        side=None,
        status=Status.COMMITTED,
    )

    key = b"\x01\x03"
    value = b"abc"

    await data_store.autoinsert(
        key=key,
        value=value,
        store_id=store_id,
        status=pending_status,
    )
    pending_root = await data_store.get_pending_root(store_id=store_id)
    assert pending_root is not None
    assert pending_root.generation == 2 and pending_root.status == pending_status

    await data_store.clear_pending_roots(store_id=store_id)
    pending_root = await data_store.get_pending_root(store_id=store_id)
    assert pending_root is None


@pytest.mark.anyio
@pytest.mark.parametrize("pending_status", [Status.PENDING, Status.PENDING_BATCH])
async def test_clear_pending_roots_returns_root(
    data_store: DataStore, store_id: bytes32, pending_status: Status
) -> None:
    key = b"\x01\x02"
    value = b"abc"

    await data_store.insert(
        key=key,
        value=value,
        store_id=store_id,
        reference_node_hash=None,
        side=None,
        status=pending_status,
    )

    pending_root = await data_store.get_pending_root(store_id=store_id)
    cleared_root = await data_store.clear_pending_roots(store_id=store_id)
    assert cleared_root == pending_root


@dataclass
class BatchInsertBenchmarkCase:
    pre: int
    count: int
    limit: float
    marks: Marks = ()

    @property
    def id(self) -> str:
        return f"pre={self.pre},count={self.count}"


@dataclass
class BatchesInsertBenchmarkCase:
    count: int
    batch_count: int
    limit: float
    marks: Marks = ()

    @property
    def id(self) -> str:
        return f"count={self.count},batch_count={self.batch_count}"


@datacases(
    BatchInsertBenchmarkCase(
        pre=0,
        count=100,
        limit=2.2,
    ),
    BatchInsertBenchmarkCase(
        pre=1_000,
        count=100,
        limit=4,
    ),
    BatchInsertBenchmarkCase(
        pre=0,
        count=1_000,
        limit=30,
    ),
    BatchInsertBenchmarkCase(
        pre=1_000,
        count=1_000,
        limit=36,
    ),
    BatchInsertBenchmarkCase(
        pre=10_000,
        count=25_000,
        limit=52,
    ),
)
@pytest.mark.anyio
async def test_benchmark_batch_insert_speed(
    data_store: DataStore,
    store_id: bytes32,
    benchmark_runner: BenchmarkRunner,
    case: BatchInsertBenchmarkCase,
) -> None:
    r = random.Random()
    r.seed("shadowlands", version=2)

    changelist = [
        {
            "action": "insert",
            "key": x.to_bytes(32, byteorder="big", signed=False),
            "value": bytes(r.getrandbits(8) for _ in range(1200)),
        }
        for x in range(case.pre + case.count)
    ]

    pre = changelist[: case.pre]
    batch = changelist[case.pre : case.pre + case.count]

    if case.pre > 0:
        await data_store.insert_batch(
            store_id=store_id,
            changelist=pre,
            status=Status.COMMITTED,
        )

    with benchmark_runner.assert_runtime(seconds=case.limit):
        await data_store.insert_batch(
            store_id=store_id,
            changelist=batch,
        )


@datacases(
    BatchesInsertBenchmarkCase(
        count=50,
        batch_count=200,
        limit=195,
    ),
)
@pytest.mark.anyio
async def test_benchmark_batch_insert_speed_multiple_batches(
    data_store: DataStore,
    store_id: bytes32,
    benchmark_runner: BenchmarkRunner,
    case: BatchesInsertBenchmarkCase,
) -> None:
    r = random.Random()
    r.seed("shadowlands", version=2)

    with benchmark_runner.assert_runtime(seconds=case.limit):
        for batch in range(case.batch_count):
            changelist = [
                {
                    "action": "insert",
                    "key": x.to_bytes(32, byteorder="big", signed=False),
                    "value": bytes(r.getrandbits(8) for _ in range(10000)),
                }
                for x in range(batch * case.count, (batch + 1) * case.count)
            ]
            await data_store.insert_batch(
                store_id=store_id,
                changelist=changelist,
                status=Status.COMMITTED,
            )


@pytest.mark.anyio
async def test_delete_store_data(raw_data_store: DataStore) -> None:
    store_id = bytes32(b"\0" * 32)
    store_id_2 = bytes32(b"\0" * 31 + b"\1")
    await raw_data_store.create_tree(store_id=store_id, status=Status.COMMITTED)
    await raw_data_store.create_tree(store_id=store_id_2, status=Status.COMMITTED)
    total_keys = 4
    keys = [key.to_bytes(4, byteorder="big") for key in range(total_keys)]
    batch1 = [
        {"action": "insert", "key": keys[0], "value": keys[0]},
        {"action": "insert", "key": keys[1], "value": keys[1]},
    ]
    batch2 = batch1.copy()
    batch1.append({"action": "insert", "key": keys[2], "value": keys[2]})
    batch2.append({"action": "insert", "key": keys[3], "value": keys[3]})
    assert batch1 != batch2
    await raw_data_store.insert_batch(store_id, batch1, status=Status.COMMITTED)
    await raw_data_store.insert_batch(store_id_2, batch2, status=Status.COMMITTED)
    keys_values_before = await raw_data_store.get_keys_values(store_id_2)
    async with raw_data_store.db_wrapper.reader() as reader:
        result = await reader.execute("SELECT * FROM node")
        nodes = await result.fetchall()
        kv_nodes_before = {}
        for node in nodes:
            if node["key"] is not None:
                kv_nodes_before[node["key"]] = node["value"]
    assert [kv_nodes_before[key] for key in keys] == keys
    await raw_data_store.delete_store_data(store_id)
    # Deleting from `node` table doesn't alter other stores.
    keys_values_after = await raw_data_store.get_keys_values(store_id_2)
    assert keys_values_before == keys_values_after
    async with raw_data_store.db_wrapper.reader() as reader:
        result = await reader.execute("SELECT * FROM node")
        nodes = await result.fetchall()
        kv_nodes_after = {}
        for node in nodes:
            if node["key"] is not None:
                kv_nodes_after[node["key"]] = node["value"]
    for i in range(total_keys):
        if i != 2:
            assert kv_nodes_after[keys[i]] == keys[i]
        else:
            # `keys[2]` was only present in the first store.
            assert keys[i] not in kv_nodes_after
    assert not await raw_data_store.store_id_exists(store_id)
    await raw_data_store.delete_store_data(store_id_2)
    async with raw_data_store.db_wrapper.reader() as reader:
        async with reader.execute("SELECT COUNT(*) FROM node") as cursor:
            row_count = await cursor.fetchone()
            assert row_count is not None
            assert row_count[0] == 0
    assert not await raw_data_store.store_id_exists(store_id_2)


@pytest.mark.anyio
async def test_delete_store_data_multiple_stores(raw_data_store: DataStore) -> None:
    # Make sure inserting and deleting the same data works
    for repetition in range(2):
        num_stores = 50
        total_keys = 150
        keys_deleted_per_store = 3
        store_ids = [bytes32(i.to_bytes(32, byteorder="big")) for i in range(num_stores)]
        for store_id in store_ids:
            await raw_data_store.create_tree(store_id=store_id, status=Status.COMMITTED)
        original_keys = [key.to_bytes(4, byteorder="big") for key in range(total_keys)]
        batches = []
        for i in range(num_stores):
            batch = [
                {"action": "insert", "key": key, "value": key} for key in original_keys[i * keys_deleted_per_store :]
            ]
            batches.append(batch)

        for store_id, batch in zip(store_ids, batches):
            await raw_data_store.insert_batch(store_id, batch, status=Status.COMMITTED)

        for tree_index in range(num_stores):
            async with raw_data_store.db_wrapper.reader() as reader:
                result = await reader.execute("SELECT * FROM node")
                nodes = await result.fetchall()

            keys = {node["key"] for node in nodes if node["key"] is not None}
            assert len(keys) == total_keys - tree_index * keys_deleted_per_store
            keys_after_index = set(original_keys[tree_index * keys_deleted_per_store :])
            keys_before_index = set(original_keys[: tree_index * keys_deleted_per_store])
            assert keys_after_index.issubset(keys)
            assert keys.isdisjoint(keys_before_index)
            await raw_data_store.delete_store_data(store_ids[tree_index])

        async with raw_data_store.db_wrapper.reader() as reader:
            async with reader.execute("SELECT COUNT(*) FROM node") as cursor:
                row_count = await cursor.fetchone()
                assert row_count is not None
                assert row_count[0] == 0


@pytest.mark.parametrize("common_keys_count", [1, 250, 499])
@pytest.mark.anyio
async def test_delete_store_data_with_common_values(raw_data_store: DataStore, common_keys_count: int) -> None:
    store_id_1 = bytes32(b"\x00" * 31 + b"\x01")
    store_id_2 = bytes32(b"\x00" * 31 + b"\x02")

    await raw_data_store.create_tree(store_id=store_id_1, status=Status.COMMITTED)
    await raw_data_store.create_tree(store_id=store_id_2, status=Status.COMMITTED)

    key_offset = 1000
    total_keys_per_store = 500
    assert common_keys_count < key_offset
    common_keys = {key.to_bytes(4, byteorder="big") for key in range(common_keys_count)}
    unique_keys_1 = {
        (key + key_offset).to_bytes(4, byteorder="big") for key in range(total_keys_per_store - common_keys_count)
    }
    unique_keys_2 = {
        (key + (2 * key_offset)).to_bytes(4, byteorder="big") for key in range(total_keys_per_store - common_keys_count)
    }

    batch1 = [{"action": "insert", "key": key, "value": key} for key in common_keys.union(unique_keys_1)]
    batch2 = [{"action": "insert", "key": key, "value": key} for key in common_keys.union(unique_keys_2)]

    await raw_data_store.insert_batch(store_id_1, batch1, status=Status.COMMITTED)
    await raw_data_store.insert_batch(store_id_2, batch2, status=Status.COMMITTED)

    await raw_data_store.delete_store_data(store_id_1)
    async with raw_data_store.db_wrapper.reader() as reader:
        result = await reader.execute("SELECT * FROM node")
        nodes = await result.fetchall()

    keys = {node["key"] for node in nodes if node["key"] is not None}
    # Since one store got all its keys deleted, we're left only with the keys of the other store.
    assert len(keys) == total_keys_per_store
    assert keys.intersection(unique_keys_1) == set()
    assert keys.symmetric_difference(common_keys.union(unique_keys_2)) == set()


@pytest.mark.anyio
@pytest.mark.parametrize("pending_status", [Status.PENDING, Status.PENDING_BATCH])
async def test_delete_store_data_protects_pending_roots(raw_data_store: DataStore, pending_status: Status) -> None:
    num_stores = 5
    total_keys = 15
    store_ids = [bytes32(i.to_bytes(32, byteorder="big")) for i in range(num_stores)]
    for store_id in store_ids:
        await raw_data_store.create_tree(store_id=store_id, status=Status.COMMITTED)
    original_keys = [key.to_bytes(4, byteorder="big") for key in range(total_keys)]
    batches = []
    keys_per_pending_root = 2

    for i in range(num_stores - 1):
        start_index = i * keys_per_pending_root
        end_index = (i + 1) * keys_per_pending_root
        batch = [{"action": "insert", "key": key, "value": key} for key in original_keys[start_index:end_index]]
        batches.append(batch)
    for store_id, batch in zip(store_ids, batches):
        await raw_data_store.insert_batch(store_id, batch, status=pending_status)

    store_id = store_ids[-1]
    batch = [{"action": "insert", "key": key, "value": key} for key in original_keys]
    await raw_data_store.insert_batch(store_id, batch, status=Status.COMMITTED)

    async with raw_data_store.db_wrapper.reader() as reader:
        result = await reader.execute("SELECT * FROM node")
        nodes = await result.fetchall()

    keys = {node["key"] for node in nodes if node["key"] is not None}
    assert keys == set(original_keys)

    await raw_data_store.delete_store_data(store_id)
    async with raw_data_store.db_wrapper.reader() as reader:
        result = await reader.execute("SELECT * FROM node")
        nodes = await result.fetchall()

    keys = {node["key"] for node in nodes if node["key"] is not None}
    assert keys == set(original_keys[: (num_stores - 1) * keys_per_pending_root])

    for index in range(num_stores - 1):
        store_id = store_ids[index]
        root = await raw_data_store.get_pending_root(store_id)
        assert root is not None
        await raw_data_store.change_root_status(root, Status.COMMITTED)
        kv = await raw_data_store.get_keys_values(store_id=store_id)
        start_index = index * keys_per_pending_root
        end_index = (index + 1) * keys_per_pending_root
        assert {pair.key for pair in kv} == set(original_keys[start_index:end_index])


@pytest.mark.anyio
async def test_insert_from_delta_file(
    data_store: DataStore, tree_id: bytes32, monkeypatch: Any, tmp_path: Path, seeded_random: random.Random
) -> None:
    await data_store.create_tree(tree_id=tree_id, status=Status.COMMITTED)
    num_files = 5
    for generation in range(num_files):
        key = generation.to_bytes(4, byteorder="big")
        value = generation.to_bytes(4, byteorder="big")
        await data_store.autoinsert(
            key=key,
            value=value,
            tree_id=tree_id,
            status=Status.COMMITTED,
        )

    root = await data_store.get_tree_root(tree_id=tree_id)
    assert root.generation == num_files + 1
    root_hashes = []
    for generation in range(1, num_files + 2):
        root = await data_store.get_tree_root(tree_id=tree_id, generation=generation)
        await write_files_for_root(data_store, tree_id, root, tmp_path, 0)
        root_hashes.append(bytes32([0] * 32) if root.node_hash is None else root.node_hash)
    with os.scandir(tmp_path.joinpath(f"{tree_id}")) as entries:
        filenames = {entry.name for entry in entries}
        assert len(filenames) == 2 * (num_files + 1)
    for filename in filenames:
        if "full" in filename:
            tmp_path.joinpath(f"{tree_id}").joinpath(filename).unlink()
    with os.scandir(tmp_path.joinpath(f"{tree_id}")) as entries:
        filenames = {entry.name for entry in entries}
        assert len(filenames) == num_files + 1
    kv_before = await data_store.get_keys_values(tree_id=tree_id)
    await data_store.rollback_to_generation(tree_id, 0)
    root = await data_store.get_tree_root(tree_id=tree_id)
    assert root.generation == 0
    os.rename(tmp_path.joinpath(f"{tree_id}"), tmp_path.joinpath("tmp"))

    async def mock_http_download(
        target_filename_path: Path,
        filename: str,
        proxy_url: str,
        server_info: ServerInfo,
        timeout: int,
        log: logging.Logger,
    ) -> None:
        pass

    async def mock_http_download_2(
        target_filename_path: Path,
        filename: str,
        proxy_url: str,
        server_info: ServerInfo,
        timeout: int,
        log: logging.Logger,
    ) -> None:
        os.rmdir(tmp_path.joinpath(f"{tree_id}"))
        os.rename(tmp_path.joinpath("tmp"), tmp_path.joinpath(f"{tree_id}"))

    sinfo = ServerInfo("http://127.0.0.1/8003", 0, 0)
    with monkeypatch.context() as m:
        m.setattr("chia.data_layer.download_data.http_download", mock_http_download)
        success = await insert_from_delta_file(
            data_store=data_store,
            tree_id=tree_id,
            existing_generation=0,
            root_hashes=root_hashes,
            server_info=sinfo,
            client_foldername=tmp_path,
            timeout=15,
            log=log,
            proxy_url="",
            downloader=None,
        )
        assert not success

    root = await data_store.get_tree_root(tree_id=tree_id)
    assert root.generation == 0

    sinfo = ServerInfo("http://127.0.0.1/8003", 0, 0)
    with monkeypatch.context() as m:
        m.setattr("chia.data_layer.download_data.http_download", mock_http_download_2)
        success = await insert_from_delta_file(
            data_store=data_store,
            tree_id=tree_id,
            existing_generation=0,
            root_hashes=root_hashes,
            server_info=sinfo,
            client_foldername=tmp_path,
            timeout=15,
            log=log,
            proxy_url="",
            downloader=None,
        )
        assert success

    root = await data_store.get_tree_root(tree_id=tree_id)
    assert root.generation == num_files + 1
    with os.scandir(tmp_path.joinpath(f"{tree_id}")) as entries:
        filenames = {entry.name for entry in entries}
        assert len(filenames) == 2 * (num_files + 1)
    kv = await data_store.get_keys_values(tree_id=tree_id)
    assert kv == kv_before


@pytest.mark.anyio
async def test_get_node_by_key_with_overlapping_keys(raw_data_store: DataStore) -> None:
    num_stores = 5
    num_keys = 20
    values_offset = 10000
    repetitions = 25
    random = Random()
    random.seed(100, version=2)

    store_ids = [bytes32(i.to_bytes(32, byteorder="big")) for i in range(num_stores)]
    for store_id in store_ids:
        await raw_data_store.create_tree(store_id=store_id, status=Status.COMMITTED)
    keys = [key.to_bytes(4, byteorder="big") for key in range(num_keys)]
    for repetition in range(repetitions):
        for index, store_id in enumerate(store_ids):
            values = [
                (value + values_offset * repetition).to_bytes(4, byteorder="big")
                for value in range(index * num_keys, (index + 1) * num_keys)
            ]
            batch = []
            for key, value in zip(keys, values):
                batch.append({"action": "upsert", "key": key, "value": value})
            await raw_data_store.insert_batch(store_id, batch, status=Status.COMMITTED)

        for index, store_id in enumerate(store_ids):
            values = [
                (value + values_offset * repetition).to_bytes(4, byteorder="big")
                for value in range(index * num_keys, (index + 1) * num_keys)
            ]
            for key, value in zip(keys, values):
                node = await raw_data_store.get_node_by_key(store_id=store_id, key=key)
                assert node.value == value
                if random.randint(0, 4) == 0:
                    batch = [{"action": "delete", "key": key}]
                    await raw_data_store.insert_batch(store_id, batch, status=Status.COMMITTED)
                    with pytest.raises(KeyNotFoundError, match=f"Key not found: {key.hex()}"):
                        await raw_data_store.get_node_by_key(store_id=store_id, key=key)


@pytest.mark.anyio
async def test_insert_from_delta_file_correct_file_exists(
    data_store: DataStore, store_id: bytes32, tmp_path: Path
) -> None:
    await data_store.create_tree(store_id=store_id, status=Status.COMMITTED)
    num_files = 5
    for generation in range(num_files):
        key = generation.to_bytes(4, byteorder="big")
        value = generation.to_bytes(4, byteorder="big")
        await data_store.autoinsert(
            key=key,
            value=value,
            store_id=store_id,
            status=Status.COMMITTED,
        )

    root = await data_store.get_tree_root(store_id=store_id)
    assert root.generation == num_files + 1
    root_hashes = []
    for generation in range(1, num_files + 2):
        root = await data_store.get_tree_root(store_id=store_id, generation=generation)
        await write_files_for_root(data_store, store_id, root, tmp_path, 0)
        root_hashes.append(bytes32([0] * 32) if root.node_hash is None else root.node_hash)
    store_path = tmp_path.joinpath(f"{tree_id}")
    with os.scandir(store_path) as entries:
        filenames = {entry.name for entry in entries}
        assert len(filenames) == 2 * (num_files + 1)
    for filename in filenames:
        if "full" in filename:
            store_path.joinpath(filename).unlink()
    with os.scandir(store_path) as entries:
        filenames = {entry.name for entry in entries}
        assert len(filenames) == num_files + 1
    kv_before = await data_store.get_keys_values(store_id=store_id)
    await data_store.rollback_to_generation(store_id, 0)
    root = await data_store.get_tree_root(store_id=store_id)
    assert root.generation == 0

    sinfo = ServerInfo("http://127.0.0.1/8003", 0, 0)
    success = await insert_from_delta_file(
        data_store=data_store,
        store_id=store_id,
        existing_generation=0,
        root_hashes=root_hashes,
        server_info=sinfo,
        client_foldername=tmp_path,
        timeout=15,
        log=log,
        proxy_url="",
        downloader=None,
    )
    assert success

    root = await data_store.get_tree_root(store_id=store_id)
    assert root.generation == num_files + 1
    with os.scandir(store_path) as entries:
        filenames = {entry.name for entry in entries}
        assert len(filenames) == 2 * (num_files + 1)
    kv = await data_store.get_keys_values(store_id=store_id)
    assert kv == kv_before


@pytest.mark.anyio
async def test_insert_from_delta_file_incorrect_file_exists(
    data_store: DataStore, store_id: bytes32, tmp_path: Path
) -> None:
    await data_store.create_tree(store_id=store_id, status=Status.COMMITTED)
    root = await data_store.get_tree_root(store_id=store_id)
    assert root.generation == 1

    key = b"a"
    value = b"a"
    await data_store.autoinsert(
        key=key,
        value=value,
        store_id=store_id,
        status=Status.COMMITTED,
    )

    root = await data_store.get_tree_root(store_id=store_id)
    assert root.generation == 2
    await write_files_for_root(data_store, store_id, root, tmp_path, 0)

    incorrect_root_hash = bytes32([0] * 31 + [1])
    store_path = tmp_path.joinpath(f"{tree_id}")
    with os.scandir(store_path) as entries:
        filenames = [entry.name for entry in entries]
        assert len(filenames) == 2
        os.rename(
<<<<<<< HEAD
            store_path.joinpath(filenames[0]),
            get_delta_filename_path(tmp_path, tree_id, incorrect_root_hash, 2, True),
        )
        os.rename(
            store_path.joinpath(filenames[1]),
            get_full_tree_filename_path(tmp_path, tree_id, incorrect_root_hash, 2, True),
=======
            tmp_path.joinpath(filenames[0]),
            tmp_path.joinpath(get_delta_filename(store_id, incorrect_root_hash, 2)),
        )
        os.rename(
            tmp_path.joinpath(filenames[1]),
            tmp_path.joinpath(get_full_tree_filename(store_id, incorrect_root_hash, 2)),
>>>>>>> 8ca9d832
        )

    await data_store.rollback_to_generation(store_id, 1)
    sinfo = ServerInfo("http://127.0.0.1/8003", 0, 0)
    success = await insert_from_delta_file(
        data_store=data_store,
        store_id=store_id,
        existing_generation=1,
        root_hashes=[incorrect_root_hash],
        server_info=sinfo,
        client_foldername=tmp_path,
        timeout=15,
        log=log,
        proxy_url="",
        downloader=None,
    )
    assert not success

    root = await data_store.get_tree_root(store_id=store_id)
    assert root.generation == 1
    with os.scandir(store_path) as entries:
        filenames = [entry.name for entry in entries]
        assert len(filenames) == 0


@pytest.mark.anyio
async def test_insert_key_already_present(data_store: DataStore, store_id: bytes32) -> None:
    key = b"foo"
    value = b"bar"
    await data_store.insert(
        key=key, value=value, store_id=store_id, reference_node_hash=None, side=None, status=Status.COMMITTED
    )
    with pytest.raises(Exception, match=f"Key already present: {key.hex()}"):
        await data_store.insert(key=key, value=value, store_id=store_id, reference_node_hash=None, side=None)


@pytest.mark.anyio
@boolean_datacases(name="use_batch_autoinsert", false="not optimized batch insert", true="optimized batch insert")
async def test_batch_insert_key_already_present(
    data_store: DataStore,
    store_id: bytes32,
    use_batch_autoinsert: bool,
) -> None:
    key = b"foo"
    value = b"bar"
    changelist = [{"action": "insert", "key": key, "value": value}]
    await data_store.insert_batch(store_id, changelist, Status.COMMITTED, use_batch_autoinsert)
    with pytest.raises(Exception, match=f"Key already present: {key.hex()}"):
        await data_store.insert_batch(store_id, changelist, Status.COMMITTED, use_batch_autoinsert)


@pytest.mark.anyio
@boolean_datacases(name="use_upsert", false="update with delete and insert", true="update with upsert")
async def test_update_keys(data_store: DataStore, store_id: bytes32, use_upsert: bool) -> None:
    num_keys = 10
    missing_keys = 50
    num_values = 10
    new_keys = 10
    for value in range(num_values):
        changelist: List[Dict[str, Any]] = []
        bytes_value = value.to_bytes(4, byteorder="big")
        if use_upsert:
            for key in range(num_keys):
                bytes_key = key.to_bytes(4, byteorder="big")
                changelist.append({"action": "upsert", "key": bytes_key, "value": bytes_value})
        else:
            for key in range(num_keys + missing_keys):
                bytes_key = key.to_bytes(4, byteorder="big")
                changelist.append({"action": "delete", "key": bytes_key})
            for key in range(num_keys):
                bytes_key = key.to_bytes(4, byteorder="big")
                changelist.append({"action": "insert", "key": bytes_key, "value": bytes_value})

        await data_store.insert_batch(
            store_id=store_id,
            changelist=changelist,
            status=Status.COMMITTED,
        )
        for key in range(num_keys):
            bytes_key = key.to_bytes(4, byteorder="big")
            node = await data_store.get_node_by_key(bytes_key, store_id)
            assert node.value == bytes_value
        for key in range(num_keys, num_keys + missing_keys):
            bytes_key = key.to_bytes(4, byteorder="big")
            with pytest.raises(KeyNotFoundError, match=f"Key not found: {bytes_key.hex()}"):
                await data_store.get_node_by_key(bytes_key, store_id)
        num_keys += new_keys


@pytest.mark.anyio
async def test_migration_unknown_version(data_store: DataStore) -> None:
    async with data_store.db_wrapper.writer() as writer:
        await writer.execute(
            "INSERT INTO schema(version_id) VALUES(:version_id)",
            {
                "version_id": "unknown version",
            },
        )
    with pytest.raises(Exception, match="Unknown version"):
        await data_store.migrate_db()


async def _check_ancestors(
    data_store: DataStore, store_id: bytes32, root_hash: bytes32
) -> Dict[bytes32, Optional[bytes32]]:
    ancestors: Dict[bytes32, Optional[bytes32]] = {}
    root_node: Node = await data_store.get_node(root_hash)
    queue: List[Node] = [root_node]

    while queue:
        node = queue.pop(0)
        if isinstance(node, InternalNode):
            left_node = await data_store.get_node(node.left_hash)
            right_node = await data_store.get_node(node.right_hash)
            ancestors[left_node.hash] = node.hash
            ancestors[right_node.hash] = node.hash
            queue.append(left_node)
            queue.append(right_node)

    ancestors[root_hash] = None
    for node_hash, ancestor_hash in ancestors.items():
        ancestor_node = await data_store._get_one_ancestor(node_hash, store_id)
        if ancestor_hash is None:
            assert ancestor_node is None
        else:
            assert ancestor_node is not None
            assert ancestor_node.hash == ancestor_hash

    return ancestors


@pytest.mark.anyio
async def test_build_ancestor_table(data_store: DataStore, store_id: bytes32) -> None:
    num_values = 1000
    changelist: List[Dict[str, Any]] = []
    for value in range(num_values):
        value_bytes = value.to_bytes(4, byteorder="big")
        changelist.append({"action": "upsert", "key": value_bytes, "value": value_bytes})
    await data_store.insert_batch(
        store_id=store_id,
        changelist=changelist,
        status=Status.PENDING,
    )

    pending_root = await data_store.get_pending_root(store_id=store_id)
    assert pending_root is not None
    assert pending_root.node_hash is not None
    await data_store.change_root_status(pending_root, Status.COMMITTED)
    await data_store.build_ancestor_table_for_latest_root(store_id=store_id)

    assert pending_root.node_hash is not None
    await _check_ancestors(data_store, store_id, pending_root.node_hash)


@pytest.mark.anyio
async def test_sparse_ancestor_table(data_store: DataStore, store_id: bytes32) -> None:
    num_values = 100
    for value in range(num_values):
        value_bytes = value.to_bytes(4, byteorder="big")
        await data_store.autoinsert(
            key=value_bytes,
            value=value_bytes,
            store_id=store_id,
            status=Status.COMMITTED,
        )
        root = await data_store.get_tree_root(store_id=store_id)
        assert root.node_hash is not None
        ancestors = await _check_ancestors(data_store, store_id, root.node_hash)

    # Check the ancestor table is sparse
    root_generation = root.generation
    current_generation_count = 0
    previous_generation_count = 0
    for node_hash, ancestor_hash in ancestors.items():
        async with data_store.db_wrapper.reader() as reader:
            if ancestor_hash is not None:
                cursor = await reader.execute(
                    "SELECT MAX(generation) AS generation FROM ancestors WHERE hash == :hash AND ancestor == :ancestor",
                    {"hash": node_hash, "ancestor": ancestor_hash},
                )
            else:
                cursor = await reader.execute(
                    "SELECT MAX(generation) AS generation FROM ancestors WHERE hash == :hash AND ancestor IS NULL",
                    {"hash": node_hash},
                )
            row = await cursor.fetchone()
            assert row is not None
            generation = row["generation"]
            assert generation <= root_generation
            if generation == root_generation:
                current_generation_count += 1
            else:
                previous_generation_count += 1

    assert current_generation_count == 15
    assert previous_generation_count == 184


async def get_all_nodes(data_store: DataStore, store_id: bytes32) -> List[Node]:
    root = await data_store.get_tree_root(store_id)
    assert root.node_hash is not None
    root_node = await data_store.get_node(root.node_hash)
    nodes: List[Node] = []
    queue: List[Node] = [root_node]

    while len(queue) > 0:
        node = queue.pop(0)
        nodes.append(node)
        if isinstance(node, InternalNode):
            left_node = await data_store.get_node(node.left_hash)
            right_node = await data_store.get_node(node.right_hash)
            queue.append(left_node)
            queue.append(right_node)

    return nodes


@pytest.mark.anyio
async def test_get_nodes(data_store: DataStore, store_id: bytes32) -> None:
    num_values = 50
    changelist: List[Dict[str, Any]] = []

    for value in range(num_values):
        value_bytes = value.to_bytes(4, byteorder="big")
        changelist.append({"action": "upsert", "key": value_bytes, "value": value_bytes})
    await data_store.insert_batch(
        store_id=store_id,
        changelist=changelist,
        status=Status.COMMITTED,
    )

    expected_nodes = await get_all_nodes(data_store, store_id)
    nodes = await data_store.get_nodes([node.hash for node in expected_nodes])
    assert nodes == expected_nodes

    node_hash = bytes32([0] * 32)
    node_hash_2 = bytes32([0] * 31 + [1])
    with pytest.raises(Exception, match=f"^Nodes not found for hashes: {node_hash.hex()}, {node_hash_2.hex()}"):
        await data_store.get_nodes([node_hash, node_hash_2] + [node.hash for node in expected_nodes])


@pytest.mark.anyio
@pytest.mark.parametrize("pre", [0, 2048])
@pytest.mark.parametrize("batch_size", [25, 100, 500])
async def test_get_leaf_at_minimum_height(
    data_store: DataStore,
    store_id: bytes32,
    pre: int,
    batch_size: int,
) -> None:
    num_values = 1000
    value_offset = 1000000
    all_min_leafs: Set[TerminalNode] = set()

    if pre > 0:
        # This builds a complete binary tree, in order to test more than one batch in the queue before finding the leaf
        changelist: List[Dict[str, Any]] = []

        for value in range(pre):
            value_bytes = (value * value).to_bytes(8, byteorder="big")
            changelist.append({"action": "upsert", "key": value_bytes, "value": value_bytes})
        await data_store.insert_batch(
            store_id=store_id,
            changelist=changelist,
            status=Status.COMMITTED,
        )

    for value in range(num_values):
        value_bytes = value.to_bytes(4, byteorder="big")
        # Use autoinsert instead of `insert_batch` to get a more randomly shaped tree
        await data_store.autoinsert(
            key=value_bytes,
            value=value_bytes,
            store_id=store_id,
            status=Status.COMMITTED,
        )

        if (value + 1) % batch_size == 0:
            hash_to_parent: Dict[bytes32, InternalNode] = {}
            root = await data_store.get_tree_root(store_id)
            assert root.node_hash is not None
            min_leaf = await data_store.get_leaf_at_minimum_height(root.node_hash, hash_to_parent)
            all_nodes = await get_all_nodes(data_store, store_id)
            heights: Dict[bytes32, int] = {}
            heights[root.node_hash] = 0
            min_leaf_height = None

            for node in all_nodes:
                if isinstance(node, InternalNode):
                    heights[node.left_hash] = heights[node.hash] + 1
                    heights[node.right_hash] = heights[node.hash] + 1
                else:
                    if min_leaf_height is not None:
                        min_leaf_height = min(min_leaf_height, heights[node.hash])
                    else:
                        min_leaf_height = heights[node.hash]

            assert min_leaf_height is not None
            if pre > 0:
                assert min_leaf_height >= 11
            for node in all_nodes:
                if isinstance(node, TerminalNode):
                    assert node == min_leaf
                    assert heights[min_leaf.hash] == min_leaf_height
                    break
                if node.left_hash in hash_to_parent:
                    assert hash_to_parent[node.left_hash] == node
                if node.right_hash in hash_to_parent:
                    assert hash_to_parent[node.right_hash] == node

            # Push down the min height leaf, so on the next iteration we get a different leaf
            pushdown_height = 20
            for repeat in range(pushdown_height):
                value_bytes = (value + (repeat + 1) * value_offset).to_bytes(4, byteorder="big")
                await data_store.insert(
                    key=value_bytes,
                    value=value_bytes,
                    store_id=store_id,
                    reference_node_hash=min_leaf.hash,
                    side=Side.RIGHT,
                    status=Status.COMMITTED,
                )
            assert min_leaf not in all_min_leafs
            all_min_leafs.add(min_leaf)<|MERGE_RESOLUTION|>--- conflicted
+++ resolved
@@ -1449,22 +1449,13 @@
     for root in roots:
         assert root.node_hash is not None
         if not test_delta:
-<<<<<<< HEAD
-            filename = get_full_tree_filename_path(tmp_path, tree_id, root.node_hash, generation, True)
+            filename = get_full_tree_filename_path(tmp_path, store_id, root.node_hash, generation, True)
             assert filename.exists()
         else:
-            filename = get_delta_filename_path(tmp_path, tree_id, root.node_hash, generation, True)
+            filename = get_delta_filename_path(tmp_path, store_id, root.node_hash, generation, True)
             assert filename.exists()
         await insert_into_data_store_from_file(data_store, tree_id, root.node_hash, tmp_path.joinpath(filename))
         current_root = await data_store.get_tree_root(tree_id=tree_id)
-=======
-            filename = get_full_tree_filename(store_id, root.node_hash, generation)
-        else:
-            filename = get_delta_filename(store_id, root.node_hash, generation)
-        assert is_filename_valid(filename)
-        await insert_into_data_store_from_file(data_store, store_id, root.node_hash, tmp_path.joinpath(filename))
-        current_root = await data_store.get_tree_root(store_id=store_id)
->>>>>>> 8ca9d832
         assert current_root.node_hash == root.node_hash
         generation += 1
 
@@ -2061,21 +2052,12 @@
         filenames = [entry.name for entry in entries]
         assert len(filenames) == 2
         os.rename(
-<<<<<<< HEAD
             store_path.joinpath(filenames[0]),
-            get_delta_filename_path(tmp_path, tree_id, incorrect_root_hash, 2, True),
+            get_delta_filename_path(tmp_path, store_id, incorrect_root_hash, 2, True),
         )
         os.rename(
             store_path.joinpath(filenames[1]),
-            get_full_tree_filename_path(tmp_path, tree_id, incorrect_root_hash, 2, True),
-=======
-            tmp_path.joinpath(filenames[0]),
-            tmp_path.joinpath(get_delta_filename(store_id, incorrect_root_hash, 2)),
-        )
-        os.rename(
-            tmp_path.joinpath(filenames[1]),
-            tmp_path.joinpath(get_full_tree_filename(store_id, incorrect_root_hash, 2)),
->>>>>>> 8ca9d832
+            get_full_tree_filename_path(tmp_path, store_id, incorrect_root_hash, 2, True),
         )
 
     await data_store.rollback_to_generation(store_id, 1)
