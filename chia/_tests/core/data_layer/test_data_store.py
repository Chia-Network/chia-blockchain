--- conflicted
+++ resolved
@@ -1785,7 +1785,6 @@
 
 
 @pytest.mark.anyio
-<<<<<<< HEAD
 async def test_insert_from_delta_file_correct_file_exists(
     data_store: DataStore, tree_id: bytes32, tmp_path: Path
 ) -> None:
@@ -1901,7 +1900,9 @@
     with os.scandir(tmp_path) as entries:
         filenames = [entry.name for entry in entries]
         assert len(filenames) == 0
-=======
+
+
+@pytest.mark.anyio
 async def test_insert_key_already_present(data_store: DataStore, tree_id: bytes32) -> None:
     key = b"foo"
     value = b"bar"
@@ -1909,5 +1910,4 @@
         key=key, value=value, tree_id=tree_id, reference_node_hash=None, side=None, status=Status.COMMITTED
     )
     with pytest.raises(Exception, match=f"Key already present: {key.hex()}"):
-        await data_store.insert(key=key, value=value, tree_id=tree_id, reference_node_hash=None, side=None)
->>>>>>> 5350428e
+        await data_store.insert(key=key, value=value, tree_id=tree_id, reference_node_hash=None, side=None)