from __future__ import annotations

import asyncio
import contextlib
import copy
import enum
import json
import os
import random
import sqlite3
import sys
import time
from copy import deepcopy
from dataclasses import dataclass
from enum import IntEnum
from pathlib import Path
from typing import Any, AsyncIterator, Dict, List, Optional, Tuple, cast

import anyio
import pytest

from chia._tests.util.misc import boolean_datacases
from chia._tests.util.setup_nodes import SimulatorsAndWalletsServices
from chia._tests.util.time_out_assert import time_out_assert
from chia.cmds.data_funcs import (
    clear_pending_roots,
    get_keys_cmd,
    get_keys_values_cmd,
    get_kv_diff_cmd,
    get_proof_cmd,
    submit_all_pending_roots_cmd,
    submit_pending_root_cmd,
    update_data_store_cmd,
    update_multiple_stores_cmd,
    verify_proof_cmd,
    wallet_log_in_cmd,
)
from chia.consensus.block_rewards import calculate_base_farmer_reward, calculate_pool_reward
from chia.data_layer.data_layer import DataLayer
from chia.data_layer.data_layer_errors import KeyNotFoundError, OfferIntegrityError
from chia.data_layer.data_layer_util import (
    HashOnlyProof,
    OfferStore,
    ProofLayer,
    Status,
    StoreProofs,
    key_hash,
    leaf_hash,
)
from chia.data_layer.data_layer_wallet import DataLayerWallet, verify_offer
from chia.data_layer.data_store import DataStore
from chia.data_layer.download_data import get_delta_filename, get_full_tree_filename
from chia.rpc.data_layer_rpc_api import DataLayerRpcApi
from chia.rpc.data_layer_rpc_client import DataLayerRpcClient
from chia.rpc.wallet_rpc_api import WalletRpcApi
from chia.server.start_data_layer import create_data_layer_service
from chia.simulator.block_tools import BlockTools
from chia.simulator.full_node_simulator import FullNodeSimulator
from chia.simulator.simulator_protocol import FarmNewBlockProtocol
from chia.types.aliases import DataLayerService, WalletService
from chia.types.blockchain_format.sized_bytes import bytes32
from chia.types.peer_info import PeerInfo
from chia.util.byte_types import hexstr_to_bytes
from chia.util.config import save_config
from chia.util.hash import std_hash
from chia.util.ints import uint8, uint16, uint32, uint64
from chia.util.keychain import bytes_to_mnemonic
from chia.util.timing import adjusted_timeout, backoff_times
from chia.wallet.trading.offer import Offer as TradingOffer
from chia.wallet.transaction_record import TransactionRecord
from chia.wallet.wallet_node import WalletNode
from chia.wallet.wallet_protocol import MainWalletProtocol

pytestmark = pytest.mark.data_layer
nodes = Tuple[WalletNode, FullNodeSimulator]
nodes_with_port_bt_ph = Tuple[WalletRpcApi, FullNodeSimulator, uint16, bytes32, BlockTools]
wallet_and_port_tuple = Tuple[WalletNode, uint16]
two_wallets_with_port = Tuple[Tuple[wallet_and_port_tuple, wallet_and_port_tuple], FullNodeSimulator, BlockTools]


class InterfaceLayer(enum.Enum):
    direct = enum.auto()
    client = enum.auto()
    funcs = enum.auto()
    cli = enum.auto()


@contextlib.asynccontextmanager
async def init_data_layer_service(
    wallet_rpc_port: uint16,
    bt: BlockTools,
    db_path: Optional[Path] = None,
    wallet_service: Optional[WalletService] = None,
    manage_data_interval: int = 5,
    maximum_full_file_count: Optional[int] = None,
    enable_batch_autoinsert: bool = True,
) -> AsyncIterator[DataLayerService]:
    config = bt.config
    config["data_layer"]["wallet_peer"]["port"] = int(wallet_rpc_port)
    # TODO: running the data server causes the RPC tests to hang at the end
    config["data_layer"]["run_server"] = False
    config["data_layer"]["port"] = 0
    config["data_layer"]["rpc_port"] = 0
    config["data_layer"]["manage_data_interval"] = 5
    config["data_layer"]["enable_batch_autoinsert"] = enable_batch_autoinsert
    if maximum_full_file_count is not None:
        config["data_layer"]["maximum_full_file_count"] = maximum_full_file_count
    if db_path is not None:
        config["data_layer"]["database_path"] = str(db_path.joinpath("db.sqlite"))
    config["data_layer"]["manage_data_interval"] = manage_data_interval
    save_config(bt.root_path, "config.yaml", config)
    service = create_data_layer_service(
        root_path=bt.root_path, config=config, wallet_service=wallet_service, downloaders=[], uploaders=[]
    )
    async with service.manage():
        yield service


@contextlib.asynccontextmanager
async def init_data_layer(
    wallet_rpc_port: uint16,
    bt: BlockTools,
    db_path: Path,
    wallet_service: Optional[WalletService] = None,
    manage_data_interval: int = 5,
    maximum_full_file_count: Optional[int] = None,
) -> AsyncIterator[DataLayer]:
    async with init_data_layer_service(
        wallet_rpc_port, bt, db_path, wallet_service, manage_data_interval, maximum_full_file_count
    ) as data_layer_service:
        yield data_layer_service._api.data_layer


@pytest.fixture(name="bare_data_layer_api")
async def bare_data_layer_api_fixture(tmp_path: Path, bt: BlockTools) -> AsyncIterator[DataLayerRpcApi]:
    # we won't use this port, this fixture is for _just_ a data layer rpc
    port = uint16(1)
    async with init_data_layer(wallet_rpc_port=port, bt=bt, db_path=tmp_path.joinpath(str(port))) as data_layer:
        data_rpc_api = DataLayerRpcApi(data_layer)
        yield data_rpc_api


async def init_wallet_and_node(
    self_hostname: str, one_wallet_and_one_simulator: SimulatorsAndWalletsServices
) -> nodes_with_port_bt_ph:
    [full_node_service], [wallet_service], bt = one_wallet_and_one_simulator
    wallet_node = wallet_service._node
    full_node_api = full_node_service._api
    await wallet_node.server.start_client(PeerInfo(self_hostname, full_node_api.server.get_port()), None)
    ph = await wallet_node.wallet_state_manager.main_wallet.get_new_puzzlehash()
    await full_node_api.farm_new_transaction_block(FarmNewBlockProtocol(ph))
    await full_node_api.farm_new_transaction_block(FarmNewBlockProtocol(ph))
    funds = calculate_pool_reward(uint32(1)) + calculate_base_farmer_reward(uint32(1))
    await full_node_api.wait_for_wallet_synced(wallet_node=wallet_node, timeout=20)
    balance = await wallet_node.wallet_state_manager.main_wallet.get_confirmed_balance()
    assert balance == funds
    wallet_rpc_api = WalletRpcApi(wallet_node)
    assert wallet_service.rpc_server is not None
    return wallet_rpc_api, full_node_api, wallet_service.rpc_server.listen_port, ph, bt


async def farm_block_check_singleton(
    data_layer: DataLayer, full_node_api: FullNodeSimulator, ph: bytes32, store_id: bytes32, wallet: WalletNode
) -> None:
    await time_out_assert(10, check_mempool_spend_count, True, full_node_api, 1)
    await full_node_api.farm_new_transaction_block(FarmNewBlockProtocol(ph))
    await time_out_assert(10, check_singleton_confirmed, True, data_layer, store_id)
    await full_node_api.wait_for_wallet_synced(wallet_node=wallet, timeout=10)


async def is_transaction_confirmed(api: WalletRpcApi, tx_id: bytes32) -> bool:
    try:
        val = await api.get_transaction({"transaction_id": tx_id.hex()})
    except ValueError:  # pragma: no cover
        return False

    return True if TransactionRecord.from_json_dict_convenience(val["transaction"]).confirmed else False  # mypy


async def farm_block_with_spend(
    full_node_api: FullNodeSimulator, ph: bytes32, tx_rec: bytes32, wallet_rpc_api: WalletRpcApi
) -> None:
    await time_out_assert(10, check_mempool_spend_count, True, full_node_api, 1)
    await full_node_api.farm_new_transaction_block(FarmNewBlockProtocol(ph))
    await time_out_assert(10, is_transaction_confirmed, True, wallet_rpc_api, tx_rec)
    await full_node_api.wait_for_wallet_synced(wallet_node=wallet_rpc_api.service, timeout=20)


def check_mempool_spend_count(full_node_api: FullNodeSimulator, num_of_spends: int) -> bool:
    return full_node_api.full_node.mempool_manager.mempool.size() == num_of_spends


async def check_coin_state(wallet_node: WalletNode, coin_id: bytes32) -> bool:
    coin_states = await wallet_node.get_coin_state([coin_id], wallet_node.get_full_node_peer())

    if len(coin_states) == 1 and coin_states[0].coin.name() == coin_id:
        return True

    return False  # pragma: no cover


async def check_singleton_confirmed(dl: DataLayer, store_id: bytes32) -> bool:
    return await dl.wallet_rpc.dl_latest_singleton(store_id, True) is not None


async def process_block_and_check_offer_validity(offer: TradingOffer, offer_setup: OfferSetup) -> bool:
    await offer_setup.full_node_api.farm_blocks_to_puzzlehash(count=1, guarantee_transaction_blocks=True)
    return (await offer_setup.maker.data_layer.wallet_rpc.check_offer_validity(offer=offer))[1]


async def run_cli_cmd(*args: str, root_path: Path) -> asyncio.subprocess.Process:
    process = await asyncio.create_subprocess_exec(
        sys.executable,
        "-m",
        "chia",
        *args,
        env={**os.environ, "CHIA_ROOT": os.fspath(root_path)},
        stdout=asyncio.subprocess.PIPE,
        stderr=asyncio.subprocess.PIPE,
    )
    await process.wait()
    assert process.stdout is not None
    assert process.stderr is not None
    stderr = await process.stderr.read()
    if sys.version_info >= (3, 10, 6):
        assert stderr == b""
    else:  # pragma: no cover
        # https://github.com/python/cpython/issues/92841
        assert stderr == b"" or b"_ProactorBasePipeTransport.__del__" in stderr
    assert process.returncode == 0

    return process


def create_mnemonic(seed: bytes = b"ab") -> str:
    random_ = random.Random()
    random_.seed(a=seed, version=2)
    return bytes_to_mnemonic(mnemonic_bytes=bytes(random_.randrange(256) for _ in range(32)))


@pytest.mark.anyio
async def test_create_insert_get(
    self_hostname: str, one_wallet_and_one_simulator_services: SimulatorsAndWalletsServices, tmp_path: Path
) -> None:
    wallet_rpc_api, full_node_api, wallet_rpc_port, ph, bt = await init_wallet_and_node(
        self_hostname, one_wallet_and_one_simulator_services
    )
    async with init_data_layer(wallet_rpc_port=wallet_rpc_port, bt=bt, db_path=tmp_path) as data_layer:
        # test insert
        data_rpc_api = DataLayerRpcApi(data_layer)
        key = b"a"
        value = b"\x00\x01"
        changelist: List[Dict[str, str]] = [{"action": "insert", "key": key.hex(), "value": value.hex()}]
        res = await data_rpc_api.create_data_store({})
        assert res is not None
        store_id = bytes32(hexstr_to_bytes(res["id"]))
        await farm_block_check_singleton(data_layer, full_node_api, ph, store_id, wallet=wallet_rpc_api.service)
        res = await data_rpc_api.batch_update({"id": store_id.hex(), "changelist": changelist})
        update_tx_rec0 = res["tx_id"]
        await farm_block_with_spend(full_node_api, ph, update_tx_rec0, wallet_rpc_api)
        res = await data_rpc_api.get_value({"id": store_id.hex(), "key": key.hex()})
        wallet_root = await data_rpc_api.get_root({"id": store_id.hex()})
        local_root = await data_rpc_api.get_local_root({"id": store_id.hex()})
        assert wallet_root["hash"] == local_root["hash"]
        assert hexstr_to_bytes(res["value"]) == value

        # test delete unknown key
        unknown_key = b"b"
        changelist = [{"action": "delete", "key": unknown_key.hex()}]
        with pytest.raises(ValueError, match="Changelist resulted in no change to tree data"):
            await data_rpc_api.batch_update({"id": store_id.hex(), "changelist": changelist})

        # test upsert
        new_value = b"\x00\x02"
        changelist = [{"action": "upsert", "key": key.hex(), "value": new_value.hex()}]
        res = await data_rpc_api.batch_update({"id": store_id.hex(), "changelist": changelist})
        update_tx_rec1 = res["tx_id"]
        await farm_block_with_spend(full_node_api, ph, update_tx_rec1, wallet_rpc_api)
        res = await data_rpc_api.get_value({"id": store_id.hex(), "key": key.hex()})
        assert hexstr_to_bytes(res["value"]) == new_value
        wallet_root = await data_rpc_api.get_root({"id": store_id.hex()})
        upsert_wallet_root = wallet_root["hash"]

        # test upsert unknown key acts as insert
        new_value = b"\x00\x02"
        changelist = [{"action": "upsert", "key": unknown_key.hex(), "value": new_value.hex()}]
        res = await data_rpc_api.batch_update({"id": store_id.hex(), "changelist": changelist})
        update_tx_rec2 = res["tx_id"]
        await farm_block_with_spend(full_node_api, ph, update_tx_rec2, wallet_rpc_api)
        res = await data_rpc_api.get_value({"id": store_id.hex(), "key": unknown_key.hex()})
        assert hexstr_to_bytes(res["value"]) == new_value

        # test delete
        changelist = [{"action": "delete", "key": unknown_key.hex()}]
        res = await data_rpc_api.batch_update({"id": store_id.hex(), "changelist": changelist})
        update_tx_rec3 = res["tx_id"]
        await farm_block_with_spend(full_node_api, ph, update_tx_rec3, wallet_rpc_api)
        with pytest.raises(Exception):
            await data_rpc_api.get_value({"id": store_id.hex(), "key": unknown_key.hex()})
        wallet_root = await data_rpc_api.get_root({"id": store_id.hex()})
        assert wallet_root["hash"] == upsert_wallet_root

        changelist = [{"action": "delete", "key": key.hex()}]
        res = await data_rpc_api.batch_update({"id": store_id.hex(), "changelist": changelist})
        update_tx_rec4 = res["tx_id"]
        await farm_block_with_spend(full_node_api, ph, update_tx_rec4, wallet_rpc_api)
        with pytest.raises(Exception):
            await data_rpc_api.get_value({"id": store_id.hex(), "key": key.hex()})
        wallet_root = await data_rpc_api.get_root({"id": store_id.hex()})
        local_root = await data_rpc_api.get_local_root({"id": store_id.hex()})
        assert wallet_root["hash"] == bytes32([0] * 32)
        assert local_root["hash"] is None

        # test empty changelist
        changelist = []
        with pytest.raises(ValueError, match="Changelist resulted in no change to tree data"):
            await data_rpc_api.batch_update({"id": store_id.hex(), "changelist": changelist})


@pytest.mark.anyio
async def test_upsert(
    self_hostname: str, one_wallet_and_one_simulator_services: SimulatorsAndWalletsServices, tmp_path: Path
) -> None:
    wallet_rpc_api, full_node_api, wallet_rpc_port, ph, bt = await init_wallet_and_node(
        self_hostname, one_wallet_and_one_simulator_services
    )
    async with init_data_layer(wallet_rpc_port=wallet_rpc_port, bt=bt, db_path=tmp_path) as data_layer:
        # test insert
        data_rpc_api = DataLayerRpcApi(data_layer)
        key = b"a"
        value = b"\x00\x01"
        changelist: List[Dict[str, str]] = [
            {"action": "delete", "key": key.hex()},
            {"action": "insert", "key": key.hex(), "value": value.hex()},
        ]
        res = await data_rpc_api.create_data_store({})
        assert res is not None
        store_id = bytes32.from_hexstr(res["id"])
        await farm_block_check_singleton(data_layer, full_node_api, ph, store_id, wallet=wallet_rpc_api.service)
        res = await data_rpc_api.batch_update({"id": store_id.hex(), "changelist": changelist})
        update_tx_rec0 = res["tx_id"]
        await farm_block_with_spend(full_node_api, ph, update_tx_rec0, wallet_rpc_api)
        res = await data_rpc_api.get_value({"id": store_id.hex(), "key": key.hex()})
        wallet_root = await data_rpc_api.get_root({"id": store_id.hex()})
        local_root = await data_rpc_api.get_local_root({"id": store_id.hex()})
        assert wallet_root["hash"] == local_root["hash"]
        assert hexstr_to_bytes(res["value"]) == value


@pytest.mark.anyio
async def test_create_double_insert(
    self_hostname: str, one_wallet_and_one_simulator_services: SimulatorsAndWalletsServices, tmp_path: Path
) -> None:
    wallet_rpc_api, full_node_api, wallet_rpc_port, ph, bt = await init_wallet_and_node(
        self_hostname, one_wallet_and_one_simulator_services
    )
    async with init_data_layer(wallet_rpc_port=wallet_rpc_port, bt=bt, db_path=tmp_path) as data_layer:
        data_rpc_api = DataLayerRpcApi(data_layer)
        res = await data_rpc_api.create_data_store({})
        assert res is not None
        store_id = bytes32(hexstr_to_bytes(res["id"]))
        await farm_block_check_singleton(data_layer, full_node_api, ph, store_id, wallet=wallet_rpc_api.service)
        key1 = b"a"
        value1 = b"\x01\x02"
        changelist: List[Dict[str, str]] = [{"action": "insert", "key": key1.hex(), "value": value1.hex()}]
        res = await data_rpc_api.batch_update({"id": store_id.hex(), "changelist": changelist})
        update_tx_rec0 = res["tx_id"]
        await farm_block_with_spend(full_node_api, ph, update_tx_rec0, wallet_rpc_api)
        res = await data_rpc_api.get_value({"id": store_id.hex(), "key": key1.hex()})
        assert hexstr_to_bytes(res["value"]) == value1
        key2 = b"b"
        value2 = b"\x01\x23"
        changelist = [{"action": "insert", "key": key2.hex(), "value": value2.hex()}]
        res = await data_rpc_api.batch_update({"id": store_id.hex(), "changelist": changelist})
        update_tx_rec1 = res["tx_id"]
        await farm_block_with_spend(full_node_api, ph, update_tx_rec1, wallet_rpc_api)
        res = await data_rpc_api.get_value({"id": store_id.hex(), "key": key2.hex()})
        assert hexstr_to_bytes(res["value"]) == value2
        changelist = [{"action": "delete", "key": key1.hex()}]
        res = await data_rpc_api.batch_update({"id": store_id.hex(), "changelist": changelist})
        update_tx_rec2 = res["tx_id"]
        await farm_block_with_spend(full_node_api, ph, update_tx_rec2, wallet_rpc_api)
        with pytest.raises(Exception):
            await data_rpc_api.get_value({"id": store_id.hex(), "key": key1.hex()})


@pytest.mark.anyio
async def test_keys_values_ancestors(
    self_hostname: str, one_wallet_and_one_simulator_services: SimulatorsAndWalletsServices, tmp_path: Path
) -> None:
    wallet_rpc_api, full_node_api, wallet_rpc_port, ph, bt = await init_wallet_and_node(
        self_hostname, one_wallet_and_one_simulator_services
    )
    # TODO: with this being a pseudo context manager'ish thing it doesn't actually handle shutdown
    async with init_data_layer(wallet_rpc_port=wallet_rpc_port, bt=bt, db_path=tmp_path) as data_layer:
        data_rpc_api = DataLayerRpcApi(data_layer)
        res = await data_rpc_api.create_data_store({})
        assert res is not None
        store_id = bytes32(hexstr_to_bytes(res["id"]))
        await farm_block_check_singleton(data_layer, full_node_api, ph, store_id, wallet=wallet_rpc_api.service)
        key1 = b"a"
        value1 = b"\x01\x02"
        changelist: List[Dict[str, str]] = [{"action": "insert", "key": key1.hex(), "value": value1.hex()}]
        key2 = b"b"
        value2 = b"\x03\x02"
        changelist.append({"action": "insert", "key": key2.hex(), "value": value2.hex()})
        key3 = b"c"
        value3 = b"\x04\x05"
        changelist.append({"action": "insert", "key": key3.hex(), "value": value3.hex()})
        key4 = b"d"
        value4 = b"\x06\x03"
        changelist.append({"action": "insert", "key": key4.hex(), "value": value4.hex()})
        key5 = b"e"
        value5 = b"\x07\x01"
        changelist.append({"action": "insert", "key": key5.hex(), "value": value5.hex()})
        res = await data_rpc_api.batch_update({"id": store_id.hex(), "changelist": changelist})
        update_tx_rec0 = res["tx_id"]
        await farm_block_with_spend(full_node_api, ph, update_tx_rec0, wallet_rpc_api)
        val = await data_rpc_api.get_keys_values({"id": store_id.hex()})
        keys = await data_rpc_api.get_keys({"id": store_id.hex()})
        dic = {}
        for item in val["keys_values"]:
            dic[item["key"]] = item["value"]
        assert dic["0x" + key1.hex()] == "0x" + value1.hex()
        assert dic["0x" + key2.hex()] == "0x" + value2.hex()
        assert dic["0x" + key3.hex()] == "0x" + value3.hex()
        assert dic["0x" + key4.hex()] == "0x" + value4.hex()
        assert dic["0x" + key5.hex()] == "0x" + value5.hex()
        assert len(keys["keys"]) == len(dic)
        for key in keys["keys"]:
            assert key in dic
        val = await data_rpc_api.get_ancestors({"id": store_id.hex(), "hash": val["keys_values"][4]["hash"]})
        # todo better assertions for get_ancestors result
        assert len(val["ancestors"]) == 3
        res_before = await data_rpc_api.get_root({"id": store_id.hex()})
        assert res_before["confirmed"] is True
        assert res_before["timestamp"] > 0
        key6 = b"tasdfsd"
        value6 = b"\x08\x02"
        changelist = [{"action": "insert", "key": key6.hex(), "value": value6.hex()}]
        key7 = b"basdff"
        value7 = b"\x09\x02"
        changelist.append({"action": "insert", "key": key7.hex(), "value": value7.hex()})
        res = await data_rpc_api.batch_update({"id": store_id.hex(), "changelist": changelist})
        update_tx_rec1 = res["tx_id"]
        await farm_block_with_spend(full_node_api, ph, update_tx_rec1, wallet_rpc_api)
        res_after = await data_rpc_api.get_root({"id": store_id.hex()})
        assert res_after["confirmed"] is True
        assert res_after["timestamp"] > res_before["timestamp"]
        pairs_before = await data_rpc_api.get_keys_values({"id": store_id.hex(), "root_hash": res_before["hash"].hex()})
        pairs_after = await data_rpc_api.get_keys_values({"id": store_id.hex(), "root_hash": res_after["hash"].hex()})
        keys_before = await data_rpc_api.get_keys({"id": store_id.hex(), "root_hash": res_before["hash"].hex()})
        keys_after = await data_rpc_api.get_keys({"id": store_id.hex(), "root_hash": res_after["hash"].hex()})
        assert len(pairs_before["keys_values"]) == len(keys_before["keys"]) == 5
        assert len(pairs_after["keys_values"]) == len(keys_after["keys"]) == 7

        with pytest.raises(Exception, match="Can't find keys"):
            await data_rpc_api.get_keys({"id": store_id.hex(), "root_hash": bytes32([0] * 31 + [1]).hex()})
        with pytest.raises(Exception, match="Can't find keys and values"):
            await data_rpc_api.get_keys_values({"id": store_id.hex(), "root_hash": bytes32([0] * 31 + [1]).hex()})


@pytest.mark.anyio
async def test_get_roots(
    self_hostname: str, one_wallet_and_one_simulator_services: SimulatorsAndWalletsServices, tmp_path: Path
) -> None:
    wallet_rpc_api, full_node_api, wallet_rpc_port, ph, bt = await init_wallet_and_node(
        self_hostname, one_wallet_and_one_simulator_services
    )
    async with init_data_layer(wallet_rpc_port=wallet_rpc_port, bt=bt, db_path=tmp_path) as data_layer:
        data_rpc_api = DataLayerRpcApi(data_layer)
        res = await data_rpc_api.create_data_store({})
        assert res is not None
        store_id1 = bytes32(hexstr_to_bytes(res["id"]))
        await farm_block_check_singleton(data_layer, full_node_api, ph, store_id1, wallet=wallet_rpc_api.service)

        res = await data_rpc_api.create_data_store({})
        assert res is not None
        store_id2 = bytes32(hexstr_to_bytes(res["id"]))
        await farm_block_check_singleton(data_layer, full_node_api, ph, store_id2, wallet=wallet_rpc_api.service)

        key1 = b"a"
        value1 = b"\x01\x02"
        changelist: List[Dict[str, str]] = [{"action": "insert", "key": key1.hex(), "value": value1.hex()}]
        key2 = b"b"
        value2 = b"\x03\x02"
        changelist.append({"action": "insert", "key": key2.hex(), "value": value2.hex()})
        key3 = b"c"
        value3 = b"\x04\x05"
        changelist.append({"action": "insert", "key": key3.hex(), "value": value3.hex()})
        res = await data_rpc_api.batch_update({"id": store_id1.hex(), "changelist": changelist})
        update_tx_rec0 = res["tx_id"]
        await farm_block_with_spend(full_node_api, ph, update_tx_rec0, wallet_rpc_api)
        roots = await data_rpc_api.get_roots({"ids": [store_id1.hex(), store_id2.hex()]})
        assert roots["root_hashes"][1]["id"] == store_id2
        assert roots["root_hashes"][1]["hash"] == bytes32([0] * 32)
        assert roots["root_hashes"][1]["confirmed"] is True
        assert roots["root_hashes"][1]["timestamp"] > 0
        key4 = b"d"
        value4 = b"\x06\x03"
        changelist = [{"action": "insert", "key": key4.hex(), "value": value4.hex()}]
        key5 = b"e"
        value5 = b"\x07\x01"
        changelist.append({"action": "insert", "key": key5.hex(), "value": value5.hex()})
        res = await data_rpc_api.batch_update({"id": store_id2.hex(), "changelist": changelist})
        update_tx_rec1 = res["tx_id"]
        await farm_block_with_spend(full_node_api, ph, update_tx_rec1, wallet_rpc_api)
        roots = await data_rpc_api.get_roots({"ids": [store_id1.hex(), store_id2.hex()]})
        assert roots["root_hashes"][1]["id"] == store_id2
        assert roots["root_hashes"][1]["hash"] is not None
        assert roots["root_hashes"][1]["hash"] != bytes32([0] * 32)
        assert roots["root_hashes"][1]["confirmed"] is True
        assert roots["root_hashes"][1]["timestamp"] > 0


@pytest.mark.anyio
async def test_get_root_history(
    self_hostname: str, one_wallet_and_one_simulator_services: SimulatorsAndWalletsServices, tmp_path: Path
) -> None:
    wallet_rpc_api, full_node_api, wallet_rpc_port, ph, bt = await init_wallet_and_node(
        self_hostname, one_wallet_and_one_simulator_services
    )
    async with init_data_layer(wallet_rpc_port=wallet_rpc_port, bt=bt, db_path=tmp_path) as data_layer:
        data_rpc_api = DataLayerRpcApi(data_layer)
        res = await data_rpc_api.create_data_store({})
        assert res is not None
        store_id1 = bytes32(hexstr_to_bytes(res["id"]))
        await farm_block_check_singleton(data_layer, full_node_api, ph, store_id1, wallet=wallet_rpc_api.service)
        key1 = b"a"
        value1 = b"\x01\x02"
        changelist: List[Dict[str, str]] = [{"action": "insert", "key": key1.hex(), "value": value1.hex()}]
        key2 = b"b"
        value2 = b"\x03\x02"
        changelist.append({"action": "insert", "key": key2.hex(), "value": value2.hex()})
        key3 = b"c"
        value3 = b"\x04\x05"
        changelist.append({"action": "insert", "key": key3.hex(), "value": value3.hex()})
        res = await data_rpc_api.batch_update({"id": store_id1.hex(), "changelist": changelist})
        update_tx_rec0 = res["tx_id"]
        await farm_block_with_spend(full_node_api, ph, update_tx_rec0, wallet_rpc_api)
        history1 = await data_rpc_api.get_root_history({"id": store_id1.hex()})
        assert len(history1["root_history"]) == 2
        assert history1["root_history"][0]["root_hash"] == bytes32([0] * 32)
        assert history1["root_history"][0]["confirmed"] is True
        assert history1["root_history"][0]["timestamp"] > 0
        assert history1["root_history"][1]["root_hash"] != bytes32([0] * 32)
        assert history1["root_history"][1]["confirmed"] is True
        assert history1["root_history"][1]["timestamp"] > 0
        key4 = b"d"
        value4 = b"\x06\x03"
        changelist = [{"action": "insert", "key": key4.hex(), "value": value4.hex()}]
        key5 = b"e"
        value5 = b"\x07\x01"
        changelist.append({"action": "insert", "key": key5.hex(), "value": value5.hex()})
        res = await data_rpc_api.batch_update({"id": store_id1.hex(), "changelist": changelist})
        update_tx_rec1 = res["tx_id"]
        await farm_block_with_spend(full_node_api, ph, update_tx_rec1, wallet_rpc_api)
        history2 = await data_rpc_api.get_root_history({"id": store_id1.hex()})
        assert len(history2["root_history"]) == 3
        assert history2["root_history"][0]["root_hash"] == bytes32([0] * 32)
        assert history2["root_history"][0]["confirmed"] is True
        assert history2["root_history"][0]["timestamp"] > 0
        assert history2["root_history"][1]["root_hash"] == history1["root_history"][1]["root_hash"]
        assert history2["root_history"][1]["confirmed"] is True
        assert history2["root_history"][1]["timestamp"] > history2["root_history"][0]["timestamp"]
        assert history2["root_history"][2]["confirmed"] is True
        assert history2["root_history"][2]["timestamp"] > history2["root_history"][1]["timestamp"]


@pytest.mark.anyio
async def test_get_kv_diff(
    self_hostname: str, one_wallet_and_one_simulator_services: SimulatorsAndWalletsServices, tmp_path: Path
) -> None:
    wallet_rpc_api, full_node_api, wallet_rpc_port, ph, bt = await init_wallet_and_node(
        self_hostname, one_wallet_and_one_simulator_services
    )
    async with init_data_layer(wallet_rpc_port=wallet_rpc_port, bt=bt, db_path=tmp_path) as data_layer:
        data_rpc_api = DataLayerRpcApi(data_layer)
        res = await data_rpc_api.create_data_store({})
        assert res is not None
        store_id1 = bytes32(hexstr_to_bytes(res["id"]))
        await farm_block_check_singleton(data_layer, full_node_api, ph, store_id1, wallet=wallet_rpc_api.service)
        key1 = b"a"
        value1 = b"\x01\x02"
        changelist: List[Dict[str, str]] = [{"action": "insert", "key": key1.hex(), "value": value1.hex()}]
        key2 = b"b"
        value2 = b"\x03\x02"
        changelist.append({"action": "insert", "key": key2.hex(), "value": value2.hex()})
        key3 = b"c"
        value3 = b"\x04\x05"
        changelist.append({"action": "insert", "key": key3.hex(), "value": value3.hex()})
        res = await data_rpc_api.batch_update({"id": store_id1.hex(), "changelist": changelist})
        update_tx_rec0 = res["tx_id"]
        await farm_block_with_spend(full_node_api, ph, update_tx_rec0, wallet_rpc_api)
        history = await data_rpc_api.get_root_history({"id": store_id1.hex()})
        diff_res = await data_rpc_api.get_kv_diff(
            {
                "id": store_id1.hex(),
                "hash_1": bytes32([0] * 32).hex(),
                "hash_2": history["root_history"][1]["root_hash"].hex(),
            }
        )
        assert len(diff_res["diff"]) == 3
        diff1 = {"type": "INSERT", "key": key1.hex(), "value": value1.hex()}
        diff2 = {"type": "INSERT", "key": key2.hex(), "value": value2.hex()}
        diff3 = {"type": "INSERT", "key": key3.hex(), "value": value3.hex()}
        assert diff1 in diff_res["diff"]
        assert diff2 in diff_res["diff"]
        assert diff3 in diff_res["diff"]
        key4 = b"d"
        value4 = b"\x06\x03"
        changelist = [{"action": "insert", "key": key4.hex(), "value": value4.hex()}]
        key5 = b"e"
        value5 = b"\x07\x01"
        changelist.append({"action": "insert", "key": key5.hex(), "value": value5.hex()})
        changelist.append({"action": "delete", "key": key1.hex()})
        res = await data_rpc_api.batch_update({"id": store_id1.hex(), "changelist": changelist})
        update_tx_rec1 = res["tx_id"]
        await farm_block_with_spend(full_node_api, ph, update_tx_rec1, wallet_rpc_api)
        history = await data_rpc_api.get_root_history({"id": store_id1.hex()})
        diff_res = await data_rpc_api.get_kv_diff(
            {
                "id": store_id1.hex(),
                "hash_1": history["root_history"][1]["root_hash"].hex(),
                "hash_2": history["root_history"][2]["root_hash"].hex(),
            }
        )
        assert len(diff_res["diff"]) == 3
        diff1 = {"type": "DELETE", "key": key1.hex(), "value": value1.hex()}
        diff4 = {"type": "INSERT", "key": key4.hex(), "value": value4.hex()}
        diff5 = {"type": "INSERT", "key": key5.hex(), "value": value5.hex()}
        assert diff4 in diff_res["diff"]
        assert diff5 in diff_res["diff"]
        assert diff1 in diff_res["diff"]


@pytest.mark.anyio
async def test_batch_update_matches_single_operations(
    self_hostname: str, one_wallet_and_one_simulator_services: SimulatorsAndWalletsServices, tmp_path: Path
) -> None:
    wallet_rpc_api, full_node_api, wallet_rpc_port, ph, bt = await init_wallet_and_node(
        self_hostname, one_wallet_and_one_simulator_services
    )
    async with init_data_layer(wallet_rpc_port=wallet_rpc_port, bt=bt, db_path=tmp_path) as data_layer:
        data_rpc_api = DataLayerRpcApi(data_layer)
        res = await data_rpc_api.create_data_store({})
        assert res is not None
        store_id = bytes32(hexstr_to_bytes(res["id"]))
        await farm_block_check_singleton(data_layer, full_node_api, ph, store_id, wallet=wallet_rpc_api.service)

        key = b"a"
        value = b"\x00\x01"
        changelist: List[Dict[str, str]] = [{"action": "insert", "key": key.hex(), "value": value.hex()}]
        res = await data_rpc_api.batch_update({"id": store_id.hex(), "changelist": changelist})
        update_tx_rec0 = res["tx_id"]
        await farm_block_with_spend(full_node_api, ph, update_tx_rec0, wallet_rpc_api)

        key_2 = b"b"
        value_2 = b"\x00\x01"
        changelist = [{"action": "insert", "key": key_2.hex(), "value": value_2.hex()}]
        res = await data_rpc_api.batch_update({"id": store_id.hex(), "changelist": changelist})
        update_tx_rec1 = res["tx_id"]
        await farm_block_with_spend(full_node_api, ph, update_tx_rec1, wallet_rpc_api)

        key_3 = b"c"
        value_3 = b"\x00\x01"
        changelist = [{"action": "insert", "key": key_3.hex(), "value": value_3.hex()}]
        res = await data_rpc_api.batch_update({"id": store_id.hex(), "changelist": changelist})
        update_tx_rec2 = res["tx_id"]
        await farm_block_with_spend(full_node_api, ph, update_tx_rec2, wallet_rpc_api)

        changelist = [{"action": "delete", "key": key_3.hex()}]
        res = await data_rpc_api.batch_update({"id": store_id.hex(), "changelist": changelist})
        update_tx_rec3 = res["tx_id"]
        await farm_block_with_spend(full_node_api, ph, update_tx_rec3, wallet_rpc_api)

        root_1 = await data_rpc_api.get_roots({"ids": [store_id.hex()]})
        expected_res_hash = root_1["root_hashes"][0]["hash"]
        assert expected_res_hash != bytes32([0] * 32)

        changelist = [{"action": "delete", "key": key_2.hex()}]
        res = await data_rpc_api.batch_update({"id": store_id.hex(), "changelist": changelist})
        update_tx_rec4 = res["tx_id"]
        await farm_block_with_spend(full_node_api, ph, update_tx_rec4, wallet_rpc_api)

        changelist = [{"action": "delete", "key": key.hex()}]
        res = await data_rpc_api.batch_update({"id": store_id.hex(), "changelist": changelist})
        update_tx_rec5 = res["tx_id"]
        await farm_block_with_spend(full_node_api, ph, update_tx_rec5, wallet_rpc_api)

        root_2 = await data_rpc_api.get_roots({"ids": [store_id.hex()]})
        hash_2 = root_2["root_hashes"][0]["hash"]
        assert hash_2 == bytes32([0] * 32)

        changelist = [{"action": "insert", "key": key.hex(), "value": value.hex()}]
        changelist.append({"action": "insert", "key": key_2.hex(), "value": value_2.hex()})
        changelist.append({"action": "insert", "key": key_3.hex(), "value": value_3.hex()})
        changelist.append({"action": "delete", "key": key_3.hex()})

        res = await data_rpc_api.batch_update({"id": store_id.hex(), "changelist": changelist})
        update_tx_rec6 = res["tx_id"]
        await farm_block_with_spend(full_node_api, ph, update_tx_rec6, wallet_rpc_api)

        root_3 = await data_rpc_api.get_roots({"ids": [store_id.hex()]})
        batch_hash = root_3["root_hashes"][0]["hash"]
        assert batch_hash == expected_res_hash


@pytest.mark.anyio
async def test_get_owned_stores(
    self_hostname: str, one_wallet_and_one_simulator_services: SimulatorsAndWalletsServices, tmp_path: Path
) -> None:
    [full_node_service], [wallet_service], bt = one_wallet_and_one_simulator_services
    num_blocks = 4
    wallet_node = wallet_service._node
    assert wallet_service.rpc_server is not None
    wallet_rpc_port = wallet_service.rpc_server.listen_port
    full_node_api = full_node_service._api
    await wallet_node.server.start_client(PeerInfo(self_hostname, full_node_api.server.get_port()), None)
    ph = await wallet_node.wallet_state_manager.main_wallet.get_new_puzzlehash()
    for i in range(0, num_blocks):
        await full_node_api.farm_new_transaction_block(FarmNewBlockProtocol(ph))
    funds = sum(
        [calculate_pool_reward(uint32(i)) + calculate_base_farmer_reward(uint32(i)) for i in range(1, num_blocks)]
    )
    await time_out_assert(15, wallet_node.wallet_state_manager.main_wallet.get_confirmed_balance, funds)
    async with init_data_layer(wallet_rpc_port=wallet_rpc_port, bt=bt, db_path=tmp_path) as data_layer:
        data_rpc_api = DataLayerRpcApi(data_layer)

        expected_store_ids = []

        for _ in range(3):
            res = await data_rpc_api.create_data_store({})
            assert res is not None
            launcher_id = bytes32.from_hexstr(res["id"])
            expected_store_ids.append(launcher_id)

        await time_out_assert(4, check_mempool_spend_count, True, full_node_api, 3)
        for i in range(0, num_blocks):
            await full_node_api.farm_new_transaction_block(FarmNewBlockProtocol(ph))
            await asyncio.sleep(0.5)

        response = await data_rpc_api.get_owned_stores(request={})
        store_ids = sorted(bytes32.from_hexstr(id) for id in response["store_ids"])

        assert store_ids == sorted(expected_store_ids)


@pytest.mark.anyio
async def test_subscriptions(
    self_hostname: str, one_wallet_and_one_simulator_services: SimulatorsAndWalletsServices, tmp_path: Path
) -> None:
    wallet_rpc_api, full_node_api, wallet_rpc_port, ph, bt = await init_wallet_and_node(
        self_hostname, one_wallet_and_one_simulator_services
    )

    interval = 1
    config = bt.config
    config["data_layer"]["manage_data_interval"] = interval
    bt.change_config(new_config=config)

    async with init_data_layer(wallet_rpc_port=wallet_rpc_port, bt=bt, db_path=tmp_path) as data_layer:
        data_rpc_api = DataLayerRpcApi(data_layer)

        res = await data_rpc_api.create_data_store({})
        assert res is not None
        store_id = bytes32.from_hexstr(res["id"])
        await farm_block_check_singleton(data_layer, full_node_api, ph, store_id, wallet=wallet_rpc_api.service)

        # This tests subscribe/unsubscribe to your own singletons, which isn't quite
        # the same thing as using a different wallet, but makes the tests much simpler
        response = await data_rpc_api.subscribe(request={"id": store_id.hex(), "urls": ["http://127.0.0.1/8000"]})
        assert response is not None

        # test subscriptions
        response = await data_rpc_api.subscriptions(request={})
        assert store_id.hex() in response.get("store_ids", [])

        # test unsubscribe
        response = await data_rpc_api.unsubscribe(request={"id": store_id.hex()})
        assert response is not None

        # wait for unsubscribe to be processed
        await asyncio.sleep(interval * 5)

        response = await data_rpc_api.subscriptions(request={})
        assert store_id.hex() not in response.get("store_ids", [])


@dataclass(frozen=True)
class StoreSetup:
    api: DataLayerRpcApi
    id: bytes32
    original_hash: bytes32
    data_layer: DataLayer
    data_rpc_client: DataLayerRpcClient


@dataclass(frozen=True)
class OfferSetup:
    maker: StoreSetup
    taker: StoreSetup
    full_node_api: FullNodeSimulator


@pytest.fixture(name="offer_setup")
async def offer_setup_fixture(
    self_hostname: str,
    two_wallet_nodes_services: SimulatorsAndWalletsServices,
    tmp_path: Path,
    request: pytest.FixtureRequest,
) -> AsyncIterator[OfferSetup]:
    [full_node_service], wallet_services, bt = two_wallet_nodes_services
    enable_batch_autoinsertion_settings = getattr(request, "param", (True, True))
    full_node_api = full_node_service._api
    wallets: List[MainWalletProtocol] = []
    for wallet_service in wallet_services:
        wallet_node = wallet_service._node
        assert wallet_node.server is not None
        await wallet_node.server.start_client(PeerInfo(self_hostname, full_node_api.server.get_port()), None)
        assert wallet_node.wallet_state_manager is not None
        wallet = wallet_node.wallet_state_manager.main_wallet
        wallets.append(wallet)

        await full_node_api.farm_blocks_to_wallet(count=1, wallet=wallet, timeout=60)

    async with contextlib.AsyncExitStack() as exit_stack:
        store_setups: List[StoreSetup] = []
        for enable_batch_autoinsert, wallet_service in zip(enable_batch_autoinsertion_settings, wallet_services):
            assert wallet_service.rpc_server is not None
            port = wallet_service.rpc_server.listen_port
            data_layer_service = await exit_stack.enter_async_context(
                init_data_layer_service(
                    wallet_rpc_port=port,
                    wallet_service=wallet_service,
                    bt=bt,
                    db_path=tmp_path.joinpath(str(port)),
                    enable_batch_autoinsert=enable_batch_autoinsert,
                )
            )
            data_layer = data_layer_service._api.data_layer
            data_rpc_api = DataLayerRpcApi(data_layer)
            assert data_layer_service.rpc_server is not None
            data_rpc_client = await DataLayerRpcClient.create(
                self_hostname,
                port=data_layer_service.rpc_server.listen_port,
                root_path=bt.root_path,
                net_config=bt.config,
            )

            create_response = await data_rpc_api.create_data_store({"verbose": True})
            await full_node_api.process_transaction_records(records=create_response["txs"], timeout=60)

            store_setups.append(
                StoreSetup(
                    api=data_rpc_api,
                    id=bytes32.from_hexstr(create_response["id"]),
                    original_hash=bytes32([0] * 32),
                    data_layer=data_layer,
                    data_rpc_client=data_rpc_client,
                )
            )

        [maker, taker] = store_setups

        for sleep_time in backoff_times():
            await full_node_api.farm_blocks_to_puzzlehash(count=1, guarantee_transaction_blocks=True, timeout=30)
            try:
                await maker.api.get_root({"id": maker.id.hex()})
                await taker.api.get_root({"id": taker.id.hex()})
            except Exception as e:
                # TODO: more specific exceptions...
                if "Failed to get root for" not in str(e):
                    raise  # pragma: no cover
            else:
                break
            await asyncio.sleep(sleep_time)

        # this checks that the node has the coin states for both launchers
        await time_out_assert(30, check_coin_state, True, wallet_services[0]._node, taker.id)
        await time_out_assert(30, check_coin_state, True, wallet_services[1]._node, maker.id)

        await maker.api.subscribe(request={"id": taker.id.hex(), "urls": ["http://127.0.0.1/8000"]})
        await taker.api.subscribe(request={"id": maker.id.hex(), "urls": ["http://127.0.0.1/8000"]})

        maker_original_singleton = await maker.data_layer.get_root(store_id=maker.id)
        assert maker_original_singleton is not None
        maker_original_root_hash = maker_original_singleton.root

        taker_original_singleton = await taker.data_layer.get_root(store_id=taker.id)
        assert taker_original_singleton is not None
        taker_original_root_hash = taker_original_singleton.root

        yield OfferSetup(
            maker=StoreSetup(
                api=maker.api,
                id=maker.id,
                original_hash=maker_original_root_hash,
                data_layer=maker.data_layer,
                data_rpc_client=maker.data_rpc_client,
            ),
            taker=StoreSetup(
                api=taker.api,
                id=taker.id,
                original_hash=taker_original_root_hash,
                data_layer=taker.data_layer,
                data_rpc_client=taker.data_rpc_client,
            ),
            full_node_api=full_node_api,
        )

        maker.data_rpc_client.close()
        await maker.data_rpc_client.await_closed()
        taker.data_rpc_client.close()
        await taker.data_rpc_client.await_closed()


async def populate_offer_setup(offer_setup: OfferSetup, count: int) -> OfferSetup:
    if count > 0:
        setups: Tuple[Tuple[StoreSetup, bytes], Tuple[StoreSetup, bytes]] = (
            (offer_setup.maker, b"\x01"),
            (offer_setup.taker, b"\x02"),
        )
        for store_setup, value_prefix in setups:
            await store_setup.data_layer.batch_insert(
                store_id=store_setup.id,
                changelist=[
                    {
                        "action": "insert",
                        "key": value.to_bytes(length=1, byteorder="big"),
                        "value": (value_prefix + value.to_bytes(length=1, byteorder="big")),
                    }
                    for value in range(count)
                ],
                status=Status.PENDING,
                enable_batch_autoinsert=False,
            )
            await store_setup.data_layer.publish_update(store_setup.id, uint64(0))

        await process_for_data_layer_keys(
            expected_key=b"\x00",
            full_node_api=offer_setup.full_node_api,
            data_layer=offer_setup.maker.data_layer,
            store_id=offer_setup.maker.id,
        )
        await process_for_data_layer_keys(
            expected_key=b"\x00",
            full_node_api=offer_setup.full_node_api,
            data_layer=offer_setup.taker.data_layer,
            store_id=offer_setup.taker.id,
        )

    maker_original_singleton = await offer_setup.maker.data_layer.get_root(store_id=offer_setup.maker.id)
    assert maker_original_singleton is not None
    maker_original_root_hash = maker_original_singleton.root

    taker_original_singleton = await offer_setup.taker.data_layer.get_root(store_id=offer_setup.taker.id)
    assert taker_original_singleton is not None
    taker_original_root_hash = taker_original_singleton.root

    return OfferSetup(
        maker=StoreSetup(
            api=offer_setup.maker.api,
            id=offer_setup.maker.id,
            original_hash=maker_original_root_hash,
            data_layer=offer_setup.maker.data_layer,
            data_rpc_client=offer_setup.maker.data_rpc_client,
        ),
        taker=StoreSetup(
            api=offer_setup.taker.api,
            id=offer_setup.taker.id,
            original_hash=taker_original_root_hash,
            data_layer=offer_setup.taker.data_layer,
            data_rpc_client=offer_setup.taker.data_rpc_client,
        ),
        full_node_api=offer_setup.full_node_api,
    )


async def process_for_data_layer_keys(
    expected_key: bytes,
    full_node_api: FullNodeSimulator,
    data_layer: DataLayer,
    store_id: bytes32,
    expected_value: Optional[bytes] = None,
) -> None:
    for sleep_time in backoff_times():
        try:
            value = await data_layer.get_value(store_id=store_id, key=expected_key)
        except Exception as e:
            # TODO: more specific exceptions...
            if "Key not found" not in str(e):
                raise  # pragma: no cover
        else:
            if expected_value is None or value == expected_value:
                break
        await full_node_api.farm_blocks_to_puzzlehash(count=1, guarantee_transaction_blocks=True, timeout=60)
        await asyncio.sleep(sleep_time)
    else:
        raise Exception("failed to confirm the new data")  # pragma: no cover


@dataclass(frozen=True)
class MakeAndTakeReference:
    entries_to_insert: int
    make_offer_response: Dict[str, Any]
    maker_inclusions: List[Dict[str, Any]]
    maker_root_history: List[bytes32]
    taker_inclusions: List[Dict[str, Any]]
    taker_root_history: List[bytes32]
    trade_id: str


make_one_take_one_reference = MakeAndTakeReference(
    entries_to_insert=10,
    make_offer_response={
        "trade_id": "b34b77304778961deca03bd5eb370ed35a7aa97c0e030b293d1285b74d1741f4",
        "offer": "00000003000000000000000000000000000000000000000000000000000000000000000052eba05592a7cbe77b4b1552cacec440b20d523d08a6be917c9213dc34f3033a0000000000000000ff02ffff01ff02ffff01ff02ffff03ffff18ff2fff3480ffff01ff04ffff04ff20ffff04ff2fff808080ffff04ffff02ff3effff04ff02ffff04ff05ffff04ffff02ff2affff04ff02ffff04ff27ffff04ffff02ffff03ff77ffff01ff02ff36ffff04ff02ffff04ff09ffff04ff57ffff04ffff02ff2effff04ff02ffff04ff05ff80808080ff808080808080ffff011d80ff0180ffff04ffff02ffff03ff77ffff0181b7ffff015780ff0180ff808080808080ffff04ff77ff808080808080ffff02ff3affff04ff02ffff04ff05ffff04ffff02ff0bff5f80ffff01ff8080808080808080ffff01ff088080ff0180ffff04ffff01ffffffff4947ff0233ffff0401ff0102ffffff20ff02ffff03ff05ffff01ff02ff32ffff04ff02ffff04ff0dffff04ffff0bff3cffff0bff34ff2480ffff0bff3cffff0bff3cffff0bff34ff2c80ff0980ffff0bff3cff0bffff0bff34ff8080808080ff8080808080ffff010b80ff0180ffff02ffff03ffff22ffff09ffff0dff0580ff2280ffff09ffff0dff0b80ff2280ffff15ff17ffff0181ff8080ffff01ff0bff05ff0bff1780ffff01ff088080ff0180ff02ffff03ff0bffff01ff02ffff03ffff02ff26ffff04ff02ffff04ff13ff80808080ffff01ff02ffff03ffff20ff1780ffff01ff02ffff03ffff09ff81b3ffff01818f80ffff01ff02ff3affff04ff02ffff04ff05ffff04ff1bffff04ff34ff808080808080ffff01ff04ffff04ff23ffff04ffff02ff36ffff04ff02ffff04ff09ffff04ff53ffff04ffff02ff2effff04ff02ffff04ff05ff80808080ff808080808080ff738080ffff02ff3affff04ff02ffff04ff05ffff04ff1bffff04ff34ff8080808080808080ff0180ffff01ff088080ff0180ffff01ff04ff13ffff02ff3affff04ff02ffff04ff05ffff04ff1bffff04ff17ff8080808080808080ff0180ffff01ff02ffff03ff17ff80ffff01ff088080ff018080ff0180ffffff02ffff03ffff09ff09ff3880ffff01ff02ffff03ffff18ff2dffff010180ffff01ff0101ff8080ff0180ff8080ff0180ff0bff3cffff0bff34ff2880ffff0bff3cffff0bff3cffff0bff34ff2c80ff0580ffff0bff3cffff02ff32ffff04ff02ffff04ff07ffff04ffff0bff34ff3480ff8080808080ffff0bff34ff8080808080ffff02ffff03ffff07ff0580ffff01ff0bffff0102ffff02ff2effff04ff02ffff04ff09ff80808080ffff02ff2effff04ff02ffff04ff0dff8080808080ffff01ff0bffff0101ff058080ff0180ff02ffff03ffff21ff17ffff09ff0bff158080ffff01ff04ff30ffff04ff0bff808080ffff01ff088080ff0180ff018080ffff04ffff01ffa07faa3253bfddd1e0decb0906b2dc6247bbc4cf608f58345d173adb63e8b47c9fffa07acfcbd1ed73bfe2b698508f4ea5ed353c60ace154360272ce91f9ab0c8423c3a0eff07522495060c066f66f32acc2a77e3a3e737aca8baea4d1a64ea4cdc13da9ffff04ffff01ff02ffff01ff02ffff01ff02ff3effff04ff02ffff04ff05ffff04ffff02ff2fff5f80ffff04ff80ffff04ffff04ffff04ff0bffff04ff17ff808080ffff01ff808080ffff01ff8080808080808080ffff04ffff01ffffff0233ff04ff0101ffff02ff02ffff03ff05ffff01ff02ff1affff04ff02ffff04ff0dffff04ffff0bff12ffff0bff2cff1480ffff0bff12ffff0bff12ffff0bff2cff3c80ff0980ffff0bff12ff0bffff0bff2cff8080808080ff8080808080ffff010b80ff0180ffff0bff12ffff0bff2cff1080ffff0bff12ffff0bff12ffff0bff2cff3c80ff0580ffff0bff12ffff02ff1affff04ff02ffff04ff07ffff04ffff0bff2cff2c80ff8080808080ffff0bff2cff8080808080ffff02ffff03ffff07ff0580ffff01ff0bffff0102ffff02ff2effff04ff02ffff04ff09ff80808080ffff02ff2effff04ff02ffff04ff0dff8080808080ffff01ff0bffff0101ff058080ff0180ff02ffff03ff0bffff01ff02ffff03ffff09ff23ff1880ffff01ff02ffff03ffff18ff81b3ff2c80ffff01ff02ffff03ffff20ff1780ffff01ff02ff3effff04ff02ffff04ff05ffff04ff1bffff04ff33ffff04ff2fffff04ff5fff8080808080808080ffff01ff088080ff0180ffff01ff04ff13ffff02ff3effff04ff02ffff04ff05ffff04ff1bffff04ff17ffff04ff2fffff04ff5fff80808080808080808080ff0180ffff01ff02ffff03ffff09ff23ffff0181e880ffff01ff02ff3effff04ff02ffff04ff05ffff04ff1bffff04ff17ffff04ffff02ffff03ffff22ffff09ffff02ff2effff04ff02ffff04ff53ff80808080ff82014f80ffff20ff5f8080ffff01ff02ff53ffff04ff818fffff04ff82014fffff04ff81b3ff8080808080ffff01ff088080ff0180ffff04ff2cff8080808080808080ffff01ff04ff13ffff02ff3effff04ff02ffff04ff05ffff04ff1bffff04ff17ffff04ff2fffff04ff5fff80808080808080808080ff018080ff0180ffff01ff04ffff04ff18ffff04ffff02ff16ffff04ff02ffff04ff05ffff04ff27ffff04ffff0bff2cff82014f80ffff04ffff02ff2effff04ff02ffff04ff818fff80808080ffff04ffff0bff2cff0580ff8080808080808080ff378080ff81af8080ff0180ff018080ffff04ffff01a0a04d9f57764f54a43e4030befb4d80026e870519aaa66334aef8304f5d0393c2ffff04ffff01ffa042f08ebc0578f2cec7a9ad1c3038e74e0f30eba5c2f4cb1ee1c8fdb682c19dbb80ffff04ffff01a057bfd1cb0adda3d94315053fda723f2028320faa8338225d99f629e3d46d43a9ffff04ffff01ff02ffff01ff02ff0affff04ff02ffff04ff03ff80808080ffff04ffff01ffff333effff02ffff03ff05ffff01ff04ffff04ff0cffff04ffff02ff1effff04ff02ffff04ff09ff80808080ff808080ffff02ff16ffff04ff02ffff04ff19ffff04ffff02ff0affff04ff02ffff04ff0dff80808080ff808080808080ff8080ff0180ffff02ffff03ff05ffff01ff02ffff03ffff15ff29ff8080ffff01ff04ffff04ff08ff0980ffff02ff16ffff04ff02ffff04ff0dffff04ff0bff808080808080ffff01ff088080ff0180ffff010b80ff0180ff02ffff03ffff07ff0580ffff01ff0bffff0102ffff02ff1effff04ff02ffff04ff09ff80808080ffff02ff1effff04ff02ffff04ff0dff8080808080ffff01ff0bffff0101ff058080ff0180ff018080ff018080808080ff01808080ffffa00000000000000000000000000000000000000000000000000000000000000000ffffa00000000000000000000000000000000000000000000000000000000000000000ff01ff80808080ca2e21c90d263e63b73d449a3f8d57b9458846f7af27d9a61a515395fa14071ea55bba78c76265b4bac257251b1e89dd13637a7c18e8dcb03e092dfb7eb5a84a0000000000000001ff02ffff01ff02ffff01ff02ffff03ffff18ff2fff3480ffff01ff04ffff04ff20ffff04ff2fff808080ffff04ffff02ff3effff04ff02ffff04ff05ffff04ffff02ff2affff04ff02ffff04ff27ffff04ffff02ffff03ff77ffff01ff02ff36ffff04ff02ffff04ff09ffff04ff57ffff04ffff02ff2effff04ff02ffff04ff05ff80808080ff808080808080ffff011d80ff0180ffff04ffff02ffff03ff77ffff0181b7ffff015780ff0180ff808080808080ffff04ff77ff808080808080ffff02ff3affff04ff02ffff04ff05ffff04ffff02ff0bff5f80ffff01ff8080808080808080ffff01ff088080ff0180ffff04ffff01ffffffff4947ff0233ffff0401ff0102ffffff20ff02ffff03ff05ffff01ff02ff32ffff04ff02ffff04ff0dffff04ffff0bff3cffff0bff34ff2480ffff0bff3cffff0bff3cffff0bff34ff2c80ff0980ffff0bff3cff0bffff0bff34ff8080808080ff8080808080ffff010b80ff0180ffff02ffff03ffff22ffff09ffff0dff0580ff2280ffff09ffff0dff0b80ff2280ffff15ff17ffff0181ff8080ffff01ff0bff05ff0bff1780ffff01ff088080ff0180ff02ffff03ff0bffff01ff02ffff03ffff02ff26ffff04ff02ffff04ff13ff80808080ffff01ff02ffff03ffff20ff1780ffff01ff02ffff03ffff09ff81b3ffff01818f80ffff01ff02ff3affff04ff02ffff04ff05ffff04ff1bffff04ff34ff808080808080ffff01ff04ffff04ff23ffff04ffff02ff36ffff04ff02ffff04ff09ffff04ff53ffff04ffff02ff2effff04ff02ffff04ff05ff80808080ff808080808080ff738080ffff02ff3affff04ff02ffff04ff05ffff04ff1bffff04ff34ff8080808080808080ff0180ffff01ff088080ff0180ffff01ff04ff13ffff02ff3affff04ff02ffff04ff05ffff04ff1bffff04ff17ff8080808080808080ff0180ffff01ff02ffff03ff17ff80ffff01ff088080ff018080ff0180ffffff02ffff03ffff09ff09ff3880ffff01ff02ffff03ffff18ff2dffff010180ffff01ff0101ff8080ff0180ff8080ff0180ff0bff3cffff0bff34ff2880ffff0bff3cffff0bff3cffff0bff34ff2c80ff0580ffff0bff3cffff02ff32ffff04ff02ffff04ff07ffff04ffff0bff34ff3480ff8080808080ffff0bff34ff8080808080ffff02ffff03ffff07ff0580ffff01ff0bffff0102ffff02ff2effff04ff02ffff04ff09ff80808080ffff02ff2effff04ff02ffff04ff0dff8080808080ffff01ff0bffff0101ff058080ff0180ff02ffff03ffff21ff17ffff09ff0bff158080ffff01ff04ff30ffff04ff0bff808080ffff01ff088080ff0180ff018080ffff04ffff01ffa07faa3253bfddd1e0decb0906b2dc6247bbc4cf608f58345d173adb63e8b47c9fffa0a14daf55d41ced6419bcd011fbc1f74ab9567fe55340d88435aa6493d628fa47a0eff07522495060c066f66f32acc2a77e3a3e737aca8baea4d1a64ea4cdc13da9ffff04ffff01ff02ffff01ff02ffff01ff02ff3effff04ff02ffff04ff05ffff04ffff02ff2fff5f80ffff04ff80ffff04ffff04ffff04ff0bffff04ff17ff808080ffff01ff808080ffff01ff8080808080808080ffff04ffff01ffffff0233ff04ff0101ffff02ff02ffff03ff05ffff01ff02ff1affff04ff02ffff04ff0dffff04ffff0bff12ffff0bff2cff1480ffff0bff12ffff0bff12ffff0bff2cff3c80ff0980ffff0bff12ff0bffff0bff2cff8080808080ff8080808080ffff010b80ff0180ffff0bff12ffff0bff2cff1080ffff0bff12ffff0bff12ffff0bff2cff3c80ff0580ffff0bff12ffff02ff1affff04ff02ffff04ff07ffff04ffff0bff2cff2c80ff8080808080ffff0bff2cff8080808080ffff02ffff03ffff07ff0580ffff01ff0bffff0102ffff02ff2effff04ff02ffff04ff09ff80808080ffff02ff2effff04ff02ffff04ff0dff8080808080ffff01ff0bffff0101ff058080ff0180ff02ffff03ff0bffff01ff02ffff03ffff09ff23ff1880ffff01ff02ffff03ffff18ff81b3ff2c80ffff01ff02ffff03ffff20ff1780ffff01ff02ff3effff04ff02ffff04ff05ffff04ff1bffff04ff33ffff04ff2fffff04ff5fff8080808080808080ffff01ff088080ff0180ffff01ff04ff13ffff02ff3effff04ff02ffff04ff05ffff04ff1bffff04ff17ffff04ff2fffff04ff5fff80808080808080808080ff0180ffff01ff02ffff03ffff09ff23ffff0181e880ffff01ff02ff3effff04ff02ffff04ff05ffff04ff1bffff04ff17ffff04ffff02ffff03ffff22ffff09ffff02ff2effff04ff02ffff04ff53ff80808080ff82014f80ffff20ff5f8080ffff01ff02ff53ffff04ff818fffff04ff82014fffff04ff81b3ff8080808080ffff01ff088080ff0180ffff04ff2cff8080808080808080ffff01ff04ff13ffff02ff3effff04ff02ffff04ff05ffff04ff1bffff04ff17ffff04ff2fffff04ff5fff80808080808080808080ff018080ff0180ffff01ff04ffff04ff18ffff04ffff02ff16ffff04ff02ffff04ff05ffff04ff27ffff04ffff0bff2cff82014f80ffff04ffff02ff2effff04ff02ffff04ff818fff80808080ffff04ffff0bff2cff0580ff8080808080808080ff378080ff81af8080ff0180ff018080ffff04ffff01a0a04d9f57764f54a43e4030befb4d80026e870519aaa66334aef8304f5d0393c2ffff04ffff01ffa08e54f5066aa7999fc1561a56df59d11ff01f7df93cadf49a61adebf65dec65ea80ffff04ffff01a057bfd1cb0adda3d94315053fda723f2028320faa8338225d99f629e3d46d43a9ffff04ffff01ff01ffff33ffa0c842b1a384b8633ac25d0f12bd7b614f86a77642ab6426418750f2b0b86bab2aff01ffffa0a14daf55d41ced6419bcd011fbc1f74ab9567fe55340d88435aa6493d628fa47ffa08e54f5066aa7999fc1561a56df59d11ff01f7df93cadf49a61adebf65dec65eaffa0c842b1a384b8633ac25d0f12bd7b614f86a77642ab6426418750f2b0b86bab2a8080ffff3eff248080ff018080808080ff01808080ffffa032dbe6d545f24635c7871ea53c623c358d7cea8f5e27a983ba6e5c0bf35fa243ffa08c4aebb18e8ce08405083c3d90a29f30239865142e2dcbca5393f40df9e3821dff0180ff01ffff80808032dbe6d545f24635c7871ea53c623c358d7cea8f5e27a983ba6e5c0bf35fa243aa064e96a86637d8f5ebe153dc8645d29f43bee762d5ec10d06c8617fa60b8c50000000000000001ff02ffff01ff02ffff01ff02ffff03ffff18ff2fff3480ffff01ff04ffff04ff20ffff04ff2fff808080ffff04ffff02ff3effff04ff02ffff04ff05ffff04ffff02ff2affff04ff02ffff04ff27ffff04ffff02ffff03ff77ffff01ff02ff36ffff04ff02ffff04ff09ffff04ff57ffff04ffff02ff2effff04ff02ffff04ff05ff80808080ff808080808080ffff011d80ff0180ffff04ffff02ffff03ff77ffff0181b7ffff015780ff0180ff808080808080ffff04ff77ff808080808080ffff02ff3affff04ff02ffff04ff05ffff04ffff02ff0bff5f80ffff01ff8080808080808080ffff01ff088080ff0180ffff04ffff01ffffffff4947ff0233ffff0401ff0102ffffff20ff02ffff03ff05ffff01ff02ff32ffff04ff02ffff04ff0dffff04ffff0bff3cffff0bff34ff2480ffff0bff3cffff0bff3cffff0bff34ff2c80ff0980ffff0bff3cff0bffff0bff34ff8080808080ff8080808080ffff010b80ff0180ffff02ffff03ffff22ffff09ffff0dff0580ff2280ffff09ffff0dff0b80ff2280ffff15ff17ffff0181ff8080ffff01ff0bff05ff0bff1780ffff01ff088080ff0180ff02ffff03ff0bffff01ff02ffff03ffff02ff26ffff04ff02ffff04ff13ff80808080ffff01ff02ffff03ffff20ff1780ffff01ff02ffff03ffff09ff81b3ffff01818f80ffff01ff02ff3affff04ff02ffff04ff05ffff04ff1bffff04ff34ff808080808080ffff01ff04ffff04ff23ffff04ffff02ff36ffff04ff02ffff04ff09ffff04ff53ffff04ffff02ff2effff04ff02ffff04ff05ff80808080ff808080808080ff738080ffff02ff3affff04ff02ffff04ff05ffff04ff1bffff04ff34ff8080808080808080ff0180ffff01ff088080ff0180ffff01ff04ff13ffff02ff3affff04ff02ffff04ff05ffff04ff1bffff04ff17ff8080808080808080ff0180ffff01ff02ffff03ff17ff80ffff01ff088080ff018080ff0180ffffff02ffff03ffff09ff09ff3880ffff01ff02ffff03ffff18ff2dffff010180ffff01ff0101ff8080ff0180ff8080ff0180ff0bff3cffff0bff34ff2880ffff0bff3cffff0bff3cffff0bff34ff2c80ff0580ffff0bff3cffff02ff32ffff04ff02ffff04ff07ffff04ffff0bff34ff3480ff8080808080ffff0bff34ff8080808080ffff02ffff03ffff07ff0580ffff01ff0bffff0102ffff02ff2effff04ff02ffff04ff09ff80808080ffff02ff2effff04ff02ffff04ff0dff8080808080ffff01ff0bffff0101ff058080ff0180ff02ffff03ffff21ff17ffff09ff0bff158080ffff01ff04ff30ffff04ff0bff808080ffff01ff088080ff0180ff018080ffff04ffff01ffa07faa3253bfddd1e0decb0906b2dc6247bbc4cf608f58345d173adb63e8b47c9fffa0a14daf55d41ced6419bcd011fbc1f74ab9567fe55340d88435aa6493d628fa47a0eff07522495060c066f66f32acc2a77e3a3e737aca8baea4d1a64ea4cdc13da9ffff04ffff01ff02ffff01ff02ffff01ff02ff3effff04ff02ffff04ff05ffff04ffff02ff2fff5f80ffff04ff80ffff04ffff04ffff04ff0bffff04ff17ff808080ffff01ff808080ffff01ff8080808080808080ffff04ffff01ffffff0233ff04ff0101ffff02ff02ffff03ff05ffff01ff02ff1affff04ff02ffff04ff0dffff04ffff0bff12ffff0bff2cff1480ffff0bff12ffff0bff12ffff0bff2cff3c80ff0980ffff0bff12ff0bffff0bff2cff8080808080ff8080808080ffff010b80ff0180ffff0bff12ffff0bff2cff1080ffff0bff12ffff0bff12ffff0bff2cff3c80ff0580ffff0bff12ffff02ff1affff04ff02ffff04ff07ffff04ffff0bff2cff2c80ff8080808080ffff0bff2cff8080808080ffff02ffff03ffff07ff0580ffff01ff0bffff0102ffff02ff2effff04ff02ffff04ff09ff80808080ffff02ff2effff04ff02ffff04ff0dff8080808080ffff01ff0bffff0101ff058080ff0180ff02ffff03ff0bffff01ff02ffff03ffff09ff23ff1880ffff01ff02ffff03ffff18ff81b3ff2c80ffff01ff02ffff03ffff20ff1780ffff01ff02ff3effff04ff02ffff04ff05ffff04ff1bffff04ff33ffff04ff2fffff04ff5fff8080808080808080ffff01ff088080ff0180ffff01ff04ff13ffff02ff3effff04ff02ffff04ff05ffff04ff1bffff04ff17ffff04ff2fffff04ff5fff80808080808080808080ff0180ffff01ff02ffff03ffff09ff23ffff0181e880ffff01ff02ff3effff04ff02ffff04ff05ffff04ff1bffff04ff17ffff04ffff02ffff03ffff22ffff09ffff02ff2effff04ff02ffff04ff53ff80808080ff82014f80ffff20ff5f8080ffff01ff02ff53ffff04ff818fffff04ff82014fffff04ff81b3ff8080808080ffff01ff088080ff0180ffff04ff2cff8080808080808080ffff01ff04ff13ffff02ff3effff04ff02ffff04ff05ffff04ff1bffff04ff17ffff04ff2fffff04ff5fff80808080808080808080ff018080ff0180ffff01ff04ffff04ff18ffff04ffff02ff16ffff04ff02ffff04ff05ffff04ff27ffff04ffff0bff2cff82014f80ffff04ffff02ff2effff04ff02ffff04ff818fff80808080ffff04ffff0bff2cff0580ff8080808080808080ff378080ff81af8080ff0180ff018080ffff04ffff01a0a04d9f57764f54a43e4030befb4d80026e870519aaa66334aef8304f5d0393c2ffff04ffff01ffa06661ea6604b491118b0f49c932c0f0de2ad815a57b54b6ec8fdbd1b408ae7e2780ffff04ffff01a057bfd1cb0adda3d94315053fda723f2028320faa8338225d99f629e3d46d43a9ffff04ffff01ff02ffff01ff02ffff01ff02ffff03ff0bffff01ff02ffff03ffff09ff05ffff1dff0bffff1effff0bff0bffff02ff06ffff04ff02ffff04ff17ff8080808080808080ffff01ff02ff17ff2f80ffff01ff088080ff0180ffff01ff04ffff04ff04ffff04ff05ffff04ffff02ff06ffff04ff02ffff04ff17ff80808080ff80808080ffff02ff17ff2f808080ff0180ffff04ffff01ff32ff02ffff03ffff07ff0580ffff01ff0bffff0102ffff02ff06ffff04ff02ffff04ff09ff80808080ffff02ff06ffff04ff02ffff04ff0dff8080808080ffff01ff0bffff0101ff058080ff0180ff018080ffff04ffff01b0a132fae32c98cbb7d8f5814c49ee3f0ba6ec2172c5e5f6900655a65cd2157a06a1c6eb89c68c8d2cdcee9506c2217978ff018080ff018080808080ff01808080ffffa0a14daf55d41ced6419bcd011fbc1f74ab9567fe55340d88435aa6493d628fa47ffa01804338c97f989c78d88716206c0f27315f3eb7d59417ab2eacee20f0a7ff60bff0180ff01ffffff80ffff02ffff01ff02ffff01ff02ffff03ff5fffff01ff02ff3affff04ff02ffff04ff0bffff04ff17ffff04ff2fffff04ff5fffff04ff81bfffff04ff82017fffff04ff8202ffffff04ffff02ff05ff8205ff80ff8080808080808080808080ffff01ff04ffff04ff10ffff01ff81ff8080ffff02ff05ff8205ff808080ff0180ffff04ffff01ffffff49ff3f02ff04ff0101ffff02ffff02ffff03ff05ffff01ff02ff2affff04ff02ffff04ff0dffff04ffff0bff12ffff0bff2cff1480ffff0bff12ffff0bff12ffff0bff2cff3c80ff0980ffff0bff12ff0bffff0bff2cff8080808080ff8080808080ffff010b80ff0180ff02ffff03ff05ffff01ff02ffff03ffff02ff3effff04ff02ffff04ff82011fffff04ff27ffff04ff4fff808080808080ffff01ff02ff3affff04ff02ffff04ff0dffff04ff1bffff04ff37ffff04ff6fffff04ff81dfffff04ff8201bfffff04ff82037fffff04ffff04ffff04ff28ffff04ffff0bffff02ff26ffff04ff02ffff04ff11ffff04ffff02ff26ffff04ff02ffff04ff13ffff04ff82027fffff04ffff02ff36ffff04ff02ffff04ff82013fff80808080ffff04ffff02ff36ffff04ff02ffff04ff819fff80808080ffff04ffff02ff36ffff04ff02ffff04ff13ff80808080ff8080808080808080ffff04ffff02ff36ffff04ff02ffff04ff09ff80808080ff808080808080ffff012480ff808080ff8202ff80ff8080808080808080808080ffff01ff088080ff0180ffff018202ff80ff0180ffffff0bff12ffff0bff2cff3880ffff0bff12ffff0bff12ffff0bff2cff3c80ff0580ffff0bff12ffff02ff2affff04ff02ffff04ff07ffff04ffff0bff2cff2c80ff8080808080ffff0bff2cff8080808080ff02ffff03ffff07ff0580ffff01ff0bffff0102ffff02ff36ffff04ff02ffff04ff09ff80808080ffff02ff36ffff04ff02ffff04ff0dff8080808080ffff01ff0bffff0101ff058080ff0180ffff02ffff03ff1bffff01ff02ff2effff04ff02ffff04ffff02ffff03ffff18ffff0101ff1380ffff01ff0bffff0102ff2bff0580ffff01ff0bffff0102ff05ff2b8080ff0180ffff04ffff04ffff17ff13ffff0181ff80ff3b80ff8080808080ffff010580ff0180ff02ffff03ff17ffff01ff02ffff03ffff09ff05ffff02ff2effff04ff02ffff04ff13ffff04ff27ff808080808080ffff01ff02ff3effff04ff02ffff04ff05ffff04ff1bffff04ff37ff808080808080ffff01ff088080ff0180ffff01ff010180ff0180ff018080ffff04ffff01ff01ffff3fffa0bd7aa54c5f93ef1738439aa60b471ce2aa4c62fb18a7943aa10061f00dbdb83680ffff81e8ff0bffffffffa08e54f5066aa7999fc1561a56df59d11ff01f7df93cadf49a61adebf65dec65ea80ffa057bfd1cb0adda3d94315053fda723f2028320faa8338225d99f629e3d46d43a980ff808080ffff33ffa0ca77e42ac3b3375edc54af271f21d075afd02d72969cababeec63e22f7ab10deff01ffffa0a14daf55d41ced6419bcd011fbc1f74ab9567fe55340d88435aa6493d628fa47ffa08e54f5066aa7999fc1561a56df59d11ff01f7df93cadf49a61adebf65dec65eaffa0ca77e42ac3b3375edc54af271f21d075afd02d72969cababeec63e22f7ab10de808080ffff04ffff01ffffa07faa3253bfddd1e0decb0906b2dc6247bbc4cf608f58345d173adb63e8b47c9fffa07acfcbd1ed73bfe2b698508f4ea5ed353c60ace154360272ce91f9ab0c8423c3a0eff07522495060c066f66f32acc2a77e3a3e737aca8baea4d1a64ea4cdc13da980ffff04ffff01ffa0a04d9f57764f54a43e4030befb4d80026e870519aaa66334aef8304f5d0393c280ffff04ffff01ffffa07f3e180acdf046f955d3440bb3a16dfd6f5a46c809cee98e7514127327b1cab58080ff018080808080ffff80ff80ff80ff80ff8080808080a18f4f7f0ac07240de1477a4147ca1bf7afd88808fd88aabb0296ddcffd6cd3cee16696c5fad7fed5fa67699a4ec554717b58e15c12a8fcebddc70c52a4cee4c98b7210cfcb5eb2a1d8f75f2575c421474e767efef39e652c0d2ef14f5f433b8",  # noqa
        "taker": [
            {
                "store_id": "7acfcbd1ed73bfe2b698508f4ea5ed353c60ace154360272ce91f9ab0c8423c3",
                "inclusions": [{"key": "10", "value": "0210"}],
            }
        ],
        "maker": [
            {
                "store_id": "a14daf55d41ced6419bcd011fbc1f74ab9567fe55340d88435aa6493d628fa47",
                "proofs": [
                    {
                        "key": "10",
                        "value": "0110",
                        "node_hash": "de4ec93c032f5117d8af076dfc86faa5987a6c0b1d52ffc9cf0dfa43989d8c58",
                        "layers": [
                            {
                                "other_hash_side": "left",
                                "other_hash": "1c8ab812b97f5a9da0ba4be2380104810fe5c8022efe9b9e2c9d188fc3537434",
                                "combined_hash": "d340000b3a6717a5a8d42b24516ff69430235c771f8a527554b357b7f03c6de0",
                            },
                            {
                                "other_hash_side": "right",
                                "other_hash": "54e8b4cac761778f396840b343c0f1cb0e1fd0c9927d48d2f0d09a7a6f225126",
                                "combined_hash": "7676004a15439e4e8345d0f9f3a15500805b3447285904b7bcd7d14e27381d2e",
                            },
                            {
                                "other_hash_side": "right",
                                "other_hash": "6a37ca2d9a37a50f2d53387c3cf31395c72d75b1aacfa4402c32dc6d354542b4",
                                "combined_hash": "b1dc97f797a32631483c11d33b4759f5b498b512b7436286d1dc00bb1024b7e2",
                            },
                            {
                                "other_hash_side": "right",
                                "other_hash": "bcff6f16886339a196a2f6c842ad6d350a8579d123eb8602a0a85965ba25d671",
                                "combined_hash": "8e54f5066aa7999fc1561a56df59d11ff01f7df93cadf49a61adebf65dec65ea",
                            },
                        ],
                    }
                ],
            }
        ],
    },
    maker_inclusions=[{"key": b"\x10".hex(), "value": b"\x01\x10".hex()}],
    taker_inclusions=[{"key": b"\x10".hex(), "value": b"\x02\x10".hex()}],
    trade_id="ecc205b2ffe49b87b2f385f595a395ab13cf0e0627e028a1222a0b4d255bdc18",
    maker_root_history=[
        bytes32.from_hexstr("6661ea6604b491118b0f49c932c0f0de2ad815a57b54b6ec8fdbd1b408ae7e27"),
        bytes32.from_hexstr("8e54f5066aa7999fc1561a56df59d11ff01f7df93cadf49a61adebf65dec65ea"),
    ],
    taker_root_history=[
        bytes32.from_hexstr("42f08ebc0578f2cec7a9ad1c3038e74e0f30eba5c2f4cb1ee1c8fdb682c19dbb"),
        bytes32.from_hexstr("eeb63ac765065d2ee161e1c059c8188ef809e1c3ed8739bad5bfee2c2ee1c742"),
    ],
)


make_one_take_one_same_values_reference = MakeAndTakeReference(
    entries_to_insert=10,
    make_offer_response={
        "trade_id": "d2bebdb0ee1fdd4a38f7c8c5a25bf6839794268f955e469818998ad5dad92d4d",
        "offer": "00000003000000000000000000000000000000000000000000000000000000000000000052eba05592a7cbe77b4b1552cacec440b20d523d08a6be917c9213dc34f3033a0000000000000000ff02ffff01ff02ffff01ff02ffff03ffff18ff2fff3480ffff01ff04ffff04ff20ffff04ff2fff808080ffff04ffff02ff3effff04ff02ffff04ff05ffff04ffff02ff2affff04ff02ffff04ff27ffff04ffff02ffff03ff77ffff01ff02ff36ffff04ff02ffff04ff09ffff04ff57ffff04ffff02ff2effff04ff02ffff04ff05ff80808080ff808080808080ffff011d80ff0180ffff04ffff02ffff03ff77ffff0181b7ffff015780ff0180ff808080808080ffff04ff77ff808080808080ffff02ff3affff04ff02ffff04ff05ffff04ffff02ff0bff5f80ffff01ff8080808080808080ffff01ff088080ff0180ffff04ffff01ffffffff4947ff0233ffff0401ff0102ffffff20ff02ffff03ff05ffff01ff02ff32ffff04ff02ffff04ff0dffff04ffff0bff3cffff0bff34ff2480ffff0bff3cffff0bff3cffff0bff34ff2c80ff0980ffff0bff3cff0bffff0bff34ff8080808080ff8080808080ffff010b80ff0180ffff02ffff03ffff22ffff09ffff0dff0580ff2280ffff09ffff0dff0b80ff2280ffff15ff17ffff0181ff8080ffff01ff0bff05ff0bff1780ffff01ff088080ff0180ff02ffff03ff0bffff01ff02ffff03ffff02ff26ffff04ff02ffff04ff13ff80808080ffff01ff02ffff03ffff20ff1780ffff01ff02ffff03ffff09ff81b3ffff01818f80ffff01ff02ff3affff04ff02ffff04ff05ffff04ff1bffff04ff34ff808080808080ffff01ff04ffff04ff23ffff04ffff02ff36ffff04ff02ffff04ff09ffff04ff53ffff04ffff02ff2effff04ff02ffff04ff05ff80808080ff808080808080ff738080ffff02ff3affff04ff02ffff04ff05ffff04ff1bffff04ff34ff8080808080808080ff0180ffff01ff088080ff0180ffff01ff04ff13ffff02ff3affff04ff02ffff04ff05ffff04ff1bffff04ff17ff8080808080808080ff0180ffff01ff02ffff03ff17ff80ffff01ff088080ff018080ff0180ffffff02ffff03ffff09ff09ff3880ffff01ff02ffff03ffff18ff2dffff010180ffff01ff0101ff8080ff0180ff8080ff0180ff0bff3cffff0bff34ff2880ffff0bff3cffff0bff3cffff0bff34ff2c80ff0580ffff0bff3cffff02ff32ffff04ff02ffff04ff07ffff04ffff0bff34ff3480ff8080808080ffff0bff34ff8080808080ffff02ffff03ffff07ff0580ffff01ff0bffff0102ffff02ff2effff04ff02ffff04ff09ff80808080ffff02ff2effff04ff02ffff04ff0dff8080808080ffff01ff0bffff0101ff058080ff0180ff02ffff03ffff21ff17ffff09ff0bff158080ffff01ff04ff30ffff04ff0bff808080ffff01ff088080ff0180ff018080ffff04ffff01ffa07faa3253bfddd1e0decb0906b2dc6247bbc4cf608f58345d173adb63e8b47c9fffa07acfcbd1ed73bfe2b698508f4ea5ed353c60ace154360272ce91f9ab0c8423c3a0eff07522495060c066f66f32acc2a77e3a3e737aca8baea4d1a64ea4cdc13da9ffff04ffff01ff02ffff01ff02ffff01ff02ff3effff04ff02ffff04ff05ffff04ffff02ff2fff5f80ffff04ff80ffff04ffff04ffff04ff0bffff04ff17ff808080ffff01ff808080ffff01ff8080808080808080ffff04ffff01ffffff0233ff04ff0101ffff02ff02ffff03ff05ffff01ff02ff1affff04ff02ffff04ff0dffff04ffff0bff12ffff0bff2cff1480ffff0bff12ffff0bff12ffff0bff2cff3c80ff0980ffff0bff12ff0bffff0bff2cff8080808080ff8080808080ffff010b80ff0180ffff0bff12ffff0bff2cff1080ffff0bff12ffff0bff12ffff0bff2cff3c80ff0580ffff0bff12ffff02ff1affff04ff02ffff04ff07ffff04ffff0bff2cff2c80ff8080808080ffff0bff2cff8080808080ffff02ffff03ffff07ff0580ffff01ff0bffff0102ffff02ff2effff04ff02ffff04ff09ff80808080ffff02ff2effff04ff02ffff04ff0dff8080808080ffff01ff0bffff0101ff058080ff0180ff02ffff03ff0bffff01ff02ffff03ffff09ff23ff1880ffff01ff02ffff03ffff18ff81b3ff2c80ffff01ff02ffff03ffff20ff1780ffff01ff02ff3effff04ff02ffff04ff05ffff04ff1bffff04ff33ffff04ff2fffff04ff5fff8080808080808080ffff01ff088080ff0180ffff01ff04ff13ffff02ff3effff04ff02ffff04ff05ffff04ff1bffff04ff17ffff04ff2fffff04ff5fff80808080808080808080ff0180ffff01ff02ffff03ffff09ff23ffff0181e880ffff01ff02ff3effff04ff02ffff04ff05ffff04ff1bffff04ff17ffff04ffff02ffff03ffff22ffff09ffff02ff2effff04ff02ffff04ff53ff80808080ff82014f80ffff20ff5f8080ffff01ff02ff53ffff04ff818fffff04ff82014fffff04ff81b3ff8080808080ffff01ff088080ff0180ffff04ff2cff8080808080808080ffff01ff04ff13ffff02ff3effff04ff02ffff04ff05ffff04ff1bffff04ff17ffff04ff2fffff04ff5fff80808080808080808080ff018080ff0180ffff01ff04ffff04ff18ffff04ffff02ff16ffff04ff02ffff04ff05ffff04ff27ffff04ffff0bff2cff82014f80ffff04ffff02ff2effff04ff02ffff04ff818fff80808080ffff04ffff0bff2cff0580ff8080808080808080ff378080ff81af8080ff0180ff018080ffff04ffff01a0a04d9f57764f54a43e4030befb4d80026e870519aaa66334aef8304f5d0393c2ffff04ffff01ffa042f08ebc0578f2cec7a9ad1c3038e74e0f30eba5c2f4cb1ee1c8fdb682c19dbb80ffff04ffff01a057bfd1cb0adda3d94315053fda723f2028320faa8338225d99f629e3d46d43a9ffff04ffff01ff02ffff01ff02ff0affff04ff02ffff04ff03ff80808080ffff04ffff01ffff333effff02ffff03ff05ffff01ff04ffff04ff0cffff04ffff02ff1effff04ff02ffff04ff09ff80808080ff808080ffff02ff16ffff04ff02ffff04ff19ffff04ffff02ff0affff04ff02ffff04ff0dff80808080ff808080808080ff8080ff0180ffff02ffff03ff05ffff01ff02ffff03ffff15ff29ff8080ffff01ff04ffff04ff08ff0980ffff02ff16ffff04ff02ffff04ff0dffff04ff0bff808080808080ffff01ff088080ff0180ffff010b80ff0180ff02ffff03ffff07ff0580ffff01ff0bffff0102ffff02ff1effff04ff02ffff04ff09ff80808080ffff02ff1effff04ff02ffff04ff0dff8080808080ffff01ff0bffff0101ff058080ff0180ff018080ff018080808080ff01808080ffffa00000000000000000000000000000000000000000000000000000000000000000ffffa00000000000000000000000000000000000000000000000000000000000000000ff01ff80808080ca2e21c90d263e63b73d449a3f8d57b9458846f7af27d9a61a515395fa14071ed15ec60900d04972f30df7bde60487bd63d17889f405398376809fc975e3177c0000000000000001ff02ffff01ff02ffff01ff02ffff03ffff18ff2fff3480ffff01ff04ffff04ff20ffff04ff2fff808080ffff04ffff02ff3effff04ff02ffff04ff05ffff04ffff02ff2affff04ff02ffff04ff27ffff04ffff02ffff03ff77ffff01ff02ff36ffff04ff02ffff04ff09ffff04ff57ffff04ffff02ff2effff04ff02ffff04ff05ff80808080ff808080808080ffff011d80ff0180ffff04ffff02ffff03ff77ffff0181b7ffff015780ff0180ff808080808080ffff04ff77ff808080808080ffff02ff3affff04ff02ffff04ff05ffff04ffff02ff0bff5f80ffff01ff8080808080808080ffff01ff088080ff0180ffff04ffff01ffffffff4947ff0233ffff0401ff0102ffffff20ff02ffff03ff05ffff01ff02ff32ffff04ff02ffff04ff0dffff04ffff0bff3cffff0bff34ff2480ffff0bff3cffff0bff3cffff0bff34ff2c80ff0980ffff0bff3cff0bffff0bff34ff8080808080ff8080808080ffff010b80ff0180ffff02ffff03ffff22ffff09ffff0dff0580ff2280ffff09ffff0dff0b80ff2280ffff15ff17ffff0181ff8080ffff01ff0bff05ff0bff1780ffff01ff088080ff0180ff02ffff03ff0bffff01ff02ffff03ffff02ff26ffff04ff02ffff04ff13ff80808080ffff01ff02ffff03ffff20ff1780ffff01ff02ffff03ffff09ff81b3ffff01818f80ffff01ff02ff3affff04ff02ffff04ff05ffff04ff1bffff04ff34ff808080808080ffff01ff04ffff04ff23ffff04ffff02ff36ffff04ff02ffff04ff09ffff04ff53ffff04ffff02ff2effff04ff02ffff04ff05ff80808080ff808080808080ff738080ffff02ff3affff04ff02ffff04ff05ffff04ff1bffff04ff34ff8080808080808080ff0180ffff01ff088080ff0180ffff01ff04ff13ffff02ff3affff04ff02ffff04ff05ffff04ff1bffff04ff17ff8080808080808080ff0180ffff01ff02ffff03ff17ff80ffff01ff088080ff018080ff0180ffffff02ffff03ffff09ff09ff3880ffff01ff02ffff03ffff18ff2dffff010180ffff01ff0101ff8080ff0180ff8080ff0180ff0bff3cffff0bff34ff2880ffff0bff3cffff0bff3cffff0bff34ff2c80ff0580ffff0bff3cffff02ff32ffff04ff02ffff04ff07ffff04ffff0bff34ff3480ff8080808080ffff0bff34ff8080808080ffff02ffff03ffff07ff0580ffff01ff0bffff0102ffff02ff2effff04ff02ffff04ff09ff80808080ffff02ff2effff04ff02ffff04ff0dff8080808080ffff01ff0bffff0101ff058080ff0180ff02ffff03ffff21ff17ffff09ff0bff158080ffff01ff04ff30ffff04ff0bff808080ffff01ff088080ff0180ff018080ffff04ffff01ffa07faa3253bfddd1e0decb0906b2dc6247bbc4cf608f58345d173adb63e8b47c9fffa0a14daf55d41ced6419bcd011fbc1f74ab9567fe55340d88435aa6493d628fa47a0eff07522495060c066f66f32acc2a77e3a3e737aca8baea4d1a64ea4cdc13da9ffff04ffff01ff02ffff01ff02ffff01ff02ff3effff04ff02ffff04ff05ffff04ffff02ff2fff5f80ffff04ff80ffff04ffff04ffff04ff0bffff04ff17ff808080ffff01ff808080ffff01ff8080808080808080ffff04ffff01ffffff0233ff04ff0101ffff02ff02ffff03ff05ffff01ff02ff1affff04ff02ffff04ff0dffff04ffff0bff12ffff0bff2cff1480ffff0bff12ffff0bff12ffff0bff2cff3c80ff0980ffff0bff12ff0bffff0bff2cff8080808080ff8080808080ffff010b80ff0180ffff0bff12ffff0bff2cff1080ffff0bff12ffff0bff12ffff0bff2cff3c80ff0580ffff0bff12ffff02ff1affff04ff02ffff04ff07ffff04ffff0bff2cff2c80ff8080808080ffff0bff2cff8080808080ffff02ffff03ffff07ff0580ffff01ff0bffff0102ffff02ff2effff04ff02ffff04ff09ff80808080ffff02ff2effff04ff02ffff04ff0dff8080808080ffff01ff0bffff0101ff058080ff0180ff02ffff03ff0bffff01ff02ffff03ffff09ff23ff1880ffff01ff02ffff03ffff18ff81b3ff2c80ffff01ff02ffff03ffff20ff1780ffff01ff02ff3effff04ff02ffff04ff05ffff04ff1bffff04ff33ffff04ff2fffff04ff5fff8080808080808080ffff01ff088080ff0180ffff01ff04ff13ffff02ff3effff04ff02ffff04ff05ffff04ff1bffff04ff17ffff04ff2fffff04ff5fff80808080808080808080ff0180ffff01ff02ffff03ffff09ff23ffff0181e880ffff01ff02ff3effff04ff02ffff04ff05ffff04ff1bffff04ff17ffff04ffff02ffff03ffff22ffff09ffff02ff2effff04ff02ffff04ff53ff80808080ff82014f80ffff20ff5f8080ffff01ff02ff53ffff04ff818fffff04ff82014fffff04ff81b3ff8080808080ffff01ff088080ff0180ffff04ff2cff8080808080808080ffff01ff04ff13ffff02ff3effff04ff02ffff04ff05ffff04ff1bffff04ff17ffff04ff2fffff04ff5fff80808080808080808080ff018080ff0180ffff01ff04ffff04ff18ffff04ffff02ff16ffff04ff02ffff04ff05ffff04ff27ffff04ffff0bff2cff82014f80ffff04ffff02ff2effff04ff02ffff04ff818fff80808080ffff04ffff0bff2cff0580ff8080808080808080ff378080ff81af8080ff0180ff018080ffff04ffff01a0a04d9f57764f54a43e4030befb4d80026e870519aaa66334aef8304f5d0393c2ffff04ffff01ffa01d1eb374688e3033cbce2514e4fded10ceffe068e663718b8a20716a65019f9180ffff04ffff01a057bfd1cb0adda3d94315053fda723f2028320faa8338225d99f629e3d46d43a9ffff04ffff01ff01ffff33ffa0c842b1a384b8633ac25d0f12bd7b614f86a77642ab6426418750f2b0b86bab2aff01ffffa0a14daf55d41ced6419bcd011fbc1f74ab9567fe55340d88435aa6493d628fa47ffa01d1eb374688e3033cbce2514e4fded10ceffe068e663718b8a20716a65019f91ffa0c842b1a384b8633ac25d0f12bd7b614f86a77642ab6426418750f2b0b86bab2a8080ffff3eff248080ff018080808080ff01808080ffffa032dbe6d545f24635c7871ea53c623c358d7cea8f5e27a983ba6e5c0bf35fa243ffa08c4aebb18e8ce08405083c3d90a29f30239865142e2dcbca5393f40df9e3821dff0180ff01ffff80808032dbe6d545f24635c7871ea53c623c358d7cea8f5e27a983ba6e5c0bf35fa243aa064e96a86637d8f5ebe153dc8645d29f43bee762d5ec10d06c8617fa60b8c50000000000000001ff02ffff01ff02ffff01ff02ffff03ffff18ff2fff3480ffff01ff04ffff04ff20ffff04ff2fff808080ffff04ffff02ff3effff04ff02ffff04ff05ffff04ffff02ff2affff04ff02ffff04ff27ffff04ffff02ffff03ff77ffff01ff02ff36ffff04ff02ffff04ff09ffff04ff57ffff04ffff02ff2effff04ff02ffff04ff05ff80808080ff808080808080ffff011d80ff0180ffff04ffff02ffff03ff77ffff0181b7ffff015780ff0180ff808080808080ffff04ff77ff808080808080ffff02ff3affff04ff02ffff04ff05ffff04ffff02ff0bff5f80ffff01ff8080808080808080ffff01ff088080ff0180ffff04ffff01ffffffff4947ff0233ffff0401ff0102ffffff20ff02ffff03ff05ffff01ff02ff32ffff04ff02ffff04ff0dffff04ffff0bff3cffff0bff34ff2480ffff0bff3cffff0bff3cffff0bff34ff2c80ff0980ffff0bff3cff0bffff0bff34ff8080808080ff8080808080ffff010b80ff0180ffff02ffff03ffff22ffff09ffff0dff0580ff2280ffff09ffff0dff0b80ff2280ffff15ff17ffff0181ff8080ffff01ff0bff05ff0bff1780ffff01ff088080ff0180ff02ffff03ff0bffff01ff02ffff03ffff02ff26ffff04ff02ffff04ff13ff80808080ffff01ff02ffff03ffff20ff1780ffff01ff02ffff03ffff09ff81b3ffff01818f80ffff01ff02ff3affff04ff02ffff04ff05ffff04ff1bffff04ff34ff808080808080ffff01ff04ffff04ff23ffff04ffff02ff36ffff04ff02ffff04ff09ffff04ff53ffff04ffff02ff2effff04ff02ffff04ff05ff80808080ff808080808080ff738080ffff02ff3affff04ff02ffff04ff05ffff04ff1bffff04ff34ff8080808080808080ff0180ffff01ff088080ff0180ffff01ff04ff13ffff02ff3affff04ff02ffff04ff05ffff04ff1bffff04ff17ff8080808080808080ff0180ffff01ff02ffff03ff17ff80ffff01ff088080ff018080ff0180ffffff02ffff03ffff09ff09ff3880ffff01ff02ffff03ffff18ff2dffff010180ffff01ff0101ff8080ff0180ff8080ff0180ff0bff3cffff0bff34ff2880ffff0bff3cffff0bff3cffff0bff34ff2c80ff0580ffff0bff3cffff02ff32ffff04ff02ffff04ff07ffff04ffff0bff34ff3480ff8080808080ffff0bff34ff8080808080ffff02ffff03ffff07ff0580ffff01ff0bffff0102ffff02ff2effff04ff02ffff04ff09ff80808080ffff02ff2effff04ff02ffff04ff0dff8080808080ffff01ff0bffff0101ff058080ff0180ff02ffff03ffff21ff17ffff09ff0bff158080ffff01ff04ff30ffff04ff0bff808080ffff01ff088080ff0180ff018080ffff04ffff01ffa07faa3253bfddd1e0decb0906b2dc6247bbc4cf608f58345d173adb63e8b47c9fffa0a14daf55d41ced6419bcd011fbc1f74ab9567fe55340d88435aa6493d628fa47a0eff07522495060c066f66f32acc2a77e3a3e737aca8baea4d1a64ea4cdc13da9ffff04ffff01ff02ffff01ff02ffff01ff02ff3effff04ff02ffff04ff05ffff04ffff02ff2fff5f80ffff04ff80ffff04ffff04ffff04ff0bffff04ff17ff808080ffff01ff808080ffff01ff8080808080808080ffff04ffff01ffffff0233ff04ff0101ffff02ff02ffff03ff05ffff01ff02ff1affff04ff02ffff04ff0dffff04ffff0bff12ffff0bff2cff1480ffff0bff12ffff0bff12ffff0bff2cff3c80ff0980ffff0bff12ff0bffff0bff2cff8080808080ff8080808080ffff010b80ff0180ffff0bff12ffff0bff2cff1080ffff0bff12ffff0bff12ffff0bff2cff3c80ff0580ffff0bff12ffff02ff1affff04ff02ffff04ff07ffff04ffff0bff2cff2c80ff8080808080ffff0bff2cff8080808080ffff02ffff03ffff07ff0580ffff01ff0bffff0102ffff02ff2effff04ff02ffff04ff09ff80808080ffff02ff2effff04ff02ffff04ff0dff8080808080ffff01ff0bffff0101ff058080ff0180ff02ffff03ff0bffff01ff02ffff03ffff09ff23ff1880ffff01ff02ffff03ffff18ff81b3ff2c80ffff01ff02ffff03ffff20ff1780ffff01ff02ff3effff04ff02ffff04ff05ffff04ff1bffff04ff33ffff04ff2fffff04ff5fff8080808080808080ffff01ff088080ff0180ffff01ff04ff13ffff02ff3effff04ff02ffff04ff05ffff04ff1bffff04ff17ffff04ff2fffff04ff5fff80808080808080808080ff0180ffff01ff02ffff03ffff09ff23ffff0181e880ffff01ff02ff3effff04ff02ffff04ff05ffff04ff1bffff04ff17ffff04ffff02ffff03ffff22ffff09ffff02ff2effff04ff02ffff04ff53ff80808080ff82014f80ffff20ff5f8080ffff01ff02ff53ffff04ff818fffff04ff82014fffff04ff81b3ff8080808080ffff01ff088080ff0180ffff04ff2cff8080808080808080ffff01ff04ff13ffff02ff3effff04ff02ffff04ff05ffff04ff1bffff04ff17ffff04ff2fffff04ff5fff80808080808080808080ff018080ff0180ffff01ff04ffff04ff18ffff04ffff02ff16ffff04ff02ffff04ff05ffff04ff27ffff04ffff0bff2cff82014f80ffff04ffff02ff2effff04ff02ffff04ff818fff80808080ffff04ffff0bff2cff0580ff8080808080808080ff378080ff81af8080ff0180ff018080ffff04ffff01a0a04d9f57764f54a43e4030befb4d80026e870519aaa66334aef8304f5d0393c2ffff04ffff01ffa06661ea6604b491118b0f49c932c0f0de2ad815a57b54b6ec8fdbd1b408ae7e2780ffff04ffff01a057bfd1cb0adda3d94315053fda723f2028320faa8338225d99f629e3d46d43a9ffff04ffff01ff02ffff01ff02ffff01ff02ffff03ff0bffff01ff02ffff03ffff09ff05ffff1dff0bffff1effff0bff0bffff02ff06ffff04ff02ffff04ff17ff8080808080808080ffff01ff02ff17ff2f80ffff01ff088080ff0180ffff01ff04ffff04ff04ffff04ff05ffff04ffff02ff06ffff04ff02ffff04ff17ff80808080ff80808080ffff02ff17ff2f808080ff0180ffff04ffff01ff32ff02ffff03ffff07ff0580ffff01ff0bffff0102ffff02ff06ffff04ff02ffff04ff09ff80808080ffff02ff06ffff04ff02ffff04ff0dff8080808080ffff01ff0bffff0101ff058080ff0180ff018080ffff04ffff01b0a132fae32c98cbb7d8f5814c49ee3f0ba6ec2172c5e5f6900655a65cd2157a06a1c6eb89c68c8d2cdcee9506c2217978ff018080ff018080808080ff01808080ffffa0a14daf55d41ced6419bcd011fbc1f74ab9567fe55340d88435aa6493d628fa47ffa01804338c97f989c78d88716206c0f27315f3eb7d59417ab2eacee20f0a7ff60bff0180ff01ffffff80ffff02ffff01ff02ffff01ff02ffff03ff5fffff01ff02ff3affff04ff02ffff04ff0bffff04ff17ffff04ff2fffff04ff5fffff04ff81bfffff04ff82017fffff04ff8202ffffff04ffff02ff05ff8205ff80ff8080808080808080808080ffff01ff04ffff04ff10ffff01ff81ff8080ffff02ff05ff8205ff808080ff0180ffff04ffff01ffffff49ff3f02ff04ff0101ffff02ffff02ffff03ff05ffff01ff02ff2affff04ff02ffff04ff0dffff04ffff0bff12ffff0bff2cff1480ffff0bff12ffff0bff12ffff0bff2cff3c80ff0980ffff0bff12ff0bffff0bff2cff8080808080ff8080808080ffff010b80ff0180ff02ffff03ff05ffff01ff02ffff03ffff02ff3effff04ff02ffff04ff82011fffff04ff27ffff04ff4fff808080808080ffff01ff02ff3affff04ff02ffff04ff0dffff04ff1bffff04ff37ffff04ff6fffff04ff81dfffff04ff8201bfffff04ff82037fffff04ffff04ffff04ff28ffff04ffff0bffff02ff26ffff04ff02ffff04ff11ffff04ffff02ff26ffff04ff02ffff04ff13ffff04ff82027fffff04ffff02ff36ffff04ff02ffff04ff82013fff80808080ffff04ffff02ff36ffff04ff02ffff04ff819fff80808080ffff04ffff02ff36ffff04ff02ffff04ff13ff80808080ff8080808080808080ffff04ffff02ff36ffff04ff02ffff04ff09ff80808080ff808080808080ffff012480ff808080ff8202ff80ff8080808080808080808080ffff01ff088080ff0180ffff018202ff80ff0180ffffff0bff12ffff0bff2cff3880ffff0bff12ffff0bff12ffff0bff2cff3c80ff0580ffff0bff12ffff02ff2affff04ff02ffff04ff07ffff04ffff0bff2cff2c80ff8080808080ffff0bff2cff8080808080ff02ffff03ffff07ff0580ffff01ff0bffff0102ffff02ff36ffff04ff02ffff04ff09ff80808080ffff02ff36ffff04ff02ffff04ff0dff8080808080ffff01ff0bffff0101ff058080ff0180ffff02ffff03ff1bffff01ff02ff2effff04ff02ffff04ffff02ffff03ffff18ffff0101ff1380ffff01ff0bffff0102ff2bff0580ffff01ff0bffff0102ff05ff2b8080ff0180ffff04ffff04ffff17ff13ffff0181ff80ff3b80ff8080808080ffff010580ff0180ff02ffff03ff17ffff01ff02ffff03ffff09ff05ffff02ff2effff04ff02ffff04ff13ffff04ff27ff808080808080ffff01ff02ff3effff04ff02ffff04ff05ffff04ff1bffff04ff37ff808080808080ffff01ff088080ff0180ffff01ff010180ff0180ff018080ffff04ffff01ff01ffff3fffa09502844b542b20256008242b5676246b765d0e4c82714466a1140489e07bf0e880ffff81e8ff0bffffffffa01d1eb374688e3033cbce2514e4fded10ceffe068e663718b8a20716a65019f9180ffa057bfd1cb0adda3d94315053fda723f2028320faa8338225d99f629e3d46d43a980ff808080ffff33ffa0352ef238e8561d0bfc8f754683b4d23ef9f40f7c4b574e333bb52ec81aa0b868ff01ffffa0a14daf55d41ced6419bcd011fbc1f74ab9567fe55340d88435aa6493d628fa47ffa01d1eb374688e3033cbce2514e4fded10ceffe068e663718b8a20716a65019f91ffa0352ef238e8561d0bfc8f754683b4d23ef9f40f7c4b574e333bb52ec81aa0b868808080ffff04ffff01ffffa07faa3253bfddd1e0decb0906b2dc6247bbc4cf608f58345d173adb63e8b47c9fffa07acfcbd1ed73bfe2b698508f4ea5ed353c60ace154360272ce91f9ab0c8423c3a0eff07522495060c066f66f32acc2a77e3a3e737aca8baea4d1a64ea4cdc13da980ffff04ffff01ffa0a04d9f57764f54a43e4030befb4d80026e870519aaa66334aef8304f5d0393c280ffff04ffff01ffffa06cae87c81f9edf8516076a9eb56a354ced636998a9f40b278c7bfddfb655df568080ff018080808080ffff80ff80ff80ff80ff8080808080877a8d3055ad9746e85b725221c78616af1a7b223a32be868d7b9135fbb4da0379307fa3073a958782d5db985425974a125117ae957b9074c0ee548bd4dfdd7ed19cbe9974a838383b51e19060ab6c2a7a83f676346125a288a6b6519e7aa148",  # noqa
        "taker": [
            {
                "store_id": "7acfcbd1ed73bfe2b698508f4ea5ed353c60ace154360272ce91f9ab0c8423c3",
                "inclusions": [{"key": "10", "value": "0510"}],
            }
        ],
        "maker": [
            {
                "store_id": "a14daf55d41ced6419bcd011fbc1f74ab9567fe55340d88435aa6493d628fa47",
                "proofs": [
                    {
                        "key": "10",
                        "value": "0510",
                        "node_hash": "6cae87c81f9edf8516076a9eb56a354ced636998a9f40b278c7bfddfb655df56",
                        "layers": [
                            {
                                "other_hash_side": "right",
                                "other_hash": "9e4574191777193c145c7e09eb6394501f81dee6eb1b05f0881bb478828cb9ea",
                                "combined_hash": "fbd72dad09a493adff38e71fb47cf331d4355f2671751392e2b96420cfb7c140",
                            },
                            {
                                "other_hash_side": "left",
                                "other_hash": "9daec46b6819e836d66144119dd084765cfe7ed9ac3222c0c0f64590a4a43b3a",
                                "combined_hash": "7419ef13c946053805fff6d5741bfc770ef901dbf6048ca9b6248c12179c1d6c",
                            },
                            {
                                "other_hash_side": "left",
                                "other_hash": "a624e12b8db06e55dcf520cedf4ff744c3aac35ebeb0b05a0f63bcb41ba8b221",
                                "combined_hash": "c4f1ff4d8f699320060b294a12c71118e5921b3e8e74b3fbdd410b1abe2a114e",
                            },
                            {
                                "other_hash_side": "right",
                                "other_hash": "bcff6f16886339a196a2f6c842ad6d350a8579d123eb8602a0a85965ba25d671",
                                "combined_hash": "1d1eb374688e3033cbce2514e4fded10ceffe068e663718b8a20716a65019f91",
                            },
                        ],
                    }
                ],
            }
        ],
    },
    maker_inclusions=[{"key": b"\x10".hex(), "value": b"\x05\x10".hex()}],
    taker_inclusions=[{"key": b"\x10".hex(), "value": b"\x05\x10".hex()}],
    trade_id="57e31189153fca54e70207c02bf27b8e271fcbfa1fac8076474a9a1cc04d3b63",
    maker_root_history=[
        bytes32.from_hexstr("6661ea6604b491118b0f49c932c0f0de2ad815a57b54b6ec8fdbd1b408ae7e27"),
        bytes32.from_hexstr("1d1eb374688e3033cbce2514e4fded10ceffe068e663718b8a20716a65019f91"),
    ],
    taker_root_history=[
        bytes32.from_hexstr("42f08ebc0578f2cec7a9ad1c3038e74e0f30eba5c2f4cb1ee1c8fdb682c19dbb"),
        bytes32.from_hexstr("87ebc7585e5b291203c318a7be96ca9cdfd5ddfc9cc2a97f55a3eddb49f0c74e"),
    ],
)


make_two_take_one_reference = MakeAndTakeReference(
    entries_to_insert=10,
    make_offer_response={
        "trade_id": "04ea501a3344c1c4c7aedf50ec2751d69d2ff09bd6caeb1ea529071225f413bc",
        "offer": "00000003000000000000000000000000000000000000000000000000000000000000000052eba05592a7cbe77b4b1552cacec440b20d523d08a6be917c9213dc34f3033a0000000000000000ff02ffff01ff02ffff01ff02ffff03ffff18ff2fff3480ffff01ff04ffff04ff20ffff04ff2fff808080ffff04ffff02ff3effff04ff02ffff04ff05ffff04ffff02ff2affff04ff02ffff04ff27ffff04ffff02ffff03ff77ffff01ff02ff36ffff04ff02ffff04ff09ffff04ff57ffff04ffff02ff2effff04ff02ffff04ff05ff80808080ff808080808080ffff011d80ff0180ffff04ffff02ffff03ff77ffff0181b7ffff015780ff0180ff808080808080ffff04ff77ff808080808080ffff02ff3affff04ff02ffff04ff05ffff04ffff02ff0bff5f80ffff01ff8080808080808080ffff01ff088080ff0180ffff04ffff01ffffffff4947ff0233ffff0401ff0102ffffff20ff02ffff03ff05ffff01ff02ff32ffff04ff02ffff04ff0dffff04ffff0bff3cffff0bff34ff2480ffff0bff3cffff0bff3cffff0bff34ff2c80ff0980ffff0bff3cff0bffff0bff34ff8080808080ff8080808080ffff010b80ff0180ffff02ffff03ffff22ffff09ffff0dff0580ff2280ffff09ffff0dff0b80ff2280ffff15ff17ffff0181ff8080ffff01ff0bff05ff0bff1780ffff01ff088080ff0180ff02ffff03ff0bffff01ff02ffff03ffff02ff26ffff04ff02ffff04ff13ff80808080ffff01ff02ffff03ffff20ff1780ffff01ff02ffff03ffff09ff81b3ffff01818f80ffff01ff02ff3affff04ff02ffff04ff05ffff04ff1bffff04ff34ff808080808080ffff01ff04ffff04ff23ffff04ffff02ff36ffff04ff02ffff04ff09ffff04ff53ffff04ffff02ff2effff04ff02ffff04ff05ff80808080ff808080808080ff738080ffff02ff3affff04ff02ffff04ff05ffff04ff1bffff04ff34ff8080808080808080ff0180ffff01ff088080ff0180ffff01ff04ff13ffff02ff3affff04ff02ffff04ff05ffff04ff1bffff04ff17ff8080808080808080ff0180ffff01ff02ffff03ff17ff80ffff01ff088080ff018080ff0180ffffff02ffff03ffff09ff09ff3880ffff01ff02ffff03ffff18ff2dffff010180ffff01ff0101ff8080ff0180ff8080ff0180ff0bff3cffff0bff34ff2880ffff0bff3cffff0bff3cffff0bff34ff2c80ff0580ffff0bff3cffff02ff32ffff04ff02ffff04ff07ffff04ffff0bff34ff3480ff8080808080ffff0bff34ff8080808080ffff02ffff03ffff07ff0580ffff01ff0bffff0102ffff02ff2effff04ff02ffff04ff09ff80808080ffff02ff2effff04ff02ffff04ff0dff8080808080ffff01ff0bffff0101ff058080ff0180ff02ffff03ffff21ff17ffff09ff0bff158080ffff01ff04ff30ffff04ff0bff808080ffff01ff088080ff0180ff018080ffff04ffff01ffa07faa3253bfddd1e0decb0906b2dc6247bbc4cf608f58345d173adb63e8b47c9fffa07acfcbd1ed73bfe2b698508f4ea5ed353c60ace154360272ce91f9ab0c8423c3a0eff07522495060c066f66f32acc2a77e3a3e737aca8baea4d1a64ea4cdc13da9ffff04ffff01ff02ffff01ff02ffff01ff02ff3effff04ff02ffff04ff05ffff04ffff02ff2fff5f80ffff04ff80ffff04ffff04ffff04ff0bffff04ff17ff808080ffff01ff808080ffff01ff8080808080808080ffff04ffff01ffffff0233ff04ff0101ffff02ff02ffff03ff05ffff01ff02ff1affff04ff02ffff04ff0dffff04ffff0bff12ffff0bff2cff1480ffff0bff12ffff0bff12ffff0bff2cff3c80ff0980ffff0bff12ff0bffff0bff2cff8080808080ff8080808080ffff010b80ff0180ffff0bff12ffff0bff2cff1080ffff0bff12ffff0bff12ffff0bff2cff3c80ff0580ffff0bff12ffff02ff1affff04ff02ffff04ff07ffff04ffff0bff2cff2c80ff8080808080ffff0bff2cff8080808080ffff02ffff03ffff07ff0580ffff01ff0bffff0102ffff02ff2effff04ff02ffff04ff09ff80808080ffff02ff2effff04ff02ffff04ff0dff8080808080ffff01ff0bffff0101ff058080ff0180ff02ffff03ff0bffff01ff02ffff03ffff09ff23ff1880ffff01ff02ffff03ffff18ff81b3ff2c80ffff01ff02ffff03ffff20ff1780ffff01ff02ff3effff04ff02ffff04ff05ffff04ff1bffff04ff33ffff04ff2fffff04ff5fff8080808080808080ffff01ff088080ff0180ffff01ff04ff13ffff02ff3effff04ff02ffff04ff05ffff04ff1bffff04ff17ffff04ff2fffff04ff5fff80808080808080808080ff0180ffff01ff02ffff03ffff09ff23ffff0181e880ffff01ff02ff3effff04ff02ffff04ff05ffff04ff1bffff04ff17ffff04ffff02ffff03ffff22ffff09ffff02ff2effff04ff02ffff04ff53ff80808080ff82014f80ffff20ff5f8080ffff01ff02ff53ffff04ff818fffff04ff82014fffff04ff81b3ff8080808080ffff01ff088080ff0180ffff04ff2cff8080808080808080ffff01ff04ff13ffff02ff3effff04ff02ffff04ff05ffff04ff1bffff04ff17ffff04ff2fffff04ff5fff80808080808080808080ff018080ff0180ffff01ff04ffff04ff18ffff04ffff02ff16ffff04ff02ffff04ff05ffff04ff27ffff04ffff0bff2cff82014f80ffff04ffff02ff2effff04ff02ffff04ff818fff80808080ffff04ffff0bff2cff0580ff8080808080808080ff378080ff81af8080ff0180ff018080ffff04ffff01a0a04d9f57764f54a43e4030befb4d80026e870519aaa66334aef8304f5d0393c2ffff04ffff01ffa042f08ebc0578f2cec7a9ad1c3038e74e0f30eba5c2f4cb1ee1c8fdb682c19dbb80ffff04ffff01a057bfd1cb0adda3d94315053fda723f2028320faa8338225d99f629e3d46d43a9ffff04ffff01ff02ffff01ff02ff0affff04ff02ffff04ff03ff80808080ffff04ffff01ffff333effff02ffff03ff05ffff01ff04ffff04ff0cffff04ffff02ff1effff04ff02ffff04ff09ff80808080ff808080ffff02ff16ffff04ff02ffff04ff19ffff04ffff02ff0affff04ff02ffff04ff0dff80808080ff808080808080ff8080ff0180ffff02ffff03ff05ffff01ff02ffff03ffff15ff29ff8080ffff01ff04ffff04ff08ff0980ffff02ff16ffff04ff02ffff04ff0dffff04ff0bff808080808080ffff01ff088080ff0180ffff010b80ff0180ff02ffff03ffff07ff0580ffff01ff0bffff0102ffff02ff1effff04ff02ffff04ff09ff80808080ffff02ff1effff04ff02ffff04ff0dff8080808080ffff01ff0bffff0101ff058080ff0180ff018080ff018080808080ff01808080ffffa00000000000000000000000000000000000000000000000000000000000000000ffffa00000000000000000000000000000000000000000000000000000000000000000ff01ff80808080ca2e21c90d263e63b73d449a3f8d57b9458846f7af27d9a61a515395fa14071e69c05748eab24bce907ef7840c14873f1e668bda10c7aab57e25bb7895a88db20000000000000001ff02ffff01ff02ffff01ff02ffff03ffff18ff2fff3480ffff01ff04ffff04ff20ffff04ff2fff808080ffff04ffff02ff3effff04ff02ffff04ff05ffff04ffff02ff2affff04ff02ffff04ff27ffff04ffff02ffff03ff77ffff01ff02ff36ffff04ff02ffff04ff09ffff04ff57ffff04ffff02ff2effff04ff02ffff04ff05ff80808080ff808080808080ffff011d80ff0180ffff04ffff02ffff03ff77ffff0181b7ffff015780ff0180ff808080808080ffff04ff77ff808080808080ffff02ff3affff04ff02ffff04ff05ffff04ffff02ff0bff5f80ffff01ff8080808080808080ffff01ff088080ff0180ffff04ffff01ffffffff4947ff0233ffff0401ff0102ffffff20ff02ffff03ff05ffff01ff02ff32ffff04ff02ffff04ff0dffff04ffff0bff3cffff0bff34ff2480ffff0bff3cffff0bff3cffff0bff34ff2c80ff0980ffff0bff3cff0bffff0bff34ff8080808080ff8080808080ffff010b80ff0180ffff02ffff03ffff22ffff09ffff0dff0580ff2280ffff09ffff0dff0b80ff2280ffff15ff17ffff0181ff8080ffff01ff0bff05ff0bff1780ffff01ff088080ff0180ff02ffff03ff0bffff01ff02ffff03ffff02ff26ffff04ff02ffff04ff13ff80808080ffff01ff02ffff03ffff20ff1780ffff01ff02ffff03ffff09ff81b3ffff01818f80ffff01ff02ff3affff04ff02ffff04ff05ffff04ff1bffff04ff34ff808080808080ffff01ff04ffff04ff23ffff04ffff02ff36ffff04ff02ffff04ff09ffff04ff53ffff04ffff02ff2effff04ff02ffff04ff05ff80808080ff808080808080ff738080ffff02ff3affff04ff02ffff04ff05ffff04ff1bffff04ff34ff8080808080808080ff0180ffff01ff088080ff0180ffff01ff04ff13ffff02ff3affff04ff02ffff04ff05ffff04ff1bffff04ff17ff8080808080808080ff0180ffff01ff02ffff03ff17ff80ffff01ff088080ff018080ff0180ffffff02ffff03ffff09ff09ff3880ffff01ff02ffff03ffff18ff2dffff010180ffff01ff0101ff8080ff0180ff8080ff0180ff0bff3cffff0bff34ff2880ffff0bff3cffff0bff3cffff0bff34ff2c80ff0580ffff0bff3cffff02ff32ffff04ff02ffff04ff07ffff04ffff0bff34ff3480ff8080808080ffff0bff34ff8080808080ffff02ffff03ffff07ff0580ffff01ff0bffff0102ffff02ff2effff04ff02ffff04ff09ff80808080ffff02ff2effff04ff02ffff04ff0dff8080808080ffff01ff0bffff0101ff058080ff0180ff02ffff03ffff21ff17ffff09ff0bff158080ffff01ff04ff30ffff04ff0bff808080ffff01ff088080ff0180ff018080ffff04ffff01ffa07faa3253bfddd1e0decb0906b2dc6247bbc4cf608f58345d173adb63e8b47c9fffa0a14daf55d41ced6419bcd011fbc1f74ab9567fe55340d88435aa6493d628fa47a0eff07522495060c066f66f32acc2a77e3a3e737aca8baea4d1a64ea4cdc13da9ffff04ffff01ff02ffff01ff02ffff01ff02ff3effff04ff02ffff04ff05ffff04ffff02ff2fff5f80ffff04ff80ffff04ffff04ffff04ff0bffff04ff17ff808080ffff01ff808080ffff01ff8080808080808080ffff04ffff01ffffff0233ff04ff0101ffff02ff02ffff03ff05ffff01ff02ff1affff04ff02ffff04ff0dffff04ffff0bff12ffff0bff2cff1480ffff0bff12ffff0bff12ffff0bff2cff3c80ff0980ffff0bff12ff0bffff0bff2cff8080808080ff8080808080ffff010b80ff0180ffff0bff12ffff0bff2cff1080ffff0bff12ffff0bff12ffff0bff2cff3c80ff0580ffff0bff12ffff02ff1affff04ff02ffff04ff07ffff04ffff0bff2cff2c80ff8080808080ffff0bff2cff8080808080ffff02ffff03ffff07ff0580ffff01ff0bffff0102ffff02ff2effff04ff02ffff04ff09ff80808080ffff02ff2effff04ff02ffff04ff0dff8080808080ffff01ff0bffff0101ff058080ff0180ff02ffff03ff0bffff01ff02ffff03ffff09ff23ff1880ffff01ff02ffff03ffff18ff81b3ff2c80ffff01ff02ffff03ffff20ff1780ffff01ff02ff3effff04ff02ffff04ff05ffff04ff1bffff04ff33ffff04ff2fffff04ff5fff8080808080808080ffff01ff088080ff0180ffff01ff04ff13ffff02ff3effff04ff02ffff04ff05ffff04ff1bffff04ff17ffff04ff2fffff04ff5fff80808080808080808080ff0180ffff01ff02ffff03ffff09ff23ffff0181e880ffff01ff02ff3effff04ff02ffff04ff05ffff04ff1bffff04ff17ffff04ffff02ffff03ffff22ffff09ffff02ff2effff04ff02ffff04ff53ff80808080ff82014f80ffff20ff5f8080ffff01ff02ff53ffff04ff818fffff04ff82014fffff04ff81b3ff8080808080ffff01ff088080ff0180ffff04ff2cff8080808080808080ffff01ff04ff13ffff02ff3effff04ff02ffff04ff05ffff04ff1bffff04ff17ffff04ff2fffff04ff5fff80808080808080808080ff018080ff0180ffff01ff04ffff04ff18ffff04ffff02ff16ffff04ff02ffff04ff05ffff04ff27ffff04ffff0bff2cff82014f80ffff04ffff02ff2effff04ff02ffff04ff818fff80808080ffff04ffff0bff2cff0580ff8080808080808080ff378080ff81af8080ff0180ff018080ffff04ffff01a0a04d9f57764f54a43e4030befb4d80026e870519aaa66334aef8304f5d0393c2ffff04ffff01ffa0043fed6d67961e36db2900b6aab24aa68be529c4e632aace486fbea1b26dc70e80ffff04ffff01a057bfd1cb0adda3d94315053fda723f2028320faa8338225d99f629e3d46d43a9ffff04ffff01ff01ffff33ffa0c842b1a384b8633ac25d0f12bd7b614f86a77642ab6426418750f2b0b86bab2aff01ffffa0a14daf55d41ced6419bcd011fbc1f74ab9567fe55340d88435aa6493d628fa47ffa0043fed6d67961e36db2900b6aab24aa68be529c4e632aace486fbea1b26dc70effa0c842b1a384b8633ac25d0f12bd7b614f86a77642ab6426418750f2b0b86bab2a8080ffff3eff248080ff018080808080ff01808080ffffa032dbe6d545f24635c7871ea53c623c358d7cea8f5e27a983ba6e5c0bf35fa243ffa08c4aebb18e8ce08405083c3d90a29f30239865142e2dcbca5393f40df9e3821dff0180ff01ffff80808032dbe6d545f24635c7871ea53c623c358d7cea8f5e27a983ba6e5c0bf35fa243aa064e96a86637d8f5ebe153dc8645d29f43bee762d5ec10d06c8617fa60b8c50000000000000001ff02ffff01ff02ffff01ff02ffff03ffff18ff2fff3480ffff01ff04ffff04ff20ffff04ff2fff808080ffff04ffff02ff3effff04ff02ffff04ff05ffff04ffff02ff2affff04ff02ffff04ff27ffff04ffff02ffff03ff77ffff01ff02ff36ffff04ff02ffff04ff09ffff04ff57ffff04ffff02ff2effff04ff02ffff04ff05ff80808080ff808080808080ffff011d80ff0180ffff04ffff02ffff03ff77ffff0181b7ffff015780ff0180ff808080808080ffff04ff77ff808080808080ffff02ff3affff04ff02ffff04ff05ffff04ffff02ff0bff5f80ffff01ff8080808080808080ffff01ff088080ff0180ffff04ffff01ffffffff4947ff0233ffff0401ff0102ffffff20ff02ffff03ff05ffff01ff02ff32ffff04ff02ffff04ff0dffff04ffff0bff3cffff0bff34ff2480ffff0bff3cffff0bff3cffff0bff34ff2c80ff0980ffff0bff3cff0bffff0bff34ff8080808080ff8080808080ffff010b80ff0180ffff02ffff03ffff22ffff09ffff0dff0580ff2280ffff09ffff0dff0b80ff2280ffff15ff17ffff0181ff8080ffff01ff0bff05ff0bff1780ffff01ff088080ff0180ff02ffff03ff0bffff01ff02ffff03ffff02ff26ffff04ff02ffff04ff13ff80808080ffff01ff02ffff03ffff20ff1780ffff01ff02ffff03ffff09ff81b3ffff01818f80ffff01ff02ff3affff04ff02ffff04ff05ffff04ff1bffff04ff34ff808080808080ffff01ff04ffff04ff23ffff04ffff02ff36ffff04ff02ffff04ff09ffff04ff53ffff04ffff02ff2effff04ff02ffff04ff05ff80808080ff808080808080ff738080ffff02ff3affff04ff02ffff04ff05ffff04ff1bffff04ff34ff8080808080808080ff0180ffff01ff088080ff0180ffff01ff04ff13ffff02ff3affff04ff02ffff04ff05ffff04ff1bffff04ff17ff8080808080808080ff0180ffff01ff02ffff03ff17ff80ffff01ff088080ff018080ff0180ffffff02ffff03ffff09ff09ff3880ffff01ff02ffff03ffff18ff2dffff010180ffff01ff0101ff8080ff0180ff8080ff0180ff0bff3cffff0bff34ff2880ffff0bff3cffff0bff3cffff0bff34ff2c80ff0580ffff0bff3cffff02ff32ffff04ff02ffff04ff07ffff04ffff0bff34ff3480ff8080808080ffff0bff34ff8080808080ffff02ffff03ffff07ff0580ffff01ff0bffff0102ffff02ff2effff04ff02ffff04ff09ff80808080ffff02ff2effff04ff02ffff04ff0dff8080808080ffff01ff0bffff0101ff058080ff0180ff02ffff03ffff21ff17ffff09ff0bff158080ffff01ff04ff30ffff04ff0bff808080ffff01ff088080ff0180ff018080ffff04ffff01ffa07faa3253bfddd1e0decb0906b2dc6247bbc4cf608f58345d173adb63e8b47c9fffa0a14daf55d41ced6419bcd011fbc1f74ab9567fe55340d88435aa6493d628fa47a0eff07522495060c066f66f32acc2a77e3a3e737aca8baea4d1a64ea4cdc13da9ffff04ffff01ff02ffff01ff02ffff01ff02ff3effff04ff02ffff04ff05ffff04ffff02ff2fff5f80ffff04ff80ffff04ffff04ffff04ff0bffff04ff17ff808080ffff01ff808080ffff01ff8080808080808080ffff04ffff01ffffff0233ff04ff0101ffff02ff02ffff03ff05ffff01ff02ff1affff04ff02ffff04ff0dffff04ffff0bff12ffff0bff2cff1480ffff0bff12ffff0bff12ffff0bff2cff3c80ff0980ffff0bff12ff0bffff0bff2cff8080808080ff8080808080ffff010b80ff0180ffff0bff12ffff0bff2cff1080ffff0bff12ffff0bff12ffff0bff2cff3c80ff0580ffff0bff12ffff02ff1affff04ff02ffff04ff07ffff04ffff0bff2cff2c80ff8080808080ffff0bff2cff8080808080ffff02ffff03ffff07ff0580ffff01ff0bffff0102ffff02ff2effff04ff02ffff04ff09ff80808080ffff02ff2effff04ff02ffff04ff0dff8080808080ffff01ff0bffff0101ff058080ff0180ff02ffff03ff0bffff01ff02ffff03ffff09ff23ff1880ffff01ff02ffff03ffff18ff81b3ff2c80ffff01ff02ffff03ffff20ff1780ffff01ff02ff3effff04ff02ffff04ff05ffff04ff1bffff04ff33ffff04ff2fffff04ff5fff8080808080808080ffff01ff088080ff0180ffff01ff04ff13ffff02ff3effff04ff02ffff04ff05ffff04ff1bffff04ff17ffff04ff2fffff04ff5fff80808080808080808080ff0180ffff01ff02ffff03ffff09ff23ffff0181e880ffff01ff02ff3effff04ff02ffff04ff05ffff04ff1bffff04ff17ffff04ffff02ffff03ffff22ffff09ffff02ff2effff04ff02ffff04ff53ff80808080ff82014f80ffff20ff5f8080ffff01ff02ff53ffff04ff818fffff04ff82014fffff04ff81b3ff8080808080ffff01ff088080ff0180ffff04ff2cff8080808080808080ffff01ff04ff13ffff02ff3effff04ff02ffff04ff05ffff04ff1bffff04ff17ffff04ff2fffff04ff5fff80808080808080808080ff018080ff0180ffff01ff04ffff04ff18ffff04ffff02ff16ffff04ff02ffff04ff05ffff04ff27ffff04ffff0bff2cff82014f80ffff04ffff02ff2effff04ff02ffff04ff818fff80808080ffff04ffff0bff2cff0580ff8080808080808080ff378080ff81af8080ff0180ff018080ffff04ffff01a0a04d9f57764f54a43e4030befb4d80026e870519aaa66334aef8304f5d0393c2ffff04ffff01ffa06661ea6604b491118b0f49c932c0f0de2ad815a57b54b6ec8fdbd1b408ae7e2780ffff04ffff01a057bfd1cb0adda3d94315053fda723f2028320faa8338225d99f629e3d46d43a9ffff04ffff01ff02ffff01ff02ffff01ff02ffff03ff0bffff01ff02ffff03ffff09ff05ffff1dff0bffff1effff0bff0bffff02ff06ffff04ff02ffff04ff17ff8080808080808080ffff01ff02ff17ff2f80ffff01ff088080ff0180ffff01ff04ffff04ff04ffff04ff05ffff04ffff02ff06ffff04ff02ffff04ff17ff80808080ff80808080ffff02ff17ff2f808080ff0180ffff04ffff01ff32ff02ffff03ffff07ff0580ffff01ff0bffff0102ffff02ff06ffff04ff02ffff04ff09ff80808080ffff02ff06ffff04ff02ffff04ff0dff8080808080ffff01ff0bffff0101ff058080ff0180ff018080ffff04ffff01b0a132fae32c98cbb7d8f5814c49ee3f0ba6ec2172c5e5f6900655a65cd2157a06a1c6eb89c68c8d2cdcee9506c2217978ff018080ff018080808080ff01808080ffffa0a14daf55d41ced6419bcd011fbc1f74ab9567fe55340d88435aa6493d628fa47ffa01804338c97f989c78d88716206c0f27315f3eb7d59417ab2eacee20f0a7ff60bff0180ff01ffffff80ffff02ffff01ff02ffff01ff02ffff03ff5fffff01ff02ff3affff04ff02ffff04ff0bffff04ff17ffff04ff2fffff04ff5fffff04ff81bfffff04ff82017fffff04ff8202ffffff04ffff02ff05ff8205ff80ff8080808080808080808080ffff01ff04ffff04ff10ffff01ff81ff8080ffff02ff05ff8205ff808080ff0180ffff04ffff01ffffff49ff3f02ff04ff0101ffff02ffff02ffff03ff05ffff01ff02ff2affff04ff02ffff04ff0dffff04ffff0bff12ffff0bff2cff1480ffff0bff12ffff0bff12ffff0bff2cff3c80ff0980ffff0bff12ff0bffff0bff2cff8080808080ff8080808080ffff010b80ff0180ff02ffff03ff05ffff01ff02ffff03ffff02ff3effff04ff02ffff04ff82011fffff04ff27ffff04ff4fff808080808080ffff01ff02ff3affff04ff02ffff04ff0dffff04ff1bffff04ff37ffff04ff6fffff04ff81dfffff04ff8201bfffff04ff82037fffff04ffff04ffff04ff28ffff04ffff0bffff02ff26ffff04ff02ffff04ff11ffff04ffff02ff26ffff04ff02ffff04ff13ffff04ff82027fffff04ffff02ff36ffff04ff02ffff04ff82013fff80808080ffff04ffff02ff36ffff04ff02ffff04ff819fff80808080ffff04ffff02ff36ffff04ff02ffff04ff13ff80808080ff8080808080808080ffff04ffff02ff36ffff04ff02ffff04ff09ff80808080ff808080808080ffff012480ff808080ff8202ff80ff8080808080808080808080ffff01ff088080ff0180ffff018202ff80ff0180ffffff0bff12ffff0bff2cff3880ffff0bff12ffff0bff12ffff0bff2cff3c80ff0580ffff0bff12ffff02ff2affff04ff02ffff04ff07ffff04ffff0bff2cff2c80ff8080808080ffff0bff2cff8080808080ff02ffff03ffff07ff0580ffff01ff0bffff0102ffff02ff36ffff04ff02ffff04ff09ff80808080ffff02ff36ffff04ff02ffff04ff0dff8080808080ffff01ff0bffff0101ff058080ff0180ffff02ffff03ff1bffff01ff02ff2effff04ff02ffff04ffff02ffff03ffff18ffff0101ff1380ffff01ff0bffff0102ff2bff0580ffff01ff0bffff0102ff05ff2b8080ff0180ffff04ffff04ffff17ff13ffff0181ff80ff3b80ff8080808080ffff010580ff0180ff02ffff03ff17ffff01ff02ffff03ffff09ff05ffff02ff2effff04ff02ffff04ff13ffff04ff27ff808080808080ffff01ff02ff3effff04ff02ffff04ff05ffff04ff1bffff04ff37ff808080808080ffff01ff088080ff0180ffff01ff010180ff0180ff018080ffff04ffff01ff01ffff3fffa0890bd0a05cc152c27a3a72348d59e9c5fb46c18da8f32948f1f2143b35014aca80ffff81e8ff0bffffffffa0043fed6d67961e36db2900b6aab24aa68be529c4e632aace486fbea1b26dc70e80ffa057bfd1cb0adda3d94315053fda723f2028320faa8338225d99f629e3d46d43a980ff808080ffff33ffa09130956ec241f3c4f8807f6889e65025947fbd7bb757d8df0ba2640e293bcc60ff01ffffa0a14daf55d41ced6419bcd011fbc1f74ab9567fe55340d88435aa6493d628fa47ffa0043fed6d67961e36db2900b6aab24aa68be529c4e632aace486fbea1b26dc70effa09130956ec241f3c4f8807f6889e65025947fbd7bb757d8df0ba2640e293bcc60808080ffff04ffff01ffffa07faa3253bfddd1e0decb0906b2dc6247bbc4cf608f58345d173adb63e8b47c9fffa07acfcbd1ed73bfe2b698508f4ea5ed353c60ace154360272ce91f9ab0c8423c3a0eff07522495060c066f66f32acc2a77e3a3e737aca8baea4d1a64ea4cdc13da980ffff04ffff01ffa0a04d9f57764f54a43e4030befb4d80026e870519aaa66334aef8304f5d0393c280ffff04ffff01ffffa07f3e180acdf046f955d3440bb3a16dfd6f5a46c809cee98e7514127327b1cab58080ff018080808080ffff80ff80ff80ff80ff8080808080952dd3e68ea36950708547ddc57bea7a97d9e7a2d5c7921be7c72be43abc432406b6b1786e3a52b6a5dc53159409e55703d00eb60ca407a2712a5b637bc3599a0073d7c9a6009c16547f5fae0f8932002d5318fa4f2f4a9f19ab3f7362118230",  # noqa
        "taker": [
            {
                "store_id": "7acfcbd1ed73bfe2b698508f4ea5ed353c60ace154360272ce91f9ab0c8423c3",
                "inclusions": [{"key": "10", "value": "0210"}],
            }
        ],
        "maker": [
            {
                "store_id": "a14daf55d41ced6419bcd011fbc1f74ab9567fe55340d88435aa6493d628fa47",
                "proofs": [
                    {
                        "key": "10",
                        "value": "0110",
                        "node_hash": "de4ec93c032f5117d8af076dfc86faa5987a6c0b1d52ffc9cf0dfa43989d8c58",
                        "layers": [
                            {
                                "other_hash_side": "left",
                                "other_hash": "1c8ab812b97f5a9da0ba4be2380104810fe5c8022efe9b9e2c9d188fc3537434",
                                "combined_hash": "d340000b3a6717a5a8d42b24516ff69430235c771f8a527554b357b7f03c6de0",
                            },
                            {
                                "other_hash_side": "right",
                                "other_hash": "54e8b4cac761778f396840b343c0f1cb0e1fd0c9927d48d2f0d09a7a6f225126",
                                "combined_hash": "7676004a15439e4e8345d0f9f3a15500805b3447285904b7bcd7d14e27381d2e",
                            },
                            {
                                "other_hash_side": "right",
                                "other_hash": "e24b5bf6fa30a0fb836b369a471c957afcf8c2c39521f9ffd0b45aa9f172e8b9",
                                "combined_hash": "cf98873e50b9e84485c5b6729b6023e24140a7c019efe06ee594256e8f8bf523",
                            },
                            {
                                "other_hash_side": "right",
                                "other_hash": "bcff6f16886339a196a2f6c842ad6d350a8579d123eb8602a0a85965ba25d671",
                                "combined_hash": "043fed6d67961e36db2900b6aab24aa68be529c4e632aace486fbea1b26dc70e",
                            },
                        ],
                    },
                    {
                        "key": "11",
                        "value": "0111",
                        "node_hash": "e866daa84d1785d1e1e3b228e2fd50031342e7501c08a074965da3d4f5ca4be2",
                        "layers": [
                            {
                                "other_hash_side": "left",
                                "other_hash": "9daec46b6819e836d66144119dd084765cfe7ed9ac3222c0c0f64590a4a43b3a",
                                "combined_hash": "dfa8a2f284a05d6974096f138ec2a66086065ec2fbec7e564b367bb15e81d75d",
                            },
                            {
                                "other_hash_side": "right",
                                "other_hash": "9e4574191777193c145c7e09eb6394501f81dee6eb1b05f0881bb478828cb9ea",
                                "combined_hash": "e24b5bf6fa30a0fb836b369a471c957afcf8c2c39521f9ffd0b45aa9f172e8b9",
                            },
                            {
                                "other_hash_side": "left",
                                "other_hash": "7676004a15439e4e8345d0f9f3a15500805b3447285904b7bcd7d14e27381d2e",
                                "combined_hash": "cf98873e50b9e84485c5b6729b6023e24140a7c019efe06ee594256e8f8bf523",
                            },
                            {
                                "other_hash_side": "right",
                                "other_hash": "bcff6f16886339a196a2f6c842ad6d350a8579d123eb8602a0a85965ba25d671",
                                "combined_hash": "043fed6d67961e36db2900b6aab24aa68be529c4e632aace486fbea1b26dc70e",
                            },
                        ],
                    },
                ],
            }
        ],
    },
    maker_inclusions=[
        {"key": b"\x10".hex(), "value": b"\x01\x10".hex()},
        {"key": b"\x11".hex(), "value": b"\x01\x11".hex()},
    ],
    taker_inclusions=[{"key": b"\x10".hex(), "value": b"\x02\x10".hex()}],
    trade_id="4f5412917a22233fa6186013392144bc469d23576d108b98faa9c7e76d036af4",
    maker_root_history=[
        bytes32.from_hexstr("6661ea6604b491118b0f49c932c0f0de2ad815a57b54b6ec8fdbd1b408ae7e27"),
        bytes32.from_hexstr("043fed6d67961e36db2900b6aab24aa68be529c4e632aace486fbea1b26dc70e"),
    ],
    taker_root_history=[
        bytes32.from_hexstr("42f08ebc0578f2cec7a9ad1c3038e74e0f30eba5c2f4cb1ee1c8fdb682c19dbb"),
        bytes32.from_hexstr("eeb63ac765065d2ee161e1c059c8188ef809e1c3ed8739bad5bfee2c2ee1c742"),
    ],
)


make_one_take_two_reference = MakeAndTakeReference(
    entries_to_insert=10,
    make_offer_response={
        "trade_id": "fa88e673fd1235efd43c1ef4f2957c88f7dcd0b2cfd5bde54a65d52d148ce670",
        "offer": "00000003000000000000000000000000000000000000000000000000000000000000000052eba05592a7cbe77b4b1552cacec440b20d523d08a6be917c9213dc34f3033a0000000000000000ff02ffff01ff02ffff01ff02ffff03ffff18ff2fff3480ffff01ff04ffff04ff20ffff04ff2fff808080ffff04ffff02ff3effff04ff02ffff04ff05ffff04ffff02ff2affff04ff02ffff04ff27ffff04ffff02ffff03ff77ffff01ff02ff36ffff04ff02ffff04ff09ffff04ff57ffff04ffff02ff2effff04ff02ffff04ff05ff80808080ff808080808080ffff011d80ff0180ffff04ffff02ffff03ff77ffff0181b7ffff015780ff0180ff808080808080ffff04ff77ff808080808080ffff02ff3affff04ff02ffff04ff05ffff04ffff02ff0bff5f80ffff01ff8080808080808080ffff01ff088080ff0180ffff04ffff01ffffffff4947ff0233ffff0401ff0102ffffff20ff02ffff03ff05ffff01ff02ff32ffff04ff02ffff04ff0dffff04ffff0bff3cffff0bff34ff2480ffff0bff3cffff0bff3cffff0bff34ff2c80ff0980ffff0bff3cff0bffff0bff34ff8080808080ff8080808080ffff010b80ff0180ffff02ffff03ffff22ffff09ffff0dff0580ff2280ffff09ffff0dff0b80ff2280ffff15ff17ffff0181ff8080ffff01ff0bff05ff0bff1780ffff01ff088080ff0180ff02ffff03ff0bffff01ff02ffff03ffff02ff26ffff04ff02ffff04ff13ff80808080ffff01ff02ffff03ffff20ff1780ffff01ff02ffff03ffff09ff81b3ffff01818f80ffff01ff02ff3affff04ff02ffff04ff05ffff04ff1bffff04ff34ff808080808080ffff01ff04ffff04ff23ffff04ffff02ff36ffff04ff02ffff04ff09ffff04ff53ffff04ffff02ff2effff04ff02ffff04ff05ff80808080ff808080808080ff738080ffff02ff3affff04ff02ffff04ff05ffff04ff1bffff04ff34ff8080808080808080ff0180ffff01ff088080ff0180ffff01ff04ff13ffff02ff3affff04ff02ffff04ff05ffff04ff1bffff04ff17ff8080808080808080ff0180ffff01ff02ffff03ff17ff80ffff01ff088080ff018080ff0180ffffff02ffff03ffff09ff09ff3880ffff01ff02ffff03ffff18ff2dffff010180ffff01ff0101ff8080ff0180ff8080ff0180ff0bff3cffff0bff34ff2880ffff0bff3cffff0bff3cffff0bff34ff2c80ff0580ffff0bff3cffff02ff32ffff04ff02ffff04ff07ffff04ffff0bff34ff3480ff8080808080ffff0bff34ff8080808080ffff02ffff03ffff07ff0580ffff01ff0bffff0102ffff02ff2effff04ff02ffff04ff09ff80808080ffff02ff2effff04ff02ffff04ff0dff8080808080ffff01ff0bffff0101ff058080ff0180ff02ffff03ffff21ff17ffff09ff0bff158080ffff01ff04ff30ffff04ff0bff808080ffff01ff088080ff0180ff018080ffff04ffff01ffa07faa3253bfddd1e0decb0906b2dc6247bbc4cf608f58345d173adb63e8b47c9fffa07acfcbd1ed73bfe2b698508f4ea5ed353c60ace154360272ce91f9ab0c8423c3a0eff07522495060c066f66f32acc2a77e3a3e737aca8baea4d1a64ea4cdc13da9ffff04ffff01ff02ffff01ff02ffff01ff02ff3effff04ff02ffff04ff05ffff04ffff02ff2fff5f80ffff04ff80ffff04ffff04ffff04ff0bffff04ff17ff808080ffff01ff808080ffff01ff8080808080808080ffff04ffff01ffffff0233ff04ff0101ffff02ff02ffff03ff05ffff01ff02ff1affff04ff02ffff04ff0dffff04ffff0bff12ffff0bff2cff1480ffff0bff12ffff0bff12ffff0bff2cff3c80ff0980ffff0bff12ff0bffff0bff2cff8080808080ff8080808080ffff010b80ff0180ffff0bff12ffff0bff2cff1080ffff0bff12ffff0bff12ffff0bff2cff3c80ff0580ffff0bff12ffff02ff1affff04ff02ffff04ff07ffff04ffff0bff2cff2c80ff8080808080ffff0bff2cff8080808080ffff02ffff03ffff07ff0580ffff01ff0bffff0102ffff02ff2effff04ff02ffff04ff09ff80808080ffff02ff2effff04ff02ffff04ff0dff8080808080ffff01ff0bffff0101ff058080ff0180ff02ffff03ff0bffff01ff02ffff03ffff09ff23ff1880ffff01ff02ffff03ffff18ff81b3ff2c80ffff01ff02ffff03ffff20ff1780ffff01ff02ff3effff04ff02ffff04ff05ffff04ff1bffff04ff33ffff04ff2fffff04ff5fff8080808080808080ffff01ff088080ff0180ffff01ff04ff13ffff02ff3effff04ff02ffff04ff05ffff04ff1bffff04ff17ffff04ff2fffff04ff5fff80808080808080808080ff0180ffff01ff02ffff03ffff09ff23ffff0181e880ffff01ff02ff3effff04ff02ffff04ff05ffff04ff1bffff04ff17ffff04ffff02ffff03ffff22ffff09ffff02ff2effff04ff02ffff04ff53ff80808080ff82014f80ffff20ff5f8080ffff01ff02ff53ffff04ff818fffff04ff82014fffff04ff81b3ff8080808080ffff01ff088080ff0180ffff04ff2cff8080808080808080ffff01ff04ff13ffff02ff3effff04ff02ffff04ff05ffff04ff1bffff04ff17ffff04ff2fffff04ff5fff80808080808080808080ff018080ff0180ffff01ff04ffff04ff18ffff04ffff02ff16ffff04ff02ffff04ff05ffff04ff27ffff04ffff0bff2cff82014f80ffff04ffff02ff2effff04ff02ffff04ff818fff80808080ffff04ffff0bff2cff0580ff8080808080808080ff378080ff81af8080ff0180ff018080ffff04ffff01a0a04d9f57764f54a43e4030befb4d80026e870519aaa66334aef8304f5d0393c2ffff04ffff01ffa042f08ebc0578f2cec7a9ad1c3038e74e0f30eba5c2f4cb1ee1c8fdb682c19dbb80ffff04ffff01a057bfd1cb0adda3d94315053fda723f2028320faa8338225d99f629e3d46d43a9ffff04ffff01ff02ffff01ff02ff0affff04ff02ffff04ff03ff80808080ffff04ffff01ffff333effff02ffff03ff05ffff01ff04ffff04ff0cffff04ffff02ff1effff04ff02ffff04ff09ff80808080ff808080ffff02ff16ffff04ff02ffff04ff19ffff04ffff02ff0affff04ff02ffff04ff0dff80808080ff808080808080ff8080ff0180ffff02ffff03ff05ffff01ff02ffff03ffff15ff29ff8080ffff01ff04ffff04ff08ff0980ffff02ff16ffff04ff02ffff04ff0dffff04ff0bff808080808080ffff01ff088080ff0180ffff010b80ff0180ff02ffff03ffff07ff0580ffff01ff0bffff0102ffff02ff1effff04ff02ffff04ff09ff80808080ffff02ff1effff04ff02ffff04ff0dff8080808080ffff01ff0bffff0101ff058080ff0180ff018080ff018080808080ff01808080ffffa00000000000000000000000000000000000000000000000000000000000000000ffffa00000000000000000000000000000000000000000000000000000000000000000ff01ff80808080ca2e21c90d263e63b73d449a3f8d57b9458846f7af27d9a61a515395fa14071ea55bba78c76265b4bac257251b1e89dd13637a7c18e8dcb03e092dfb7eb5a84a0000000000000001ff02ffff01ff02ffff01ff02ffff03ffff18ff2fff3480ffff01ff04ffff04ff20ffff04ff2fff808080ffff04ffff02ff3effff04ff02ffff04ff05ffff04ffff02ff2affff04ff02ffff04ff27ffff04ffff02ffff03ff77ffff01ff02ff36ffff04ff02ffff04ff09ffff04ff57ffff04ffff02ff2effff04ff02ffff04ff05ff80808080ff808080808080ffff011d80ff0180ffff04ffff02ffff03ff77ffff0181b7ffff015780ff0180ff808080808080ffff04ff77ff808080808080ffff02ff3affff04ff02ffff04ff05ffff04ffff02ff0bff5f80ffff01ff8080808080808080ffff01ff088080ff0180ffff04ffff01ffffffff4947ff0233ffff0401ff0102ffffff20ff02ffff03ff05ffff01ff02ff32ffff04ff02ffff04ff0dffff04ffff0bff3cffff0bff34ff2480ffff0bff3cffff0bff3cffff0bff34ff2c80ff0980ffff0bff3cff0bffff0bff34ff8080808080ff8080808080ffff010b80ff0180ffff02ffff03ffff22ffff09ffff0dff0580ff2280ffff09ffff0dff0b80ff2280ffff15ff17ffff0181ff8080ffff01ff0bff05ff0bff1780ffff01ff088080ff0180ff02ffff03ff0bffff01ff02ffff03ffff02ff26ffff04ff02ffff04ff13ff80808080ffff01ff02ffff03ffff20ff1780ffff01ff02ffff03ffff09ff81b3ffff01818f80ffff01ff02ff3affff04ff02ffff04ff05ffff04ff1bffff04ff34ff808080808080ffff01ff04ffff04ff23ffff04ffff02ff36ffff04ff02ffff04ff09ffff04ff53ffff04ffff02ff2effff04ff02ffff04ff05ff80808080ff808080808080ff738080ffff02ff3affff04ff02ffff04ff05ffff04ff1bffff04ff34ff8080808080808080ff0180ffff01ff088080ff0180ffff01ff04ff13ffff02ff3affff04ff02ffff04ff05ffff04ff1bffff04ff17ff8080808080808080ff0180ffff01ff02ffff03ff17ff80ffff01ff088080ff018080ff0180ffffff02ffff03ffff09ff09ff3880ffff01ff02ffff03ffff18ff2dffff010180ffff01ff0101ff8080ff0180ff8080ff0180ff0bff3cffff0bff34ff2880ffff0bff3cffff0bff3cffff0bff34ff2c80ff0580ffff0bff3cffff02ff32ffff04ff02ffff04ff07ffff04ffff0bff34ff3480ff8080808080ffff0bff34ff8080808080ffff02ffff03ffff07ff0580ffff01ff0bffff0102ffff02ff2effff04ff02ffff04ff09ff80808080ffff02ff2effff04ff02ffff04ff0dff8080808080ffff01ff0bffff0101ff058080ff0180ff02ffff03ffff21ff17ffff09ff0bff158080ffff01ff04ff30ffff04ff0bff808080ffff01ff088080ff0180ff018080ffff04ffff01ffa07faa3253bfddd1e0decb0906b2dc6247bbc4cf608f58345d173adb63e8b47c9fffa0a14daf55d41ced6419bcd011fbc1f74ab9567fe55340d88435aa6493d628fa47a0eff07522495060c066f66f32acc2a77e3a3e737aca8baea4d1a64ea4cdc13da9ffff04ffff01ff02ffff01ff02ffff01ff02ff3effff04ff02ffff04ff05ffff04ffff02ff2fff5f80ffff04ff80ffff04ffff04ffff04ff0bffff04ff17ff808080ffff01ff808080ffff01ff8080808080808080ffff04ffff01ffffff0233ff04ff0101ffff02ff02ffff03ff05ffff01ff02ff1affff04ff02ffff04ff0dffff04ffff0bff12ffff0bff2cff1480ffff0bff12ffff0bff12ffff0bff2cff3c80ff0980ffff0bff12ff0bffff0bff2cff8080808080ff8080808080ffff010b80ff0180ffff0bff12ffff0bff2cff1080ffff0bff12ffff0bff12ffff0bff2cff3c80ff0580ffff0bff12ffff02ff1affff04ff02ffff04ff07ffff04ffff0bff2cff2c80ff8080808080ffff0bff2cff8080808080ffff02ffff03ffff07ff0580ffff01ff0bffff0102ffff02ff2effff04ff02ffff04ff09ff80808080ffff02ff2effff04ff02ffff04ff0dff8080808080ffff01ff0bffff0101ff058080ff0180ff02ffff03ff0bffff01ff02ffff03ffff09ff23ff1880ffff01ff02ffff03ffff18ff81b3ff2c80ffff01ff02ffff03ffff20ff1780ffff01ff02ff3effff04ff02ffff04ff05ffff04ff1bffff04ff33ffff04ff2fffff04ff5fff8080808080808080ffff01ff088080ff0180ffff01ff04ff13ffff02ff3effff04ff02ffff04ff05ffff04ff1bffff04ff17ffff04ff2fffff04ff5fff80808080808080808080ff0180ffff01ff02ffff03ffff09ff23ffff0181e880ffff01ff02ff3effff04ff02ffff04ff05ffff04ff1bffff04ff17ffff04ffff02ffff03ffff22ffff09ffff02ff2effff04ff02ffff04ff53ff80808080ff82014f80ffff20ff5f8080ffff01ff02ff53ffff04ff818fffff04ff82014fffff04ff81b3ff8080808080ffff01ff088080ff0180ffff04ff2cff8080808080808080ffff01ff04ff13ffff02ff3effff04ff02ffff04ff05ffff04ff1bffff04ff17ffff04ff2fffff04ff5fff80808080808080808080ff018080ff0180ffff01ff04ffff04ff18ffff04ffff02ff16ffff04ff02ffff04ff05ffff04ff27ffff04ffff0bff2cff82014f80ffff04ffff02ff2effff04ff02ffff04ff818fff80808080ffff04ffff0bff2cff0580ff8080808080808080ff378080ff81af8080ff0180ff018080ffff04ffff01a0a04d9f57764f54a43e4030befb4d80026e870519aaa66334aef8304f5d0393c2ffff04ffff01ffa08e54f5066aa7999fc1561a56df59d11ff01f7df93cadf49a61adebf65dec65ea80ffff04ffff01a057bfd1cb0adda3d94315053fda723f2028320faa8338225d99f629e3d46d43a9ffff04ffff01ff01ffff33ffa0c842b1a384b8633ac25d0f12bd7b614f86a77642ab6426418750f2b0b86bab2aff01ffffa0a14daf55d41ced6419bcd011fbc1f74ab9567fe55340d88435aa6493d628fa47ffa08e54f5066aa7999fc1561a56df59d11ff01f7df93cadf49a61adebf65dec65eaffa0c842b1a384b8633ac25d0f12bd7b614f86a77642ab6426418750f2b0b86bab2a8080ffff3eff248080ff018080808080ff01808080ffffa032dbe6d545f24635c7871ea53c623c358d7cea8f5e27a983ba6e5c0bf35fa243ffa08c4aebb18e8ce08405083c3d90a29f30239865142e2dcbca5393f40df9e3821dff0180ff01ffff80808032dbe6d545f24635c7871ea53c623c358d7cea8f5e27a983ba6e5c0bf35fa243aa064e96a86637d8f5ebe153dc8645d29f43bee762d5ec10d06c8617fa60b8c50000000000000001ff02ffff01ff02ffff01ff02ffff03ffff18ff2fff3480ffff01ff04ffff04ff20ffff04ff2fff808080ffff04ffff02ff3effff04ff02ffff04ff05ffff04ffff02ff2affff04ff02ffff04ff27ffff04ffff02ffff03ff77ffff01ff02ff36ffff04ff02ffff04ff09ffff04ff57ffff04ffff02ff2effff04ff02ffff04ff05ff80808080ff808080808080ffff011d80ff0180ffff04ffff02ffff03ff77ffff0181b7ffff015780ff0180ff808080808080ffff04ff77ff808080808080ffff02ff3affff04ff02ffff04ff05ffff04ffff02ff0bff5f80ffff01ff8080808080808080ffff01ff088080ff0180ffff04ffff01ffffffff4947ff0233ffff0401ff0102ffffff20ff02ffff03ff05ffff01ff02ff32ffff04ff02ffff04ff0dffff04ffff0bff3cffff0bff34ff2480ffff0bff3cffff0bff3cffff0bff34ff2c80ff0980ffff0bff3cff0bffff0bff34ff8080808080ff8080808080ffff010b80ff0180ffff02ffff03ffff22ffff09ffff0dff0580ff2280ffff09ffff0dff0b80ff2280ffff15ff17ffff0181ff8080ffff01ff0bff05ff0bff1780ffff01ff088080ff0180ff02ffff03ff0bffff01ff02ffff03ffff02ff26ffff04ff02ffff04ff13ff80808080ffff01ff02ffff03ffff20ff1780ffff01ff02ffff03ffff09ff81b3ffff01818f80ffff01ff02ff3affff04ff02ffff04ff05ffff04ff1bffff04ff34ff808080808080ffff01ff04ffff04ff23ffff04ffff02ff36ffff04ff02ffff04ff09ffff04ff53ffff04ffff02ff2effff04ff02ffff04ff05ff80808080ff808080808080ff738080ffff02ff3affff04ff02ffff04ff05ffff04ff1bffff04ff34ff8080808080808080ff0180ffff01ff088080ff0180ffff01ff04ff13ffff02ff3affff04ff02ffff04ff05ffff04ff1bffff04ff17ff8080808080808080ff0180ffff01ff02ffff03ff17ff80ffff01ff088080ff018080ff0180ffffff02ffff03ffff09ff09ff3880ffff01ff02ffff03ffff18ff2dffff010180ffff01ff0101ff8080ff0180ff8080ff0180ff0bff3cffff0bff34ff2880ffff0bff3cffff0bff3cffff0bff34ff2c80ff0580ffff0bff3cffff02ff32ffff04ff02ffff04ff07ffff04ffff0bff34ff3480ff8080808080ffff0bff34ff8080808080ffff02ffff03ffff07ff0580ffff01ff0bffff0102ffff02ff2effff04ff02ffff04ff09ff80808080ffff02ff2effff04ff02ffff04ff0dff8080808080ffff01ff0bffff0101ff058080ff0180ff02ffff03ffff21ff17ffff09ff0bff158080ffff01ff04ff30ffff04ff0bff808080ffff01ff088080ff0180ff018080ffff04ffff01ffa07faa3253bfddd1e0decb0906b2dc6247bbc4cf608f58345d173adb63e8b47c9fffa0a14daf55d41ced6419bcd011fbc1f74ab9567fe55340d88435aa6493d628fa47a0eff07522495060c066f66f32acc2a77e3a3e737aca8baea4d1a64ea4cdc13da9ffff04ffff01ff02ffff01ff02ffff01ff02ff3effff04ff02ffff04ff05ffff04ffff02ff2fff5f80ffff04ff80ffff04ffff04ffff04ff0bffff04ff17ff808080ffff01ff808080ffff01ff8080808080808080ffff04ffff01ffffff0233ff04ff0101ffff02ff02ffff03ff05ffff01ff02ff1affff04ff02ffff04ff0dffff04ffff0bff12ffff0bff2cff1480ffff0bff12ffff0bff12ffff0bff2cff3c80ff0980ffff0bff12ff0bffff0bff2cff8080808080ff8080808080ffff010b80ff0180ffff0bff12ffff0bff2cff1080ffff0bff12ffff0bff12ffff0bff2cff3c80ff0580ffff0bff12ffff02ff1affff04ff02ffff04ff07ffff04ffff0bff2cff2c80ff8080808080ffff0bff2cff8080808080ffff02ffff03ffff07ff0580ffff01ff0bffff0102ffff02ff2effff04ff02ffff04ff09ff80808080ffff02ff2effff04ff02ffff04ff0dff8080808080ffff01ff0bffff0101ff058080ff0180ff02ffff03ff0bffff01ff02ffff03ffff09ff23ff1880ffff01ff02ffff03ffff18ff81b3ff2c80ffff01ff02ffff03ffff20ff1780ffff01ff02ff3effff04ff02ffff04ff05ffff04ff1bffff04ff33ffff04ff2fffff04ff5fff8080808080808080ffff01ff088080ff0180ffff01ff04ff13ffff02ff3effff04ff02ffff04ff05ffff04ff1bffff04ff17ffff04ff2fffff04ff5fff80808080808080808080ff0180ffff01ff02ffff03ffff09ff23ffff0181e880ffff01ff02ff3effff04ff02ffff04ff05ffff04ff1bffff04ff17ffff04ffff02ffff03ffff22ffff09ffff02ff2effff04ff02ffff04ff53ff80808080ff82014f80ffff20ff5f8080ffff01ff02ff53ffff04ff818fffff04ff82014fffff04ff81b3ff8080808080ffff01ff088080ff0180ffff04ff2cff8080808080808080ffff01ff04ff13ffff02ff3effff04ff02ffff04ff05ffff04ff1bffff04ff17ffff04ff2fffff04ff5fff80808080808080808080ff018080ff0180ffff01ff04ffff04ff18ffff04ffff02ff16ffff04ff02ffff04ff05ffff04ff27ffff04ffff0bff2cff82014f80ffff04ffff02ff2effff04ff02ffff04ff818fff80808080ffff04ffff0bff2cff0580ff8080808080808080ff378080ff81af8080ff0180ff018080ffff04ffff01a0a04d9f57764f54a43e4030befb4d80026e870519aaa66334aef8304f5d0393c2ffff04ffff01ffa06661ea6604b491118b0f49c932c0f0de2ad815a57b54b6ec8fdbd1b408ae7e2780ffff04ffff01a057bfd1cb0adda3d94315053fda723f2028320faa8338225d99f629e3d46d43a9ffff04ffff01ff02ffff01ff02ffff01ff02ffff03ff0bffff01ff02ffff03ffff09ff05ffff1dff0bffff1effff0bff0bffff02ff06ffff04ff02ffff04ff17ff8080808080808080ffff01ff02ff17ff2f80ffff01ff088080ff0180ffff01ff04ffff04ff04ffff04ff05ffff04ffff02ff06ffff04ff02ffff04ff17ff80808080ff80808080ffff02ff17ff2f808080ff0180ffff04ffff01ff32ff02ffff03ffff07ff0580ffff01ff0bffff0102ffff02ff06ffff04ff02ffff04ff09ff80808080ffff02ff06ffff04ff02ffff04ff0dff8080808080ffff01ff0bffff0101ff058080ff0180ff018080ffff04ffff01b0a132fae32c98cbb7d8f5814c49ee3f0ba6ec2172c5e5f6900655a65cd2157a06a1c6eb89c68c8d2cdcee9506c2217978ff018080ff018080808080ff01808080ffffa0a14daf55d41ced6419bcd011fbc1f74ab9567fe55340d88435aa6493d628fa47ffa01804338c97f989c78d88716206c0f27315f3eb7d59417ab2eacee20f0a7ff60bff0180ff01ffffff80ffff02ffff01ff02ffff01ff02ffff03ff5fffff01ff02ff3affff04ff02ffff04ff0bffff04ff17ffff04ff2fffff04ff5fffff04ff81bfffff04ff82017fffff04ff8202ffffff04ffff02ff05ff8205ff80ff8080808080808080808080ffff01ff04ffff04ff10ffff01ff81ff8080ffff02ff05ff8205ff808080ff0180ffff04ffff01ffffff49ff3f02ff04ff0101ffff02ffff02ffff03ff05ffff01ff02ff2affff04ff02ffff04ff0dffff04ffff0bff12ffff0bff2cff1480ffff0bff12ffff0bff12ffff0bff2cff3c80ff0980ffff0bff12ff0bffff0bff2cff8080808080ff8080808080ffff010b80ff0180ff02ffff03ff05ffff01ff02ffff03ffff02ff3effff04ff02ffff04ff82011fffff04ff27ffff04ff4fff808080808080ffff01ff02ff3affff04ff02ffff04ff0dffff04ff1bffff04ff37ffff04ff6fffff04ff81dfffff04ff8201bfffff04ff82037fffff04ffff04ffff04ff28ffff04ffff0bffff02ff26ffff04ff02ffff04ff11ffff04ffff02ff26ffff04ff02ffff04ff13ffff04ff82027fffff04ffff02ff36ffff04ff02ffff04ff82013fff80808080ffff04ffff02ff36ffff04ff02ffff04ff819fff80808080ffff04ffff02ff36ffff04ff02ffff04ff13ff80808080ff8080808080808080ffff04ffff02ff36ffff04ff02ffff04ff09ff80808080ff808080808080ffff012480ff808080ff8202ff80ff8080808080808080808080ffff01ff088080ff0180ffff018202ff80ff0180ffffff0bff12ffff0bff2cff3880ffff0bff12ffff0bff12ffff0bff2cff3c80ff0580ffff0bff12ffff02ff2affff04ff02ffff04ff07ffff04ffff0bff2cff2c80ff8080808080ffff0bff2cff8080808080ff02ffff03ffff07ff0580ffff01ff0bffff0102ffff02ff36ffff04ff02ffff04ff09ff80808080ffff02ff36ffff04ff02ffff04ff0dff8080808080ffff01ff0bffff0101ff058080ff0180ffff02ffff03ff1bffff01ff02ff2effff04ff02ffff04ffff02ffff03ffff18ffff0101ff1380ffff01ff0bffff0102ff2bff0580ffff01ff0bffff0102ff05ff2b8080ff0180ffff04ffff04ffff17ff13ffff0181ff80ff3b80ff8080808080ffff010580ff0180ff02ffff03ff17ffff01ff02ffff03ffff09ff05ffff02ff2effff04ff02ffff04ff13ffff04ff27ff808080808080ffff01ff02ff3effff04ff02ffff04ff05ffff04ff1bffff04ff37ff808080808080ffff01ff088080ff0180ffff01ff010180ff0180ff018080ffff04ffff01ff01ffff3fffa0bd7aa54c5f93ef1738439aa60b471ce2aa4c62fb18a7943aa10061f00dbdb83680ffff81e8ff0bffffffffa08e54f5066aa7999fc1561a56df59d11ff01f7df93cadf49a61adebf65dec65ea80ffa057bfd1cb0adda3d94315053fda723f2028320faa8338225d99f629e3d46d43a980ff808080ffff33ffa0ca77e42ac3b3375edc54af271f21d075afd02d72969cababeec63e22f7ab10deff01ffffa0a14daf55d41ced6419bcd011fbc1f74ab9567fe55340d88435aa6493d628fa47ffa08e54f5066aa7999fc1561a56df59d11ff01f7df93cadf49a61adebf65dec65eaffa0ca77e42ac3b3375edc54af271f21d075afd02d72969cababeec63e22f7ab10de808080ffff04ffff01ffffa07faa3253bfddd1e0decb0906b2dc6247bbc4cf608f58345d173adb63e8b47c9fffa07acfcbd1ed73bfe2b698508f4ea5ed353c60ace154360272ce91f9ab0c8423c3a0eff07522495060c066f66f32acc2a77e3a3e737aca8baea4d1a64ea4cdc13da980ffff04ffff01ffa0a04d9f57764f54a43e4030befb4d80026e870519aaa66334aef8304f5d0393c280ffff04ffff01ffffa07f3e180acdf046f955d3440bb3a16dfd6f5a46c809cee98e7514127327b1cab5ffa05eadd0f5982411ec074786cb6e2e37880d2ea1f007b47bc50a1b36cc2c61ba098080ff018080808080ffff80ff80ff80ff80ff808080808097ff2e118c10f392eb2e53be370c1a9226862b59ab0dca4e1751b2196cfdc301f71fddd152d1324e7f3d32800df7c5af14cd0e4ad5389bea2a0f10330916fc29d2debf7d8ab4c3ac496b5d301de36ebb7973888443e13244c68246e54377b775",  # noqa
        "taker": [
            {
                "store_id": "7acfcbd1ed73bfe2b698508f4ea5ed353c60ace154360272ce91f9ab0c8423c3",
                "inclusions": [{"key": "10", "value": "0210"}, {"key": "11", "value": "0211"}],
            }
        ],
        "maker": [
            {
                "store_id": "a14daf55d41ced6419bcd011fbc1f74ab9567fe55340d88435aa6493d628fa47",
                "proofs": [
                    {
                        "key": "10",
                        "value": "0110",
                        "node_hash": "de4ec93c032f5117d8af076dfc86faa5987a6c0b1d52ffc9cf0dfa43989d8c58",
                        "layers": [
                            {
                                "other_hash_side": "left",
                                "other_hash": "1c8ab812b97f5a9da0ba4be2380104810fe5c8022efe9b9e2c9d188fc3537434",
                                "combined_hash": "d340000b3a6717a5a8d42b24516ff69430235c771f8a527554b357b7f03c6de0",
                            },
                            {
                                "other_hash_side": "right",
                                "other_hash": "54e8b4cac761778f396840b343c0f1cb0e1fd0c9927d48d2f0d09a7a6f225126",
                                "combined_hash": "7676004a15439e4e8345d0f9f3a15500805b3447285904b7bcd7d14e27381d2e",
                            },
                            {
                                "other_hash_side": "right",
                                "other_hash": "6a37ca2d9a37a50f2d53387c3cf31395c72d75b1aacfa4402c32dc6d354542b4",
                                "combined_hash": "b1dc97f797a32631483c11d33b4759f5b498b512b7436286d1dc00bb1024b7e2",
                            },
                            {
                                "other_hash_side": "right",
                                "other_hash": "bcff6f16886339a196a2f6c842ad6d350a8579d123eb8602a0a85965ba25d671",
                                "combined_hash": "8e54f5066aa7999fc1561a56df59d11ff01f7df93cadf49a61adebf65dec65ea",
                            },
                        ],
                    }
                ],
            }
        ],
    },
    maker_inclusions=[{"key": b"\x10".hex(), "value": b"\x01\x10".hex()}],
    taker_inclusions=[
        {"key": b"\x10".hex(), "value": b"\x02\x10".hex()},
        {"key": b"\x11".hex(), "value": b"\x02\x11".hex()},
    ],
    trade_id="48efd113518a57895d45f5cde246d9e088e08d96a562e6013eb4c04527e4d5ba",
    maker_root_history=[
        bytes32.from_hexstr("6661ea6604b491118b0f49c932c0f0de2ad815a57b54b6ec8fdbd1b408ae7e27"),
        bytes32.from_hexstr("8e54f5066aa7999fc1561a56df59d11ff01f7df93cadf49a61adebf65dec65ea"),
    ],
    taker_root_history=[
        bytes32.from_hexstr("42f08ebc0578f2cec7a9ad1c3038e74e0f30eba5c2f4cb1ee1c8fdb682c19dbb"),
        bytes32.from_hexstr("2215da3c9a309e0d8972fd6acb8ac62898a0f7e4a07351d558c2cc5094dfc5ec"),
    ],
)


make_one_existing_take_one_reference = MakeAndTakeReference(
    entries_to_insert=10,
    make_offer_response={
        "trade_id": "1efc47397715da444017864d15b92676bc416afcb7aba14047c6edfd6f4fa766",
        "offer": "00000003000000000000000000000000000000000000000000000000000000000000000052eba05592a7cbe77b4b1552cacec440b20d523d08a6be917c9213dc34f3033a0000000000000000ff02ffff01ff02ffff01ff02ffff03ffff18ff2fff3480ffff01ff04ffff04ff20ffff04ff2fff808080ffff04ffff02ff3effff04ff02ffff04ff05ffff04ffff02ff2affff04ff02ffff04ff27ffff04ffff02ffff03ff77ffff01ff02ff36ffff04ff02ffff04ff09ffff04ff57ffff04ffff02ff2effff04ff02ffff04ff05ff80808080ff808080808080ffff011d80ff0180ffff04ffff02ffff03ff77ffff0181b7ffff015780ff0180ff808080808080ffff04ff77ff808080808080ffff02ff3affff04ff02ffff04ff05ffff04ffff02ff0bff5f80ffff01ff8080808080808080ffff01ff088080ff0180ffff04ffff01ffffffff4947ff0233ffff0401ff0102ffffff20ff02ffff03ff05ffff01ff02ff32ffff04ff02ffff04ff0dffff04ffff0bff3cffff0bff34ff2480ffff0bff3cffff0bff3cffff0bff34ff2c80ff0980ffff0bff3cff0bffff0bff34ff8080808080ff8080808080ffff010b80ff0180ffff02ffff03ffff22ffff09ffff0dff0580ff2280ffff09ffff0dff0b80ff2280ffff15ff17ffff0181ff8080ffff01ff0bff05ff0bff1780ffff01ff088080ff0180ff02ffff03ff0bffff01ff02ffff03ffff02ff26ffff04ff02ffff04ff13ff80808080ffff01ff02ffff03ffff20ff1780ffff01ff02ffff03ffff09ff81b3ffff01818f80ffff01ff02ff3affff04ff02ffff04ff05ffff04ff1bffff04ff34ff808080808080ffff01ff04ffff04ff23ffff04ffff02ff36ffff04ff02ffff04ff09ffff04ff53ffff04ffff02ff2effff04ff02ffff04ff05ff80808080ff808080808080ff738080ffff02ff3affff04ff02ffff04ff05ffff04ff1bffff04ff34ff8080808080808080ff0180ffff01ff088080ff0180ffff01ff04ff13ffff02ff3affff04ff02ffff04ff05ffff04ff1bffff04ff17ff8080808080808080ff0180ffff01ff02ffff03ff17ff80ffff01ff088080ff018080ff0180ffffff02ffff03ffff09ff09ff3880ffff01ff02ffff03ffff18ff2dffff010180ffff01ff0101ff8080ff0180ff8080ff0180ff0bff3cffff0bff34ff2880ffff0bff3cffff0bff3cffff0bff34ff2c80ff0580ffff0bff3cffff02ff32ffff04ff02ffff04ff07ffff04ffff0bff34ff3480ff8080808080ffff0bff34ff8080808080ffff02ffff03ffff07ff0580ffff01ff0bffff0102ffff02ff2effff04ff02ffff04ff09ff80808080ffff02ff2effff04ff02ffff04ff0dff8080808080ffff01ff0bffff0101ff058080ff0180ff02ffff03ffff21ff17ffff09ff0bff158080ffff01ff04ff30ffff04ff0bff808080ffff01ff088080ff0180ff018080ffff04ffff01ffa07faa3253bfddd1e0decb0906b2dc6247bbc4cf608f58345d173adb63e8b47c9fffa07acfcbd1ed73bfe2b698508f4ea5ed353c60ace154360272ce91f9ab0c8423c3a0eff07522495060c066f66f32acc2a77e3a3e737aca8baea4d1a64ea4cdc13da9ffff04ffff01ff02ffff01ff02ffff01ff02ff3effff04ff02ffff04ff05ffff04ffff02ff2fff5f80ffff04ff80ffff04ffff04ffff04ff0bffff04ff17ff808080ffff01ff808080ffff01ff8080808080808080ffff04ffff01ffffff0233ff04ff0101ffff02ff02ffff03ff05ffff01ff02ff1affff04ff02ffff04ff0dffff04ffff0bff12ffff0bff2cff1480ffff0bff12ffff0bff12ffff0bff2cff3c80ff0980ffff0bff12ff0bffff0bff2cff8080808080ff8080808080ffff010b80ff0180ffff0bff12ffff0bff2cff1080ffff0bff12ffff0bff12ffff0bff2cff3c80ff0580ffff0bff12ffff02ff1affff04ff02ffff04ff07ffff04ffff0bff2cff2c80ff8080808080ffff0bff2cff8080808080ffff02ffff03ffff07ff0580ffff01ff0bffff0102ffff02ff2effff04ff02ffff04ff09ff80808080ffff02ff2effff04ff02ffff04ff0dff8080808080ffff01ff0bffff0101ff058080ff0180ff02ffff03ff0bffff01ff02ffff03ffff09ff23ff1880ffff01ff02ffff03ffff18ff81b3ff2c80ffff01ff02ffff03ffff20ff1780ffff01ff02ff3effff04ff02ffff04ff05ffff04ff1bffff04ff33ffff04ff2fffff04ff5fff8080808080808080ffff01ff088080ff0180ffff01ff04ff13ffff02ff3effff04ff02ffff04ff05ffff04ff1bffff04ff17ffff04ff2fffff04ff5fff80808080808080808080ff0180ffff01ff02ffff03ffff09ff23ffff0181e880ffff01ff02ff3effff04ff02ffff04ff05ffff04ff1bffff04ff17ffff04ffff02ffff03ffff22ffff09ffff02ff2effff04ff02ffff04ff53ff80808080ff82014f80ffff20ff5f8080ffff01ff02ff53ffff04ff818fffff04ff82014fffff04ff81b3ff8080808080ffff01ff088080ff0180ffff04ff2cff8080808080808080ffff01ff04ff13ffff02ff3effff04ff02ffff04ff05ffff04ff1bffff04ff17ffff04ff2fffff04ff5fff80808080808080808080ff018080ff0180ffff01ff04ffff04ff18ffff04ffff02ff16ffff04ff02ffff04ff05ffff04ff27ffff04ffff0bff2cff82014f80ffff04ffff02ff2effff04ff02ffff04ff818fff80808080ffff04ffff0bff2cff0580ff8080808080808080ff378080ff81af8080ff0180ff018080ffff04ffff01a0a04d9f57764f54a43e4030befb4d80026e870519aaa66334aef8304f5d0393c2ffff04ffff01ffa042f08ebc0578f2cec7a9ad1c3038e74e0f30eba5c2f4cb1ee1c8fdb682c19dbb80ffff04ffff01a057bfd1cb0adda3d94315053fda723f2028320faa8338225d99f629e3d46d43a9ffff04ffff01ff02ffff01ff02ff0affff04ff02ffff04ff03ff80808080ffff04ffff01ffff333effff02ffff03ff05ffff01ff04ffff04ff0cffff04ffff02ff1effff04ff02ffff04ff09ff80808080ff808080ffff02ff16ffff04ff02ffff04ff19ffff04ffff02ff0affff04ff02ffff04ff0dff80808080ff808080808080ff8080ff0180ffff02ffff03ff05ffff01ff02ffff03ffff15ff29ff8080ffff01ff04ffff04ff08ff0980ffff02ff16ffff04ff02ffff04ff0dffff04ff0bff808080808080ffff01ff088080ff0180ffff010b80ff0180ff02ffff03ffff07ff0580ffff01ff0bffff0102ffff02ff1effff04ff02ffff04ff09ff80808080ffff02ff1effff04ff02ffff04ff0dff8080808080ffff01ff0bffff0101ff058080ff0180ff018080ff018080808080ff01808080ffffa00000000000000000000000000000000000000000000000000000000000000000ffffa00000000000000000000000000000000000000000000000000000000000000000ff01ff80808080ca2e21c90d263e63b73d449a3f8d57b9458846f7af27d9a61a515395fa14071ef1932b0458af07a67925e9e0d5eca3ae137ba72bc689bd9b7b00bd0508ee6be80000000000000001ff02ffff01ff02ffff01ff02ffff03ffff18ff2fff3480ffff01ff04ffff04ff20ffff04ff2fff808080ffff04ffff02ff3effff04ff02ffff04ff05ffff04ffff02ff2affff04ff02ffff04ff27ffff04ffff02ffff03ff77ffff01ff02ff36ffff04ff02ffff04ff09ffff04ff57ffff04ffff02ff2effff04ff02ffff04ff05ff80808080ff808080808080ffff011d80ff0180ffff04ffff02ffff03ff77ffff0181b7ffff015780ff0180ff808080808080ffff04ff77ff808080808080ffff02ff3affff04ff02ffff04ff05ffff04ffff02ff0bff5f80ffff01ff8080808080808080ffff01ff088080ff0180ffff04ffff01ffffffff4947ff0233ffff0401ff0102ffffff20ff02ffff03ff05ffff01ff02ff32ffff04ff02ffff04ff0dffff04ffff0bff3cffff0bff34ff2480ffff0bff3cffff0bff3cffff0bff34ff2c80ff0980ffff0bff3cff0bffff0bff34ff8080808080ff8080808080ffff010b80ff0180ffff02ffff03ffff22ffff09ffff0dff0580ff2280ffff09ffff0dff0b80ff2280ffff15ff17ffff0181ff8080ffff01ff0bff05ff0bff1780ffff01ff088080ff0180ff02ffff03ff0bffff01ff02ffff03ffff02ff26ffff04ff02ffff04ff13ff80808080ffff01ff02ffff03ffff20ff1780ffff01ff02ffff03ffff09ff81b3ffff01818f80ffff01ff02ff3affff04ff02ffff04ff05ffff04ff1bffff04ff34ff808080808080ffff01ff04ffff04ff23ffff04ffff02ff36ffff04ff02ffff04ff09ffff04ff53ffff04ffff02ff2effff04ff02ffff04ff05ff80808080ff808080808080ff738080ffff02ff3affff04ff02ffff04ff05ffff04ff1bffff04ff34ff8080808080808080ff0180ffff01ff088080ff0180ffff01ff04ff13ffff02ff3affff04ff02ffff04ff05ffff04ff1bffff04ff17ff8080808080808080ff0180ffff01ff02ffff03ff17ff80ffff01ff088080ff018080ff0180ffffff02ffff03ffff09ff09ff3880ffff01ff02ffff03ffff18ff2dffff010180ffff01ff0101ff8080ff0180ff8080ff0180ff0bff3cffff0bff34ff2880ffff0bff3cffff0bff3cffff0bff34ff2c80ff0580ffff0bff3cffff02ff32ffff04ff02ffff04ff07ffff04ffff0bff34ff3480ff8080808080ffff0bff34ff8080808080ffff02ffff03ffff07ff0580ffff01ff0bffff0102ffff02ff2effff04ff02ffff04ff09ff80808080ffff02ff2effff04ff02ffff04ff0dff8080808080ffff01ff0bffff0101ff058080ff0180ff02ffff03ffff21ff17ffff09ff0bff158080ffff01ff04ff30ffff04ff0bff808080ffff01ff088080ff0180ff018080ffff04ffff01ffa07faa3253bfddd1e0decb0906b2dc6247bbc4cf608f58345d173adb63e8b47c9fffa0a14daf55d41ced6419bcd011fbc1f74ab9567fe55340d88435aa6493d628fa47a0eff07522495060c066f66f32acc2a77e3a3e737aca8baea4d1a64ea4cdc13da9ffff04ffff01ff02ffff01ff02ffff01ff02ff3effff04ff02ffff04ff05ffff04ffff02ff2fff5f80ffff04ff80ffff04ffff04ffff04ff0bffff04ff17ff808080ffff01ff808080ffff01ff8080808080808080ffff04ffff01ffffff0233ff04ff0101ffff02ff02ffff03ff05ffff01ff02ff1affff04ff02ffff04ff0dffff04ffff0bff12ffff0bff2cff1480ffff0bff12ffff0bff12ffff0bff2cff3c80ff0980ffff0bff12ff0bffff0bff2cff8080808080ff8080808080ffff010b80ff0180ffff0bff12ffff0bff2cff1080ffff0bff12ffff0bff12ffff0bff2cff3c80ff0580ffff0bff12ffff02ff1affff04ff02ffff04ff07ffff04ffff0bff2cff2c80ff8080808080ffff0bff2cff8080808080ffff02ffff03ffff07ff0580ffff01ff0bffff0102ffff02ff2effff04ff02ffff04ff09ff80808080ffff02ff2effff04ff02ffff04ff0dff8080808080ffff01ff0bffff0101ff058080ff0180ff02ffff03ff0bffff01ff02ffff03ffff09ff23ff1880ffff01ff02ffff03ffff18ff81b3ff2c80ffff01ff02ffff03ffff20ff1780ffff01ff02ff3effff04ff02ffff04ff05ffff04ff1bffff04ff33ffff04ff2fffff04ff5fff8080808080808080ffff01ff088080ff0180ffff01ff04ff13ffff02ff3effff04ff02ffff04ff05ffff04ff1bffff04ff17ffff04ff2fffff04ff5fff80808080808080808080ff0180ffff01ff02ffff03ffff09ff23ffff0181e880ffff01ff02ff3effff04ff02ffff04ff05ffff04ff1bffff04ff17ffff04ffff02ffff03ffff22ffff09ffff02ff2effff04ff02ffff04ff53ff80808080ff82014f80ffff20ff5f8080ffff01ff02ff53ffff04ff818fffff04ff82014fffff04ff81b3ff8080808080ffff01ff088080ff0180ffff04ff2cff8080808080808080ffff01ff04ff13ffff02ff3effff04ff02ffff04ff05ffff04ff1bffff04ff17ffff04ff2fffff04ff5fff80808080808080808080ff018080ff0180ffff01ff04ffff04ff18ffff04ffff02ff16ffff04ff02ffff04ff05ffff04ff27ffff04ffff0bff2cff82014f80ffff04ffff02ff2effff04ff02ffff04ff818fff80808080ffff04ffff0bff2cff0580ff8080808080808080ff378080ff81af8080ff0180ff018080ffff04ffff01a0a04d9f57764f54a43e4030befb4d80026e870519aaa66334aef8304f5d0393c2ffff04ffff01ffa06661ea6604b491118b0f49c932c0f0de2ad815a57b54b6ec8fdbd1b408ae7e2780ffff04ffff01a057bfd1cb0adda3d94315053fda723f2028320faa8338225d99f629e3d46d43a9ffff04ffff01ff01ffff33ffa0c842b1a384b8633ac25d0f12bd7b614f86a77642ab6426418750f2b0b86bab2aff01ffffa0a14daf55d41ced6419bcd011fbc1f74ab9567fe55340d88435aa6493d628fa47ffa06661ea6604b491118b0f49c932c0f0de2ad815a57b54b6ec8fdbd1b408ae7e27ffa0c842b1a384b8633ac25d0f12bd7b614f86a77642ab6426418750f2b0b86bab2a8080ffff3eff248080ff018080808080ff01808080ffffa032dbe6d545f24635c7871ea53c623c358d7cea8f5e27a983ba6e5c0bf35fa243ffa08c4aebb18e8ce08405083c3d90a29f30239865142e2dcbca5393f40df9e3821dff0180ff01ffff80808032dbe6d545f24635c7871ea53c623c358d7cea8f5e27a983ba6e5c0bf35fa243aa064e96a86637d8f5ebe153dc8645d29f43bee762d5ec10d06c8617fa60b8c50000000000000001ff02ffff01ff02ffff01ff02ffff03ffff18ff2fff3480ffff01ff04ffff04ff20ffff04ff2fff808080ffff04ffff02ff3effff04ff02ffff04ff05ffff04ffff02ff2affff04ff02ffff04ff27ffff04ffff02ffff03ff77ffff01ff02ff36ffff04ff02ffff04ff09ffff04ff57ffff04ffff02ff2effff04ff02ffff04ff05ff80808080ff808080808080ffff011d80ff0180ffff04ffff02ffff03ff77ffff0181b7ffff015780ff0180ff808080808080ffff04ff77ff808080808080ffff02ff3affff04ff02ffff04ff05ffff04ffff02ff0bff5f80ffff01ff8080808080808080ffff01ff088080ff0180ffff04ffff01ffffffff4947ff0233ffff0401ff0102ffffff20ff02ffff03ff05ffff01ff02ff32ffff04ff02ffff04ff0dffff04ffff0bff3cffff0bff34ff2480ffff0bff3cffff0bff3cffff0bff34ff2c80ff0980ffff0bff3cff0bffff0bff34ff8080808080ff8080808080ffff010b80ff0180ffff02ffff03ffff22ffff09ffff0dff0580ff2280ffff09ffff0dff0b80ff2280ffff15ff17ffff0181ff8080ffff01ff0bff05ff0bff1780ffff01ff088080ff0180ff02ffff03ff0bffff01ff02ffff03ffff02ff26ffff04ff02ffff04ff13ff80808080ffff01ff02ffff03ffff20ff1780ffff01ff02ffff03ffff09ff81b3ffff01818f80ffff01ff02ff3affff04ff02ffff04ff05ffff04ff1bffff04ff34ff808080808080ffff01ff04ffff04ff23ffff04ffff02ff36ffff04ff02ffff04ff09ffff04ff53ffff04ffff02ff2effff04ff02ffff04ff05ff80808080ff808080808080ff738080ffff02ff3affff04ff02ffff04ff05ffff04ff1bffff04ff34ff8080808080808080ff0180ffff01ff088080ff0180ffff01ff04ff13ffff02ff3affff04ff02ffff04ff05ffff04ff1bffff04ff17ff8080808080808080ff0180ffff01ff02ffff03ff17ff80ffff01ff088080ff018080ff0180ffffff02ffff03ffff09ff09ff3880ffff01ff02ffff03ffff18ff2dffff010180ffff01ff0101ff8080ff0180ff8080ff0180ff0bff3cffff0bff34ff2880ffff0bff3cffff0bff3cffff0bff34ff2c80ff0580ffff0bff3cffff02ff32ffff04ff02ffff04ff07ffff04ffff0bff34ff3480ff8080808080ffff0bff34ff8080808080ffff02ffff03ffff07ff0580ffff01ff0bffff0102ffff02ff2effff04ff02ffff04ff09ff80808080ffff02ff2effff04ff02ffff04ff0dff8080808080ffff01ff0bffff0101ff058080ff0180ff02ffff03ffff21ff17ffff09ff0bff158080ffff01ff04ff30ffff04ff0bff808080ffff01ff088080ff0180ff018080ffff04ffff01ffa07faa3253bfddd1e0decb0906b2dc6247bbc4cf608f58345d173adb63e8b47c9fffa0a14daf55d41ced6419bcd011fbc1f74ab9567fe55340d88435aa6493d628fa47a0eff07522495060c066f66f32acc2a77e3a3e737aca8baea4d1a64ea4cdc13da9ffff04ffff01ff02ffff01ff02ffff01ff02ff3effff04ff02ffff04ff05ffff04ffff02ff2fff5f80ffff04ff80ffff04ffff04ffff04ff0bffff04ff17ff808080ffff01ff808080ffff01ff8080808080808080ffff04ffff01ffffff0233ff04ff0101ffff02ff02ffff03ff05ffff01ff02ff1affff04ff02ffff04ff0dffff04ffff0bff12ffff0bff2cff1480ffff0bff12ffff0bff12ffff0bff2cff3c80ff0980ffff0bff12ff0bffff0bff2cff8080808080ff8080808080ffff010b80ff0180ffff0bff12ffff0bff2cff1080ffff0bff12ffff0bff12ffff0bff2cff3c80ff0580ffff0bff12ffff02ff1affff04ff02ffff04ff07ffff04ffff0bff2cff2c80ff8080808080ffff0bff2cff8080808080ffff02ffff03ffff07ff0580ffff01ff0bffff0102ffff02ff2effff04ff02ffff04ff09ff80808080ffff02ff2effff04ff02ffff04ff0dff8080808080ffff01ff0bffff0101ff058080ff0180ff02ffff03ff0bffff01ff02ffff03ffff09ff23ff1880ffff01ff02ffff03ffff18ff81b3ff2c80ffff01ff02ffff03ffff20ff1780ffff01ff02ff3effff04ff02ffff04ff05ffff04ff1bffff04ff33ffff04ff2fffff04ff5fff8080808080808080ffff01ff088080ff0180ffff01ff04ff13ffff02ff3effff04ff02ffff04ff05ffff04ff1bffff04ff17ffff04ff2fffff04ff5fff80808080808080808080ff0180ffff01ff02ffff03ffff09ff23ffff0181e880ffff01ff02ff3effff04ff02ffff04ff05ffff04ff1bffff04ff17ffff04ffff02ffff03ffff22ffff09ffff02ff2effff04ff02ffff04ff53ff80808080ff82014f80ffff20ff5f8080ffff01ff02ff53ffff04ff818fffff04ff82014fffff04ff81b3ff8080808080ffff01ff088080ff0180ffff04ff2cff8080808080808080ffff01ff04ff13ffff02ff3effff04ff02ffff04ff05ffff04ff1bffff04ff17ffff04ff2fffff04ff5fff80808080808080808080ff018080ff0180ffff01ff04ffff04ff18ffff04ffff02ff16ffff04ff02ffff04ff05ffff04ff27ffff04ffff0bff2cff82014f80ffff04ffff02ff2effff04ff02ffff04ff818fff80808080ffff04ffff0bff2cff0580ff8080808080808080ff378080ff81af8080ff0180ff018080ffff04ffff01a0a04d9f57764f54a43e4030befb4d80026e870519aaa66334aef8304f5d0393c2ffff04ffff01ffa06661ea6604b491118b0f49c932c0f0de2ad815a57b54b6ec8fdbd1b408ae7e2780ffff04ffff01a057bfd1cb0adda3d94315053fda723f2028320faa8338225d99f629e3d46d43a9ffff04ffff01ff02ffff01ff02ffff01ff02ffff03ff0bffff01ff02ffff03ffff09ff05ffff1dff0bffff1effff0bff0bffff02ff06ffff04ff02ffff04ff17ff8080808080808080ffff01ff02ff17ff2f80ffff01ff088080ff0180ffff01ff04ffff04ff04ffff04ff05ffff04ffff02ff06ffff04ff02ffff04ff17ff80808080ff80808080ffff02ff17ff2f808080ff0180ffff04ffff01ff32ff02ffff03ffff07ff0580ffff01ff0bffff0102ffff02ff06ffff04ff02ffff04ff09ff80808080ffff02ff06ffff04ff02ffff04ff0dff8080808080ffff01ff0bffff0101ff058080ff0180ff018080ffff04ffff01b0a132fae32c98cbb7d8f5814c49ee3f0ba6ec2172c5e5f6900655a65cd2157a06a1c6eb89c68c8d2cdcee9506c2217978ff018080ff018080808080ff01808080ffffa0a14daf55d41ced6419bcd011fbc1f74ab9567fe55340d88435aa6493d628fa47ffa01804338c97f989c78d88716206c0f27315f3eb7d59417ab2eacee20f0a7ff60bff0180ff01ffffff80ffff02ffff01ff02ffff01ff02ffff03ff5fffff01ff02ff3affff04ff02ffff04ff0bffff04ff17ffff04ff2fffff04ff5fffff04ff81bfffff04ff82017fffff04ff8202ffffff04ffff02ff05ff8205ff80ff8080808080808080808080ffff01ff04ffff04ff10ffff01ff81ff8080ffff02ff05ff8205ff808080ff0180ffff04ffff01ffffff49ff3f02ff04ff0101ffff02ffff02ffff03ff05ffff01ff02ff2affff04ff02ffff04ff0dffff04ffff0bff12ffff0bff2cff1480ffff0bff12ffff0bff12ffff0bff2cff3c80ff0980ffff0bff12ff0bffff0bff2cff8080808080ff8080808080ffff010b80ff0180ff02ffff03ff05ffff01ff02ffff03ffff02ff3effff04ff02ffff04ff82011fffff04ff27ffff04ff4fff808080808080ffff01ff02ff3affff04ff02ffff04ff0dffff04ff1bffff04ff37ffff04ff6fffff04ff81dfffff04ff8201bfffff04ff82037fffff04ffff04ffff04ff28ffff04ffff0bffff02ff26ffff04ff02ffff04ff11ffff04ffff02ff26ffff04ff02ffff04ff13ffff04ff82027fffff04ffff02ff36ffff04ff02ffff04ff82013fff80808080ffff04ffff02ff36ffff04ff02ffff04ff819fff80808080ffff04ffff02ff36ffff04ff02ffff04ff13ff80808080ff8080808080808080ffff04ffff02ff36ffff04ff02ffff04ff09ff80808080ff808080808080ffff012480ff808080ff8202ff80ff8080808080808080808080ffff01ff088080ff0180ffff018202ff80ff0180ffffff0bff12ffff0bff2cff3880ffff0bff12ffff0bff12ffff0bff2cff3c80ff0580ffff0bff12ffff02ff2affff04ff02ffff04ff07ffff04ffff0bff2cff2c80ff8080808080ffff0bff2cff8080808080ff02ffff03ffff07ff0580ffff01ff0bffff0102ffff02ff36ffff04ff02ffff04ff09ff80808080ffff02ff36ffff04ff02ffff04ff0dff8080808080ffff01ff0bffff0101ff058080ff0180ffff02ffff03ff1bffff01ff02ff2effff04ff02ffff04ffff02ffff03ffff18ffff0101ff1380ffff01ff0bffff0102ff2bff0580ffff01ff0bffff0102ff05ff2b8080ff0180ffff04ffff04ffff17ff13ffff0181ff80ff3b80ff8080808080ffff010580ff0180ff02ffff03ff17ffff01ff02ffff03ffff09ff05ffff02ff2effff04ff02ffff04ff13ffff04ff27ff808080808080ffff01ff02ff3effff04ff02ffff04ff05ffff04ff1bffff04ff37ff808080808080ffff01ff088080ff0180ffff01ff010180ff0180ff018080ffff04ffff01ff01ffff3fffa06766ecb6a87bcab8829fc9b3f08c8b5a83ecb7c5597c6a13ec346bfcafc1aab880ffff33ffa09b077471a29fd048bf897998e3f73ee5215345cd4943441e7c654dc11f2c579eff01ffffa0a14daf55d41ced6419bcd011fbc1f74ab9567fe55340d88435aa6493d628fa47ffa06661ea6604b491118b0f49c932c0f0de2ad815a57b54b6ec8fdbd1b408ae7e27ffa09b077471a29fd048bf897998e3f73ee5215345cd4943441e7c654dc11f2c579e808080ffff04ffff01ffffa07faa3253bfddd1e0decb0906b2dc6247bbc4cf608f58345d173adb63e8b47c9fffa07acfcbd1ed73bfe2b698508f4ea5ed353c60ace154360272ce91f9ab0c8423c3a0eff07522495060c066f66f32acc2a77e3a3e737aca8baea4d1a64ea4cdc13da980ffff04ffff01ffa0a04d9f57764f54a43e4030befb4d80026e870519aaa66334aef8304f5d0393c280ffff04ffff01ffffa07f3e180acdf046f955d3440bb3a16dfd6f5a46c809cee98e7514127327b1cab58080ff018080808080ffff80ff80ff80ff80ff80808080809200d622b5462e5c56846dfbf374090fe9afef15ade6b26cac913dce6005df00550a26f624807adb98240ea731fa37d2054f37d4f2feb416b110c4cdf190ed5393e059c871b7e56897bf65aa4c1b95b31d2f16e41600d8f74372ee41cc11b39b",  # noqa
        "taker": [
            {
                "store_id": "7acfcbd1ed73bfe2b698508f4ea5ed353c60ace154360272ce91f9ab0c8423c3",
                "inclusions": [{"key": "10", "value": "0210"}],
            }
        ],
        "maker": [
            {
                "store_id": "a14daf55d41ced6419bcd011fbc1f74ab9567fe55340d88435aa6493d628fa47",
                "proofs": [
                    {
                        "key": "09",
                        "value": "0109",
                        "node_hash": "0ab4218d9b9763bb4978723b6bc3dcde8a952c49d6d6bbdebf9753e33ae94a4d",
                        "layers": [
                            {
                                "other_hash_side": "right",
                                "other_hash": "a9f71348ec8cf151e38fe0f6aa841dff3eac1f5a34161147e700ca179d2f7189",
                                "combined_hash": "577ab817898afbd1e149b8933322226fcd1e38f4c3921e7700dddae8c886996d",
                            },
                            {
                                "other_hash_side": "left",
                                "other_hash": "0e81e890b50e4547357938fb9cb81c7f17178e3f1bc47b784cd139ef9707c045",
                                "combined_hash": "f6a103cb21324e62dd5ca99eac6649b33be36af0b22588801c51196b571713ff",
                            },
                            {
                                "other_hash_side": "left",
                                "other_hash": "b2586f6b7a4a76e99064549f324d53c7f60eb2d5f67bd0c24444d0167dc7dc01",
                                "combined_hash": "2a6b820ed0e775d7f2e88fbbac8908f09880ca75a6f7e0f8611c940ee2dc8cec",
                            },
                            {
                                "other_hash_side": "right",
                                "other_hash": "ff63e1ccbbd40190042ed1ed2b553e264828065d1bb7fd3fe479d4444223e043",
                                "combined_hash": "bcff6f16886339a196a2f6c842ad6d350a8579d123eb8602a0a85965ba25d671",
                            },
                            {
                                "other_hash_side": "left",
                                "other_hash": "980a121e80381e79b37aa634758ff8a56c6cdf67c50ec0e75d14b4749dcde189",
                                "combined_hash": "6661ea6604b491118b0f49c932c0f0de2ad815a57b54b6ec8fdbd1b408ae7e27",
                            },
                        ],
                    }
                ],
            }
        ],
    },
    maker_inclusions=[{"key": b"\x09".hex(), "value": b"\x01\x09".hex()}],
    taker_inclusions=[{"key": b"\x10".hex(), "value": b"\x02\x10".hex()}],
    trade_id="faea189031da8557299173e6731dafea53d85e116485ffaa8ff2070278145608",
    maker_root_history=[
        bytes32.from_hexstr("6661ea6604b491118b0f49c932c0f0de2ad815a57b54b6ec8fdbd1b408ae7e27"),
    ],
    taker_root_history=[
        bytes32.from_hexstr("42f08ebc0578f2cec7a9ad1c3038e74e0f30eba5c2f4cb1ee1c8fdb682c19dbb"),
        bytes32.from_hexstr("eeb63ac765065d2ee161e1c059c8188ef809e1c3ed8739bad5bfee2c2ee1c742"),
    ],
)


make_one_take_one_existing_reference = MakeAndTakeReference(
    entries_to_insert=10,
    make_offer_response={
        "trade_id": "b8576f50159e5e9eae5de00b8986084705f0796317d5da8cd0e968f2c1a7893e",
        "offer": "00000003000000000000000000000000000000000000000000000000000000000000000052eba05592a7cbe77b4b1552cacec440b20d523d08a6be917c9213dc34f3033a0000000000000000ff02ffff01ff02ffff01ff02ffff03ffff18ff2fff3480ffff01ff04ffff04ff20ffff04ff2fff808080ffff04ffff02ff3effff04ff02ffff04ff05ffff04ffff02ff2affff04ff02ffff04ff27ffff04ffff02ffff03ff77ffff01ff02ff36ffff04ff02ffff04ff09ffff04ff57ffff04ffff02ff2effff04ff02ffff04ff05ff80808080ff808080808080ffff011d80ff0180ffff04ffff02ffff03ff77ffff0181b7ffff015780ff0180ff808080808080ffff04ff77ff808080808080ffff02ff3affff04ff02ffff04ff05ffff04ffff02ff0bff5f80ffff01ff8080808080808080ffff01ff088080ff0180ffff04ffff01ffffffff4947ff0233ffff0401ff0102ffffff20ff02ffff03ff05ffff01ff02ff32ffff04ff02ffff04ff0dffff04ffff0bff3cffff0bff34ff2480ffff0bff3cffff0bff3cffff0bff34ff2c80ff0980ffff0bff3cff0bffff0bff34ff8080808080ff8080808080ffff010b80ff0180ffff02ffff03ffff22ffff09ffff0dff0580ff2280ffff09ffff0dff0b80ff2280ffff15ff17ffff0181ff8080ffff01ff0bff05ff0bff1780ffff01ff088080ff0180ff02ffff03ff0bffff01ff02ffff03ffff02ff26ffff04ff02ffff04ff13ff80808080ffff01ff02ffff03ffff20ff1780ffff01ff02ffff03ffff09ff81b3ffff01818f80ffff01ff02ff3affff04ff02ffff04ff05ffff04ff1bffff04ff34ff808080808080ffff01ff04ffff04ff23ffff04ffff02ff36ffff04ff02ffff04ff09ffff04ff53ffff04ffff02ff2effff04ff02ffff04ff05ff80808080ff808080808080ff738080ffff02ff3affff04ff02ffff04ff05ffff04ff1bffff04ff34ff8080808080808080ff0180ffff01ff088080ff0180ffff01ff04ff13ffff02ff3affff04ff02ffff04ff05ffff04ff1bffff04ff17ff8080808080808080ff0180ffff01ff02ffff03ff17ff80ffff01ff088080ff018080ff0180ffffff02ffff03ffff09ff09ff3880ffff01ff02ffff03ffff18ff2dffff010180ffff01ff0101ff8080ff0180ff8080ff0180ff0bff3cffff0bff34ff2880ffff0bff3cffff0bff3cffff0bff34ff2c80ff0580ffff0bff3cffff02ff32ffff04ff02ffff04ff07ffff04ffff0bff34ff3480ff8080808080ffff0bff34ff8080808080ffff02ffff03ffff07ff0580ffff01ff0bffff0102ffff02ff2effff04ff02ffff04ff09ff80808080ffff02ff2effff04ff02ffff04ff0dff8080808080ffff01ff0bffff0101ff058080ff0180ff02ffff03ffff21ff17ffff09ff0bff158080ffff01ff04ff30ffff04ff0bff808080ffff01ff088080ff0180ff018080ffff04ffff01ffa07faa3253bfddd1e0decb0906b2dc6247bbc4cf608f58345d173adb63e8b47c9fffa07acfcbd1ed73bfe2b698508f4ea5ed353c60ace154360272ce91f9ab0c8423c3a0eff07522495060c066f66f32acc2a77e3a3e737aca8baea4d1a64ea4cdc13da9ffff04ffff01ff02ffff01ff02ffff01ff02ff3effff04ff02ffff04ff05ffff04ffff02ff2fff5f80ffff04ff80ffff04ffff04ffff04ff0bffff04ff17ff808080ffff01ff808080ffff01ff8080808080808080ffff04ffff01ffffff0233ff04ff0101ffff02ff02ffff03ff05ffff01ff02ff1affff04ff02ffff04ff0dffff04ffff0bff12ffff0bff2cff1480ffff0bff12ffff0bff12ffff0bff2cff3c80ff0980ffff0bff12ff0bffff0bff2cff8080808080ff8080808080ffff010b80ff0180ffff0bff12ffff0bff2cff1080ffff0bff12ffff0bff12ffff0bff2cff3c80ff0580ffff0bff12ffff02ff1affff04ff02ffff04ff07ffff04ffff0bff2cff2c80ff8080808080ffff0bff2cff8080808080ffff02ffff03ffff07ff0580ffff01ff0bffff0102ffff02ff2effff04ff02ffff04ff09ff80808080ffff02ff2effff04ff02ffff04ff0dff8080808080ffff01ff0bffff0101ff058080ff0180ff02ffff03ff0bffff01ff02ffff03ffff09ff23ff1880ffff01ff02ffff03ffff18ff81b3ff2c80ffff01ff02ffff03ffff20ff1780ffff01ff02ff3effff04ff02ffff04ff05ffff04ff1bffff04ff33ffff04ff2fffff04ff5fff8080808080808080ffff01ff088080ff0180ffff01ff04ff13ffff02ff3effff04ff02ffff04ff05ffff04ff1bffff04ff17ffff04ff2fffff04ff5fff80808080808080808080ff0180ffff01ff02ffff03ffff09ff23ffff0181e880ffff01ff02ff3effff04ff02ffff04ff05ffff04ff1bffff04ff17ffff04ffff02ffff03ffff22ffff09ffff02ff2effff04ff02ffff04ff53ff80808080ff82014f80ffff20ff5f8080ffff01ff02ff53ffff04ff818fffff04ff82014fffff04ff81b3ff8080808080ffff01ff088080ff0180ffff04ff2cff8080808080808080ffff01ff04ff13ffff02ff3effff04ff02ffff04ff05ffff04ff1bffff04ff17ffff04ff2fffff04ff5fff80808080808080808080ff018080ff0180ffff01ff04ffff04ff18ffff04ffff02ff16ffff04ff02ffff04ff05ffff04ff27ffff04ffff0bff2cff82014f80ffff04ffff02ff2effff04ff02ffff04ff818fff80808080ffff04ffff0bff2cff0580ff8080808080808080ff378080ff81af8080ff0180ff018080ffff04ffff01a0a04d9f57764f54a43e4030befb4d80026e870519aaa66334aef8304f5d0393c2ffff04ffff01ffa042f08ebc0578f2cec7a9ad1c3038e74e0f30eba5c2f4cb1ee1c8fdb682c19dbb80ffff04ffff01a057bfd1cb0adda3d94315053fda723f2028320faa8338225d99f629e3d46d43a9ffff04ffff01ff02ffff01ff02ff0affff04ff02ffff04ff03ff80808080ffff04ffff01ffff333effff02ffff03ff05ffff01ff04ffff04ff0cffff04ffff02ff1effff04ff02ffff04ff09ff80808080ff808080ffff02ff16ffff04ff02ffff04ff19ffff04ffff02ff0affff04ff02ffff04ff0dff80808080ff808080808080ff8080ff0180ffff02ffff03ff05ffff01ff02ffff03ffff15ff29ff8080ffff01ff04ffff04ff08ff0980ffff02ff16ffff04ff02ffff04ff0dffff04ff0bff808080808080ffff01ff088080ff0180ffff010b80ff0180ff02ffff03ffff07ff0580ffff01ff0bffff0102ffff02ff1effff04ff02ffff04ff09ff80808080ffff02ff1effff04ff02ffff04ff0dff8080808080ffff01ff0bffff0101ff058080ff0180ff018080ff018080808080ff01808080ffffa00000000000000000000000000000000000000000000000000000000000000000ffffa00000000000000000000000000000000000000000000000000000000000000000ff01ff80808080ca2e21c90d263e63b73d449a3f8d57b9458846f7af27d9a61a515395fa14071ea55bba78c76265b4bac257251b1e89dd13637a7c18e8dcb03e092dfb7eb5a84a0000000000000001ff02ffff01ff02ffff01ff02ffff03ffff18ff2fff3480ffff01ff04ffff04ff20ffff04ff2fff808080ffff04ffff02ff3effff04ff02ffff04ff05ffff04ffff02ff2affff04ff02ffff04ff27ffff04ffff02ffff03ff77ffff01ff02ff36ffff04ff02ffff04ff09ffff04ff57ffff04ffff02ff2effff04ff02ffff04ff05ff80808080ff808080808080ffff011d80ff0180ffff04ffff02ffff03ff77ffff0181b7ffff015780ff0180ff808080808080ffff04ff77ff808080808080ffff02ff3affff04ff02ffff04ff05ffff04ffff02ff0bff5f80ffff01ff8080808080808080ffff01ff088080ff0180ffff04ffff01ffffffff4947ff0233ffff0401ff0102ffffff20ff02ffff03ff05ffff01ff02ff32ffff04ff02ffff04ff0dffff04ffff0bff3cffff0bff34ff2480ffff0bff3cffff0bff3cffff0bff34ff2c80ff0980ffff0bff3cff0bffff0bff34ff8080808080ff8080808080ffff010b80ff0180ffff02ffff03ffff22ffff09ffff0dff0580ff2280ffff09ffff0dff0b80ff2280ffff15ff17ffff0181ff8080ffff01ff0bff05ff0bff1780ffff01ff088080ff0180ff02ffff03ff0bffff01ff02ffff03ffff02ff26ffff04ff02ffff04ff13ff80808080ffff01ff02ffff03ffff20ff1780ffff01ff02ffff03ffff09ff81b3ffff01818f80ffff01ff02ff3affff04ff02ffff04ff05ffff04ff1bffff04ff34ff808080808080ffff01ff04ffff04ff23ffff04ffff02ff36ffff04ff02ffff04ff09ffff04ff53ffff04ffff02ff2effff04ff02ffff04ff05ff80808080ff808080808080ff738080ffff02ff3affff04ff02ffff04ff05ffff04ff1bffff04ff34ff8080808080808080ff0180ffff01ff088080ff0180ffff01ff04ff13ffff02ff3affff04ff02ffff04ff05ffff04ff1bffff04ff17ff8080808080808080ff0180ffff01ff02ffff03ff17ff80ffff01ff088080ff018080ff0180ffffff02ffff03ffff09ff09ff3880ffff01ff02ffff03ffff18ff2dffff010180ffff01ff0101ff8080ff0180ff8080ff0180ff0bff3cffff0bff34ff2880ffff0bff3cffff0bff3cffff0bff34ff2c80ff0580ffff0bff3cffff02ff32ffff04ff02ffff04ff07ffff04ffff0bff34ff3480ff8080808080ffff0bff34ff8080808080ffff02ffff03ffff07ff0580ffff01ff0bffff0102ffff02ff2effff04ff02ffff04ff09ff80808080ffff02ff2effff04ff02ffff04ff0dff8080808080ffff01ff0bffff0101ff058080ff0180ff02ffff03ffff21ff17ffff09ff0bff158080ffff01ff04ff30ffff04ff0bff808080ffff01ff088080ff0180ff018080ffff04ffff01ffa07faa3253bfddd1e0decb0906b2dc6247bbc4cf608f58345d173adb63e8b47c9fffa0a14daf55d41ced6419bcd011fbc1f74ab9567fe55340d88435aa6493d628fa47a0eff07522495060c066f66f32acc2a77e3a3e737aca8baea4d1a64ea4cdc13da9ffff04ffff01ff02ffff01ff02ffff01ff02ff3effff04ff02ffff04ff05ffff04ffff02ff2fff5f80ffff04ff80ffff04ffff04ffff04ff0bffff04ff17ff808080ffff01ff808080ffff01ff8080808080808080ffff04ffff01ffffff0233ff04ff0101ffff02ff02ffff03ff05ffff01ff02ff1affff04ff02ffff04ff0dffff04ffff0bff12ffff0bff2cff1480ffff0bff12ffff0bff12ffff0bff2cff3c80ff0980ffff0bff12ff0bffff0bff2cff8080808080ff8080808080ffff010b80ff0180ffff0bff12ffff0bff2cff1080ffff0bff12ffff0bff12ffff0bff2cff3c80ff0580ffff0bff12ffff02ff1affff04ff02ffff04ff07ffff04ffff0bff2cff2c80ff8080808080ffff0bff2cff8080808080ffff02ffff03ffff07ff0580ffff01ff0bffff0102ffff02ff2effff04ff02ffff04ff09ff80808080ffff02ff2effff04ff02ffff04ff0dff8080808080ffff01ff0bffff0101ff058080ff0180ff02ffff03ff0bffff01ff02ffff03ffff09ff23ff1880ffff01ff02ffff03ffff18ff81b3ff2c80ffff01ff02ffff03ffff20ff1780ffff01ff02ff3effff04ff02ffff04ff05ffff04ff1bffff04ff33ffff04ff2fffff04ff5fff8080808080808080ffff01ff088080ff0180ffff01ff04ff13ffff02ff3effff04ff02ffff04ff05ffff04ff1bffff04ff17ffff04ff2fffff04ff5fff80808080808080808080ff0180ffff01ff02ffff03ffff09ff23ffff0181e880ffff01ff02ff3effff04ff02ffff04ff05ffff04ff1bffff04ff17ffff04ffff02ffff03ffff22ffff09ffff02ff2effff04ff02ffff04ff53ff80808080ff82014f80ffff20ff5f8080ffff01ff02ff53ffff04ff818fffff04ff82014fffff04ff81b3ff8080808080ffff01ff088080ff0180ffff04ff2cff8080808080808080ffff01ff04ff13ffff02ff3effff04ff02ffff04ff05ffff04ff1bffff04ff17ffff04ff2fffff04ff5fff80808080808080808080ff018080ff0180ffff01ff04ffff04ff18ffff04ffff02ff16ffff04ff02ffff04ff05ffff04ff27ffff04ffff0bff2cff82014f80ffff04ffff02ff2effff04ff02ffff04ff818fff80808080ffff04ffff0bff2cff0580ff8080808080808080ff378080ff81af8080ff0180ff018080ffff04ffff01a0a04d9f57764f54a43e4030befb4d80026e870519aaa66334aef8304f5d0393c2ffff04ffff01ffa08e54f5066aa7999fc1561a56df59d11ff01f7df93cadf49a61adebf65dec65ea80ffff04ffff01a057bfd1cb0adda3d94315053fda723f2028320faa8338225d99f629e3d46d43a9ffff04ffff01ff01ffff33ffa0c842b1a384b8633ac25d0f12bd7b614f86a77642ab6426418750f2b0b86bab2aff01ffffa0a14daf55d41ced6419bcd011fbc1f74ab9567fe55340d88435aa6493d628fa47ffa08e54f5066aa7999fc1561a56df59d11ff01f7df93cadf49a61adebf65dec65eaffa0c842b1a384b8633ac25d0f12bd7b614f86a77642ab6426418750f2b0b86bab2a8080ffff3eff248080ff018080808080ff01808080ffffa032dbe6d545f24635c7871ea53c623c358d7cea8f5e27a983ba6e5c0bf35fa243ffa08c4aebb18e8ce08405083c3d90a29f30239865142e2dcbca5393f40df9e3821dff0180ff01ffff80808032dbe6d545f24635c7871ea53c623c358d7cea8f5e27a983ba6e5c0bf35fa243aa064e96a86637d8f5ebe153dc8645d29f43bee762d5ec10d06c8617fa60b8c50000000000000001ff02ffff01ff02ffff01ff02ffff03ffff18ff2fff3480ffff01ff04ffff04ff20ffff04ff2fff808080ffff04ffff02ff3effff04ff02ffff04ff05ffff04ffff02ff2affff04ff02ffff04ff27ffff04ffff02ffff03ff77ffff01ff02ff36ffff04ff02ffff04ff09ffff04ff57ffff04ffff02ff2effff04ff02ffff04ff05ff80808080ff808080808080ffff011d80ff0180ffff04ffff02ffff03ff77ffff0181b7ffff015780ff0180ff808080808080ffff04ff77ff808080808080ffff02ff3affff04ff02ffff04ff05ffff04ffff02ff0bff5f80ffff01ff8080808080808080ffff01ff088080ff0180ffff04ffff01ffffffff4947ff0233ffff0401ff0102ffffff20ff02ffff03ff05ffff01ff02ff32ffff04ff02ffff04ff0dffff04ffff0bff3cffff0bff34ff2480ffff0bff3cffff0bff3cffff0bff34ff2c80ff0980ffff0bff3cff0bffff0bff34ff8080808080ff8080808080ffff010b80ff0180ffff02ffff03ffff22ffff09ffff0dff0580ff2280ffff09ffff0dff0b80ff2280ffff15ff17ffff0181ff8080ffff01ff0bff05ff0bff1780ffff01ff088080ff0180ff02ffff03ff0bffff01ff02ffff03ffff02ff26ffff04ff02ffff04ff13ff80808080ffff01ff02ffff03ffff20ff1780ffff01ff02ffff03ffff09ff81b3ffff01818f80ffff01ff02ff3affff04ff02ffff04ff05ffff04ff1bffff04ff34ff808080808080ffff01ff04ffff04ff23ffff04ffff02ff36ffff04ff02ffff04ff09ffff04ff53ffff04ffff02ff2effff04ff02ffff04ff05ff80808080ff808080808080ff738080ffff02ff3affff04ff02ffff04ff05ffff04ff1bffff04ff34ff8080808080808080ff0180ffff01ff088080ff0180ffff01ff04ff13ffff02ff3affff04ff02ffff04ff05ffff04ff1bffff04ff17ff8080808080808080ff0180ffff01ff02ffff03ff17ff80ffff01ff088080ff018080ff0180ffffff02ffff03ffff09ff09ff3880ffff01ff02ffff03ffff18ff2dffff010180ffff01ff0101ff8080ff0180ff8080ff0180ff0bff3cffff0bff34ff2880ffff0bff3cffff0bff3cffff0bff34ff2c80ff0580ffff0bff3cffff02ff32ffff04ff02ffff04ff07ffff04ffff0bff34ff3480ff8080808080ffff0bff34ff8080808080ffff02ffff03ffff07ff0580ffff01ff0bffff0102ffff02ff2effff04ff02ffff04ff09ff80808080ffff02ff2effff04ff02ffff04ff0dff8080808080ffff01ff0bffff0101ff058080ff0180ff02ffff03ffff21ff17ffff09ff0bff158080ffff01ff04ff30ffff04ff0bff808080ffff01ff088080ff0180ff018080ffff04ffff01ffa07faa3253bfddd1e0decb0906b2dc6247bbc4cf608f58345d173adb63e8b47c9fffa0a14daf55d41ced6419bcd011fbc1f74ab9567fe55340d88435aa6493d628fa47a0eff07522495060c066f66f32acc2a77e3a3e737aca8baea4d1a64ea4cdc13da9ffff04ffff01ff02ffff01ff02ffff01ff02ff3effff04ff02ffff04ff05ffff04ffff02ff2fff5f80ffff04ff80ffff04ffff04ffff04ff0bffff04ff17ff808080ffff01ff808080ffff01ff8080808080808080ffff04ffff01ffffff0233ff04ff0101ffff02ff02ffff03ff05ffff01ff02ff1affff04ff02ffff04ff0dffff04ffff0bff12ffff0bff2cff1480ffff0bff12ffff0bff12ffff0bff2cff3c80ff0980ffff0bff12ff0bffff0bff2cff8080808080ff8080808080ffff010b80ff0180ffff0bff12ffff0bff2cff1080ffff0bff12ffff0bff12ffff0bff2cff3c80ff0580ffff0bff12ffff02ff1affff04ff02ffff04ff07ffff04ffff0bff2cff2c80ff8080808080ffff0bff2cff8080808080ffff02ffff03ffff07ff0580ffff01ff0bffff0102ffff02ff2effff04ff02ffff04ff09ff80808080ffff02ff2effff04ff02ffff04ff0dff8080808080ffff01ff0bffff0101ff058080ff0180ff02ffff03ff0bffff01ff02ffff03ffff09ff23ff1880ffff01ff02ffff03ffff18ff81b3ff2c80ffff01ff02ffff03ffff20ff1780ffff01ff02ff3effff04ff02ffff04ff05ffff04ff1bffff04ff33ffff04ff2fffff04ff5fff8080808080808080ffff01ff088080ff0180ffff01ff04ff13ffff02ff3effff04ff02ffff04ff05ffff04ff1bffff04ff17ffff04ff2fffff04ff5fff80808080808080808080ff0180ffff01ff02ffff03ffff09ff23ffff0181e880ffff01ff02ff3effff04ff02ffff04ff05ffff04ff1bffff04ff17ffff04ffff02ffff03ffff22ffff09ffff02ff2effff04ff02ffff04ff53ff80808080ff82014f80ffff20ff5f8080ffff01ff02ff53ffff04ff818fffff04ff82014fffff04ff81b3ff8080808080ffff01ff088080ff0180ffff04ff2cff8080808080808080ffff01ff04ff13ffff02ff3effff04ff02ffff04ff05ffff04ff1bffff04ff17ffff04ff2fffff04ff5fff80808080808080808080ff018080ff0180ffff01ff04ffff04ff18ffff04ffff02ff16ffff04ff02ffff04ff05ffff04ff27ffff04ffff0bff2cff82014f80ffff04ffff02ff2effff04ff02ffff04ff818fff80808080ffff04ffff0bff2cff0580ff8080808080808080ff378080ff81af8080ff0180ff018080ffff04ffff01a0a04d9f57764f54a43e4030befb4d80026e870519aaa66334aef8304f5d0393c2ffff04ffff01ffa06661ea6604b491118b0f49c932c0f0de2ad815a57b54b6ec8fdbd1b408ae7e2780ffff04ffff01a057bfd1cb0adda3d94315053fda723f2028320faa8338225d99f629e3d46d43a9ffff04ffff01ff02ffff01ff02ffff01ff02ffff03ff0bffff01ff02ffff03ffff09ff05ffff1dff0bffff1effff0bff0bffff02ff06ffff04ff02ffff04ff17ff8080808080808080ffff01ff02ff17ff2f80ffff01ff088080ff0180ffff01ff04ffff04ff04ffff04ff05ffff04ffff02ff06ffff04ff02ffff04ff17ff80808080ff80808080ffff02ff17ff2f808080ff0180ffff04ffff01ff32ff02ffff03ffff07ff0580ffff01ff0bffff0102ffff02ff06ffff04ff02ffff04ff09ff80808080ffff02ff06ffff04ff02ffff04ff0dff8080808080ffff01ff0bffff0101ff058080ff0180ff018080ffff04ffff01b0a132fae32c98cbb7d8f5814c49ee3f0ba6ec2172c5e5f6900655a65cd2157a06a1c6eb89c68c8d2cdcee9506c2217978ff018080ff018080808080ff01808080ffffa0a14daf55d41ced6419bcd011fbc1f74ab9567fe55340d88435aa6493d628fa47ffa01804338c97f989c78d88716206c0f27315f3eb7d59417ab2eacee20f0a7ff60bff0180ff01ffffff80ffff02ffff01ff02ffff01ff02ffff03ff5fffff01ff02ff3affff04ff02ffff04ff0bffff04ff17ffff04ff2fffff04ff5fffff04ff81bfffff04ff82017fffff04ff8202ffffff04ffff02ff05ff8205ff80ff8080808080808080808080ffff01ff04ffff04ff10ffff01ff81ff8080ffff02ff05ff8205ff808080ff0180ffff04ffff01ffffff49ff3f02ff04ff0101ffff02ffff02ffff03ff05ffff01ff02ff2affff04ff02ffff04ff0dffff04ffff0bff12ffff0bff2cff1480ffff0bff12ffff0bff12ffff0bff2cff3c80ff0980ffff0bff12ff0bffff0bff2cff8080808080ff8080808080ffff010b80ff0180ff02ffff03ff05ffff01ff02ffff03ffff02ff3effff04ff02ffff04ff82011fffff04ff27ffff04ff4fff808080808080ffff01ff02ff3affff04ff02ffff04ff0dffff04ff1bffff04ff37ffff04ff6fffff04ff81dfffff04ff8201bfffff04ff82037fffff04ffff04ffff04ff28ffff04ffff0bffff02ff26ffff04ff02ffff04ff11ffff04ffff02ff26ffff04ff02ffff04ff13ffff04ff82027fffff04ffff02ff36ffff04ff02ffff04ff82013fff80808080ffff04ffff02ff36ffff04ff02ffff04ff819fff80808080ffff04ffff02ff36ffff04ff02ffff04ff13ff80808080ff8080808080808080ffff04ffff02ff36ffff04ff02ffff04ff09ff80808080ff808080808080ffff012480ff808080ff8202ff80ff8080808080808080808080ffff01ff088080ff0180ffff018202ff80ff0180ffffff0bff12ffff0bff2cff3880ffff0bff12ffff0bff12ffff0bff2cff3c80ff0580ffff0bff12ffff02ff2affff04ff02ffff04ff07ffff04ffff0bff2cff2c80ff8080808080ffff0bff2cff8080808080ff02ffff03ffff07ff0580ffff01ff0bffff0102ffff02ff36ffff04ff02ffff04ff09ff80808080ffff02ff36ffff04ff02ffff04ff0dff8080808080ffff01ff0bffff0101ff058080ff0180ffff02ffff03ff1bffff01ff02ff2effff04ff02ffff04ffff02ffff03ffff18ffff0101ff1380ffff01ff0bffff0102ff2bff0580ffff01ff0bffff0102ff05ff2b8080ff0180ffff04ffff04ffff17ff13ffff0181ff80ff3b80ff8080808080ffff010580ff0180ff02ffff03ff17ffff01ff02ffff03ffff09ff05ffff02ff2effff04ff02ffff04ff13ffff04ff27ff808080808080ffff01ff02ff3effff04ff02ffff04ff05ffff04ff1bffff04ff37ff808080808080ffff01ff088080ff0180ffff01ff010180ff0180ff018080ffff04ffff01ff01ffff3fffa0bd7aa54c5f93ef1738439aa60b471ce2aa4c62fb18a7943aa10061f00dbdb83680ffff81e8ff0bffffffffa08e54f5066aa7999fc1561a56df59d11ff01f7df93cadf49a61adebf65dec65ea80ffa057bfd1cb0adda3d94315053fda723f2028320faa8338225d99f629e3d46d43a980ff808080ffff33ffa0ca77e42ac3b3375edc54af271f21d075afd02d72969cababeec63e22f7ab10deff01ffffa0a14daf55d41ced6419bcd011fbc1f74ab9567fe55340d88435aa6493d628fa47ffa08e54f5066aa7999fc1561a56df59d11ff01f7df93cadf49a61adebf65dec65eaffa0ca77e42ac3b3375edc54af271f21d075afd02d72969cababeec63e22f7ab10de808080ffff04ffff01ffffa07faa3253bfddd1e0decb0906b2dc6247bbc4cf608f58345d173adb63e8b47c9fffa07acfcbd1ed73bfe2b698508f4ea5ed353c60ace154360272ce91f9ab0c8423c3a0eff07522495060c066f66f32acc2a77e3a3e737aca8baea4d1a64ea4cdc13da980ffff04ffff01ffa0a04d9f57764f54a43e4030befb4d80026e870519aaa66334aef8304f5d0393c280ffff04ffff01ffffa09dd8b0a6d67ee56221d0fe6bb131eb30d17c098c7548a78a962836011ea465bb8080ff018080808080ffff80ff80ff80ff80ff8080808080a01626555f71b404f754061c4de0143b82248008fd1920466eee86ce447db889cf4287b8363a4e0bfdb628decddf19ea074c313ca4ce097f61ba67120e319481ccacbd1adcff2d1d95b859ff516691bca16e2614a56cbd3c1f1ec5580da269ab",  # noqa
        "taker": [
            {
                "store_id": "7acfcbd1ed73bfe2b698508f4ea5ed353c60ace154360272ce91f9ab0c8423c3",
                "inclusions": [{"key": "09", "value": "0209"}],
            }
        ],
        "maker": [
            {
                "store_id": "a14daf55d41ced6419bcd011fbc1f74ab9567fe55340d88435aa6493d628fa47",
                "proofs": [
                    {
                        "key": "10",
                        "value": "0110",
                        "node_hash": "de4ec93c032f5117d8af076dfc86faa5987a6c0b1d52ffc9cf0dfa43989d8c58",
                        "layers": [
                            {
                                "other_hash_side": "left",
                                "other_hash": "1c8ab812b97f5a9da0ba4be2380104810fe5c8022efe9b9e2c9d188fc3537434",
                                "combined_hash": "d340000b3a6717a5a8d42b24516ff69430235c771f8a527554b357b7f03c6de0",
                            },
                            {
                                "other_hash_side": "right",
                                "other_hash": "54e8b4cac761778f396840b343c0f1cb0e1fd0c9927d48d2f0d09a7a6f225126",
                                "combined_hash": "7676004a15439e4e8345d0f9f3a15500805b3447285904b7bcd7d14e27381d2e",
                            },
                            {
                                "other_hash_side": "right",
                                "other_hash": "6a37ca2d9a37a50f2d53387c3cf31395c72d75b1aacfa4402c32dc6d354542b4",
                                "combined_hash": "b1dc97f797a32631483c11d33b4759f5b498b512b7436286d1dc00bb1024b7e2",
                            },
                            {
                                "other_hash_side": "right",
                                "other_hash": "bcff6f16886339a196a2f6c842ad6d350a8579d123eb8602a0a85965ba25d671",
                                "combined_hash": "8e54f5066aa7999fc1561a56df59d11ff01f7df93cadf49a61adebf65dec65ea",
                            },
                        ],
                    }
                ],
            }
        ],
    },
    maker_inclusions=[{"key": b"\x10".hex(), "value": b"\x01\x10".hex()}],
    taker_inclusions=[{"key": b"\x09".hex(), "value": b"\x02\x09".hex()}],
    trade_id="c390d8ff22ae5c6fe4559a01f713703aa023e6b8f2e89ec4340da5237d4d9c95",
    maker_root_history=[
        bytes32.from_hexstr("6661ea6604b491118b0f49c932c0f0de2ad815a57b54b6ec8fdbd1b408ae7e27"),
        bytes32.from_hexstr("8e54f5066aa7999fc1561a56df59d11ff01f7df93cadf49a61adebf65dec65ea"),
    ],
    taker_root_history=[
        bytes32.from_hexstr("42f08ebc0578f2cec7a9ad1c3038e74e0f30eba5c2f4cb1ee1c8fdb682c19dbb"),
    ],
)


make_one_upsert_take_one_reference = MakeAndTakeReference(
    entries_to_insert=10,
    make_offer_response={
        "trade_id": "99cac76f3180c06126087b1188f3a5cd6a5f5f2830ff639e7fca9e11afe2b477",
        "offer": "00000003000000000000000000000000000000000000000000000000000000000000000052eba05592a7cbe77b4b1552cacec440b20d523d08a6be917c9213dc34f3033a0000000000000000ff02ffff01ff02ffff01ff02ffff03ffff18ff2fff3480ffff01ff04ffff04ff20ffff04ff2fff808080ffff04ffff02ff3effff04ff02ffff04ff05ffff04ffff02ff2affff04ff02ffff04ff27ffff04ffff02ffff03ff77ffff01ff02ff36ffff04ff02ffff04ff09ffff04ff57ffff04ffff02ff2effff04ff02ffff04ff05ff80808080ff808080808080ffff011d80ff0180ffff04ffff02ffff03ff77ffff0181b7ffff015780ff0180ff808080808080ffff04ff77ff808080808080ffff02ff3affff04ff02ffff04ff05ffff04ffff02ff0bff5f80ffff01ff8080808080808080ffff01ff088080ff0180ffff04ffff01ffffffff4947ff0233ffff0401ff0102ffffff20ff02ffff03ff05ffff01ff02ff32ffff04ff02ffff04ff0dffff04ffff0bff3cffff0bff34ff2480ffff0bff3cffff0bff3cffff0bff34ff2c80ff0980ffff0bff3cff0bffff0bff34ff8080808080ff8080808080ffff010b80ff0180ffff02ffff03ffff22ffff09ffff0dff0580ff2280ffff09ffff0dff0b80ff2280ffff15ff17ffff0181ff8080ffff01ff0bff05ff0bff1780ffff01ff088080ff0180ff02ffff03ff0bffff01ff02ffff03ffff02ff26ffff04ff02ffff04ff13ff80808080ffff01ff02ffff03ffff20ff1780ffff01ff02ffff03ffff09ff81b3ffff01818f80ffff01ff02ff3affff04ff02ffff04ff05ffff04ff1bffff04ff34ff808080808080ffff01ff04ffff04ff23ffff04ffff02ff36ffff04ff02ffff04ff09ffff04ff53ffff04ffff02ff2effff04ff02ffff04ff05ff80808080ff808080808080ff738080ffff02ff3affff04ff02ffff04ff05ffff04ff1bffff04ff34ff8080808080808080ff0180ffff01ff088080ff0180ffff01ff04ff13ffff02ff3affff04ff02ffff04ff05ffff04ff1bffff04ff17ff8080808080808080ff0180ffff01ff02ffff03ff17ff80ffff01ff088080ff018080ff0180ffffff02ffff03ffff09ff09ff3880ffff01ff02ffff03ffff18ff2dffff010180ffff01ff0101ff8080ff0180ff8080ff0180ff0bff3cffff0bff34ff2880ffff0bff3cffff0bff3cffff0bff34ff2c80ff0580ffff0bff3cffff02ff32ffff04ff02ffff04ff07ffff04ffff0bff34ff3480ff8080808080ffff0bff34ff8080808080ffff02ffff03ffff07ff0580ffff01ff0bffff0102ffff02ff2effff04ff02ffff04ff09ff80808080ffff02ff2effff04ff02ffff04ff0dff8080808080ffff01ff0bffff0101ff058080ff0180ff02ffff03ffff21ff17ffff09ff0bff158080ffff01ff04ff30ffff04ff0bff808080ffff01ff088080ff0180ff018080ffff04ffff01ffa07faa3253bfddd1e0decb0906b2dc6247bbc4cf608f58345d173adb63e8b47c9fffa07acfcbd1ed73bfe2b698508f4ea5ed353c60ace154360272ce91f9ab0c8423c3a0eff07522495060c066f66f32acc2a77e3a3e737aca8baea4d1a64ea4cdc13da9ffff04ffff01ff02ffff01ff02ffff01ff02ff3effff04ff02ffff04ff05ffff04ffff02ff2fff5f80ffff04ff80ffff04ffff04ffff04ff0bffff04ff17ff808080ffff01ff808080ffff01ff8080808080808080ffff04ffff01ffffff0233ff04ff0101ffff02ff02ffff03ff05ffff01ff02ff1affff04ff02ffff04ff0dffff04ffff0bff12ffff0bff2cff1480ffff0bff12ffff0bff12ffff0bff2cff3c80ff0980ffff0bff12ff0bffff0bff2cff8080808080ff8080808080ffff010b80ff0180ffff0bff12ffff0bff2cff1080ffff0bff12ffff0bff12ffff0bff2cff3c80ff0580ffff0bff12ffff02ff1affff04ff02ffff04ff07ffff04ffff0bff2cff2c80ff8080808080ffff0bff2cff8080808080ffff02ffff03ffff07ff0580ffff01ff0bffff0102ffff02ff2effff04ff02ffff04ff09ff80808080ffff02ff2effff04ff02ffff04ff0dff8080808080ffff01ff0bffff0101ff058080ff0180ff02ffff03ff0bffff01ff02ffff03ffff09ff23ff1880ffff01ff02ffff03ffff18ff81b3ff2c80ffff01ff02ffff03ffff20ff1780ffff01ff02ff3effff04ff02ffff04ff05ffff04ff1bffff04ff33ffff04ff2fffff04ff5fff8080808080808080ffff01ff088080ff0180ffff01ff04ff13ffff02ff3effff04ff02ffff04ff05ffff04ff1bffff04ff17ffff04ff2fffff04ff5fff80808080808080808080ff0180ffff01ff02ffff03ffff09ff23ffff0181e880ffff01ff02ff3effff04ff02ffff04ff05ffff04ff1bffff04ff17ffff04ffff02ffff03ffff22ffff09ffff02ff2effff04ff02ffff04ff53ff80808080ff82014f80ffff20ff5f8080ffff01ff02ff53ffff04ff818fffff04ff82014fffff04ff81b3ff8080808080ffff01ff088080ff0180ffff04ff2cff8080808080808080ffff01ff04ff13ffff02ff3effff04ff02ffff04ff05ffff04ff1bffff04ff17ffff04ff2fffff04ff5fff80808080808080808080ff018080ff0180ffff01ff04ffff04ff18ffff04ffff02ff16ffff04ff02ffff04ff05ffff04ff27ffff04ffff0bff2cff82014f80ffff04ffff02ff2effff04ff02ffff04ff818fff80808080ffff04ffff0bff2cff0580ff8080808080808080ff378080ff81af8080ff0180ff018080ffff04ffff01a0a04d9f57764f54a43e4030befb4d80026e870519aaa66334aef8304f5d0393c2ffff04ffff01ffa042f08ebc0578f2cec7a9ad1c3038e74e0f30eba5c2f4cb1ee1c8fdb682c19dbb80ffff04ffff01a057bfd1cb0adda3d94315053fda723f2028320faa8338225d99f629e3d46d43a9ffff04ffff01ff02ffff01ff02ff0affff04ff02ffff04ff03ff80808080ffff04ffff01ffff333effff02ffff03ff05ffff01ff04ffff04ff0cffff04ffff02ff1effff04ff02ffff04ff09ff80808080ff808080ffff02ff16ffff04ff02ffff04ff19ffff04ffff02ff0affff04ff02ffff04ff0dff80808080ff808080808080ff8080ff0180ffff02ffff03ff05ffff01ff02ffff03ffff15ff29ff8080ffff01ff04ffff04ff08ff0980ffff02ff16ffff04ff02ffff04ff0dffff04ff0bff808080808080ffff01ff088080ff0180ffff010b80ff0180ff02ffff03ffff07ff0580ffff01ff0bffff0102ffff02ff1effff04ff02ffff04ff09ff80808080ffff02ff1effff04ff02ffff04ff0dff8080808080ffff01ff0bffff0101ff058080ff0180ff018080ff018080808080ff01808080ffffa00000000000000000000000000000000000000000000000000000000000000000ffffa00000000000000000000000000000000000000000000000000000000000000000ff01ff80808080ca2e21c90d263e63b73d449a3f8d57b9458846f7af27d9a61a515395fa14071e3a306420fb91e6a9c25cb93938b5c9e164ce761abc2ab967f8545cdcdc9e6e6d0000000000000001ff02ffff01ff02ffff01ff02ffff03ffff18ff2fff3480ffff01ff04ffff04ff20ffff04ff2fff808080ffff04ffff02ff3effff04ff02ffff04ff05ffff04ffff02ff2affff04ff02ffff04ff27ffff04ffff02ffff03ff77ffff01ff02ff36ffff04ff02ffff04ff09ffff04ff57ffff04ffff02ff2effff04ff02ffff04ff05ff80808080ff808080808080ffff011d80ff0180ffff04ffff02ffff03ff77ffff0181b7ffff015780ff0180ff808080808080ffff04ff77ff808080808080ffff02ff3affff04ff02ffff04ff05ffff04ffff02ff0bff5f80ffff01ff8080808080808080ffff01ff088080ff0180ffff04ffff01ffffffff4947ff0233ffff0401ff0102ffffff20ff02ffff03ff05ffff01ff02ff32ffff04ff02ffff04ff0dffff04ffff0bff3cffff0bff34ff2480ffff0bff3cffff0bff3cffff0bff34ff2c80ff0980ffff0bff3cff0bffff0bff34ff8080808080ff8080808080ffff010b80ff0180ffff02ffff03ffff22ffff09ffff0dff0580ff2280ffff09ffff0dff0b80ff2280ffff15ff17ffff0181ff8080ffff01ff0bff05ff0bff1780ffff01ff088080ff0180ff02ffff03ff0bffff01ff02ffff03ffff02ff26ffff04ff02ffff04ff13ff80808080ffff01ff02ffff03ffff20ff1780ffff01ff02ffff03ffff09ff81b3ffff01818f80ffff01ff02ff3affff04ff02ffff04ff05ffff04ff1bffff04ff34ff808080808080ffff01ff04ffff04ff23ffff04ffff02ff36ffff04ff02ffff04ff09ffff04ff53ffff04ffff02ff2effff04ff02ffff04ff05ff80808080ff808080808080ff738080ffff02ff3affff04ff02ffff04ff05ffff04ff1bffff04ff34ff8080808080808080ff0180ffff01ff088080ff0180ffff01ff04ff13ffff02ff3affff04ff02ffff04ff05ffff04ff1bffff04ff17ff8080808080808080ff0180ffff01ff02ffff03ff17ff80ffff01ff088080ff018080ff0180ffffff02ffff03ffff09ff09ff3880ffff01ff02ffff03ffff18ff2dffff010180ffff01ff0101ff8080ff0180ff8080ff0180ff0bff3cffff0bff34ff2880ffff0bff3cffff0bff3cffff0bff34ff2c80ff0580ffff0bff3cffff02ff32ffff04ff02ffff04ff07ffff04ffff0bff34ff3480ff8080808080ffff0bff34ff8080808080ffff02ffff03ffff07ff0580ffff01ff0bffff0102ffff02ff2effff04ff02ffff04ff09ff80808080ffff02ff2effff04ff02ffff04ff0dff8080808080ffff01ff0bffff0101ff058080ff0180ff02ffff03ffff21ff17ffff09ff0bff158080ffff01ff04ff30ffff04ff0bff808080ffff01ff088080ff0180ff018080ffff04ffff01ffa07faa3253bfddd1e0decb0906b2dc6247bbc4cf608f58345d173adb63e8b47c9fffa0a14daf55d41ced6419bcd011fbc1f74ab9567fe55340d88435aa6493d628fa47a0eff07522495060c066f66f32acc2a77e3a3e737aca8baea4d1a64ea4cdc13da9ffff04ffff01ff02ffff01ff02ffff01ff02ff3effff04ff02ffff04ff05ffff04ffff02ff2fff5f80ffff04ff80ffff04ffff04ffff04ff0bffff04ff17ff808080ffff01ff808080ffff01ff8080808080808080ffff04ffff01ffffff0233ff04ff0101ffff02ff02ffff03ff05ffff01ff02ff1affff04ff02ffff04ff0dffff04ffff0bff12ffff0bff2cff1480ffff0bff12ffff0bff12ffff0bff2cff3c80ff0980ffff0bff12ff0bffff0bff2cff8080808080ff8080808080ffff010b80ff0180ffff0bff12ffff0bff2cff1080ffff0bff12ffff0bff12ffff0bff2cff3c80ff0580ffff0bff12ffff02ff1affff04ff02ffff04ff07ffff04ffff0bff2cff2c80ff8080808080ffff0bff2cff8080808080ffff02ffff03ffff07ff0580ffff01ff0bffff0102ffff02ff2effff04ff02ffff04ff09ff80808080ffff02ff2effff04ff02ffff04ff0dff8080808080ffff01ff0bffff0101ff058080ff0180ff02ffff03ff0bffff01ff02ffff03ffff09ff23ff1880ffff01ff02ffff03ffff18ff81b3ff2c80ffff01ff02ffff03ffff20ff1780ffff01ff02ff3effff04ff02ffff04ff05ffff04ff1bffff04ff33ffff04ff2fffff04ff5fff8080808080808080ffff01ff088080ff0180ffff01ff04ff13ffff02ff3effff04ff02ffff04ff05ffff04ff1bffff04ff17ffff04ff2fffff04ff5fff80808080808080808080ff0180ffff01ff02ffff03ffff09ff23ffff0181e880ffff01ff02ff3effff04ff02ffff04ff05ffff04ff1bffff04ff17ffff04ffff02ffff03ffff22ffff09ffff02ff2effff04ff02ffff04ff53ff80808080ff82014f80ffff20ff5f8080ffff01ff02ff53ffff04ff818fffff04ff82014fffff04ff81b3ff8080808080ffff01ff088080ff0180ffff04ff2cff8080808080808080ffff01ff04ff13ffff02ff3effff04ff02ffff04ff05ffff04ff1bffff04ff17ffff04ff2fffff04ff5fff80808080808080808080ff018080ff0180ffff01ff04ffff04ff18ffff04ffff02ff16ffff04ff02ffff04ff05ffff04ff27ffff04ffff0bff2cff82014f80ffff04ffff02ff2effff04ff02ffff04ff818fff80808080ffff04ffff0bff2cff0580ff8080808080808080ff378080ff81af8080ff0180ff018080ffff04ffff01a0a04d9f57764f54a43e4030befb4d80026e870519aaa66334aef8304f5d0393c2ffff04ffff01ffa03761921b9b0520458995bb0ec353ea28d36efa2a7cfc3aba6772f005f7dd34c680ffff04ffff01a057bfd1cb0adda3d94315053fda723f2028320faa8338225d99f629e3d46d43a9ffff04ffff01ff01ffff33ffa0c842b1a384b8633ac25d0f12bd7b614f86a77642ab6426418750f2b0b86bab2aff01ffffa0a14daf55d41ced6419bcd011fbc1f74ab9567fe55340d88435aa6493d628fa47ffa03761921b9b0520458995bb0ec353ea28d36efa2a7cfc3aba6772f005f7dd34c6ffa0c842b1a384b8633ac25d0f12bd7b614f86a77642ab6426418750f2b0b86bab2a8080ffff3eff248080ff018080808080ff01808080ffffa032dbe6d545f24635c7871ea53c623c358d7cea8f5e27a983ba6e5c0bf35fa243ffa08c4aebb18e8ce08405083c3d90a29f30239865142e2dcbca5393f40df9e3821dff0180ff01ffff80808032dbe6d545f24635c7871ea53c623c358d7cea8f5e27a983ba6e5c0bf35fa243aa064e96a86637d8f5ebe153dc8645d29f43bee762d5ec10d06c8617fa60b8c50000000000000001ff02ffff01ff02ffff01ff02ffff03ffff18ff2fff3480ffff01ff04ffff04ff20ffff04ff2fff808080ffff04ffff02ff3effff04ff02ffff04ff05ffff04ffff02ff2affff04ff02ffff04ff27ffff04ffff02ffff03ff77ffff01ff02ff36ffff04ff02ffff04ff09ffff04ff57ffff04ffff02ff2effff04ff02ffff04ff05ff80808080ff808080808080ffff011d80ff0180ffff04ffff02ffff03ff77ffff0181b7ffff015780ff0180ff808080808080ffff04ff77ff808080808080ffff02ff3affff04ff02ffff04ff05ffff04ffff02ff0bff5f80ffff01ff8080808080808080ffff01ff088080ff0180ffff04ffff01ffffffff4947ff0233ffff0401ff0102ffffff20ff02ffff03ff05ffff01ff02ff32ffff04ff02ffff04ff0dffff04ffff0bff3cffff0bff34ff2480ffff0bff3cffff0bff3cffff0bff34ff2c80ff0980ffff0bff3cff0bffff0bff34ff8080808080ff8080808080ffff010b80ff0180ffff02ffff03ffff22ffff09ffff0dff0580ff2280ffff09ffff0dff0b80ff2280ffff15ff17ffff0181ff8080ffff01ff0bff05ff0bff1780ffff01ff088080ff0180ff02ffff03ff0bffff01ff02ffff03ffff02ff26ffff04ff02ffff04ff13ff80808080ffff01ff02ffff03ffff20ff1780ffff01ff02ffff03ffff09ff81b3ffff01818f80ffff01ff02ff3affff04ff02ffff04ff05ffff04ff1bffff04ff34ff808080808080ffff01ff04ffff04ff23ffff04ffff02ff36ffff04ff02ffff04ff09ffff04ff53ffff04ffff02ff2effff04ff02ffff04ff05ff80808080ff808080808080ff738080ffff02ff3affff04ff02ffff04ff05ffff04ff1bffff04ff34ff8080808080808080ff0180ffff01ff088080ff0180ffff01ff04ff13ffff02ff3affff04ff02ffff04ff05ffff04ff1bffff04ff17ff8080808080808080ff0180ffff01ff02ffff03ff17ff80ffff01ff088080ff018080ff0180ffffff02ffff03ffff09ff09ff3880ffff01ff02ffff03ffff18ff2dffff010180ffff01ff0101ff8080ff0180ff8080ff0180ff0bff3cffff0bff34ff2880ffff0bff3cffff0bff3cffff0bff34ff2c80ff0580ffff0bff3cffff02ff32ffff04ff02ffff04ff07ffff04ffff0bff34ff3480ff8080808080ffff0bff34ff8080808080ffff02ffff03ffff07ff0580ffff01ff0bffff0102ffff02ff2effff04ff02ffff04ff09ff80808080ffff02ff2effff04ff02ffff04ff0dff8080808080ffff01ff0bffff0101ff058080ff0180ff02ffff03ffff21ff17ffff09ff0bff158080ffff01ff04ff30ffff04ff0bff808080ffff01ff088080ff0180ff018080ffff04ffff01ffa07faa3253bfddd1e0decb0906b2dc6247bbc4cf608f58345d173adb63e8b47c9fffa0a14daf55d41ced6419bcd011fbc1f74ab9567fe55340d88435aa6493d628fa47a0eff07522495060c066f66f32acc2a77e3a3e737aca8baea4d1a64ea4cdc13da9ffff04ffff01ff02ffff01ff02ffff01ff02ff3effff04ff02ffff04ff05ffff04ffff02ff2fff5f80ffff04ff80ffff04ffff04ffff04ff0bffff04ff17ff808080ffff01ff808080ffff01ff8080808080808080ffff04ffff01ffffff0233ff04ff0101ffff02ff02ffff03ff05ffff01ff02ff1affff04ff02ffff04ff0dffff04ffff0bff12ffff0bff2cff1480ffff0bff12ffff0bff12ffff0bff2cff3c80ff0980ffff0bff12ff0bffff0bff2cff8080808080ff8080808080ffff010b80ff0180ffff0bff12ffff0bff2cff1080ffff0bff12ffff0bff12ffff0bff2cff3c80ff0580ffff0bff12ffff02ff1affff04ff02ffff04ff07ffff04ffff0bff2cff2c80ff8080808080ffff0bff2cff8080808080ffff02ffff03ffff07ff0580ffff01ff0bffff0102ffff02ff2effff04ff02ffff04ff09ff80808080ffff02ff2effff04ff02ffff04ff0dff8080808080ffff01ff0bffff0101ff058080ff0180ff02ffff03ff0bffff01ff02ffff03ffff09ff23ff1880ffff01ff02ffff03ffff18ff81b3ff2c80ffff01ff02ffff03ffff20ff1780ffff01ff02ff3effff04ff02ffff04ff05ffff04ff1bffff04ff33ffff04ff2fffff04ff5fff8080808080808080ffff01ff088080ff0180ffff01ff04ff13ffff02ff3effff04ff02ffff04ff05ffff04ff1bffff04ff17ffff04ff2fffff04ff5fff80808080808080808080ff0180ffff01ff02ffff03ffff09ff23ffff0181e880ffff01ff02ff3effff04ff02ffff04ff05ffff04ff1bffff04ff17ffff04ffff02ffff03ffff22ffff09ffff02ff2effff04ff02ffff04ff53ff80808080ff82014f80ffff20ff5f8080ffff01ff02ff53ffff04ff818fffff04ff82014fffff04ff81b3ff8080808080ffff01ff088080ff0180ffff04ff2cff8080808080808080ffff01ff04ff13ffff02ff3effff04ff02ffff04ff05ffff04ff1bffff04ff17ffff04ff2fffff04ff5fff80808080808080808080ff018080ff0180ffff01ff04ffff04ff18ffff04ffff02ff16ffff04ff02ffff04ff05ffff04ff27ffff04ffff0bff2cff82014f80ffff04ffff02ff2effff04ff02ffff04ff818fff80808080ffff04ffff0bff2cff0580ff8080808080808080ff378080ff81af8080ff0180ff018080ffff04ffff01a0a04d9f57764f54a43e4030befb4d80026e870519aaa66334aef8304f5d0393c2ffff04ffff01ffa06661ea6604b491118b0f49c932c0f0de2ad815a57b54b6ec8fdbd1b408ae7e2780ffff04ffff01a057bfd1cb0adda3d94315053fda723f2028320faa8338225d99f629e3d46d43a9ffff04ffff01ff02ffff01ff02ffff01ff02ffff03ff0bffff01ff02ffff03ffff09ff05ffff1dff0bffff1effff0bff0bffff02ff06ffff04ff02ffff04ff17ff8080808080808080ffff01ff02ff17ff2f80ffff01ff088080ff0180ffff01ff04ffff04ff04ffff04ff05ffff04ffff02ff06ffff04ff02ffff04ff17ff80808080ff80808080ffff02ff17ff2f808080ff0180ffff04ffff01ff32ff02ffff03ffff07ff0580ffff01ff0bffff0102ffff02ff06ffff04ff02ffff04ff09ff80808080ffff02ff06ffff04ff02ffff04ff0dff8080808080ffff01ff0bffff0101ff058080ff0180ff018080ffff04ffff01b0a132fae32c98cbb7d8f5814c49ee3f0ba6ec2172c5e5f6900655a65cd2157a06a1c6eb89c68c8d2cdcee9506c2217978ff018080ff018080808080ff01808080ffffa0a14daf55d41ced6419bcd011fbc1f74ab9567fe55340d88435aa6493d628fa47ffa01804338c97f989c78d88716206c0f27315f3eb7d59417ab2eacee20f0a7ff60bff0180ff01ffffff80ffff02ffff01ff02ffff01ff02ffff03ff5fffff01ff02ff3affff04ff02ffff04ff0bffff04ff17ffff04ff2fffff04ff5fffff04ff81bfffff04ff82017fffff04ff8202ffffff04ffff02ff05ff8205ff80ff8080808080808080808080ffff01ff04ffff04ff10ffff01ff81ff8080ffff02ff05ff8205ff808080ff0180ffff04ffff01ffffff49ff3f02ff04ff0101ffff02ffff02ffff03ff05ffff01ff02ff2affff04ff02ffff04ff0dffff04ffff0bff12ffff0bff2cff1480ffff0bff12ffff0bff12ffff0bff2cff3c80ff0980ffff0bff12ff0bffff0bff2cff8080808080ff8080808080ffff010b80ff0180ff02ffff03ff05ffff01ff02ffff03ffff02ff3effff04ff02ffff04ff82011fffff04ff27ffff04ff4fff808080808080ffff01ff02ff3affff04ff02ffff04ff0dffff04ff1bffff04ff37ffff04ff6fffff04ff81dfffff04ff8201bfffff04ff82037fffff04ffff04ffff04ff28ffff04ffff0bffff02ff26ffff04ff02ffff04ff11ffff04ffff02ff26ffff04ff02ffff04ff13ffff04ff82027fffff04ffff02ff36ffff04ff02ffff04ff82013fff80808080ffff04ffff02ff36ffff04ff02ffff04ff819fff80808080ffff04ffff02ff36ffff04ff02ffff04ff13ff80808080ff8080808080808080ffff04ffff02ff36ffff04ff02ffff04ff09ff80808080ff808080808080ffff012480ff808080ff8202ff80ff8080808080808080808080ffff01ff088080ff0180ffff018202ff80ff0180ffffff0bff12ffff0bff2cff3880ffff0bff12ffff0bff12ffff0bff2cff3c80ff0580ffff0bff12ffff02ff2affff04ff02ffff04ff07ffff04ffff0bff2cff2c80ff8080808080ffff0bff2cff8080808080ff02ffff03ffff07ff0580ffff01ff0bffff0102ffff02ff36ffff04ff02ffff04ff09ff80808080ffff02ff36ffff04ff02ffff04ff0dff8080808080ffff01ff0bffff0101ff058080ff0180ffff02ffff03ff1bffff01ff02ff2effff04ff02ffff04ffff02ffff03ffff18ffff0101ff1380ffff01ff0bffff0102ff2bff0580ffff01ff0bffff0102ff05ff2b8080ff0180ffff04ffff04ffff17ff13ffff0181ff80ff3b80ff8080808080ffff010580ff0180ff02ffff03ff17ffff01ff02ffff03ffff09ff05ffff02ff2effff04ff02ffff04ff13ffff04ff27ff808080808080ffff01ff02ff3effff04ff02ffff04ff05ffff04ff1bffff04ff37ff808080808080ffff01ff088080ff0180ffff01ff010180ff0180ff018080ffff04ffff01ff01ffff3fffa0214dc115c3f3a3444619449b297fe03521f85c8cc12be80d8de35bb9cfb29e6d80ffff81e8ff0bffffffffa03761921b9b0520458995bb0ec353ea28d36efa2a7cfc3aba6772f005f7dd34c680ffa057bfd1cb0adda3d94315053fda723f2028320faa8338225d99f629e3d46d43a980ff808080ffff33ffa05ef937e981ce68f2fa71e00b139acb3352b5ec32e7d6bc160874a456f106016cff01ffffa0a14daf55d41ced6419bcd011fbc1f74ab9567fe55340d88435aa6493d628fa47ffa03761921b9b0520458995bb0ec353ea28d36efa2a7cfc3aba6772f005f7dd34c6ffa05ef937e981ce68f2fa71e00b139acb3352b5ec32e7d6bc160874a456f106016c808080ffff04ffff01ffffa07faa3253bfddd1e0decb0906b2dc6247bbc4cf608f58345d173adb63e8b47c9fffa07acfcbd1ed73bfe2b698508f4ea5ed353c60ace154360272ce91f9ab0c8423c3a0eff07522495060c066f66f32acc2a77e3a3e737aca8baea4d1a64ea4cdc13da980ffff04ffff01ffa0a04d9f57764f54a43e4030befb4d80026e870519aaa66334aef8304f5d0393c280ffff04ffff01ffffa07f3e180acdf046f955d3440bb3a16dfd6f5a46c809cee98e7514127327b1cab58080ff018080808080ffff80ff80ff80ff80ff8080808080a389748450bfea49b130c33fd987561f90eef2ffb8d5aac36590fa1d724f5d8bc0b86f23f0538b35922a098427a5afee0280ed240c03fcd9d736c7e752152f4387a023222ba5711c05417f369aeda2827cef78793acfd79dd7960c80932ccc89",  # noqa
        "taker": [
            {
                "store_id": "7acfcbd1ed73bfe2b698508f4ea5ed353c60ace154360272ce91f9ab0c8423c3",
                "inclusions": [{"key": "10", "value": "0210"}],
            }
        ],
        "maker": [
            {
                "store_id": "a14daf55d41ced6419bcd011fbc1f74ab9567fe55340d88435aa6493d628fa47",
                "proofs": [
                    {
                        "key": "09",
                        "value": "0110",
                        "node_hash": "537527cd8d1ba52f94be6adde14400becd977f0a8cdcee17b10e74d408a64af8",
                        "layers": [
                            {
                                "other_hash_side": "right",
                                "other_hash": "1c8ab812b97f5a9da0ba4be2380104810fe5c8022efe9b9e2c9d188fc3537434",
                                "combined_hash": "a642d1018f3ff35a6f693407cb9860cfb7a8f969d356e7dda0ef8c89a61060b7",
                            },
                            {
                                "other_hash_side": "right",
                                "other_hash": "54e8b4cac761778f396840b343c0f1cb0e1fd0c9927d48d2f0d09a7a6f225126",
                                "combined_hash": "d1d6e6f1f4e5d776405fbf98872075c3434462ebf8d139880f28dd6e42aece90",
                            },
                            {
                                "other_hash_side": "right",
                                "other_hash": "6a37ca2d9a37a50f2d53387c3cf31395c72d75b1aacfa4402c32dc6d354542b4",
                                "combined_hash": "80f288f1fb9feafaa53de8b54622ef2f2532aa6422081ac143540c36d9a2bde2",
                            },
                            {
                                "other_hash_side": "right",
                                "other_hash": "ca35e1f8ddc62f809f8b4c44a965273eb88cb720add4ba4b03c9865b70ef18a2",
                                "combined_hash": "3761921b9b0520458995bb0ec353ea28d36efa2a7cfc3aba6772f005f7dd34c6",
                            },
                        ],
                    }
                ],
            }
        ],
    },
    maker_inclusions=[{"key": b"\x09".hex(), "value": b"\x01\x10".hex()}],
    taker_inclusions=[{"key": b"\x10".hex(), "value": b"\x02\x10".hex()}],
    trade_id="25651c321494cee55394b73a69d638df34026d999887a88b154696880231df72",
    maker_root_history=[
        bytes32.from_hexstr("6661ea6604b491118b0f49c932c0f0de2ad815a57b54b6ec8fdbd1b408ae7e27"),
        bytes32.from_hexstr("3761921b9b0520458995bb0ec353ea28d36efa2a7cfc3aba6772f005f7dd34c6"),
    ],
    taker_root_history=[
        bytes32.from_hexstr("42f08ebc0578f2cec7a9ad1c3038e74e0f30eba5c2f4cb1ee1c8fdb682c19dbb"),
        bytes32.from_hexstr("eeb63ac765065d2ee161e1c059c8188ef809e1c3ed8739bad5bfee2c2ee1c742"),
    ],
)


make_one_take_one_upsert_reference = MakeAndTakeReference(
    entries_to_insert=10,
    make_offer_response={
        "trade_id": "d9d985e9bc941df8f5718f31b597a061e99fb39d430def2b3d8bc289b0b1020e",
        "offer": "00000003000000000000000000000000000000000000000000000000000000000000000052eba05592a7cbe77b4b1552cacec440b20d523d08a6be917c9213dc34f3033a0000000000000000ff02ffff01ff02ffff01ff02ffff03ffff18ff2fff3480ffff01ff04ffff04ff20ffff04ff2fff808080ffff04ffff02ff3effff04ff02ffff04ff05ffff04ffff02ff2affff04ff02ffff04ff27ffff04ffff02ffff03ff77ffff01ff02ff36ffff04ff02ffff04ff09ffff04ff57ffff04ffff02ff2effff04ff02ffff04ff05ff80808080ff808080808080ffff011d80ff0180ffff04ffff02ffff03ff77ffff0181b7ffff015780ff0180ff808080808080ffff04ff77ff808080808080ffff02ff3affff04ff02ffff04ff05ffff04ffff02ff0bff5f80ffff01ff8080808080808080ffff01ff088080ff0180ffff04ffff01ffffffff4947ff0233ffff0401ff0102ffffff20ff02ffff03ff05ffff01ff02ff32ffff04ff02ffff04ff0dffff04ffff0bff3cffff0bff34ff2480ffff0bff3cffff0bff3cffff0bff34ff2c80ff0980ffff0bff3cff0bffff0bff34ff8080808080ff8080808080ffff010b80ff0180ffff02ffff03ffff22ffff09ffff0dff0580ff2280ffff09ffff0dff0b80ff2280ffff15ff17ffff0181ff8080ffff01ff0bff05ff0bff1780ffff01ff088080ff0180ff02ffff03ff0bffff01ff02ffff03ffff02ff26ffff04ff02ffff04ff13ff80808080ffff01ff02ffff03ffff20ff1780ffff01ff02ffff03ffff09ff81b3ffff01818f80ffff01ff02ff3affff04ff02ffff04ff05ffff04ff1bffff04ff34ff808080808080ffff01ff04ffff04ff23ffff04ffff02ff36ffff04ff02ffff04ff09ffff04ff53ffff04ffff02ff2effff04ff02ffff04ff05ff80808080ff808080808080ff738080ffff02ff3affff04ff02ffff04ff05ffff04ff1bffff04ff34ff8080808080808080ff0180ffff01ff088080ff0180ffff01ff04ff13ffff02ff3affff04ff02ffff04ff05ffff04ff1bffff04ff17ff8080808080808080ff0180ffff01ff02ffff03ff17ff80ffff01ff088080ff018080ff0180ffffff02ffff03ffff09ff09ff3880ffff01ff02ffff03ffff18ff2dffff010180ffff01ff0101ff8080ff0180ff8080ff0180ff0bff3cffff0bff34ff2880ffff0bff3cffff0bff3cffff0bff34ff2c80ff0580ffff0bff3cffff02ff32ffff04ff02ffff04ff07ffff04ffff0bff34ff3480ff8080808080ffff0bff34ff8080808080ffff02ffff03ffff07ff0580ffff01ff0bffff0102ffff02ff2effff04ff02ffff04ff09ff80808080ffff02ff2effff04ff02ffff04ff0dff8080808080ffff01ff0bffff0101ff058080ff0180ff02ffff03ffff21ff17ffff09ff0bff158080ffff01ff04ff30ffff04ff0bff808080ffff01ff088080ff0180ff018080ffff04ffff01ffa07faa3253bfddd1e0decb0906b2dc6247bbc4cf608f58345d173adb63e8b47c9fffa07acfcbd1ed73bfe2b698508f4ea5ed353c60ace154360272ce91f9ab0c8423c3a0eff07522495060c066f66f32acc2a77e3a3e737aca8baea4d1a64ea4cdc13da9ffff04ffff01ff02ffff01ff02ffff01ff02ff3effff04ff02ffff04ff05ffff04ffff02ff2fff5f80ffff04ff80ffff04ffff04ffff04ff0bffff04ff17ff808080ffff01ff808080ffff01ff8080808080808080ffff04ffff01ffffff0233ff04ff0101ffff02ff02ffff03ff05ffff01ff02ff1affff04ff02ffff04ff0dffff04ffff0bff12ffff0bff2cff1480ffff0bff12ffff0bff12ffff0bff2cff3c80ff0980ffff0bff12ff0bffff0bff2cff8080808080ff8080808080ffff010b80ff0180ffff0bff12ffff0bff2cff1080ffff0bff12ffff0bff12ffff0bff2cff3c80ff0580ffff0bff12ffff02ff1affff04ff02ffff04ff07ffff04ffff0bff2cff2c80ff8080808080ffff0bff2cff8080808080ffff02ffff03ffff07ff0580ffff01ff0bffff0102ffff02ff2effff04ff02ffff04ff09ff80808080ffff02ff2effff04ff02ffff04ff0dff8080808080ffff01ff0bffff0101ff058080ff0180ff02ffff03ff0bffff01ff02ffff03ffff09ff23ff1880ffff01ff02ffff03ffff18ff81b3ff2c80ffff01ff02ffff03ffff20ff1780ffff01ff02ff3effff04ff02ffff04ff05ffff04ff1bffff04ff33ffff04ff2fffff04ff5fff8080808080808080ffff01ff088080ff0180ffff01ff04ff13ffff02ff3effff04ff02ffff04ff05ffff04ff1bffff04ff17ffff04ff2fffff04ff5fff80808080808080808080ff0180ffff01ff02ffff03ffff09ff23ffff0181e880ffff01ff02ff3effff04ff02ffff04ff05ffff04ff1bffff04ff17ffff04ffff02ffff03ffff22ffff09ffff02ff2effff04ff02ffff04ff53ff80808080ff82014f80ffff20ff5f8080ffff01ff02ff53ffff04ff818fffff04ff82014fffff04ff81b3ff8080808080ffff01ff088080ff0180ffff04ff2cff8080808080808080ffff01ff04ff13ffff02ff3effff04ff02ffff04ff05ffff04ff1bffff04ff17ffff04ff2fffff04ff5fff80808080808080808080ff018080ff0180ffff01ff04ffff04ff18ffff04ffff02ff16ffff04ff02ffff04ff05ffff04ff27ffff04ffff0bff2cff82014f80ffff04ffff02ff2effff04ff02ffff04ff818fff80808080ffff04ffff0bff2cff0580ff8080808080808080ff378080ff81af8080ff0180ff018080ffff04ffff01a0a04d9f57764f54a43e4030befb4d80026e870519aaa66334aef8304f5d0393c2ffff04ffff01ffa042f08ebc0578f2cec7a9ad1c3038e74e0f30eba5c2f4cb1ee1c8fdb682c19dbb80ffff04ffff01a057bfd1cb0adda3d94315053fda723f2028320faa8338225d99f629e3d46d43a9ffff04ffff01ff02ffff01ff02ff0affff04ff02ffff04ff03ff80808080ffff04ffff01ffff333effff02ffff03ff05ffff01ff04ffff04ff0cffff04ffff02ff1effff04ff02ffff04ff09ff80808080ff808080ffff02ff16ffff04ff02ffff04ff19ffff04ffff02ff0affff04ff02ffff04ff0dff80808080ff808080808080ff8080ff0180ffff02ffff03ff05ffff01ff02ffff03ffff15ff29ff8080ffff01ff04ffff04ff08ff0980ffff02ff16ffff04ff02ffff04ff0dffff04ff0bff808080808080ffff01ff088080ff0180ffff010b80ff0180ff02ffff03ffff07ff0580ffff01ff0bffff0102ffff02ff1effff04ff02ffff04ff09ff80808080ffff02ff1effff04ff02ffff04ff0dff8080808080ffff01ff0bffff0101ff058080ff0180ff018080ff018080808080ff01808080ffffa00000000000000000000000000000000000000000000000000000000000000000ffffa00000000000000000000000000000000000000000000000000000000000000000ff01ff80808080ca2e21c90d263e63b73d449a3f8d57b9458846f7af27d9a61a515395fa14071ea55bba78c76265b4bac257251b1e89dd13637a7c18e8dcb03e092dfb7eb5a84a0000000000000001ff02ffff01ff02ffff01ff02ffff03ffff18ff2fff3480ffff01ff04ffff04ff20ffff04ff2fff808080ffff04ffff02ff3effff04ff02ffff04ff05ffff04ffff02ff2affff04ff02ffff04ff27ffff04ffff02ffff03ff77ffff01ff02ff36ffff04ff02ffff04ff09ffff04ff57ffff04ffff02ff2effff04ff02ffff04ff05ff80808080ff808080808080ffff011d80ff0180ffff04ffff02ffff03ff77ffff0181b7ffff015780ff0180ff808080808080ffff04ff77ff808080808080ffff02ff3affff04ff02ffff04ff05ffff04ffff02ff0bff5f80ffff01ff8080808080808080ffff01ff088080ff0180ffff04ffff01ffffffff4947ff0233ffff0401ff0102ffffff20ff02ffff03ff05ffff01ff02ff32ffff04ff02ffff04ff0dffff04ffff0bff3cffff0bff34ff2480ffff0bff3cffff0bff3cffff0bff34ff2c80ff0980ffff0bff3cff0bffff0bff34ff8080808080ff8080808080ffff010b80ff0180ffff02ffff03ffff22ffff09ffff0dff0580ff2280ffff09ffff0dff0b80ff2280ffff15ff17ffff0181ff8080ffff01ff0bff05ff0bff1780ffff01ff088080ff0180ff02ffff03ff0bffff01ff02ffff03ffff02ff26ffff04ff02ffff04ff13ff80808080ffff01ff02ffff03ffff20ff1780ffff01ff02ffff03ffff09ff81b3ffff01818f80ffff01ff02ff3affff04ff02ffff04ff05ffff04ff1bffff04ff34ff808080808080ffff01ff04ffff04ff23ffff04ffff02ff36ffff04ff02ffff04ff09ffff04ff53ffff04ffff02ff2effff04ff02ffff04ff05ff80808080ff808080808080ff738080ffff02ff3affff04ff02ffff04ff05ffff04ff1bffff04ff34ff8080808080808080ff0180ffff01ff088080ff0180ffff01ff04ff13ffff02ff3affff04ff02ffff04ff05ffff04ff1bffff04ff17ff8080808080808080ff0180ffff01ff02ffff03ff17ff80ffff01ff088080ff018080ff0180ffffff02ffff03ffff09ff09ff3880ffff01ff02ffff03ffff18ff2dffff010180ffff01ff0101ff8080ff0180ff8080ff0180ff0bff3cffff0bff34ff2880ffff0bff3cffff0bff3cffff0bff34ff2c80ff0580ffff0bff3cffff02ff32ffff04ff02ffff04ff07ffff04ffff0bff34ff3480ff8080808080ffff0bff34ff8080808080ffff02ffff03ffff07ff0580ffff01ff0bffff0102ffff02ff2effff04ff02ffff04ff09ff80808080ffff02ff2effff04ff02ffff04ff0dff8080808080ffff01ff0bffff0101ff058080ff0180ff02ffff03ffff21ff17ffff09ff0bff158080ffff01ff04ff30ffff04ff0bff808080ffff01ff088080ff0180ff018080ffff04ffff01ffa07faa3253bfddd1e0decb0906b2dc6247bbc4cf608f58345d173adb63e8b47c9fffa0a14daf55d41ced6419bcd011fbc1f74ab9567fe55340d88435aa6493d628fa47a0eff07522495060c066f66f32acc2a77e3a3e737aca8baea4d1a64ea4cdc13da9ffff04ffff01ff02ffff01ff02ffff01ff02ff3effff04ff02ffff04ff05ffff04ffff02ff2fff5f80ffff04ff80ffff04ffff04ffff04ff0bffff04ff17ff808080ffff01ff808080ffff01ff8080808080808080ffff04ffff01ffffff0233ff04ff0101ffff02ff02ffff03ff05ffff01ff02ff1affff04ff02ffff04ff0dffff04ffff0bff12ffff0bff2cff1480ffff0bff12ffff0bff12ffff0bff2cff3c80ff0980ffff0bff12ff0bffff0bff2cff8080808080ff8080808080ffff010b80ff0180ffff0bff12ffff0bff2cff1080ffff0bff12ffff0bff12ffff0bff2cff3c80ff0580ffff0bff12ffff02ff1affff04ff02ffff04ff07ffff04ffff0bff2cff2c80ff8080808080ffff0bff2cff8080808080ffff02ffff03ffff07ff0580ffff01ff0bffff0102ffff02ff2effff04ff02ffff04ff09ff80808080ffff02ff2effff04ff02ffff04ff0dff8080808080ffff01ff0bffff0101ff058080ff0180ff02ffff03ff0bffff01ff02ffff03ffff09ff23ff1880ffff01ff02ffff03ffff18ff81b3ff2c80ffff01ff02ffff03ffff20ff1780ffff01ff02ff3effff04ff02ffff04ff05ffff04ff1bffff04ff33ffff04ff2fffff04ff5fff8080808080808080ffff01ff088080ff0180ffff01ff04ff13ffff02ff3effff04ff02ffff04ff05ffff04ff1bffff04ff17ffff04ff2fffff04ff5fff80808080808080808080ff0180ffff01ff02ffff03ffff09ff23ffff0181e880ffff01ff02ff3effff04ff02ffff04ff05ffff04ff1bffff04ff17ffff04ffff02ffff03ffff22ffff09ffff02ff2effff04ff02ffff04ff53ff80808080ff82014f80ffff20ff5f8080ffff01ff02ff53ffff04ff818fffff04ff82014fffff04ff81b3ff8080808080ffff01ff088080ff0180ffff04ff2cff8080808080808080ffff01ff04ff13ffff02ff3effff04ff02ffff04ff05ffff04ff1bffff04ff17ffff04ff2fffff04ff5fff80808080808080808080ff018080ff0180ffff01ff04ffff04ff18ffff04ffff02ff16ffff04ff02ffff04ff05ffff04ff27ffff04ffff0bff2cff82014f80ffff04ffff02ff2effff04ff02ffff04ff818fff80808080ffff04ffff0bff2cff0580ff8080808080808080ff378080ff81af8080ff0180ff018080ffff04ffff01a0a04d9f57764f54a43e4030befb4d80026e870519aaa66334aef8304f5d0393c2ffff04ffff01ffa08e54f5066aa7999fc1561a56df59d11ff01f7df93cadf49a61adebf65dec65ea80ffff04ffff01a057bfd1cb0adda3d94315053fda723f2028320faa8338225d99f629e3d46d43a9ffff04ffff01ff01ffff33ffa0c842b1a384b8633ac25d0f12bd7b614f86a77642ab6426418750f2b0b86bab2aff01ffffa0a14daf55d41ced6419bcd011fbc1f74ab9567fe55340d88435aa6493d628fa47ffa08e54f5066aa7999fc1561a56df59d11ff01f7df93cadf49a61adebf65dec65eaffa0c842b1a384b8633ac25d0f12bd7b614f86a77642ab6426418750f2b0b86bab2a8080ffff3eff248080ff018080808080ff01808080ffffa032dbe6d545f24635c7871ea53c623c358d7cea8f5e27a983ba6e5c0bf35fa243ffa08c4aebb18e8ce08405083c3d90a29f30239865142e2dcbca5393f40df9e3821dff0180ff01ffff80808032dbe6d545f24635c7871ea53c623c358d7cea8f5e27a983ba6e5c0bf35fa243aa064e96a86637d8f5ebe153dc8645d29f43bee762d5ec10d06c8617fa60b8c50000000000000001ff02ffff01ff02ffff01ff02ffff03ffff18ff2fff3480ffff01ff04ffff04ff20ffff04ff2fff808080ffff04ffff02ff3effff04ff02ffff04ff05ffff04ffff02ff2affff04ff02ffff04ff27ffff04ffff02ffff03ff77ffff01ff02ff36ffff04ff02ffff04ff09ffff04ff57ffff04ffff02ff2effff04ff02ffff04ff05ff80808080ff808080808080ffff011d80ff0180ffff04ffff02ffff03ff77ffff0181b7ffff015780ff0180ff808080808080ffff04ff77ff808080808080ffff02ff3affff04ff02ffff04ff05ffff04ffff02ff0bff5f80ffff01ff8080808080808080ffff01ff088080ff0180ffff04ffff01ffffffff4947ff0233ffff0401ff0102ffffff20ff02ffff03ff05ffff01ff02ff32ffff04ff02ffff04ff0dffff04ffff0bff3cffff0bff34ff2480ffff0bff3cffff0bff3cffff0bff34ff2c80ff0980ffff0bff3cff0bffff0bff34ff8080808080ff8080808080ffff010b80ff0180ffff02ffff03ffff22ffff09ffff0dff0580ff2280ffff09ffff0dff0b80ff2280ffff15ff17ffff0181ff8080ffff01ff0bff05ff0bff1780ffff01ff088080ff0180ff02ffff03ff0bffff01ff02ffff03ffff02ff26ffff04ff02ffff04ff13ff80808080ffff01ff02ffff03ffff20ff1780ffff01ff02ffff03ffff09ff81b3ffff01818f80ffff01ff02ff3affff04ff02ffff04ff05ffff04ff1bffff04ff34ff808080808080ffff01ff04ffff04ff23ffff04ffff02ff36ffff04ff02ffff04ff09ffff04ff53ffff04ffff02ff2effff04ff02ffff04ff05ff80808080ff808080808080ff738080ffff02ff3affff04ff02ffff04ff05ffff04ff1bffff04ff34ff8080808080808080ff0180ffff01ff088080ff0180ffff01ff04ff13ffff02ff3affff04ff02ffff04ff05ffff04ff1bffff04ff17ff8080808080808080ff0180ffff01ff02ffff03ff17ff80ffff01ff088080ff018080ff0180ffffff02ffff03ffff09ff09ff3880ffff01ff02ffff03ffff18ff2dffff010180ffff01ff0101ff8080ff0180ff8080ff0180ff0bff3cffff0bff34ff2880ffff0bff3cffff0bff3cffff0bff34ff2c80ff0580ffff0bff3cffff02ff32ffff04ff02ffff04ff07ffff04ffff0bff34ff3480ff8080808080ffff0bff34ff8080808080ffff02ffff03ffff07ff0580ffff01ff0bffff0102ffff02ff2effff04ff02ffff04ff09ff80808080ffff02ff2effff04ff02ffff04ff0dff8080808080ffff01ff0bffff0101ff058080ff0180ff02ffff03ffff21ff17ffff09ff0bff158080ffff01ff04ff30ffff04ff0bff808080ffff01ff088080ff0180ff018080ffff04ffff01ffa07faa3253bfddd1e0decb0906b2dc6247bbc4cf608f58345d173adb63e8b47c9fffa0a14daf55d41ced6419bcd011fbc1f74ab9567fe55340d88435aa6493d628fa47a0eff07522495060c066f66f32acc2a77e3a3e737aca8baea4d1a64ea4cdc13da9ffff04ffff01ff02ffff01ff02ffff01ff02ff3effff04ff02ffff04ff05ffff04ffff02ff2fff5f80ffff04ff80ffff04ffff04ffff04ff0bffff04ff17ff808080ffff01ff808080ffff01ff8080808080808080ffff04ffff01ffffff0233ff04ff0101ffff02ff02ffff03ff05ffff01ff02ff1affff04ff02ffff04ff0dffff04ffff0bff12ffff0bff2cff1480ffff0bff12ffff0bff12ffff0bff2cff3c80ff0980ffff0bff12ff0bffff0bff2cff8080808080ff8080808080ffff010b80ff0180ffff0bff12ffff0bff2cff1080ffff0bff12ffff0bff12ffff0bff2cff3c80ff0580ffff0bff12ffff02ff1affff04ff02ffff04ff07ffff04ffff0bff2cff2c80ff8080808080ffff0bff2cff8080808080ffff02ffff03ffff07ff0580ffff01ff0bffff0102ffff02ff2effff04ff02ffff04ff09ff80808080ffff02ff2effff04ff02ffff04ff0dff8080808080ffff01ff0bffff0101ff058080ff0180ff02ffff03ff0bffff01ff02ffff03ffff09ff23ff1880ffff01ff02ffff03ffff18ff81b3ff2c80ffff01ff02ffff03ffff20ff1780ffff01ff02ff3effff04ff02ffff04ff05ffff04ff1bffff04ff33ffff04ff2fffff04ff5fff8080808080808080ffff01ff088080ff0180ffff01ff04ff13ffff02ff3effff04ff02ffff04ff05ffff04ff1bffff04ff17ffff04ff2fffff04ff5fff80808080808080808080ff0180ffff01ff02ffff03ffff09ff23ffff0181e880ffff01ff02ff3effff04ff02ffff04ff05ffff04ff1bffff04ff17ffff04ffff02ffff03ffff22ffff09ffff02ff2effff04ff02ffff04ff53ff80808080ff82014f80ffff20ff5f8080ffff01ff02ff53ffff04ff818fffff04ff82014fffff04ff81b3ff8080808080ffff01ff088080ff0180ffff04ff2cff8080808080808080ffff01ff04ff13ffff02ff3effff04ff02ffff04ff05ffff04ff1bffff04ff17ffff04ff2fffff04ff5fff80808080808080808080ff018080ff0180ffff01ff04ffff04ff18ffff04ffff02ff16ffff04ff02ffff04ff05ffff04ff27ffff04ffff0bff2cff82014f80ffff04ffff02ff2effff04ff02ffff04ff818fff80808080ffff04ffff0bff2cff0580ff8080808080808080ff378080ff81af8080ff0180ff018080ffff04ffff01a0a04d9f57764f54a43e4030befb4d80026e870519aaa66334aef8304f5d0393c2ffff04ffff01ffa06661ea6604b491118b0f49c932c0f0de2ad815a57b54b6ec8fdbd1b408ae7e2780ffff04ffff01a057bfd1cb0adda3d94315053fda723f2028320faa8338225d99f629e3d46d43a9ffff04ffff01ff02ffff01ff02ffff01ff02ffff03ff0bffff01ff02ffff03ffff09ff05ffff1dff0bffff1effff0bff0bffff02ff06ffff04ff02ffff04ff17ff8080808080808080ffff01ff02ff17ff2f80ffff01ff088080ff0180ffff01ff04ffff04ff04ffff04ff05ffff04ffff02ff06ffff04ff02ffff04ff17ff80808080ff80808080ffff02ff17ff2f808080ff0180ffff04ffff01ff32ff02ffff03ffff07ff0580ffff01ff0bffff0102ffff02ff06ffff04ff02ffff04ff09ff80808080ffff02ff06ffff04ff02ffff04ff0dff8080808080ffff01ff0bffff0101ff058080ff0180ff018080ffff04ffff01b0a132fae32c98cbb7d8f5814c49ee3f0ba6ec2172c5e5f6900655a65cd2157a06a1c6eb89c68c8d2cdcee9506c2217978ff018080ff018080808080ff01808080ffffa0a14daf55d41ced6419bcd011fbc1f74ab9567fe55340d88435aa6493d628fa47ffa01804338c97f989c78d88716206c0f27315f3eb7d59417ab2eacee20f0a7ff60bff0180ff01ffffff80ffff02ffff01ff02ffff01ff02ffff03ff5fffff01ff02ff3affff04ff02ffff04ff0bffff04ff17ffff04ff2fffff04ff5fffff04ff81bfffff04ff82017fffff04ff8202ffffff04ffff02ff05ff8205ff80ff8080808080808080808080ffff01ff04ffff04ff10ffff01ff81ff8080ffff02ff05ff8205ff808080ff0180ffff04ffff01ffffff49ff3f02ff04ff0101ffff02ffff02ffff03ff05ffff01ff02ff2affff04ff02ffff04ff0dffff04ffff0bff12ffff0bff2cff1480ffff0bff12ffff0bff12ffff0bff2cff3c80ff0980ffff0bff12ff0bffff0bff2cff8080808080ff8080808080ffff010b80ff0180ff02ffff03ff05ffff01ff02ffff03ffff02ff3effff04ff02ffff04ff82011fffff04ff27ffff04ff4fff808080808080ffff01ff02ff3affff04ff02ffff04ff0dffff04ff1bffff04ff37ffff04ff6fffff04ff81dfffff04ff8201bfffff04ff82037fffff04ffff04ffff04ff28ffff04ffff0bffff02ff26ffff04ff02ffff04ff11ffff04ffff02ff26ffff04ff02ffff04ff13ffff04ff82027fffff04ffff02ff36ffff04ff02ffff04ff82013fff80808080ffff04ffff02ff36ffff04ff02ffff04ff819fff80808080ffff04ffff02ff36ffff04ff02ffff04ff13ff80808080ff8080808080808080ffff04ffff02ff36ffff04ff02ffff04ff09ff80808080ff808080808080ffff012480ff808080ff8202ff80ff8080808080808080808080ffff01ff088080ff0180ffff018202ff80ff0180ffffff0bff12ffff0bff2cff3880ffff0bff12ffff0bff12ffff0bff2cff3c80ff0580ffff0bff12ffff02ff2affff04ff02ffff04ff07ffff04ffff0bff2cff2c80ff8080808080ffff0bff2cff8080808080ff02ffff03ffff07ff0580ffff01ff0bffff0102ffff02ff36ffff04ff02ffff04ff09ff80808080ffff02ff36ffff04ff02ffff04ff0dff8080808080ffff01ff0bffff0101ff058080ff0180ffff02ffff03ff1bffff01ff02ff2effff04ff02ffff04ffff02ffff03ffff18ffff0101ff1380ffff01ff0bffff0102ff2bff0580ffff01ff0bffff0102ff05ff2b8080ff0180ffff04ffff04ffff17ff13ffff0181ff80ff3b80ff8080808080ffff010580ff0180ff02ffff03ff17ffff01ff02ffff03ffff09ff05ffff02ff2effff04ff02ffff04ff13ffff04ff27ff808080808080ffff01ff02ff3effff04ff02ffff04ff05ffff04ff1bffff04ff37ff808080808080ffff01ff088080ff0180ffff01ff010180ff0180ff018080ffff04ffff01ff01ffff3fffa0bd7aa54c5f93ef1738439aa60b471ce2aa4c62fb18a7943aa10061f00dbdb83680ffff81e8ff0bffffffffa08e54f5066aa7999fc1561a56df59d11ff01f7df93cadf49a61adebf65dec65ea80ffa057bfd1cb0adda3d94315053fda723f2028320faa8338225d99f629e3d46d43a980ff808080ffff33ffa0ca77e42ac3b3375edc54af271f21d075afd02d72969cababeec63e22f7ab10deff01ffffa0a14daf55d41ced6419bcd011fbc1f74ab9567fe55340d88435aa6493d628fa47ffa08e54f5066aa7999fc1561a56df59d11ff01f7df93cadf49a61adebf65dec65eaffa0ca77e42ac3b3375edc54af271f21d075afd02d72969cababeec63e22f7ab10de808080ffff04ffff01ffffa07faa3253bfddd1e0decb0906b2dc6247bbc4cf608f58345d173adb63e8b47c9fffa07acfcbd1ed73bfe2b698508f4ea5ed353c60ace154360272ce91f9ab0c8423c3a0eff07522495060c066f66f32acc2a77e3a3e737aca8baea4d1a64ea4cdc13da980ffff04ffff01ffa0a04d9f57764f54a43e4030befb4d80026e870519aaa66334aef8304f5d0393c280ffff04ffff01ffffa05743f9c9e6f3ebd1506342bbf0a6bfb9dc68b58b3e7f6f32da759fb0fb74fe0e8080ff018080808080ffff80ff80ff80ff80ff8080808080a7db721cb3da800e516ac87dace73404ad29cf68377a3af155e1ee1205dc34c07cefdbef7e3a9de7bf492a840c74883c039698b68f2d4d42062f5a2fd8c99da29226771305720f305cde56c417d0c5de53a9322fd3cedc4150d42540863edeaa",  # noqa
        "taker": [
            {
                "store_id": "7acfcbd1ed73bfe2b698508f4ea5ed353c60ace154360272ce91f9ab0c8423c3",
                "inclusions": [{"key": "09", "value": "0210"}],
            }
        ],
        "maker": [
            {
                "store_id": "a14daf55d41ced6419bcd011fbc1f74ab9567fe55340d88435aa6493d628fa47",
                "proofs": [
                    {
                        "key": "10",
                        "value": "0110",
                        "node_hash": "de4ec93c032f5117d8af076dfc86faa5987a6c0b1d52ffc9cf0dfa43989d8c58",
                        "layers": [
                            {
                                "other_hash_side": "left",
                                "other_hash": "1c8ab812b97f5a9da0ba4be2380104810fe5c8022efe9b9e2c9d188fc3537434",
                                "combined_hash": "d340000b3a6717a5a8d42b24516ff69430235c771f8a527554b357b7f03c6de0",
                            },
                            {
                                "other_hash_side": "right",
                                "other_hash": "54e8b4cac761778f396840b343c0f1cb0e1fd0c9927d48d2f0d09a7a6f225126",
                                "combined_hash": "7676004a15439e4e8345d0f9f3a15500805b3447285904b7bcd7d14e27381d2e",
                            },
                            {
                                "other_hash_side": "right",
                                "other_hash": "6a37ca2d9a37a50f2d53387c3cf31395c72d75b1aacfa4402c32dc6d354542b4",
                                "combined_hash": "b1dc97f797a32631483c11d33b4759f5b498b512b7436286d1dc00bb1024b7e2",
                            },
                            {
                                "other_hash_side": "right",
                                "other_hash": "bcff6f16886339a196a2f6c842ad6d350a8579d123eb8602a0a85965ba25d671",
                                "combined_hash": "8e54f5066aa7999fc1561a56df59d11ff01f7df93cadf49a61adebf65dec65ea",
                            },
                        ],
                    }
                ],
            }
        ],
    },
    maker_inclusions=[{"key": b"\x10".hex(), "value": b"\x01\x10".hex()}],
    taker_inclusions=[{"key": b"\x09".hex(), "value": b"\x02\x10".hex()}],
    trade_id="515ecf094f1a4439faa9d64b8101b68df01536588ebbc9970c41c3f11ad0d602",
    maker_root_history=[
        bytes32.from_hexstr("6661ea6604b491118b0f49c932c0f0de2ad815a57b54b6ec8fdbd1b408ae7e27"),
        bytes32.from_hexstr("8e54f5066aa7999fc1561a56df59d11ff01f7df93cadf49a61adebf65dec65ea"),
    ],
    taker_root_history=[
        bytes32.from_hexstr("42f08ebc0578f2cec7a9ad1c3038e74e0f30eba5c2f4cb1ee1c8fdb682c19dbb"),
        bytes32.from_hexstr("d77afd64e9f307f3250a352c155480311512f9da2033228f1a2f0a3687cc90e0"),
    ],
)


make_one_take_one_unpopulated_reference = MakeAndTakeReference(
    entries_to_insert=0,
    make_offer_response={
        "trade_id": "120a94680f0cff61cdf3b123260a98253649a2b9762b7d2dead60caad96276e4",
        "offer": "000000030000000000000000000000000000000000000000000000000000000000000000785bba8a904677219cb83f053b1bcf3b5ed13d35895c5babb007c67727e743590000000000000000ff02ffff01ff02ffff01ff02ffff03ffff18ff2fff3480ffff01ff04ffff04ff20ffff04ff2fff808080ffff04ffff02ff3effff04ff02ffff04ff05ffff04ffff02ff2affff04ff02ffff04ff27ffff04ffff02ffff03ff77ffff01ff02ff36ffff04ff02ffff04ff09ffff04ff57ffff04ffff02ff2effff04ff02ffff04ff05ff80808080ff808080808080ffff011d80ff0180ffff04ffff02ffff03ff77ffff0181b7ffff015780ff0180ff808080808080ffff04ff77ff808080808080ffff02ff3affff04ff02ffff04ff05ffff04ffff02ff0bff5f80ffff01ff8080808080808080ffff01ff088080ff0180ffff04ffff01ffffffff4947ff0233ffff0401ff0102ffffff20ff02ffff03ff05ffff01ff02ff32ffff04ff02ffff04ff0dffff04ffff0bff3cffff0bff34ff2480ffff0bff3cffff0bff3cffff0bff34ff2c80ff0980ffff0bff3cff0bffff0bff34ff8080808080ff8080808080ffff010b80ff0180ffff02ffff03ffff22ffff09ffff0dff0580ff2280ffff09ffff0dff0b80ff2280ffff15ff17ffff0181ff8080ffff01ff0bff05ff0bff1780ffff01ff088080ff0180ff02ffff03ff0bffff01ff02ffff03ffff02ff26ffff04ff02ffff04ff13ff80808080ffff01ff02ffff03ffff20ff1780ffff01ff02ffff03ffff09ff81b3ffff01818f80ffff01ff02ff3affff04ff02ffff04ff05ffff04ff1bffff04ff34ff808080808080ffff01ff04ffff04ff23ffff04ffff02ff36ffff04ff02ffff04ff09ffff04ff53ffff04ffff02ff2effff04ff02ffff04ff05ff80808080ff808080808080ff738080ffff02ff3affff04ff02ffff04ff05ffff04ff1bffff04ff34ff8080808080808080ff0180ffff01ff088080ff0180ffff01ff04ff13ffff02ff3affff04ff02ffff04ff05ffff04ff1bffff04ff17ff8080808080808080ff0180ffff01ff02ffff03ff17ff80ffff01ff088080ff018080ff0180ffffff02ffff03ffff09ff09ff3880ffff01ff02ffff03ffff18ff2dffff010180ffff01ff0101ff8080ff0180ff8080ff0180ff0bff3cffff0bff34ff2880ffff0bff3cffff0bff3cffff0bff34ff2c80ff0580ffff0bff3cffff02ff32ffff04ff02ffff04ff07ffff04ffff0bff34ff3480ff8080808080ffff0bff34ff8080808080ffff02ffff03ffff07ff0580ffff01ff0bffff0102ffff02ff2effff04ff02ffff04ff09ff80808080ffff02ff2effff04ff02ffff04ff0dff8080808080ffff01ff0bffff0101ff058080ff0180ff02ffff03ffff21ff17ffff09ff0bff158080ffff01ff04ff30ffff04ff0bff808080ffff01ff088080ff0180ff018080ffff04ffff01ffa07faa3253bfddd1e0decb0906b2dc6247bbc4cf608f58345d173adb63e8b47c9fffa07acfcbd1ed73bfe2b698508f4ea5ed353c60ace154360272ce91f9ab0c8423c3a0eff07522495060c066f66f32acc2a77e3a3e737aca8baea4d1a64ea4cdc13da9ffff04ffff01ff02ffff01ff02ffff01ff02ff3effff04ff02ffff04ff05ffff04ffff02ff2fff5f80ffff04ff80ffff04ffff04ffff04ff0bffff04ff17ff808080ffff01ff808080ffff01ff8080808080808080ffff04ffff01ffffff0233ff04ff0101ffff02ff02ffff03ff05ffff01ff02ff1affff04ff02ffff04ff0dffff04ffff0bff12ffff0bff2cff1480ffff0bff12ffff0bff12ffff0bff2cff3c80ff0980ffff0bff12ff0bffff0bff2cff8080808080ff8080808080ffff010b80ff0180ffff0bff12ffff0bff2cff1080ffff0bff12ffff0bff12ffff0bff2cff3c80ff0580ffff0bff12ffff02ff1affff04ff02ffff04ff07ffff04ffff0bff2cff2c80ff8080808080ffff0bff2cff8080808080ffff02ffff03ffff07ff0580ffff01ff0bffff0102ffff02ff2effff04ff02ffff04ff09ff80808080ffff02ff2effff04ff02ffff04ff0dff8080808080ffff01ff0bffff0101ff058080ff0180ff02ffff03ff0bffff01ff02ffff03ffff09ff23ff1880ffff01ff02ffff03ffff18ff81b3ff2c80ffff01ff02ffff03ffff20ff1780ffff01ff02ff3effff04ff02ffff04ff05ffff04ff1bffff04ff33ffff04ff2fffff04ff5fff8080808080808080ffff01ff088080ff0180ffff01ff04ff13ffff02ff3effff04ff02ffff04ff05ffff04ff1bffff04ff17ffff04ff2fffff04ff5fff80808080808080808080ff0180ffff01ff02ffff03ffff09ff23ffff0181e880ffff01ff02ff3effff04ff02ffff04ff05ffff04ff1bffff04ff17ffff04ffff02ffff03ffff22ffff09ffff02ff2effff04ff02ffff04ff53ff80808080ff82014f80ffff20ff5f8080ffff01ff02ff53ffff04ff818fffff04ff82014fffff04ff81b3ff8080808080ffff01ff088080ff0180ffff04ff2cff8080808080808080ffff01ff04ff13ffff02ff3effff04ff02ffff04ff05ffff04ff1bffff04ff17ffff04ff2fffff04ff5fff80808080808080808080ff018080ff0180ffff01ff04ffff04ff18ffff04ffff02ff16ffff04ff02ffff04ff05ffff04ff27ffff04ffff0bff2cff82014f80ffff04ffff02ff2effff04ff02ffff04ff818fff80808080ffff04ffff0bff2cff0580ff8080808080808080ff378080ff81af8080ff0180ff018080ffff04ffff01a0a04d9f57764f54a43e4030befb4d80026e870519aaa66334aef8304f5d0393c2ffff04ffff01ffa0000000000000000000000000000000000000000000000000000000000000000080ffff04ffff01a057bfd1cb0adda3d94315053fda723f2028320faa8338225d99f629e3d46d43a9ffff04ffff01ff02ffff01ff02ff0affff04ff02ffff04ff03ff80808080ffff04ffff01ffff333effff02ffff03ff05ffff01ff04ffff04ff0cffff04ffff02ff1effff04ff02ffff04ff09ff80808080ff808080ffff02ff16ffff04ff02ffff04ff19ffff04ffff02ff0affff04ff02ffff04ff0dff80808080ff808080808080ff8080ff0180ffff02ffff03ff05ffff01ff02ffff03ffff15ff29ff8080ffff01ff04ffff04ff08ff0980ffff02ff16ffff04ff02ffff04ff0dffff04ff0bff808080808080ffff01ff088080ff0180ffff010b80ff0180ff02ffff03ffff07ff0580ffff01ff0bffff0102ffff02ff1effff04ff02ffff04ff09ff80808080ffff02ff1effff04ff02ffff04ff0dff8080808080ffff01ff0bffff0101ff058080ff0180ff018080ff018080808080ff01808080ffffa00000000000000000000000000000000000000000000000000000000000000000ffffa00000000000000000000000000000000000000000000000000000000000000000ff01ff8080808032dbe6d545f24635c7871ea53c623c358d7cea8f5e27a983ba6e5c0bf35fa24386ab01fbd8342f8e1dac10d6e906cef3892857bd1865b6fd7ed4b01b39d568b50000000000000001ff02ffff01ff02ffff01ff02ffff03ffff18ff2fff3480ffff01ff04ffff04ff20ffff04ff2fff808080ffff04ffff02ff3effff04ff02ffff04ff05ffff04ffff02ff2affff04ff02ffff04ff27ffff04ffff02ffff03ff77ffff01ff02ff36ffff04ff02ffff04ff09ffff04ff57ffff04ffff02ff2effff04ff02ffff04ff05ff80808080ff808080808080ffff011d80ff0180ffff04ffff02ffff03ff77ffff0181b7ffff015780ff0180ff808080808080ffff04ff77ff808080808080ffff02ff3affff04ff02ffff04ff05ffff04ffff02ff0bff5f80ffff01ff8080808080808080ffff01ff088080ff0180ffff04ffff01ffffffff4947ff0233ffff0401ff0102ffffff20ff02ffff03ff05ffff01ff02ff32ffff04ff02ffff04ff0dffff04ffff0bff3cffff0bff34ff2480ffff0bff3cffff0bff3cffff0bff34ff2c80ff0980ffff0bff3cff0bffff0bff34ff8080808080ff8080808080ffff010b80ff0180ffff02ffff03ffff22ffff09ffff0dff0580ff2280ffff09ffff0dff0b80ff2280ffff15ff17ffff0181ff8080ffff01ff0bff05ff0bff1780ffff01ff088080ff0180ff02ffff03ff0bffff01ff02ffff03ffff02ff26ffff04ff02ffff04ff13ff80808080ffff01ff02ffff03ffff20ff1780ffff01ff02ffff03ffff09ff81b3ffff01818f80ffff01ff02ff3affff04ff02ffff04ff05ffff04ff1bffff04ff34ff808080808080ffff01ff04ffff04ff23ffff04ffff02ff36ffff04ff02ffff04ff09ffff04ff53ffff04ffff02ff2effff04ff02ffff04ff05ff80808080ff808080808080ff738080ffff02ff3affff04ff02ffff04ff05ffff04ff1bffff04ff34ff8080808080808080ff0180ffff01ff088080ff0180ffff01ff04ff13ffff02ff3affff04ff02ffff04ff05ffff04ff1bffff04ff17ff8080808080808080ff0180ffff01ff02ffff03ff17ff80ffff01ff088080ff018080ff0180ffffff02ffff03ffff09ff09ff3880ffff01ff02ffff03ffff18ff2dffff010180ffff01ff0101ff8080ff0180ff8080ff0180ff0bff3cffff0bff34ff2880ffff0bff3cffff0bff3cffff0bff34ff2c80ff0580ffff0bff3cffff02ff32ffff04ff02ffff04ff07ffff04ffff0bff34ff3480ff8080808080ffff0bff34ff8080808080ffff02ffff03ffff07ff0580ffff01ff0bffff0102ffff02ff2effff04ff02ffff04ff09ff80808080ffff02ff2effff04ff02ffff04ff0dff8080808080ffff01ff0bffff0101ff058080ff0180ff02ffff03ffff21ff17ffff09ff0bff158080ffff01ff04ff30ffff04ff0bff808080ffff01ff088080ff0180ff018080ffff04ffff01ffa07faa3253bfddd1e0decb0906b2dc6247bbc4cf608f58345d173adb63e8b47c9fffa0a14daf55d41ced6419bcd011fbc1f74ab9567fe55340d88435aa6493d628fa47a0eff07522495060c066f66f32acc2a77e3a3e737aca8baea4d1a64ea4cdc13da9ffff04ffff01ff02ffff01ff02ffff01ff02ff3effff04ff02ffff04ff05ffff04ffff02ff2fff5f80ffff04ff80ffff04ffff04ffff04ff0bffff04ff17ff808080ffff01ff808080ffff01ff8080808080808080ffff04ffff01ffffff0233ff04ff0101ffff02ff02ffff03ff05ffff01ff02ff1affff04ff02ffff04ff0dffff04ffff0bff12ffff0bff2cff1480ffff0bff12ffff0bff12ffff0bff2cff3c80ff0980ffff0bff12ff0bffff0bff2cff8080808080ff8080808080ffff010b80ff0180ffff0bff12ffff0bff2cff1080ffff0bff12ffff0bff12ffff0bff2cff3c80ff0580ffff0bff12ffff02ff1affff04ff02ffff04ff07ffff04ffff0bff2cff2c80ff8080808080ffff0bff2cff8080808080ffff02ffff03ffff07ff0580ffff01ff0bffff0102ffff02ff2effff04ff02ffff04ff09ff80808080ffff02ff2effff04ff02ffff04ff0dff8080808080ffff01ff0bffff0101ff058080ff0180ff02ffff03ff0bffff01ff02ffff03ffff09ff23ff1880ffff01ff02ffff03ffff18ff81b3ff2c80ffff01ff02ffff03ffff20ff1780ffff01ff02ff3effff04ff02ffff04ff05ffff04ff1bffff04ff33ffff04ff2fffff04ff5fff8080808080808080ffff01ff088080ff0180ffff01ff04ff13ffff02ff3effff04ff02ffff04ff05ffff04ff1bffff04ff17ffff04ff2fffff04ff5fff80808080808080808080ff0180ffff01ff02ffff03ffff09ff23ffff0181e880ffff01ff02ff3effff04ff02ffff04ff05ffff04ff1bffff04ff17ffff04ffff02ffff03ffff22ffff09ffff02ff2effff04ff02ffff04ff53ff80808080ff82014f80ffff20ff5f8080ffff01ff02ff53ffff04ff818fffff04ff82014fffff04ff81b3ff8080808080ffff01ff088080ff0180ffff04ff2cff8080808080808080ffff01ff04ff13ffff02ff3effff04ff02ffff04ff05ffff04ff1bffff04ff17ffff04ff2fffff04ff5fff80808080808080808080ff018080ff0180ffff01ff04ffff04ff18ffff04ffff02ff16ffff04ff02ffff04ff05ffff04ff27ffff04ffff0bff2cff82014f80ffff04ffff02ff2effff04ff02ffff04ff818fff80808080ffff04ffff0bff2cff0580ff8080808080808080ff378080ff81af8080ff0180ff018080ffff04ffff01a0a04d9f57764f54a43e4030befb4d80026e870519aaa66334aef8304f5d0393c2ffff04ffff01ffa0de4ec93c032f5117d8af076dfc86faa5987a6c0b1d52ffc9cf0dfa43989d8c5880ffff04ffff01a057bfd1cb0adda3d94315053fda723f2028320faa8338225d99f629e3d46d43a9ffff04ffff01ff01ffff33ffa0846b58db3bd246785e202eeddfbb46acaf267f011307437cd4e0841f3da751f6ff01ffffa0a14daf55d41ced6419bcd011fbc1f74ab9567fe55340d88435aa6493d628fa47ffa0de4ec93c032f5117d8af076dfc86faa5987a6c0b1d52ffc9cf0dfa43989d8c58ffa0846b58db3bd246785e202eeddfbb46acaf267f011307437cd4e0841f3da751f68080ffff3eff248080ff018080808080ff01808080ffffa0a14daf55d41ced6419bcd011fbc1f74ab9567fe55340d88435aa6493d628fa47ffa01804338c97f989c78d88716206c0f27315f3eb7d59417ab2eacee20f0a7ff60bff0180ff01ffff808080a14daf55d41ced6419bcd011fbc1f74ab9567fe55340d88435aa6493d628fa478416871446884ef363bd105960c464b4208a293b348f0f1c2e12140df38469450000000000000001ff02ffff01ff02ffff01ff02ffff03ffff18ff2fff3480ffff01ff04ffff04ff20ffff04ff2fff808080ffff04ffff02ff3effff04ff02ffff04ff05ffff04ffff02ff2affff04ff02ffff04ff27ffff04ffff02ffff03ff77ffff01ff02ff36ffff04ff02ffff04ff09ffff04ff57ffff04ffff02ff2effff04ff02ffff04ff05ff80808080ff808080808080ffff011d80ff0180ffff04ffff02ffff03ff77ffff0181b7ffff015780ff0180ff808080808080ffff04ff77ff808080808080ffff02ff3affff04ff02ffff04ff05ffff04ffff02ff0bff5f80ffff01ff8080808080808080ffff01ff088080ff0180ffff04ffff01ffffffff4947ff0233ffff0401ff0102ffffff20ff02ffff03ff05ffff01ff02ff32ffff04ff02ffff04ff0dffff04ffff0bff3cffff0bff34ff2480ffff0bff3cffff0bff3cffff0bff34ff2c80ff0980ffff0bff3cff0bffff0bff34ff8080808080ff8080808080ffff010b80ff0180ffff02ffff03ffff22ffff09ffff0dff0580ff2280ffff09ffff0dff0b80ff2280ffff15ff17ffff0181ff8080ffff01ff0bff05ff0bff1780ffff01ff088080ff0180ff02ffff03ff0bffff01ff02ffff03ffff02ff26ffff04ff02ffff04ff13ff80808080ffff01ff02ffff03ffff20ff1780ffff01ff02ffff03ffff09ff81b3ffff01818f80ffff01ff02ff3affff04ff02ffff04ff05ffff04ff1bffff04ff34ff808080808080ffff01ff04ffff04ff23ffff04ffff02ff36ffff04ff02ffff04ff09ffff04ff53ffff04ffff02ff2effff04ff02ffff04ff05ff80808080ff808080808080ff738080ffff02ff3affff04ff02ffff04ff05ffff04ff1bffff04ff34ff8080808080808080ff0180ffff01ff088080ff0180ffff01ff04ff13ffff02ff3affff04ff02ffff04ff05ffff04ff1bffff04ff17ff8080808080808080ff0180ffff01ff02ffff03ff17ff80ffff01ff088080ff018080ff0180ffffff02ffff03ffff09ff09ff3880ffff01ff02ffff03ffff18ff2dffff010180ffff01ff0101ff8080ff0180ff8080ff0180ff0bff3cffff0bff34ff2880ffff0bff3cffff0bff3cffff0bff34ff2c80ff0580ffff0bff3cffff02ff32ffff04ff02ffff04ff07ffff04ffff0bff34ff3480ff8080808080ffff0bff34ff8080808080ffff02ffff03ffff07ff0580ffff01ff0bffff0102ffff02ff2effff04ff02ffff04ff09ff80808080ffff02ff2effff04ff02ffff04ff0dff8080808080ffff01ff0bffff0101ff058080ff0180ff02ffff03ffff21ff17ffff09ff0bff158080ffff01ff04ff30ffff04ff0bff808080ffff01ff088080ff0180ff018080ffff04ffff01ffa07faa3253bfddd1e0decb0906b2dc6247bbc4cf608f58345d173adb63e8b47c9fffa0a14daf55d41ced6419bcd011fbc1f74ab9567fe55340d88435aa6493d628fa47a0eff07522495060c066f66f32acc2a77e3a3e737aca8baea4d1a64ea4cdc13da9ffff04ffff01ff02ffff01ff02ffff01ff02ff3effff04ff02ffff04ff05ffff04ffff02ff2fff5f80ffff04ff80ffff04ffff04ffff04ff0bffff04ff17ff808080ffff01ff808080ffff01ff8080808080808080ffff04ffff01ffffff0233ff04ff0101ffff02ff02ffff03ff05ffff01ff02ff1affff04ff02ffff04ff0dffff04ffff0bff12ffff0bff2cff1480ffff0bff12ffff0bff12ffff0bff2cff3c80ff0980ffff0bff12ff0bffff0bff2cff8080808080ff8080808080ffff010b80ff0180ffff0bff12ffff0bff2cff1080ffff0bff12ffff0bff12ffff0bff2cff3c80ff0580ffff0bff12ffff02ff1affff04ff02ffff04ff07ffff04ffff0bff2cff2c80ff8080808080ffff0bff2cff8080808080ffff02ffff03ffff07ff0580ffff01ff0bffff0102ffff02ff2effff04ff02ffff04ff09ff80808080ffff02ff2effff04ff02ffff04ff0dff8080808080ffff01ff0bffff0101ff058080ff0180ff02ffff03ff0bffff01ff02ffff03ffff09ff23ff1880ffff01ff02ffff03ffff18ff81b3ff2c80ffff01ff02ffff03ffff20ff1780ffff01ff02ff3effff04ff02ffff04ff05ffff04ff1bffff04ff33ffff04ff2fffff04ff5fff8080808080808080ffff01ff088080ff0180ffff01ff04ff13ffff02ff3effff04ff02ffff04ff05ffff04ff1bffff04ff17ffff04ff2fffff04ff5fff80808080808080808080ff0180ffff01ff02ffff03ffff09ff23ffff0181e880ffff01ff02ff3effff04ff02ffff04ff05ffff04ff1bffff04ff17ffff04ffff02ffff03ffff22ffff09ffff02ff2effff04ff02ffff04ff53ff80808080ff82014f80ffff20ff5f8080ffff01ff02ff53ffff04ff818fffff04ff82014fffff04ff81b3ff8080808080ffff01ff088080ff0180ffff04ff2cff8080808080808080ffff01ff04ff13ffff02ff3effff04ff02ffff04ff05ffff04ff1bffff04ff17ffff04ff2fffff04ff5fff80808080808080808080ff018080ff0180ffff01ff04ffff04ff18ffff04ffff02ff16ffff04ff02ffff04ff05ffff04ff27ffff04ffff0bff2cff82014f80ffff04ffff02ff2effff04ff02ffff04ff818fff80808080ffff04ffff0bff2cff0580ff8080808080808080ff378080ff81af8080ff0180ff018080ffff04ffff01a0a04d9f57764f54a43e4030befb4d80026e870519aaa66334aef8304f5d0393c2ffff04ffff01ffa0000000000000000000000000000000000000000000000000000000000000000080ffff04ffff01a057bfd1cb0adda3d94315053fda723f2028320faa8338225d99f629e3d46d43a9ffff04ffff01ff02ffff01ff02ffff01ff02ffff03ff0bffff01ff02ffff03ffff09ff05ffff1dff0bffff1effff0bff0bffff02ff06ffff04ff02ffff04ff17ff8080808080808080ffff01ff02ff17ff2f80ffff01ff088080ff0180ffff01ff04ffff04ff04ffff04ff05ffff04ffff02ff06ffff04ff02ffff04ff17ff80808080ff80808080ffff02ff17ff2f808080ff0180ffff04ffff01ff32ff02ffff03ffff07ff0580ffff01ff0bffff0102ffff02ff06ffff04ff02ffff04ff09ff80808080ffff02ff06ffff04ff02ffff04ff0dff8080808080ffff01ff0bffff0101ff058080ff0180ff018080ffff04ffff01b0a3b0219722055ac0a66cd9de5cd3e86962d8c8ec6abb801b57e5c77ed98453b02ceae0e19548f6d4fc20b3a2ec82aa90ff018080ff018080808080ff01808080ffffa09563629e653a9fc3c65f55947883a47e062e6b67394091228ec01352ff78f333ff0180ff01ffffff80ffff02ffff01ff02ffff01ff02ffff03ff5fffff01ff02ff3affff04ff02ffff04ff0bffff04ff17ffff04ff2fffff04ff5fffff04ff81bfffff04ff82017fffff04ff8202ffffff04ffff02ff05ff8205ff80ff8080808080808080808080ffff01ff04ffff04ff10ffff01ff81ff8080ffff02ff05ff8205ff808080ff0180ffff04ffff01ffffff49ff3f02ff04ff0101ffff02ffff02ffff03ff05ffff01ff02ff2affff04ff02ffff04ff0dffff04ffff0bff12ffff0bff2cff1480ffff0bff12ffff0bff12ffff0bff2cff3c80ff0980ffff0bff12ff0bffff0bff2cff8080808080ff8080808080ffff010b80ff0180ff02ffff03ff05ffff01ff02ffff03ffff02ff3effff04ff02ffff04ff82011fffff04ff27ffff04ff4fff808080808080ffff01ff02ff3affff04ff02ffff04ff0dffff04ff1bffff04ff37ffff04ff6fffff04ff81dfffff04ff8201bfffff04ff82037fffff04ffff04ffff04ff28ffff04ffff0bffff02ff26ffff04ff02ffff04ff11ffff04ffff02ff26ffff04ff02ffff04ff13ffff04ff82027fffff04ffff02ff36ffff04ff02ffff04ff82013fff80808080ffff04ffff02ff36ffff04ff02ffff04ff819fff80808080ffff04ffff02ff36ffff04ff02ffff04ff13ff80808080ff8080808080808080ffff04ffff02ff36ffff04ff02ffff04ff09ff80808080ff808080808080ffff012480ff808080ff8202ff80ff8080808080808080808080ffff01ff088080ff0180ffff018202ff80ff0180ffffff0bff12ffff0bff2cff3880ffff0bff12ffff0bff12ffff0bff2cff3c80ff0580ffff0bff12ffff02ff2affff04ff02ffff04ff07ffff04ffff0bff2cff2c80ff8080808080ffff0bff2cff8080808080ff02ffff03ffff07ff0580ffff01ff0bffff0102ffff02ff36ffff04ff02ffff04ff09ff80808080ffff02ff36ffff04ff02ffff04ff0dff8080808080ffff01ff0bffff0101ff058080ff0180ffff02ffff03ff1bffff01ff02ff2effff04ff02ffff04ffff02ffff03ffff18ffff0101ff1380ffff01ff0bffff0102ff2bff0580ffff01ff0bffff0102ff05ff2b8080ff0180ffff04ffff04ffff17ff13ffff0181ff80ff3b80ff8080808080ffff010580ff0180ff02ffff03ff17ffff01ff02ffff03ffff09ff05ffff02ff2effff04ff02ffff04ff13ffff04ff27ff808080808080ffff01ff02ff3effff04ff02ffff04ff05ffff04ff1bffff04ff37ff808080808080ffff01ff088080ff0180ffff01ff010180ff0180ff018080ffff04ffff01ff01ffff3fffa0fccf087e5b81be2137cfaa35e65cc4e4a25183108907dad33c6d622e8e78349e80ffff81e8ff0bffffffffa0de4ec93c032f5117d8af076dfc86faa5987a6c0b1d52ffc9cf0dfa43989d8c5880ffa057bfd1cb0adda3d94315053fda723f2028320faa8338225d99f629e3d46d43a980ff808080ffff33ffa0b6565d3afb87a60cfdf66bc56cca80b14afc2be649971c8df647ce617b442e6eff01ffffa0a14daf55d41ced6419bcd011fbc1f74ab9567fe55340d88435aa6493d628fa47ffa0de4ec93c032f5117d8af076dfc86faa5987a6c0b1d52ffc9cf0dfa43989d8c58ffa0b6565d3afb87a60cfdf66bc56cca80b14afc2be649971c8df647ce617b442e6e808080ffff04ffff01ffffa07faa3253bfddd1e0decb0906b2dc6247bbc4cf608f58345d173adb63e8b47c9fffa07acfcbd1ed73bfe2b698508f4ea5ed353c60ace154360272ce91f9ab0c8423c3a0eff07522495060c066f66f32acc2a77e3a3e737aca8baea4d1a64ea4cdc13da980ffff04ffff01ffa0a04d9f57764f54a43e4030befb4d80026e870519aaa66334aef8304f5d0393c280ffff04ffff01ffffa07f3e180acdf046f955d3440bb3a16dfd6f5a46c809cee98e7514127327b1cab58080ff018080808080ffff80ff80ff80ff80ff808080808090ce896a92f47ab8adec0d7e977795762d85660495f2a6a0c025aec987faac7ec2bd78c17fdcfe126c35fb52ebe75c610df4013ecc5036e95168aba697678d89ab7718664439302d32f1eb85bf263461855c7f3da9050ba7c8da4abb01321836",  # noqa
        "taker": [
            {
                "store_id": "7acfcbd1ed73bfe2b698508f4ea5ed353c60ace154360272ce91f9ab0c8423c3",
                "inclusions": [{"key": "10", "value": "0210"}],
            }
        ],
        "maker": [
            {
                "store_id": "a14daf55d41ced6419bcd011fbc1f74ab9567fe55340d88435aa6493d628fa47",
                "proofs": [
                    {
                        "key": "10",
                        "value": "0110",
                        "node_hash": "de4ec93c032f5117d8af076dfc86faa5987a6c0b1d52ffc9cf0dfa43989d8c58",
                        "layers": [],
                    }
                ],
            }
        ],
    },
    maker_inclusions=[{"key": b"\x10".hex(), "value": b"\x01\x10".hex()}],
    taker_inclusions=[{"key": b"\x10".hex(), "value": b"\x02\x10".hex()}],
    trade_id="2dc357c29da4362c6c63dbad128086062d53180395ae86b485dd429ce3791c37",
    maker_root_history=[bytes32.from_hexstr("de4ec93c032f5117d8af076dfc86faa5987a6c0b1d52ffc9cf0dfa43989d8c58")],
    taker_root_history=[bytes32.from_hexstr("7f3e180acdf046f955d3440bb3a16dfd6f5a46c809cee98e7514127327b1cab5")],
)


@pytest.mark.parametrize(
    "reference, offer_setup",
    [
        pytest.param(make_one_take_one_reference, (True, True), id="one for one new/new batch_update"),
        pytest.param(make_one_take_one_reference, (True, False), id="one for one new/old batch_update"),
        pytest.param(make_one_take_one_reference, (False, True), id="one for one old/new batch_update"),
        pytest.param(make_one_take_one_reference, (False, False), id="one for one old/old batch_update"),
        pytest.param(make_one_take_one_same_values_reference, (True, True), id="one for one same values"),
        pytest.param(make_two_take_one_reference, (True, True), id="two for one"),
        pytest.param(make_one_take_two_reference, (True, True), id="one for two"),
        pytest.param(make_one_existing_take_one_reference, (True, True), id="one existing for one"),
        pytest.param(make_one_take_one_existing_reference, (True, True), id="one for one existing"),
        pytest.param(make_one_upsert_take_one_reference, (True, True), id="one upsert for one"),
        pytest.param(make_one_take_one_upsert_reference, (True, True), id="one for one upsert"),
        pytest.param(make_one_take_one_unpopulated_reference, (True, True), id="one for one unpopulated"),
    ],
    indirect=["offer_setup"],
)
@pytest.mark.anyio
async def test_make_and_take_offer(offer_setup: OfferSetup, reference: MakeAndTakeReference) -> None:
    offer_setup = await populate_offer_setup(offer_setup=offer_setup, count=reference.entries_to_insert)

    maker_request = {
        "maker": [
            {
                "store_id": offer_setup.maker.id.hex(),
                "inclusions": reference.maker_inclusions,
            }
        ],
        "taker": [
            {
                "store_id": offer_setup.taker.id.hex(),
                "inclusions": reference.taker_inclusions,
            }
        ],
        "fee": 0,
    }
    maker_response = await offer_setup.maker.api.make_offer(request=maker_request)
    # print(f"\nmaybe_reference_offer = {maker_response['offer']}")

    # only check for success
    # due to differences in chain progression, the exact offer and trade id may differ from the reference
    # assert maker_response == {"success": True, "offer": reference.make_offer_response}
    assert maker_response["success"] is True

    taker_request = {
        "offer": maker_response["offer"],
        "fee": 0,
    }
    taker_response = await offer_setup.taker.api.take_offer(request=taker_request)

    # only check for success
    # due to differences in chain progression, the exact offer and trade id may differ from the reference
    # assert taker_response == {"success": True, "trade_id": reference.trade_id,}
    assert taker_response["success"] is True

    await process_for_data_layer_keys(
        expected_key=hexstr_to_bytes(reference.maker_inclusions[0]["key"]),
        expected_value=hexstr_to_bytes(reference.maker_inclusions[0]["value"]),
        full_node_api=offer_setup.full_node_api,
        data_layer=offer_setup.maker.data_layer,
        store_id=offer_setup.maker.id,
    )
    await process_for_data_layer_keys(
        expected_key=hexstr_to_bytes(reference.taker_inclusions[0]["key"]),
        expected_value=hexstr_to_bytes(reference.taker_inclusions[0]["value"]),
        full_node_api=offer_setup.full_node_api,
        data_layer=offer_setup.taker.data_layer,
        store_id=offer_setup.taker.id,
    )

    maker_history_result = await offer_setup.maker.api.get_root_history(request={"id": offer_setup.maker.id.hex()})
    maker_history = maker_history_result["root_history"]
    taker_history_result = await offer_setup.taker.api.get_root_history(request={"id": offer_setup.taker.id.hex()})
    taker_history = taker_history_result["root_history"]

    assert [generation["confirmed"] for generation in maker_history] == [True] * len(maker_history)
    assert [generation["root_hash"] for generation in maker_history] == [
        bytes32([0] * 32),
        *reference.maker_root_history,
    ]

    assert [generation["confirmed"] for generation in taker_history] == [True] * len(taker_history)
    assert [generation["root_hash"] for generation in taker_history] == [
        bytes32([0] * 32),
        *reference.taker_root_history,
    ]

    # TODO: test maker and taker fees


@pytest.mark.parametrize(
    argnames="reference",
    argvalues=[
        pytest.param(make_one_take_one_reference, id="one for one"),
        pytest.param(make_one_take_one_same_values_reference, id="one for one same values"),
        pytest.param(make_two_take_one_reference, id="two for one"),
        pytest.param(make_one_take_two_reference, id="one for two"),
        pytest.param(make_one_existing_take_one_reference, id="one existing for one"),
        pytest.param(make_one_take_one_existing_reference, id="one for one existing"),
        pytest.param(make_one_upsert_take_one_reference, id="one upsert for one"),
        pytest.param(make_one_take_one_upsert_reference, id="one for one upsert"),
    ],
)
@pytest.mark.parametrize(argnames="maker_or_taker", argvalues=["maker", "taker"])
@pytest.mark.anyio
async def test_make_and_then_take_offer_invalid_inclusion_key(
    reference: MakeAndTakeReference,
    maker_or_taker: str,
) -> None:
    broken_taker_offer = copy.deepcopy(reference.make_offer_response)
    if maker_or_taker == "maker":
        broken_taker_offer["maker"][0]["proofs"][0]["key"] += "ab"
    elif maker_or_taker == "taker":
        broken_taker_offer["taker"][0]["inclusions"][0]["key"] += "ab"
    else:  # pragma: no cover
        raise Exception("invalid maker or taker choice")

    offer_bytes = hexstr_to_bytes(broken_taker_offer["offer"])
    trading_offer = TradingOffer.from_bytes(offer_bytes)

    # TODO: specific exceptions
    with pytest.raises(OfferIntegrityError):
        verify_offer(
            maker=tuple(StoreProofs.unmarshal(proof) for proof in broken_taker_offer["maker"]),
            taker=tuple(OfferStore.unmarshal(offer_store) for offer_store in broken_taker_offer["taker"]),
            summary=await DataLayerWallet.get_offer_summary(offer=trading_offer),
        )


@pytest.mark.anyio
async def test_verify_offer_rpc_valid(bare_data_layer_api: DataLayerRpcApi) -> None:
    reference = make_one_take_one_reference

    verify_request = {
        "offer": reference.make_offer_response,
        "fee": 0,
    }
    verify_response = await bare_data_layer_api.verify_offer(request=verify_request)

    assert verify_response == {
        "success": True,
        "valid": True,
        "error": None,
        "fee": 0,
    }


@pytest.mark.anyio
async def test_verify_offer_rpc_invalid(bare_data_layer_api: DataLayerRpcApi) -> None:
    reference = make_one_take_one_reference
    broken_taker_offer = copy.deepcopy(reference.make_offer_response)
    broken_taker_offer["maker"][0]["proofs"][0]["key"] += "ab"

    verify_request = {
        "offer": broken_taker_offer,
        "fee": 0,
    }
    verify_response = await bare_data_layer_api.verify_offer(request=verify_request)

    assert verify_response == {
        "success": True,
        "valid": False,
        "error": "maker: node hash does not match key and value",
        "fee": None,
    }


@pytest.mark.anyio
async def test_make_offer_failure_rolls_back_db(offer_setup: OfferSetup) -> None:
    # TODO: only needs the maker and db?  wallet?
    reference = make_one_take_one_reference
    offer_setup = await populate_offer_setup(offer_setup=offer_setup, count=reference.entries_to_insert)

    maker_request = {
        "maker": [
            {
                "store_id": offer_setup.maker.id.hex(),
                "inclusions": reference.maker_inclusions,
            },
            {
                "store_id": bytes32([0] * 32).hex(),
                "inclusions": [],
            },
        ],
        "taker": [],
        "fee": 0,
    }

    with pytest.raises(Exception, match="store id not available"):
        await offer_setup.maker.api.make_offer(request=maker_request)

    pending_root = await offer_setup.maker.data_layer.data_store.get_pending_root(store_id=offer_setup.maker.id)
    assert pending_root is None


@pytest.mark.parametrize(
    argnames="reference",
    argvalues=[
        pytest.param(make_one_take_one_reference, id="one for one"),
        pytest.param(make_one_take_one_same_values_reference, id="one for one same values"),
        pytest.param(make_two_take_one_reference, id="two for one"),
        pytest.param(make_one_take_two_reference, id="one for two"),
        pytest.param(make_one_existing_take_one_reference, id="one existing for one"),
        pytest.param(make_one_take_one_existing_reference, id="one for one existing"),
        pytest.param(make_one_upsert_take_one_reference, id="one upsert for one"),
        pytest.param(make_one_take_one_upsert_reference, id="one for one upsert"),
        pytest.param(make_one_take_one_unpopulated_reference, id="one for one unpopulated"),
    ],
)
@pytest.mark.anyio
async def test_make_and_cancel_offer(offer_setup: OfferSetup, reference: MakeAndTakeReference) -> None:
    offer_setup = await populate_offer_setup(offer_setup=offer_setup, count=reference.entries_to_insert)

    maker_request = {
        "maker": [
            {
                "store_id": offer_setup.maker.id.hex(),
                "inclusions": reference.maker_inclusions,
            }
        ],
        "taker": [
            {
                "store_id": offer_setup.taker.id.hex(),
                "inclusions": reference.taker_inclusions,
            }
        ],
        "fee": 0,
    }
    maker_response = await offer_setup.maker.api.make_offer(request=maker_request)
    # print(f"\nmaybe_reference_offer = {maker_response['offer']}")

    # only check for success
    # due to differences in chain progression, the exact offer and trade id may differ from the reference
    # assert maker_response == {"success": True, "offer": reference.make_offer_response}
    assert maker_response["success"] is True

    cancel_request = {
        "trade_id": maker_response["offer"]["trade_id"],
        "secure": True,
        "fee": None,
    }
    await offer_setup.maker.api.cancel_offer(request=cancel_request)

    for _ in range(10):
        if not (
            await offer_setup.maker.data_layer.wallet_rpc.check_offer_validity(
                offer=TradingOffer.from_bytes(hexstr_to_bytes(maker_response["offer"]["offer"])),
            )
        )[1]:
            break
        await offer_setup.full_node_api.farm_blocks_to_puzzlehash(count=1, guarantee_transaction_blocks=True)
        await asyncio.sleep(0.5)
    else:  # pragma: no cover
        assert False, "offer was not cancelled"

    taker_request = {
        "offer": maker_response["offer"],
        "fee": 0,
    }

    with pytest.raises(ValueError, match="This offer is no longer valid"):
        await offer_setup.taker.api.take_offer(request=taker_request)


@pytest.mark.parametrize(
    argnames="reference",
    argvalues=[
        pytest.param(make_one_take_one_reference, id="one for one"),
        pytest.param(make_one_take_one_same_values_reference, id="one for one same values"),
        pytest.param(make_two_take_one_reference, id="two for one"),
        pytest.param(make_one_take_two_reference, id="one for two"),
        pytest.param(make_one_existing_take_one_reference, id="one existing for one"),
        pytest.param(make_one_take_one_existing_reference, id="one for one existing"),
        pytest.param(make_one_upsert_take_one_reference, id="one upsert for one"),
        pytest.param(make_one_take_one_upsert_reference, id="one for one upsert"),
        pytest.param(make_one_take_one_unpopulated_reference, id="one for one unpopulated"),
    ],
)
@pytest.mark.parametrize(
    argnames="secure",
    argvalues=[
        pytest.param(True, id="secure"),
        pytest.param(False, id="insecure"),
    ],
)
@pytest.mark.anyio
async def test_make_and_cancel_offer_then_update(
    offer_setup: OfferSetup, reference: MakeAndTakeReference, secure: bool
) -> None:
    offer_setup = await populate_offer_setup(offer_setup=offer_setup, count=reference.entries_to_insert)

    initial_local_root = await offer_setup.maker.data_layer.get_local_root(store_id=offer_setup.maker.id)

    maker_request = {
        "maker": [
            {
                "store_id": offer_setup.maker.id.hex(),
                "inclusions": reference.maker_inclusions,
            }
        ],
        "taker": [
            {
                "store_id": offer_setup.taker.id.hex(),
                "inclusions": reference.taker_inclusions,
            }
        ],
        "fee": 0,
    }
    maker_response = await offer_setup.maker.api.make_offer(request=maker_request)
    # print(f"\nmaybe_reference_offer = {maker_response['offer']}")

    # only check for success
    # due to differences in chain progression, the exact offer and trade id may differ from the reference
    # assert maker_response == {"success": True, "offer": reference.make_offer_response}
    assert maker_response["success"] is True

    cancel_request = {
        "trade_id": maker_response["offer"]["trade_id"],
        "secure": secure,
        "fee": None,
    }
    await offer_setup.maker.api.cancel_offer(request=cancel_request)

    if secure:
        offer_to_cancel = TradingOffer.from_bytes(hexstr_to_bytes(maker_response["offer"]["offer"]))

        await time_out_assert(
            timeout=20,
            function=process_block_and_check_offer_validity,
            value=False,
            offer=offer_to_cancel,
            offer_setup=offer_setup,
        )

    await time_out_assert(
        timeout=20,
        function=offer_setup.maker.data_layer.get_local_root,
        value=initial_local_root,
        store_id=offer_setup.maker.id,
    )

    await asyncio.sleep(10)

    post_key = b"\x37"
    post_value = b"\x38"

    await offer_setup.maker.api.batch_update(
        {
            "id": offer_setup.maker.id.hex(),
            "changelist": [{"action": "insert", "key": post_key.hex(), "value": post_value.hex()}],
        }
    )

    await process_for_data_layer_keys(
        expected_key=post_key,
        expected_value=post_value,
        full_node_api=offer_setup.full_node_api,
        data_layer=offer_setup.maker.data_layer,
        store_id=offer_setup.maker.id,
    )


@pytest.mark.parametrize(
    argnames="reference",
    argvalues=[
        pytest.param(make_one_take_one_reference, id="one for one"),
        pytest.param(make_two_take_one_reference, id="two for one"),
        pytest.param(make_one_take_two_reference, id="one for two"),
        pytest.param(make_one_take_one_existing_reference, id="one for one existing"),
        pytest.param(make_one_upsert_take_one_reference, id="one upsert for one"),
        pytest.param(make_one_take_one_upsert_reference, id="one for one upsert"),
        pytest.param(make_one_take_one_unpopulated_reference, id="one for one unpopulated"),
    ],
)
@pytest.mark.anyio
async def test_make_and_cancel_offer_not_secure_clears_pending_roots(
    offer_setup: OfferSetup,
    reference: MakeAndTakeReference,
) -> None:
    offer_setup = await populate_offer_setup(offer_setup=offer_setup, count=reference.entries_to_insert)

    maker_request = {
        "maker": [
            {
                "store_id": offer_setup.maker.id.hex(),
                "inclusions": reference.maker_inclusions,
            }
        ],
        "taker": [
            {
                "store_id": offer_setup.taker.id.hex(),
                "inclusions": reference.taker_inclusions,
            }
        ],
        "fee": 0,
    }
    maker_response = await offer_setup.maker.api.make_offer(request=maker_request)
    print(f"\nmaybe_reference_offer = {maker_response['offer']}")

    # only check for success
    # due to differences in chain progression, the exact offer and trade id may differ from the reference
    # assert maker_response == {"success": True, "offer": reference.make_offer_response}
    assert maker_response["success"] is True

    cancel_request = {
        "trade_id": maker_response["offer"]["trade_id"],
        "secure": False,
        "fee": None,
    }
    await offer_setup.maker.api.cancel_offer(request=cancel_request)

    # make sure there is no left over pending root by inserting and publishing
    await offer_setup.maker.api.insert(request={"id": offer_setup.maker.id.hex(), "key": "ab", "value": "cd"})


@pytest.mark.limit_consensus_modes(reason="does not depend on consensus rules")
@pytest.mark.anyio
async def test_get_sync_status(
    self_hostname: str, one_wallet_and_one_simulator_services: SimulatorsAndWalletsServices, tmp_path: Path
) -> None:
    wallet_rpc_api, full_node_api, wallet_rpc_port, ph, bt = await init_wallet_and_node(
        self_hostname, one_wallet_and_one_simulator_services
    )
    async with init_data_layer(wallet_rpc_port=wallet_rpc_port, bt=bt, db_path=tmp_path) as data_layer:
        data_rpc_api = DataLayerRpcApi(data_layer)
        res = await data_rpc_api.create_data_store({})
        assert res is not None
        store_id = bytes32.from_hexstr(res["id"])
        await farm_block_check_singleton(data_layer, full_node_api, ph, store_id, wallet=wallet_rpc_api.service)

        key = b"a"
        value = b"\x00\x01"
        changelist: List[Dict[str, str]] = [{"action": "insert", "key": key.hex(), "value": value.hex()}]
        res = await data_rpc_api.batch_update({"id": store_id.hex(), "changelist": changelist})
        update_tx_rec0 = res["tx_id"]
        await farm_block_with_spend(full_node_api, ph, update_tx_rec0, wallet_rpc_api)

        key_2 = b"b"
        value_2 = b"\x00\x01"
        changelist = [{"action": "insert", "key": key_2.hex(), "value": value_2.hex()}]
        res = await data_rpc_api.batch_update({"id": store_id.hex(), "changelist": changelist})
        update_tx_rec1 = res["tx_id"]
        await farm_block_with_spend(full_node_api, ph, update_tx_rec1, wallet_rpc_api)

        res_before = await data_rpc_api.get_root({"id": store_id.hex()})

        key_3 = b"c"
        value_3 = b"\x00\x01"
        changelist = [{"action": "insert", "key": key_3.hex(), "value": value_3.hex()}]
        res = await data_rpc_api.batch_update({"id": store_id.hex(), "changelist": changelist})
        update_tx_rec2 = res["tx_id"]
        await farm_block_with_spend(full_node_api, ph, update_tx_rec2, wallet_rpc_api)

        res_after = await data_rpc_api.get_root({"id": store_id.hex()})

        sync_status_res = await data_rpc_api.get_sync_status({"id": store_id.hex()})
        sync_status = sync_status_res["sync_status"]
        assert sync_status["root_hash"] == sync_status["target_root_hash"] == res_after["hash"].hex()
        assert sync_status["generation"] == sync_status["target_generation"] == 3

        await data_layer.data_store.rollback_to_generation(store_id, 2)
        sync_status_res = await data_rpc_api.get_sync_status({"id": store_id.hex()})
        sync_status = sync_status_res["sync_status"]

        assert sync_status["root_hash"] == res_before["hash"].hex()
        assert sync_status["target_root_hash"] == res_after["hash"].hex()
        assert sync_status["target_root_hash"] != sync_status["root_hash"]
        assert sync_status["generation"] == 2
        assert sync_status["target_generation"] == 3


@pytest.mark.limit_consensus_modes(reason="does not depend on consensus rules")
@pytest.mark.parametrize(argnames="layer", argvalues=list(InterfaceLayer))
@pytest.mark.anyio
async def test_clear_pending_roots(
    self_hostname: str,
    one_wallet_and_one_simulator_services: SimulatorsAndWalletsServices,
    tmp_path: Path,
    layer: InterfaceLayer,
    bt: BlockTools,
) -> None:
    wallet_rpc_api, full_node_api, wallet_rpc_port, ph, bt = await init_wallet_and_node(
        self_hostname, one_wallet_and_one_simulator_services
    )
    async with init_data_layer_service(wallet_rpc_port=wallet_rpc_port, bt=bt, db_path=tmp_path) as data_layer_service:
        # NOTE: we don't need the service for direct...  simpler to leave it in
        assert data_layer_service.rpc_server is not None
        rpc_port = data_layer_service.rpc_server.listen_port
        data_layer = data_layer_service._api.data_layer
        # test insert
        data_rpc_api = DataLayerRpcApi(data_layer)

        data_store = data_layer.data_store

        store_id = bytes32(range(32))
        await data_store.create_tree(store_id=store_id, status=Status.COMMITTED)

        key = b"\x01\x02"
        value = b"abc"

        await data_store.insert(
            key=key,
            value=value,
            store_id=store_id,
            reference_node_hash=None,
            side=None,
            status=Status.PENDING,
        )

        pending_root = await data_store.get_pending_root(store_id=store_id)
        assert pending_root is not None

        if layer == InterfaceLayer.direct:
            cleared_root = await data_rpc_api.clear_pending_roots({"store_id": store_id.hex()})
        elif layer == InterfaceLayer.funcs:
            cleared_root = await clear_pending_roots(
                store_id=store_id,
                rpc_port=rpc_port,
                root_path=bt.root_path,
            )
        elif layer == InterfaceLayer.cli:
            args: List[str] = [
                sys.executable,
                "-m",
                "chia",
                "data",
                "clear_pending_roots",
                "--id",
                store_id.hex(),
                "--data-rpc-port",
                str(rpc_port),
                "--yes",
            ]
            process = await asyncio.create_subprocess_exec(
                *args,
                env={**os.environ, "CHIA_ROOT": str(bt.root_path)},
                stdout=asyncio.subprocess.PIPE,
                stderr=asyncio.subprocess.PIPE,
            )
            await process.wait()
            assert process.stdout is not None
            assert process.stderr is not None
            stdout = await process.stdout.read()
            cleared_root = json.loads(stdout)
            stderr = await process.stderr.read()
            assert process.returncode == 0
            if sys.version_info >= (3, 10, 6):
                assert stderr == b""
            else:  # pragma: no cover
                # https://github.com/python/cpython/issues/92841
                assert stderr == b"" or b"_ProactorBasePipeTransport.__del__" in stderr
        elif layer == InterfaceLayer.client:
            client = await DataLayerRpcClient.create(
                self_hostname=self_hostname,
                port=rpc_port,
                root_path=bt.root_path,
                net_config=bt.config,
            )
            try:
                cleared_root = await client.clear_pending_roots(store_id=store_id)
            finally:
                client.close()
                await client.await_closed()
        else:  # pragma: no cover
            assert False, "unhandled parametrization"

        assert cleared_root == {"success": True, "root": pending_root.marshal()}


@pytest.mark.limit_consensus_modes(reason="does not depend on consensus rules")
@pytest.mark.anyio
async def test_issue_15955_deadlock(
    self_hostname: str, one_wallet_and_one_simulator_services: SimulatorsAndWalletsServices, tmp_path: Path
) -> None:
    wallet_rpc_api, full_node_api, wallet_rpc_port, ph, bt = await init_wallet_and_node(
        self_hostname, one_wallet_and_one_simulator_services
    )

    wallet_node = wallet_rpc_api.service
    wallet = wallet_node.wallet_state_manager.main_wallet

    interval = 1
    config = bt.config
    config["data_layer"]["manage_data_interval"] = interval
    bt.change_config(new_config=config)

    async with init_data_layer(wallet_rpc_port=wallet_rpc_port, bt=bt, db_path=tmp_path) as data_layer:
        # get some xch
        await full_node_api.farm_blocks_to_wallet(count=1, wallet=wallet)
        await full_node_api.wait_for_wallet_synced(wallet_node)

        # create a store
        transaction_records, store_id = await data_layer.create_store(fee=uint64(0))
        await full_node_api.process_transaction_records(records=transaction_records)
        await full_node_api.wait_for_wallet_synced(wallet_node)
        assert await check_singleton_confirmed(dl=data_layer, store_id=store_id)

        # insert a key and value
        key = b"\x00"
        value = b"\x01" * 10_000
        transaction_record = await data_layer.batch_update(
            store_id=store_id,
            changelist=[{"action": "insert", "key": key, "value": value}],
            fee=uint64(0),
        )
        assert transaction_record is not None
        await full_node_api.process_transaction_records(records=[transaction_record])
        await full_node_api.wait_for_wallet_synced(wallet_node)
        assert await check_singleton_confirmed(dl=data_layer, store_id=store_id)

        # get the value a bunch through several periodic data management cycles
        concurrent_requests = 10
        time_per_request = 2
        timeout = concurrent_requests * time_per_request

        duration = 10 * interval
        start = time.monotonic()
        end = start + duration

        while time.monotonic() < end:
            with anyio.fail_after(adjusted_timeout(timeout)):
                await asyncio.gather(
                    *(asyncio.create_task(data_layer.get_value(store_id=store_id, key=key)) for _ in range(10))
                )


@pytest.mark.parametrize(argnames="maximum_full_file_count", argvalues=[1, 5, 100])
@pytest.mark.anyio
async def test_maximum_full_file_count(
    self_hostname: str,
    one_wallet_and_one_simulator_services: SimulatorsAndWalletsServices,
    tmp_path: Path,
    maximum_full_file_count: int,
) -> None:
    wallet_rpc_api, full_node_api, wallet_rpc_port, ph, bt = await init_wallet_and_node(
        self_hostname, one_wallet_and_one_simulator_services
    )
    manage_data_interval = 5
    async with init_data_layer(
        wallet_rpc_port=wallet_rpc_port,
        bt=bt,
        db_path=tmp_path,
        manage_data_interval=manage_data_interval,
        maximum_full_file_count=maximum_full_file_count,
    ) as data_layer:
        data_rpc_api = DataLayerRpcApi(data_layer)
        res = await data_rpc_api.create_data_store({})
        root_hashes: List[bytes32] = []
        assert res is not None
        store_id = bytes32.from_hexstr(res["id"])
        await farm_block_check_singleton(data_layer, full_node_api, ph, store_id, wallet=wallet_rpc_api.service)
        await full_node_api.wait_for_wallet_synced(wallet_node=wallet_rpc_api.service, timeout=20)
        for batch_count in range(1, 10):
            key = batch_count.to_bytes(2, "big")
            value = batch_count.to_bytes(2, "big")
            changelist = [{"action": "insert", "key": key.hex(), "value": value.hex()}]
            res = await data_rpc_api.batch_update({"id": store_id.hex(), "changelist": changelist})
            update_tx_rec = res["tx_id"]
            await farm_block_with_spend(full_node_api, ph, update_tx_rec, wallet_rpc_api)
            await asyncio.sleep(manage_data_interval * 2)
            root_hash = await data_rpc_api.get_root({"id": store_id.hex()})
            root_hashes.append(root_hash["hash"])
            with os.scandir(data_layer.server_files_location) as entries:
                filenames = {entry.name for entry in entries}
                expected_files_count = min(batch_count, maximum_full_file_count) + batch_count

                assert len(filenames) == expected_files_count

                for generation, hash in enumerate(root_hashes):
                    filename = get_delta_filename(store_id, hash, generation + 1)
                    assert filename in filenames
                    filename = get_full_tree_filename(store_id, hash, generation + 1)
                    if generation + 1 > batch_count - maximum_full_file_count:
                        assert filename in filenames
                    else:
                        assert filename not in filenames


@pytest.mark.parametrize("retain", [True, False])
@pytest.mark.limit_consensus_modes(reason="does not depend on consensus rules")
@pytest.mark.anyio
async def test_unsubscribe_removes_files(
    self_hostname: str,
    one_wallet_and_one_simulator_services: SimulatorsAndWalletsServices,
    tmp_path: Path,
    retain: bool,
) -> None:
    wallet_rpc_api, full_node_api, wallet_rpc_port, ph, bt = await init_wallet_and_node(
        self_hostname, one_wallet_and_one_simulator_services
    )
    manage_data_interval = 5
    async with init_data_layer(
        wallet_rpc_port=wallet_rpc_port,
        bt=bt,
        db_path=tmp_path,
        manage_data_interval=manage_data_interval,
        maximum_full_file_count=100,
    ) as data_layer:
        data_rpc_api = DataLayerRpcApi(data_layer)
        res = await data_rpc_api.create_data_store({})
        root_hashes: List[bytes32] = []
        assert res is not None
        store_id = bytes32.from_hexstr(res["id"])
        await farm_block_check_singleton(data_layer, full_node_api, ph, store_id, wallet=wallet_rpc_api.service)

        update_count = 10
        for batch_count in range(update_count):
            key = batch_count.to_bytes(2, "big")
            value = batch_count.to_bytes(2, "big")
            changelist = [{"action": "insert", "key": key.hex(), "value": value.hex()}]
            res = await data_rpc_api.batch_update({"id": store_id.hex(), "changelist": changelist})
            update_tx_rec = res["tx_id"]
            await farm_block_with_spend(full_node_api, ph, update_tx_rec, wallet_rpc_api)
            await asyncio.sleep(manage_data_interval * 2)
            root_hash = await data_rpc_api.get_root({"id": store_id.hex()})
            root_hashes.append(root_hash["hash"])

        filenames = {path.name for path in data_layer.server_files_location.iterdir()}
        assert len(filenames) == 2 * update_count
        for generation, hash in enumerate(root_hashes):
            assert get_delta_filename(store_id, hash, generation + 1) in filenames
            assert get_full_tree_filename(store_id, hash, generation + 1) in filenames

        res = await data_rpc_api.unsubscribe(request={"id": store_id.hex(), "retain": retain})

        # wait for unsubscribe to be processed
        await asyncio.sleep(manage_data_interval * 3)

        filenames = {path.name for path in data_layer.server_files_location.iterdir()}
        assert len(filenames) == (2 * update_count if retain else 0)


@pytest.mark.parametrize(argnames="layer", argvalues=list(InterfaceLayer))
@pytest.mark.limit_consensus_modes(reason="does not depend on consensus rules")
@pytest.mark.anyio
async def test_wallet_log_in_changes_active_fingerprint(
    self_hostname: str,
    one_wallet_and_one_simulator_services: SimulatorsAndWalletsServices,
    layer: InterfaceLayer,
) -> None:
    wallet_rpc_api, full_node_api, wallet_rpc_port, ph, bt = await init_wallet_and_node(
        self_hostname, one_wallet_and_one_simulator_services
    )
    primary_fingerprint = cast(int, (await wallet_rpc_api.get_logged_in_fingerprint(request={}))["fingerprint"])

    mnemonic = create_mnemonic()
    assert wallet_rpc_api.service.local_keychain is not None
<<<<<<< HEAD
    private_key, _ = wallet_rpc_api.service.local_keychain.add_key(mnemonic_or_pk=mnemonic)
=======
    private_key = wallet_rpc_api.service.local_keychain.add_key(mnemonic_or_pk=mnemonic)
>>>>>>> bd3a638d
    secondary_fingerprint: int = private_key.get_g1().get_fingerprint()

    await wallet_rpc_api.log_in(request={"fingerprint": primary_fingerprint})

    active_fingerprint = cast(int, (await wallet_rpc_api.get_logged_in_fingerprint(request={}))["fingerprint"])
    assert active_fingerprint == primary_fingerprint

    async with init_data_layer_service(wallet_rpc_port=wallet_rpc_port, bt=bt) as data_layer_service:
        # NOTE: we don't need the service for direct...  simpler to leave it in
        assert data_layer_service.rpc_server is not None
        rpc_port = data_layer_service.rpc_server.listen_port
        data_layer = data_layer_service._api.data_layer
        # test wallet log in
        data_rpc_api = DataLayerRpcApi(data_layer)

        if layer == InterfaceLayer.direct:
            await data_rpc_api.wallet_log_in({"fingerprint": secondary_fingerprint})
        elif layer == InterfaceLayer.client:
            client = await DataLayerRpcClient.create(
                self_hostname=self_hostname,
                port=rpc_port,
                root_path=bt.root_path,
                net_config=bt.config,
            )
            try:
                await client.wallet_log_in(fingerprint=secondary_fingerprint)
            finally:
                client.close()
                await client.await_closed()
        elif layer == InterfaceLayer.funcs:
            await wallet_log_in_cmd(rpc_port=rpc_port, fingerprint=secondary_fingerprint, root_path=bt.root_path)
        elif layer == InterfaceLayer.cli:
            process = await run_cli_cmd(
                "data",
                "wallet_log_in",
                "--fingerprint",
                str(secondary_fingerprint),
                "--data-rpc-port",
                str(rpc_port),
                root_path=bt.root_path,
            )
            assert process.stdout is not None
            assert await process.stdout.read() == b""
        else:  # pragma: no cover
            assert False, "unhandled parametrization"

        active_fingerprint = cast(int, (await wallet_rpc_api.get_logged_in_fingerprint(request={}))["fingerprint"])
        assert active_fingerprint == secondary_fingerprint


@pytest.mark.limit_consensus_modes(reason="does not depend on consensus rules")
@pytest.mark.anyio
async def test_mirrors(
    self_hostname: str, one_wallet_and_one_simulator_services: SimulatorsAndWalletsServices, tmp_path: Path
) -> None:
    wallet_rpc_api, full_node_api, wallet_rpc_port, ph, bt = await init_wallet_and_node(
        self_hostname, one_wallet_and_one_simulator_services
    )
    async with init_data_layer(wallet_rpc_port=wallet_rpc_port, bt=bt, db_path=tmp_path) as data_layer:
        data_rpc_api = DataLayerRpcApi(data_layer)
        res = await data_rpc_api.create_data_store({})
        assert res is not None
        store_id = bytes32(hexstr_to_bytes(res["id"]))
        await farm_block_check_singleton(data_layer, full_node_api, ph, store_id, wallet=wallet_rpc_api.service)

        urls = ["http://127.0.0.1/8000", "http://127.0.0.1/8001"]
        res = await data_rpc_api.add_mirror({"id": store_id.hex(), "urls": urls, "amount": 1, "fee": 1})

        await farm_block_check_singleton(data_layer, full_node_api, ph, store_id, wallet=wallet_rpc_api.service)
        mirrors = await data_rpc_api.get_mirrors({"id": store_id.hex()})
        mirror_list = mirrors["mirrors"]
        assert len(mirror_list) == 1
        mirror = mirror_list[0]
        assert mirror["urls"] == ["http://127.0.0.1/8000", "http://127.0.0.1/8001"]
        coin_id = mirror["coin_id"]

        res = await data_rpc_api.delete_mirror({"coin_id": coin_id, "fee": 1})
        await farm_block_check_singleton(data_layer, full_node_api, ph, store_id, wallet=wallet_rpc_api.service)
        mirrors = await data_rpc_api.get_mirrors({"id": store_id.hex()})
        mirror_list = mirrors["mirrors"]
        assert len(mirror_list) == 0

        with pytest.raises(RuntimeError, match="URL list can't be empty"):
            res = await data_rpc_api.add_mirror({"id": store_id.hex(), "urls": [], "amount": 1, "fee": 1})


@dataclass(frozen=True)
class ProofReference:
    entries_to_insert: int
    keys_to_prove: List[str]
    verify_proof_response: Dict[str, Any]


def populate_reference(count: int, keys_to_prove: int) -> ProofReference:
    ret = ProofReference(
        entries_to_insert=count,
        keys_to_prove=[value.to_bytes(length=1, byteorder="big").hex() for value in range(keys_to_prove)],
        verify_proof_response={
            "current_root": True,
            "success": True,
            "verified_clvm_hashes": {
                "store_id": "",
                "inclusions": [
                    {
                        "key_clvm_hash": "0x" + std_hash(b"\1" + value.to_bytes(length=1, byteorder="big")).hex(),
                        "value_clvm_hash": "0x"
                        + std_hash(b"\1" + b"\x01" + value.to_bytes(length=1, byteorder="big")).hex(),
                    }
                    for value in range(keys_to_prove)
                ],
            },
        },
    )
    return ret


async def populate_proof_setup(offer_setup: OfferSetup, count: int) -> OfferSetup:
    if count > 0:
        # Only need data in the maker for proofs
        value_prefix = b"\x01"
        store_setup = offer_setup.maker
        await store_setup.api.batch_update(
            {
                "id": store_setup.id.hex(),
                "changelist": [
                    {
                        "action": "insert",
                        "key": value.to_bytes(length=1, byteorder="big").hex(),
                        "value": (value_prefix + value.to_bytes(length=1, byteorder="big")).hex(),
                    }
                    for value in range(count)
                ],
            }
        )

        await process_for_data_layer_keys(
            expected_key=b"\x00",
            full_node_api=offer_setup.full_node_api,
            data_layer=offer_setup.maker.data_layer,
            store_id=offer_setup.maker.id,
        )

    maker_original_singleton = await offer_setup.maker.data_layer.get_root(store_id=offer_setup.maker.id)
    assert maker_original_singleton is not None
    maker_original_root_hash = maker_original_singleton.root

    return OfferSetup(
        maker=StoreSetup(
            api=offer_setup.maker.api,
            id=offer_setup.maker.id,
            original_hash=maker_original_root_hash,
            data_layer=offer_setup.maker.data_layer,
            data_rpc_client=offer_setup.maker.data_rpc_client,
        ),
        taker=StoreSetup(
            api=offer_setup.taker.api,
            id=offer_setup.taker.id,
            original_hash=bytes32([0] * 32),
            data_layer=offer_setup.taker.data_layer,
            data_rpc_client=offer_setup.taker.data_rpc_client,
        ),
        full_node_api=offer_setup.full_node_api,
    )


@pytest.mark.parametrize(
    argnames="reference",
    argvalues=[
        pytest.param(populate_reference(count=5, keys_to_prove=1), id="one key"),
        pytest.param(populate_reference(count=5, keys_to_prove=2), id="two keys"),
        pytest.param(populate_reference(count=5, keys_to_prove=5), id="five keys"),
    ],
)
@pytest.mark.limit_consensus_modes(reason="does not depend on consensus rules")
@pytest.mark.anyio
async def test_dl_proof(offer_setup: OfferSetup, reference: ProofReference) -> None:
    offer_setup = await populate_proof_setup(offer_setup=offer_setup, count=reference.entries_to_insert)
    reference.verify_proof_response["verified_clvm_hashes"]["store_id"] = f"0x{offer_setup.maker.id.hex()}"

    #
    # Ideally this would use the InterfaceLayer as a parameterized list, however, all the fixtures
    # are function scoped, which makes it very long to run this but this doesn't change any of the
    # data, so rerunning all the setup for each test is not needed - module scope would be perfect
    # but it requires all the supporting fixtures (wallet/nodes/etc) to have the same scope
    #

    # random tests for HashOnlyProof root()
    fakeproof = HashOnlyProof(
        key_clvm_hash=bytes32([1] * 32), value_clvm_hash=bytes32([1] * 32), node_hash=bytes32([3] * 32), layers=[]
    )
    assert fakeproof.root() == fakeproof.node_hash

    fakeproof = HashOnlyProof(
        key_clvm_hash=bytes32([1] * 32),
        value_clvm_hash=bytes32([1] * 32),
        node_hash=bytes32([3] * 32),
        layers=[
            ProofLayer(other_hash_side=uint8(0), other_hash=bytes32([1] * 32), combined_hash=bytes32([5] * 32)),
            ProofLayer(other_hash_side=uint8(0), other_hash=bytes32([1] * 32), combined_hash=bytes32([7] * 32)),
        ],
    )
    assert fakeproof.root() == bytes32([7] * 32)

    # Test InterfaceLayer.direct
    proof = await offer_setup.maker.api.get_proof(
        request={"store_id": offer_setup.maker.id.hex(), "keys": reference.keys_to_prove}
    )
    assert proof["success"] is True
    verify = await offer_setup.taker.api.verify_proof(request=proof["proof"])
    assert verify == reference.verify_proof_response

    # test InterfaceLayer.client
    proof = dict()
    verify = dict()
    proof = await offer_setup.maker.data_rpc_client.get_proof(
        store_id=offer_setup.maker.id, keys=[hexstr_to_bytes(key) for key in reference.keys_to_prove]
    )
    assert proof["success"] is True
    verify = await offer_setup.taker.data_rpc_client.verify_proof(proof=proof["proof"])
    assert verify == reference.verify_proof_response

    # test InterfaceLayer.func
    proof = dict()
    verify = dict()
    proof = await get_proof_cmd(
        store_id=offer_setup.maker.id,
        key_strings=reference.keys_to_prove,
        rpc_port=offer_setup.maker.data_rpc_client.port,
        root_path=offer_setup.maker.data_layer.root_path,
    )
    assert proof["success"] is True
    verify = await verify_proof_cmd(
        proof=proof["proof"],
        rpc_port=offer_setup.taker.data_rpc_client.port,
        root_path=offer_setup.taker.data_layer.root_path,
    )
    assert verify == reference.verify_proof_response

    # test InterfaceLayer.cli
    key_args: List[str] = []
    for key in reference.keys_to_prove:
        key_args.append("--key")
        key_args.append(key)

    process = await run_cli_cmd(
        "data",
        "get_proof",
        "--id",
        offer_setup.maker.id.hex(),
        *key_args,
        "--data-rpc-port",
        str(offer_setup.maker.data_rpc_client.port),
        root_path=offer_setup.maker.data_layer.root_path,
    )
    assert process.stdout is not None
    raw_output = await process.stdout.read()
    proof = json.loads(raw_output)
    assert proof["success"] is True

    process = await run_cli_cmd(
        "data",
        "verify_proof",
        "-p",
        json.dumps(proof["proof"]),
        "--data-rpc-port",
        str(offer_setup.taker.data_rpc_client.port),
        root_path=offer_setup.taker.data_layer.root_path,
    )
    assert process.stdout is not None
    raw_output = await process.stdout.read()
    verify = json.loads(raw_output)
    assert verify == reference.verify_proof_response


@pytest.mark.limit_consensus_modes(reason="does not depend on consensus rules")
@pytest.mark.anyio
async def test_dl_proof_errors(
    self_hostname: str, one_wallet_and_one_simulator_services: SimulatorsAndWalletsServices, tmp_path: Path
) -> None:
    wallet_rpc_api, full_node_api, wallet_rpc_port, ph, bt = await init_wallet_and_node(
        self_hostname, one_wallet_and_one_simulator_services
    )
    async with init_data_layer(wallet_rpc_port=wallet_rpc_port, bt=bt, db_path=tmp_path) as data_layer:
        data_rpc_api = DataLayerRpcApi(data_layer)
        fakeroot = bytes32([4] * 32)
        res = await data_rpc_api.create_data_store({})
        assert res is not None
        store_id = bytes32(hexstr_to_bytes(res["id"]))
        await farm_block_check_singleton(data_layer, full_node_api, ph, store_id, wallet=wallet_rpc_api.service)

        with pytest.raises(ValueError, match="no root"):
            await data_rpc_api.get_proof(request={"store_id": fakeroot.hex(), "keys": []})

        with pytest.raises(Exception, match="No generations found"):
            await data_rpc_api.get_proof(request={"store_id": store_id.hex(), "keys": [b"4".hex()]})

        changelist: List[Dict[str, str]] = [{"action": "insert", "key": b"a".hex(), "value": b"\x00\x01".hex()}]
        res = await data_rpc_api.batch_update({"id": store_id.hex(), "changelist": changelist})
        update_tx_rec0 = res["tx_id"]
        await farm_block_with_spend(full_node_api, ph, update_tx_rec0, wallet_rpc_api)

        with pytest.raises(KeyNotFoundError, match="Key not found"):
            await data_rpc_api.get_proof(request={"store_id": store_id.hex(), "keys": [b"4".hex()]})


@pytest.mark.limit_consensus_modes(reason="does not depend on consensus rules")
@pytest.mark.anyio
async def test_dl_proof_verify_errors(offer_setup: OfferSetup, seeded_random: random.Random) -> None:
    two_key_proof = populate_reference(count=5, keys_to_prove=2)
    offer_setup = await populate_proof_setup(offer_setup=offer_setup, count=two_key_proof.entries_to_insert)
    two_key_proof.verify_proof_response["verified_clvm_hashes"]["store_id"] = f"0x{offer_setup.maker.id.hex()}"

    proof = await offer_setup.maker.api.get_proof(
        request={"store_id": offer_setup.maker.id.hex(), "keys": two_key_proof.keys_to_prove}
    )
    assert proof["success"] is True

    verify = await offer_setup.taker.api.verify_proof(request=proof["proof"])
    assert verify == two_key_proof.verify_proof_response

    # test bad coin id
    badproof = deepcopy(proof["proof"])
    badproof["coin_id"] = bytes32.random(seeded_random).hex()
    with pytest.raises(ValueError, match="Invalid Proof: No DL singleton found at coin id"):
        await offer_setup.taker.api.verify_proof(request=badproof)

    # test bad innerpuz
    badproof = deepcopy(proof["proof"])
    badproof["inner_puzzle_hash"] = bytes32.random(seeded_random).hex()
    with pytest.raises(ValueError, match="Invalid Proof: incorrect puzzle hash"):
        await offer_setup.taker.api.verify_proof(request=badproof)

    # test bad key
    badproof = deepcopy(proof["proof"])
    badproof["store_proofs"]["proofs"][0]["key_clvm_hash"] = bytes32.random(seeded_random).hex()
    with pytest.raises(ValueError, match="Invalid Proof: node hash does not match key and value"):
        await offer_setup.taker.api.verify_proof(request=badproof)

    # test bad value
    badproof = deepcopy(proof["proof"])
    badproof["store_proofs"]["proofs"][0]["value_clvm_hash"] = bytes32.random(seeded_random).hex()
    with pytest.raises(ValueError, match="Invalid Proof: node hash does not match key and value"):
        await offer_setup.taker.api.verify_proof(request=badproof)

    # test bad layer hash
    badproof = deepcopy(proof["proof"])
    badproof["store_proofs"]["proofs"][0]["layers"][1]["other_hash"] = bytes32.random(seeded_random).hex()
    with pytest.raises(ValueError, match="Invalid Proof: invalid proof of inclusion found"):
        await offer_setup.taker.api.verify_proof(request=badproof)


@pytest.mark.limit_consensus_modes(reason="does not depend on consensus rules")
@pytest.mark.anyio
async def test_dl_proof_changed_root(offer_setup: OfferSetup, seeded_random: random.Random) -> None:
    two_key_proof = populate_reference(count=5, keys_to_prove=2)
    offer_setup = await populate_proof_setup(offer_setup=offer_setup, count=two_key_proof.entries_to_insert)
    two_key_proof.verify_proof_response["verified_clvm_hashes"]["store_id"] = f"0x{offer_setup.maker.id.hex()}"

    proof = await offer_setup.maker.api.get_proof(
        request={"store_id": offer_setup.maker.id.hex(), "keys": two_key_proof.keys_to_prove}
    )
    assert proof["success"] is True

    verify = await offer_setup.taker.api.verify_proof(request=proof["proof"])
    assert verify == two_key_proof.verify_proof_response

    key = b"a"
    value = b"\x00\x01"
    changelist: List[Dict[str, str]] = [{"action": "insert", "key": key.hex(), "value": value.hex()}]
    await offer_setup.maker.api.batch_update({"id": offer_setup.maker.id.hex(), "changelist": changelist})

    await process_for_data_layer_keys(
        expected_key=key,
        expected_value=value,
        full_node_api=offer_setup.full_node_api,
        data_layer=offer_setup.maker.data_layer,
        store_id=offer_setup.maker.id,
    )

    root_changed = await offer_setup.taker.api.verify_proof(request=proof["proof"])
    assert root_changed == {**verify, "current_root": False}


@pytest.mark.limit_consensus_modes(reason="does not depend on consensus rules")
@pytest.mark.anyio
async def test_pagination_rpcs(
    self_hostname: str, one_wallet_and_one_simulator_services: SimulatorsAndWalletsServices, tmp_path: Path
) -> None:
    wallet_rpc_api, full_node_api, wallet_rpc_port, ph, bt = await init_wallet_and_node(
        self_hostname, one_wallet_and_one_simulator_services
    )
    # TODO: with this being a pseudo context manager'ish thing it doesn't actually handle shutdown
    async with init_data_layer(wallet_rpc_port=wallet_rpc_port, bt=bt, db_path=tmp_path) as data_layer:
        data_rpc_api = DataLayerRpcApi(data_layer)
        res = await data_rpc_api.create_data_store({})
        assert res is not None
        store_id = bytes32(hexstr_to_bytes(res["id"]))
        await farm_block_check_singleton(data_layer, full_node_api, ph, store_id, wallet=wallet_rpc_api.service)
        key1 = b"aa"
        value1 = b"\x01\x02"
        key1_hash = key_hash(key1)
        leaf_hash1 = leaf_hash(key1, value1)
        changelist: List[Dict[str, str]] = [{"action": "insert", "key": key1.hex(), "value": value1.hex()}]
        key2 = b"ba"
        value2 = b"\x03\x02"
        key2_hash = key_hash(key2)
        leaf_hash2 = leaf_hash(key2, value2)
        changelist.append({"action": "insert", "key": key2.hex(), "value": value2.hex()})
        key3 = b"ccc"
        value3 = b"\x04\x05"
        changelist.append({"action": "insert", "key": key3.hex(), "value": value3.hex()})
        leaf_hash3 = leaf_hash(key3, value3)
        key4 = b"d"
        value4 = b"\x06\x03"
        key4_hash = key_hash(key4)
        leaf_hash4 = leaf_hash(key4, value4)
        changelist.append({"action": "insert", "key": key4.hex(), "value": value4.hex()})
        key5 = b"e"
        value5 = b"\x07\x01"
        key5_hash = key_hash(key5)
        leaf_hash5 = leaf_hash(key5, value5)
        changelist.append({"action": "insert", "key": key5.hex(), "value": value5.hex()})
        res = await data_rpc_api.batch_update({"id": store_id.hex(), "changelist": changelist})
        update_tx_rec0 = res["tx_id"]
        await farm_block_with_spend(full_node_api, ph, update_tx_rec0, wallet_rpc_api)
        local_root = await data_rpc_api.get_local_root({"id": store_id.hex()})

        keys_reference = {
            "total_pages": 2,
            "total_bytes": 9,
            "keys": [],
            "root_hash": local_root["hash"],
        }

        keys_paginated = await data_rpc_api.get_keys({"id": store_id.hex(), "page": 0, "max_page_size": 5})
        assert key2_hash < key1_hash
        assert keys_paginated == {**keys_reference, "keys": ["0x" + key3.hex(), "0x" + key2.hex()]}

        keys_paginated = await data_rpc_api.get_keys({"id": store_id.hex(), "page": 1, "max_page_size": 5})
        assert key5_hash < key4_hash
        assert keys_paginated == {**keys_reference, "keys": ["0x" + key1.hex(), "0x" + key5.hex(), "0x" + key4.hex()]}

        keys_paginated = await data_rpc_api.get_keys({"id": store_id.hex(), "page": 2, "max_page_size": 5})
        assert keys_paginated == keys_reference

        keys_values_reference = {
            "total_pages": 3,
            "total_bytes": 19,
            "keys_values": [],
            "root_hash": local_root["hash"],
        }
        keys_values_paginated = await data_rpc_api.get_keys_values(
            {"id": store_id.hex(), "page": 0, "max_page_size": 8},
        )
        expected_kv = [
            {"atom": None, "hash": "0x" + leaf_hash3.hex(), "key": "0x" + key3.hex(), "value": "0x" + value3.hex()},
        ]
        assert keys_values_paginated == {**keys_values_reference, "keys_values": expected_kv}

        keys_values_paginated = await data_rpc_api.get_keys_values(
            {"id": store_id.hex(), "page": 1, "max_page_size": 8}
        )
        expected_kv = [
            {"atom": None, "hash": "0x" + leaf_hash1.hex(), "key": "0x" + key1.hex(), "value": "0x" + value1.hex()},
            {"atom": None, "hash": "0x" + leaf_hash2.hex(), "key": "0x" + key2.hex(), "value": "0x" + value2.hex()},
        ]
        assert leaf_hash1 < leaf_hash2
        assert keys_values_paginated == {**keys_values_reference, "keys_values": expected_kv}

        keys_values_paginated = await data_rpc_api.get_keys_values(
            {"id": store_id.hex(), "page": 2, "max_page_size": 8}
        )
        expected_kv = [
            {"atom": None, "hash": "0x" + leaf_hash5.hex(), "key": "0x" + key5.hex(), "value": "0x" + value5.hex()},
            {"atom": None, "hash": "0x" + leaf_hash4.hex(), "key": "0x" + key4.hex(), "value": "0x" + value4.hex()},
        ]
        assert leaf_hash5 < leaf_hash4
        assert keys_values_paginated == {**keys_values_reference, "keys_values": expected_kv}

        keys_values_paginated = await data_rpc_api.get_keys_values(
            {"id": store_id.hex(), "page": 3, "max_page_size": 8}
        )
        assert keys_values_paginated == keys_values_reference

        key6 = b"ab"
        value6 = b"\x01\x01"
        leaf_hash6 = leaf_hash(key6, value6)
        key7 = b"ac"
        value7 = b"\x01\x01"
        leaf_hash7 = leaf_hash(key7, value7)

        changelist = [{"action": "delete", "key": key3.hex()}]
        changelist.append({"action": "insert", "key": key6.hex(), "value": value6.hex()})
        changelist.append({"action": "insert", "key": key7.hex(), "value": value7.hex()})

        res = await data_rpc_api.batch_update({"id": store_id.hex(), "changelist": changelist})
        update_tx_rec1 = res["tx_id"]
        await farm_block_with_spend(full_node_api, ph, update_tx_rec1, wallet_rpc_api)

        history = await data_rpc_api.get_root_history({"id": store_id.hex()})
        hash1 = history["root_history"][1]["root_hash"]
        hash2 = history["root_history"][2]["root_hash"]
        diff_reference = {
            "total_pages": 3,
            "total_bytes": 13,
            "diff": [],
        }
        diff_res = await data_rpc_api.get_kv_diff(
            {
                "id": store_id.hex(),
                "hash_1": hash1.hex(),
                "hash_2": hash2.hex(),
                "page": 0,
                "max_page_size": 5,
            }
        )
        expected_diff = [{"type": "DELETE", "key": key3.hex(), "value": value3.hex()}]
        assert diff_res == {**diff_reference, "diff": expected_diff}

        diff_res = await data_rpc_api.get_kv_diff(
            {
                "id": store_id.hex(),
                "hash_1": hash1.hex(),
                "hash_2": hash2.hex(),
                "page": 1,
                "max_page_size": 5,
            }
        )
        assert leaf_hash6 < leaf_hash7
        expected_diff = [{"type": "INSERT", "key": key6.hex(), "value": value6.hex()}]
        assert diff_res == {**diff_reference, "diff": expected_diff}

        diff_res = await data_rpc_api.get_kv_diff(
            {
                "id": store_id.hex(),
                "hash_1": hash1.hex(),
                "hash_2": hash2.hex(),
                "page": 2,
                "max_page_size": 5,
            }
        )
        expected_diff = [{"type": "INSERT", "key": key7.hex(), "value": value7.hex()}]
        assert diff_res == {**diff_reference, "diff": expected_diff}

        diff_res = await data_rpc_api.get_kv_diff(
            {
                "id": store_id.hex(),
                "hash_1": hash1.hex(),
                "hash_2": hash2.hex(),
                "page": 3,
                "max_page_size": 5,
            }
        )
        assert diff_res == diff_reference

        diff_res = await data_rpc_api.get_kv_diff(
            {
                "id": store_id.hex(),
                "hash_1": hash1.hex(),
                "hash_2": bytes32([0] * 31 + [1]).hex(),
                "page": 0,
                "max_page_size": 10,
            }
        )
        empty_diff_reference = {
            "total_pages": 1,
            "total_bytes": 0,
            "diff": [],
        }
        assert diff_res == empty_diff_reference

        diff_res = await data_rpc_api.get_kv_diff(
            {
                "id": store_id.hex(),
                "hash_1": bytes32([0] * 31 + [1]).hex(),
                "hash_2": hash2.hex(),
                "page": 0,
                "max_page_size": 10,
            }
        )
        assert diff_res == empty_diff_reference

        new_value = b"\x02\x02"
        changelist = [{"action": "upsert", "key": key6.hex(), "value": new_value.hex()}]
        new_leaf_hash = leaf_hash(key6, new_value)
        res = await data_rpc_api.batch_update({"id": store_id.hex(), "changelist": changelist})
        update_tx_rec3 = res["tx_id"]
        await farm_block_with_spend(full_node_api, ph, update_tx_rec3, wallet_rpc_api)

        history = await data_rpc_api.get_root_history({"id": store_id.hex()})
        hash1 = history["root_history"][2]["root_hash"]
        hash2 = history["root_history"][3]["root_hash"]

        diff_res = await data_rpc_api.get_kv_diff(
            {
                "id": store_id.hex(),
                "hash_1": hash1.hex(),
                "hash_2": hash2.hex(),
                "page": 0,
                "max_page_size": 100,
            }
        )
        assert leaf_hash6 < new_leaf_hash
        diff_reference = {
            "total_pages": 1,
            "total_bytes": 8,
            "diff": [
                {"type": "DELETE", "key": key6.hex(), "value": value6.hex()},
                {"type": "INSERT", "key": key6.hex(), "value": new_value.hex()},
            ],
        }
        assert diff_res == diff_reference

        with pytest.raises(Exception, match="Can't find keys"):
            await data_rpc_api.get_keys(
                {"id": store_id.hex(), "page": 0, "max_page_size": 100, "root_hash": bytes32([0] * 31 + [1]).hex()}
            )

        with pytest.raises(Exception, match="Can't find keys and values"):
            await data_rpc_api.get_keys_values(
                {"id": store_id.hex(), "page": 0, "max_page_size": 100, "root_hash": bytes32([0] * 31 + [1]).hex()}
            )

        with pytest.raises(RuntimeError, match="Cannot paginate data, item size is larger than max page size"):
            keys_paginated = await data_rpc_api.get_keys_values({"id": store_id.hex(), "page": 0, "max_page_size": 1})

        with pytest.raises(RuntimeError, match="Cannot paginate data, item size is larger than max page size"):
            keys_values_paginated = await data_rpc_api.get_keys_values(
                {"id": store_id.hex(), "page": 0, "max_page_size": 1}
            )

        with pytest.raises(RuntimeError, match="Cannot paginate data, item size is larger than max page size"):
            diff_res = await data_rpc_api.get_kv_diff(
                {
                    "id": store_id.hex(),
                    "hash_1": hash1.hex(),
                    "hash_2": hash2.hex(),
                    "page": 0,
                    "max_page_size": 1,
                }
            )


@pytest.mark.limit_consensus_modes(reason="does not depend on consensus rules")
@pytest.mark.parametrize(argnames="layer", argvalues=[InterfaceLayer.funcs, InterfaceLayer.cli, InterfaceLayer.client])
@pytest.mark.parametrize(argnames="max_page_size", argvalues=[5, 100, None])
@pytest.mark.anyio
async def test_pagination_cmds(
    self_hostname: str,
    one_wallet_and_one_simulator_services: SimulatorsAndWalletsServices,
    tmp_path: Path,
    layer: InterfaceLayer,
    max_page_size: Optional[int],
    bt: BlockTools,
) -> None:
    wallet_rpc_api, full_node_api, wallet_rpc_port, ph, bt = await init_wallet_and_node(
        self_hostname, one_wallet_and_one_simulator_services
    )
    async with init_data_layer_service(wallet_rpc_port=wallet_rpc_port, bt=bt, db_path=tmp_path) as data_layer_service:
        assert data_layer_service.rpc_server is not None
        rpc_port = data_layer_service.rpc_server.listen_port
        data_layer = data_layer_service._api.data_layer
        data_rpc_api = DataLayerRpcApi(data_layer)

        res = await data_rpc_api.create_data_store({})
        assert res is not None
        store_id = bytes32(hexstr_to_bytes(res["id"]))
        await farm_block_check_singleton(data_layer, full_node_api, ph, store_id, wallet=wallet_rpc_api.service)

        key = b"aa"
        value = b"aa"
        key_2 = b"aaaa"
        value_2 = b"a"

        changelist = [
            {"action": "insert", "key": key.hex(), "value": value.hex()},
            {"action": "insert", "key": key_2.hex(), "value": value_2.hex()},
        ]

        res = await data_rpc_api.batch_update({"id": store_id.hex(), "changelist": changelist})
        update_tx_rec0 = res["tx_id"]
        await farm_block_with_spend(full_node_api, ph, update_tx_rec0, wallet_rpc_api)
        local_root = await data_rpc_api.get_local_root({"id": store_id.hex()})
        hash_1 = bytes32([0] * 32)
        hash_2 = local_root["hash"]
        # `InterfaceLayer.direct` is not tested here since test `test_pagination_rpcs` extensively use it.
        if layer == InterfaceLayer.funcs:
            keys = await get_keys_cmd(
                rpc_port=rpc_port,
                store_id="0x" + store_id.hex(),
                root_hash=None,
                fingerprint=None,
                page=0,
                max_page_size=max_page_size,
                root_path=bt.root_path,
            )
            keys_values = await get_keys_values_cmd(
                rpc_port=rpc_port,
                store_id="0x" + store_id.hex(),
                root_hash=None,
                fingerprint=None,
                page=0,
                max_page_size=max_page_size,
                root_path=bt.root_path,
            )
            kv_diff = await get_kv_diff_cmd(
                rpc_port=rpc_port,
                store_id="0x" + store_id.hex(),
                hash_1="0x" + hash_1.hex(),
                hash_2="0x" + hash_2.hex(),
                fingerprint=None,
                page=0,
                max_page_size=max_page_size,
                root_path=bt.root_path,
            )
        elif layer == InterfaceLayer.cli:
            for command in ("get_keys", "get_keys_values", "get_kv_diff"):
                if command == "get_keys" or command == "get_keys_values":
                    args: List[str] = [
                        sys.executable,
                        "-m",
                        "chia",
                        "data",
                        command,
                        "--id",
                        store_id.hex(),
                        "--data-rpc-port",
                        str(rpc_port),
                        "--page",
                        "0",
                    ]
                else:
                    args = [
                        sys.executable,
                        "-m",
                        "chia",
                        "data",
                        command,
                        "--id",
                        store_id.hex(),
                        "--hash_1",
                        "0x" + hash_1.hex(),
                        "--hash_2",
                        "0x" + hash_2.hex(),
                        "--data-rpc-port",
                        str(rpc_port),
                        "--page",
                        "0",
                    ]
                if max_page_size is not None:
                    args.append("--max-page-size")
                    args.append(f"{max_page_size}")
                process = await asyncio.create_subprocess_exec(
                    *args,
                    env={**os.environ, "CHIA_ROOT": str(bt.root_path)},
                    stdout=asyncio.subprocess.PIPE,
                    stderr=asyncio.subprocess.PIPE,
                )
                await process.wait()
                assert process.stdout is not None
                assert process.stderr is not None
                stdout = await process.stdout.read()
                stderr = await process.stderr.read()
                if command == "get_keys":
                    keys = json.loads(stdout)
                elif command == "get_keys_values":
                    keys_values = json.loads(stdout)
                else:
                    kv_diff = json.loads(stdout)
                assert process.returncode == 0
                if sys.version_info >= (3, 10, 6):
                    assert stderr == b""
                else:  # pragma: no cover
                    # https://github.com/python/cpython/issues/92841
                    assert stderr == b"" or b"_ProactorBasePipeTransport.__del__" in stderr
        elif layer == InterfaceLayer.client:
            client = await DataLayerRpcClient.create(
                self_hostname=self_hostname,
                port=rpc_port,
                root_path=bt.root_path,
                net_config=bt.config,
            )
            try:
                keys = await client.get_keys(
                    store_id=store_id,
                    root_hash=None,
                    page=0,
                    max_page_size=max_page_size,
                )
                keys_values = await client.get_keys_values(
                    store_id=store_id,
                    root_hash=None,
                    page=0,
                    max_page_size=max_page_size,
                )
                kv_diff = await client.get_kv_diff(
                    store_id=store_id,
                    hash_1=hash_1,
                    hash_2=hash_2,
                    page=0,
                    max_page_size=max_page_size,
                )
            finally:
                client.close()
                await client.await_closed()
        else:  # pragma: no cover
            assert False, "unhandled parametrization"
        if max_page_size is None or max_page_size == 100:
            assert keys == {
                "keys": ["0x61616161", "0x6161"],
                "root_hash": "0x889a4a61b17be799ae9d36831246672ef857a24091f54481431a83309d4e890e",
                "success": True,
                "total_bytes": 6,
                "total_pages": 1,
            }
            assert keys_values == {
                "keys_values": [
                    {
                        "atom": None,
                        "hash": "0x3c8ecfd41a1c54820f5ad687a4cbfbad0faa78445cbf31ec4f879ce553216a9d",
                        "key": "0x61616161",
                        "value": "0x61",
                    },
                    {
                        "atom": None,
                        "hash": "0x5a7edd8e4bc28e32ba2a2514054f3872037a4f6da52c5a662969b6b881beaa3f",
                        "key": "0x6161",
                        "value": "0x6161",
                    },
                ],
                "root_hash": "0x889a4a61b17be799ae9d36831246672ef857a24091f54481431a83309d4e890e",
                "success": True,
                "total_bytes": 9,
                "total_pages": 1,
            }
            assert kv_diff == {
                "diff": [
                    {"key": "61616161", "type": "INSERT", "value": "61"},
                    {"key": "6161", "type": "INSERT", "value": "6161"},
                ],
                "success": True,
                "total_bytes": 9,
                "total_pages": 1,
            }
        elif max_page_size == 5:
            assert keys == {
                "keys": ["0x61616161"],
                "root_hash": "0x889a4a61b17be799ae9d36831246672ef857a24091f54481431a83309d4e890e",
                "success": True,
                "total_bytes": 6,
                "total_pages": 2,
            }
            assert keys_values == {
                "keys_values": [
                    {
                        "atom": None,
                        "hash": "0x3c8ecfd41a1c54820f5ad687a4cbfbad0faa78445cbf31ec4f879ce553216a9d",
                        "key": "0x61616161",
                        "value": "0x61",
                    }
                ],
                "root_hash": "0x889a4a61b17be799ae9d36831246672ef857a24091f54481431a83309d4e890e",
                "success": True,
                "total_bytes": 9,
                "total_pages": 2,
            }
            assert kv_diff == {
                "diff": [
                    {"key": "61616161", "type": "INSERT", "value": "61"},
                ],
                "success": True,
                "total_bytes": 9,
                "total_pages": 2,
            }
        else:  # pragma: no cover
            assert False, "unhandled parametrization"


@pytest.mark.limit_consensus_modes(reason="does not depend on consensus rules")
@pytest.mark.parametrize(argnames="layer", argvalues=list(InterfaceLayer))
@pytest.mark.anyio
async def test_unsubmitted_batch_update(
    self_hostname: str,
    one_wallet_and_one_simulator_services: SimulatorsAndWalletsServices,
    tmp_path: Path,
    layer: InterfaceLayer,
    bt: BlockTools,
) -> None:
    wallet_rpc_api, full_node_api, wallet_rpc_port, ph, bt = await init_wallet_and_node(
        self_hostname, one_wallet_and_one_simulator_services
    )
    # Number of farmed blocks to check our batch update was not submitted.
    NUM_BLOCKS_WITHOUT_SUBMIT = 10
    async with init_data_layer_service(wallet_rpc_port=wallet_rpc_port, bt=bt, db_path=tmp_path) as data_layer_service:
        assert data_layer_service.rpc_server is not None
        rpc_port = data_layer_service.rpc_server.listen_port
        data_layer = data_layer_service._api.data_layer
        data_rpc_api = DataLayerRpcApi(data_layer)

        res = await data_rpc_api.create_data_store({})
        assert res is not None

        store_id = bytes32(hexstr_to_bytes(res["id"]))
        await farm_block_check_singleton(data_layer, full_node_api, ph, store_id, wallet=wallet_rpc_api.service)

        to_insert = [(b"a", b"\x00\x01"), (b"b", b"\x00\x02"), (b"c", b"\x00\x03")]
        for key, value in to_insert:
            changelist: List[Dict[str, str]] = [{"action": "insert", "key": key.hex(), "value": value.hex()}]

            if layer == InterfaceLayer.direct:
                res = await data_rpc_api.batch_update(
                    {"id": store_id.hex(), "changelist": changelist, "submit_on_chain": False}
                )
                assert res == {}
            elif layer == InterfaceLayer.funcs:
                res = await update_data_store_cmd(
                    rpc_port=rpc_port,
                    store_id="0x" + store_id.hex(),
                    changelist=changelist,
                    fee=None,
                    fingerprint=None,
                    submit_on_chain=False,
                    root_path=bt.root_path,
                )
                assert res == {"success": True}
            elif layer == InterfaceLayer.cli:
                args: List[str] = [
                    sys.executable,
                    "-m",
                    "chia",
                    "data",
                    "update_data_store",
                    "--id",
                    store_id.hex(),
                    "--changelist",
                    json.dumps(changelist),
                    "--no-submit",
                    "--data-rpc-port",
                    str(rpc_port),
                ]
                process = await asyncio.create_subprocess_exec(
                    *args,
                    env={**os.environ, "CHIA_ROOT": str(bt.root_path)},
                    stdout=asyncio.subprocess.PIPE,
                    stderr=asyncio.subprocess.PIPE,
                )
                await process.wait()
                assert process.stdout is not None
                assert process.stderr is not None
                stdout = await process.stdout.read()
                res = json.loads(stdout)
                stderr = await process.stderr.read()
                assert process.returncode == 0
                if sys.version_info >= (3, 10, 6):
                    assert stderr == b""
                else:  # pragma: no cover
                    # https://github.com/python/cpython/issues/92841
                    assert stderr == b"" or b"_ProactorBasePipeTransport.__del__" in stderr
                assert res == {"success": True}
            elif layer == InterfaceLayer.client:
                client = await DataLayerRpcClient.create(
                    self_hostname=self_hostname,
                    port=rpc_port,
                    root_path=bt.root_path,
                    net_config=bt.config,
                )
                try:
                    res = await client.update_data_store(
                        store_id=store_id,
                        changelist=changelist,
                        fee=None,
                        submit_on_chain=False,
                    )
                    assert res == {"success": True}
                finally:
                    client.close()
                    await client.await_closed()
            else:  # pragma: no cover
                assert False, "unhandled parametrization"

            await full_node_api.farm_blocks_to_puzzlehash(
                count=NUM_BLOCKS_WITHOUT_SUBMIT, guarantee_transaction_blocks=True
            )
            keys_values = await data_rpc_api.get_keys_values({"id": store_id.hex()})
            assert keys_values == {"keys_values": []}
            pending_root = await data_layer.data_store.get_pending_root(store_id=store_id)
            assert pending_root is not None
            assert pending_root.status == Status.PENDING_BATCH

        key = b"d"
        value = b"\x00\x04"
        to_insert.append((key, value))

        changelist = [{"action": "insert", "key": key.hex(), "value": value.hex()}]
        res = await data_rpc_api.batch_update({"id": store_id.hex(), "changelist": changelist})
        update_tx_rec0 = res["tx_id"]
        await farm_block_with_spend(full_node_api, ph, update_tx_rec0, wallet_rpc_api)

        keys_values = await data_rpc_api.get_keys_values({"id": store_id.hex()})
        assert len(keys_values["keys_values"]) == len(to_insert)
        kv_dict = {item["key"]: item["value"] for item in keys_values["keys_values"]}
        for key, value in to_insert:
            assert kv_dict["0x" + key.hex()] == "0x" + value.hex()
        prev_keys_values = keys_values
        old_root = await data_layer.data_store.get_tree_root(store_id=store_id)

        key = b"e"
        value = b"\x00\x05"
        changelist = [{"action": "insert", "key": key.hex(), "value": value.hex()}]
        res = await data_rpc_api.batch_update(
            {"id": store_id.hex(), "changelist": changelist, "submit_on_chain": False}
        )
        assert res == {}

        await full_node_api.farm_blocks_to_puzzlehash(
            count=NUM_BLOCKS_WITHOUT_SUBMIT, guarantee_transaction_blocks=True
        )
        root = await data_layer.data_store.get_tree_root(store_id=store_id)
        assert root == old_root

        key = b"f"
        value = b"\x00\x06"
        changelist = [{"action": "insert", "key": key.hex(), "value": value.hex()}]
        res = await data_rpc_api.batch_update(
            {"id": store_id.hex(), "changelist": changelist, "submit_on_chain": False}
        )
        assert res == {}

        await full_node_api.farm_blocks_to_puzzlehash(
            count=NUM_BLOCKS_WITHOUT_SUBMIT, guarantee_transaction_blocks=True
        )

        await data_rpc_api.clear_pending_roots({"store_id": store_id.hex()})
        pending_root = await data_layer.data_store.get_pending_root(store_id=store_id)
        assert pending_root is None
        root = await data_layer.data_store.get_tree_root(store_id=store_id)
        assert root == old_root

        key = b"g"
        value = b"\x00\x07"
        changelist = [{"action": "insert", "key": key.hex(), "value": value.hex()}]
        to_insert.append((key, value))

        res = await data_rpc_api.batch_update(
            {"id": store_id.hex(), "changelist": changelist, "submit_on_chain": False}
        )
        assert res == {}

        await full_node_api.farm_blocks_to_puzzlehash(
            count=NUM_BLOCKS_WITHOUT_SUBMIT, guarantee_transaction_blocks=True
        )
        keys_values = await data_rpc_api.get_keys_values({"id": store_id.hex()})
        assert keys_values == prev_keys_values

        pending_root = await data_layer.data_store.get_pending_root(store_id=store_id)
        assert pending_root is not None
        assert pending_root.status == Status.PENDING_BATCH

        # submit pending root
        if layer == InterfaceLayer.direct:
            res = await data_rpc_api.submit_pending_root({"id": store_id.hex()})
            update_tx_rec1 = res["tx_id"]
        elif layer == InterfaceLayer.funcs:
            res = await submit_pending_root_cmd(
                store_id="0x" + store_id.hex(),
                fee=None,
                fingerprint=None,
                rpc_port=rpc_port,
                root_path=bt.root_path,
            )
            update_tx_rec1 = bytes32.from_hexstr(res["tx_id"])
        elif layer == InterfaceLayer.cli:
            args = [
                sys.executable,
                "-m",
                "chia",
                "data",
                "submit_pending_root",
                "--id",
                store_id.hex(),
                "--data-rpc-port",
                str(rpc_port),
            ]
            process = await asyncio.create_subprocess_exec(
                *args,
                env={**os.environ, "CHIA_ROOT": str(bt.root_path)},
                stdout=asyncio.subprocess.PIPE,
                stderr=asyncio.subprocess.PIPE,
            )
            await process.wait()
            assert process.stdout is not None
            assert process.stderr is not None
            stdout = await process.stdout.read()
            res = json.loads(stdout)
            stderr = await process.stderr.read()
            assert process.returncode == 0
            if sys.version_info >= (3, 10, 6):
                assert stderr == b""
            else:  # pragma: no cover
                # https://github.com/python/cpython/issues/92841
                assert stderr == b"" or b"_ProactorBasePipeTransport.__del__" in stderr
            update_tx_rec1 = bytes32.from_hexstr(res["tx_id"])
        elif layer == InterfaceLayer.client:
            client = await DataLayerRpcClient.create(
                self_hostname=self_hostname,
                port=rpc_port,
                root_path=bt.root_path,
                net_config=bt.config,
            )
            try:
                res = await client.submit_pending_root(store_id=store_id, fee=None)
                update_tx_rec1 = bytes32.from_hexstr(res["tx_id"])
            finally:
                client.close()
                await client.await_closed()
        else:  # pragma: no cover
            assert False, "unhandled parametrization"

        pending_root = await data_layer.data_store.get_pending_root(store_id=store_id)
        assert pending_root is not None
        assert pending_root.status == Status.PENDING

        key = b"h"
        value = b"\x00\x08"
        changelist = [{"action": "insert", "key": key.hex(), "value": value.hex()}]
        with pytest.raises(Exception, match="Already have a pending root waiting for confirmation"):
            res = await data_rpc_api.batch_update(
                {"id": store_id.hex(), "changelist": changelist, "submit_on_chain": False}
            )
        with pytest.raises(Exception, match="Pending root is already submitted"):
            res = await data_rpc_api.submit_pending_root({"id": store_id.hex()})

        await farm_block_with_spend(full_node_api, ph, update_tx_rec1, wallet_rpc_api)

        keys_values = await data_rpc_api.get_keys_values({"id": store_id.hex()})
        assert len(keys_values["keys_values"]) == len(to_insert)
        kv_dict = {item["key"]: item["value"] for item in keys_values["keys_values"]}
        for key, value in to_insert:
            assert kv_dict["0x" + key.hex()] == "0x" + value.hex()

        with pytest.raises(Exception, match="Latest root is already confirmed"):
            res = await data_rpc_api.submit_pending_root({"id": store_id.hex()})


@pytest.mark.limit_consensus_modes(reason="does not depend on consensus rules")
@pytest.mark.parametrize(argnames="layer", argvalues=list(InterfaceLayer))
@boolean_datacases(name="submit_on_chain", false="save as incomplete batch", true="submit directly on chain")
@pytest.mark.anyio
async def test_multistore_update(
    self_hostname: str,
    one_wallet_and_one_simulator_services: SimulatorsAndWalletsServices,
    tmp_path: Path,
    layer: InterfaceLayer,
    submit_on_chain: bool,
) -> None:
    wallet_rpc_api, full_node_api, wallet_rpc_port, ph, bt = await init_wallet_and_node(
        self_hostname, one_wallet_and_one_simulator_services
    )
    async with init_data_layer_service(wallet_rpc_port=wallet_rpc_port, bt=bt, db_path=tmp_path) as data_layer_service:
        assert data_layer_service.rpc_server is not None
        rpc_port = data_layer_service.rpc_server.listen_port

        data_layer = data_layer_service._api.data_layer
        data_store = data_layer.data_store
        data_rpc_api = DataLayerRpcApi(data_layer)

        store_ids: List[bytes32] = []
        store_ids_count = 5

        for _ in range(store_ids_count):
            res = await data_rpc_api.create_data_store({})
            assert res is not None
            store_id = bytes32.from_hexstr(res["id"])
            await farm_block_check_singleton(data_layer, full_node_api, ph, store_id, wallet=wallet_rpc_api.service)
            store_ids.append(store_id)

        store_updates: List[Dict[str, Any]] = []
        key_offset = 1000
        for index, store_id in enumerate(store_ids):
            changelist: List[Dict[str, str]] = []
            key = index.to_bytes(2, "big")
            value = index.to_bytes(2, "big")
            changelist.append({"action": "insert", "key": key.hex(), "value": value.hex()})
            key = (index + key_offset).to_bytes(2, "big")
            value = (index + key_offset).to_bytes(2, "big")
            changelist.append({"action": "insert", "key": key.hex(), "value": value.hex()})
            store_updates.append({"store_id": store_id.hex(), "changelist": changelist})

        if layer == InterfaceLayer.direct:
            res = await data_rpc_api.multistore_batch_update(
                {"store_updates": store_updates, "submit_on_chain": submit_on_chain}
            )
            if submit_on_chain:
                update_tx_rec0 = res["tx_id"][0]
            else:
                assert res == {}
        elif layer == InterfaceLayer.funcs:
            res = await update_multiple_stores_cmd(
                rpc_port=rpc_port,
                store_updates=store_updates,
                submit_on_chain=submit_on_chain,
                fee=None,
                fingerprint=None,
                root_path=bt.root_path,
            )
            if submit_on_chain:
                update_tx_rec0 = bytes32.from_hexstr(res["tx_id"][0])
            else:
                assert res == {"success": True}
        elif layer == InterfaceLayer.cli:
            process = await run_cli_cmd(
                "data",
                "update_multiple_stores",
                "--store_updates",
                json.dumps(store_updates),
                "--data-rpc-port",
                str(rpc_port),
                "--submit" if submit_on_chain else "--no-submit",
                root_path=bt.root_path,
            )
            assert process.stdout is not None
            raw_output = await process.stdout.read()
            res = json.loads(raw_output)

            if submit_on_chain:
                update_tx_rec0 = bytes32.from_hexstr(res["tx_id"][0])
            else:
                assert res == {"success": True}
        elif layer == InterfaceLayer.client:
            async with DataLayerRpcClient.create_as_context(
                self_hostname=self_hostname,
                port=rpc_port,
                root_path=bt.root_path,
                net_config=bt.config,
            ) as client:
                res = await client.update_multiple_stores(
                    store_updates=store_updates,
                    submit_on_chain=submit_on_chain,
                    fee=None,
                )

            if submit_on_chain:
                update_tx_rec0 = bytes32.from_hexstr(res["tx_id"][0])
            else:
                assert res == {"success": True}
        else:  # pragma: no cover
            assert False, "unhandled parametrization"

        if not submit_on_chain:
            if layer == InterfaceLayer.direct:
                res = await data_rpc_api.submit_all_pending_roots({})
                update_tx_rec0 = res["tx_id"][0]
            elif layer == InterfaceLayer.funcs:
                res = await submit_all_pending_roots_cmd(
                    rpc_port=rpc_port,
                    fee=None,
                    fingerprint=None,
                    root_path=bt.root_path,
                )
                update_tx_rec0 = bytes32.from_hexstr(res["tx_id"][0])
            elif layer == InterfaceLayer.cli:
                process = await run_cli_cmd(
                    "data",
                    "submit_all_pending_roots",
                    "--data-rpc-port",
                    str(rpc_port),
                    root_path=bt.root_path,
                )
                assert process.stdout is not None
                raw_output = await process.stdout.read()
                res = json.loads(raw_output)
                update_tx_rec0 = bytes32.from_hexstr(res["tx_id"][0])
            elif layer == InterfaceLayer.client:
                async with DataLayerRpcClient.create_as_context(
                    self_hostname=self_hostname,
                    port=rpc_port,
                    root_path=bt.root_path,
                    net_config=bt.config,
                ) as client:
                    res = await client.submit_all_pending_roots(fee=None)

                update_tx_rec0 = bytes32.from_hexstr(res["tx_id"][0])
            else:  # pragma: no cover
                assert False, "unhandled parametrization"

        await farm_block_with_spend(full_node_api, ph, update_tx_rec0, wallet_rpc_api)

        for index, store_id in enumerate(store_ids):
            for offset in (0, 1000):
                key = (index + offset).to_bytes(2, "big")
                value = (index + offset).to_bytes(2, "big")
                res = await data_rpc_api.get_value({"id": store_id.hex(), "key": key.hex()})
                assert hexstr_to_bytes(res["value"]) == value

        with pytest.raises(Exception, match="No pending roots found to submit"):
            await data_rpc_api.submit_all_pending_roots({})
        for store_id in store_ids:
            pending_root = await data_store.get_pending_root(store_id=store_id)
            assert pending_root is None

        store_updates = []
        key = b"0000"
        value = b"0000"
        changelist = [{"action": "insert", "key": key.hex(), "value": value.hex()}]
        store_updates.append({"store_id": store_id.hex(), "changelist": changelist})
        key = b"0001"
        value = b"0001"
        changelist = [{"action": "insert", "key": key.hex(), "value": value.hex()}]
        store_updates.append({"store_id": store_id.hex(), "changelist": changelist})
        with pytest.raises(Exception, match=f"Store id {store_id.hex()} must appear in a single update"):
            await data_rpc_api.multistore_batch_update({"store_updates": store_updates})
        store_updates = [{"changelist": changelist}]
        with pytest.raises(Exception, match="Each update must specify a store_id"):
            await data_rpc_api.multistore_batch_update({"store_updates": store_updates})
        store_updates = [{"store_id": store_id.hex()}]
        with pytest.raises(Exception, match="Each update must specify a changelist"):
            await data_rpc_api.multistore_batch_update({"store_updates": store_updates})


@pytest.mark.limit_consensus_modes(reason="does not depend on consensus rules")
@pytest.mark.anyio
async def test_unsubmitted_batch_db_migration(
    self_hostname: str,
    one_wallet_and_one_simulator_services: SimulatorsAndWalletsServices,
    tmp_path: Path,
    bt: BlockTools,
    monkeypatch: Any,
) -> None:
    with monkeypatch.context() as m:

        class OldStatus(IntEnum):
            PENDING = 1
            COMMITTED = 2
            PENDING_BATCH = 3

        class ModifiedStatus(IntEnum):
            PENDING = 1
            COMMITTED = 2

        m.setattr("chia.data_layer.data_layer_util.Status", ModifiedStatus)
        m.setattr("chia.data_layer.data_store.Status", ModifiedStatus)
        m.setattr("chia.data_layer.data_layer.Status", ModifiedStatus)

        wallet_rpc_api, full_node_api, wallet_rpc_port, ph, bt = await init_wallet_and_node(
            self_hostname, one_wallet_and_one_simulator_services
        )

        async with init_data_layer_service(
            wallet_rpc_port=wallet_rpc_port, bt=bt, db_path=tmp_path
        ) as data_layer_service:
            assert data_layer_service.rpc_server is not None
            data_layer = data_layer_service._api.data_layer
            data_rpc_api = DataLayerRpcApi(data_layer)
            res = await data_rpc_api.create_data_store({})
            assert res is not None

            store_id = bytes32(hexstr_to_bytes(res["id"]))
            await farm_block_check_singleton(data_layer, full_node_api, ph, store_id, wallet=wallet_rpc_api.service)

            m.setattr("chia.data_layer.data_layer_util.Status", OldStatus)
            m.setattr("chia.data_layer.data_store.Status", OldStatus)
            m.setattr("chia.data_layer.data_layer.Status", OldStatus)

            key = b"0000"
            value = b"0000"
            changelist: List[Dict[str, str]] = [{"action": "insert", "key": key.hex(), "value": value.hex()}]
            res = await data_rpc_api.batch_update({"id": store_id.hex(), "changelist": changelist})
            update_tx_rec0 = res["tx_id"]
            await farm_block_with_spend(full_node_api, ph, update_tx_rec0, wallet_rpc_api)
            keys = await data_rpc_api.get_keys({"id": store_id.hex()})
            assert keys == {"keys": ["0x30303030"]}

            key = b"0001"
            value = b"0001"
            changelist = [{"action": "insert", "key": key.hex(), "value": value.hex()}]
            with pytest.raises(sqlite3.IntegrityError, match="CHECK constraint failed: status == 1 OR status == 2"):
                await data_rpc_api.batch_update(
                    {"id": store_id.hex(), "changelist": changelist, "submit_on_chain": False}
                )

    async with init_data_layer_service(wallet_rpc_port=wallet_rpc_port, bt=bt, db_path=tmp_path) as data_layer_service:
        assert data_layer_service.rpc_server is not None
        data_layer = data_layer_service._api.data_layer
        data_rpc_api = DataLayerRpcApi(data_layer)
        # Test we don't migrate twice.
        with pytest.raises(sqlite3.IntegrityError, match="CHECK constraint failed: status == 1 OR status == 2"):
            await data_rpc_api.batch_update({"id": store_id.hex(), "changelist": changelist, "submit_on_chain": False})

    # Artificially remove the first migration.
    async with DataStore.managed(database=tmp_path.joinpath("db.sqlite")) as data_store:
        async with data_store.db_wrapper.writer() as writer:
            await writer.execute("DELETE FROM schema")

    async with init_data_layer_service(wallet_rpc_port=wallet_rpc_port, bt=bt, db_path=tmp_path) as data_layer_service:
        assert data_layer_service.rpc_server is not None
        data_layer = data_layer_service._api.data_layer
        data_rpc_api = DataLayerRpcApi(data_layer)
        res = await data_rpc_api.batch_update(
            {"id": store_id.hex(), "changelist": changelist, "submit_on_chain": False}
        )
        assert res == {}

        res = await data_rpc_api.submit_pending_root({"id": store_id.hex()})
        update_tx_rec1 = res["tx_id"]
        await farm_block_with_spend(full_node_api, ph, update_tx_rec1, wallet_rpc_api)
        keys = await data_rpc_api.get_keys({"id": store_id.hex()})
        assert keys == {"keys": ["0x30303031", "0x30303030"]}<|MERGE_RESOLUTION|>--- conflicted
+++ resolved
@@ -2308,11 +2308,7 @@
 
     mnemonic = create_mnemonic()
     assert wallet_rpc_api.service.local_keychain is not None
-<<<<<<< HEAD
     private_key, _ = wallet_rpc_api.service.local_keychain.add_key(mnemonic_or_pk=mnemonic)
-=======
-    private_key = wallet_rpc_api.service.local_keychain.add_key(mnemonic_or_pk=mnemonic)
->>>>>>> bd3a638d
     secondary_fingerprint: int = private_key.get_g1().get_fingerprint()
 
     await wallet_rpc_api.log_in(request={"fingerprint": primary_fingerprint})
