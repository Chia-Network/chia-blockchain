from __future__ import annotations

import asyncio
import contextlib
import copy
import enum
import json
import logging
import os
import random
import sqlite3
import sys
import time
from collections.abc import AsyncIterator
from copy import deepcopy
from dataclasses import dataclass
from enum import IntEnum
from pathlib import Path
from typing import Any, Optional, cast

import anyio
import pytest

from chia._tests.util.misc import boolean_datacases
from chia._tests.util.setup_nodes import SimulatorsAndWalletsServices
from chia._tests.util.time_out_assert import time_out_assert
from chia.cmds.data_funcs import (
    clear_pending_roots,
    get_keys_cmd,
    get_keys_values_cmd,
    get_kv_diff_cmd,
    get_proof_cmd,
    submit_all_pending_roots_cmd,
    submit_pending_root_cmd,
    update_data_store_cmd,
    update_multiple_stores_cmd,
    verify_proof_cmd,
    wallet_log_in_cmd,
)
from chia.consensus.block_rewards import calculate_base_farmer_reward, calculate_pool_reward
from chia.data_layer.data_layer import DataLayer
from chia.data_layer.data_layer_errors import KeyNotFoundError, OfferIntegrityError
from chia.data_layer.data_layer_util import (
    HashOnlyProof,
    OfferStore,
    ProofLayer,
    Status,
    StoreProofs,
    key_hash,
    leaf_hash,
)
from chia.data_layer.data_layer_wallet import DataLayerWallet, verify_offer
from chia.data_layer.data_store import DataStore
from chia.data_layer.download_data import get_delta_filename_path, get_full_tree_filename_path
from chia.rpc.data_layer_rpc_api import DataLayerRpcApi
from chia.rpc.data_layer_rpc_client import DataLayerRpcClient
from chia.rpc.wallet_rpc_api import WalletRpcApi
from chia.server.start_data_layer import create_data_layer_service
from chia.simulator.block_tools import BlockTools
from chia.simulator.full_node_simulator import FullNodeSimulator
from chia.simulator.simulator_protocol import FarmNewBlockProtocol
from chia.types.aliases import DataLayerService, WalletService
from chia.types.blockchain_format.sized_bytes import bytes32
from chia.types.peer_info import PeerInfo
from chia.util.byte_types import hexstr_to_bytes
from chia.util.config import save_config
from chia.util.hash import std_hash
from chia.util.ints import uint8, uint16, uint32, uint64
from chia.util.keychain import bytes_to_mnemonic
from chia.util.timing import adjusted_timeout, backoff_times
from chia.wallet.trading.offer import Offer as TradingOffer
from chia.wallet.transaction_record import TransactionRecord
from chia.wallet.wallet_node import WalletNode
from chia.wallet.wallet_protocol import MainWalletProtocol

pytestmark = pytest.mark.data_layer
nodes = tuple[WalletNode, FullNodeSimulator]
nodes_with_port_bt_ph = tuple[WalletRpcApi, FullNodeSimulator, uint16, bytes32, BlockTools]
wallet_and_port_tuple = tuple[WalletNode, uint16]
two_wallets_with_port = tuple[tuple[wallet_and_port_tuple, wallet_and_port_tuple], FullNodeSimulator, BlockTools]


class InterfaceLayer(enum.Enum):
    direct = enum.auto()
    client = enum.auto()
    funcs = enum.auto()
    cli = enum.auto()


@contextlib.asynccontextmanager
async def init_data_layer_service(
    wallet_rpc_port: uint16,
    bt: BlockTools,
    db_path: Optional[Path] = None,
    wallet_service: Optional[WalletService] = None,
    manage_data_interval: int = 5,
    maximum_full_file_count: Optional[int] = None,
    enable_batch_autoinsert: bool = True,
    group_files_by_store: bool = False,
) -> AsyncIterator[DataLayerService]:
    config = bt.config
    config["data_layer"]["wallet_peer"]["port"] = int(wallet_rpc_port)
    # TODO: running the data server causes the RPC tests to hang at the end
    config["data_layer"]["run_server"] = False
    config["data_layer"]["port"] = 0
    config["data_layer"]["rpc_port"] = 0
    config["data_layer"]["manage_data_interval"] = 5
    config["data_layer"]["enable_batch_autoinsert"] = enable_batch_autoinsert
    config["data_layer"]["group_files_by_store"] = group_files_by_store
    if maximum_full_file_count is not None:
        config["data_layer"]["maximum_full_file_count"] = maximum_full_file_count
    if db_path is not None:
        config["data_layer"]["database_path"] = str(db_path.joinpath("db.sqlite"))
    config["data_layer"]["manage_data_interval"] = manage_data_interval
    save_config(bt.root_path, "config.yaml", config)
    service = create_data_layer_service(
        root_path=bt.root_path, config=config, wallet_service=wallet_service, downloaders=[], uploaders=[]
    )
    async with service.manage():
        yield service


@contextlib.asynccontextmanager
async def init_data_layer(
    wallet_rpc_port: uint16,
    bt: BlockTools,
    db_path: Path,
    wallet_service: Optional[WalletService] = None,
    manage_data_interval: int = 5,
    maximum_full_file_count: Optional[int] = None,
    group_files_by_store: bool = False,
) -> AsyncIterator[DataLayer]:
    async with init_data_layer_service(
        wallet_rpc_port,
        bt,
        db_path,
        wallet_service,
        manage_data_interval,
        maximum_full_file_count,
        True,
        group_files_by_store,
    ) as data_layer_service:
        yield data_layer_service._api.data_layer


@pytest.fixture(name="bare_data_layer_api")
async def bare_data_layer_api_fixture(tmp_path: Path, bt: BlockTools) -> AsyncIterator[DataLayerRpcApi]:
    # we won't use this port, this fixture is for _just_ a data layer rpc
    port = uint16(1)
    async with init_data_layer(wallet_rpc_port=port, bt=bt, db_path=tmp_path.joinpath(str(port))) as data_layer:
        data_rpc_api = DataLayerRpcApi(data_layer)
        yield data_rpc_api


async def init_wallet_and_node(
    self_hostname: str, one_wallet_and_one_simulator: SimulatorsAndWalletsServices
) -> nodes_with_port_bt_ph:
    [full_node_service], [wallet_service], bt = one_wallet_and_one_simulator
    wallet_node = wallet_service._node
    full_node_api = full_node_service._api
    await wallet_node.server.start_client(PeerInfo(self_hostname, full_node_api.server.get_port()), None)
    ph = await wallet_node.wallet_state_manager.main_wallet.get_new_puzzlehash()
    await full_node_api.farm_new_transaction_block(FarmNewBlockProtocol(ph))
    await full_node_api.farm_new_transaction_block(FarmNewBlockProtocol(ph))
    funds = calculate_pool_reward(uint32(1)) + calculate_base_farmer_reward(uint32(1))
    await full_node_api.wait_for_wallet_synced(wallet_node=wallet_node, timeout=20)
    balance = await wallet_node.wallet_state_manager.main_wallet.get_confirmed_balance()
    assert balance == funds
    wallet_rpc_api = WalletRpcApi(wallet_node)
    assert wallet_service.rpc_server is not None
    return wallet_rpc_api, full_node_api, wallet_service.rpc_server.listen_port, ph, bt


async def farm_block_check_singleton(
    data_layer: DataLayer, full_node_api: FullNodeSimulator, ph: bytes32, store_id: bytes32, wallet: WalletNode
) -> None:
    await time_out_assert(10, check_mempool_spend_count, True, full_node_api, 1)
    await full_node_api.farm_new_transaction_block(FarmNewBlockProtocol(ph))
    await time_out_assert(10, check_singleton_confirmed, True, data_layer, store_id)
    await full_node_api.wait_for_wallet_synced(wallet_node=wallet, timeout=20)


async def is_transaction_confirmed(api: WalletRpcApi, tx_id: bytes32) -> bool:
    try:
        val = await api.get_transaction({"transaction_id": tx_id.hex()})
    except ValueError:  # pragma: no cover
        return False

    return True if TransactionRecord.from_json_dict_convenience(val["transaction"]).confirmed else False  # mypy


async def farm_block_with_spend(
    full_node_api: FullNodeSimulator, ph: bytes32, tx_rec: bytes32, wallet_rpc_api: WalletRpcApi
) -> None:
    await time_out_assert(10, check_mempool_spend_count, True, full_node_api, 1)
    await full_node_api.farm_new_transaction_block(FarmNewBlockProtocol(ph))
    await time_out_assert(10, is_transaction_confirmed, True, wallet_rpc_api, tx_rec)
    await full_node_api.wait_for_wallet_synced(wallet_node=wallet_rpc_api.service, timeout=20)


def check_mempool_spend_count(full_node_api: FullNodeSimulator, num_of_spends: int) -> bool:
    return full_node_api.full_node.mempool_manager.mempool.size() == num_of_spends


async def check_coin_state(wallet_node: WalletNode, coin_id: bytes32) -> bool:
    coin_states = await wallet_node.get_coin_state([coin_id], wallet_node.get_full_node_peer())

    if len(coin_states) == 1 and coin_states[0].coin.name() == coin_id:
        return True

    return False  # pragma: no cover


async def check_singleton_confirmed(dl: DataLayer, store_id: bytes32) -> bool:
    return await dl.wallet_rpc.dl_latest_singleton(store_id, True) is not None


async def process_block_and_check_offer_validity(offer: TradingOffer, offer_setup: OfferSetup) -> bool:
    await offer_setup.full_node_api.farm_blocks_to_puzzlehash(count=1, guarantee_transaction_blocks=True)
    return (await offer_setup.maker.data_layer.wallet_rpc.check_offer_validity(offer=offer))[1]


async def run_cli_cmd(*args: str, root_path: Path) -> asyncio.subprocess.Process:
    process = await asyncio.create_subprocess_exec(
        sys.executable,
        "-m",
        "chia",
        *args,
        env={**os.environ, "CHIA_ROOT": os.fspath(root_path)},
        stdout=asyncio.subprocess.PIPE,
        stderr=asyncio.subprocess.PIPE,
    )
    await process.wait()
    assert process.stdout is not None
    assert process.stderr is not None
    stderr = await process.stderr.read()
    if sys.version_info >= (3, 10, 6):
        assert stderr == b""
    else:  # pragma: no cover
        # https://github.com/python/cpython/issues/92841
        assert stderr == b"" or b"_ProactorBasePipeTransport.__del__" in stderr
    assert process.returncode == 0

    return process


def create_mnemonic(seed: bytes = b"ab") -> str:
    random_ = random.Random()
    random_.seed(a=seed, version=2)
    return bytes_to_mnemonic(mnemonic_bytes=bytes(random_.randrange(256) for _ in range(32)))


@pytest.mark.anyio
async def test_create_insert_get(
    self_hostname: str, one_wallet_and_one_simulator_services: SimulatorsAndWalletsServices, tmp_path: Path
) -> None:
    wallet_rpc_api, full_node_api, wallet_rpc_port, ph, bt = await init_wallet_and_node(
        self_hostname, one_wallet_and_one_simulator_services
    )
    async with init_data_layer(wallet_rpc_port=wallet_rpc_port, bt=bt, db_path=tmp_path) as data_layer:
        # test insert
        data_rpc_api = DataLayerRpcApi(data_layer)
        key = b"a"
        value = b"\x00\x01"
        changelist: list[dict[str, str]] = [{"action": "insert", "key": key.hex(), "value": value.hex()}]
        res = await data_rpc_api.create_data_store({})
        assert res is not None
        store_id = bytes32.from_hexstr(res["id"])
        await farm_block_check_singleton(data_layer, full_node_api, ph, store_id, wallet=wallet_rpc_api.service)
        res = await data_rpc_api.batch_update({"id": store_id.hex(), "changelist": changelist})
        update_tx_rec0 = res["tx_id"]
        await farm_block_with_spend(full_node_api, ph, update_tx_rec0, wallet_rpc_api)
        res = await data_rpc_api.get_value({"id": store_id.hex(), "key": key.hex()})
        wallet_root = await data_rpc_api.get_root({"id": store_id.hex()})
        local_root = await data_rpc_api.get_local_root({"id": store_id.hex()})
        assert wallet_root["hash"] == local_root["hash"]
        assert hexstr_to_bytes(res["value"]) == value

        # test delete unknown key
        unknown_key = b"b"
        changelist = [{"action": "delete", "key": unknown_key.hex()}]
        with pytest.raises(ValueError, match="Changelist resulted in no change to tree data"):
            await data_rpc_api.batch_update({"id": store_id.hex(), "changelist": changelist})

        # test upsert
        new_value = b"\x00\x02"
        changelist = [{"action": "upsert", "key": key.hex(), "value": new_value.hex()}]
        res = await data_rpc_api.batch_update({"id": store_id.hex(), "changelist": changelist})
        update_tx_rec1 = res["tx_id"]
        await farm_block_with_spend(full_node_api, ph, update_tx_rec1, wallet_rpc_api)
        res = await data_rpc_api.get_value({"id": store_id.hex(), "key": key.hex()})
        assert hexstr_to_bytes(res["value"]) == new_value
        wallet_root = await data_rpc_api.get_root({"id": store_id.hex()})
        upsert_wallet_root = wallet_root["hash"]

        # test upsert unknown key acts as insert
        new_value = b"\x00\x02"
        changelist = [{"action": "upsert", "key": unknown_key.hex(), "value": new_value.hex()}]
        res = await data_rpc_api.batch_update({"id": store_id.hex(), "changelist": changelist})
        update_tx_rec2 = res["tx_id"]
        await farm_block_with_spend(full_node_api, ph, update_tx_rec2, wallet_rpc_api)
        res = await data_rpc_api.get_value({"id": store_id.hex(), "key": unknown_key.hex()})
        assert hexstr_to_bytes(res["value"]) == new_value

        # test delete
        changelist = [{"action": "delete", "key": unknown_key.hex()}]
        res = await data_rpc_api.batch_update({"id": store_id.hex(), "changelist": changelist})
        update_tx_rec3 = res["tx_id"]
        await farm_block_with_spend(full_node_api, ph, update_tx_rec3, wallet_rpc_api)
        with pytest.raises(Exception):
            await data_rpc_api.get_value({"id": store_id.hex(), "key": unknown_key.hex()})
        wallet_root = await data_rpc_api.get_root({"id": store_id.hex()})
        assert wallet_root["hash"] == upsert_wallet_root

        changelist = [{"action": "delete", "key": key.hex()}]
        res = await data_rpc_api.batch_update({"id": store_id.hex(), "changelist": changelist})
        update_tx_rec4 = res["tx_id"]
        await farm_block_with_spend(full_node_api, ph, update_tx_rec4, wallet_rpc_api)
        with pytest.raises(Exception):
            await data_rpc_api.get_value({"id": store_id.hex(), "key": key.hex()})
        wallet_root = await data_rpc_api.get_root({"id": store_id.hex()})
        local_root = await data_rpc_api.get_local_root({"id": store_id.hex()})
        assert wallet_root["hash"] == bytes32([0] * 32)
        assert local_root["hash"] is None

        # test empty changelist
        changelist = []
        with pytest.raises(ValueError, match="Changelist resulted in no change to tree data"):
            await data_rpc_api.batch_update({"id": store_id.hex(), "changelist": changelist})


@pytest.mark.anyio
async def test_upsert(
    self_hostname: str, one_wallet_and_one_simulator_services: SimulatorsAndWalletsServices, tmp_path: Path
) -> None:
    wallet_rpc_api, full_node_api, wallet_rpc_port, ph, bt = await init_wallet_and_node(
        self_hostname, one_wallet_and_one_simulator_services
    )
    async with init_data_layer(wallet_rpc_port=wallet_rpc_port, bt=bt, db_path=tmp_path) as data_layer:
        # test insert
        data_rpc_api = DataLayerRpcApi(data_layer)
        key = b"a"
        value = b"\x00\x01"
        changelist: list[dict[str, str]] = [
            {"action": "delete", "key": key.hex()},
            {"action": "insert", "key": key.hex(), "value": value.hex()},
        ]
        res = await data_rpc_api.create_data_store({})
        assert res is not None
        store_id = bytes32.from_hexstr(res["id"])
        await farm_block_check_singleton(data_layer, full_node_api, ph, store_id, wallet=wallet_rpc_api.service)
        res = await data_rpc_api.batch_update({"id": store_id.hex(), "changelist": changelist})
        update_tx_rec0 = res["tx_id"]
        await farm_block_with_spend(full_node_api, ph, update_tx_rec0, wallet_rpc_api)
        res = await data_rpc_api.get_value({"id": store_id.hex(), "key": key.hex()})
        wallet_root = await data_rpc_api.get_root({"id": store_id.hex()})
        local_root = await data_rpc_api.get_local_root({"id": store_id.hex()})
        assert wallet_root["hash"] == local_root["hash"]
        assert hexstr_to_bytes(res["value"]) == value


@pytest.mark.anyio
async def test_create_double_insert(
    self_hostname: str, one_wallet_and_one_simulator_services: SimulatorsAndWalletsServices, tmp_path: Path
) -> None:
    wallet_rpc_api, full_node_api, wallet_rpc_port, ph, bt = await init_wallet_and_node(
        self_hostname, one_wallet_and_one_simulator_services
    )
    async with init_data_layer(wallet_rpc_port=wallet_rpc_port, bt=bt, db_path=tmp_path) as data_layer:
        data_rpc_api = DataLayerRpcApi(data_layer)
        res = await data_rpc_api.create_data_store({})
        assert res is not None
        store_id = bytes32.from_hexstr(res["id"])
        await farm_block_check_singleton(data_layer, full_node_api, ph, store_id, wallet=wallet_rpc_api.service)
        key1 = b"a"
        value1 = b"\x01\x02"
        changelist: list[dict[str, str]] = [{"action": "insert", "key": key1.hex(), "value": value1.hex()}]
        res = await data_rpc_api.batch_update({"id": store_id.hex(), "changelist": changelist})
        update_tx_rec0 = res["tx_id"]
        await farm_block_with_spend(full_node_api, ph, update_tx_rec0, wallet_rpc_api)
        res = await data_rpc_api.get_value({"id": store_id.hex(), "key": key1.hex()})
        assert hexstr_to_bytes(res["value"]) == value1
        key2 = b"b"
        value2 = b"\x01\x23"
        changelist = [{"action": "insert", "key": key2.hex(), "value": value2.hex()}]
        res = await data_rpc_api.batch_update({"id": store_id.hex(), "changelist": changelist})
        update_tx_rec1 = res["tx_id"]
        await farm_block_with_spend(full_node_api, ph, update_tx_rec1, wallet_rpc_api)
        res = await data_rpc_api.get_value({"id": store_id.hex(), "key": key2.hex()})
        assert hexstr_to_bytes(res["value"]) == value2
        changelist = [{"action": "delete", "key": key1.hex()}]
        res = await data_rpc_api.batch_update({"id": store_id.hex(), "changelist": changelist})
        update_tx_rec2 = res["tx_id"]
        await farm_block_with_spend(full_node_api, ph, update_tx_rec2, wallet_rpc_api)
        with pytest.raises(Exception):
            await data_rpc_api.get_value({"id": store_id.hex(), "key": key1.hex()})


@pytest.mark.anyio
async def test_keys_values_ancestors(
    self_hostname: str, one_wallet_and_one_simulator_services: SimulatorsAndWalletsServices, tmp_path: Path
) -> None:
    wallet_rpc_api, full_node_api, wallet_rpc_port, ph, bt = await init_wallet_and_node(
        self_hostname, one_wallet_and_one_simulator_services
    )
    # TODO: with this being a pseudo context manager'ish thing it doesn't actually handle shutdown
    async with init_data_layer(wallet_rpc_port=wallet_rpc_port, bt=bt, db_path=tmp_path) as data_layer:
        data_rpc_api = DataLayerRpcApi(data_layer)
        res = await data_rpc_api.create_data_store({})
        assert res is not None
        store_id = bytes32.from_hexstr(res["id"])
        await farm_block_check_singleton(data_layer, full_node_api, ph, store_id, wallet=wallet_rpc_api.service)
        key1 = b"a"
        value1 = b"\x01\x02"
        changelist: list[dict[str, str]] = [{"action": "insert", "key": key1.hex(), "value": value1.hex()}]
        key2 = b"b"
        value2 = b"\x03\x02"
        changelist.append({"action": "insert", "key": key2.hex(), "value": value2.hex()})
        key3 = b"c"
        value3 = b"\x04\x05"
        changelist.append({"action": "insert", "key": key3.hex(), "value": value3.hex()})
        key4 = b"d"
        value4 = b"\x06\x03"
        changelist.append({"action": "insert", "key": key4.hex(), "value": value4.hex()})
        key5 = b"e"
        value5 = b"\x07\x01"
        changelist.append({"action": "insert", "key": key5.hex(), "value": value5.hex()})
        res = await data_rpc_api.batch_update({"id": store_id.hex(), "changelist": changelist})
        update_tx_rec0 = res["tx_id"]
        await farm_block_with_spend(full_node_api, ph, update_tx_rec0, wallet_rpc_api)
        val = await data_rpc_api.get_keys_values({"id": store_id.hex()})
        keys = await data_rpc_api.get_keys({"id": store_id.hex()})
        dic = {}
        for item in val["keys_values"]:
            dic[item["key"]] = item["value"]
        assert dic["0x" + key1.hex()] == "0x" + value1.hex()
        assert dic["0x" + key2.hex()] == "0x" + value2.hex()
        assert dic["0x" + key3.hex()] == "0x" + value3.hex()
        assert dic["0x" + key4.hex()] == "0x" + value4.hex()
        assert dic["0x" + key5.hex()] == "0x" + value5.hex()
        assert len(keys["keys"]) == len(dic)
        for key in keys["keys"]:
            assert key in dic
        val = await data_rpc_api.get_ancestors({"id": store_id.hex(), "hash": val["keys_values"][4]["hash"]})
        # todo better assertions for get_ancestors result
        assert len(val["ancestors"]) == 3
        res_before = await data_rpc_api.get_root({"id": store_id.hex()})
        assert res_before["confirmed"] is True
        assert res_before["timestamp"] > 0
        key6 = b"tasdfsd"
        value6 = b"\x08\x02"
        changelist = [{"action": "insert", "key": key6.hex(), "value": value6.hex()}]
        key7 = b"basdff"
        value7 = b"\x09\x02"
        changelist.append({"action": "insert", "key": key7.hex(), "value": value7.hex()})
        res = await data_rpc_api.batch_update({"id": store_id.hex(), "changelist": changelist})
        update_tx_rec1 = res["tx_id"]
        await farm_block_with_spend(full_node_api, ph, update_tx_rec1, wallet_rpc_api)
        res_after = await data_rpc_api.get_root({"id": store_id.hex()})
        assert res_after["confirmed"] is True
        assert res_after["timestamp"] > res_before["timestamp"]
        pairs_before = await data_rpc_api.get_keys_values({"id": store_id.hex(), "root_hash": res_before["hash"].hex()})
        pairs_after = await data_rpc_api.get_keys_values({"id": store_id.hex(), "root_hash": res_after["hash"].hex()})
        keys_before = await data_rpc_api.get_keys({"id": store_id.hex(), "root_hash": res_before["hash"].hex()})
        keys_after = await data_rpc_api.get_keys({"id": store_id.hex(), "root_hash": res_after["hash"].hex()})
        assert len(pairs_before["keys_values"]) == len(keys_before["keys"]) == 5
        assert len(pairs_after["keys_values"]) == len(keys_after["keys"]) == 7

        with pytest.raises(Exception, match="Can't find keys"):
            await data_rpc_api.get_keys({"id": store_id.hex(), "root_hash": bytes32([0] * 31 + [1]).hex()})
        with pytest.raises(Exception, match="Can't find keys and values"):
            await data_rpc_api.get_keys_values({"id": store_id.hex(), "root_hash": bytes32([0] * 31 + [1]).hex()})


@pytest.mark.anyio
async def test_get_roots(
    self_hostname: str, one_wallet_and_one_simulator_services: SimulatorsAndWalletsServices, tmp_path: Path
) -> None:
    wallet_rpc_api, full_node_api, wallet_rpc_port, ph, bt = await init_wallet_and_node(
        self_hostname, one_wallet_and_one_simulator_services
    )
    async with init_data_layer(wallet_rpc_port=wallet_rpc_port, bt=bt, db_path=tmp_path) as data_layer:
        data_rpc_api = DataLayerRpcApi(data_layer)
        res = await data_rpc_api.create_data_store({})
        assert res is not None
        store_id1 = bytes32.from_hexstr(res["id"])
        await farm_block_check_singleton(data_layer, full_node_api, ph, store_id1, wallet=wallet_rpc_api.service)

        res = await data_rpc_api.create_data_store({})
        assert res is not None
        store_id2 = bytes32.from_hexstr(res["id"])
        await farm_block_check_singleton(data_layer, full_node_api, ph, store_id2, wallet=wallet_rpc_api.service)

        key1 = b"a"
        value1 = b"\x01\x02"
        changelist: list[dict[str, str]] = [{"action": "insert", "key": key1.hex(), "value": value1.hex()}]
        key2 = b"b"
        value2 = b"\x03\x02"
        changelist.append({"action": "insert", "key": key2.hex(), "value": value2.hex()})
        key3 = b"c"
        value3 = b"\x04\x05"
        changelist.append({"action": "insert", "key": key3.hex(), "value": value3.hex()})
        res = await data_rpc_api.batch_update({"id": store_id1.hex(), "changelist": changelist})
        update_tx_rec0 = res["tx_id"]
        await farm_block_with_spend(full_node_api, ph, update_tx_rec0, wallet_rpc_api)
        roots = await data_rpc_api.get_roots({"ids": [store_id1.hex(), store_id2.hex()]})
        assert roots["root_hashes"][1]["id"] == store_id2
        assert roots["root_hashes"][1]["hash"] == bytes32([0] * 32)
        assert roots["root_hashes"][1]["confirmed"] is True
        assert roots["root_hashes"][1]["timestamp"] > 0
        key4 = b"d"
        value4 = b"\x06\x03"
        changelist = [{"action": "insert", "key": key4.hex(), "value": value4.hex()}]
        key5 = b"e"
        value5 = b"\x07\x01"
        changelist.append({"action": "insert", "key": key5.hex(), "value": value5.hex()})
        res = await data_rpc_api.batch_update({"id": store_id2.hex(), "changelist": changelist})
        update_tx_rec1 = res["tx_id"]
        await farm_block_with_spend(full_node_api, ph, update_tx_rec1, wallet_rpc_api)
        roots = await data_rpc_api.get_roots({"ids": [store_id1.hex(), store_id2.hex()]})
        assert roots["root_hashes"][1]["id"] == store_id2
        assert roots["root_hashes"][1]["hash"] is not None
        assert roots["root_hashes"][1]["hash"] != bytes32([0] * 32)
        assert roots["root_hashes"][1]["confirmed"] is True
        assert roots["root_hashes"][1]["timestamp"] > 0


@pytest.mark.anyio
async def test_get_root_history(
    self_hostname: str, one_wallet_and_one_simulator_services: SimulatorsAndWalletsServices, tmp_path: Path
) -> None:
    wallet_rpc_api, full_node_api, wallet_rpc_port, ph, bt = await init_wallet_and_node(
        self_hostname, one_wallet_and_one_simulator_services
    )
    async with init_data_layer(wallet_rpc_port=wallet_rpc_port, bt=bt, db_path=tmp_path) as data_layer:
        data_rpc_api = DataLayerRpcApi(data_layer)
        res = await data_rpc_api.create_data_store({})
        assert res is not None
        store_id1 = bytes32.from_hexstr(res["id"])
        await farm_block_check_singleton(data_layer, full_node_api, ph, store_id1, wallet=wallet_rpc_api.service)
        key1 = b"a"
        value1 = b"\x01\x02"
        changelist: list[dict[str, str]] = [{"action": "insert", "key": key1.hex(), "value": value1.hex()}]
        key2 = b"b"
        value2 = b"\x03\x02"
        changelist.append({"action": "insert", "key": key2.hex(), "value": value2.hex()})
        key3 = b"c"
        value3 = b"\x04\x05"
        changelist.append({"action": "insert", "key": key3.hex(), "value": value3.hex()})
        res = await data_rpc_api.batch_update({"id": store_id1.hex(), "changelist": changelist})
        update_tx_rec0 = res["tx_id"]
        await farm_block_with_spend(full_node_api, ph, update_tx_rec0, wallet_rpc_api)
        history1 = await data_rpc_api.get_root_history({"id": store_id1.hex()})
        assert len(history1["root_history"]) == 2
        assert history1["root_history"][0]["root_hash"] == bytes32([0] * 32)
        assert history1["root_history"][0]["confirmed"] is True
        assert history1["root_history"][0]["timestamp"] > 0
        assert history1["root_history"][1]["root_hash"] != bytes32([0] * 32)
        assert history1["root_history"][1]["confirmed"] is True
        assert history1["root_history"][1]["timestamp"] > 0
        key4 = b"d"
        value4 = b"\x06\x03"
        changelist = [{"action": "insert", "key": key4.hex(), "value": value4.hex()}]
        key5 = b"e"
        value5 = b"\x07\x01"
        changelist.append({"action": "insert", "key": key5.hex(), "value": value5.hex()})
        res = await data_rpc_api.batch_update({"id": store_id1.hex(), "changelist": changelist})
        update_tx_rec1 = res["tx_id"]
        await farm_block_with_spend(full_node_api, ph, update_tx_rec1, wallet_rpc_api)
        history2 = await data_rpc_api.get_root_history({"id": store_id1.hex()})
        assert len(history2["root_history"]) == 3
        assert history2["root_history"][0]["root_hash"] == bytes32([0] * 32)
        assert history2["root_history"][0]["confirmed"] is True
        assert history2["root_history"][0]["timestamp"] > 0
        assert history2["root_history"][1]["root_hash"] == history1["root_history"][1]["root_hash"]
        assert history2["root_history"][1]["confirmed"] is True
        assert history2["root_history"][1]["timestamp"] > history2["root_history"][0]["timestamp"]
        assert history2["root_history"][2]["confirmed"] is True
        assert history2["root_history"][2]["timestamp"] > history2["root_history"][1]["timestamp"]


@pytest.mark.anyio
async def test_get_kv_diff(
    self_hostname: str, one_wallet_and_one_simulator_services: SimulatorsAndWalletsServices, tmp_path: Path
) -> None:
    wallet_rpc_api, full_node_api, wallet_rpc_port, ph, bt = await init_wallet_and_node(
        self_hostname, one_wallet_and_one_simulator_services
    )
    async with init_data_layer(wallet_rpc_port=wallet_rpc_port, bt=bt, db_path=tmp_path) as data_layer:
        data_rpc_api = DataLayerRpcApi(data_layer)
        res = await data_rpc_api.create_data_store({})
        assert res is not None
        store_id1 = bytes32.from_hexstr(res["id"])
        await farm_block_check_singleton(data_layer, full_node_api, ph, store_id1, wallet=wallet_rpc_api.service)
        key1 = b"a"
        value1 = b"\x01\x02"
        changelist: list[dict[str, str]] = [{"action": "insert", "key": key1.hex(), "value": value1.hex()}]
        key2 = b"b"
        value2 = b"\x03\x02"
        changelist.append({"action": "insert", "key": key2.hex(), "value": value2.hex()})
        key3 = b"c"
        value3 = b"\x04\x05"
        changelist.append({"action": "insert", "key": key3.hex(), "value": value3.hex()})
        res = await data_rpc_api.batch_update({"id": store_id1.hex(), "changelist": changelist})
        update_tx_rec0 = res["tx_id"]
        await farm_block_with_spend(full_node_api, ph, update_tx_rec0, wallet_rpc_api)
        history = await data_rpc_api.get_root_history({"id": store_id1.hex()})
        diff_res = await data_rpc_api.get_kv_diff(
            {
                "id": store_id1.hex(),
                "hash_1": bytes32([0] * 32).hex(),
                "hash_2": history["root_history"][1]["root_hash"].hex(),
            }
        )
        assert len(diff_res["diff"]) == 3
        diff1 = {"type": "INSERT", "key": key1.hex(), "value": value1.hex()}
        diff2 = {"type": "INSERT", "key": key2.hex(), "value": value2.hex()}
        diff3 = {"type": "INSERT", "key": key3.hex(), "value": value3.hex()}
        assert diff1 in diff_res["diff"]
        assert diff2 in diff_res["diff"]
        assert diff3 in diff_res["diff"]
        key4 = b"d"
        value4 = b"\x06\x03"
        changelist = [{"action": "insert", "key": key4.hex(), "value": value4.hex()}]
        key5 = b"e"
        value5 = b"\x07\x01"
        changelist.append({"action": "insert", "key": key5.hex(), "value": value5.hex()})
        changelist.append({"action": "delete", "key": key1.hex()})
        res = await data_rpc_api.batch_update({"id": store_id1.hex(), "changelist": changelist})
        update_tx_rec1 = res["tx_id"]
        await farm_block_with_spend(full_node_api, ph, update_tx_rec1, wallet_rpc_api)
        history = await data_rpc_api.get_root_history({"id": store_id1.hex()})
        diff_res = await data_rpc_api.get_kv_diff(
            {
                "id": store_id1.hex(),
                "hash_1": history["root_history"][1]["root_hash"].hex(),
                "hash_2": history["root_history"][2]["root_hash"].hex(),
            }
        )
        assert len(diff_res["diff"]) == 3
        diff1 = {"type": "DELETE", "key": key1.hex(), "value": value1.hex()}
        diff4 = {"type": "INSERT", "key": key4.hex(), "value": value4.hex()}
        diff5 = {"type": "INSERT", "key": key5.hex(), "value": value5.hex()}
        assert diff4 in diff_res["diff"]
        assert diff5 in diff_res["diff"]
        assert diff1 in diff_res["diff"]


@pytest.mark.anyio
async def test_batch_update_matches_single_operations(
    self_hostname: str, one_wallet_and_one_simulator_services: SimulatorsAndWalletsServices, tmp_path: Path
) -> None:
    wallet_rpc_api, full_node_api, wallet_rpc_port, ph, bt = await init_wallet_and_node(
        self_hostname, one_wallet_and_one_simulator_services
    )
    async with init_data_layer(wallet_rpc_port=wallet_rpc_port, bt=bt, db_path=tmp_path) as data_layer:
        data_rpc_api = DataLayerRpcApi(data_layer)
        res = await data_rpc_api.create_data_store({})
        assert res is not None
        store_id = bytes32.from_hexstr(res["id"])
        await farm_block_check_singleton(data_layer, full_node_api, ph, store_id, wallet=wallet_rpc_api.service)

        key = b"a"
        value = b"\x00\x01"
        changelist: list[dict[str, str]] = [{"action": "insert", "key": key.hex(), "value": value.hex()}]
        res = await data_rpc_api.batch_update({"id": store_id.hex(), "changelist": changelist})
        update_tx_rec0 = res["tx_id"]
        await farm_block_with_spend(full_node_api, ph, update_tx_rec0, wallet_rpc_api)

        key_2 = b"b"
        value_2 = b"\x00\x01"
        changelist = [{"action": "insert", "key": key_2.hex(), "value": value_2.hex()}]
        res = await data_rpc_api.batch_update({"id": store_id.hex(), "changelist": changelist})
        update_tx_rec1 = res["tx_id"]
        await farm_block_with_spend(full_node_api, ph, update_tx_rec1, wallet_rpc_api)

        key_3 = b"c"
        value_3 = b"\x00\x01"
        changelist = [{"action": "insert", "key": key_3.hex(), "value": value_3.hex()}]
        res = await data_rpc_api.batch_update({"id": store_id.hex(), "changelist": changelist})
        update_tx_rec2 = res["tx_id"]
        await farm_block_with_spend(full_node_api, ph, update_tx_rec2, wallet_rpc_api)

        changelist = [{"action": "delete", "key": key_3.hex()}]
        res = await data_rpc_api.batch_update({"id": store_id.hex(), "changelist": changelist})
        update_tx_rec3 = res["tx_id"]
        await farm_block_with_spend(full_node_api, ph, update_tx_rec3, wallet_rpc_api)

        root_1 = await data_rpc_api.get_roots({"ids": [store_id.hex()]})
        expected_res_hash = root_1["root_hashes"][0]["hash"]
        assert expected_res_hash != bytes32([0] * 32)

        changelist = [{"action": "delete", "key": key_2.hex()}]
        res = await data_rpc_api.batch_update({"id": store_id.hex(), "changelist": changelist})
        update_tx_rec4 = res["tx_id"]
        await farm_block_with_spend(full_node_api, ph, update_tx_rec4, wallet_rpc_api)

        changelist = [{"action": "delete", "key": key.hex()}]
        res = await data_rpc_api.batch_update({"id": store_id.hex(), "changelist": changelist})
        update_tx_rec5 = res["tx_id"]
        await farm_block_with_spend(full_node_api, ph, update_tx_rec5, wallet_rpc_api)

        root_2 = await data_rpc_api.get_roots({"ids": [store_id.hex()]})
        hash_2 = root_2["root_hashes"][0]["hash"]
        assert hash_2 == bytes32([0] * 32)

        changelist = [{"action": "insert", "key": key.hex(), "value": value.hex()}]
        changelist.append({"action": "insert", "key": key_2.hex(), "value": value_2.hex()})
        changelist.append({"action": "insert", "key": key_3.hex(), "value": value_3.hex()})
        changelist.append({"action": "delete", "key": key_3.hex()})

        res = await data_rpc_api.batch_update({"id": store_id.hex(), "changelist": changelist})
        update_tx_rec6 = res["tx_id"]
        await farm_block_with_spend(full_node_api, ph, update_tx_rec6, wallet_rpc_api)

        root_3 = await data_rpc_api.get_roots({"ids": [store_id.hex()]})
        batch_hash = root_3["root_hashes"][0]["hash"]
        assert batch_hash == expected_res_hash


@pytest.mark.anyio
async def test_get_owned_stores(
    self_hostname: str, one_wallet_and_one_simulator_services: SimulatorsAndWalletsServices, tmp_path: Path
) -> None:
    [full_node_service], [wallet_service], bt = one_wallet_and_one_simulator_services
    num_blocks = 4
    wallet_node = wallet_service._node
    assert wallet_service.rpc_server is not None
    wallet_rpc_port = wallet_service.rpc_server.listen_port
    full_node_api = full_node_service._api
    await wallet_node.server.start_client(PeerInfo(self_hostname, full_node_api.server.get_port()), None)
    ph = await wallet_node.wallet_state_manager.main_wallet.get_new_puzzlehash()
    for i in range(0, num_blocks):
        await full_node_api.farm_new_transaction_block(FarmNewBlockProtocol(ph))
    funds = sum(
        calculate_pool_reward(uint32(i)) + calculate_base_farmer_reward(uint32(i)) for i in range(1, num_blocks)
    )
    await time_out_assert(15, wallet_node.wallet_state_manager.main_wallet.get_confirmed_balance, funds)
    async with init_data_layer(wallet_rpc_port=wallet_rpc_port, bt=bt, db_path=tmp_path) as data_layer:
        data_rpc_api = DataLayerRpcApi(data_layer)

        expected_store_ids = []

        for _ in range(3):
            res = await data_rpc_api.create_data_store({})
            assert res is not None
            launcher_id = bytes32.from_hexstr(res["id"])
            expected_store_ids.append(launcher_id)

        await time_out_assert(4, check_mempool_spend_count, True, full_node_api, 3)
        for i in range(0, num_blocks):
            await full_node_api.farm_new_transaction_block(FarmNewBlockProtocol(ph))
            await asyncio.sleep(0.5)

        response = await data_rpc_api.get_owned_stores(request={})
        store_ids = sorted(bytes32.from_hexstr(id) for id in response["store_ids"])

        assert store_ids == sorted(expected_store_ids)


@pytest.mark.anyio
async def test_subscriptions(
    self_hostname: str, one_wallet_and_one_simulator_services: SimulatorsAndWalletsServices, tmp_path: Path
) -> None:
    wallet_rpc_api, full_node_api, wallet_rpc_port, ph, bt = await init_wallet_and_node(
        self_hostname, one_wallet_and_one_simulator_services
    )

    interval = 1
    config = bt.config
    config["data_layer"]["manage_data_interval"] = interval
    bt.change_config(new_config=config)

    async with init_data_layer(wallet_rpc_port=wallet_rpc_port, bt=bt, db_path=tmp_path) as data_layer:
        data_rpc_api = DataLayerRpcApi(data_layer)

        res = await data_rpc_api.create_data_store({})
        assert res is not None
        store_id = bytes32.from_hexstr(res["id"])
        await farm_block_check_singleton(data_layer, full_node_api, ph, store_id, wallet=wallet_rpc_api.service)

        # This tests subscribe/unsubscribe to your own singletons, which isn't quite
        # the same thing as using a different wallet, but makes the tests much simpler
        response = await data_rpc_api.subscribe(request={"id": store_id.hex(), "urls": ["http://127.0.0.1/8000"]})
        assert response is not None

        # test subscriptions
        response = await data_rpc_api.subscriptions(request={})
        assert store_id.hex() in response.get("store_ids", [])

        # test unsubscribe
        response = await data_rpc_api.unsubscribe(request={"id": store_id.hex()})
        assert response is not None

        # wait for unsubscribe to be processed
        await asyncio.sleep(interval * 5)

        response = await data_rpc_api.subscriptions(request={})
        assert store_id.hex() not in response.get("store_ids", [])


@dataclass(frozen=True)
class StoreSetup:
    api: DataLayerRpcApi
    id: bytes32
    original_hash: bytes32
    data_layer: DataLayer
    data_rpc_client: DataLayerRpcClient


@dataclass(frozen=True)
class OfferSetup:
    maker: StoreSetup
    taker: StoreSetup
    full_node_api: FullNodeSimulator


@pytest.fixture(name="offer_setup")
async def offer_setup_fixture(
    self_hostname: str,
    two_wallet_nodes_services: SimulatorsAndWalletsServices,
    tmp_path: Path,
    request: pytest.FixtureRequest,
) -> AsyncIterator[OfferSetup]:
    [full_node_service], wallet_services, bt = two_wallet_nodes_services
    enable_batch_autoinsertion_settings = getattr(request, "param", (True, True))
    full_node_api = full_node_service._api
<<<<<<< HEAD
    wallets: List[MainWalletProtocol] = []
=======
    wallets: list[Wallet] = []
>>>>>>> 470ae0ff
    for wallet_service in wallet_services:
        wallet_node = wallet_service._node
        assert wallet_node.server is not None
        await wallet_node.server.start_client(PeerInfo(self_hostname, full_node_api.server.get_port()), None)
        assert wallet_node.wallet_state_manager is not None
        wallet = wallet_node.wallet_state_manager.main_wallet
        wallets.append(wallet)

        await full_node_api.farm_blocks_to_wallet(count=1, wallet=wallet, timeout=60)

    async with contextlib.AsyncExitStack() as exit_stack:
        store_setups: list[StoreSetup] = []
        for enable_batch_autoinsert, wallet_service in zip(enable_batch_autoinsertion_settings, wallet_services):
            assert wallet_service.rpc_server is not None
            port = wallet_service.rpc_server.listen_port
            data_layer_service = await exit_stack.enter_async_context(
                init_data_layer_service(
                    wallet_rpc_port=port,
                    wallet_service=wallet_service,
                    bt=bt,
                    db_path=tmp_path.joinpath(str(port)),
                    enable_batch_autoinsert=enable_batch_autoinsert,
                )
            )
            data_layer = data_layer_service._api.data_layer
            data_rpc_api = DataLayerRpcApi(data_layer)
            assert data_layer_service.rpc_server is not None
            data_rpc_client = await DataLayerRpcClient.create(
                self_hostname,
                port=data_layer_service.rpc_server.listen_port,
                root_path=bt.root_path,
                net_config=bt.config,
            )

            create_response = await data_rpc_api.create_data_store({"verbose": True})
            await full_node_api.process_transaction_records(records=create_response["txs"], timeout=60)

            store_setups.append(
                StoreSetup(
                    api=data_rpc_api,
                    id=bytes32.from_hexstr(create_response["id"]),
                    original_hash=bytes32([0] * 32),
                    data_layer=data_layer,
                    data_rpc_client=data_rpc_client,
                )
            )

        [maker, taker] = store_setups

        for sleep_time in backoff_times():
            await full_node_api.farm_blocks_to_puzzlehash(count=1, guarantee_transaction_blocks=True, timeout=30)
            try:
                await maker.api.get_root({"id": maker.id.hex()})
                await taker.api.get_root({"id": taker.id.hex()})
            except Exception as e:
                # TODO: more specific exceptions...
                if "Failed to get root for" not in str(e):
                    raise  # pragma: no cover
            else:
                break
            await asyncio.sleep(sleep_time)

        # this checks that the node has the coin states for both launchers
        await time_out_assert(30, check_coin_state, True, wallet_services[0]._node, taker.id)
        await time_out_assert(30, check_coin_state, True, wallet_services[1]._node, maker.id)

        await maker.api.subscribe(request={"id": taker.id.hex(), "urls": ["http://127.0.0.1/8000"]})
        await taker.api.subscribe(request={"id": maker.id.hex(), "urls": ["http://127.0.0.1/8000"]})

        maker_original_singleton = await maker.data_layer.get_root(store_id=maker.id)
        assert maker_original_singleton is not None
        maker_original_root_hash = maker_original_singleton.root

        taker_original_singleton = await taker.data_layer.get_root(store_id=taker.id)
        assert taker_original_singleton is not None
        taker_original_root_hash = taker_original_singleton.root

        yield OfferSetup(
            maker=StoreSetup(
                api=maker.api,
                id=maker.id,
                original_hash=maker_original_root_hash,
                data_layer=maker.data_layer,
                data_rpc_client=maker.data_rpc_client,
            ),
            taker=StoreSetup(
                api=taker.api,
                id=taker.id,
                original_hash=taker_original_root_hash,
                data_layer=taker.data_layer,
                data_rpc_client=taker.data_rpc_client,
            ),
            full_node_api=full_node_api,
        )

        maker.data_rpc_client.close()
        await maker.data_rpc_client.await_closed()
        taker.data_rpc_client.close()
        await taker.data_rpc_client.await_closed()


async def populate_offer_setup(offer_setup: OfferSetup, count: int) -> OfferSetup:
    if count > 0:
        setups: tuple[tuple[StoreSetup, bytes], tuple[StoreSetup, bytes]] = (
            (offer_setup.maker, b"\x01"),
            (offer_setup.taker, b"\x02"),
        )
        for store_setup, value_prefix in setups:
            await store_setup.data_layer.batch_insert(
                store_id=store_setup.id,
                changelist=[
                    {
                        "action": "insert",
                        "key": value.to_bytes(length=1, byteorder="big"),
                        "value": (value_prefix + value.to_bytes(length=1, byteorder="big")),
                    }
                    for value in range(count)
                ],
                status=Status.PENDING,
                enable_batch_autoinsert=False,
            )
            await store_setup.data_layer.publish_update(store_setup.id, uint64(0))

        await process_for_data_layer_keys(
            expected_key=b"\x00",
            full_node_api=offer_setup.full_node_api,
            data_layer=offer_setup.maker.data_layer,
            store_id=offer_setup.maker.id,
        )
        await process_for_data_layer_keys(
            expected_key=b"\x00",
            full_node_api=offer_setup.full_node_api,
            data_layer=offer_setup.taker.data_layer,
            store_id=offer_setup.taker.id,
        )

    maker_original_singleton = await offer_setup.maker.data_layer.get_root(store_id=offer_setup.maker.id)
    assert maker_original_singleton is not None
    maker_original_root_hash = maker_original_singleton.root

    taker_original_singleton = await offer_setup.taker.data_layer.get_root(store_id=offer_setup.taker.id)
    assert taker_original_singleton is not None
    taker_original_root_hash = taker_original_singleton.root

    return OfferSetup(
        maker=StoreSetup(
            api=offer_setup.maker.api,
            id=offer_setup.maker.id,
            original_hash=maker_original_root_hash,
            data_layer=offer_setup.maker.data_layer,
            data_rpc_client=offer_setup.maker.data_rpc_client,
        ),
        taker=StoreSetup(
            api=offer_setup.taker.api,
            id=offer_setup.taker.id,
            original_hash=taker_original_root_hash,
            data_layer=offer_setup.taker.data_layer,
            data_rpc_client=offer_setup.taker.data_rpc_client,
        ),
        full_node_api=offer_setup.full_node_api,
    )


async def process_for_data_layer_keys(
    expected_key: bytes,
    full_node_api: FullNodeSimulator,
    data_layer: DataLayer,
    store_id: bytes32,
    expected_value: Optional[bytes] = None,
) -> None:
    for sleep_time in backoff_times():
        try:
            value = await data_layer.get_value(store_id=store_id, key=expected_key)
        except Exception as e:
            # TODO: more specific exceptions...
            if "Key not found" not in str(e):
                raise  # pragma: no cover
        else:
            if expected_value is None or value == expected_value:
                break
        await full_node_api.farm_blocks_to_puzzlehash(count=1, guarantee_transaction_blocks=True, timeout=60)
        await asyncio.sleep(sleep_time)
    else:
        raise Exception("failed to confirm the new data")  # pragma: no cover


@dataclass(frozen=True)
class MakeAndTakeReference:
    entries_to_insert: int
    make_offer_response: dict[str, Any]
    maker_inclusions: list[dict[str, Any]]
    maker_root_history: list[bytes32]
    taker_inclusions: list[dict[str, Any]]
    taker_root_history: list[bytes32]
    trade_id: str


make_one_take_one_reference = MakeAndTakeReference(
    entries_to_insert=10,
    make_offer_response={
        "trade_id": "b34b77304778961deca03bd5eb370ed35a7aa97c0e030b293d1285b74d1741f4",
        "offer": "00000003000000000000000000000000000000000000000000000000000000000000000052eba05592a7cbe77b4b1552cacec440b20d523d08a6be917c9213dc34f3033a0000000000000000ff02ffff01ff02ffff01ff02ffff03ffff18ff2fff3480ffff01ff04ffff04ff20ffff04ff2fff808080ffff04ffff02ff3effff04ff02ffff04ff05ffff04ffff02ff2affff04ff02ffff04ff27ffff04ffff02ffff03ff77ffff01ff02ff36ffff04ff02ffff04ff09ffff04ff57ffff04ffff02ff2effff04ff02ffff04ff05ff80808080ff808080808080ffff011d80ff0180ffff04ffff02ffff03ff77ffff0181b7ffff015780ff0180ff808080808080ffff04ff77ff808080808080ffff02ff3affff04ff02ffff04ff05ffff04ffff02ff0bff5f80ffff01ff8080808080808080ffff01ff088080ff0180ffff04ffff01ffffffff4947ff0233ffff0401ff0102ffffff20ff02ffff03ff05ffff01ff02ff32ffff04ff02ffff04ff0dffff04ffff0bff3cffff0bff34ff2480ffff0bff3cffff0bff3cffff0bff34ff2c80ff0980ffff0bff3cff0bffff0bff34ff8080808080ff8080808080ffff010b80ff0180ffff02ffff03ffff22ffff09ffff0dff0580ff2280ffff09ffff0dff0b80ff2280ffff15ff17ffff0181ff8080ffff01ff0bff05ff0bff1780ffff01ff088080ff0180ff02ffff03ff0bffff01ff02ffff03ffff02ff26ffff04ff02ffff04ff13ff80808080ffff01ff02ffff03ffff20ff1780ffff01ff02ffff03ffff09ff81b3ffff01818f80ffff01ff02ff3affff04ff02ffff04ff05ffff04ff1bffff04ff34ff808080808080ffff01ff04ffff04ff23ffff04ffff02ff36ffff04ff02ffff04ff09ffff04ff53ffff04ffff02ff2effff04ff02ffff04ff05ff80808080ff808080808080ff738080ffff02ff3affff04ff02ffff04ff05ffff04ff1bffff04ff34ff8080808080808080ff0180ffff01ff088080ff0180ffff01ff04ff13ffff02ff3affff04ff02ffff04ff05ffff04ff1bffff04ff17ff8080808080808080ff0180ffff01ff02ffff03ff17ff80ffff01ff088080ff018080ff0180ffffff02ffff03ffff09ff09ff3880ffff01ff02ffff03ffff18ff2dffff010180ffff01ff0101ff8080ff0180ff8080ff0180ff0bff3cffff0bff34ff2880ffff0bff3cffff0bff3cffff0bff34ff2c80ff0580ffff0bff3cffff02ff32ffff04ff02ffff04ff07ffff04ffff0bff34ff3480ff8080808080ffff0bff34ff8080808080ffff02ffff03ffff07ff0580ffff01ff0bffff0102ffff02ff2effff04ff02ffff04ff09ff80808080ffff02ff2effff04ff02ffff04ff0dff8080808080ffff01ff0bffff0101ff058080ff0180ff02ffff03ffff21ff17ffff09ff0bff158080ffff01ff04ff30ffff04ff0bff808080ffff01ff088080ff0180ff018080ffff04ffff01ffa07faa3253bfddd1e0decb0906b2dc6247bbc4cf608f58345d173adb63e8b47c9fffa07acfcbd1ed73bfe2b698508f4ea5ed353c60ace154360272ce91f9ab0c8423c3a0eff07522495060c066f66f32acc2a77e3a3e737aca8baea4d1a64ea4cdc13da9ffff04ffff01ff02ffff01ff02ffff01ff02ff3effff04ff02ffff04ff05ffff04ffff02ff2fff5f80ffff04ff80ffff04ffff04ffff04ff0bffff04ff17ff808080ffff01ff808080ffff01ff8080808080808080ffff04ffff01ffffff0233ff04ff0101ffff02ff02ffff03ff05ffff01ff02ff1affff04ff02ffff04ff0dffff04ffff0bff12ffff0bff2cff1480ffff0bff12ffff0bff12ffff0bff2cff3c80ff0980ffff0bff12ff0bffff0bff2cff8080808080ff8080808080ffff010b80ff0180ffff0bff12ffff0bff2cff1080ffff0bff12ffff0bff12ffff0bff2cff3c80ff0580ffff0bff12ffff02ff1affff04ff02ffff04ff07ffff04ffff0bff2cff2c80ff8080808080ffff0bff2cff8080808080ffff02ffff03ffff07ff0580ffff01ff0bffff0102ffff02ff2effff04ff02ffff04ff09ff80808080ffff02ff2effff04ff02ffff04ff0dff8080808080ffff01ff0bffff0101ff058080ff0180ff02ffff03ff0bffff01ff02ffff03ffff09ff23ff1880ffff01ff02ffff03ffff18ff81b3ff2c80ffff01ff02ffff03ffff20ff1780ffff01ff02ff3effff04ff02ffff04ff05ffff04ff1bffff04ff33ffff04ff2fffff04ff5fff8080808080808080ffff01ff088080ff0180ffff01ff04ff13ffff02ff3effff04ff02ffff04ff05ffff04ff1bffff04ff17ffff04ff2fffff04ff5fff80808080808080808080ff0180ffff01ff02ffff03ffff09ff23ffff0181e880ffff01ff02ff3effff04ff02ffff04ff05ffff04ff1bffff04ff17ffff04ffff02ffff03ffff22ffff09ffff02ff2effff04ff02ffff04ff53ff80808080ff82014f80ffff20ff5f8080ffff01ff02ff53ffff04ff818fffff04ff82014fffff04ff81b3ff8080808080ffff01ff088080ff0180ffff04ff2cff8080808080808080ffff01ff04ff13ffff02ff3effff04ff02ffff04ff05ffff04ff1bffff04ff17ffff04ff2fffff04ff5fff80808080808080808080ff018080ff0180ffff01ff04ffff04ff18ffff04ffff02ff16ffff04ff02ffff04ff05ffff04ff27ffff04ffff0bff2cff82014f80ffff04ffff02ff2effff04ff02ffff04ff818fff80808080ffff04ffff0bff2cff0580ff8080808080808080ff378080ff81af8080ff0180ff018080ffff04ffff01a0a04d9f57764f54a43e4030befb4d80026e870519aaa66334aef8304f5d0393c2ffff04ffff01ffa042f08ebc0578f2cec7a9ad1c3038e74e0f30eba5c2f4cb1ee1c8fdb682c19dbb80ffff04ffff01a057bfd1cb0adda3d94315053fda723f2028320faa8338225d99f629e3d46d43a9ffff04ffff01ff02ffff01ff02ff0affff04ff02ffff04ff03ff80808080ffff04ffff01ffff333effff02ffff03ff05ffff01ff04ffff04ff0cffff04ffff02ff1effff04ff02ffff04ff09ff80808080ff808080ffff02ff16ffff04ff02ffff04ff19ffff04ffff02ff0affff04ff02ffff04ff0dff80808080ff808080808080ff8080ff0180ffff02ffff03ff05ffff01ff02ffff03ffff15ff29ff8080ffff01ff04ffff04ff08ff0980ffff02ff16ffff04ff02ffff04ff0dffff04ff0bff808080808080ffff01ff088080ff0180ffff010b80ff0180ff02ffff03ffff07ff0580ffff01ff0bffff0102ffff02ff1effff04ff02ffff04ff09ff80808080ffff02ff1effff04ff02ffff04ff0dff8080808080ffff01ff0bffff0101ff058080ff0180ff018080ff018080808080ff01808080ffffa00000000000000000000000000000000000000000000000000000000000000000ffffa00000000000000000000000000000000000000000000000000000000000000000ff01ff80808080ca2e21c90d263e63b73d449a3f8d57b9458846f7af27d9a61a515395fa14071ea55bba78c76265b4bac257251b1e89dd13637a7c18e8dcb03e092dfb7eb5a84a0000000000000001ff02ffff01ff02ffff01ff02ffff03ffff18ff2fff3480ffff01ff04ffff04ff20ffff04ff2fff808080ffff04ffff02ff3effff04ff02ffff04ff05ffff04ffff02ff2affff04ff02ffff04ff27ffff04ffff02ffff03ff77ffff01ff02ff36ffff04ff02ffff04ff09ffff04ff57ffff04ffff02ff2effff04ff02ffff04ff05ff80808080ff808080808080ffff011d80ff0180ffff04ffff02ffff03ff77ffff0181b7ffff015780ff0180ff808080808080ffff04ff77ff808080808080ffff02ff3affff04ff02ffff04ff05ffff04ffff02ff0bff5f80ffff01ff8080808080808080ffff01ff088080ff0180ffff04ffff01ffffffff4947ff0233ffff0401ff0102ffffff20ff02ffff03ff05ffff01ff02ff32ffff04ff02ffff04ff0dffff04ffff0bff3cffff0bff34ff2480ffff0bff3cffff0bff3cffff0bff34ff2c80ff0980ffff0bff3cff0bffff0bff34ff8080808080ff8080808080ffff010b80ff0180ffff02ffff03ffff22ffff09ffff0dff0580ff2280ffff09ffff0dff0b80ff2280ffff15ff17ffff0181ff8080ffff01ff0bff05ff0bff1780ffff01ff088080ff0180ff02ffff03ff0bffff01ff02ffff03ffff02ff26ffff04ff02ffff04ff13ff80808080ffff01ff02ffff03ffff20ff1780ffff01ff02ffff03ffff09ff81b3ffff01818f80ffff01ff02ff3affff04ff02ffff04ff05ffff04ff1bffff04ff34ff808080808080ffff01ff04ffff04ff23ffff04ffff02ff36ffff04ff02ffff04ff09ffff04ff53ffff04ffff02ff2effff04ff02ffff04ff05ff80808080ff808080808080ff738080ffff02ff3affff04ff02ffff04ff05ffff04ff1bffff04ff34ff8080808080808080ff0180ffff01ff088080ff0180ffff01ff04ff13ffff02ff3affff04ff02ffff04ff05ffff04ff1bffff04ff17ff8080808080808080ff0180ffff01ff02ffff03ff17ff80ffff01ff088080ff018080ff0180ffffff02ffff03ffff09ff09ff3880ffff01ff02ffff03ffff18ff2dffff010180ffff01ff0101ff8080ff0180ff8080ff0180ff0bff3cffff0bff34ff2880ffff0bff3cffff0bff3cffff0bff34ff2c80ff0580ffff0bff3cffff02ff32ffff04ff02ffff04ff07ffff04ffff0bff34ff3480ff8080808080ffff0bff34ff8080808080ffff02ffff03ffff07ff0580ffff01ff0bffff0102ffff02ff2effff04ff02ffff04ff09ff80808080ffff02ff2effff04ff02ffff04ff0dff8080808080ffff01ff0bffff0101ff058080ff0180ff02ffff03ffff21ff17ffff09ff0bff158080ffff01ff04ff30ffff04ff0bff808080ffff01ff088080ff0180ff018080ffff04ffff01ffa07faa3253bfddd1e0decb0906b2dc6247bbc4cf608f58345d173adb63e8b47c9fffa0a14daf55d41ced6419bcd011fbc1f74ab9567fe55340d88435aa6493d628fa47a0eff07522495060c066f66f32acc2a77e3a3e737aca8baea4d1a64ea4cdc13da9ffff04ffff01ff02ffff01ff02ffff01ff02ff3effff04ff02ffff04ff05ffff04ffff02ff2fff5f80ffff04ff80ffff04ffff04ffff04ff0bffff04ff17ff808080ffff01ff808080ffff01ff8080808080808080ffff04ffff01ffffff0233ff04ff0101ffff02ff02ffff03ff05ffff01ff02ff1affff04ff02ffff04ff0dffff04ffff0bff12ffff0bff2cff1480ffff0bff12ffff0bff12ffff0bff2cff3c80ff0980ffff0bff12ff0bffff0bff2cff8080808080ff8080808080ffff010b80ff0180ffff0bff12ffff0bff2cff1080ffff0bff12ffff0bff12ffff0bff2cff3c80ff0580ffff0bff12ffff02ff1affff04ff02ffff04ff07ffff04ffff0bff2cff2c80ff8080808080ffff0bff2cff8080808080ffff02ffff03ffff07ff0580ffff01ff0bffff0102ffff02ff2effff04ff02ffff04ff09ff80808080ffff02ff2effff04ff02ffff04ff0dff8080808080ffff01ff0bffff0101ff058080ff0180ff02ffff03ff0bffff01ff02ffff03ffff09ff23ff1880ffff01ff02ffff03ffff18ff81b3ff2c80ffff01ff02ffff03ffff20ff1780ffff01ff02ff3effff04ff02ffff04ff05ffff04ff1bffff04ff33ffff04ff2fffff04ff5fff8080808080808080ffff01ff088080ff0180ffff01ff04ff13ffff02ff3effff04ff02ffff04ff05ffff04ff1bffff04ff17ffff04ff2fffff04ff5fff80808080808080808080ff0180ffff01ff02ffff03ffff09ff23ffff0181e880ffff01ff02ff3effff04ff02ffff04ff05ffff04ff1bffff04ff17ffff04ffff02ffff03ffff22ffff09ffff02ff2effff04ff02ffff04ff53ff80808080ff82014f80ffff20ff5f8080ffff01ff02ff53ffff04ff818fffff04ff82014fffff04ff81b3ff8080808080ffff01ff088080ff0180ffff04ff2cff8080808080808080ffff01ff04ff13ffff02ff3effff04ff02ffff04ff05ffff04ff1bffff04ff17ffff04ff2fffff04ff5fff80808080808080808080ff018080ff0180ffff01ff04ffff04ff18ffff04ffff02ff16ffff04ff02ffff04ff05ffff04ff27ffff04ffff0bff2cff82014f80ffff04ffff02ff2effff04ff02ffff04ff818fff80808080ffff04ffff0bff2cff0580ff8080808080808080ff378080ff81af8080ff0180ff018080ffff04ffff01a0a04d9f57764f54a43e4030befb4d80026e870519aaa66334aef8304f5d0393c2ffff04ffff01ffa08e54f5066aa7999fc1561a56df59d11ff01f7df93cadf49a61adebf65dec65ea80ffff04ffff01a057bfd1cb0adda3d94315053fda723f2028320faa8338225d99f629e3d46d43a9ffff04ffff01ff01ffff33ffa0c842b1a384b8633ac25d0f12bd7b614f86a77642ab6426418750f2b0b86bab2aff01ffffa0a14daf55d41ced6419bcd011fbc1f74ab9567fe55340d88435aa6493d628fa47ffa08e54f5066aa7999fc1561a56df59d11ff01f7df93cadf49a61adebf65dec65eaffa0c842b1a384b8633ac25d0f12bd7b614f86a77642ab6426418750f2b0b86bab2a8080ffff3eff248080ff018080808080ff01808080ffffa032dbe6d545f24635c7871ea53c623c358d7cea8f5e27a983ba6e5c0bf35fa243ffa08c4aebb18e8ce08405083c3d90a29f30239865142e2dcbca5393f40df9e3821dff0180ff01ffff80808032dbe6d545f24635c7871ea53c623c358d7cea8f5e27a983ba6e5c0bf35fa243aa064e96a86637d8f5ebe153dc8645d29f43bee762d5ec10d06c8617fa60b8c50000000000000001ff02ffff01ff02ffff01ff02ffff03ffff18ff2fff3480ffff01ff04ffff04ff20ffff04ff2fff808080ffff04ffff02ff3effff04ff02ffff04ff05ffff04ffff02ff2affff04ff02ffff04ff27ffff04ffff02ffff03ff77ffff01ff02ff36ffff04ff02ffff04ff09ffff04ff57ffff04ffff02ff2effff04ff02ffff04ff05ff80808080ff808080808080ffff011d80ff0180ffff04ffff02ffff03ff77ffff0181b7ffff015780ff0180ff808080808080ffff04ff77ff808080808080ffff02ff3affff04ff02ffff04ff05ffff04ffff02ff0bff5f80ffff01ff8080808080808080ffff01ff088080ff0180ffff04ffff01ffffffff4947ff0233ffff0401ff0102ffffff20ff02ffff03ff05ffff01ff02ff32ffff04ff02ffff04ff0dffff04ffff0bff3cffff0bff34ff2480ffff0bff3cffff0bff3cffff0bff34ff2c80ff0980ffff0bff3cff0bffff0bff34ff8080808080ff8080808080ffff010b80ff0180ffff02ffff03ffff22ffff09ffff0dff0580ff2280ffff09ffff0dff0b80ff2280ffff15ff17ffff0181ff8080ffff01ff0bff05ff0bff1780ffff01ff088080ff0180ff02ffff03ff0bffff01ff02ffff03ffff02ff26ffff04ff02ffff04ff13ff80808080ffff01ff02ffff03ffff20ff1780ffff01ff02ffff03ffff09ff81b3ffff01818f80ffff01ff02ff3affff04ff02ffff04ff05ffff04ff1bffff04ff34ff808080808080ffff01ff04ffff04ff23ffff04ffff02ff36ffff04ff02ffff04ff09ffff04ff53ffff04ffff02ff2effff04ff02ffff04ff05ff80808080ff808080808080ff738080ffff02ff3affff04ff02ffff04ff05ffff04ff1bffff04ff34ff8080808080808080ff0180ffff01ff088080ff0180ffff01ff04ff13ffff02ff3affff04ff02ffff04ff05ffff04ff1bffff04ff17ff8080808080808080ff0180ffff01ff02ffff03ff17ff80ffff01ff088080ff018080ff0180ffffff02ffff03ffff09ff09ff3880ffff01ff02ffff03ffff18ff2dffff010180ffff01ff0101ff8080ff0180ff8080ff0180ff0bff3cffff0bff34ff2880ffff0bff3cffff0bff3cffff0bff34ff2c80ff0580ffff0bff3cffff02ff32ffff04ff02ffff04ff07ffff04ffff0bff34ff3480ff8080808080ffff0bff34ff8080808080ffff02ffff03ffff07ff0580ffff01ff0bffff0102ffff02ff2effff04ff02ffff04ff09ff80808080ffff02ff2effff04ff02ffff04ff0dff8080808080ffff01ff0bffff0101ff058080ff0180ff02ffff03ffff21ff17ffff09ff0bff158080ffff01ff04ff30ffff04ff0bff808080ffff01ff088080ff0180ff018080ffff04ffff01ffa07faa3253bfddd1e0decb0906b2dc6247bbc4cf608f58345d173adb63e8b47c9fffa0a14daf55d41ced6419bcd011fbc1f74ab9567fe55340d88435aa6493d628fa47a0eff07522495060c066f66f32acc2a77e3a3e737aca8baea4d1a64ea4cdc13da9ffff04ffff01ff02ffff01ff02ffff01ff02ff3effff04ff02ffff04ff05ffff04ffff02ff2fff5f80ffff04ff80ffff04ffff04ffff04ff0bffff04ff17ff808080ffff01ff808080ffff01ff8080808080808080ffff04ffff01ffffff0233ff04ff0101ffff02ff02ffff03ff05ffff01ff02ff1affff04ff02ffff04ff0dffff04ffff0bff12ffff0bff2cff1480ffff0bff12ffff0bff12ffff0bff2cff3c80ff0980ffff0bff12ff0bffff0bff2cff8080808080ff8080808080ffff010b80ff0180ffff0bff12ffff0bff2cff1080ffff0bff12ffff0bff12ffff0bff2cff3c80ff0580ffff0bff12ffff02ff1affff04ff02ffff04ff07ffff04ffff0bff2cff2c80ff8080808080ffff0bff2cff8080808080ffff02ffff03ffff07ff0580ffff01ff0bffff0102ffff02ff2effff04ff02ffff04ff09ff80808080ffff02ff2effff04ff02ffff04ff0dff8080808080ffff01ff0bffff0101ff058080ff0180ff02ffff03ff0bffff01ff02ffff03ffff09ff23ff1880ffff01ff02ffff03ffff18ff81b3ff2c80ffff01ff02ffff03ffff20ff1780ffff01ff02ff3effff04ff02ffff04ff05ffff04ff1bffff04ff33ffff04ff2fffff04ff5fff8080808080808080ffff01ff088080ff0180ffff01ff04ff13ffff02ff3effff04ff02ffff04ff05ffff04ff1bffff04ff17ffff04ff2fffff04ff5fff80808080808080808080ff0180ffff01ff02ffff03ffff09ff23ffff0181e880ffff01ff02ff3effff04ff02ffff04ff05ffff04ff1bffff04ff17ffff04ffff02ffff03ffff22ffff09ffff02ff2effff04ff02ffff04ff53ff80808080ff82014f80ffff20ff5f8080ffff01ff02ff53ffff04ff818fffff04ff82014fffff04ff81b3ff8080808080ffff01ff088080ff0180ffff04ff2cff8080808080808080ffff01ff04ff13ffff02ff3effff04ff02ffff04ff05ffff04ff1bffff04ff17ffff04ff2fffff04ff5fff80808080808080808080ff018080ff0180ffff01ff04ffff04ff18ffff04ffff02ff16ffff04ff02ffff04ff05ffff04ff27ffff04ffff0bff2cff82014f80ffff04ffff02ff2effff04ff02ffff04ff818fff80808080ffff04ffff0bff2cff0580ff8080808080808080ff378080ff81af8080ff0180ff018080ffff04ffff01a0a04d9f57764f54a43e4030befb4d80026e870519aaa66334aef8304f5d0393c2ffff04ffff01ffa06661ea6604b491118b0f49c932c0f0de2ad815a57b54b6ec8fdbd1b408ae7e2780ffff04ffff01a057bfd1cb0adda3d94315053fda723f2028320faa8338225d99f629e3d46d43a9ffff04ffff01ff02ffff01ff02ffff01ff02ffff03ff0bffff01ff02ffff03ffff09ff05ffff1dff0bffff1effff0bff0bffff02ff06ffff04ff02ffff04ff17ff8080808080808080ffff01ff02ff17ff2f80ffff01ff088080ff0180ffff01ff04ffff04ff04ffff04ff05ffff04ffff02ff06ffff04ff02ffff04ff17ff80808080ff80808080ffff02ff17ff2f808080ff0180ffff04ffff01ff32ff02ffff03ffff07ff0580ffff01ff0bffff0102ffff02ff06ffff04ff02ffff04ff09ff80808080ffff02ff06ffff04ff02ffff04ff0dff8080808080ffff01ff0bffff0101ff058080ff0180ff018080ffff04ffff01b0a132fae32c98cbb7d8f5814c49ee3f0ba6ec2172c5e5f6900655a65cd2157a06a1c6eb89c68c8d2cdcee9506c2217978ff018080ff018080808080ff01808080ffffa0a14daf55d41ced6419bcd011fbc1f74ab9567fe55340d88435aa6493d628fa47ffa01804338c97f989c78d88716206c0f27315f3eb7d59417ab2eacee20f0a7ff60bff0180ff01ffffff80ffff02ffff01ff02ffff01ff02ffff03ff5fffff01ff02ff3affff04ff02ffff04ff0bffff04ff17ffff04ff2fffff04ff5fffff04ff81bfffff04ff82017fffff04ff8202ffffff04ffff02ff05ff8205ff80ff8080808080808080808080ffff01ff04ffff04ff10ffff01ff81ff8080ffff02ff05ff8205ff808080ff0180ffff04ffff01ffffff49ff3f02ff04ff0101ffff02ffff02ffff03ff05ffff01ff02ff2affff04ff02ffff04ff0dffff04ffff0bff12ffff0bff2cff1480ffff0bff12ffff0bff12ffff0bff2cff3c80ff0980ffff0bff12ff0bffff0bff2cff8080808080ff8080808080ffff010b80ff0180ff02ffff03ff05ffff01ff02ffff03ffff02ff3effff04ff02ffff04ff82011fffff04ff27ffff04ff4fff808080808080ffff01ff02ff3affff04ff02ffff04ff0dffff04ff1bffff04ff37ffff04ff6fffff04ff81dfffff04ff8201bfffff04ff82037fffff04ffff04ffff04ff28ffff04ffff0bffff02ff26ffff04ff02ffff04ff11ffff04ffff02ff26ffff04ff02ffff04ff13ffff04ff82027fffff04ffff02ff36ffff04ff02ffff04ff82013fff80808080ffff04ffff02ff36ffff04ff02ffff04ff819fff80808080ffff04ffff02ff36ffff04ff02ffff04ff13ff80808080ff8080808080808080ffff04ffff02ff36ffff04ff02ffff04ff09ff80808080ff808080808080ffff012480ff808080ff8202ff80ff8080808080808080808080ffff01ff088080ff0180ffff018202ff80ff0180ffffff0bff12ffff0bff2cff3880ffff0bff12ffff0bff12ffff0bff2cff3c80ff0580ffff0bff12ffff02ff2affff04ff02ffff04ff07ffff04ffff0bff2cff2c80ff8080808080ffff0bff2cff8080808080ff02ffff03ffff07ff0580ffff01ff0bffff0102ffff02ff36ffff04ff02ffff04ff09ff80808080ffff02ff36ffff04ff02ffff04ff0dff8080808080ffff01ff0bffff0101ff058080ff0180ffff02ffff03ff1bffff01ff02ff2effff04ff02ffff04ffff02ffff03ffff18ffff0101ff1380ffff01ff0bffff0102ff2bff0580ffff01ff0bffff0102ff05ff2b8080ff0180ffff04ffff04ffff17ff13ffff0181ff80ff3b80ff8080808080ffff010580ff0180ff02ffff03ff17ffff01ff02ffff03ffff09ff05ffff02ff2effff04ff02ffff04ff13ffff04ff27ff808080808080ffff01ff02ff3effff04ff02ffff04ff05ffff04ff1bffff04ff37ff808080808080ffff01ff088080ff0180ffff01ff010180ff0180ff018080ffff04ffff01ff01ffff3fffa0bd7aa54c5f93ef1738439aa60b471ce2aa4c62fb18a7943aa10061f00dbdb83680ffff81e8ff0bffffffffa08e54f5066aa7999fc1561a56df59d11ff01f7df93cadf49a61adebf65dec65ea80ffa057bfd1cb0adda3d94315053fda723f2028320faa8338225d99f629e3d46d43a980ff808080ffff33ffa0ca77e42ac3b3375edc54af271f21d075afd02d72969cababeec63e22f7ab10deff01ffffa0a14daf55d41ced6419bcd011fbc1f74ab9567fe55340d88435aa6493d628fa47ffa08e54f5066aa7999fc1561a56df59d11ff01f7df93cadf49a61adebf65dec65eaffa0ca77e42ac3b3375edc54af271f21d075afd02d72969cababeec63e22f7ab10de808080ffff04ffff01ffffa07faa3253bfddd1e0decb0906b2dc6247bbc4cf608f58345d173adb63e8b47c9fffa07acfcbd1ed73bfe2b698508f4ea5ed353c60ace154360272ce91f9ab0c8423c3a0eff07522495060c066f66f32acc2a77e3a3e737aca8baea4d1a64ea4cdc13da980ffff04ffff01ffa0a04d9f57764f54a43e4030befb4d80026e870519aaa66334aef8304f5d0393c280ffff04ffff01ffffa07f3e180acdf046f955d3440bb3a16dfd6f5a46c809cee98e7514127327b1cab58080ff018080808080ffff80ff80ff80ff80ff8080808080a18f4f7f0ac07240de1477a4147ca1bf7afd88808fd88aabb0296ddcffd6cd3cee16696c5fad7fed5fa67699a4ec554717b58e15c12a8fcebddc70c52a4cee4c98b7210cfcb5eb2a1d8f75f2575c421474e767efef39e652c0d2ef14f5f433b8",  # noqa
        "taker": [
            {
                "store_id": "7acfcbd1ed73bfe2b698508f4ea5ed353c60ace154360272ce91f9ab0c8423c3",
                "inclusions": [{"key": "10", "value": "0210"}],
            }
        ],
        "maker": [
            {
                "store_id": "a14daf55d41ced6419bcd011fbc1f74ab9567fe55340d88435aa6493d628fa47",
                "proofs": [
                    {
                        "key": "10",
                        "value": "0110",
                        "node_hash": "de4ec93c032f5117d8af076dfc86faa5987a6c0b1d52ffc9cf0dfa43989d8c58",
                        "layers": [
                            {
                                "other_hash_side": "left",
                                "other_hash": "1c8ab812b97f5a9da0ba4be2380104810fe5c8022efe9b9e2c9d188fc3537434",
                                "combined_hash": "d340000b3a6717a5a8d42b24516ff69430235c771f8a527554b357b7f03c6de0",
                            },
                            {
                                "other_hash_side": "right",
                                "other_hash": "54e8b4cac761778f396840b343c0f1cb0e1fd0c9927d48d2f0d09a7a6f225126",
                                "combined_hash": "7676004a15439e4e8345d0f9f3a15500805b3447285904b7bcd7d14e27381d2e",
                            },
                            {
                                "other_hash_side": "right",
                                "other_hash": "6a37ca2d9a37a50f2d53387c3cf31395c72d75b1aacfa4402c32dc6d354542b4",
                                "combined_hash": "b1dc97f797a32631483c11d33b4759f5b498b512b7436286d1dc00bb1024b7e2",
                            },
                            {
                                "other_hash_side": "right",
                                "other_hash": "bcff6f16886339a196a2f6c842ad6d350a8579d123eb8602a0a85965ba25d671",
                                "combined_hash": "8e54f5066aa7999fc1561a56df59d11ff01f7df93cadf49a61adebf65dec65ea",
                            },
                        ],
                    }
                ],
            }
        ],
    },
    maker_inclusions=[{"key": b"\x10".hex(), "value": b"\x01\x10".hex()}],
    taker_inclusions=[{"key": b"\x10".hex(), "value": b"\x02\x10".hex()}],
    trade_id="ecc205b2ffe49b87b2f385f595a395ab13cf0e0627e028a1222a0b4d255bdc18",
    maker_root_history=[
        bytes32.from_hexstr("6661ea6604b491118b0f49c932c0f0de2ad815a57b54b6ec8fdbd1b408ae7e27"),
        bytes32.from_hexstr("8e54f5066aa7999fc1561a56df59d11ff01f7df93cadf49a61adebf65dec65ea"),
    ],
    taker_root_history=[
        bytes32.from_hexstr("42f08ebc0578f2cec7a9ad1c3038e74e0f30eba5c2f4cb1ee1c8fdb682c19dbb"),
        bytes32.from_hexstr("eeb63ac765065d2ee161e1c059c8188ef809e1c3ed8739bad5bfee2c2ee1c742"),
    ],
)


make_one_take_one_same_values_reference = MakeAndTakeReference(
    entries_to_insert=10,
    make_offer_response={
        "trade_id": "d2bebdb0ee1fdd4a38f7c8c5a25bf6839794268f955e469818998ad5dad92d4d",
        "offer": "00000003000000000000000000000000000000000000000000000000000000000000000052eba05592a7cbe77b4b1552cacec440b20d523d08a6be917c9213dc34f3033a0000000000000000ff02ffff01ff02ffff01ff02ffff03ffff18ff2fff3480ffff01ff04ffff04ff20ffff04ff2fff808080ffff04ffff02ff3effff04ff02ffff04ff05ffff04ffff02ff2affff04ff02ffff04ff27ffff04ffff02ffff03ff77ffff01ff02ff36ffff04ff02ffff04ff09ffff04ff57ffff04ffff02ff2effff04ff02ffff04ff05ff80808080ff808080808080ffff011d80ff0180ffff04ffff02ffff03ff77ffff0181b7ffff015780ff0180ff808080808080ffff04ff77ff808080808080ffff02ff3affff04ff02ffff04ff05ffff04ffff02ff0bff5f80ffff01ff8080808080808080ffff01ff088080ff0180ffff04ffff01ffffffff4947ff0233ffff0401ff0102ffffff20ff02ffff03ff05ffff01ff02ff32ffff04ff02ffff04ff0dffff04ffff0bff3cffff0bff34ff2480ffff0bff3cffff0bff3cffff0bff34ff2c80ff0980ffff0bff3cff0bffff0bff34ff8080808080ff8080808080ffff010b80ff0180ffff02ffff03ffff22ffff09ffff0dff0580ff2280ffff09ffff0dff0b80ff2280ffff15ff17ffff0181ff8080ffff01ff0bff05ff0bff1780ffff01ff088080ff0180ff02ffff03ff0bffff01ff02ffff03ffff02ff26ffff04ff02ffff04ff13ff80808080ffff01ff02ffff03ffff20ff1780ffff01ff02ffff03ffff09ff81b3ffff01818f80ffff01ff02ff3affff04ff02ffff04ff05ffff04ff1bffff04ff34ff808080808080ffff01ff04ffff04ff23ffff04ffff02ff36ffff04ff02ffff04ff09ffff04ff53ffff04ffff02ff2effff04ff02ffff04ff05ff80808080ff808080808080ff738080ffff02ff3affff04ff02ffff04ff05ffff04ff1bffff04ff34ff8080808080808080ff0180ffff01ff088080ff0180ffff01ff04ff13ffff02ff3affff04ff02ffff04ff05ffff04ff1bffff04ff17ff8080808080808080ff0180ffff01ff02ffff03ff17ff80ffff01ff088080ff018080ff0180ffffff02ffff03ffff09ff09ff3880ffff01ff02ffff03ffff18ff2dffff010180ffff01ff0101ff8080ff0180ff8080ff0180ff0bff3cffff0bff34ff2880ffff0bff3cffff0bff3cffff0bff34ff2c80ff0580ffff0bff3cffff02ff32ffff04ff02ffff04ff07ffff04ffff0bff34ff3480ff8080808080ffff0bff34ff8080808080ffff02ffff03ffff07ff0580ffff01ff0bffff0102ffff02ff2effff04ff02ffff04ff09ff80808080ffff02ff2effff04ff02ffff04ff0dff8080808080ffff01ff0bffff0101ff058080ff0180ff02ffff03ffff21ff17ffff09ff0bff158080ffff01ff04ff30ffff04ff0bff808080ffff01ff088080ff0180ff018080ffff04ffff01ffa07faa3253bfddd1e0decb0906b2dc6247bbc4cf608f58345d173adb63e8b47c9fffa07acfcbd1ed73bfe2b698508f4ea5ed353c60ace154360272ce91f9ab0c8423c3a0eff07522495060c066f66f32acc2a77e3a3e737aca8baea4d1a64ea4cdc13da9ffff04ffff01ff02ffff01ff02ffff01ff02ff3effff04ff02ffff04ff05ffff04ffff02ff2fff5f80ffff04ff80ffff04ffff04ffff04ff0bffff04ff17ff808080ffff01ff808080ffff01ff8080808080808080ffff04ffff01ffffff0233ff04ff0101ffff02ff02ffff03ff05ffff01ff02ff1affff04ff02ffff04ff0dffff04ffff0bff12ffff0bff2cff1480ffff0bff12ffff0bff12ffff0bff2cff3c80ff0980ffff0bff12ff0bffff0bff2cff8080808080ff8080808080ffff010b80ff0180ffff0bff12ffff0bff2cff1080ffff0bff12ffff0bff12ffff0bff2cff3c80ff0580ffff0bff12ffff02ff1affff04ff02ffff04ff07ffff04ffff0bff2cff2c80ff8080808080ffff0bff2cff8080808080ffff02ffff03ffff07ff0580ffff01ff0bffff0102ffff02ff2effff04ff02ffff04ff09ff80808080ffff02ff2effff04ff02ffff04ff0dff8080808080ffff01ff0bffff0101ff058080ff0180ff02ffff03ff0bffff01ff02ffff03ffff09ff23ff1880ffff01ff02ffff03ffff18ff81b3ff2c80ffff01ff02ffff03ffff20ff1780ffff01ff02ff3effff04ff02ffff04ff05ffff04ff1bffff04ff33ffff04ff2fffff04ff5fff8080808080808080ffff01ff088080ff0180ffff01ff04ff13ffff02ff3effff04ff02ffff04ff05ffff04ff1bffff04ff17ffff04ff2fffff04ff5fff80808080808080808080ff0180ffff01ff02ffff03ffff09ff23ffff0181e880ffff01ff02ff3effff04ff02ffff04ff05ffff04ff1bffff04ff17ffff04ffff02ffff03ffff22ffff09ffff02ff2effff04ff02ffff04ff53ff80808080ff82014f80ffff20ff5f8080ffff01ff02ff53ffff04ff818fffff04ff82014fffff04ff81b3ff8080808080ffff01ff088080ff0180ffff04ff2cff8080808080808080ffff01ff04ff13ffff02ff3effff04ff02ffff04ff05ffff04ff1bffff04ff17ffff04ff2fffff04ff5fff80808080808080808080ff018080ff0180ffff01ff04ffff04ff18ffff04ffff02ff16ffff04ff02ffff04ff05ffff04ff27ffff04ffff0bff2cff82014f80ffff04ffff02ff2effff04ff02ffff04ff818fff80808080ffff04ffff0bff2cff0580ff8080808080808080ff378080ff81af8080ff0180ff018080ffff04ffff01a0a04d9f57764f54a43e4030befb4d80026e870519aaa66334aef8304f5d0393c2ffff04ffff01ffa042f08ebc0578f2cec7a9ad1c3038e74e0f30eba5c2f4cb1ee1c8fdb682c19dbb80ffff04ffff01a057bfd1cb0adda3d94315053fda723f2028320faa8338225d99f629e3d46d43a9ffff04ffff01ff02ffff01ff02ff0affff04ff02ffff04ff03ff80808080ffff04ffff01ffff333effff02ffff03ff05ffff01ff04ffff04ff0cffff04ffff02ff1effff04ff02ffff04ff09ff80808080ff808080ffff02ff16ffff04ff02ffff04ff19ffff04ffff02ff0affff04ff02ffff04ff0dff80808080ff808080808080ff8080ff0180ffff02ffff03ff05ffff01ff02ffff03ffff15ff29ff8080ffff01ff04ffff04ff08ff0980ffff02ff16ffff04ff02ffff04ff0dffff04ff0bff808080808080ffff01ff088080ff0180ffff010b80ff0180ff02ffff03ffff07ff0580ffff01ff0bffff0102ffff02ff1effff04ff02ffff04ff09ff80808080ffff02ff1effff04ff02ffff04ff0dff8080808080ffff01ff0bffff0101ff058080ff0180ff018080ff018080808080ff01808080ffffa00000000000000000000000000000000000000000000000000000000000000000ffffa00000000000000000000000000000000000000000000000000000000000000000ff01ff80808080ca2e21c90d263e63b73d449a3f8d57b9458846f7af27d9a61a515395fa14071ed15ec60900d04972f30df7bde60487bd63d17889f405398376809fc975e3177c0000000000000001ff02ffff01ff02ffff01ff02ffff03ffff18ff2fff3480ffff01ff04ffff04ff20ffff04ff2fff808080ffff04ffff02ff3effff04ff02ffff04ff05ffff04ffff02ff2affff04ff02ffff04ff27ffff04ffff02ffff03ff77ffff01ff02ff36ffff04ff02ffff04ff09ffff04ff57ffff04ffff02ff2effff04ff02ffff04ff05ff80808080ff808080808080ffff011d80ff0180ffff04ffff02ffff03ff77ffff0181b7ffff015780ff0180ff808080808080ffff04ff77ff808080808080ffff02ff3affff04ff02ffff04ff05ffff04ffff02ff0bff5f80ffff01ff8080808080808080ffff01ff088080ff0180ffff04ffff01ffffffff4947ff0233ffff0401ff0102ffffff20ff02ffff03ff05ffff01ff02ff32ffff04ff02ffff04ff0dffff04ffff0bff3cffff0bff34ff2480ffff0bff3cffff0bff3cffff0bff34ff2c80ff0980ffff0bff3cff0bffff0bff34ff8080808080ff8080808080ffff010b80ff0180ffff02ffff03ffff22ffff09ffff0dff0580ff2280ffff09ffff0dff0b80ff2280ffff15ff17ffff0181ff8080ffff01ff0bff05ff0bff1780ffff01ff088080ff0180ff02ffff03ff0bffff01ff02ffff03ffff02ff26ffff04ff02ffff04ff13ff80808080ffff01ff02ffff03ffff20ff1780ffff01ff02ffff03ffff09ff81b3ffff01818f80ffff01ff02ff3affff04ff02ffff04ff05ffff04ff1bffff04ff34ff808080808080ffff01ff04ffff04ff23ffff04ffff02ff36ffff04ff02ffff04ff09ffff04ff53ffff04ffff02ff2effff04ff02ffff04ff05ff80808080ff808080808080ff738080ffff02ff3affff04ff02ffff04ff05ffff04ff1bffff04ff34ff8080808080808080ff0180ffff01ff088080ff0180ffff01ff04ff13ffff02ff3affff04ff02ffff04ff05ffff04ff1bffff04ff17ff8080808080808080ff0180ffff01ff02ffff03ff17ff80ffff01ff088080ff018080ff0180ffffff02ffff03ffff09ff09ff3880ffff01ff02ffff03ffff18ff2dffff010180ffff01ff0101ff8080ff0180ff8080ff0180ff0bff3cffff0bff34ff2880ffff0bff3cffff0bff3cffff0bff34ff2c80ff0580ffff0bff3cffff02ff32ffff04ff02ffff04ff07ffff04ffff0bff34ff3480ff8080808080ffff0bff34ff8080808080ffff02ffff03ffff07ff0580ffff01ff0bffff0102ffff02ff2effff04ff02ffff04ff09ff80808080ffff02ff2effff04ff02ffff04ff0dff8080808080ffff01ff0bffff0101ff058080ff0180ff02ffff03ffff21ff17ffff09ff0bff158080ffff01ff04ff30ffff04ff0bff808080ffff01ff088080ff0180ff018080ffff04ffff01ffa07faa3253bfddd1e0decb0906b2dc6247bbc4cf608f58345d173adb63e8b47c9fffa0a14daf55d41ced6419bcd011fbc1f74ab9567fe55340d88435aa6493d628fa47a0eff07522495060c066f66f32acc2a77e3a3e737aca8baea4d1a64ea4cdc13da9ffff04ffff01ff02ffff01ff02ffff01ff02ff3effff04ff02ffff04ff05ffff04ffff02ff2fff5f80ffff04ff80ffff04ffff04ffff04ff0bffff04ff17ff808080ffff01ff808080ffff01ff8080808080808080ffff04ffff01ffffff0233ff04ff0101ffff02ff02ffff03ff05ffff01ff02ff1affff04ff02ffff04ff0dffff04ffff0bff12ffff0bff2cff1480ffff0bff12ffff0bff12ffff0bff2cff3c80ff0980ffff0bff12ff0bffff0bff2cff8080808080ff8080808080ffff010b80ff0180ffff0bff12ffff0bff2cff1080ffff0bff12ffff0bff12ffff0bff2cff3c80ff0580ffff0bff12ffff02ff1affff04ff02ffff04ff07ffff04ffff0bff2cff2c80ff8080808080ffff0bff2cff8080808080ffff02ffff03ffff07ff0580ffff01ff0bffff0102ffff02ff2effff04ff02ffff04ff09ff80808080ffff02ff2effff04ff02ffff04ff0dff8080808080ffff01ff0bffff0101ff058080ff0180ff02ffff03ff0bffff01ff02ffff03ffff09ff23ff1880ffff01ff02ffff03ffff18ff81b3ff2c80ffff01ff02ffff03ffff20ff1780ffff01ff02ff3effff04ff02ffff04ff05ffff04ff1bffff04ff33ffff04ff2fffff04ff5fff8080808080808080ffff01ff088080ff0180ffff01ff04ff13ffff02ff3effff04ff02ffff04ff05ffff04ff1bffff04ff17ffff04ff2fffff04ff5fff80808080808080808080ff0180ffff01ff02ffff03ffff09ff23ffff0181e880ffff01ff02ff3effff04ff02ffff04ff05ffff04ff1bffff04ff17ffff04ffff02ffff03ffff22ffff09ffff02ff2effff04ff02ffff04ff53ff80808080ff82014f80ffff20ff5f8080ffff01ff02ff53ffff04ff818fffff04ff82014fffff04ff81b3ff8080808080ffff01ff088080ff0180ffff04ff2cff8080808080808080ffff01ff04ff13ffff02ff3effff04ff02ffff04ff05ffff04ff1bffff04ff17ffff04ff2fffff04ff5fff80808080808080808080ff018080ff0180ffff01ff04ffff04ff18ffff04ffff02ff16ffff04ff02ffff04ff05ffff04ff27ffff04ffff0bff2cff82014f80ffff04ffff02ff2effff04ff02ffff04ff818fff80808080ffff04ffff0bff2cff0580ff8080808080808080ff378080ff81af8080ff0180ff018080ffff04ffff01a0a04d9f57764f54a43e4030befb4d80026e870519aaa66334aef8304f5d0393c2ffff04ffff01ffa01d1eb374688e3033cbce2514e4fded10ceffe068e663718b8a20716a65019f9180ffff04ffff01a057bfd1cb0adda3d94315053fda723f2028320faa8338225d99f629e3d46d43a9ffff04ffff01ff01ffff33ffa0c842b1a384b8633ac25d0f12bd7b614f86a77642ab6426418750f2b0b86bab2aff01ffffa0a14daf55d41ced6419bcd011fbc1f74ab9567fe55340d88435aa6493d628fa47ffa01d1eb374688e3033cbce2514e4fded10ceffe068e663718b8a20716a65019f91ffa0c842b1a384b8633ac25d0f12bd7b614f86a77642ab6426418750f2b0b86bab2a8080ffff3eff248080ff018080808080ff01808080ffffa032dbe6d545f24635c7871ea53c623c358d7cea8f5e27a983ba6e5c0bf35fa243ffa08c4aebb18e8ce08405083c3d90a29f30239865142e2dcbca5393f40df9e3821dff0180ff01ffff80808032dbe6d545f24635c7871ea53c623c358d7cea8f5e27a983ba6e5c0bf35fa243aa064e96a86637d8f5ebe153dc8645d29f43bee762d5ec10d06c8617fa60b8c50000000000000001ff02ffff01ff02ffff01ff02ffff03ffff18ff2fff3480ffff01ff04ffff04ff20ffff04ff2fff808080ffff04ffff02ff3effff04ff02ffff04ff05ffff04ffff02ff2affff04ff02ffff04ff27ffff04ffff02ffff03ff77ffff01ff02ff36ffff04ff02ffff04ff09ffff04ff57ffff04ffff02ff2effff04ff02ffff04ff05ff80808080ff808080808080ffff011d80ff0180ffff04ffff02ffff03ff77ffff0181b7ffff015780ff0180ff808080808080ffff04ff77ff808080808080ffff02ff3affff04ff02ffff04ff05ffff04ffff02ff0bff5f80ffff01ff8080808080808080ffff01ff088080ff0180ffff04ffff01ffffffff4947ff0233ffff0401ff0102ffffff20ff02ffff03ff05ffff01ff02ff32ffff04ff02ffff04ff0dffff04ffff0bff3cffff0bff34ff2480ffff0bff3cffff0bff3cffff0bff34ff2c80ff0980ffff0bff3cff0bffff0bff34ff8080808080ff8080808080ffff010b80ff0180ffff02ffff03ffff22ffff09ffff0dff0580ff2280ffff09ffff0dff0b80ff2280ffff15ff17ffff0181ff8080ffff01ff0bff05ff0bff1780ffff01ff088080ff0180ff02ffff03ff0bffff01ff02ffff03ffff02ff26ffff04ff02ffff04ff13ff80808080ffff01ff02ffff03ffff20ff1780ffff01ff02ffff03ffff09ff81b3ffff01818f80ffff01ff02ff3affff04ff02ffff04ff05ffff04ff1bffff04ff34ff808080808080ffff01ff04ffff04ff23ffff04ffff02ff36ffff04ff02ffff04ff09ffff04ff53ffff04ffff02ff2effff04ff02ffff04ff05ff80808080ff808080808080ff738080ffff02ff3affff04ff02ffff04ff05ffff04ff1bffff04ff34ff8080808080808080ff0180ffff01ff088080ff0180ffff01ff04ff13ffff02ff3affff04ff02ffff04ff05ffff04ff1bffff04ff17ff8080808080808080ff0180ffff01ff02ffff03ff17ff80ffff01ff088080ff018080ff0180ffffff02ffff03ffff09ff09ff3880ffff01ff02ffff03ffff18ff2dffff010180ffff01ff0101ff8080ff0180ff8080ff0180ff0bff3cffff0bff34ff2880ffff0bff3cffff0bff3cffff0bff34ff2c80ff0580ffff0bff3cffff02ff32ffff04ff02ffff04ff07ffff04ffff0bff34ff3480ff8080808080ffff0bff34ff8080808080ffff02ffff03ffff07ff0580ffff01ff0bffff0102ffff02ff2effff04ff02ffff04ff09ff80808080ffff02ff2effff04ff02ffff04ff0dff8080808080ffff01ff0bffff0101ff058080ff0180ff02ffff03ffff21ff17ffff09ff0bff158080ffff01ff04ff30ffff04ff0bff808080ffff01ff088080ff0180ff018080ffff04ffff01ffa07faa3253bfddd1e0decb0906b2dc6247bbc4cf608f58345d173adb63e8b47c9fffa0a14daf55d41ced6419bcd011fbc1f74ab9567fe55340d88435aa6493d628fa47a0eff07522495060c066f66f32acc2a77e3a3e737aca8baea4d1a64ea4cdc13da9ffff04ffff01ff02ffff01ff02ffff01ff02ff3effff04ff02ffff04ff05ffff04ffff02ff2fff5f80ffff04ff80ffff04ffff04ffff04ff0bffff04ff17ff808080ffff01ff808080ffff01ff8080808080808080ffff04ffff01ffffff0233ff04ff0101ffff02ff02ffff03ff05ffff01ff02ff1affff04ff02ffff04ff0dffff04ffff0bff12ffff0bff2cff1480ffff0bff12ffff0bff12ffff0bff2cff3c80ff0980ffff0bff12ff0bffff0bff2cff8080808080ff8080808080ffff010b80ff0180ffff0bff12ffff0bff2cff1080ffff0bff12ffff0bff12ffff0bff2cff3c80ff0580ffff0bff12ffff02ff1affff04ff02ffff04ff07ffff04ffff0bff2cff2c80ff8080808080ffff0bff2cff8080808080ffff02ffff03ffff07ff0580ffff01ff0bffff0102ffff02ff2effff04ff02ffff04ff09ff80808080ffff02ff2effff04ff02ffff04ff0dff8080808080ffff01ff0bffff0101ff058080ff0180ff02ffff03ff0bffff01ff02ffff03ffff09ff23ff1880ffff01ff02ffff03ffff18ff81b3ff2c80ffff01ff02ffff03ffff20ff1780ffff01ff02ff3effff04ff02ffff04ff05ffff04ff1bffff04ff33ffff04ff2fffff04ff5fff8080808080808080ffff01ff088080ff0180ffff01ff04ff13ffff02ff3effff04ff02ffff04ff05ffff04ff1bffff04ff17ffff04ff2fffff04ff5fff80808080808080808080ff0180ffff01ff02ffff03ffff09ff23ffff0181e880ffff01ff02ff3effff04ff02ffff04ff05ffff04ff1bffff04ff17ffff04ffff02ffff03ffff22ffff09ffff02ff2effff04ff02ffff04ff53ff80808080ff82014f80ffff20ff5f8080ffff01ff02ff53ffff04ff818fffff04ff82014fffff04ff81b3ff8080808080ffff01ff088080ff0180ffff04ff2cff8080808080808080ffff01ff04ff13ffff02ff3effff04ff02ffff04ff05ffff04ff1bffff04ff17ffff04ff2fffff04ff5fff80808080808080808080ff018080ff0180ffff01ff04ffff04ff18ffff04ffff02ff16ffff04ff02ffff04ff05ffff04ff27ffff04ffff0bff2cff82014f80ffff04ffff02ff2effff04ff02ffff04ff818fff80808080ffff04ffff0bff2cff0580ff8080808080808080ff378080ff81af8080ff0180ff018080ffff04ffff01a0a04d9f57764f54a43e4030befb4d80026e870519aaa66334aef8304f5d0393c2ffff04ffff01ffa06661ea6604b491118b0f49c932c0f0de2ad815a57b54b6ec8fdbd1b408ae7e2780ffff04ffff01a057bfd1cb0adda3d94315053fda723f2028320faa8338225d99f629e3d46d43a9ffff04ffff01ff02ffff01ff02ffff01ff02ffff03ff0bffff01ff02ffff03ffff09ff05ffff1dff0bffff1effff0bff0bffff02ff06ffff04ff02ffff04ff17ff8080808080808080ffff01ff02ff17ff2f80ffff01ff088080ff0180ffff01ff04ffff04ff04ffff04ff05ffff04ffff02ff06ffff04ff02ffff04ff17ff80808080ff80808080ffff02ff17ff2f808080ff0180ffff04ffff01ff32ff02ffff03ffff07ff0580ffff01ff0bffff0102ffff02ff06ffff04ff02ffff04ff09ff80808080ffff02ff06ffff04ff02ffff04ff0dff8080808080ffff01ff0bffff0101ff058080ff0180ff018080ffff04ffff01b0a132fae32c98cbb7d8f5814c49ee3f0ba6ec2172c5e5f6900655a65cd2157a06a1c6eb89c68c8d2cdcee9506c2217978ff018080ff018080808080ff01808080ffffa0a14daf55d41ced6419bcd011fbc1f74ab9567fe55340d88435aa6493d628fa47ffa01804338c97f989c78d88716206c0f27315f3eb7d59417ab2eacee20f0a7ff60bff0180ff01ffffff80ffff02ffff01ff02ffff01ff02ffff03ff5fffff01ff02ff3affff04ff02ffff04ff0bffff04ff17ffff04ff2fffff04ff5fffff04ff81bfffff04ff82017fffff04ff8202ffffff04ffff02ff05ff8205ff80ff8080808080808080808080ffff01ff04ffff04ff10ffff01ff81ff8080ffff02ff05ff8205ff808080ff0180ffff04ffff01ffffff49ff3f02ff04ff0101ffff02ffff02ffff03ff05ffff01ff02ff2affff04ff02ffff04ff0dffff04ffff0bff12ffff0bff2cff1480ffff0bff12ffff0bff12ffff0bff2cff3c80ff0980ffff0bff12ff0bffff0bff2cff8080808080ff8080808080ffff010b80ff0180ff02ffff03ff05ffff01ff02ffff03ffff02ff3effff04ff02ffff04ff82011fffff04ff27ffff04ff4fff808080808080ffff01ff02ff3affff04ff02ffff04ff0dffff04ff1bffff04ff37ffff04ff6fffff04ff81dfffff04ff8201bfffff04ff82037fffff04ffff04ffff04ff28ffff04ffff0bffff02ff26ffff04ff02ffff04ff11ffff04ffff02ff26ffff04ff02ffff04ff13ffff04ff82027fffff04ffff02ff36ffff04ff02ffff04ff82013fff80808080ffff04ffff02ff36ffff04ff02ffff04ff819fff80808080ffff04ffff02ff36ffff04ff02ffff04ff13ff80808080ff8080808080808080ffff04ffff02ff36ffff04ff02ffff04ff09ff80808080ff808080808080ffff012480ff808080ff8202ff80ff8080808080808080808080ffff01ff088080ff0180ffff018202ff80ff0180ffffff0bff12ffff0bff2cff3880ffff0bff12ffff0bff12ffff0bff2cff3c80ff0580ffff0bff12ffff02ff2affff04ff02ffff04ff07ffff04ffff0bff2cff2c80ff8080808080ffff0bff2cff8080808080ff02ffff03ffff07ff0580ffff01ff0bffff0102ffff02ff36ffff04ff02ffff04ff09ff80808080ffff02ff36ffff04ff02ffff04ff0dff8080808080ffff01ff0bffff0101ff058080ff0180ffff02ffff03ff1bffff01ff02ff2effff04ff02ffff04ffff02ffff03ffff18ffff0101ff1380ffff01ff0bffff0102ff2bff0580ffff01ff0bffff0102ff05ff2b8080ff0180ffff04ffff04ffff17ff13ffff0181ff80ff3b80ff8080808080ffff010580ff0180ff02ffff03ff17ffff01ff02ffff03ffff09ff05ffff02ff2effff04ff02ffff04ff13ffff04ff27ff808080808080ffff01ff02ff3effff04ff02ffff04ff05ffff04ff1bffff04ff37ff808080808080ffff01ff088080ff0180ffff01ff010180ff0180ff018080ffff04ffff01ff01ffff3fffa09502844b542b20256008242b5676246b765d0e4c82714466a1140489e07bf0e880ffff81e8ff0bffffffffa01d1eb374688e3033cbce2514e4fded10ceffe068e663718b8a20716a65019f9180ffa057bfd1cb0adda3d94315053fda723f2028320faa8338225d99f629e3d46d43a980ff808080ffff33ffa0352ef238e8561d0bfc8f754683b4d23ef9f40f7c4b574e333bb52ec81aa0b868ff01ffffa0a14daf55d41ced6419bcd011fbc1f74ab9567fe55340d88435aa6493d628fa47ffa01d1eb374688e3033cbce2514e4fded10ceffe068e663718b8a20716a65019f91ffa0352ef238e8561d0bfc8f754683b4d23ef9f40f7c4b574e333bb52ec81aa0b868808080ffff04ffff01ffffa07faa3253bfddd1e0decb0906b2dc6247bbc4cf608f58345d173adb63e8b47c9fffa07acfcbd1ed73bfe2b698508f4ea5ed353c60ace154360272ce91f9ab0c8423c3a0eff07522495060c066f66f32acc2a77e3a3e737aca8baea4d1a64ea4cdc13da980ffff04ffff01ffa0a04d9f57764f54a43e4030befb4d80026e870519aaa66334aef8304f5d0393c280ffff04ffff01ffffa06cae87c81f9edf8516076a9eb56a354ced636998a9f40b278c7bfddfb655df568080ff018080808080ffff80ff80ff80ff80ff8080808080877a8d3055ad9746e85b725221c78616af1a7b223a32be868d7b9135fbb4da0379307fa3073a958782d5db985425974a125117ae957b9074c0ee548bd4dfdd7ed19cbe9974a838383b51e19060ab6c2a7a83f676346125a288a6b6519e7aa148",  # noqa
        "taker": [
            {
                "store_id": "7acfcbd1ed73bfe2b698508f4ea5ed353c60ace154360272ce91f9ab0c8423c3",
                "inclusions": [{"key": "10", "value": "0510"}],
            }
        ],
        "maker": [
            {
                "store_id": "a14daf55d41ced6419bcd011fbc1f74ab9567fe55340d88435aa6493d628fa47",
                "proofs": [
                    {
                        "key": "10",
                        "value": "0510",
                        "node_hash": "6cae87c81f9edf8516076a9eb56a354ced636998a9f40b278c7bfddfb655df56",
                        "layers": [
                            {
                                "other_hash_side": "right",
                                "other_hash": "9e4574191777193c145c7e09eb6394501f81dee6eb1b05f0881bb478828cb9ea",
                                "combined_hash": "fbd72dad09a493adff38e71fb47cf331d4355f2671751392e2b96420cfb7c140",
                            },
                            {
                                "other_hash_side": "left",
                                "other_hash": "9daec46b6819e836d66144119dd084765cfe7ed9ac3222c0c0f64590a4a43b3a",
                                "combined_hash": "7419ef13c946053805fff6d5741bfc770ef901dbf6048ca9b6248c12179c1d6c",
                            },
                            {
                                "other_hash_side": "left",
                                "other_hash": "a624e12b8db06e55dcf520cedf4ff744c3aac35ebeb0b05a0f63bcb41ba8b221",
                                "combined_hash": "c4f1ff4d8f699320060b294a12c71118e5921b3e8e74b3fbdd410b1abe2a114e",
                            },
                            {
                                "other_hash_side": "right",
                                "other_hash": "bcff6f16886339a196a2f6c842ad6d350a8579d123eb8602a0a85965ba25d671",
                                "combined_hash": "1d1eb374688e3033cbce2514e4fded10ceffe068e663718b8a20716a65019f91",
                            },
                        ],
                    }
                ],
            }
        ],
    },
    maker_inclusions=[{"key": b"\x10".hex(), "value": b"\x05\x10".hex()}],
    taker_inclusions=[{"key": b"\x10".hex(), "value": b"\x05\x10".hex()}],
    trade_id="57e31189153fca54e70207c02bf27b8e271fcbfa1fac8076474a9a1cc04d3b63",
    maker_root_history=[
        bytes32.from_hexstr("6661ea6604b491118b0f49c932c0f0de2ad815a57b54b6ec8fdbd1b408ae7e27"),
        bytes32.from_hexstr("1d1eb374688e3033cbce2514e4fded10ceffe068e663718b8a20716a65019f91"),
    ],
    taker_root_history=[
        bytes32.from_hexstr("42f08ebc0578f2cec7a9ad1c3038e74e0f30eba5c2f4cb1ee1c8fdb682c19dbb"),
        bytes32.from_hexstr("87ebc7585e5b291203c318a7be96ca9cdfd5ddfc9cc2a97f55a3eddb49f0c74e"),
    ],
)


make_two_take_one_reference = MakeAndTakeReference(
    entries_to_insert=10,
    make_offer_response={
        "trade_id": "04ea501a3344c1c4c7aedf50ec2751d69d2ff09bd6caeb1ea529071225f413bc",
        "offer": "00000003000000000000000000000000000000000000000000000000000000000000000052eba05592a7cbe77b4b1552cacec440b20d523d08a6be917c9213dc34f3033a0000000000000000ff02ffff01ff02ffff01ff02ffff03ffff18ff2fff3480ffff01ff04ffff04ff20ffff04ff2fff808080ffff04ffff02ff3effff04ff02ffff04ff05ffff04ffff02ff2affff04ff02ffff04ff27ffff04ffff02ffff03ff77ffff01ff02ff36ffff04ff02ffff04ff09ffff04ff57ffff04ffff02ff2effff04ff02ffff04ff05ff80808080ff808080808080ffff011d80ff0180ffff04ffff02ffff03ff77ffff0181b7ffff015780ff0180ff808080808080ffff04ff77ff808080808080ffff02ff3affff04ff02ffff04ff05ffff04ffff02ff0bff5f80ffff01ff8080808080808080ffff01ff088080ff0180ffff04ffff01ffffffff4947ff0233ffff0401ff0102ffffff20ff02ffff03ff05ffff01ff02ff32ffff04ff02ffff04ff0dffff04ffff0bff3cffff0bff34ff2480ffff0bff3cffff0bff3cffff0bff34ff2c80ff0980ffff0bff3cff0bffff0bff34ff8080808080ff8080808080ffff010b80ff0180ffff02ffff03ffff22ffff09ffff0dff0580ff2280ffff09ffff0dff0b80ff2280ffff15ff17ffff0181ff8080ffff01ff0bff05ff0bff1780ffff01ff088080ff0180ff02ffff03ff0bffff01ff02ffff03ffff02ff26ffff04ff02ffff04ff13ff80808080ffff01ff02ffff03ffff20ff1780ffff01ff02ffff03ffff09ff81b3ffff01818f80ffff01ff02ff3affff04ff02ffff04ff05ffff04ff1bffff04ff34ff808080808080ffff01ff04ffff04ff23ffff04ffff02ff36ffff04ff02ffff04ff09ffff04ff53ffff04ffff02ff2effff04ff02ffff04ff05ff80808080ff808080808080ff738080ffff02ff3affff04ff02ffff04ff05ffff04ff1bffff04ff34ff8080808080808080ff0180ffff01ff088080ff0180ffff01ff04ff13ffff02ff3affff04ff02ffff04ff05ffff04ff1bffff04ff17ff8080808080808080ff0180ffff01ff02ffff03ff17ff80ffff01ff088080ff018080ff0180ffffff02ffff03ffff09ff09ff3880ffff01ff02ffff03ffff18ff2dffff010180ffff01ff0101ff8080ff0180ff8080ff0180ff0bff3cffff0bff34ff2880ffff0bff3cffff0bff3cffff0bff34ff2c80ff0580ffff0bff3cffff02ff32ffff04ff02ffff04ff07ffff04ffff0bff34ff3480ff8080808080ffff0bff34ff8080808080ffff02ffff03ffff07ff0580ffff01ff0bffff0102ffff02ff2effff04ff02ffff04ff09ff80808080ffff02ff2effff04ff02ffff04ff0dff8080808080ffff01ff0bffff0101ff058080ff0180ff02ffff03ffff21ff17ffff09ff0bff158080ffff01ff04ff30ffff04ff0bff808080ffff01ff088080ff0180ff018080ffff04ffff01ffa07faa3253bfddd1e0decb0906b2dc6247bbc4cf608f58345d173adb63e8b47c9fffa07acfcbd1ed73bfe2b698508f4ea5ed353c60ace154360272ce91f9ab0c8423c3a0eff07522495060c066f66f32acc2a77e3a3e737aca8baea4d1a64ea4cdc13da9ffff04ffff01ff02ffff01ff02ffff01ff02ff3effff04ff02ffff04ff05ffff04ffff02ff2fff5f80ffff04ff80ffff04ffff04ffff04ff0bffff04ff17ff808080ffff01ff808080ffff01ff8080808080808080ffff04ffff01ffffff0233ff04ff0101ffff02ff02ffff03ff05ffff01ff02ff1affff04ff02ffff04ff0dffff04ffff0bff12ffff0bff2cff1480ffff0bff12ffff0bff12ffff0bff2cff3c80ff0980ffff0bff12ff0bffff0bff2cff8080808080ff8080808080ffff010b80ff0180ffff0bff12ffff0bff2cff1080ffff0bff12ffff0bff12ffff0bff2cff3c80ff0580ffff0bff12ffff02ff1affff04ff02ffff04ff07ffff04ffff0bff2cff2c80ff8080808080ffff0bff2cff8080808080ffff02ffff03ffff07ff0580ffff01ff0bffff0102ffff02ff2effff04ff02ffff04ff09ff80808080ffff02ff2effff04ff02ffff04ff0dff8080808080ffff01ff0bffff0101ff058080ff0180ff02ffff03ff0bffff01ff02ffff03ffff09ff23ff1880ffff01ff02ffff03ffff18ff81b3ff2c80ffff01ff02ffff03ffff20ff1780ffff01ff02ff3effff04ff02ffff04ff05ffff04ff1bffff04ff33ffff04ff2fffff04ff5fff8080808080808080ffff01ff088080ff0180ffff01ff04ff13ffff02ff3effff04ff02ffff04ff05ffff04ff1bffff04ff17ffff04ff2fffff04ff5fff80808080808080808080ff0180ffff01ff02ffff03ffff09ff23ffff0181e880ffff01ff02ff3effff04ff02ffff04ff05ffff04ff1bffff04ff17ffff04ffff02ffff03ffff22ffff09ffff02ff2effff04ff02ffff04ff53ff80808080ff82014f80ffff20ff5f8080ffff01ff02ff53ffff04ff818fffff04ff82014fffff04ff81b3ff8080808080ffff01ff088080ff0180ffff04ff2cff8080808080808080ffff01ff04ff13ffff02ff3effff04ff02ffff04ff05ffff04ff1bffff04ff17ffff04ff2fffff04ff5fff80808080808080808080ff018080ff0180ffff01ff04ffff04ff18ffff04ffff02ff16ffff04ff02ffff04ff05ffff04ff27ffff04ffff0bff2cff82014f80ffff04ffff02ff2effff04ff02ffff04ff818fff80808080ffff04ffff0bff2cff0580ff8080808080808080ff378080ff81af8080ff0180ff018080ffff04ffff01a0a04d9f57764f54a43e4030befb4d80026e870519aaa66334aef8304f5d0393c2ffff04ffff01ffa042f08ebc0578f2cec7a9ad1c3038e74e0f30eba5c2f4cb1ee1c8fdb682c19dbb80ffff04ffff01a057bfd1cb0adda3d94315053fda723f2028320faa8338225d99f629e3d46d43a9ffff04ffff01ff02ffff01ff02ff0affff04ff02ffff04ff03ff80808080ffff04ffff01ffff333effff02ffff03ff05ffff01ff04ffff04ff0cffff04ffff02ff1effff04ff02ffff04ff09ff80808080ff808080ffff02ff16ffff04ff02ffff04ff19ffff04ffff02ff0affff04ff02ffff04ff0dff80808080ff808080808080ff8080ff0180ffff02ffff03ff05ffff01ff02ffff03ffff15ff29ff8080ffff01ff04ffff04ff08ff0980ffff02ff16ffff04ff02ffff04ff0dffff04ff0bff808080808080ffff01ff088080ff0180ffff010b80ff0180ff02ffff03ffff07ff0580ffff01ff0bffff0102ffff02ff1effff04ff02ffff04ff09ff80808080ffff02ff1effff04ff02ffff04ff0dff8080808080ffff01ff0bffff0101ff058080ff0180ff018080ff018080808080ff01808080ffffa00000000000000000000000000000000000000000000000000000000000000000ffffa00000000000000000000000000000000000000000000000000000000000000000ff01ff80808080ca2e21c90d263e63b73d449a3f8d57b9458846f7af27d9a61a515395fa14071e69c05748eab24bce907ef7840c14873f1e668bda10c7aab57e25bb7895a88db20000000000000001ff02ffff01ff02ffff01ff02ffff03ffff18ff2fff3480ffff01ff04ffff04ff20ffff04ff2fff808080ffff04ffff02ff3effff04ff02ffff04ff05ffff04ffff02ff2affff04ff02ffff04ff27ffff04ffff02ffff03ff77ffff01ff02ff36ffff04ff02ffff04ff09ffff04ff57ffff04ffff02ff2effff04ff02ffff04ff05ff80808080ff808080808080ffff011d80ff0180ffff04ffff02ffff03ff77ffff0181b7ffff015780ff0180ff808080808080ffff04ff77ff808080808080ffff02ff3affff04ff02ffff04ff05ffff04ffff02ff0bff5f80ffff01ff8080808080808080ffff01ff088080ff0180ffff04ffff01ffffffff4947ff0233ffff0401ff0102ffffff20ff02ffff03ff05ffff01ff02ff32ffff04ff02ffff04ff0dffff04ffff0bff3cffff0bff34ff2480ffff0bff3cffff0bff3cffff0bff34ff2c80ff0980ffff0bff3cff0bffff0bff34ff8080808080ff8080808080ffff010b80ff0180ffff02ffff03ffff22ffff09ffff0dff0580ff2280ffff09ffff0dff0b80ff2280ffff15ff17ffff0181ff8080ffff01ff0bff05ff0bff1780ffff01ff088080ff0180ff02ffff03ff0bffff01ff02ffff03ffff02ff26ffff04ff02ffff04ff13ff80808080ffff01ff02ffff03ffff20ff1780ffff01ff02ffff03ffff09ff81b3ffff01818f80ffff01ff02ff3affff04ff02ffff04ff05ffff04ff1bffff04ff34ff808080808080ffff01ff04ffff04ff23ffff04ffff02ff36ffff04ff02ffff04ff09ffff04ff53ffff04ffff02ff2effff04ff02ffff04ff05ff80808080ff808080808080ff738080ffff02ff3affff04ff02ffff04ff05ffff04ff1bffff04ff34ff8080808080808080ff0180ffff01ff088080ff0180ffff01ff04ff13ffff02ff3affff04ff02ffff04ff05ffff04ff1bffff04ff17ff8080808080808080ff0180ffff01ff02ffff03ff17ff80ffff01ff088080ff018080ff0180ffffff02ffff03ffff09ff09ff3880ffff01ff02ffff03ffff18ff2dffff010180ffff01ff0101ff8080ff0180ff8080ff0180ff0bff3cffff0bff34ff2880ffff0bff3cffff0bff3cffff0bff34ff2c80ff0580ffff0bff3cffff02ff32ffff04ff02ffff04ff07ffff04ffff0bff34ff3480ff8080808080ffff0bff34ff8080808080ffff02ffff03ffff07ff0580ffff01ff0bffff0102ffff02ff2effff04ff02ffff04ff09ff80808080ffff02ff2effff04ff02ffff04ff0dff8080808080ffff01ff0bffff0101ff058080ff0180ff02ffff03ffff21ff17ffff09ff0bff158080ffff01ff04ff30ffff04ff0bff808080ffff01ff088080ff0180ff018080ffff04ffff01ffa07faa3253bfddd1e0decb0906b2dc6247bbc4cf608f58345d173adb63e8b47c9fffa0a14daf55d41ced6419bcd011fbc1f74ab9567fe55340d88435aa6493d628fa47a0eff07522495060c066f66f32acc2a77e3a3e737aca8baea4d1a64ea4cdc13da9ffff04ffff01ff02ffff01ff02ffff01ff02ff3effff04ff02ffff04ff05ffff04ffff02ff2fff5f80ffff04ff80ffff04ffff04ffff04ff0bffff04ff17ff808080ffff01ff808080ffff01ff8080808080808080ffff04ffff01ffffff0233ff04ff0101ffff02ff02ffff03ff05ffff01ff02ff1affff04ff02ffff04ff0dffff04ffff0bff12ffff0bff2cff1480ffff0bff12ffff0bff12ffff0bff2cff3c80ff0980ffff0bff12ff0bffff0bff2cff8080808080ff8080808080ffff010b80ff0180ffff0bff12ffff0bff2cff1080ffff0bff12ffff0bff12ffff0bff2cff3c80ff0580ffff0bff12ffff02ff1affff04ff02ffff04ff07ffff04ffff0bff2cff2c80ff8080808080ffff0bff2cff8080808080ffff02ffff03ffff07ff0580ffff01ff0bffff0102ffff02ff2effff04ff02ffff04ff09ff80808080ffff02ff2effff04ff02ffff04ff0dff8080808080ffff01ff0bffff0101ff058080ff0180ff02ffff03ff0bffff01ff02ffff03ffff09ff23ff1880ffff01ff02ffff03ffff18ff81b3ff2c80ffff01ff02ffff03ffff20ff1780ffff01ff02ff3effff04ff02ffff04ff05ffff04ff1bffff04ff33ffff04ff2fffff04ff5fff8080808080808080ffff01ff088080ff0180ffff01ff04ff13ffff02ff3effff04ff02ffff04ff05ffff04ff1bffff04ff17ffff04ff2fffff04ff5fff80808080808080808080ff0180ffff01ff02ffff03ffff09ff23ffff0181e880ffff01ff02ff3effff04ff02ffff04ff05ffff04ff1bffff04ff17ffff04ffff02ffff03ffff22ffff09ffff02ff2effff04ff02ffff04ff53ff80808080ff82014f80ffff20ff5f8080ffff01ff02ff53ffff04ff818fffff04ff82014fffff04ff81b3ff8080808080ffff01ff088080ff0180ffff04ff2cff8080808080808080ffff01ff04ff13ffff02ff3effff04ff02ffff04ff05ffff04ff1bffff04ff17ffff04ff2fffff04ff5fff80808080808080808080ff018080ff0180ffff01ff04ffff04ff18ffff04ffff02ff16ffff04ff02ffff04ff05ffff04ff27ffff04ffff0bff2cff82014f80ffff04ffff02ff2effff04ff02ffff04ff818fff80808080ffff04ffff0bff2cff0580ff8080808080808080ff378080ff81af8080ff0180ff018080ffff04ffff01a0a04d9f57764f54a43e4030befb4d80026e870519aaa66334aef8304f5d0393c2ffff04ffff01ffa0043fed6d67961e36db2900b6aab24aa68be529c4e632aace486fbea1b26dc70e80ffff04ffff01a057bfd1cb0adda3d94315053fda723f2028320faa8338225d99f629e3d46d43a9ffff04ffff01ff01ffff33ffa0c842b1a384b8633ac25d0f12bd7b614f86a77642ab6426418750f2b0b86bab2aff01ffffa0a14daf55d41ced6419bcd011fbc1f74ab9567fe55340d88435aa6493d628fa47ffa0043fed6d67961e36db2900b6aab24aa68be529c4e632aace486fbea1b26dc70effa0c842b1a384b8633ac25d0f12bd7b614f86a77642ab6426418750f2b0b86bab2a8080ffff3eff248080ff018080808080ff01808080ffffa032dbe6d545f24635c7871ea53c623c358d7cea8f5e27a983ba6e5c0bf35fa243ffa08c4aebb18e8ce08405083c3d90a29f30239865142e2dcbca5393f40df9e3821dff0180ff01ffff80808032dbe6d545f24635c7871ea53c623c358d7cea8f5e27a983ba6e5c0bf35fa243aa064e96a86637d8f5ebe153dc8645d29f43bee762d5ec10d06c8617fa60b8c50000000000000001ff02ffff01ff02ffff01ff02ffff03ffff18ff2fff3480ffff01ff04ffff04ff20ffff04ff2fff808080ffff04ffff02ff3effff04ff02ffff04ff05ffff04ffff02ff2affff04ff02ffff04ff27ffff04ffff02ffff03ff77ffff01ff02ff36ffff04ff02ffff04ff09ffff04ff57ffff04ffff02ff2effff04ff02ffff04ff05ff80808080ff808080808080ffff011d80ff0180ffff04ffff02ffff03ff77ffff0181b7ffff015780ff0180ff808080808080ffff04ff77ff808080808080ffff02ff3affff04ff02ffff04ff05ffff04ffff02ff0bff5f80ffff01ff8080808080808080ffff01ff088080ff0180ffff04ffff01ffffffff4947ff0233ffff0401ff0102ffffff20ff02ffff03ff05ffff01ff02ff32ffff04ff02ffff04ff0dffff04ffff0bff3cffff0bff34ff2480ffff0bff3cffff0bff3cffff0bff34ff2c80ff0980ffff0bff3cff0bffff0bff34ff8080808080ff8080808080ffff010b80ff0180ffff02ffff03ffff22ffff09ffff0dff0580ff2280ffff09ffff0dff0b80ff2280ffff15ff17ffff0181ff8080ffff01ff0bff05ff0bff1780ffff01ff088080ff0180ff02ffff03ff0bffff01ff02ffff03ffff02ff26ffff04ff02ffff04ff13ff80808080ffff01ff02ffff03ffff20ff1780ffff01ff02ffff03ffff09ff81b3ffff01818f80ffff01ff02ff3affff04ff02ffff04ff05ffff04ff1bffff04ff34ff808080808080ffff01ff04ffff04ff23ffff04ffff02ff36ffff04ff02ffff04ff09ffff04ff53ffff04ffff02ff2effff04ff02ffff04ff05ff80808080ff808080808080ff738080ffff02ff3affff04ff02ffff04ff05ffff04ff1bffff04ff34ff8080808080808080ff0180ffff01ff088080ff0180ffff01ff04ff13ffff02ff3affff04ff02ffff04ff05ffff04ff1bffff04ff17ff8080808080808080ff0180ffff01ff02ffff03ff17ff80ffff01ff088080ff018080ff0180ffffff02ffff03ffff09ff09ff3880ffff01ff02ffff03ffff18ff2dffff010180ffff01ff0101ff8080ff0180ff8080ff0180ff0bff3cffff0bff34ff2880ffff0bff3cffff0bff3cffff0bff34ff2c80ff0580ffff0bff3cffff02ff32ffff04ff02ffff04ff07ffff04ffff0bff34ff3480ff8080808080ffff0bff34ff8080808080ffff02ffff03ffff07ff0580ffff01ff0bffff0102ffff02ff2effff04ff02ffff04ff09ff80808080ffff02ff2effff04ff02ffff04ff0dff8080808080ffff01ff0bffff0101ff058080ff0180ff02ffff03ffff21ff17ffff09ff0bff158080ffff01ff04ff30ffff04ff0bff808080ffff01ff088080ff0180ff018080ffff04ffff01ffa07faa3253bfddd1e0decb0906b2dc6247bbc4cf608f58345d173adb63e8b47c9fffa0a14daf55d41ced6419bcd011fbc1f74ab9567fe55340d88435aa6493d628fa47a0eff07522495060c066f66f32acc2a77e3a3e737aca8baea4d1a64ea4cdc13da9ffff04ffff01ff02ffff01ff02ffff01ff02ff3effff04ff02ffff04ff05ffff04ffff02ff2fff5f80ffff04ff80ffff04ffff04ffff04ff0bffff04ff17ff808080ffff01ff808080ffff01ff8080808080808080ffff04ffff01ffffff0233ff04ff0101ffff02ff02ffff03ff05ffff01ff02ff1affff04ff02ffff04ff0dffff04ffff0bff12ffff0bff2cff1480ffff0bff12ffff0bff12ffff0bff2cff3c80ff0980ffff0bff12ff0bffff0bff2cff8080808080ff8080808080ffff010b80ff0180ffff0bff12ffff0bff2cff1080ffff0bff12ffff0bff12ffff0bff2cff3c80ff0580ffff0bff12ffff02ff1affff04ff02ffff04ff07ffff04ffff0bff2cff2c80ff8080808080ffff0bff2cff8080808080ffff02ffff03ffff07ff0580ffff01ff0bffff0102ffff02ff2effff04ff02ffff04ff09ff80808080ffff02ff2effff04ff02ffff04ff0dff8080808080ffff01ff0bffff0101ff058080ff0180ff02ffff03ff0bffff01ff02ffff03ffff09ff23ff1880ffff01ff02ffff03ffff18ff81b3ff2c80ffff01ff02ffff03ffff20ff1780ffff01ff02ff3effff04ff02ffff04ff05ffff04ff1bffff04ff33ffff04ff2fffff04ff5fff8080808080808080ffff01ff088080ff0180ffff01ff04ff13ffff02ff3effff04ff02ffff04ff05ffff04ff1bffff04ff17ffff04ff2fffff04ff5fff80808080808080808080ff0180ffff01ff02ffff03ffff09ff23ffff0181e880ffff01ff02ff3effff04ff02ffff04ff05ffff04ff1bffff04ff17ffff04ffff02ffff03ffff22ffff09ffff02ff2effff04ff02ffff04ff53ff80808080ff82014f80ffff20ff5f8080ffff01ff02ff53ffff04ff818fffff04ff82014fffff04ff81b3ff8080808080ffff01ff088080ff0180ffff04ff2cff8080808080808080ffff01ff04ff13ffff02ff3effff04ff02ffff04ff05ffff04ff1bffff04ff17ffff04ff2fffff04ff5fff80808080808080808080ff018080ff0180ffff01ff04ffff04ff18ffff04ffff02ff16ffff04ff02ffff04ff05ffff04ff27ffff04ffff0bff2cff82014f80ffff04ffff02ff2effff04ff02ffff04ff818fff80808080ffff04ffff0bff2cff0580ff8080808080808080ff378080ff81af8080ff0180ff018080ffff04ffff01a0a04d9f57764f54a43e4030befb4d80026e870519aaa66334aef8304f5d0393c2ffff04ffff01ffa06661ea6604b491118b0f49c932c0f0de2ad815a57b54b6ec8fdbd1b408ae7e2780ffff04ffff01a057bfd1cb0adda3d94315053fda723f2028320faa8338225d99f629e3d46d43a9ffff04ffff01ff02ffff01ff02ffff01ff02ffff03ff0bffff01ff02ffff03ffff09ff05ffff1dff0bffff1effff0bff0bffff02ff06ffff04ff02ffff04ff17ff8080808080808080ffff01ff02ff17ff2f80ffff01ff088080ff0180ffff01ff04ffff04ff04ffff04ff05ffff04ffff02ff06ffff04ff02ffff04ff17ff80808080ff80808080ffff02ff17ff2f808080ff0180ffff04ffff01ff32ff02ffff03ffff07ff0580ffff01ff0bffff0102ffff02ff06ffff04ff02ffff04ff09ff80808080ffff02ff06ffff04ff02ffff04ff0dff8080808080ffff01ff0bffff0101ff058080ff0180ff018080ffff04ffff01b0a132fae32c98cbb7d8f5814c49ee3f0ba6ec2172c5e5f6900655a65cd2157a06a1c6eb89c68c8d2cdcee9506c2217978ff018080ff018080808080ff01808080ffffa0a14daf55d41ced6419bcd011fbc1f74ab9567fe55340d88435aa6493d628fa47ffa01804338c97f989c78d88716206c0f27315f3eb7d59417ab2eacee20f0a7ff60bff0180ff01ffffff80ffff02ffff01ff02ffff01ff02ffff03ff5fffff01ff02ff3affff04ff02ffff04ff0bffff04ff17ffff04ff2fffff04ff5fffff04ff81bfffff04ff82017fffff04ff8202ffffff04ffff02ff05ff8205ff80ff8080808080808080808080ffff01ff04ffff04ff10ffff01ff81ff8080ffff02ff05ff8205ff808080ff0180ffff04ffff01ffffff49ff3f02ff04ff0101ffff02ffff02ffff03ff05ffff01ff02ff2affff04ff02ffff04ff0dffff04ffff0bff12ffff0bff2cff1480ffff0bff12ffff0bff12ffff0bff2cff3c80ff0980ffff0bff12ff0bffff0bff2cff8080808080ff8080808080ffff010b80ff0180ff02ffff03ff05ffff01ff02ffff03ffff02ff3effff04ff02ffff04ff82011fffff04ff27ffff04ff4fff808080808080ffff01ff02ff3affff04ff02ffff04ff0dffff04ff1bffff04ff37ffff04ff6fffff04ff81dfffff04ff8201bfffff04ff82037fffff04ffff04ffff04ff28ffff04ffff0bffff02ff26ffff04ff02ffff04ff11ffff04ffff02ff26ffff04ff02ffff04ff13ffff04ff82027fffff04ffff02ff36ffff04ff02ffff04ff82013fff80808080ffff04ffff02ff36ffff04ff02ffff04ff819fff80808080ffff04ffff02ff36ffff04ff02ffff04ff13ff80808080ff8080808080808080ffff04ffff02ff36ffff04ff02ffff04ff09ff80808080ff808080808080ffff012480ff808080ff8202ff80ff8080808080808080808080ffff01ff088080ff0180ffff018202ff80ff0180ffffff0bff12ffff0bff2cff3880ffff0bff12ffff0bff12ffff0bff2cff3c80ff0580ffff0bff12ffff02ff2affff04ff02ffff04ff07ffff04ffff0bff2cff2c80ff8080808080ffff0bff2cff8080808080ff02ffff03ffff07ff0580ffff01ff0bffff0102ffff02ff36ffff04ff02ffff04ff09ff80808080ffff02ff36ffff04ff02ffff04ff0dff8080808080ffff01ff0bffff0101ff058080ff0180ffff02ffff03ff1bffff01ff02ff2effff04ff02ffff04ffff02ffff03ffff18ffff0101ff1380ffff01ff0bffff0102ff2bff0580ffff01ff0bffff0102ff05ff2b8080ff0180ffff04ffff04ffff17ff13ffff0181ff80ff3b80ff8080808080ffff010580ff0180ff02ffff03ff17ffff01ff02ffff03ffff09ff05ffff02ff2effff04ff02ffff04ff13ffff04ff27ff808080808080ffff01ff02ff3effff04ff02ffff04ff05ffff04ff1bffff04ff37ff808080808080ffff01ff088080ff0180ffff01ff010180ff0180ff018080ffff04ffff01ff01ffff3fffa0890bd0a05cc152c27a3a72348d59e9c5fb46c18da8f32948f1f2143b35014aca80ffff81e8ff0bffffffffa0043fed6d67961e36db2900b6aab24aa68be529c4e632aace486fbea1b26dc70e80ffa057bfd1cb0adda3d94315053fda723f2028320faa8338225d99f629e3d46d43a980ff808080ffff33ffa09130956ec241f3c4f8807f6889e65025947fbd7bb757d8df0ba2640e293bcc60ff01ffffa0a14daf55d41ced6419bcd011fbc1f74ab9567fe55340d88435aa6493d628fa47ffa0043fed6d67961e36db2900b6aab24aa68be529c4e632aace486fbea1b26dc70effa09130956ec241f3c4f8807f6889e65025947fbd7bb757d8df0ba2640e293bcc60808080ffff04ffff01ffffa07faa3253bfddd1e0decb0906b2dc6247bbc4cf608f58345d173adb63e8b47c9fffa07acfcbd1ed73bfe2b698508f4ea5ed353c60ace154360272ce91f9ab0c8423c3a0eff07522495060c066f66f32acc2a77e3a3e737aca8baea4d1a64ea4cdc13da980ffff04ffff01ffa0a04d9f57764f54a43e4030befb4d80026e870519aaa66334aef8304f5d0393c280ffff04ffff01ffffa07f3e180acdf046f955d3440bb3a16dfd6f5a46c809cee98e7514127327b1cab58080ff018080808080ffff80ff80ff80ff80ff8080808080952dd3e68ea36950708547ddc57bea7a97d9e7a2d5c7921be7c72be43abc432406b6b1786e3a52b6a5dc53159409e55703d00eb60ca407a2712a5b637bc3599a0073d7c9a6009c16547f5fae0f8932002d5318fa4f2f4a9f19ab3f7362118230",  # noqa
        "taker": [
            {
                "store_id": "7acfcbd1ed73bfe2b698508f4ea5ed353c60ace154360272ce91f9ab0c8423c3",
                "inclusions": [{"key": "10", "value": "0210"}],
            }
        ],
        "maker": [
            {
                "store_id": "a14daf55d41ced6419bcd011fbc1f74ab9567fe55340d88435aa6493d628fa47",
                "proofs": [
                    {
                        "key": "10",
                        "value": "0110",
                        "node_hash": "de4ec93c032f5117d8af076dfc86faa5987a6c0b1d52ffc9cf0dfa43989d8c58",
                        "layers": [
                            {
                                "other_hash_side": "left",
                                "other_hash": "1c8ab812b97f5a9da0ba4be2380104810fe5c8022efe9b9e2c9d188fc3537434",
                                "combined_hash": "d340000b3a6717a5a8d42b24516ff69430235c771f8a527554b357b7f03c6de0",
                            },
                            {
                                "other_hash_side": "right",
                                "other_hash": "54e8b4cac761778f396840b343c0f1cb0e1fd0c9927d48d2f0d09a7a6f225126",
                                "combined_hash": "7676004a15439e4e8345d0f9f3a15500805b3447285904b7bcd7d14e27381d2e",
                            },
                            {
                                "other_hash_side": "right",
                                "other_hash": "e24b5bf6fa30a0fb836b369a471c957afcf8c2c39521f9ffd0b45aa9f172e8b9",
                                "combined_hash": "cf98873e50b9e84485c5b6729b6023e24140a7c019efe06ee594256e8f8bf523",
                            },
                            {
                                "other_hash_side": "right",
                                "other_hash": "bcff6f16886339a196a2f6c842ad6d350a8579d123eb8602a0a85965ba25d671",
                                "combined_hash": "043fed6d67961e36db2900b6aab24aa68be529c4e632aace486fbea1b26dc70e",
                            },
                        ],
                    },
                    {
                        "key": "11",
                        "value": "0111",
                        "node_hash": "e866daa84d1785d1e1e3b228e2fd50031342e7501c08a074965da3d4f5ca4be2",
                        "layers": [
                            {
                                "other_hash_side": "left",
                                "other_hash": "9daec46b6819e836d66144119dd084765cfe7ed9ac3222c0c0f64590a4a43b3a",
                                "combined_hash": "dfa8a2f284a05d6974096f138ec2a66086065ec2fbec7e564b367bb15e81d75d",
                            },
                            {
                                "other_hash_side": "right",
                                "other_hash": "9e4574191777193c145c7e09eb6394501f81dee6eb1b05f0881bb478828cb9ea",
                                "combined_hash": "e24b5bf6fa30a0fb836b369a471c957afcf8c2c39521f9ffd0b45aa9f172e8b9",
                            },
                            {
                                "other_hash_side": "left",
                                "other_hash": "7676004a15439e4e8345d0f9f3a15500805b3447285904b7bcd7d14e27381d2e",
                                "combined_hash": "cf98873e50b9e84485c5b6729b6023e24140a7c019efe06ee594256e8f8bf523",
                            },
                            {
                                "other_hash_side": "right",
                                "other_hash": "bcff6f16886339a196a2f6c842ad6d350a8579d123eb8602a0a85965ba25d671",
                                "combined_hash": "043fed6d67961e36db2900b6aab24aa68be529c4e632aace486fbea1b26dc70e",
                            },
                        ],
                    },
                ],
            }
        ],
    },
    maker_inclusions=[
        {"key": b"\x10".hex(), "value": b"\x01\x10".hex()},
        {"key": b"\x11".hex(), "value": b"\x01\x11".hex()},
    ],
    taker_inclusions=[{"key": b"\x10".hex(), "value": b"\x02\x10".hex()}],
    trade_id="4f5412917a22233fa6186013392144bc469d23576d108b98faa9c7e76d036af4",
    maker_root_history=[
        bytes32.from_hexstr("6661ea6604b491118b0f49c932c0f0de2ad815a57b54b6ec8fdbd1b408ae7e27"),
        bytes32.from_hexstr("043fed6d67961e36db2900b6aab24aa68be529c4e632aace486fbea1b26dc70e"),
    ],
    taker_root_history=[
        bytes32.from_hexstr("42f08ebc0578f2cec7a9ad1c3038e74e0f30eba5c2f4cb1ee1c8fdb682c19dbb"),
        bytes32.from_hexstr("eeb63ac765065d2ee161e1c059c8188ef809e1c3ed8739bad5bfee2c2ee1c742"),
    ],
)


make_one_take_two_reference = MakeAndTakeReference(
    entries_to_insert=10,
    make_offer_response={
        "trade_id": "fa88e673fd1235efd43c1ef4f2957c88f7dcd0b2cfd5bde54a65d52d148ce670",
        "offer": "00000003000000000000000000000000000000000000000000000000000000000000000052eba05592a7cbe77b4b1552cacec440b20d523d08a6be917c9213dc34f3033a0000000000000000ff02ffff01ff02ffff01ff02ffff03ffff18ff2fff3480ffff01ff04ffff04ff20ffff04ff2fff808080ffff04ffff02ff3effff04ff02ffff04ff05ffff04ffff02ff2affff04ff02ffff04ff27ffff04ffff02ffff03ff77ffff01ff02ff36ffff04ff02ffff04ff09ffff04ff57ffff04ffff02ff2effff04ff02ffff04ff05ff80808080ff808080808080ffff011d80ff0180ffff04ffff02ffff03ff77ffff0181b7ffff015780ff0180ff808080808080ffff04ff77ff808080808080ffff02ff3affff04ff02ffff04ff05ffff04ffff02ff0bff5f80ffff01ff8080808080808080ffff01ff088080ff0180ffff04ffff01ffffffff4947ff0233ffff0401ff0102ffffff20ff02ffff03ff05ffff01ff02ff32ffff04ff02ffff04ff0dffff04ffff0bff3cffff0bff34ff2480ffff0bff3cffff0bff3cffff0bff34ff2c80ff0980ffff0bff3cff0bffff0bff34ff8080808080ff8080808080ffff010b80ff0180ffff02ffff03ffff22ffff09ffff0dff0580ff2280ffff09ffff0dff0b80ff2280ffff15ff17ffff0181ff8080ffff01ff0bff05ff0bff1780ffff01ff088080ff0180ff02ffff03ff0bffff01ff02ffff03ffff02ff26ffff04ff02ffff04ff13ff80808080ffff01ff02ffff03ffff20ff1780ffff01ff02ffff03ffff09ff81b3ffff01818f80ffff01ff02ff3affff04ff02ffff04ff05ffff04ff1bffff04ff34ff808080808080ffff01ff04ffff04ff23ffff04ffff02ff36ffff04ff02ffff04ff09ffff04ff53ffff04ffff02ff2effff04ff02ffff04ff05ff80808080ff808080808080ff738080ffff02ff3affff04ff02ffff04ff05ffff04ff1bffff04ff34ff8080808080808080ff0180ffff01ff088080ff0180ffff01ff04ff13ffff02ff3affff04ff02ffff04ff05ffff04ff1bffff04ff17ff8080808080808080ff0180ffff01ff02ffff03ff17ff80ffff01ff088080ff018080ff0180ffffff02ffff03ffff09ff09ff3880ffff01ff02ffff03ffff18ff2dffff010180ffff01ff0101ff8080ff0180ff8080ff0180ff0bff3cffff0bff34ff2880ffff0bff3cffff0bff3cffff0bff34ff2c80ff0580ffff0bff3cffff02ff32ffff04ff02ffff04ff07ffff04ffff0bff34ff3480ff8080808080ffff0bff34ff8080808080ffff02ffff03ffff07ff0580ffff01ff0bffff0102ffff02ff2effff04ff02ffff04ff09ff80808080ffff02ff2effff04ff02ffff04ff0dff8080808080ffff01ff0bffff0101ff058080ff0180ff02ffff03ffff21ff17ffff09ff0bff158080ffff01ff04ff30ffff04ff0bff808080ffff01ff088080ff0180ff018080ffff04ffff01ffa07faa3253bfddd1e0decb0906b2dc6247bbc4cf608f58345d173adb63e8b47c9fffa07acfcbd1ed73bfe2b698508f4ea5ed353c60ace154360272ce91f9ab0c8423c3a0eff07522495060c066f66f32acc2a77e3a3e737aca8baea4d1a64ea4cdc13da9ffff04ffff01ff02ffff01ff02ffff01ff02ff3effff04ff02ffff04ff05ffff04ffff02ff2fff5f80ffff04ff80ffff04ffff04ffff04ff0bffff04ff17ff808080ffff01ff808080ffff01ff8080808080808080ffff04ffff01ffffff0233ff04ff0101ffff02ff02ffff03ff05ffff01ff02ff1affff04ff02ffff04ff0dffff04ffff0bff12ffff0bff2cff1480ffff0bff12ffff0bff12ffff0bff2cff3c80ff0980ffff0bff12ff0bffff0bff2cff8080808080ff8080808080ffff010b80ff0180ffff0bff12ffff0bff2cff1080ffff0bff12ffff0bff12ffff0bff2cff3c80ff0580ffff0bff12ffff02ff1affff04ff02ffff04ff07ffff04ffff0bff2cff2c80ff8080808080ffff0bff2cff8080808080ffff02ffff03ffff07ff0580ffff01ff0bffff0102ffff02ff2effff04ff02ffff04ff09ff80808080ffff02ff2effff04ff02ffff04ff0dff8080808080ffff01ff0bffff0101ff058080ff0180ff02ffff03ff0bffff01ff02ffff03ffff09ff23ff1880ffff01ff02ffff03ffff18ff81b3ff2c80ffff01ff02ffff03ffff20ff1780ffff01ff02ff3effff04ff02ffff04ff05ffff04ff1bffff04ff33ffff04ff2fffff04ff5fff8080808080808080ffff01ff088080ff0180ffff01ff04ff13ffff02ff3effff04ff02ffff04ff05ffff04ff1bffff04ff17ffff04ff2fffff04ff5fff80808080808080808080ff0180ffff01ff02ffff03ffff09ff23ffff0181e880ffff01ff02ff3effff04ff02ffff04ff05ffff04ff1bffff04ff17ffff04ffff02ffff03ffff22ffff09ffff02ff2effff04ff02ffff04ff53ff80808080ff82014f80ffff20ff5f8080ffff01ff02ff53ffff04ff818fffff04ff82014fffff04ff81b3ff8080808080ffff01ff088080ff0180ffff04ff2cff8080808080808080ffff01ff04ff13ffff02ff3effff04ff02ffff04ff05ffff04ff1bffff04ff17ffff04ff2fffff04ff5fff80808080808080808080ff018080ff0180ffff01ff04ffff04ff18ffff04ffff02ff16ffff04ff02ffff04ff05ffff04ff27ffff04ffff0bff2cff82014f80ffff04ffff02ff2effff04ff02ffff04ff818fff80808080ffff04ffff0bff2cff0580ff8080808080808080ff378080ff81af8080ff0180ff018080ffff04ffff01a0a04d9f57764f54a43e4030befb4d80026e870519aaa66334aef8304f5d0393c2ffff04ffff01ffa042f08ebc0578f2cec7a9ad1c3038e74e0f30eba5c2f4cb1ee1c8fdb682c19dbb80ffff04ffff01a057bfd1cb0adda3d94315053fda723f2028320faa8338225d99f629e3d46d43a9ffff04ffff01ff02ffff01ff02ff0affff04ff02ffff04ff03ff80808080ffff04ffff01ffff333effff02ffff03ff05ffff01ff04ffff04ff0cffff04ffff02ff1effff04ff02ffff04ff09ff80808080ff808080ffff02ff16ffff04ff02ffff04ff19ffff04ffff02ff0affff04ff02ffff04ff0dff80808080ff808080808080ff8080ff0180ffff02ffff03ff05ffff01ff02ffff03ffff15ff29ff8080ffff01ff04ffff04ff08ff0980ffff02ff16ffff04ff02ffff04ff0dffff04ff0bff808080808080ffff01ff088080ff0180ffff010b80ff0180ff02ffff03ffff07ff0580ffff01ff0bffff0102ffff02ff1effff04ff02ffff04ff09ff80808080ffff02ff1effff04ff02ffff04ff0dff8080808080ffff01ff0bffff0101ff058080ff0180ff018080ff018080808080ff01808080ffffa00000000000000000000000000000000000000000000000000000000000000000ffffa00000000000000000000000000000000000000000000000000000000000000000ff01ff80808080ca2e21c90d263e63b73d449a3f8d57b9458846f7af27d9a61a515395fa14071ea55bba78c76265b4bac257251b1e89dd13637a7c18e8dcb03e092dfb7eb5a84a0000000000000001ff02ffff01ff02ffff01ff02ffff03ffff18ff2fff3480ffff01ff04ffff04ff20ffff04ff2fff808080ffff04ffff02ff3effff04ff02ffff04ff05ffff04ffff02ff2affff04ff02ffff04ff27ffff04ffff02ffff03ff77ffff01ff02ff36ffff04ff02ffff04ff09ffff04ff57ffff04ffff02ff2effff04ff02ffff04ff05ff80808080ff808080808080ffff011d80ff0180ffff04ffff02ffff03ff77ffff0181b7ffff015780ff0180ff808080808080ffff04ff77ff808080808080ffff02ff3affff04ff02ffff04ff05ffff04ffff02ff0bff5f80ffff01ff8080808080808080ffff01ff088080ff0180ffff04ffff01ffffffff4947ff0233ffff0401ff0102ffffff20ff02ffff03ff05ffff01ff02ff32ffff04ff02ffff04ff0dffff04ffff0bff3cffff0bff34ff2480ffff0bff3cffff0bff3cffff0bff34ff2c80ff0980ffff0bff3cff0bffff0bff34ff8080808080ff8080808080ffff010b80ff0180ffff02ffff03ffff22ffff09ffff0dff0580ff2280ffff09ffff0dff0b80ff2280ffff15ff17ffff0181ff8080ffff01ff0bff05ff0bff1780ffff01ff088080ff0180ff02ffff03ff0bffff01ff02ffff03ffff02ff26ffff04ff02ffff04ff13ff80808080ffff01ff02ffff03ffff20ff1780ffff01ff02ffff03ffff09ff81b3ffff01818f80ffff01ff02ff3affff04ff02ffff04ff05ffff04ff1bffff04ff34ff808080808080ffff01ff04ffff04ff23ffff04ffff02ff36ffff04ff02ffff04ff09ffff04ff53ffff04ffff02ff2effff04ff02ffff04ff05ff80808080ff808080808080ff738080ffff02ff3affff04ff02ffff04ff05ffff04ff1bffff04ff34ff8080808080808080ff0180ffff01ff088080ff0180ffff01ff04ff13ffff02ff3affff04ff02ffff04ff05ffff04ff1bffff04ff17ff8080808080808080ff0180ffff01ff02ffff03ff17ff80ffff01ff088080ff018080ff0180ffffff02ffff03ffff09ff09ff3880ffff01ff02ffff03ffff18ff2dffff010180ffff01ff0101ff8080ff0180ff8080ff0180ff0bff3cffff0bff34ff2880ffff0bff3cffff0bff3cffff0bff34ff2c80ff0580ffff0bff3cffff02ff32ffff04ff02ffff04ff07ffff04ffff0bff34ff3480ff8080808080ffff0bff34ff8080808080ffff02ffff03ffff07ff0580ffff01ff0bffff0102ffff02ff2effff04ff02ffff04ff09ff80808080ffff02ff2effff04ff02ffff04ff0dff8080808080ffff01ff0bffff0101ff058080ff0180ff02ffff03ffff21ff17ffff09ff0bff158080ffff01ff04ff30ffff04ff0bff808080ffff01ff088080ff0180ff018080ffff04ffff01ffa07faa3253bfddd1e0decb0906b2dc6247bbc4cf608f58345d173adb63e8b47c9fffa0a14daf55d41ced6419bcd011fbc1f74ab9567fe55340d88435aa6493d628fa47a0eff07522495060c066f66f32acc2a77e3a3e737aca8baea4d1a64ea4cdc13da9ffff04ffff01ff02ffff01ff02ffff01ff02ff3effff04ff02ffff04ff05ffff04ffff02ff2fff5f80ffff04ff80ffff04ffff04ffff04ff0bffff04ff17ff808080ffff01ff808080ffff01ff8080808080808080ffff04ffff01ffffff0233ff04ff0101ffff02ff02ffff03ff05ffff01ff02ff1affff04ff02ffff04ff0dffff04ffff0bff12ffff0bff2cff1480ffff0bff12ffff0bff12ffff0bff2cff3c80ff0980ffff0bff12ff0bffff0bff2cff8080808080ff8080808080ffff010b80ff0180ffff0bff12ffff0bff2cff1080ffff0bff12ffff0bff12ffff0bff2cff3c80ff0580ffff0bff12ffff02ff1affff04ff02ffff04ff07ffff04ffff0bff2cff2c80ff8080808080ffff0bff2cff8080808080ffff02ffff03ffff07ff0580ffff01ff0bffff0102ffff02ff2effff04ff02ffff04ff09ff80808080ffff02ff2effff04ff02ffff04ff0dff8080808080ffff01ff0bffff0101ff058080ff0180ff02ffff03ff0bffff01ff02ffff03ffff09ff23ff1880ffff01ff02ffff03ffff18ff81b3ff2c80ffff01ff02ffff03ffff20ff1780ffff01ff02ff3effff04ff02ffff04ff05ffff04ff1bffff04ff33ffff04ff2fffff04ff5fff8080808080808080ffff01ff088080ff0180ffff01ff04ff13ffff02ff3effff04ff02ffff04ff05ffff04ff1bffff04ff17ffff04ff2fffff04ff5fff80808080808080808080ff0180ffff01ff02ffff03ffff09ff23ffff0181e880ffff01ff02ff3effff04ff02ffff04ff05ffff04ff1bffff04ff17ffff04ffff02ffff03ffff22ffff09ffff02ff2effff04ff02ffff04ff53ff80808080ff82014f80ffff20ff5f8080ffff01ff02ff53ffff04ff818fffff04ff82014fffff04ff81b3ff8080808080ffff01ff088080ff0180ffff04ff2cff8080808080808080ffff01ff04ff13ffff02ff3effff04ff02ffff04ff05ffff04ff1bffff04ff17ffff04ff2fffff04ff5fff80808080808080808080ff018080ff0180ffff01ff04ffff04ff18ffff04ffff02ff16ffff04ff02ffff04ff05ffff04ff27ffff04ffff0bff2cff82014f80ffff04ffff02ff2effff04ff02ffff04ff818fff80808080ffff04ffff0bff2cff0580ff8080808080808080ff378080ff81af8080ff0180ff018080ffff04ffff01a0a04d9f57764f54a43e4030befb4d80026e870519aaa66334aef8304f5d0393c2ffff04ffff01ffa08e54f5066aa7999fc1561a56df59d11ff01f7df93cadf49a61adebf65dec65ea80ffff04ffff01a057bfd1cb0adda3d94315053fda723f2028320faa8338225d99f629e3d46d43a9ffff04ffff01ff01ffff33ffa0c842b1a384b8633ac25d0f12bd7b614f86a77642ab6426418750f2b0b86bab2aff01ffffa0a14daf55d41ced6419bcd011fbc1f74ab9567fe55340d88435aa6493d628fa47ffa08e54f5066aa7999fc1561a56df59d11ff01f7df93cadf49a61adebf65dec65eaffa0c842b1a384b8633ac25d0f12bd7b614f86a77642ab6426418750f2b0b86bab2a8080ffff3eff248080ff018080808080ff01808080ffffa032dbe6d545f24635c7871ea53c623c358d7cea8f5e27a983ba6e5c0bf35fa243ffa08c4aebb18e8ce08405083c3d90a29f30239865142e2dcbca5393f40df9e3821dff0180ff01ffff80808032dbe6d545f24635c7871ea53c623c358d7cea8f5e27a983ba6e5c0bf35fa243aa064e96a86637d8f5ebe153dc8645d29f43bee762d5ec10d06c8617fa60b8c50000000000000001ff02ffff01ff02ffff01ff02ffff03ffff18ff2fff3480ffff01ff04ffff04ff20ffff04ff2fff808080ffff04ffff02ff3effff04ff02ffff04ff05ffff04ffff02ff2affff04ff02ffff04ff27ffff04ffff02ffff03ff77ffff01ff02ff36ffff04ff02ffff04ff09ffff04ff57ffff04ffff02ff2effff04ff02ffff04ff05ff80808080ff808080808080ffff011d80ff0180ffff04ffff02ffff03ff77ffff0181b7ffff015780ff0180ff808080808080ffff04ff77ff808080808080ffff02ff3affff04ff02ffff04ff05ffff04ffff02ff0bff5f80ffff01ff8080808080808080ffff01ff088080ff0180ffff04ffff01ffffffff4947ff0233ffff0401ff0102ffffff20ff02ffff03ff05ffff01ff02ff32ffff04ff02ffff04ff0dffff04ffff0bff3cffff0bff34ff2480ffff0bff3cffff0bff3cffff0bff34ff2c80ff0980ffff0bff3cff0bffff0bff34ff8080808080ff8080808080ffff010b80ff0180ffff02ffff03ffff22ffff09ffff0dff0580ff2280ffff09ffff0dff0b80ff2280ffff15ff17ffff0181ff8080ffff01ff0bff05ff0bff1780ffff01ff088080ff0180ff02ffff03ff0bffff01ff02ffff03ffff02ff26ffff04ff02ffff04ff13ff80808080ffff01ff02ffff03ffff20ff1780ffff01ff02ffff03ffff09ff81b3ffff01818f80ffff01ff02ff3affff04ff02ffff04ff05ffff04ff1bffff04ff34ff808080808080ffff01ff04ffff04ff23ffff04ffff02ff36ffff04ff02ffff04ff09ffff04ff53ffff04ffff02ff2effff04ff02ffff04ff05ff80808080ff808080808080ff738080ffff02ff3affff04ff02ffff04ff05ffff04ff1bffff04ff34ff8080808080808080ff0180ffff01ff088080ff0180ffff01ff04ff13ffff02ff3affff04ff02ffff04ff05ffff04ff1bffff04ff17ff8080808080808080ff0180ffff01ff02ffff03ff17ff80ffff01ff088080ff018080ff0180ffffff02ffff03ffff09ff09ff3880ffff01ff02ffff03ffff18ff2dffff010180ffff01ff0101ff8080ff0180ff8080ff0180ff0bff3cffff0bff34ff2880ffff0bff3cffff0bff3cffff0bff34ff2c80ff0580ffff0bff3cffff02ff32ffff04ff02ffff04ff07ffff04ffff0bff34ff3480ff8080808080ffff0bff34ff8080808080ffff02ffff03ffff07ff0580ffff01ff0bffff0102ffff02ff2effff04ff02ffff04ff09ff80808080ffff02ff2effff04ff02ffff04ff0dff8080808080ffff01ff0bffff0101ff058080ff0180ff02ffff03ffff21ff17ffff09ff0bff158080ffff01ff04ff30ffff04ff0bff808080ffff01ff088080ff0180ff018080ffff04ffff01ffa07faa3253bfddd1e0decb0906b2dc6247bbc4cf608f58345d173adb63e8b47c9fffa0a14daf55d41ced6419bcd011fbc1f74ab9567fe55340d88435aa6493d628fa47a0eff07522495060c066f66f32acc2a77e3a3e737aca8baea4d1a64ea4cdc13da9ffff04ffff01ff02ffff01ff02ffff01ff02ff3effff04ff02ffff04ff05ffff04ffff02ff2fff5f80ffff04ff80ffff04ffff04ffff04ff0bffff04ff17ff808080ffff01ff808080ffff01ff8080808080808080ffff04ffff01ffffff0233ff04ff0101ffff02ff02ffff03ff05ffff01ff02ff1affff04ff02ffff04ff0dffff04ffff0bff12ffff0bff2cff1480ffff0bff12ffff0bff12ffff0bff2cff3c80ff0980ffff0bff12ff0bffff0bff2cff8080808080ff8080808080ffff010b80ff0180ffff0bff12ffff0bff2cff1080ffff0bff12ffff0bff12ffff0bff2cff3c80ff0580ffff0bff12ffff02ff1affff04ff02ffff04ff07ffff04ffff0bff2cff2c80ff8080808080ffff0bff2cff8080808080ffff02ffff03ffff07ff0580ffff01ff0bffff0102ffff02ff2effff04ff02ffff04ff09ff80808080ffff02ff2effff04ff02ffff04ff0dff8080808080ffff01ff0bffff0101ff058080ff0180ff02ffff03ff0bffff01ff02ffff03ffff09ff23ff1880ffff01ff02ffff03ffff18ff81b3ff2c80ffff01ff02ffff03ffff20ff1780ffff01ff02ff3effff04ff02ffff04ff05ffff04ff1bffff04ff33ffff04ff2fffff04ff5fff8080808080808080ffff01ff088080ff0180ffff01ff04ff13ffff02ff3effff04ff02ffff04ff05ffff04ff1bffff04ff17ffff04ff2fffff04ff5fff80808080808080808080ff0180ffff01ff02ffff03ffff09ff23ffff0181e880ffff01ff02ff3effff04ff02ffff04ff05ffff04ff1bffff04ff17ffff04ffff02ffff03ffff22ffff09ffff02ff2effff04ff02ffff04ff53ff80808080ff82014f80ffff20ff5f8080ffff01ff02ff53ffff04ff818fffff04ff82014fffff04ff81b3ff8080808080ffff01ff088080ff0180ffff04ff2cff8080808080808080ffff01ff04ff13ffff02ff3effff04ff02ffff04ff05ffff04ff1bffff04ff17ffff04ff2fffff04ff5fff80808080808080808080ff018080ff0180ffff01ff04ffff04ff18ffff04ffff02ff16ffff04ff02ffff04ff05ffff04ff27ffff04ffff0bff2cff82014f80ffff04ffff02ff2effff04ff02ffff04ff818fff80808080ffff04ffff0bff2cff0580ff8080808080808080ff378080ff81af8080ff0180ff018080ffff04ffff01a0a04d9f57764f54a43e4030befb4d80026e870519aaa66334aef8304f5d0393c2ffff04ffff01ffa06661ea6604b491118b0f49c932c0f0de2ad815a57b54b6ec8fdbd1b408ae7e2780ffff04ffff01a057bfd1cb0adda3d94315053fda723f2028320faa8338225d99f629e3d46d43a9ffff04ffff01ff02ffff01ff02ffff01ff02ffff03ff0bffff01ff02ffff03ffff09ff05ffff1dff0bffff1effff0bff0bffff02ff06ffff04ff02ffff04ff17ff8080808080808080ffff01ff02ff17ff2f80ffff01ff088080ff0180ffff01ff04ffff04ff04ffff04ff05ffff04ffff02ff06ffff04ff02ffff04ff17ff80808080ff80808080ffff02ff17ff2f808080ff0180ffff04ffff01ff32ff02ffff03ffff07ff0580ffff01ff0bffff0102ffff02ff06ffff04ff02ffff04ff09ff80808080ffff02ff06ffff04ff02ffff04ff0dff8080808080ffff01ff0bffff0101ff058080ff0180ff018080ffff04ffff01b0a132fae32c98cbb7d8f5814c49ee3f0ba6ec2172c5e5f6900655a65cd2157a06a1c6eb89c68c8d2cdcee9506c2217978ff018080ff018080808080ff01808080ffffa0a14daf55d41ced6419bcd011fbc1f74ab9567fe55340d88435aa6493d628fa47ffa01804338c97f989c78d88716206c0f27315f3eb7d59417ab2eacee20f0a7ff60bff0180ff01ffffff80ffff02ffff01ff02ffff01ff02ffff03ff5fffff01ff02ff3affff04ff02ffff04ff0bffff04ff17ffff04ff2fffff04ff5fffff04ff81bfffff04ff82017fffff04ff8202ffffff04ffff02ff05ff8205ff80ff8080808080808080808080ffff01ff04ffff04ff10ffff01ff81ff8080ffff02ff05ff8205ff808080ff0180ffff04ffff01ffffff49ff3f02ff04ff0101ffff02ffff02ffff03ff05ffff01ff02ff2affff04ff02ffff04ff0dffff04ffff0bff12ffff0bff2cff1480ffff0bff12ffff0bff12ffff0bff2cff3c80ff0980ffff0bff12ff0bffff0bff2cff8080808080ff8080808080ffff010b80ff0180ff02ffff03ff05ffff01ff02ffff03ffff02ff3effff04ff02ffff04ff82011fffff04ff27ffff04ff4fff808080808080ffff01ff02ff3affff04ff02ffff04ff0dffff04ff1bffff04ff37ffff04ff6fffff04ff81dfffff04ff8201bfffff04ff82037fffff04ffff04ffff04ff28ffff04ffff0bffff02ff26ffff04ff02ffff04ff11ffff04ffff02ff26ffff04ff02ffff04ff13ffff04ff82027fffff04ffff02ff36ffff04ff02ffff04ff82013fff80808080ffff04ffff02ff36ffff04ff02ffff04ff819fff80808080ffff04ffff02ff36ffff04ff02ffff04ff13ff80808080ff8080808080808080ffff04ffff02ff36ffff04ff02ffff04ff09ff80808080ff808080808080ffff012480ff808080ff8202ff80ff8080808080808080808080ffff01ff088080ff0180ffff018202ff80ff0180ffffff0bff12ffff0bff2cff3880ffff0bff12ffff0bff12ffff0bff2cff3c80ff0580ffff0bff12ffff02ff2affff04ff02ffff04ff07ffff04ffff0bff2cff2c80ff8080808080ffff0bff2cff8080808080ff02ffff03ffff07ff0580ffff01ff0bffff0102ffff02ff36ffff04ff02ffff04ff09ff80808080ffff02ff36ffff04ff02ffff04ff0dff8080808080ffff01ff0bffff0101ff058080ff0180ffff02ffff03ff1bffff01ff02ff2effff04ff02ffff04ffff02ffff03ffff18ffff0101ff1380ffff01ff0bffff0102ff2bff0580ffff01ff0bffff0102ff05ff2b8080ff0180ffff04ffff04ffff17ff13ffff0181ff80ff3b80ff8080808080ffff010580ff0180ff02ffff03ff17ffff01ff02ffff03ffff09ff05ffff02ff2effff04ff02ffff04ff13ffff04ff27ff808080808080ffff01ff02ff3effff04ff02ffff04ff05ffff04ff1bffff04ff37ff808080808080ffff01ff088080ff0180ffff01ff010180ff0180ff018080ffff04ffff01ff01ffff3fffa0bd7aa54c5f93ef1738439aa60b471ce2aa4c62fb18a7943aa10061f00dbdb83680ffff81e8ff0bffffffffa08e54f5066aa7999fc1561a56df59d11ff01f7df93cadf49a61adebf65dec65ea80ffa057bfd1cb0adda3d94315053fda723f2028320faa8338225d99f629e3d46d43a980ff808080ffff33ffa0ca77e42ac3b3375edc54af271f21d075afd02d72969cababeec63e22f7ab10deff01ffffa0a14daf55d41ced6419bcd011fbc1f74ab9567fe55340d88435aa6493d628fa47ffa08e54f5066aa7999fc1561a56df59d11ff01f7df93cadf49a61adebf65dec65eaffa0ca77e42ac3b3375edc54af271f21d075afd02d72969cababeec63e22f7ab10de808080ffff04ffff01ffffa07faa3253bfddd1e0decb0906b2dc6247bbc4cf608f58345d173adb63e8b47c9fffa07acfcbd1ed73bfe2b698508f4ea5ed353c60ace154360272ce91f9ab0c8423c3a0eff07522495060c066f66f32acc2a77e3a3e737aca8baea4d1a64ea4cdc13da980ffff04ffff01ffa0a04d9f57764f54a43e4030befb4d80026e870519aaa66334aef8304f5d0393c280ffff04ffff01ffffa07f3e180acdf046f955d3440bb3a16dfd6f5a46c809cee98e7514127327b1cab5ffa05eadd0f5982411ec074786cb6e2e37880d2ea1f007b47bc50a1b36cc2c61ba098080ff018080808080ffff80ff80ff80ff80ff808080808097ff2e118c10f392eb2e53be370c1a9226862b59ab0dca4e1751b2196cfdc301f71fddd152d1324e7f3d32800df7c5af14cd0e4ad5389bea2a0f10330916fc29d2debf7d8ab4c3ac496b5d301de36ebb7973888443e13244c68246e54377b775",  # noqa
        "taker": [
            {
                "store_id": "7acfcbd1ed73bfe2b698508f4ea5ed353c60ace154360272ce91f9ab0c8423c3",
                "inclusions": [{"key": "10", "value": "0210"}, {"key": "11", "value": "0211"}],
            }
        ],
        "maker": [
            {
                "store_id": "a14daf55d41ced6419bcd011fbc1f74ab9567fe55340d88435aa6493d628fa47",
                "proofs": [
                    {
                        "key": "10",
                        "value": "0110",
                        "node_hash": "de4ec93c032f5117d8af076dfc86faa5987a6c0b1d52ffc9cf0dfa43989d8c58",
                        "layers": [
                            {
                                "other_hash_side": "left",
                                "other_hash": "1c8ab812b97f5a9da0ba4be2380104810fe5c8022efe9b9e2c9d188fc3537434",
                                "combined_hash": "d340000b3a6717a5a8d42b24516ff69430235c771f8a527554b357b7f03c6de0",
                            },
                            {
                                "other_hash_side": "right",
                                "other_hash": "54e8b4cac761778f396840b343c0f1cb0e1fd0c9927d48d2f0d09a7a6f225126",
                                "combined_hash": "7676004a15439e4e8345d0f9f3a15500805b3447285904b7bcd7d14e27381d2e",
                            },
                            {
                                "other_hash_side": "right",
                                "other_hash": "6a37ca2d9a37a50f2d53387c3cf31395c72d75b1aacfa4402c32dc6d354542b4",
                                "combined_hash": "b1dc97f797a32631483c11d33b4759f5b498b512b7436286d1dc00bb1024b7e2",
                            },
                            {
                                "other_hash_side": "right",
                                "other_hash": "bcff6f16886339a196a2f6c842ad6d350a8579d123eb8602a0a85965ba25d671",
                                "combined_hash": "8e54f5066aa7999fc1561a56df59d11ff01f7df93cadf49a61adebf65dec65ea",
                            },
                        ],
                    }
                ],
            }
        ],
    },
    maker_inclusions=[{"key": b"\x10".hex(), "value": b"\x01\x10".hex()}],
    taker_inclusions=[
        {"key": b"\x10".hex(), "value": b"\x02\x10".hex()},
        {"key": b"\x11".hex(), "value": b"\x02\x11".hex()},
    ],
    trade_id="48efd113518a57895d45f5cde246d9e088e08d96a562e6013eb4c04527e4d5ba",
    maker_root_history=[
        bytes32.from_hexstr("6661ea6604b491118b0f49c932c0f0de2ad815a57b54b6ec8fdbd1b408ae7e27"),
        bytes32.from_hexstr("8e54f5066aa7999fc1561a56df59d11ff01f7df93cadf49a61adebf65dec65ea"),
    ],
    taker_root_history=[
        bytes32.from_hexstr("42f08ebc0578f2cec7a9ad1c3038e74e0f30eba5c2f4cb1ee1c8fdb682c19dbb"),
        bytes32.from_hexstr("2215da3c9a309e0d8972fd6acb8ac62898a0f7e4a07351d558c2cc5094dfc5ec"),
    ],
)


make_one_existing_take_one_reference = MakeAndTakeReference(
    entries_to_insert=10,
    make_offer_response={
        "trade_id": "1efc47397715da444017864d15b92676bc416afcb7aba14047c6edfd6f4fa766",
        "offer": "00000003000000000000000000000000000000000000000000000000000000000000000052eba05592a7cbe77b4b1552cacec440b20d523d08a6be917c9213dc34f3033a0000000000000000ff02ffff01ff02ffff01ff02ffff03ffff18ff2fff3480ffff01ff04ffff04ff20ffff04ff2fff808080ffff04ffff02ff3effff04ff02ffff04ff05ffff04ffff02ff2affff04ff02ffff04ff27ffff04ffff02ffff03ff77ffff01ff02ff36ffff04ff02ffff04ff09ffff04ff57ffff04ffff02ff2effff04ff02ffff04ff05ff80808080ff808080808080ffff011d80ff0180ffff04ffff02ffff03ff77ffff0181b7ffff015780ff0180ff808080808080ffff04ff77ff808080808080ffff02ff3affff04ff02ffff04ff05ffff04ffff02ff0bff5f80ffff01ff8080808080808080ffff01ff088080ff0180ffff04ffff01ffffffff4947ff0233ffff0401ff0102ffffff20ff02ffff03ff05ffff01ff02ff32ffff04ff02ffff04ff0dffff04ffff0bff3cffff0bff34ff2480ffff0bff3cffff0bff3cffff0bff34ff2c80ff0980ffff0bff3cff0bffff0bff34ff8080808080ff8080808080ffff010b80ff0180ffff02ffff03ffff22ffff09ffff0dff0580ff2280ffff09ffff0dff0b80ff2280ffff15ff17ffff0181ff8080ffff01ff0bff05ff0bff1780ffff01ff088080ff0180ff02ffff03ff0bffff01ff02ffff03ffff02ff26ffff04ff02ffff04ff13ff80808080ffff01ff02ffff03ffff20ff1780ffff01ff02ffff03ffff09ff81b3ffff01818f80ffff01ff02ff3affff04ff02ffff04ff05ffff04ff1bffff04ff34ff808080808080ffff01ff04ffff04ff23ffff04ffff02ff36ffff04ff02ffff04ff09ffff04ff53ffff04ffff02ff2effff04ff02ffff04ff05ff80808080ff808080808080ff738080ffff02ff3affff04ff02ffff04ff05ffff04ff1bffff04ff34ff8080808080808080ff0180ffff01ff088080ff0180ffff01ff04ff13ffff02ff3affff04ff02ffff04ff05ffff04ff1bffff04ff17ff8080808080808080ff0180ffff01ff02ffff03ff17ff80ffff01ff088080ff018080ff0180ffffff02ffff03ffff09ff09ff3880ffff01ff02ffff03ffff18ff2dffff010180ffff01ff0101ff8080ff0180ff8080ff0180ff0bff3cffff0bff34ff2880ffff0bff3cffff0bff3cffff0bff34ff2c80ff0580ffff0bff3cffff02ff32ffff04ff02ffff04ff07ffff04ffff0bff34ff3480ff8080808080ffff0bff34ff8080808080ffff02ffff03ffff07ff0580ffff01ff0bffff0102ffff02ff2effff04ff02ffff04ff09ff80808080ffff02ff2effff04ff02ffff04ff0dff8080808080ffff01ff0bffff0101ff058080ff0180ff02ffff03ffff21ff17ffff09ff0bff158080ffff01ff04ff30ffff04ff0bff808080ffff01ff088080ff0180ff018080ffff04ffff01ffa07faa3253bfddd1e0decb0906b2dc6247bbc4cf608f58345d173adb63e8b47c9fffa07acfcbd1ed73bfe2b698508f4ea5ed353c60ace154360272ce91f9ab0c8423c3a0eff07522495060c066f66f32acc2a77e3a3e737aca8baea4d1a64ea4cdc13da9ffff04ffff01ff02ffff01ff02ffff01ff02ff3effff04ff02ffff04ff05ffff04ffff02ff2fff5f80ffff04ff80ffff04ffff04ffff04ff0bffff04ff17ff808080ffff01ff808080ffff01ff8080808080808080ffff04ffff01ffffff0233ff04ff0101ffff02ff02ffff03ff05ffff01ff02ff1affff04ff02ffff04ff0dffff04ffff0bff12ffff0bff2cff1480ffff0bff12ffff0bff12ffff0bff2cff3c80ff0980ffff0bff12ff0bffff0bff2cff8080808080ff8080808080ffff010b80ff0180ffff0bff12ffff0bff2cff1080ffff0bff12ffff0bff12ffff0bff2cff3c80ff0580ffff0bff12ffff02ff1affff04ff02ffff04ff07ffff04ffff0bff2cff2c80ff8080808080ffff0bff2cff8080808080ffff02ffff03ffff07ff0580ffff01ff0bffff0102ffff02ff2effff04ff02ffff04ff09ff80808080ffff02ff2effff04ff02ffff04ff0dff8080808080ffff01ff0bffff0101ff058080ff0180ff02ffff03ff0bffff01ff02ffff03ffff09ff23ff1880ffff01ff02ffff03ffff18ff81b3ff2c80ffff01ff02ffff03ffff20ff1780ffff01ff02ff3effff04ff02ffff04ff05ffff04ff1bffff04ff33ffff04ff2fffff04ff5fff8080808080808080ffff01ff088080ff0180ffff01ff04ff13ffff02ff3effff04ff02ffff04ff05ffff04ff1bffff04ff17ffff04ff2fffff04ff5fff80808080808080808080ff0180ffff01ff02ffff03ffff09ff23ffff0181e880ffff01ff02ff3effff04ff02ffff04ff05ffff04ff1bffff04ff17ffff04ffff02ffff03ffff22ffff09ffff02ff2effff04ff02ffff04ff53ff80808080ff82014f80ffff20ff5f8080ffff01ff02ff53ffff04ff818fffff04ff82014fffff04ff81b3ff8080808080ffff01ff088080ff0180ffff04ff2cff8080808080808080ffff01ff04ff13ffff02ff3effff04ff02ffff04ff05ffff04ff1bffff04ff17ffff04ff2fffff04ff5fff80808080808080808080ff018080ff0180ffff01ff04ffff04ff18ffff04ffff02ff16ffff04ff02ffff04ff05ffff04ff27ffff04ffff0bff2cff82014f80ffff04ffff02ff2effff04ff02ffff04ff818fff80808080ffff04ffff0bff2cff0580ff8080808080808080ff378080ff81af8080ff0180ff018080ffff04ffff01a0a04d9f57764f54a43e4030befb4d80026e870519aaa66334aef8304f5d0393c2ffff04ffff01ffa042f08ebc0578f2cec7a9ad1c3038e74e0f30eba5c2f4cb1ee1c8fdb682c19dbb80ffff04ffff01a057bfd1cb0adda3d94315053fda723f2028320faa8338225d99f629e3d46d43a9ffff04ffff01ff02ffff01ff02ff0affff04ff02ffff04ff03ff80808080ffff04ffff01ffff333effff02ffff03ff05ffff01ff04ffff04ff0cffff04ffff02ff1effff04ff02ffff04ff09ff80808080ff808080ffff02ff16ffff04ff02ffff04ff19ffff04ffff02ff0affff04ff02ffff04ff0dff80808080ff808080808080ff8080ff0180ffff02ffff03ff05ffff01ff02ffff03ffff15ff29ff8080ffff01ff04ffff04ff08ff0980ffff02ff16ffff04ff02ffff04ff0dffff04ff0bff808080808080ffff01ff088080ff0180ffff010b80ff0180ff02ffff03ffff07ff0580ffff01ff0bffff0102ffff02ff1effff04ff02ffff04ff09ff80808080ffff02ff1effff04ff02ffff04ff0dff8080808080ffff01ff0bffff0101ff058080ff0180ff018080ff018080808080ff01808080ffffa00000000000000000000000000000000000000000000000000000000000000000ffffa00000000000000000000000000000000000000000000000000000000000000000ff01ff80808080ca2e21c90d263e63b73d449a3f8d57b9458846f7af27d9a61a515395fa14071ef1932b0458af07a67925e9e0d5eca3ae137ba72bc689bd9b7b00bd0508ee6be80000000000000001ff02ffff01ff02ffff01ff02ffff03ffff18ff2fff3480ffff01ff04ffff04ff20ffff04ff2fff808080ffff04ffff02ff3effff04ff02ffff04ff05ffff04ffff02ff2affff04ff02ffff04ff27ffff04ffff02ffff03ff77ffff01ff02ff36ffff04ff02ffff04ff09ffff04ff57ffff04ffff02ff2effff04ff02ffff04ff05ff80808080ff808080808080ffff011d80ff0180ffff04ffff02ffff03ff77ffff0181b7ffff015780ff0180ff808080808080ffff04ff77ff808080808080ffff02ff3affff04ff02ffff04ff05ffff04ffff02ff0bff5f80ffff01ff8080808080808080ffff01ff088080ff0180ffff04ffff01ffffffff4947ff0233ffff0401ff0102ffffff20ff02ffff03ff05ffff01ff02ff32ffff04ff02ffff04ff0dffff04ffff0bff3cffff0bff34ff2480ffff0bff3cffff0bff3cffff0bff34ff2c80ff0980ffff0bff3cff0bffff0bff34ff8080808080ff8080808080ffff010b80ff0180ffff02ffff03ffff22ffff09ffff0dff0580ff2280ffff09ffff0dff0b80ff2280ffff15ff17ffff0181ff8080ffff01ff0bff05ff0bff1780ffff01ff088080ff0180ff02ffff03ff0bffff01ff02ffff03ffff02ff26ffff04ff02ffff04ff13ff80808080ffff01ff02ffff03ffff20ff1780ffff01ff02ffff03ffff09ff81b3ffff01818f80ffff01ff02ff3affff04ff02ffff04ff05ffff04ff1bffff04ff34ff808080808080ffff01ff04ffff04ff23ffff04ffff02ff36ffff04ff02ffff04ff09ffff04ff53ffff04ffff02ff2effff04ff02ffff04ff05ff80808080ff808080808080ff738080ffff02ff3affff04ff02ffff04ff05ffff04ff1bffff04ff34ff8080808080808080ff0180ffff01ff088080ff0180ffff01ff04ff13ffff02ff3affff04ff02ffff04ff05ffff04ff1bffff04ff17ff8080808080808080ff0180ffff01ff02ffff03ff17ff80ffff01ff088080ff018080ff0180ffffff02ffff03ffff09ff09ff3880ffff01ff02ffff03ffff18ff2dffff010180ffff01ff0101ff8080ff0180ff8080ff0180ff0bff3cffff0bff34ff2880ffff0bff3cffff0bff3cffff0bff34ff2c80ff0580ffff0bff3cffff02ff32ffff04ff02ffff04ff07ffff04ffff0bff34ff3480ff8080808080ffff0bff34ff8080808080ffff02ffff03ffff07ff0580ffff01ff0bffff0102ffff02ff2effff04ff02ffff04ff09ff80808080ffff02ff2effff04ff02ffff04ff0dff8080808080ffff01ff0bffff0101ff058080ff0180ff02ffff03ffff21ff17ffff09ff0bff158080ffff01ff04ff30ffff04ff0bff808080ffff01ff088080ff0180ff018080ffff04ffff01ffa07faa3253bfddd1e0decb0906b2dc6247bbc4cf608f58345d173adb63e8b47c9fffa0a14daf55d41ced6419bcd011fbc1f74ab9567fe55340d88435aa6493d628fa47a0eff07522495060c066f66f32acc2a77e3a3e737aca8baea4d1a64ea4cdc13da9ffff04ffff01ff02ffff01ff02ffff01ff02ff3effff04ff02ffff04ff05ffff04ffff02ff2fff5f80ffff04ff80ffff04ffff04ffff04ff0bffff04ff17ff808080ffff01ff808080ffff01ff8080808080808080ffff04ffff01ffffff0233ff04ff0101ffff02ff02ffff03ff05ffff01ff02ff1affff04ff02ffff04ff0dffff04ffff0bff12ffff0bff2cff1480ffff0bff12ffff0bff12ffff0bff2cff3c80ff0980ffff0bff12ff0bffff0bff2cff8080808080ff8080808080ffff010b80ff0180ffff0bff12ffff0bff2cff1080ffff0bff12ffff0bff12ffff0bff2cff3c80ff0580ffff0bff12ffff02ff1affff04ff02ffff04ff07ffff04ffff0bff2cff2c80ff8080808080ffff0bff2cff8080808080ffff02ffff03ffff07ff0580ffff01ff0bffff0102ffff02ff2effff04ff02ffff04ff09ff80808080ffff02ff2effff04ff02ffff04ff0dff8080808080ffff01ff0bffff0101ff058080ff0180ff02ffff03ff0bffff01ff02ffff03ffff09ff23ff1880ffff01ff02ffff03ffff18ff81b3ff2c80ffff01ff02ffff03ffff20ff1780ffff01ff02ff3effff04ff02ffff04ff05ffff04ff1bffff04ff33ffff04ff2fffff04ff5fff8080808080808080ffff01ff088080ff0180ffff01ff04ff13ffff02ff3effff04ff02ffff04ff05ffff04ff1bffff04ff17ffff04ff2fffff04ff5fff80808080808080808080ff0180ffff01ff02ffff03ffff09ff23ffff0181e880ffff01ff02ff3effff04ff02ffff04ff05ffff04ff1bffff04ff17ffff04ffff02ffff03ffff22ffff09ffff02ff2effff04ff02ffff04ff53ff80808080ff82014f80ffff20ff5f8080ffff01ff02ff53ffff04ff818fffff04ff82014fffff04ff81b3ff8080808080ffff01ff088080ff0180ffff04ff2cff8080808080808080ffff01ff04ff13ffff02ff3effff04ff02ffff04ff05ffff04ff1bffff04ff17ffff04ff2fffff04ff5fff80808080808080808080ff018080ff0180ffff01ff04ffff04ff18ffff04ffff02ff16ffff04ff02ffff04ff05ffff04ff27ffff04ffff0bff2cff82014f80ffff04ffff02ff2effff04ff02ffff04ff818fff80808080ffff04ffff0bff2cff0580ff8080808080808080ff378080ff81af8080ff0180ff018080ffff04ffff01a0a04d9f57764f54a43e4030befb4d80026e870519aaa66334aef8304f5d0393c2ffff04ffff01ffa06661ea6604b491118b0f49c932c0f0de2ad815a57b54b6ec8fdbd1b408ae7e2780ffff04ffff01a057bfd1cb0adda3d94315053fda723f2028320faa8338225d99f629e3d46d43a9ffff04ffff01ff01ffff33ffa0c842b1a384b8633ac25d0f12bd7b614f86a77642ab6426418750f2b0b86bab2aff01ffffa0a14daf55d41ced6419bcd011fbc1f74ab9567fe55340d88435aa6493d628fa47ffa06661ea6604b491118b0f49c932c0f0de2ad815a57b54b6ec8fdbd1b408ae7e27ffa0c842b1a384b8633ac25d0f12bd7b614f86a77642ab6426418750f2b0b86bab2a8080ffff3eff248080ff018080808080ff01808080ffffa032dbe6d545f24635c7871ea53c623c358d7cea8f5e27a983ba6e5c0bf35fa243ffa08c4aebb18e8ce08405083c3d90a29f30239865142e2dcbca5393f40df9e3821dff0180ff01ffff80808032dbe6d545f24635c7871ea53c623c358d7cea8f5e27a983ba6e5c0bf35fa243aa064e96a86637d8f5ebe153dc8645d29f43bee762d5ec10d06c8617fa60b8c50000000000000001ff02ffff01ff02ffff01ff02ffff03ffff18ff2fff3480ffff01ff04ffff04ff20ffff04ff2fff808080ffff04ffff02ff3effff04ff02ffff04ff05ffff04ffff02ff2affff04ff02ffff04ff27ffff04ffff02ffff03ff77ffff01ff02ff36ffff04ff02ffff04ff09ffff04ff57ffff04ffff02ff2effff04ff02ffff04ff05ff80808080ff808080808080ffff011d80ff0180ffff04ffff02ffff03ff77ffff0181b7ffff015780ff0180ff808080808080ffff04ff77ff808080808080ffff02ff3affff04ff02ffff04ff05ffff04ffff02ff0bff5f80ffff01ff8080808080808080ffff01ff088080ff0180ffff04ffff01ffffffff4947ff0233ffff0401ff0102ffffff20ff02ffff03ff05ffff01ff02ff32ffff04ff02ffff04ff0dffff04ffff0bff3cffff0bff34ff2480ffff0bff3cffff0bff3cffff0bff34ff2c80ff0980ffff0bff3cff0bffff0bff34ff8080808080ff8080808080ffff010b80ff0180ffff02ffff03ffff22ffff09ffff0dff0580ff2280ffff09ffff0dff0b80ff2280ffff15ff17ffff0181ff8080ffff01ff0bff05ff0bff1780ffff01ff088080ff0180ff02ffff03ff0bffff01ff02ffff03ffff02ff26ffff04ff02ffff04ff13ff80808080ffff01ff02ffff03ffff20ff1780ffff01ff02ffff03ffff09ff81b3ffff01818f80ffff01ff02ff3affff04ff02ffff04ff05ffff04ff1bffff04ff34ff808080808080ffff01ff04ffff04ff23ffff04ffff02ff36ffff04ff02ffff04ff09ffff04ff53ffff04ffff02ff2effff04ff02ffff04ff05ff80808080ff808080808080ff738080ffff02ff3affff04ff02ffff04ff05ffff04ff1bffff04ff34ff8080808080808080ff0180ffff01ff088080ff0180ffff01ff04ff13ffff02ff3affff04ff02ffff04ff05ffff04ff1bffff04ff17ff8080808080808080ff0180ffff01ff02ffff03ff17ff80ffff01ff088080ff018080ff0180ffffff02ffff03ffff09ff09ff3880ffff01ff02ffff03ffff18ff2dffff010180ffff01ff0101ff8080ff0180ff8080ff0180ff0bff3cffff0bff34ff2880ffff0bff3cffff0bff3cffff0bff34ff2c80ff0580ffff0bff3cffff02ff32ffff04ff02ffff04ff07ffff04ffff0bff34ff3480ff8080808080ffff0bff34ff8080808080ffff02ffff03ffff07ff0580ffff01ff0bffff0102ffff02ff2effff04ff02ffff04ff09ff80808080ffff02ff2effff04ff02ffff04ff0dff8080808080ffff01ff0bffff0101ff058080ff0180ff02ffff03ffff21ff17ffff09ff0bff158080ffff01ff04ff30ffff04ff0bff808080ffff01ff088080ff0180ff018080ffff04ffff01ffa07faa3253bfddd1e0decb0906b2dc6247bbc4cf608f58345d173adb63e8b47c9fffa0a14daf55d41ced6419bcd011fbc1f74ab9567fe55340d88435aa6493d628fa47a0eff07522495060c066f66f32acc2a77e3a3e737aca8baea4d1a64ea4cdc13da9ffff04ffff01ff02ffff01ff02ffff01ff02ff3effff04ff02ffff04ff05ffff04ffff02ff2fff5f80ffff04ff80ffff04ffff04ffff04ff0bffff04ff17ff808080ffff01ff808080ffff01ff8080808080808080ffff04ffff01ffffff0233ff04ff0101ffff02ff02ffff03ff05ffff01ff02ff1affff04ff02ffff04ff0dffff04ffff0bff12ffff0bff2cff1480ffff0bff12ffff0bff12ffff0bff2cff3c80ff0980ffff0bff12ff0bffff0bff2cff8080808080ff8080808080ffff010b80ff0180ffff0bff12ffff0bff2cff1080ffff0bff12ffff0bff12ffff0bff2cff3c80ff0580ffff0bff12ffff02ff1affff04ff02ffff04ff07ffff04ffff0bff2cff2c80ff8080808080ffff0bff2cff8080808080ffff02ffff03ffff07ff0580ffff01ff0bffff0102ffff02ff2effff04ff02ffff04ff09ff80808080ffff02ff2effff04ff02ffff04ff0dff8080808080ffff01ff0bffff0101ff058080ff0180ff02ffff03ff0bffff01ff02ffff03ffff09ff23ff1880ffff01ff02ffff03ffff18ff81b3ff2c80ffff01ff02ffff03ffff20ff1780ffff01ff02ff3effff04ff02ffff04ff05ffff04ff1bffff04ff33ffff04ff2fffff04ff5fff8080808080808080ffff01ff088080ff0180ffff01ff04ff13ffff02ff3effff04ff02ffff04ff05ffff04ff1bffff04ff17ffff04ff2fffff04ff5fff80808080808080808080ff0180ffff01ff02ffff03ffff09ff23ffff0181e880ffff01ff02ff3effff04ff02ffff04ff05ffff04ff1bffff04ff17ffff04ffff02ffff03ffff22ffff09ffff02ff2effff04ff02ffff04ff53ff80808080ff82014f80ffff20ff5f8080ffff01ff02ff53ffff04ff818fffff04ff82014fffff04ff81b3ff8080808080ffff01ff088080ff0180ffff04ff2cff8080808080808080ffff01ff04ff13ffff02ff3effff04ff02ffff04ff05ffff04ff1bffff04ff17ffff04ff2fffff04ff5fff80808080808080808080ff018080ff0180ffff01ff04ffff04ff18ffff04ffff02ff16ffff04ff02ffff04ff05ffff04ff27ffff04ffff0bff2cff82014f80ffff04ffff02ff2effff04ff02ffff04ff818fff80808080ffff04ffff0bff2cff0580ff8080808080808080ff378080ff81af8080ff0180ff018080ffff04ffff01a0a04d9f57764f54a43e4030befb4d80026e870519aaa66334aef8304f5d0393c2ffff04ffff01ffa06661ea6604b491118b0f49c932c0f0de2ad815a57b54b6ec8fdbd1b408ae7e2780ffff04ffff01a057bfd1cb0adda3d94315053fda723f2028320faa8338225d99f629e3d46d43a9ffff04ffff01ff02ffff01ff02ffff01ff02ffff03ff0bffff01ff02ffff03ffff09ff05ffff1dff0bffff1effff0bff0bffff02ff06ffff04ff02ffff04ff17ff8080808080808080ffff01ff02ff17ff2f80ffff01ff088080ff0180ffff01ff04ffff04ff04ffff04ff05ffff04ffff02ff06ffff04ff02ffff04ff17ff80808080ff80808080ffff02ff17ff2f808080ff0180ffff04ffff01ff32ff02ffff03ffff07ff0580ffff01ff0bffff0102ffff02ff06ffff04ff02ffff04ff09ff80808080ffff02ff06ffff04ff02ffff04ff0dff8080808080ffff01ff0bffff0101ff058080ff0180ff018080ffff04ffff01b0a132fae32c98cbb7d8f5814c49ee3f0ba6ec2172c5e5f6900655a65cd2157a06a1c6eb89c68c8d2cdcee9506c2217978ff018080ff018080808080ff01808080ffffa0a14daf55d41ced6419bcd011fbc1f74ab9567fe55340d88435aa6493d628fa47ffa01804338c97f989c78d88716206c0f27315f3eb7d59417ab2eacee20f0a7ff60bff0180ff01ffffff80ffff02ffff01ff02ffff01ff02ffff03ff5fffff01ff02ff3affff04ff02ffff04ff0bffff04ff17ffff04ff2fffff04ff5fffff04ff81bfffff04ff82017fffff04ff8202ffffff04ffff02ff05ff8205ff80ff8080808080808080808080ffff01ff04ffff04ff10ffff01ff81ff8080ffff02ff05ff8205ff808080ff0180ffff04ffff01ffffff49ff3f02ff04ff0101ffff02ffff02ffff03ff05ffff01ff02ff2affff04ff02ffff04ff0dffff04ffff0bff12ffff0bff2cff1480ffff0bff12ffff0bff12ffff0bff2cff3c80ff0980ffff0bff12ff0bffff0bff2cff8080808080ff8080808080ffff010b80ff0180ff02ffff03ff05ffff01ff02ffff03ffff02ff3effff04ff02ffff04ff82011fffff04ff27ffff04ff4fff808080808080ffff01ff02ff3affff04ff02ffff04ff0dffff04ff1bffff04ff37ffff04ff6fffff04ff81dfffff04ff8201bfffff04ff82037fffff04ffff04ffff04ff28ffff04ffff0bffff02ff26ffff04ff02ffff04ff11ffff04ffff02ff26ffff04ff02ffff04ff13ffff04ff82027fffff04ffff02ff36ffff04ff02ffff04ff82013fff80808080ffff04ffff02ff36ffff04ff02ffff04ff819fff80808080ffff04ffff02ff36ffff04ff02ffff04ff13ff80808080ff8080808080808080ffff04ffff02ff36ffff04ff02ffff04ff09ff80808080ff808080808080ffff012480ff808080ff8202ff80ff8080808080808080808080ffff01ff088080ff0180ffff018202ff80ff0180ffffff0bff12ffff0bff2cff3880ffff0bff12ffff0bff12ffff0bff2cff3c80ff0580ffff0bff12ffff02ff2affff04ff02ffff04ff07ffff04ffff0bff2cff2c80ff8080808080ffff0bff2cff8080808080ff02ffff03ffff07ff0580ffff01ff0bffff0102ffff02ff36ffff04ff02ffff04ff09ff80808080ffff02ff36ffff04ff02ffff04ff0dff8080808080ffff01ff0bffff0101ff058080ff0180ffff02ffff03ff1bffff01ff02ff2effff04ff02ffff04ffff02ffff03ffff18ffff0101ff1380ffff01ff0bffff0102ff2bff0580ffff01ff0bffff0102ff05ff2b8080ff0180ffff04ffff04ffff17ff13ffff0181ff80ff3b80ff8080808080ffff010580ff0180ff02ffff03ff17ffff01ff02ffff03ffff09ff05ffff02ff2effff04ff02ffff04ff13ffff04ff27ff808080808080ffff01ff02ff3effff04ff02ffff04ff05ffff04ff1bffff04ff37ff808080808080ffff01ff088080ff0180ffff01ff010180ff0180ff018080ffff04ffff01ff01ffff3fffa06766ecb6a87bcab8829fc9b3f08c8b5a83ecb7c5597c6a13ec346bfcafc1aab880ffff33ffa09b077471a29fd048bf897998e3f73ee5215345cd4943441e7c654dc11f2c579eff01ffffa0a14daf55d41ced6419bcd011fbc1f74ab9567fe55340d88435aa6493d628fa47ffa06661ea6604b491118b0f49c932c0f0de2ad815a57b54b6ec8fdbd1b408ae7e27ffa09b077471a29fd048bf897998e3f73ee5215345cd4943441e7c654dc11f2c579e808080ffff04ffff01ffffa07faa3253bfddd1e0decb0906b2dc6247bbc4cf608f58345d173adb63e8b47c9fffa07acfcbd1ed73bfe2b698508f4ea5ed353c60ace154360272ce91f9ab0c8423c3a0eff07522495060c066f66f32acc2a77e3a3e737aca8baea4d1a64ea4cdc13da980ffff04ffff01ffa0a04d9f57764f54a43e4030befb4d80026e870519aaa66334aef8304f5d0393c280ffff04ffff01ffffa07f3e180acdf046f955d3440bb3a16dfd6f5a46c809cee98e7514127327b1cab58080ff018080808080ffff80ff80ff80ff80ff80808080809200d622b5462e5c56846dfbf374090fe9afef15ade6b26cac913dce6005df00550a26f624807adb98240ea731fa37d2054f37d4f2feb416b110c4cdf190ed5393e059c871b7e56897bf65aa4c1b95b31d2f16e41600d8f74372ee41cc11b39b",  # noqa
        "taker": [
            {
                "store_id": "7acfcbd1ed73bfe2b698508f4ea5ed353c60ace154360272ce91f9ab0c8423c3",
                "inclusions": [{"key": "10", "value": "0210"}],
            }
        ],
        "maker": [
            {
                "store_id": "a14daf55d41ced6419bcd011fbc1f74ab9567fe55340d88435aa6493d628fa47",
                "proofs": [
                    {
                        "key": "09",
                        "value": "0109",
                        "node_hash": "0ab4218d9b9763bb4978723b6bc3dcde8a952c49d6d6bbdebf9753e33ae94a4d",
                        "layers": [
                            {
                                "other_hash_side": "right",
                                "other_hash": "a9f71348ec8cf151e38fe0f6aa841dff3eac1f5a34161147e700ca179d2f7189",
                                "combined_hash": "577ab817898afbd1e149b8933322226fcd1e38f4c3921e7700dddae8c886996d",
                            },
                            {
                                "other_hash_side": "left",
                                "other_hash": "0e81e890b50e4547357938fb9cb81c7f17178e3f1bc47b784cd139ef9707c045",
                                "combined_hash": "f6a103cb21324e62dd5ca99eac6649b33be36af0b22588801c51196b571713ff",
                            },
                            {
                                "other_hash_side": "left",
                                "other_hash": "b2586f6b7a4a76e99064549f324d53c7f60eb2d5f67bd0c24444d0167dc7dc01",
                                "combined_hash": "2a6b820ed0e775d7f2e88fbbac8908f09880ca75a6f7e0f8611c940ee2dc8cec",
                            },
                            {
                                "other_hash_side": "right",
                                "other_hash": "ff63e1ccbbd40190042ed1ed2b553e264828065d1bb7fd3fe479d4444223e043",
                                "combined_hash": "bcff6f16886339a196a2f6c842ad6d350a8579d123eb8602a0a85965ba25d671",
                            },
                            {
                                "other_hash_side": "left",
                                "other_hash": "980a121e80381e79b37aa634758ff8a56c6cdf67c50ec0e75d14b4749dcde189",
                                "combined_hash": "6661ea6604b491118b0f49c932c0f0de2ad815a57b54b6ec8fdbd1b408ae7e27",
                            },
                        ],
                    }
                ],
            }
        ],
    },
    maker_inclusions=[{"key": b"\x09".hex(), "value": b"\x01\x09".hex()}],
    taker_inclusions=[{"key": b"\x10".hex(), "value": b"\x02\x10".hex()}],
    trade_id="faea189031da8557299173e6731dafea53d85e116485ffaa8ff2070278145608",
    maker_root_history=[
        bytes32.from_hexstr("6661ea6604b491118b0f49c932c0f0de2ad815a57b54b6ec8fdbd1b408ae7e27"),
    ],
    taker_root_history=[
        bytes32.from_hexstr("42f08ebc0578f2cec7a9ad1c3038e74e0f30eba5c2f4cb1ee1c8fdb682c19dbb"),
        bytes32.from_hexstr("eeb63ac765065d2ee161e1c059c8188ef809e1c3ed8739bad5bfee2c2ee1c742"),
    ],
)


make_one_take_one_existing_reference = MakeAndTakeReference(
    entries_to_insert=10,
    make_offer_response={
        "trade_id": "b8576f50159e5e9eae5de00b8986084705f0796317d5da8cd0e968f2c1a7893e",
        "offer": "00000003000000000000000000000000000000000000000000000000000000000000000052eba05592a7cbe77b4b1552cacec440b20d523d08a6be917c9213dc34f3033a0000000000000000ff02ffff01ff02ffff01ff02ffff03ffff18ff2fff3480ffff01ff04ffff04ff20ffff04ff2fff808080ffff04ffff02ff3effff04ff02ffff04ff05ffff04ffff02ff2affff04ff02ffff04ff27ffff04ffff02ffff03ff77ffff01ff02ff36ffff04ff02ffff04ff09ffff04ff57ffff04ffff02ff2effff04ff02ffff04ff05ff80808080ff808080808080ffff011d80ff0180ffff04ffff02ffff03ff77ffff0181b7ffff015780ff0180ff808080808080ffff04ff77ff808080808080ffff02ff3affff04ff02ffff04ff05ffff04ffff02ff0bff5f80ffff01ff8080808080808080ffff01ff088080ff0180ffff04ffff01ffffffff4947ff0233ffff0401ff0102ffffff20ff02ffff03ff05ffff01ff02ff32ffff04ff02ffff04ff0dffff04ffff0bff3cffff0bff34ff2480ffff0bff3cffff0bff3cffff0bff34ff2c80ff0980ffff0bff3cff0bffff0bff34ff8080808080ff8080808080ffff010b80ff0180ffff02ffff03ffff22ffff09ffff0dff0580ff2280ffff09ffff0dff0b80ff2280ffff15ff17ffff0181ff8080ffff01ff0bff05ff0bff1780ffff01ff088080ff0180ff02ffff03ff0bffff01ff02ffff03ffff02ff26ffff04ff02ffff04ff13ff80808080ffff01ff02ffff03ffff20ff1780ffff01ff02ffff03ffff09ff81b3ffff01818f80ffff01ff02ff3affff04ff02ffff04ff05ffff04ff1bffff04ff34ff808080808080ffff01ff04ffff04ff23ffff04ffff02ff36ffff04ff02ffff04ff09ffff04ff53ffff04ffff02ff2effff04ff02ffff04ff05ff80808080ff808080808080ff738080ffff02ff3affff04ff02ffff04ff05ffff04ff1bffff04ff34ff8080808080808080ff0180ffff01ff088080ff0180ffff01ff04ff13ffff02ff3affff04ff02ffff04ff05ffff04ff1bffff04ff17ff8080808080808080ff0180ffff01ff02ffff03ff17ff80ffff01ff088080ff018080ff0180ffffff02ffff03ffff09ff09ff3880ffff01ff02ffff03ffff18ff2dffff010180ffff01ff0101ff8080ff0180ff8080ff0180ff0bff3cffff0bff34ff2880ffff0bff3cffff0bff3cffff0bff34ff2c80ff0580ffff0bff3cffff02ff32ffff04ff02ffff04ff07ffff04ffff0bff34ff3480ff8080808080ffff0bff34ff8080808080ffff02ffff03ffff07ff0580ffff01ff0bffff0102ffff02ff2effff04ff02ffff04ff09ff80808080ffff02ff2effff04ff02ffff04ff0dff8080808080ffff01ff0bffff0101ff058080ff0180ff02ffff03ffff21ff17ffff09ff0bff158080ffff01ff04ff30ffff04ff0bff808080ffff01ff088080ff0180ff018080ffff04ffff01ffa07faa3253bfddd1e0decb0906b2dc6247bbc4cf608f58345d173adb63e8b47c9fffa07acfcbd1ed73bfe2b698508f4ea5ed353c60ace154360272ce91f9ab0c8423c3a0eff07522495060c066f66f32acc2a77e3a3e737aca8baea4d1a64ea4cdc13da9ffff04ffff01ff02ffff01ff02ffff01ff02ff3effff04ff02ffff04ff05ffff04ffff02ff2fff5f80ffff04ff80ffff04ffff04ffff04ff0bffff04ff17ff808080ffff01ff808080ffff01ff8080808080808080ffff04ffff01ffffff0233ff04ff0101ffff02ff02ffff03ff05ffff01ff02ff1affff04ff02ffff04ff0dffff04ffff0bff12ffff0bff2cff1480ffff0bff12ffff0bff12ffff0bff2cff3c80ff0980ffff0bff12ff0bffff0bff2cff8080808080ff8080808080ffff010b80ff0180ffff0bff12ffff0bff2cff1080ffff0bff12ffff0bff12ffff0bff2cff3c80ff0580ffff0bff12ffff02ff1affff04ff02ffff04ff07ffff04ffff0bff2cff2c80ff8080808080ffff0bff2cff8080808080ffff02ffff03ffff07ff0580ffff01ff0bffff0102ffff02ff2effff04ff02ffff04ff09ff80808080ffff02ff2effff04ff02ffff04ff0dff8080808080ffff01ff0bffff0101ff058080ff0180ff02ffff03ff0bffff01ff02ffff03ffff09ff23ff1880ffff01ff02ffff03ffff18ff81b3ff2c80ffff01ff02ffff03ffff20ff1780ffff01ff02ff3effff04ff02ffff04ff05ffff04ff1bffff04ff33ffff04ff2fffff04ff5fff8080808080808080ffff01ff088080ff0180ffff01ff04ff13ffff02ff3effff04ff02ffff04ff05ffff04ff1bffff04ff17ffff04ff2fffff04ff5fff80808080808080808080ff0180ffff01ff02ffff03ffff09ff23ffff0181e880ffff01ff02ff3effff04ff02ffff04ff05ffff04ff1bffff04ff17ffff04ffff02ffff03ffff22ffff09ffff02ff2effff04ff02ffff04ff53ff80808080ff82014f80ffff20ff5f8080ffff01ff02ff53ffff04ff818fffff04ff82014fffff04ff81b3ff8080808080ffff01ff088080ff0180ffff04ff2cff8080808080808080ffff01ff04ff13ffff02ff3effff04ff02ffff04ff05ffff04ff1bffff04ff17ffff04ff2fffff04ff5fff80808080808080808080ff018080ff0180ffff01ff04ffff04ff18ffff04ffff02ff16ffff04ff02ffff04ff05ffff04ff27ffff04ffff0bff2cff82014f80ffff04ffff02ff2effff04ff02ffff04ff818fff80808080ffff04ffff0bff2cff0580ff8080808080808080ff378080ff81af8080ff0180ff018080ffff04ffff01a0a04d9f57764f54a43e4030befb4d80026e870519aaa66334aef8304f5d0393c2ffff04ffff01ffa042f08ebc0578f2cec7a9ad1c3038e74e0f30eba5c2f4cb1ee1c8fdb682c19dbb80ffff04ffff01a057bfd1cb0adda3d94315053fda723f2028320faa8338225d99f629e3d46d43a9ffff04ffff01ff02ffff01ff02ff0affff04ff02ffff04ff03ff80808080ffff04ffff01ffff333effff02ffff03ff05ffff01ff04ffff04ff0cffff04ffff02ff1effff04ff02ffff04ff09ff80808080ff808080ffff02ff16ffff04ff02ffff04ff19ffff04ffff02ff0affff04ff02ffff04ff0dff80808080ff808080808080ff8080ff0180ffff02ffff03ff05ffff01ff02ffff03ffff15ff29ff8080ffff01ff04ffff04ff08ff0980ffff02ff16ffff04ff02ffff04ff0dffff04ff0bff808080808080ffff01ff088080ff0180ffff010b80ff0180ff02ffff03ffff07ff0580ffff01ff0bffff0102ffff02ff1effff04ff02ffff04ff09ff80808080ffff02ff1effff04ff02ffff04ff0dff8080808080ffff01ff0bffff0101ff058080ff0180ff018080ff018080808080ff01808080ffffa00000000000000000000000000000000000000000000000000000000000000000ffffa00000000000000000000000000000000000000000000000000000000000000000ff01ff80808080ca2e21c90d263e63b73d449a3f8d57b9458846f7af27d9a61a515395fa14071ea55bba78c76265b4bac257251b1e89dd13637a7c18e8dcb03e092dfb7eb5a84a0000000000000001ff02ffff01ff02ffff01ff02ffff03ffff18ff2fff3480ffff01ff04ffff04ff20ffff04ff2fff808080ffff04ffff02ff3effff04ff02ffff04ff05ffff04ffff02ff2affff04ff02ffff04ff27ffff04ffff02ffff03ff77ffff01ff02ff36ffff04ff02ffff04ff09ffff04ff57ffff04ffff02ff2effff04ff02ffff04ff05ff80808080ff808080808080ffff011d80ff0180ffff04ffff02ffff03ff77ffff0181b7ffff015780ff0180ff808080808080ffff04ff77ff808080808080ffff02ff3affff04ff02ffff04ff05ffff04ffff02ff0bff5f80ffff01ff8080808080808080ffff01ff088080ff0180ffff04ffff01ffffffff4947ff0233ffff0401ff0102ffffff20ff02ffff03ff05ffff01ff02ff32ffff04ff02ffff04ff0dffff04ffff0bff3cffff0bff34ff2480ffff0bff3cffff0bff3cffff0bff34ff2c80ff0980ffff0bff3cff0bffff0bff34ff8080808080ff8080808080ffff010b80ff0180ffff02ffff03ffff22ffff09ffff0dff0580ff2280ffff09ffff0dff0b80ff2280ffff15ff17ffff0181ff8080ffff01ff0bff05ff0bff1780ffff01ff088080ff0180ff02ffff03ff0bffff01ff02ffff03ffff02ff26ffff04ff02ffff04ff13ff80808080ffff01ff02ffff03ffff20ff1780ffff01ff02ffff03ffff09ff81b3ffff01818f80ffff01ff02ff3affff04ff02ffff04ff05ffff04ff1bffff04ff34ff808080808080ffff01ff04ffff04ff23ffff04ffff02ff36ffff04ff02ffff04ff09ffff04ff53ffff04ffff02ff2effff04ff02ffff04ff05ff80808080ff808080808080ff738080ffff02ff3affff04ff02ffff04ff05ffff04ff1bffff04ff34ff8080808080808080ff0180ffff01ff088080ff0180ffff01ff04ff13ffff02ff3affff04ff02ffff04ff05ffff04ff1bffff04ff17ff8080808080808080ff0180ffff01ff02ffff03ff17ff80ffff01ff088080ff018080ff0180ffffff02ffff03ffff09ff09ff3880ffff01ff02ffff03ffff18ff2dffff010180ffff01ff0101ff8080ff0180ff8080ff0180ff0bff3cffff0bff34ff2880ffff0bff3cffff0bff3cffff0bff34ff2c80ff0580ffff0bff3cffff02ff32ffff04ff02ffff04ff07ffff04ffff0bff34ff3480ff8080808080ffff0bff34ff8080808080ffff02ffff03ffff07ff0580ffff01ff0bffff0102ffff02ff2effff04ff02ffff04ff09ff80808080ffff02ff2effff04ff02ffff04ff0dff8080808080ffff01ff0bffff0101ff058080ff0180ff02ffff03ffff21ff17ffff09ff0bff158080ffff01ff04ff30ffff04ff0bff808080ffff01ff088080ff0180ff018080ffff04ffff01ffa07faa3253bfddd1e0decb0906b2dc6247bbc4cf608f58345d173adb63e8b47c9fffa0a14daf55d41ced6419bcd011fbc1f74ab9567fe55340d88435aa6493d628fa47a0eff07522495060c066f66f32acc2a77e3a3e737aca8baea4d1a64ea4cdc13da9ffff04ffff01ff02ffff01ff02ffff01ff02ff3effff04ff02ffff04ff05ffff04ffff02ff2fff5f80ffff04ff80ffff04ffff04ffff04ff0bffff04ff17ff808080ffff01ff808080ffff01ff8080808080808080ffff04ffff01ffffff0233ff04ff0101ffff02ff02ffff03ff05ffff01ff02ff1affff04ff02ffff04ff0dffff04ffff0bff12ffff0bff2cff1480ffff0bff12ffff0bff12ffff0bff2cff3c80ff0980ffff0bff12ff0bffff0bff2cff8080808080ff8080808080ffff010b80ff0180ffff0bff12ffff0bff2cff1080ffff0bff12ffff0bff12ffff0bff2cff3c80ff0580ffff0bff12ffff02ff1affff04ff02ffff04ff07ffff04ffff0bff2cff2c80ff8080808080ffff0bff2cff8080808080ffff02ffff03ffff07ff0580ffff01ff0bffff0102ffff02ff2effff04ff02ffff04ff09ff80808080ffff02ff2effff04ff02ffff04ff0dff8080808080ffff01ff0bffff0101ff058080ff0180ff02ffff03ff0bffff01ff02ffff03ffff09ff23ff1880ffff01ff02ffff03ffff18ff81b3ff2c80ffff01ff02ffff03ffff20ff1780ffff01ff02ff3effff04ff02ffff04ff05ffff04ff1bffff04ff33ffff04ff2fffff04ff5fff8080808080808080ffff01ff088080ff0180ffff01ff04ff13ffff02ff3effff04ff02ffff04ff05ffff04ff1bffff04ff17ffff04ff2fffff04ff5fff80808080808080808080ff0180ffff01ff02ffff03ffff09ff23ffff0181e880ffff01ff02ff3effff04ff02ffff04ff05ffff04ff1bffff04ff17ffff04ffff02ffff03ffff22ffff09ffff02ff2effff04ff02ffff04ff53ff80808080ff82014f80ffff20ff5f8080ffff01ff02ff53ffff04ff818fffff04ff82014fffff04ff81b3ff8080808080ffff01ff088080ff0180ffff04ff2cff8080808080808080ffff01ff04ff13ffff02ff3effff04ff02ffff04ff05ffff04ff1bffff04ff17ffff04ff2fffff04ff5fff80808080808080808080ff018080ff0180ffff01ff04ffff04ff18ffff04ffff02ff16ffff04ff02ffff04ff05ffff04ff27ffff04ffff0bff2cff82014f80ffff04ffff02ff2effff04ff02ffff04ff818fff80808080ffff04ffff0bff2cff0580ff8080808080808080ff378080ff81af8080ff0180ff018080ffff04ffff01a0a04d9f57764f54a43e4030befb4d80026e870519aaa66334aef8304f5d0393c2ffff04ffff01ffa08e54f5066aa7999fc1561a56df59d11ff01f7df93cadf49a61adebf65dec65ea80ffff04ffff01a057bfd1cb0adda3d94315053fda723f2028320faa8338225d99f629e3d46d43a9ffff04ffff01ff01ffff33ffa0c842b1a384b8633ac25d0f12bd7b614f86a77642ab6426418750f2b0b86bab2aff01ffffa0a14daf55d41ced6419bcd011fbc1f74ab9567fe55340d88435aa6493d628fa47ffa08e54f5066aa7999fc1561a56df59d11ff01f7df93cadf49a61adebf65dec65eaffa0c842b1a384b8633ac25d0f12bd7b614f86a77642ab6426418750f2b0b86bab2a8080ffff3eff248080ff018080808080ff01808080ffffa032dbe6d545f24635c7871ea53c623c358d7cea8f5e27a983ba6e5c0bf35fa243ffa08c4aebb18e8ce08405083c3d90a29f30239865142e2dcbca5393f40df9e3821dff0180ff01ffff80808032dbe6d545f24635c7871ea53c623c358d7cea8f5e27a983ba6e5c0bf35fa243aa064e96a86637d8f5ebe153dc8645d29f43bee762d5ec10d06c8617fa60b8c50000000000000001ff02ffff01ff02ffff01ff02ffff03ffff18ff2fff3480ffff01ff04ffff04ff20ffff04ff2fff808080ffff04ffff02ff3effff04ff02ffff04ff05ffff04ffff02ff2affff04ff02ffff04ff27ffff04ffff02ffff03ff77ffff01ff02ff36ffff04ff02ffff04ff09ffff04ff57ffff04ffff02ff2effff04ff02ffff04ff05ff80808080ff808080808080ffff011d80ff0180ffff04ffff02ffff03ff77ffff0181b7ffff015780ff0180ff808080808080ffff04ff77ff808080808080ffff02ff3affff04ff02ffff04ff05ffff04ffff02ff0bff5f80ffff01ff8080808080808080ffff01ff088080ff0180ffff04ffff01ffffffff4947ff0233ffff0401ff0102ffffff20ff02ffff03ff05ffff01ff02ff32ffff04ff02ffff04ff0dffff04ffff0bff3cffff0bff34ff2480ffff0bff3cffff0bff3cffff0bff34ff2c80ff0980ffff0bff3cff0bffff0bff34ff8080808080ff8080808080ffff010b80ff0180ffff02ffff03ffff22ffff09ffff0dff0580ff2280ffff09ffff0dff0b80ff2280ffff15ff17ffff0181ff8080ffff01ff0bff05ff0bff1780ffff01ff088080ff0180ff02ffff03ff0bffff01ff02ffff03ffff02ff26ffff04ff02ffff04ff13ff80808080ffff01ff02ffff03ffff20ff1780ffff01ff02ffff03ffff09ff81b3ffff01818f80ffff01ff02ff3affff04ff02ffff04ff05ffff04ff1bffff04ff34ff808080808080ffff01ff04ffff04ff23ffff04ffff02ff36ffff04ff02ffff04ff09ffff04ff53ffff04ffff02ff2effff04ff02ffff04ff05ff80808080ff808080808080ff738080ffff02ff3affff04ff02ffff04ff05ffff04ff1bffff04ff34ff8080808080808080ff0180ffff01ff088080ff0180ffff01ff04ff13ffff02ff3affff04ff02ffff04ff05ffff04ff1bffff04ff17ff8080808080808080ff0180ffff01ff02ffff03ff17ff80ffff01ff088080ff018080ff0180ffffff02ffff03ffff09ff09ff3880ffff01ff02ffff03ffff18ff2dffff010180ffff01ff0101ff8080ff0180ff8080ff0180ff0bff3cffff0bff34ff2880ffff0bff3cffff0bff3cffff0bff34ff2c80ff0580ffff0bff3cffff02ff32ffff04ff02ffff04ff07ffff04ffff0bff34ff3480ff8080808080ffff0bff34ff8080808080ffff02ffff03ffff07ff0580ffff01ff0bffff0102ffff02ff2effff04ff02ffff04ff09ff80808080ffff02ff2effff04ff02ffff04ff0dff8080808080ffff01ff0bffff0101ff058080ff0180ff02ffff03ffff21ff17ffff09ff0bff158080ffff01ff04ff30ffff04ff0bff808080ffff01ff088080ff0180ff018080ffff04ffff01ffa07faa3253bfddd1e0decb0906b2dc6247bbc4cf608f58345d173adb63e8b47c9fffa0a14daf55d41ced6419bcd011fbc1f74ab9567fe55340d88435aa6493d628fa47a0eff07522495060c066f66f32acc2a77e3a3e737aca8baea4d1a64ea4cdc13da9ffff04ffff01ff02ffff01ff02ffff01ff02ff3effff04ff02ffff04ff05ffff04ffff02ff2fff5f80ffff04ff80ffff04ffff04ffff04ff0bffff04ff17ff808080ffff01ff808080ffff01ff8080808080808080ffff04ffff01ffffff0233ff04ff0101ffff02ff02ffff03ff05ffff01ff02ff1affff04ff02ffff04ff0dffff04ffff0bff12ffff0bff2cff1480ffff0bff12ffff0bff12ffff0bff2cff3c80ff0980ffff0bff12ff0bffff0bff2cff8080808080ff8080808080ffff010b80ff0180ffff0bff12ffff0bff2cff1080ffff0bff12ffff0bff12ffff0bff2cff3c80ff0580ffff0bff12ffff02ff1affff04ff02ffff04ff07ffff04ffff0bff2cff2c80ff8080808080ffff0bff2cff8080808080ffff02ffff03ffff07ff0580ffff01ff0bffff0102ffff02ff2effff04ff02ffff04ff09ff80808080ffff02ff2effff04ff02ffff04ff0dff8080808080ffff01ff0bffff0101ff058080ff0180ff02ffff03ff0bffff01ff02ffff03ffff09ff23ff1880ffff01ff02ffff03ffff18ff81b3ff2c80ffff01ff02ffff03ffff20ff1780ffff01ff02ff3effff04ff02ffff04ff05ffff04ff1bffff04ff33ffff04ff2fffff04ff5fff8080808080808080ffff01ff088080ff0180ffff01ff04ff13ffff02ff3effff04ff02ffff04ff05ffff04ff1bffff04ff17ffff04ff2fffff04ff5fff80808080808080808080ff0180ffff01ff02ffff03ffff09ff23ffff0181e880ffff01ff02ff3effff04ff02ffff04ff05ffff04ff1bffff04ff17ffff04ffff02ffff03ffff22ffff09ffff02ff2effff04ff02ffff04ff53ff80808080ff82014f80ffff20ff5f8080ffff01ff02ff53ffff04ff818fffff04ff82014fffff04ff81b3ff8080808080ffff01ff088080ff0180ffff04ff2cff8080808080808080ffff01ff04ff13ffff02ff3effff04ff02ffff04ff05ffff04ff1bffff04ff17ffff04ff2fffff04ff5fff80808080808080808080ff018080ff0180ffff01ff04ffff04ff18ffff04ffff02ff16ffff04ff02ffff04ff05ffff04ff27ffff04ffff0bff2cff82014f80ffff04ffff02ff2effff04ff02ffff04ff818fff80808080ffff04ffff0bff2cff0580ff8080808080808080ff378080ff81af8080ff0180ff018080ffff04ffff01a0a04d9f57764f54a43e4030befb4d80026e870519aaa66334aef8304f5d0393c2ffff04ffff01ffa06661ea6604b491118b0f49c932c0f0de2ad815a57b54b6ec8fdbd1b408ae7e2780ffff04ffff01a057bfd1cb0adda3d94315053fda723f2028320faa8338225d99f629e3d46d43a9ffff04ffff01ff02ffff01ff02ffff01ff02ffff03ff0bffff01ff02ffff03ffff09ff05ffff1dff0bffff1effff0bff0bffff02ff06ffff04ff02ffff04ff17ff8080808080808080ffff01ff02ff17ff2f80ffff01ff088080ff0180ffff01ff04ffff04ff04ffff04ff05ffff04ffff02ff06ffff04ff02ffff04ff17ff80808080ff80808080ffff02ff17ff2f808080ff0180ffff04ffff01ff32ff02ffff03ffff07ff0580ffff01ff0bffff0102ffff02ff06ffff04ff02ffff04ff09ff80808080ffff02ff06ffff04ff02ffff04ff0dff8080808080ffff01ff0bffff0101ff058080ff0180ff018080ffff04ffff01b0a132fae32c98cbb7d8f5814c49ee3f0ba6ec2172c5e5f6900655a65cd2157a06a1c6eb89c68c8d2cdcee9506c2217978ff018080ff018080808080ff01808080ffffa0a14daf55d41ced6419bcd011fbc1f74ab9567fe55340d88435aa6493d628fa47ffa01804338c97f989c78d88716206c0f27315f3eb7d59417ab2eacee20f0a7ff60bff0180ff01ffffff80ffff02ffff01ff02ffff01ff02ffff03ff5fffff01ff02ff3affff04ff02ffff04ff0bffff04ff17ffff04ff2fffff04ff5fffff04ff81bfffff04ff82017fffff04ff8202ffffff04ffff02ff05ff8205ff80ff8080808080808080808080ffff01ff04ffff04ff10ffff01ff81ff8080ffff02ff05ff8205ff808080ff0180ffff04ffff01ffffff49ff3f02ff04ff0101ffff02ffff02ffff03ff05ffff01ff02ff2affff04ff02ffff04ff0dffff04ffff0bff12ffff0bff2cff1480ffff0bff12ffff0bff12ffff0bff2cff3c80ff0980ffff0bff12ff0bffff0bff2cff8080808080ff8080808080ffff010b80ff0180ff02ffff03ff05ffff01ff02ffff03ffff02ff3effff04ff02ffff04ff82011fffff04ff27ffff04ff4fff808080808080ffff01ff02ff3affff04ff02ffff04ff0dffff04ff1bffff04ff37ffff04ff6fffff04ff81dfffff04ff8201bfffff04ff82037fffff04ffff04ffff04ff28ffff04ffff0bffff02ff26ffff04ff02ffff04ff11ffff04ffff02ff26ffff04ff02ffff04ff13ffff04ff82027fffff04ffff02ff36ffff04ff02ffff04ff82013fff80808080ffff04ffff02ff36ffff04ff02ffff04ff819fff80808080ffff04ffff02ff36ffff04ff02ffff04ff13ff80808080ff8080808080808080ffff04ffff02ff36ffff04ff02ffff04ff09ff80808080ff808080808080ffff012480ff808080ff8202ff80ff8080808080808080808080ffff01ff088080ff0180ffff018202ff80ff0180ffffff0bff12ffff0bff2cff3880ffff0bff12ffff0bff12ffff0bff2cff3c80ff0580ffff0bff12ffff02ff2affff04ff02ffff04ff07ffff04ffff0bff2cff2c80ff8080808080ffff0bff2cff8080808080ff02ffff03ffff07ff0580ffff01ff0bffff0102ffff02ff36ffff04ff02ffff04ff09ff80808080ffff02ff36ffff04ff02ffff04ff0dff8080808080ffff01ff0bffff0101ff058080ff0180ffff02ffff03ff1bffff01ff02ff2effff04ff02ffff04ffff02ffff03ffff18ffff0101ff1380ffff01ff0bffff0102ff2bff0580ffff01ff0bffff0102ff05ff2b8080ff0180ffff04ffff04ffff17ff13ffff0181ff80ff3b80ff8080808080ffff010580ff0180ff02ffff03ff17ffff01ff02ffff03ffff09ff05ffff02ff2effff04ff02ffff04ff13ffff04ff27ff808080808080ffff01ff02ff3effff04ff02ffff04ff05ffff04ff1bffff04ff37ff808080808080ffff01ff088080ff0180ffff01ff010180ff0180ff018080ffff04ffff01ff01ffff3fffa0bd7aa54c5f93ef1738439aa60b471ce2aa4c62fb18a7943aa10061f00dbdb83680ffff81e8ff0bffffffffa08e54f5066aa7999fc1561a56df59d11ff01f7df93cadf49a61adebf65dec65ea80ffa057bfd1cb0adda3d94315053fda723f2028320faa8338225d99f629e3d46d43a980ff808080ffff33ffa0ca77e42ac3b3375edc54af271f21d075afd02d72969cababeec63e22f7ab10deff01ffffa0a14daf55d41ced6419bcd011fbc1f74ab9567fe55340d88435aa6493d628fa47ffa08e54f5066aa7999fc1561a56df59d11ff01f7df93cadf49a61adebf65dec65eaffa0ca77e42ac3b3375edc54af271f21d075afd02d72969cababeec63e22f7ab10de808080ffff04ffff01ffffa07faa3253bfddd1e0decb0906b2dc6247bbc4cf608f58345d173adb63e8b47c9fffa07acfcbd1ed73bfe2b698508f4ea5ed353c60ace154360272ce91f9ab0c8423c3a0eff07522495060c066f66f32acc2a77e3a3e737aca8baea4d1a64ea4cdc13da980ffff04ffff01ffa0a04d9f57764f54a43e4030befb4d80026e870519aaa66334aef8304f5d0393c280ffff04ffff01ffffa09dd8b0a6d67ee56221d0fe6bb131eb30d17c098c7548a78a962836011ea465bb8080ff018080808080ffff80ff80ff80ff80ff8080808080a01626555f71b404f754061c4de0143b82248008fd1920466eee86ce447db889cf4287b8363a4e0bfdb628decddf19ea074c313ca4ce097f61ba67120e319481ccacbd1adcff2d1d95b859ff516691bca16e2614a56cbd3c1f1ec5580da269ab",  # noqa
        "taker": [
            {
                "store_id": "7acfcbd1ed73bfe2b698508f4ea5ed353c60ace154360272ce91f9ab0c8423c3",
                "inclusions": [{"key": "09", "value": "0209"}],
            }
        ],
        "maker": [
            {
                "store_id": "a14daf55d41ced6419bcd011fbc1f74ab9567fe55340d88435aa6493d628fa47",
                "proofs": [
                    {
                        "key": "10",
                        "value": "0110",
                        "node_hash": "de4ec93c032f5117d8af076dfc86faa5987a6c0b1d52ffc9cf0dfa43989d8c58",
                        "layers": [
                            {
                                "other_hash_side": "left",
                                "other_hash": "1c8ab812b97f5a9da0ba4be2380104810fe5c8022efe9b9e2c9d188fc3537434",
                                "combined_hash": "d340000b3a6717a5a8d42b24516ff69430235c771f8a527554b357b7f03c6de0",
                            },
                            {
                                "other_hash_side": "right",
                                "other_hash": "54e8b4cac761778f396840b343c0f1cb0e1fd0c9927d48d2f0d09a7a6f225126",
                                "combined_hash": "7676004a15439e4e8345d0f9f3a15500805b3447285904b7bcd7d14e27381d2e",
                            },
                            {
                                "other_hash_side": "right",
                                "other_hash": "6a37ca2d9a37a50f2d53387c3cf31395c72d75b1aacfa4402c32dc6d354542b4",
                                "combined_hash": "b1dc97f797a32631483c11d33b4759f5b498b512b7436286d1dc00bb1024b7e2",
                            },
                            {
                                "other_hash_side": "right",
                                "other_hash": "bcff6f16886339a196a2f6c842ad6d350a8579d123eb8602a0a85965ba25d671",
                                "combined_hash": "8e54f5066aa7999fc1561a56df59d11ff01f7df93cadf49a61adebf65dec65ea",
                            },
                        ],
                    }
                ],
            }
        ],
    },
    maker_inclusions=[{"key": b"\x10".hex(), "value": b"\x01\x10".hex()}],
    taker_inclusions=[{"key": b"\x09".hex(), "value": b"\x02\x09".hex()}],
    trade_id="c390d8ff22ae5c6fe4559a01f713703aa023e6b8f2e89ec4340da5237d4d9c95",
    maker_root_history=[
        bytes32.from_hexstr("6661ea6604b491118b0f49c932c0f0de2ad815a57b54b6ec8fdbd1b408ae7e27"),
        bytes32.from_hexstr("8e54f5066aa7999fc1561a56df59d11ff01f7df93cadf49a61adebf65dec65ea"),
    ],
    taker_root_history=[
        bytes32.from_hexstr("42f08ebc0578f2cec7a9ad1c3038e74e0f30eba5c2f4cb1ee1c8fdb682c19dbb"),
    ],
)


make_one_upsert_take_one_reference = MakeAndTakeReference(
    entries_to_insert=10,
    make_offer_response={
        "trade_id": "99cac76f3180c06126087b1188f3a5cd6a5f5f2830ff639e7fca9e11afe2b477",
        "offer": "00000003000000000000000000000000000000000000000000000000000000000000000052eba05592a7cbe77b4b1552cacec440b20d523d08a6be917c9213dc34f3033a0000000000000000ff02ffff01ff02ffff01ff02ffff03ffff18ff2fff3480ffff01ff04ffff04ff20ffff04ff2fff808080ffff04ffff02ff3effff04ff02ffff04ff05ffff04ffff02ff2affff04ff02ffff04ff27ffff04ffff02ffff03ff77ffff01ff02ff36ffff04ff02ffff04ff09ffff04ff57ffff04ffff02ff2effff04ff02ffff04ff05ff80808080ff808080808080ffff011d80ff0180ffff04ffff02ffff03ff77ffff0181b7ffff015780ff0180ff808080808080ffff04ff77ff808080808080ffff02ff3affff04ff02ffff04ff05ffff04ffff02ff0bff5f80ffff01ff8080808080808080ffff01ff088080ff0180ffff04ffff01ffffffff4947ff0233ffff0401ff0102ffffff20ff02ffff03ff05ffff01ff02ff32ffff04ff02ffff04ff0dffff04ffff0bff3cffff0bff34ff2480ffff0bff3cffff0bff3cffff0bff34ff2c80ff0980ffff0bff3cff0bffff0bff34ff8080808080ff8080808080ffff010b80ff0180ffff02ffff03ffff22ffff09ffff0dff0580ff2280ffff09ffff0dff0b80ff2280ffff15ff17ffff0181ff8080ffff01ff0bff05ff0bff1780ffff01ff088080ff0180ff02ffff03ff0bffff01ff02ffff03ffff02ff26ffff04ff02ffff04ff13ff80808080ffff01ff02ffff03ffff20ff1780ffff01ff02ffff03ffff09ff81b3ffff01818f80ffff01ff02ff3affff04ff02ffff04ff05ffff04ff1bffff04ff34ff808080808080ffff01ff04ffff04ff23ffff04ffff02ff36ffff04ff02ffff04ff09ffff04ff53ffff04ffff02ff2effff04ff02ffff04ff05ff80808080ff808080808080ff738080ffff02ff3affff04ff02ffff04ff05ffff04ff1bffff04ff34ff8080808080808080ff0180ffff01ff088080ff0180ffff01ff04ff13ffff02ff3affff04ff02ffff04ff05ffff04ff1bffff04ff17ff8080808080808080ff0180ffff01ff02ffff03ff17ff80ffff01ff088080ff018080ff0180ffffff02ffff03ffff09ff09ff3880ffff01ff02ffff03ffff18ff2dffff010180ffff01ff0101ff8080ff0180ff8080ff0180ff0bff3cffff0bff34ff2880ffff0bff3cffff0bff3cffff0bff34ff2c80ff0580ffff0bff3cffff02ff32ffff04ff02ffff04ff07ffff04ffff0bff34ff3480ff8080808080ffff0bff34ff8080808080ffff02ffff03ffff07ff0580ffff01ff0bffff0102ffff02ff2effff04ff02ffff04ff09ff80808080ffff02ff2effff04ff02ffff04ff0dff8080808080ffff01ff0bffff0101ff058080ff0180ff02ffff03ffff21ff17ffff09ff0bff158080ffff01ff04ff30ffff04ff0bff808080ffff01ff088080ff0180ff018080ffff04ffff01ffa07faa3253bfddd1e0decb0906b2dc6247bbc4cf608f58345d173adb63e8b47c9fffa07acfcbd1ed73bfe2b698508f4ea5ed353c60ace154360272ce91f9ab0c8423c3a0eff07522495060c066f66f32acc2a77e3a3e737aca8baea4d1a64ea4cdc13da9ffff04ffff01ff02ffff01ff02ffff01ff02ff3effff04ff02ffff04ff05ffff04ffff02ff2fff5f80ffff04ff80ffff04ffff04ffff04ff0bffff04ff17ff808080ffff01ff808080ffff01ff8080808080808080ffff04ffff01ffffff0233ff04ff0101ffff02ff02ffff03ff05ffff01ff02ff1affff04ff02ffff04ff0dffff04ffff0bff12ffff0bff2cff1480ffff0bff12ffff0bff12ffff0bff2cff3c80ff0980ffff0bff12ff0bffff0bff2cff8080808080ff8080808080ffff010b80ff0180ffff0bff12ffff0bff2cff1080ffff0bff12ffff0bff12ffff0bff2cff3c80ff0580ffff0bff12ffff02ff1affff04ff02ffff04ff07ffff04ffff0bff2cff2c80ff8080808080ffff0bff2cff8080808080ffff02ffff03ffff07ff0580ffff01ff0bffff0102ffff02ff2effff04ff02ffff04ff09ff80808080ffff02ff2effff04ff02ffff04ff0dff8080808080ffff01ff0bffff0101ff058080ff0180ff02ffff03ff0bffff01ff02ffff03ffff09ff23ff1880ffff01ff02ffff03ffff18ff81b3ff2c80ffff01ff02ffff03ffff20ff1780ffff01ff02ff3effff04ff02ffff04ff05ffff04ff1bffff04ff33ffff04ff2fffff04ff5fff8080808080808080ffff01ff088080ff0180ffff01ff04ff13ffff02ff3effff04ff02ffff04ff05ffff04ff1bffff04ff17ffff04ff2fffff04ff5fff80808080808080808080ff0180ffff01ff02ffff03ffff09ff23ffff0181e880ffff01ff02ff3effff04ff02ffff04ff05ffff04ff1bffff04ff17ffff04ffff02ffff03ffff22ffff09ffff02ff2effff04ff02ffff04ff53ff80808080ff82014f80ffff20ff5f8080ffff01ff02ff53ffff04ff818fffff04ff82014fffff04ff81b3ff8080808080ffff01ff088080ff0180ffff04ff2cff8080808080808080ffff01ff04ff13ffff02ff3effff04ff02ffff04ff05ffff04ff1bffff04ff17ffff04ff2fffff04ff5fff80808080808080808080ff018080ff0180ffff01ff04ffff04ff18ffff04ffff02ff16ffff04ff02ffff04ff05ffff04ff27ffff04ffff0bff2cff82014f80ffff04ffff02ff2effff04ff02ffff04ff818fff80808080ffff04ffff0bff2cff0580ff8080808080808080ff378080ff81af8080ff0180ff018080ffff04ffff01a0a04d9f57764f54a43e4030befb4d80026e870519aaa66334aef8304f5d0393c2ffff04ffff01ffa042f08ebc0578f2cec7a9ad1c3038e74e0f30eba5c2f4cb1ee1c8fdb682c19dbb80ffff04ffff01a057bfd1cb0adda3d94315053fda723f2028320faa8338225d99f629e3d46d43a9ffff04ffff01ff02ffff01ff02ff0affff04ff02ffff04ff03ff80808080ffff04ffff01ffff333effff02ffff03ff05ffff01ff04ffff04ff0cffff04ffff02ff1effff04ff02ffff04ff09ff80808080ff808080ffff02ff16ffff04ff02ffff04ff19ffff04ffff02ff0affff04ff02ffff04ff0dff80808080ff808080808080ff8080ff0180ffff02ffff03ff05ffff01ff02ffff03ffff15ff29ff8080ffff01ff04ffff04ff08ff0980ffff02ff16ffff04ff02ffff04ff0dffff04ff0bff808080808080ffff01ff088080ff0180ffff010b80ff0180ff02ffff03ffff07ff0580ffff01ff0bffff0102ffff02ff1effff04ff02ffff04ff09ff80808080ffff02ff1effff04ff02ffff04ff0dff8080808080ffff01ff0bffff0101ff058080ff0180ff018080ff018080808080ff01808080ffffa00000000000000000000000000000000000000000000000000000000000000000ffffa00000000000000000000000000000000000000000000000000000000000000000ff01ff80808080ca2e21c90d263e63b73d449a3f8d57b9458846f7af27d9a61a515395fa14071e3a306420fb91e6a9c25cb93938b5c9e164ce761abc2ab967f8545cdcdc9e6e6d0000000000000001ff02ffff01ff02ffff01ff02ffff03ffff18ff2fff3480ffff01ff04ffff04ff20ffff04ff2fff808080ffff04ffff02ff3effff04ff02ffff04ff05ffff04ffff02ff2affff04ff02ffff04ff27ffff04ffff02ffff03ff77ffff01ff02ff36ffff04ff02ffff04ff09ffff04ff57ffff04ffff02ff2effff04ff02ffff04ff05ff80808080ff808080808080ffff011d80ff0180ffff04ffff02ffff03ff77ffff0181b7ffff015780ff0180ff808080808080ffff04ff77ff808080808080ffff02ff3affff04ff02ffff04ff05ffff04ffff02ff0bff5f80ffff01ff8080808080808080ffff01ff088080ff0180ffff04ffff01ffffffff4947ff0233ffff0401ff0102ffffff20ff02ffff03ff05ffff01ff02ff32ffff04ff02ffff04ff0dffff04ffff0bff3cffff0bff34ff2480ffff0bff3cffff0bff3cffff0bff34ff2c80ff0980ffff0bff3cff0bffff0bff34ff8080808080ff8080808080ffff010b80ff0180ffff02ffff03ffff22ffff09ffff0dff0580ff2280ffff09ffff0dff0b80ff2280ffff15ff17ffff0181ff8080ffff01ff0bff05ff0bff1780ffff01ff088080ff0180ff02ffff03ff0bffff01ff02ffff03ffff02ff26ffff04ff02ffff04ff13ff80808080ffff01ff02ffff03ffff20ff1780ffff01ff02ffff03ffff09ff81b3ffff01818f80ffff01ff02ff3affff04ff02ffff04ff05ffff04ff1bffff04ff34ff808080808080ffff01ff04ffff04ff23ffff04ffff02ff36ffff04ff02ffff04ff09ffff04ff53ffff04ffff02ff2effff04ff02ffff04ff05ff80808080ff808080808080ff738080ffff02ff3affff04ff02ffff04ff05ffff04ff1bffff04ff34ff8080808080808080ff0180ffff01ff088080ff0180ffff01ff04ff13ffff02ff3affff04ff02ffff04ff05ffff04ff1bffff04ff17ff8080808080808080ff0180ffff01ff02ffff03ff17ff80ffff01ff088080ff018080ff0180ffffff02ffff03ffff09ff09ff3880ffff01ff02ffff03ffff18ff2dffff010180ffff01ff0101ff8080ff0180ff8080ff0180ff0bff3cffff0bff34ff2880ffff0bff3cffff0bff3cffff0bff34ff2c80ff0580ffff0bff3cffff02ff32ffff04ff02ffff04ff07ffff04ffff0bff34ff3480ff8080808080ffff0bff34ff8080808080ffff02ffff03ffff07ff0580ffff01ff0bffff0102ffff02ff2effff04ff02ffff04ff09ff80808080ffff02ff2effff04ff02ffff04ff0dff8080808080ffff01ff0bffff0101ff058080ff0180ff02ffff03ffff21ff17ffff09ff0bff158080ffff01ff04ff30ffff04ff0bff808080ffff01ff088080ff0180ff018080ffff04ffff01ffa07faa3253bfddd1e0decb0906b2dc6247bbc4cf608f58345d173adb63e8b47c9fffa0a14daf55d41ced6419bcd011fbc1f74ab9567fe55340d88435aa6493d628fa47a0eff07522495060c066f66f32acc2a77e3a3e737aca8baea4d1a64ea4cdc13da9ffff04ffff01ff02ffff01ff02ffff01ff02ff3effff04ff02ffff04ff05ffff04ffff02ff2fff5f80ffff04ff80ffff04ffff04ffff04ff0bffff04ff17ff808080ffff01ff808080ffff01ff8080808080808080ffff04ffff01ffffff0233ff04ff0101ffff02ff02ffff03ff05ffff01ff02ff1affff04ff02ffff04ff0dffff04ffff0bff12ffff0bff2cff1480ffff0bff12ffff0bff12ffff0bff2cff3c80ff0980ffff0bff12ff0bffff0bff2cff8080808080ff8080808080ffff010b80ff0180ffff0bff12ffff0bff2cff1080ffff0bff12ffff0bff12ffff0bff2cff3c80ff0580ffff0bff12ffff02ff1affff04ff02ffff04ff07ffff04ffff0bff2cff2c80ff8080808080ffff0bff2cff8080808080ffff02ffff03ffff07ff0580ffff01ff0bffff0102ffff02ff2effff04ff02ffff04ff09ff80808080ffff02ff2effff04ff02ffff04ff0dff8080808080ffff01ff0bffff0101ff058080ff0180ff02ffff03ff0bffff01ff02ffff03ffff09ff23ff1880ffff01ff02ffff03ffff18ff81b3ff2c80ffff01ff02ffff03ffff20ff1780ffff01ff02ff3effff04ff02ffff04ff05ffff04ff1bffff04ff33ffff04ff2fffff04ff5fff8080808080808080ffff01ff088080ff0180ffff01ff04ff13ffff02ff3effff04ff02ffff04ff05ffff04ff1bffff04ff17ffff04ff2fffff04ff5fff80808080808080808080ff0180ffff01ff02ffff03ffff09ff23ffff0181e880ffff01ff02ff3effff04ff02ffff04ff05ffff04ff1bffff04ff17ffff04ffff02ffff03ffff22ffff09ffff02ff2effff04ff02ffff04ff53ff80808080ff82014f80ffff20ff5f8080ffff01ff02ff53ffff04ff818fffff04ff82014fffff04ff81b3ff8080808080ffff01ff088080ff0180ffff04ff2cff8080808080808080ffff01ff04ff13ffff02ff3effff04ff02ffff04ff05ffff04ff1bffff04ff17ffff04ff2fffff04ff5fff80808080808080808080ff018080ff0180ffff01ff04ffff04ff18ffff04ffff02ff16ffff04ff02ffff04ff05ffff04ff27ffff04ffff0bff2cff82014f80ffff04ffff02ff2effff04ff02ffff04ff818fff80808080ffff04ffff0bff2cff0580ff8080808080808080ff378080ff81af8080ff0180ff018080ffff04ffff01a0a04d9f57764f54a43e4030befb4d80026e870519aaa66334aef8304f5d0393c2ffff04ffff01ffa03761921b9b0520458995bb0ec353ea28d36efa2a7cfc3aba6772f005f7dd34c680ffff04ffff01a057bfd1cb0adda3d94315053fda723f2028320faa8338225d99f629e3d46d43a9ffff04ffff01ff01ffff33ffa0c842b1a384b8633ac25d0f12bd7b614f86a77642ab6426418750f2b0b86bab2aff01ffffa0a14daf55d41ced6419bcd011fbc1f74ab9567fe55340d88435aa6493d628fa47ffa03761921b9b0520458995bb0ec353ea28d36efa2a7cfc3aba6772f005f7dd34c6ffa0c842b1a384b8633ac25d0f12bd7b614f86a77642ab6426418750f2b0b86bab2a8080ffff3eff248080ff018080808080ff01808080ffffa032dbe6d545f24635c7871ea53c623c358d7cea8f5e27a983ba6e5c0bf35fa243ffa08c4aebb18e8ce08405083c3d90a29f30239865142e2dcbca5393f40df9e3821dff0180ff01ffff80808032dbe6d545f24635c7871ea53c623c358d7cea8f5e27a983ba6e5c0bf35fa243aa064e96a86637d8f5ebe153dc8645d29f43bee762d5ec10d06c8617fa60b8c50000000000000001ff02ffff01ff02ffff01ff02ffff03ffff18ff2fff3480ffff01ff04ffff04ff20ffff04ff2fff808080ffff04ffff02ff3effff04ff02ffff04ff05ffff04ffff02ff2affff04ff02ffff04ff27ffff04ffff02ffff03ff77ffff01ff02ff36ffff04ff02ffff04ff09ffff04ff57ffff04ffff02ff2effff04ff02ffff04ff05ff80808080ff808080808080ffff011d80ff0180ffff04ffff02ffff03ff77ffff0181b7ffff015780ff0180ff808080808080ffff04ff77ff808080808080ffff02ff3affff04ff02ffff04ff05ffff04ffff02ff0bff5f80ffff01ff8080808080808080ffff01ff088080ff0180ffff04ffff01ffffffff4947ff0233ffff0401ff0102ffffff20ff02ffff03ff05ffff01ff02ff32ffff04ff02ffff04ff0dffff04ffff0bff3cffff0bff34ff2480ffff0bff3cffff0bff3cffff0bff34ff2c80ff0980ffff0bff3cff0bffff0bff34ff8080808080ff8080808080ffff010b80ff0180ffff02ffff03ffff22ffff09ffff0dff0580ff2280ffff09ffff0dff0b80ff2280ffff15ff17ffff0181ff8080ffff01ff0bff05ff0bff1780ffff01ff088080ff0180ff02ffff03ff0bffff01ff02ffff03ffff02ff26ffff04ff02ffff04ff13ff80808080ffff01ff02ffff03ffff20ff1780ffff01ff02ffff03ffff09ff81b3ffff01818f80ffff01ff02ff3affff04ff02ffff04ff05ffff04ff1bffff04ff34ff808080808080ffff01ff04ffff04ff23ffff04ffff02ff36ffff04ff02ffff04ff09ffff04ff53ffff04ffff02ff2effff04ff02ffff04ff05ff80808080ff808080808080ff738080ffff02ff3affff04ff02ffff04ff05ffff04ff1bffff04ff34ff8080808080808080ff0180ffff01ff088080ff0180ffff01ff04ff13ffff02ff3affff04ff02ffff04ff05ffff04ff1bffff04ff17ff8080808080808080ff0180ffff01ff02ffff03ff17ff80ffff01ff088080ff018080ff0180ffffff02ffff03ffff09ff09ff3880ffff01ff02ffff03ffff18ff2dffff010180ffff01ff0101ff8080ff0180ff8080ff0180ff0bff3cffff0bff34ff2880ffff0bff3cffff0bff3cffff0bff34ff2c80ff0580ffff0bff3cffff02ff32ffff04ff02ffff04ff07ffff04ffff0bff34ff3480ff8080808080ffff0bff34ff8080808080ffff02ffff03ffff07ff0580ffff01ff0bffff0102ffff02ff2effff04ff02ffff04ff09ff80808080ffff02ff2effff04ff02ffff04ff0dff8080808080ffff01ff0bffff0101ff058080ff0180ff02ffff03ffff21ff17ffff09ff0bff158080ffff01ff04ff30ffff04ff0bff808080ffff01ff088080ff0180ff018080ffff04ffff01ffa07faa3253bfddd1e0decb0906b2dc6247bbc4cf608f58345d173adb63e8b47c9fffa0a14daf55d41ced6419bcd011fbc1f74ab9567fe55340d88435aa6493d628fa47a0eff07522495060c066f66f32acc2a77e3a3e737aca8baea4d1a64ea4cdc13da9ffff04ffff01ff02ffff01ff02ffff01ff02ff3effff04ff02ffff04ff05ffff04ffff02ff2fff5f80ffff04ff80ffff04ffff04ffff04ff0bffff04ff17ff808080ffff01ff808080ffff01ff8080808080808080ffff04ffff01ffffff0233ff04ff0101ffff02ff02ffff03ff05ffff01ff02ff1affff04ff02ffff04ff0dffff04ffff0bff12ffff0bff2cff1480ffff0bff12ffff0bff12ffff0bff2cff3c80ff0980ffff0bff12ff0bffff0bff2cff8080808080ff8080808080ffff010b80ff0180ffff0bff12ffff0bff2cff1080ffff0bff12ffff0bff12ffff0bff2cff3c80ff0580ffff0bff12ffff02ff1affff04ff02ffff04ff07ffff04ffff0bff2cff2c80ff8080808080ffff0bff2cff8080808080ffff02ffff03ffff07ff0580ffff01ff0bffff0102ffff02ff2effff04ff02ffff04ff09ff80808080ffff02ff2effff04ff02ffff04ff0dff8080808080ffff01ff0bffff0101ff058080ff0180ff02ffff03ff0bffff01ff02ffff03ffff09ff23ff1880ffff01ff02ffff03ffff18ff81b3ff2c80ffff01ff02ffff03ffff20ff1780ffff01ff02ff3effff04ff02ffff04ff05ffff04ff1bffff04ff33ffff04ff2fffff04ff5fff8080808080808080ffff01ff088080ff0180ffff01ff04ff13ffff02ff3effff04ff02ffff04ff05ffff04ff1bffff04ff17ffff04ff2fffff04ff5fff80808080808080808080ff0180ffff01ff02ffff03ffff09ff23ffff0181e880ffff01ff02ff3effff04ff02ffff04ff05ffff04ff1bffff04ff17ffff04ffff02ffff03ffff22ffff09ffff02ff2effff04ff02ffff04ff53ff80808080ff82014f80ffff20ff5f8080ffff01ff02ff53ffff04ff818fffff04ff82014fffff04ff81b3ff8080808080ffff01ff088080ff0180ffff04ff2cff8080808080808080ffff01ff04ff13ffff02ff3effff04ff02ffff04ff05ffff04ff1bffff04ff17ffff04ff2fffff04ff5fff80808080808080808080ff018080ff0180ffff01ff04ffff04ff18ffff04ffff02ff16ffff04ff02ffff04ff05ffff04ff27ffff04ffff0bff2cff82014f80ffff04ffff02ff2effff04ff02ffff04ff818fff80808080ffff04ffff0bff2cff0580ff8080808080808080ff378080ff81af8080ff0180ff018080ffff04ffff01a0a04d9f57764f54a43e4030befb4d80026e870519aaa66334aef8304f5d0393c2ffff04ffff01ffa06661ea6604b491118b0f49c932c0f0de2ad815a57b54b6ec8fdbd1b408ae7e2780ffff04ffff01a057bfd1cb0adda3d94315053fda723f2028320faa8338225d99f629e3d46d43a9ffff04ffff01ff02ffff01ff02ffff01ff02ffff03ff0bffff01ff02ffff03ffff09ff05ffff1dff0bffff1effff0bff0bffff02ff06ffff04ff02ffff04ff17ff8080808080808080ffff01ff02ff17ff2f80ffff01ff088080ff0180ffff01ff04ffff04ff04ffff04ff05ffff04ffff02ff06ffff04ff02ffff04ff17ff80808080ff80808080ffff02ff17ff2f808080ff0180ffff04ffff01ff32ff02ffff03ffff07ff0580ffff01ff0bffff0102ffff02ff06ffff04ff02ffff04ff09ff80808080ffff02ff06ffff04ff02ffff04ff0dff8080808080ffff01ff0bffff0101ff058080ff0180ff018080ffff04ffff01b0a132fae32c98cbb7d8f5814c49ee3f0ba6ec2172c5e5f6900655a65cd2157a06a1c6eb89c68c8d2cdcee9506c2217978ff018080ff018080808080ff01808080ffffa0a14daf55d41ced6419bcd011fbc1f74ab9567fe55340d88435aa6493d628fa47ffa01804338c97f989c78d88716206c0f27315f3eb7d59417ab2eacee20f0a7ff60bff0180ff01ffffff80ffff02ffff01ff02ffff01ff02ffff03ff5fffff01ff02ff3affff04ff02ffff04ff0bffff04ff17ffff04ff2fffff04ff5fffff04ff81bfffff04ff82017fffff04ff8202ffffff04ffff02ff05ff8205ff80ff8080808080808080808080ffff01ff04ffff04ff10ffff01ff81ff8080ffff02ff05ff8205ff808080ff0180ffff04ffff01ffffff49ff3f02ff04ff0101ffff02ffff02ffff03ff05ffff01ff02ff2affff04ff02ffff04ff0dffff04ffff0bff12ffff0bff2cff1480ffff0bff12ffff0bff12ffff0bff2cff3c80ff0980ffff0bff12ff0bffff0bff2cff8080808080ff8080808080ffff010b80ff0180ff02ffff03ff05ffff01ff02ffff03ffff02ff3effff04ff02ffff04ff82011fffff04ff27ffff04ff4fff808080808080ffff01ff02ff3affff04ff02ffff04ff0dffff04ff1bffff04ff37ffff04ff6fffff04ff81dfffff04ff8201bfffff04ff82037fffff04ffff04ffff04ff28ffff04ffff0bffff02ff26ffff04ff02ffff04ff11ffff04ffff02ff26ffff04ff02ffff04ff13ffff04ff82027fffff04ffff02ff36ffff04ff02ffff04ff82013fff80808080ffff04ffff02ff36ffff04ff02ffff04ff819fff80808080ffff04ffff02ff36ffff04ff02ffff04ff13ff80808080ff8080808080808080ffff04ffff02ff36ffff04ff02ffff04ff09ff80808080ff808080808080ffff012480ff808080ff8202ff80ff8080808080808080808080ffff01ff088080ff0180ffff018202ff80ff0180ffffff0bff12ffff0bff2cff3880ffff0bff12ffff0bff12ffff0bff2cff3c80ff0580ffff0bff12ffff02ff2affff04ff02ffff04ff07ffff04ffff0bff2cff2c80ff8080808080ffff0bff2cff8080808080ff02ffff03ffff07ff0580ffff01ff0bffff0102ffff02ff36ffff04ff02ffff04ff09ff80808080ffff02ff36ffff04ff02ffff04ff0dff8080808080ffff01ff0bffff0101ff058080ff0180ffff02ffff03ff1bffff01ff02ff2effff04ff02ffff04ffff02ffff03ffff18ffff0101ff1380ffff01ff0bffff0102ff2bff0580ffff01ff0bffff0102ff05ff2b8080ff0180ffff04ffff04ffff17ff13ffff0181ff80ff3b80ff8080808080ffff010580ff0180ff02ffff03ff17ffff01ff02ffff03ffff09ff05ffff02ff2effff04ff02ffff04ff13ffff04ff27ff808080808080ffff01ff02ff3effff04ff02ffff04ff05ffff04ff1bffff04ff37ff808080808080ffff01ff088080ff0180ffff01ff010180ff0180ff018080ffff04ffff01ff01ffff3fffa0214dc115c3f3a3444619449b297fe03521f85c8cc12be80d8de35bb9cfb29e6d80ffff81e8ff0bffffffffa03761921b9b0520458995bb0ec353ea28d36efa2a7cfc3aba6772f005f7dd34c680ffa057bfd1cb0adda3d94315053fda723f2028320faa8338225d99f629e3d46d43a980ff808080ffff33ffa05ef937e981ce68f2fa71e00b139acb3352b5ec32e7d6bc160874a456f106016cff01ffffa0a14daf55d41ced6419bcd011fbc1f74ab9567fe55340d88435aa6493d628fa47ffa03761921b9b0520458995bb0ec353ea28d36efa2a7cfc3aba6772f005f7dd34c6ffa05ef937e981ce68f2fa71e00b139acb3352b5ec32e7d6bc160874a456f106016c808080ffff04ffff01ffffa07faa3253bfddd1e0decb0906b2dc6247bbc4cf608f58345d173adb63e8b47c9fffa07acfcbd1ed73bfe2b698508f4ea5ed353c60ace154360272ce91f9ab0c8423c3a0eff07522495060c066f66f32acc2a77e3a3e737aca8baea4d1a64ea4cdc13da980ffff04ffff01ffa0a04d9f57764f54a43e4030befb4d80026e870519aaa66334aef8304f5d0393c280ffff04ffff01ffffa07f3e180acdf046f955d3440bb3a16dfd6f5a46c809cee98e7514127327b1cab58080ff018080808080ffff80ff80ff80ff80ff8080808080a389748450bfea49b130c33fd987561f90eef2ffb8d5aac36590fa1d724f5d8bc0b86f23f0538b35922a098427a5afee0280ed240c03fcd9d736c7e752152f4387a023222ba5711c05417f369aeda2827cef78793acfd79dd7960c80932ccc89",  # noqa
        "taker": [
            {
                "store_id": "7acfcbd1ed73bfe2b698508f4ea5ed353c60ace154360272ce91f9ab0c8423c3",
                "inclusions": [{"key": "10", "value": "0210"}],
            }
        ],
        "maker": [
            {
                "store_id": "a14daf55d41ced6419bcd011fbc1f74ab9567fe55340d88435aa6493d628fa47",
                "proofs": [
                    {
                        "key": "09",
                        "value": "0110",
                        "node_hash": "537527cd8d1ba52f94be6adde14400becd977f0a8cdcee17b10e74d408a64af8",
                        "layers": [
                            {
                                "other_hash_side": "right",
                                "other_hash": "1c8ab812b97f5a9da0ba4be2380104810fe5c8022efe9b9e2c9d188fc3537434",
                                "combined_hash": "a642d1018f3ff35a6f693407cb9860cfb7a8f969d356e7dda0ef8c89a61060b7",
                            },
                            {
                                "other_hash_side": "right",
                                "other_hash": "54e8b4cac761778f396840b343c0f1cb0e1fd0c9927d48d2f0d09a7a6f225126",
                                "combined_hash": "d1d6e6f1f4e5d776405fbf98872075c3434462ebf8d139880f28dd6e42aece90",
                            },
                            {
                                "other_hash_side": "right",
                                "other_hash": "6a37ca2d9a37a50f2d53387c3cf31395c72d75b1aacfa4402c32dc6d354542b4",
                                "combined_hash": "80f288f1fb9feafaa53de8b54622ef2f2532aa6422081ac143540c36d9a2bde2",
                            },
                            {
                                "other_hash_side": "right",
                                "other_hash": "ca35e1f8ddc62f809f8b4c44a965273eb88cb720add4ba4b03c9865b70ef18a2",
                                "combined_hash": "3761921b9b0520458995bb0ec353ea28d36efa2a7cfc3aba6772f005f7dd34c6",
                            },
                        ],
                    }
                ],
            }
        ],
    },
    maker_inclusions=[{"key": b"\x09".hex(), "value": b"\x01\x10".hex()}],
    taker_inclusions=[{"key": b"\x10".hex(), "value": b"\x02\x10".hex()}],
    trade_id="25651c321494cee55394b73a69d638df34026d999887a88b154696880231df72",
    maker_root_history=[
        bytes32.from_hexstr("6661ea6604b491118b0f49c932c0f0de2ad815a57b54b6ec8fdbd1b408ae7e27"),
        bytes32.from_hexstr("3761921b9b0520458995bb0ec353ea28d36efa2a7cfc3aba6772f005f7dd34c6"),
    ],
    taker_root_history=[
        bytes32.from_hexstr("42f08ebc0578f2cec7a9ad1c3038e74e0f30eba5c2f4cb1ee1c8fdb682c19dbb"),
        bytes32.from_hexstr("eeb63ac765065d2ee161e1c059c8188ef809e1c3ed8739bad5bfee2c2ee1c742"),
    ],
)


make_one_take_one_upsert_reference = MakeAndTakeReference(
    entries_to_insert=10,
    make_offer_response={
        "trade_id": "d9d985e9bc941df8f5718f31b597a061e99fb39d430def2b3d8bc289b0b1020e",
        "offer": "00000003000000000000000000000000000000000000000000000000000000000000000052eba05592a7cbe77b4b1552cacec440b20d523d08a6be917c9213dc34f3033a0000000000000000ff02ffff01ff02ffff01ff02ffff03ffff18ff2fff3480ffff01ff04ffff04ff20ffff04ff2fff808080ffff04ffff02ff3effff04ff02ffff04ff05ffff04ffff02ff2affff04ff02ffff04ff27ffff04ffff02ffff03ff77ffff01ff02ff36ffff04ff02ffff04ff09ffff04ff57ffff04ffff02ff2effff04ff02ffff04ff05ff80808080ff808080808080ffff011d80ff0180ffff04ffff02ffff03ff77ffff0181b7ffff015780ff0180ff808080808080ffff04ff77ff808080808080ffff02ff3affff04ff02ffff04ff05ffff04ffff02ff0bff5f80ffff01ff8080808080808080ffff01ff088080ff0180ffff04ffff01ffffffff4947ff0233ffff0401ff0102ffffff20ff02ffff03ff05ffff01ff02ff32ffff04ff02ffff04ff0dffff04ffff0bff3cffff0bff34ff2480ffff0bff3cffff0bff3cffff0bff34ff2c80ff0980ffff0bff3cff0bffff0bff34ff8080808080ff8080808080ffff010b80ff0180ffff02ffff03ffff22ffff09ffff0dff0580ff2280ffff09ffff0dff0b80ff2280ffff15ff17ffff0181ff8080ffff01ff0bff05ff0bff1780ffff01ff088080ff0180ff02ffff03ff0bffff01ff02ffff03ffff02ff26ffff04ff02ffff04ff13ff80808080ffff01ff02ffff03ffff20ff1780ffff01ff02ffff03ffff09ff81b3ffff01818f80ffff01ff02ff3affff04ff02ffff04ff05ffff04ff1bffff04ff34ff808080808080ffff01ff04ffff04ff23ffff04ffff02ff36ffff04ff02ffff04ff09ffff04ff53ffff04ffff02ff2effff04ff02ffff04ff05ff80808080ff808080808080ff738080ffff02ff3affff04ff02ffff04ff05ffff04ff1bffff04ff34ff8080808080808080ff0180ffff01ff088080ff0180ffff01ff04ff13ffff02ff3affff04ff02ffff04ff05ffff04ff1bffff04ff17ff8080808080808080ff0180ffff01ff02ffff03ff17ff80ffff01ff088080ff018080ff0180ffffff02ffff03ffff09ff09ff3880ffff01ff02ffff03ffff18ff2dffff010180ffff01ff0101ff8080ff0180ff8080ff0180ff0bff3cffff0bff34ff2880ffff0bff3cffff0bff3cffff0bff34ff2c80ff0580ffff0bff3cffff02ff32ffff04ff02ffff04ff07ffff04ffff0bff34ff3480ff8080808080ffff0bff34ff8080808080ffff02ffff03ffff07ff0580ffff01ff0bffff0102ffff02ff2effff04ff02ffff04ff09ff80808080ffff02ff2effff04ff02ffff04ff0dff8080808080ffff01ff0bffff0101ff058080ff0180ff02ffff03ffff21ff17ffff09ff0bff158080ffff01ff04ff30ffff04ff0bff808080ffff01ff088080ff0180ff018080ffff04ffff01ffa07faa3253bfddd1e0decb0906b2dc6247bbc4cf608f58345d173adb63e8b47c9fffa07acfcbd1ed73bfe2b698508f4ea5ed353c60ace154360272ce91f9ab0c8423c3a0eff07522495060c066f66f32acc2a77e3a3e737aca8baea4d1a64ea4cdc13da9ffff04ffff01ff02ffff01ff02ffff01ff02ff3effff04ff02ffff04ff05ffff04ffff02ff2fff5f80ffff04ff80ffff04ffff04ffff04ff0bffff04ff17ff808080ffff01ff808080ffff01ff8080808080808080ffff04ffff01ffffff0233ff04ff0101ffff02ff02ffff03ff05ffff01ff02ff1affff04ff02ffff04ff0dffff04ffff0bff12ffff0bff2cff1480ffff0bff12ffff0bff12ffff0bff2cff3c80ff0980ffff0bff12ff0bffff0bff2cff8080808080ff8080808080ffff010b80ff0180ffff0bff12ffff0bff2cff1080ffff0bff12ffff0bff12ffff0bff2cff3c80ff0580ffff0bff12ffff02ff1affff04ff02ffff04ff07ffff04ffff0bff2cff2c80ff8080808080ffff0bff2cff8080808080ffff02ffff03ffff07ff0580ffff01ff0bffff0102ffff02ff2effff04ff02ffff04ff09ff80808080ffff02ff2effff04ff02ffff04ff0dff8080808080ffff01ff0bffff0101ff058080ff0180ff02ffff03ff0bffff01ff02ffff03ffff09ff23ff1880ffff01ff02ffff03ffff18ff81b3ff2c80ffff01ff02ffff03ffff20ff1780ffff01ff02ff3effff04ff02ffff04ff05ffff04ff1bffff04ff33ffff04ff2fffff04ff5fff8080808080808080ffff01ff088080ff0180ffff01ff04ff13ffff02ff3effff04ff02ffff04ff05ffff04ff1bffff04ff17ffff04ff2fffff04ff5fff80808080808080808080ff0180ffff01ff02ffff03ffff09ff23ffff0181e880ffff01ff02ff3effff04ff02ffff04ff05ffff04ff1bffff04ff17ffff04ffff02ffff03ffff22ffff09ffff02ff2effff04ff02ffff04ff53ff80808080ff82014f80ffff20ff5f8080ffff01ff02ff53ffff04ff818fffff04ff82014fffff04ff81b3ff8080808080ffff01ff088080ff0180ffff04ff2cff8080808080808080ffff01ff04ff13ffff02ff3effff04ff02ffff04ff05ffff04ff1bffff04ff17ffff04ff2fffff04ff5fff80808080808080808080ff018080ff0180ffff01ff04ffff04ff18ffff04ffff02ff16ffff04ff02ffff04ff05ffff04ff27ffff04ffff0bff2cff82014f80ffff04ffff02ff2effff04ff02ffff04ff818fff80808080ffff04ffff0bff2cff0580ff8080808080808080ff378080ff81af8080ff0180ff018080ffff04ffff01a0a04d9f57764f54a43e4030befb4d80026e870519aaa66334aef8304f5d0393c2ffff04ffff01ffa042f08ebc0578f2cec7a9ad1c3038e74e0f30eba5c2f4cb1ee1c8fdb682c19dbb80ffff04ffff01a057bfd1cb0adda3d94315053fda723f2028320faa8338225d99f629e3d46d43a9ffff04ffff01ff02ffff01ff02ff0affff04ff02ffff04ff03ff80808080ffff04ffff01ffff333effff02ffff03ff05ffff01ff04ffff04ff0cffff04ffff02ff1effff04ff02ffff04ff09ff80808080ff808080ffff02ff16ffff04ff02ffff04ff19ffff04ffff02ff0affff04ff02ffff04ff0dff80808080ff808080808080ff8080ff0180ffff02ffff03ff05ffff01ff02ffff03ffff15ff29ff8080ffff01ff04ffff04ff08ff0980ffff02ff16ffff04ff02ffff04ff0dffff04ff0bff808080808080ffff01ff088080ff0180ffff010b80ff0180ff02ffff03ffff07ff0580ffff01ff0bffff0102ffff02ff1effff04ff02ffff04ff09ff80808080ffff02ff1effff04ff02ffff04ff0dff8080808080ffff01ff0bffff0101ff058080ff0180ff018080ff018080808080ff01808080ffffa00000000000000000000000000000000000000000000000000000000000000000ffffa00000000000000000000000000000000000000000000000000000000000000000ff01ff80808080ca2e21c90d263e63b73d449a3f8d57b9458846f7af27d9a61a515395fa14071ea55bba78c76265b4bac257251b1e89dd13637a7c18e8dcb03e092dfb7eb5a84a0000000000000001ff02ffff01ff02ffff01ff02ffff03ffff18ff2fff3480ffff01ff04ffff04ff20ffff04ff2fff808080ffff04ffff02ff3effff04ff02ffff04ff05ffff04ffff02ff2affff04ff02ffff04ff27ffff04ffff02ffff03ff77ffff01ff02ff36ffff04ff02ffff04ff09ffff04ff57ffff04ffff02ff2effff04ff02ffff04ff05ff80808080ff808080808080ffff011d80ff0180ffff04ffff02ffff03ff77ffff0181b7ffff015780ff0180ff808080808080ffff04ff77ff808080808080ffff02ff3affff04ff02ffff04ff05ffff04ffff02ff0bff5f80ffff01ff8080808080808080ffff01ff088080ff0180ffff04ffff01ffffffff4947ff0233ffff0401ff0102ffffff20ff02ffff03ff05ffff01ff02ff32ffff04ff02ffff04ff0dffff04ffff0bff3cffff0bff34ff2480ffff0bff3cffff0bff3cffff0bff34ff2c80ff0980ffff0bff3cff0bffff0bff34ff8080808080ff8080808080ffff010b80ff0180ffff02ffff03ffff22ffff09ffff0dff0580ff2280ffff09ffff0dff0b80ff2280ffff15ff17ffff0181ff8080ffff01ff0bff05ff0bff1780ffff01ff088080ff0180ff02ffff03ff0bffff01ff02ffff03ffff02ff26ffff04ff02ffff04ff13ff80808080ffff01ff02ffff03ffff20ff1780ffff01ff02ffff03ffff09ff81b3ffff01818f80ffff01ff02ff3affff04ff02ffff04ff05ffff04ff1bffff04ff34ff808080808080ffff01ff04ffff04ff23ffff04ffff02ff36ffff04ff02ffff04ff09ffff04ff53ffff04ffff02ff2effff04ff02ffff04ff05ff80808080ff808080808080ff738080ffff02ff3affff04ff02ffff04ff05ffff04ff1bffff04ff34ff8080808080808080ff0180ffff01ff088080ff0180ffff01ff04ff13ffff02ff3affff04ff02ffff04ff05ffff04ff1bffff04ff17ff8080808080808080ff0180ffff01ff02ffff03ff17ff80ffff01ff088080ff018080ff0180ffffff02ffff03ffff09ff09ff3880ffff01ff02ffff03ffff18ff2dffff010180ffff01ff0101ff8080ff0180ff8080ff0180ff0bff3cffff0bff34ff2880ffff0bff3cffff0bff3cffff0bff34ff2c80ff0580ffff0bff3cffff02ff32ffff04ff02ffff04ff07ffff04ffff0bff34ff3480ff8080808080ffff0bff34ff8080808080ffff02ffff03ffff07ff0580ffff01ff0bffff0102ffff02ff2effff04ff02ffff04ff09ff80808080ffff02ff2effff04ff02ffff04ff0dff8080808080ffff01ff0bffff0101ff058080ff0180ff02ffff03ffff21ff17ffff09ff0bff158080ffff01ff04ff30ffff04ff0bff808080ffff01ff088080ff0180ff018080ffff04ffff01ffa07faa3253bfddd1e0decb0906b2dc6247bbc4cf608f58345d173adb63e8b47c9fffa0a14daf55d41ced6419bcd011fbc1f74ab9567fe55340d88435aa6493d628fa47a0eff07522495060c066f66f32acc2a77e3a3e737aca8baea4d1a64ea4cdc13da9ffff04ffff01ff02ffff01ff02ffff01ff02ff3effff04ff02ffff04ff05ffff04ffff02ff2fff5f80ffff04ff80ffff04ffff04ffff04ff0bffff04ff17ff808080ffff01ff808080ffff01ff8080808080808080ffff04ffff01ffffff0233ff04ff0101ffff02ff02ffff03ff05ffff01ff02ff1affff04ff02ffff04ff0dffff04ffff0bff12ffff0bff2cff1480ffff0bff12ffff0bff12ffff0bff2cff3c80ff0980ffff0bff12ff0bffff0bff2cff8080808080ff8080808080ffff010b80ff0180ffff0bff12ffff0bff2cff1080ffff0bff12ffff0bff12ffff0bff2cff3c80ff0580ffff0bff12ffff02ff1affff04ff02ffff04ff07ffff04ffff0bff2cff2c80ff8080808080ffff0bff2cff8080808080ffff02ffff03ffff07ff0580ffff01ff0bffff0102ffff02ff2effff04ff02ffff04ff09ff80808080ffff02ff2effff04ff02ffff04ff0dff8080808080ffff01ff0bffff0101ff058080ff0180ff02ffff03ff0bffff01ff02ffff03ffff09ff23ff1880ffff01ff02ffff03ffff18ff81b3ff2c80ffff01ff02ffff03ffff20ff1780ffff01ff02ff3effff04ff02ffff04ff05ffff04ff1bffff04ff33ffff04ff2fffff04ff5fff8080808080808080ffff01ff088080ff0180ffff01ff04ff13ffff02ff3effff04ff02ffff04ff05ffff04ff1bffff04ff17ffff04ff2fffff04ff5fff80808080808080808080ff0180ffff01ff02ffff03ffff09ff23ffff0181e880ffff01ff02ff3effff04ff02ffff04ff05ffff04ff1bffff04ff17ffff04ffff02ffff03ffff22ffff09ffff02ff2effff04ff02ffff04ff53ff80808080ff82014f80ffff20ff5f8080ffff01ff02ff53ffff04ff818fffff04ff82014fffff04ff81b3ff8080808080ffff01ff088080ff0180ffff04ff2cff8080808080808080ffff01ff04ff13ffff02ff3effff04ff02ffff04ff05ffff04ff1bffff04ff17ffff04ff2fffff04ff5fff80808080808080808080ff018080ff0180ffff01ff04ffff04ff18ffff04ffff02ff16ffff04ff02ffff04ff05ffff04ff27ffff04ffff0bff2cff82014f80ffff04ffff02ff2effff04ff02ffff04ff818fff80808080ffff04ffff0bff2cff0580ff8080808080808080ff378080ff81af8080ff0180ff018080ffff04ffff01a0a04d9f57764f54a43e4030befb4d80026e870519aaa66334aef8304f5d0393c2ffff04ffff01ffa08e54f5066aa7999fc1561a56df59d11ff01f7df93cadf49a61adebf65dec65ea80ffff04ffff01a057bfd1cb0adda3d94315053fda723f2028320faa8338225d99f629e3d46d43a9ffff04ffff01ff01ffff33ffa0c842b1a384b8633ac25d0f12bd7b614f86a77642ab6426418750f2b0b86bab2aff01ffffa0a14daf55d41ced6419bcd011fbc1f74ab9567fe55340d88435aa6493d628fa47ffa08e54f5066aa7999fc1561a56df59d11ff01f7df93cadf49a61adebf65dec65eaffa0c842b1a384b8633ac25d0f12bd7b614f86a77642ab6426418750f2b0b86bab2a8080ffff3eff248080ff018080808080ff01808080ffffa032dbe6d545f24635c7871ea53c623c358d7cea8f5e27a983ba6e5c0bf35fa243ffa08c4aebb18e8ce08405083c3d90a29f30239865142e2dcbca5393f40df9e3821dff0180ff01ffff80808032dbe6d545f24635c7871ea53c623c358d7cea8f5e27a983ba6e5c0bf35fa243aa064e96a86637d8f5ebe153dc8645d29f43bee762d5ec10d06c8617fa60b8c50000000000000001ff02ffff01ff02ffff01ff02ffff03ffff18ff2fff3480ffff01ff04ffff04ff20ffff04ff2fff808080ffff04ffff02ff3effff04ff02ffff04ff05ffff04ffff02ff2affff04ff02ffff04ff27ffff04ffff02ffff03ff77ffff01ff02ff36ffff04ff02ffff04ff09ffff04ff57ffff04ffff02ff2effff04ff02ffff04ff05ff80808080ff808080808080ffff011d80ff0180ffff04ffff02ffff03ff77ffff0181b7ffff015780ff0180ff808080808080ffff04ff77ff808080808080ffff02ff3affff04ff02ffff04ff05ffff04ffff02ff0bff5f80ffff01ff8080808080808080ffff01ff088080ff0180ffff04ffff01ffffffff4947ff0233ffff0401ff0102ffffff20ff02ffff03ff05ffff01ff02ff32ffff04ff02ffff04ff0dffff04ffff0bff3cffff0bff34ff2480ffff0bff3cffff0bff3cffff0bff34ff2c80ff0980ffff0bff3cff0bffff0bff34ff8080808080ff8080808080ffff010b80ff0180ffff02ffff03ffff22ffff09ffff0dff0580ff2280ffff09ffff0dff0b80ff2280ffff15ff17ffff0181ff8080ffff01ff0bff05ff0bff1780ffff01ff088080ff0180ff02ffff03ff0bffff01ff02ffff03ffff02ff26ffff04ff02ffff04ff13ff80808080ffff01ff02ffff03ffff20ff1780ffff01ff02ffff03ffff09ff81b3ffff01818f80ffff01ff02ff3affff04ff02ffff04ff05ffff04ff1bffff04ff34ff808080808080ffff01ff04ffff04ff23ffff04ffff02ff36ffff04ff02ffff04ff09ffff04ff53ffff04ffff02ff2effff04ff02ffff04ff05ff80808080ff808080808080ff738080ffff02ff3affff04ff02ffff04ff05ffff04ff1bffff04ff34ff8080808080808080ff0180ffff01ff088080ff0180ffff01ff04ff13ffff02ff3affff04ff02ffff04ff05ffff04ff1bffff04ff17ff8080808080808080ff0180ffff01ff02ffff03ff17ff80ffff01ff088080ff018080ff0180ffffff02ffff03ffff09ff09ff3880ffff01ff02ffff03ffff18ff2dffff010180ffff01ff0101ff8080ff0180ff8080ff0180ff0bff3cffff0bff34ff2880ffff0bff3cffff0bff3cffff0bff34ff2c80ff0580ffff0bff3cffff02ff32ffff04ff02ffff04ff07ffff04ffff0bff34ff3480ff8080808080ffff0bff34ff8080808080ffff02ffff03ffff07ff0580ffff01ff0bffff0102ffff02ff2effff04ff02ffff04ff09ff80808080ffff02ff2effff04ff02ffff04ff0dff8080808080ffff01ff0bffff0101ff058080ff0180ff02ffff03ffff21ff17ffff09ff0bff158080ffff01ff04ff30ffff04ff0bff808080ffff01ff088080ff0180ff018080ffff04ffff01ffa07faa3253bfddd1e0decb0906b2dc6247bbc4cf608f58345d173adb63e8b47c9fffa0a14daf55d41ced6419bcd011fbc1f74ab9567fe55340d88435aa6493d628fa47a0eff07522495060c066f66f32acc2a77e3a3e737aca8baea4d1a64ea4cdc13da9ffff04ffff01ff02ffff01ff02ffff01ff02ff3effff04ff02ffff04ff05ffff04ffff02ff2fff5f80ffff04ff80ffff04ffff04ffff04ff0bffff04ff17ff808080ffff01ff808080ffff01ff8080808080808080ffff04ffff01ffffff0233ff04ff0101ffff02ff02ffff03ff05ffff01ff02ff1affff04ff02ffff04ff0dffff04ffff0bff12ffff0bff2cff1480ffff0bff12ffff0bff12ffff0bff2cff3c80ff0980ffff0bff12ff0bffff0bff2cff8080808080ff8080808080ffff010b80ff0180ffff0bff12ffff0bff2cff1080ffff0bff12ffff0bff12ffff0bff2cff3c80ff0580ffff0bff12ffff02ff1affff04ff02ffff04ff07ffff04ffff0bff2cff2c80ff8080808080ffff0bff2cff8080808080ffff02ffff03ffff07ff0580ffff01ff0bffff0102ffff02ff2effff04ff02ffff04ff09ff80808080ffff02ff2effff04ff02ffff04ff0dff8080808080ffff01ff0bffff0101ff058080ff0180ff02ffff03ff0bffff01ff02ffff03ffff09ff23ff1880ffff01ff02ffff03ffff18ff81b3ff2c80ffff01ff02ffff03ffff20ff1780ffff01ff02ff3effff04ff02ffff04ff05ffff04ff1bffff04ff33ffff04ff2fffff04ff5fff8080808080808080ffff01ff088080ff0180ffff01ff04ff13ffff02ff3effff04ff02ffff04ff05ffff04ff1bffff04ff17ffff04ff2fffff04ff5fff80808080808080808080ff0180ffff01ff02ffff03ffff09ff23ffff0181e880ffff01ff02ff3effff04ff02ffff04ff05ffff04ff1bffff04ff17ffff04ffff02ffff03ffff22ffff09ffff02ff2effff04ff02ffff04ff53ff80808080ff82014f80ffff20ff5f8080ffff01ff02ff53ffff04ff818fffff04ff82014fffff04ff81b3ff8080808080ffff01ff088080ff0180ffff04ff2cff8080808080808080ffff01ff04ff13ffff02ff3effff04ff02ffff04ff05ffff04ff1bffff04ff17ffff04ff2fffff04ff5fff80808080808080808080ff018080ff0180ffff01ff04ffff04ff18ffff04ffff02ff16ffff04ff02ffff04ff05ffff04ff27ffff04ffff0bff2cff82014f80ffff04ffff02ff2effff04ff02ffff04ff818fff80808080ffff04ffff0bff2cff0580ff8080808080808080ff378080ff81af8080ff0180ff018080ffff04ffff01a0a04d9f57764f54a43e4030befb4d80026e870519aaa66334aef8304f5d0393c2ffff04ffff01ffa06661ea6604b491118b0f49c932c0f0de2ad815a57b54b6ec8fdbd1b408ae7e2780ffff04ffff01a057bfd1cb0adda3d94315053fda723f2028320faa8338225d99f629e3d46d43a9ffff04ffff01ff02ffff01ff02ffff01ff02ffff03ff0bffff01ff02ffff03ffff09ff05ffff1dff0bffff1effff0bff0bffff02ff06ffff04ff02ffff04ff17ff8080808080808080ffff01ff02ff17ff2f80ffff01ff088080ff0180ffff01ff04ffff04ff04ffff04ff05ffff04ffff02ff06ffff04ff02ffff04ff17ff80808080ff80808080ffff02ff17ff2f808080ff0180ffff04ffff01ff32ff02ffff03ffff07ff0580ffff01ff0bffff0102ffff02ff06ffff04ff02ffff04ff09ff80808080ffff02ff06ffff04ff02ffff04ff0dff8080808080ffff01ff0bffff0101ff058080ff0180ff018080ffff04ffff01b0a132fae32c98cbb7d8f5814c49ee3f0ba6ec2172c5e5f6900655a65cd2157a06a1c6eb89c68c8d2cdcee9506c2217978ff018080ff018080808080ff01808080ffffa0a14daf55d41ced6419bcd011fbc1f74ab9567fe55340d88435aa6493d628fa47ffa01804338c97f989c78d88716206c0f27315f3eb7d59417ab2eacee20f0a7ff60bff0180ff01ffffff80ffff02ffff01ff02ffff01ff02ffff03ff5fffff01ff02ff3affff04ff02ffff04ff0bffff04ff17ffff04ff2fffff04ff5fffff04ff81bfffff04ff82017fffff04ff8202ffffff04ffff02ff05ff8205ff80ff8080808080808080808080ffff01ff04ffff04ff10ffff01ff81ff8080ffff02ff05ff8205ff808080ff0180ffff04ffff01ffffff49ff3f02ff04ff0101ffff02ffff02ffff03ff05ffff01ff02ff2affff04ff02ffff04ff0dffff04ffff0bff12ffff0bff2cff1480ffff0bff12ffff0bff12ffff0bff2cff3c80ff0980ffff0bff12ff0bffff0bff2cff8080808080ff8080808080ffff010b80ff0180ff02ffff03ff05ffff01ff02ffff03ffff02ff3effff04ff02ffff04ff82011fffff04ff27ffff04ff4fff808080808080ffff01ff02ff3affff04ff02ffff04ff0dffff04ff1bffff04ff37ffff04ff6fffff04ff81dfffff04ff8201bfffff04ff82037fffff04ffff04ffff04ff28ffff04ffff0bffff02ff26ffff04ff02ffff04ff11ffff04ffff02ff26ffff04ff02ffff04ff13ffff04ff82027fffff04ffff02ff36ffff04ff02ffff04ff82013fff80808080ffff04ffff02ff36ffff04ff02ffff04ff819fff80808080ffff04ffff02ff36ffff04ff02ffff04ff13ff80808080ff8080808080808080ffff04ffff02ff36ffff04ff02ffff04ff09ff80808080ff808080808080ffff012480ff808080ff8202ff80ff8080808080808080808080ffff01ff088080ff0180ffff018202ff80ff0180ffffff0bff12ffff0bff2cff3880ffff0bff12ffff0bff12ffff0bff2cff3c80ff0580ffff0bff12ffff02ff2affff04ff02ffff04ff07ffff04ffff0bff2cff2c80ff8080808080ffff0bff2cff8080808080ff02ffff03ffff07ff0580ffff01ff0bffff0102ffff02ff36ffff04ff02ffff04ff09ff80808080ffff02ff36ffff04ff02ffff04ff0dff8080808080ffff01ff0bffff0101ff058080ff0180ffff02ffff03ff1bffff01ff02ff2effff04ff02ffff04ffff02ffff03ffff18ffff0101ff1380ffff01ff0bffff0102ff2bff0580ffff01ff0bffff0102ff05ff2b8080ff0180ffff04ffff04ffff17ff13ffff0181ff80ff3b80ff8080808080ffff010580ff0180ff02ffff03ff17ffff01ff02ffff03ffff09ff05ffff02ff2effff04ff02ffff04ff13ffff04ff27ff808080808080ffff01ff02ff3effff04ff02ffff04ff05ffff04ff1bffff04ff37ff808080808080ffff01ff088080ff0180ffff01ff010180ff0180ff018080ffff04ffff01ff01ffff3fffa0bd7aa54c5f93ef1738439aa60b471ce2aa4c62fb18a7943aa10061f00dbdb83680ffff81e8ff0bffffffffa08e54f5066aa7999fc1561a56df59d11ff01f7df93cadf49a61adebf65dec65ea80ffa057bfd1cb0adda3d94315053fda723f2028320faa8338225d99f629e3d46d43a980ff808080ffff33ffa0ca77e42ac3b3375edc54af271f21d075afd02d72969cababeec63e22f7ab10deff01ffffa0a14daf55d41ced6419bcd011fbc1f74ab9567fe55340d88435aa6493d628fa47ffa08e54f5066aa7999fc1561a56df59d11ff01f7df93cadf49a61adebf65dec65eaffa0ca77e42ac3b3375edc54af271f21d075afd02d72969cababeec63e22f7ab10de808080ffff04ffff01ffffa07faa3253bfddd1e0decb0906b2dc6247bbc4cf608f58345d173adb63e8b47c9fffa07acfcbd1ed73bfe2b698508f4ea5ed353c60ace154360272ce91f9ab0c8423c3a0eff07522495060c066f66f32acc2a77e3a3e737aca8baea4d1a64ea4cdc13da980ffff04ffff01ffa0a04d9f57764f54a43e4030befb4d80026e870519aaa66334aef8304f5d0393c280ffff04ffff01ffffa05743f9c9e6f3ebd1506342bbf0a6bfb9dc68b58b3e7f6f32da759fb0fb74fe0e8080ff018080808080ffff80ff80ff80ff80ff8080808080a7db721cb3da800e516ac87dace73404ad29cf68377a3af155e1ee1205dc34c07cefdbef7e3a9de7bf492a840c74883c039698b68f2d4d42062f5a2fd8c99da29226771305720f305cde56c417d0c5de53a9322fd3cedc4150d42540863edeaa",  # noqa
        "taker": [
            {
                "store_id": "7acfcbd1ed73bfe2b698508f4ea5ed353c60ace154360272ce91f9ab0c8423c3",
                "inclusions": [{"key": "09", "value": "0210"}],
            }
        ],
        "maker": [
            {
                "store_id": "a14daf55d41ced6419bcd011fbc1f74ab9567fe55340d88435aa6493d628fa47",
                "proofs": [
                    {
                        "key": "10",
                        "value": "0110",
                        "node_hash": "de4ec93c032f5117d8af076dfc86faa5987a6c0b1d52ffc9cf0dfa43989d8c58",
                        "layers": [
                            {
                                "other_hash_side": "left",
                                "other_hash": "1c8ab812b97f5a9da0ba4be2380104810fe5c8022efe9b9e2c9d188fc3537434",
                                "combined_hash": "d340000b3a6717a5a8d42b24516ff69430235c771f8a527554b357b7f03c6de0",
                            },
                            {
                                "other_hash_side": "right",
                                "other_hash": "54e8b4cac761778f396840b343c0f1cb0e1fd0c9927d48d2f0d09a7a6f225126",
                                "combined_hash": "7676004a15439e4e8345d0f9f3a15500805b3447285904b7bcd7d14e27381d2e",
                            },
                            {
                                "other_hash_side": "right",
                                "other_hash": "6a37ca2d9a37a50f2d53387c3cf31395c72d75b1aacfa4402c32dc6d354542b4",
                                "combined_hash": "b1dc97f797a32631483c11d33b4759f5b498b512b7436286d1dc00bb1024b7e2",
                            },
                            {
                                "other_hash_side": "right",
                                "other_hash": "bcff6f16886339a196a2f6c842ad6d350a8579d123eb8602a0a85965ba25d671",
                                "combined_hash": "8e54f5066aa7999fc1561a56df59d11ff01f7df93cadf49a61adebf65dec65ea",
                            },
                        ],
                    }
                ],
            }
        ],
    },
    maker_inclusions=[{"key": b"\x10".hex(), "value": b"\x01\x10".hex()}],
    taker_inclusions=[{"key": b"\x09".hex(), "value": b"\x02\x10".hex()}],
    trade_id="515ecf094f1a4439faa9d64b8101b68df01536588ebbc9970c41c3f11ad0d602",
    maker_root_history=[
        bytes32.from_hexstr("6661ea6604b491118b0f49c932c0f0de2ad815a57b54b6ec8fdbd1b408ae7e27"),
        bytes32.from_hexstr("8e54f5066aa7999fc1561a56df59d11ff01f7df93cadf49a61adebf65dec65ea"),
    ],
    taker_root_history=[
        bytes32.from_hexstr("42f08ebc0578f2cec7a9ad1c3038e74e0f30eba5c2f4cb1ee1c8fdb682c19dbb"),
        bytes32.from_hexstr("d77afd64e9f307f3250a352c155480311512f9da2033228f1a2f0a3687cc90e0"),
    ],
)


make_one_take_one_unpopulated_reference = MakeAndTakeReference(
    entries_to_insert=0,
    make_offer_response={
        "trade_id": "120a94680f0cff61cdf3b123260a98253649a2b9762b7d2dead60caad96276e4",
        "offer": "000000030000000000000000000000000000000000000000000000000000000000000000785bba8a904677219cb83f053b1bcf3b5ed13d35895c5babb007c67727e743590000000000000000ff02ffff01ff02ffff01ff02ffff03ffff18ff2fff3480ffff01ff04ffff04ff20ffff04ff2fff808080ffff04ffff02ff3effff04ff02ffff04ff05ffff04ffff02ff2affff04ff02ffff04ff27ffff04ffff02ffff03ff77ffff01ff02ff36ffff04ff02ffff04ff09ffff04ff57ffff04ffff02ff2effff04ff02ffff04ff05ff80808080ff808080808080ffff011d80ff0180ffff04ffff02ffff03ff77ffff0181b7ffff015780ff0180ff808080808080ffff04ff77ff808080808080ffff02ff3affff04ff02ffff04ff05ffff04ffff02ff0bff5f80ffff01ff8080808080808080ffff01ff088080ff0180ffff04ffff01ffffffff4947ff0233ffff0401ff0102ffffff20ff02ffff03ff05ffff01ff02ff32ffff04ff02ffff04ff0dffff04ffff0bff3cffff0bff34ff2480ffff0bff3cffff0bff3cffff0bff34ff2c80ff0980ffff0bff3cff0bffff0bff34ff8080808080ff8080808080ffff010b80ff0180ffff02ffff03ffff22ffff09ffff0dff0580ff2280ffff09ffff0dff0b80ff2280ffff15ff17ffff0181ff8080ffff01ff0bff05ff0bff1780ffff01ff088080ff0180ff02ffff03ff0bffff01ff02ffff03ffff02ff26ffff04ff02ffff04ff13ff80808080ffff01ff02ffff03ffff20ff1780ffff01ff02ffff03ffff09ff81b3ffff01818f80ffff01ff02ff3affff04ff02ffff04ff05ffff04ff1bffff04ff34ff808080808080ffff01ff04ffff04ff23ffff04ffff02ff36ffff04ff02ffff04ff09ffff04ff53ffff04ffff02ff2effff04ff02ffff04ff05ff80808080ff808080808080ff738080ffff02ff3affff04ff02ffff04ff05ffff04ff1bffff04ff34ff8080808080808080ff0180ffff01ff088080ff0180ffff01ff04ff13ffff02ff3affff04ff02ffff04ff05ffff04ff1bffff04ff17ff8080808080808080ff0180ffff01ff02ffff03ff17ff80ffff01ff088080ff018080ff0180ffffff02ffff03ffff09ff09ff3880ffff01ff02ffff03ffff18ff2dffff010180ffff01ff0101ff8080ff0180ff8080ff0180ff0bff3cffff0bff34ff2880ffff0bff3cffff0bff3cffff0bff34ff2c80ff0580ffff0bff3cffff02ff32ffff04ff02ffff04ff07ffff04ffff0bff34ff3480ff8080808080ffff0bff34ff8080808080ffff02ffff03ffff07ff0580ffff01ff0bffff0102ffff02ff2effff04ff02ffff04ff09ff80808080ffff02ff2effff04ff02ffff04ff0dff8080808080ffff01ff0bffff0101ff058080ff0180ff02ffff03ffff21ff17ffff09ff0bff158080ffff01ff04ff30ffff04ff0bff808080ffff01ff088080ff0180ff018080ffff04ffff01ffa07faa3253bfddd1e0decb0906b2dc6247bbc4cf608f58345d173adb63e8b47c9fffa07acfcbd1ed73bfe2b698508f4ea5ed353c60ace154360272ce91f9ab0c8423c3a0eff07522495060c066f66f32acc2a77e3a3e737aca8baea4d1a64ea4cdc13da9ffff04ffff01ff02ffff01ff02ffff01ff02ff3effff04ff02ffff04ff05ffff04ffff02ff2fff5f80ffff04ff80ffff04ffff04ffff04ff0bffff04ff17ff808080ffff01ff808080ffff01ff8080808080808080ffff04ffff01ffffff0233ff04ff0101ffff02ff02ffff03ff05ffff01ff02ff1affff04ff02ffff04ff0dffff04ffff0bff12ffff0bff2cff1480ffff0bff12ffff0bff12ffff0bff2cff3c80ff0980ffff0bff12ff0bffff0bff2cff8080808080ff8080808080ffff010b80ff0180ffff0bff12ffff0bff2cff1080ffff0bff12ffff0bff12ffff0bff2cff3c80ff0580ffff0bff12ffff02ff1affff04ff02ffff04ff07ffff04ffff0bff2cff2c80ff8080808080ffff0bff2cff8080808080ffff02ffff03ffff07ff0580ffff01ff0bffff0102ffff02ff2effff04ff02ffff04ff09ff80808080ffff02ff2effff04ff02ffff04ff0dff8080808080ffff01ff0bffff0101ff058080ff0180ff02ffff03ff0bffff01ff02ffff03ffff09ff23ff1880ffff01ff02ffff03ffff18ff81b3ff2c80ffff01ff02ffff03ffff20ff1780ffff01ff02ff3effff04ff02ffff04ff05ffff04ff1bffff04ff33ffff04ff2fffff04ff5fff8080808080808080ffff01ff088080ff0180ffff01ff04ff13ffff02ff3effff04ff02ffff04ff05ffff04ff1bffff04ff17ffff04ff2fffff04ff5fff80808080808080808080ff0180ffff01ff02ffff03ffff09ff23ffff0181e880ffff01ff02ff3effff04ff02ffff04ff05ffff04ff1bffff04ff17ffff04ffff02ffff03ffff22ffff09ffff02ff2effff04ff02ffff04ff53ff80808080ff82014f80ffff20ff5f8080ffff01ff02ff53ffff04ff818fffff04ff82014fffff04ff81b3ff8080808080ffff01ff088080ff0180ffff04ff2cff8080808080808080ffff01ff04ff13ffff02ff3effff04ff02ffff04ff05ffff04ff1bffff04ff17ffff04ff2fffff04ff5fff80808080808080808080ff018080ff0180ffff01ff04ffff04ff18ffff04ffff02ff16ffff04ff02ffff04ff05ffff04ff27ffff04ffff0bff2cff82014f80ffff04ffff02ff2effff04ff02ffff04ff818fff80808080ffff04ffff0bff2cff0580ff8080808080808080ff378080ff81af8080ff0180ff018080ffff04ffff01a0a04d9f57764f54a43e4030befb4d80026e870519aaa66334aef8304f5d0393c2ffff04ffff01ffa0000000000000000000000000000000000000000000000000000000000000000080ffff04ffff01a057bfd1cb0adda3d94315053fda723f2028320faa8338225d99f629e3d46d43a9ffff04ffff01ff02ffff01ff02ff0affff04ff02ffff04ff03ff80808080ffff04ffff01ffff333effff02ffff03ff05ffff01ff04ffff04ff0cffff04ffff02ff1effff04ff02ffff04ff09ff80808080ff808080ffff02ff16ffff04ff02ffff04ff19ffff04ffff02ff0affff04ff02ffff04ff0dff80808080ff808080808080ff8080ff0180ffff02ffff03ff05ffff01ff02ffff03ffff15ff29ff8080ffff01ff04ffff04ff08ff0980ffff02ff16ffff04ff02ffff04ff0dffff04ff0bff808080808080ffff01ff088080ff0180ffff010b80ff0180ff02ffff03ffff07ff0580ffff01ff0bffff0102ffff02ff1effff04ff02ffff04ff09ff80808080ffff02ff1effff04ff02ffff04ff0dff8080808080ffff01ff0bffff0101ff058080ff0180ff018080ff018080808080ff01808080ffffa00000000000000000000000000000000000000000000000000000000000000000ffffa00000000000000000000000000000000000000000000000000000000000000000ff01ff8080808032dbe6d545f24635c7871ea53c623c358d7cea8f5e27a983ba6e5c0bf35fa24386ab01fbd8342f8e1dac10d6e906cef3892857bd1865b6fd7ed4b01b39d568b50000000000000001ff02ffff01ff02ffff01ff02ffff03ffff18ff2fff3480ffff01ff04ffff04ff20ffff04ff2fff808080ffff04ffff02ff3effff04ff02ffff04ff05ffff04ffff02ff2affff04ff02ffff04ff27ffff04ffff02ffff03ff77ffff01ff02ff36ffff04ff02ffff04ff09ffff04ff57ffff04ffff02ff2effff04ff02ffff04ff05ff80808080ff808080808080ffff011d80ff0180ffff04ffff02ffff03ff77ffff0181b7ffff015780ff0180ff808080808080ffff04ff77ff808080808080ffff02ff3affff04ff02ffff04ff05ffff04ffff02ff0bff5f80ffff01ff8080808080808080ffff01ff088080ff0180ffff04ffff01ffffffff4947ff0233ffff0401ff0102ffffff20ff02ffff03ff05ffff01ff02ff32ffff04ff02ffff04ff0dffff04ffff0bff3cffff0bff34ff2480ffff0bff3cffff0bff3cffff0bff34ff2c80ff0980ffff0bff3cff0bffff0bff34ff8080808080ff8080808080ffff010b80ff0180ffff02ffff03ffff22ffff09ffff0dff0580ff2280ffff09ffff0dff0b80ff2280ffff15ff17ffff0181ff8080ffff01ff0bff05ff0bff1780ffff01ff088080ff0180ff02ffff03ff0bffff01ff02ffff03ffff02ff26ffff04ff02ffff04ff13ff80808080ffff01ff02ffff03ffff20ff1780ffff01ff02ffff03ffff09ff81b3ffff01818f80ffff01ff02ff3affff04ff02ffff04ff05ffff04ff1bffff04ff34ff808080808080ffff01ff04ffff04ff23ffff04ffff02ff36ffff04ff02ffff04ff09ffff04ff53ffff04ffff02ff2effff04ff02ffff04ff05ff80808080ff808080808080ff738080ffff02ff3affff04ff02ffff04ff05ffff04ff1bffff04ff34ff8080808080808080ff0180ffff01ff088080ff0180ffff01ff04ff13ffff02ff3affff04ff02ffff04ff05ffff04ff1bffff04ff17ff8080808080808080ff0180ffff01ff02ffff03ff17ff80ffff01ff088080ff018080ff0180ffffff02ffff03ffff09ff09ff3880ffff01ff02ffff03ffff18ff2dffff010180ffff01ff0101ff8080ff0180ff8080ff0180ff0bff3cffff0bff34ff2880ffff0bff3cffff0bff3cffff0bff34ff2c80ff0580ffff0bff3cffff02ff32ffff04ff02ffff04ff07ffff04ffff0bff34ff3480ff8080808080ffff0bff34ff8080808080ffff02ffff03ffff07ff0580ffff01ff0bffff0102ffff02ff2effff04ff02ffff04ff09ff80808080ffff02ff2effff04ff02ffff04ff0dff8080808080ffff01ff0bffff0101ff058080ff0180ff02ffff03ffff21ff17ffff09ff0bff158080ffff01ff04ff30ffff04ff0bff808080ffff01ff088080ff0180ff018080ffff04ffff01ffa07faa3253bfddd1e0decb0906b2dc6247bbc4cf608f58345d173adb63e8b47c9fffa0a14daf55d41ced6419bcd011fbc1f74ab9567fe55340d88435aa6493d628fa47a0eff07522495060c066f66f32acc2a77e3a3e737aca8baea4d1a64ea4cdc13da9ffff04ffff01ff02ffff01ff02ffff01ff02ff3effff04ff02ffff04ff05ffff04ffff02ff2fff5f80ffff04ff80ffff04ffff04ffff04ff0bffff04ff17ff808080ffff01ff808080ffff01ff8080808080808080ffff04ffff01ffffff0233ff04ff0101ffff02ff02ffff03ff05ffff01ff02ff1affff04ff02ffff04ff0dffff04ffff0bff12ffff0bff2cff1480ffff0bff12ffff0bff12ffff0bff2cff3c80ff0980ffff0bff12ff0bffff0bff2cff8080808080ff8080808080ffff010b80ff0180ffff0bff12ffff0bff2cff1080ffff0bff12ffff0bff12ffff0bff2cff3c80ff0580ffff0bff12ffff02ff1affff04ff02ffff04ff07ffff04ffff0bff2cff2c80ff8080808080ffff0bff2cff8080808080ffff02ffff03ffff07ff0580ffff01ff0bffff0102ffff02ff2effff04ff02ffff04ff09ff80808080ffff02ff2effff04ff02ffff04ff0dff8080808080ffff01ff0bffff0101ff058080ff0180ff02ffff03ff0bffff01ff02ffff03ffff09ff23ff1880ffff01ff02ffff03ffff18ff81b3ff2c80ffff01ff02ffff03ffff20ff1780ffff01ff02ff3effff04ff02ffff04ff05ffff04ff1bffff04ff33ffff04ff2fffff04ff5fff8080808080808080ffff01ff088080ff0180ffff01ff04ff13ffff02ff3effff04ff02ffff04ff05ffff04ff1bffff04ff17ffff04ff2fffff04ff5fff80808080808080808080ff0180ffff01ff02ffff03ffff09ff23ffff0181e880ffff01ff02ff3effff04ff02ffff04ff05ffff04ff1bffff04ff17ffff04ffff02ffff03ffff22ffff09ffff02ff2effff04ff02ffff04ff53ff80808080ff82014f80ffff20ff5f8080ffff01ff02ff53ffff04ff818fffff04ff82014fffff04ff81b3ff8080808080ffff01ff088080ff0180ffff04ff2cff8080808080808080ffff01ff04ff13ffff02ff3effff04ff02ffff04ff05ffff04ff1bffff04ff17ffff04ff2fffff04ff5fff80808080808080808080ff018080ff0180ffff01ff04ffff04ff18ffff04ffff02ff16ffff04ff02ffff04ff05ffff04ff27ffff04ffff0bff2cff82014f80ffff04ffff02ff2effff04ff02ffff04ff818fff80808080ffff04ffff0bff2cff0580ff8080808080808080ff378080ff81af8080ff0180ff018080ffff04ffff01a0a04d9f57764f54a43e4030befb4d80026e870519aaa66334aef8304f5d0393c2ffff04ffff01ffa0de4ec93c032f5117d8af076dfc86faa5987a6c0b1d52ffc9cf0dfa43989d8c5880ffff04ffff01a057bfd1cb0adda3d94315053fda723f2028320faa8338225d99f629e3d46d43a9ffff04ffff01ff01ffff33ffa0846b58db3bd246785e202eeddfbb46acaf267f011307437cd4e0841f3da751f6ff01ffffa0a14daf55d41ced6419bcd011fbc1f74ab9567fe55340d88435aa6493d628fa47ffa0de4ec93c032f5117d8af076dfc86faa5987a6c0b1d52ffc9cf0dfa43989d8c58ffa0846b58db3bd246785e202eeddfbb46acaf267f011307437cd4e0841f3da751f68080ffff3eff248080ff018080808080ff01808080ffffa0a14daf55d41ced6419bcd011fbc1f74ab9567fe55340d88435aa6493d628fa47ffa01804338c97f989c78d88716206c0f27315f3eb7d59417ab2eacee20f0a7ff60bff0180ff01ffff808080a14daf55d41ced6419bcd011fbc1f74ab9567fe55340d88435aa6493d628fa478416871446884ef363bd105960c464b4208a293b348f0f1c2e12140df38469450000000000000001ff02ffff01ff02ffff01ff02ffff03ffff18ff2fff3480ffff01ff04ffff04ff20ffff04ff2fff808080ffff04ffff02ff3effff04ff02ffff04ff05ffff04ffff02ff2affff04ff02ffff04ff27ffff04ffff02ffff03ff77ffff01ff02ff36ffff04ff02ffff04ff09ffff04ff57ffff04ffff02ff2effff04ff02ffff04ff05ff80808080ff808080808080ffff011d80ff0180ffff04ffff02ffff03ff77ffff0181b7ffff015780ff0180ff808080808080ffff04ff77ff808080808080ffff02ff3affff04ff02ffff04ff05ffff04ffff02ff0bff5f80ffff01ff8080808080808080ffff01ff088080ff0180ffff04ffff01ffffffff4947ff0233ffff0401ff0102ffffff20ff02ffff03ff05ffff01ff02ff32ffff04ff02ffff04ff0dffff04ffff0bff3cffff0bff34ff2480ffff0bff3cffff0bff3cffff0bff34ff2c80ff0980ffff0bff3cff0bffff0bff34ff8080808080ff8080808080ffff010b80ff0180ffff02ffff03ffff22ffff09ffff0dff0580ff2280ffff09ffff0dff0b80ff2280ffff15ff17ffff0181ff8080ffff01ff0bff05ff0bff1780ffff01ff088080ff0180ff02ffff03ff0bffff01ff02ffff03ffff02ff26ffff04ff02ffff04ff13ff80808080ffff01ff02ffff03ffff20ff1780ffff01ff02ffff03ffff09ff81b3ffff01818f80ffff01ff02ff3affff04ff02ffff04ff05ffff04ff1bffff04ff34ff808080808080ffff01ff04ffff04ff23ffff04ffff02ff36ffff04ff02ffff04ff09ffff04ff53ffff04ffff02ff2effff04ff02ffff04ff05ff80808080ff808080808080ff738080ffff02ff3affff04ff02ffff04ff05ffff04ff1bffff04ff34ff8080808080808080ff0180ffff01ff088080ff0180ffff01ff04ff13ffff02ff3affff04ff02ffff04ff05ffff04ff1bffff04ff17ff8080808080808080ff0180ffff01ff02ffff03ff17ff80ffff01ff088080ff018080ff0180ffffff02ffff03ffff09ff09ff3880ffff01ff02ffff03ffff18ff2dffff010180ffff01ff0101ff8080ff0180ff8080ff0180ff0bff3cffff0bff34ff2880ffff0bff3cffff0bff3cffff0bff34ff2c80ff0580ffff0bff3cffff02ff32ffff04ff02ffff04ff07ffff04ffff0bff34ff3480ff8080808080ffff0bff34ff8080808080ffff02ffff03ffff07ff0580ffff01ff0bffff0102ffff02ff2effff04ff02ffff04ff09ff80808080ffff02ff2effff04ff02ffff04ff0dff8080808080ffff01ff0bffff0101ff058080ff0180ff02ffff03ffff21ff17ffff09ff0bff158080ffff01ff04ff30ffff04ff0bff808080ffff01ff088080ff0180ff018080ffff04ffff01ffa07faa3253bfddd1e0decb0906b2dc6247bbc4cf608f58345d173adb63e8b47c9fffa0a14daf55d41ced6419bcd011fbc1f74ab9567fe55340d88435aa6493d628fa47a0eff07522495060c066f66f32acc2a77e3a3e737aca8baea4d1a64ea4cdc13da9ffff04ffff01ff02ffff01ff02ffff01ff02ff3effff04ff02ffff04ff05ffff04ffff02ff2fff5f80ffff04ff80ffff04ffff04ffff04ff0bffff04ff17ff808080ffff01ff808080ffff01ff8080808080808080ffff04ffff01ffffff0233ff04ff0101ffff02ff02ffff03ff05ffff01ff02ff1affff04ff02ffff04ff0dffff04ffff0bff12ffff0bff2cff1480ffff0bff12ffff0bff12ffff0bff2cff3c80ff0980ffff0bff12ff0bffff0bff2cff8080808080ff8080808080ffff010b80ff0180ffff0bff12ffff0bff2cff1080ffff0bff12ffff0bff12ffff0bff2cff3c80ff0580ffff0bff12ffff02ff1affff04ff02ffff04ff07ffff04ffff0bff2cff2c80ff8080808080ffff0bff2cff8080808080ffff02ffff03ffff07ff0580ffff01ff0bffff0102ffff02ff2effff04ff02ffff04ff09ff80808080ffff02ff2effff04ff02ffff04ff0dff8080808080ffff01ff0bffff0101ff058080ff0180ff02ffff03ff0bffff01ff02ffff03ffff09ff23ff1880ffff01ff02ffff03ffff18ff81b3ff2c80ffff01ff02ffff03ffff20ff1780ffff01ff02ff3effff04ff02ffff04ff05ffff04ff1bffff04ff33ffff04ff2fffff04ff5fff8080808080808080ffff01ff088080ff0180ffff01ff04ff13ffff02ff3effff04ff02ffff04ff05ffff04ff1bffff04ff17ffff04ff2fffff04ff5fff80808080808080808080ff0180ffff01ff02ffff03ffff09ff23ffff0181e880ffff01ff02ff3effff04ff02ffff04ff05ffff04ff1bffff04ff17ffff04ffff02ffff03ffff22ffff09ffff02ff2effff04ff02ffff04ff53ff80808080ff82014f80ffff20ff5f8080ffff01ff02ff53ffff04ff818fffff04ff82014fffff04ff81b3ff8080808080ffff01ff088080ff0180ffff04ff2cff8080808080808080ffff01ff04ff13ffff02ff3effff04ff02ffff04ff05ffff04ff1bffff04ff17ffff04ff2fffff04ff5fff80808080808080808080ff018080ff0180ffff01ff04ffff04ff18ffff04ffff02ff16ffff04ff02ffff04ff05ffff04ff27ffff04ffff0bff2cff82014f80ffff04ffff02ff2effff04ff02ffff04ff818fff80808080ffff04ffff0bff2cff0580ff8080808080808080ff378080ff81af8080ff0180ff018080ffff04ffff01a0a04d9f57764f54a43e4030befb4d80026e870519aaa66334aef8304f5d0393c2ffff04ffff01ffa0000000000000000000000000000000000000000000000000000000000000000080ffff04ffff01a057bfd1cb0adda3d94315053fda723f2028320faa8338225d99f629e3d46d43a9ffff04ffff01ff02ffff01ff02ffff01ff02ffff03ff0bffff01ff02ffff03ffff09ff05ffff1dff0bffff1effff0bff0bffff02ff06ffff04ff02ffff04ff17ff8080808080808080ffff01ff02ff17ff2f80ffff01ff088080ff0180ffff01ff04ffff04ff04ffff04ff05ffff04ffff02ff06ffff04ff02ffff04ff17ff80808080ff80808080ffff02ff17ff2f808080ff0180ffff04ffff01ff32ff02ffff03ffff07ff0580ffff01ff0bffff0102ffff02ff06ffff04ff02ffff04ff09ff80808080ffff02ff06ffff04ff02ffff04ff0dff8080808080ffff01ff0bffff0101ff058080ff0180ff018080ffff04ffff01b0a3b0219722055ac0a66cd9de5cd3e86962d8c8ec6abb801b57e5c77ed98453b02ceae0e19548f6d4fc20b3a2ec82aa90ff018080ff018080808080ff01808080ffffa09563629e653a9fc3c65f55947883a47e062e6b67394091228ec01352ff78f333ff0180ff01ffffff80ffff02ffff01ff02ffff01ff02ffff03ff5fffff01ff02ff3affff04ff02ffff04ff0bffff04ff17ffff04ff2fffff04ff5fffff04ff81bfffff04ff82017fffff04ff8202ffffff04ffff02ff05ff8205ff80ff8080808080808080808080ffff01ff04ffff04ff10ffff01ff81ff8080ffff02ff05ff8205ff808080ff0180ffff04ffff01ffffff49ff3f02ff04ff0101ffff02ffff02ffff03ff05ffff01ff02ff2affff04ff02ffff04ff0dffff04ffff0bff12ffff0bff2cff1480ffff0bff12ffff0bff12ffff0bff2cff3c80ff0980ffff0bff12ff0bffff0bff2cff8080808080ff8080808080ffff010b80ff0180ff02ffff03ff05ffff01ff02ffff03ffff02ff3effff04ff02ffff04ff82011fffff04ff27ffff04ff4fff808080808080ffff01ff02ff3affff04ff02ffff04ff0dffff04ff1bffff04ff37ffff04ff6fffff04ff81dfffff04ff8201bfffff04ff82037fffff04ffff04ffff04ff28ffff04ffff0bffff02ff26ffff04ff02ffff04ff11ffff04ffff02ff26ffff04ff02ffff04ff13ffff04ff82027fffff04ffff02ff36ffff04ff02ffff04ff82013fff80808080ffff04ffff02ff36ffff04ff02ffff04ff819fff80808080ffff04ffff02ff36ffff04ff02ffff04ff13ff80808080ff8080808080808080ffff04ffff02ff36ffff04ff02ffff04ff09ff80808080ff808080808080ffff012480ff808080ff8202ff80ff8080808080808080808080ffff01ff088080ff0180ffff018202ff80ff0180ffffff0bff12ffff0bff2cff3880ffff0bff12ffff0bff12ffff0bff2cff3c80ff0580ffff0bff12ffff02ff2affff04ff02ffff04ff07ffff04ffff0bff2cff2c80ff8080808080ffff0bff2cff8080808080ff02ffff03ffff07ff0580ffff01ff0bffff0102ffff02ff36ffff04ff02ffff04ff09ff80808080ffff02ff36ffff04ff02ffff04ff0dff8080808080ffff01ff0bffff0101ff058080ff0180ffff02ffff03ff1bffff01ff02ff2effff04ff02ffff04ffff02ffff03ffff18ffff0101ff1380ffff01ff0bffff0102ff2bff0580ffff01ff0bffff0102ff05ff2b8080ff0180ffff04ffff04ffff17ff13ffff0181ff80ff3b80ff8080808080ffff010580ff0180ff02ffff03ff17ffff01ff02ffff03ffff09ff05ffff02ff2effff04ff02ffff04ff13ffff04ff27ff808080808080ffff01ff02ff3effff04ff02ffff04ff05ffff04ff1bffff04ff37ff808080808080ffff01ff088080ff0180ffff01ff010180ff0180ff018080ffff04ffff01ff01ffff3fffa0fccf087e5b81be2137cfaa35e65cc4e4a25183108907dad33c6d622e8e78349e80ffff81e8ff0bffffffffa0de4ec93c032f5117d8af076dfc86faa5987a6c0b1d52ffc9cf0dfa43989d8c5880ffa057bfd1cb0adda3d94315053fda723f2028320faa8338225d99f629e3d46d43a980ff808080ffff33ffa0b6565d3afb87a60cfdf66bc56cca80b14afc2be649971c8df647ce617b442e6eff01ffffa0a14daf55d41ced6419bcd011fbc1f74ab9567fe55340d88435aa6493d628fa47ffa0de4ec93c032f5117d8af076dfc86faa5987a6c0b1d52ffc9cf0dfa43989d8c58ffa0b6565d3afb87a60cfdf66bc56cca80b14afc2be649971c8df647ce617b442e6e808080ffff04ffff01ffffa07faa3253bfddd1e0decb0906b2dc6247bbc4cf608f58345d173adb63e8b47c9fffa07acfcbd1ed73bfe2b698508f4ea5ed353c60ace154360272ce91f9ab0c8423c3a0eff07522495060c066f66f32acc2a77e3a3e737aca8baea4d1a64ea4cdc13da980ffff04ffff01ffa0a04d9f57764f54a43e4030befb4d80026e870519aaa66334aef8304f5d0393c280ffff04ffff01ffffa07f3e180acdf046f955d3440bb3a16dfd6f5a46c809cee98e7514127327b1cab58080ff018080808080ffff80ff80ff80ff80ff808080808090ce896a92f47ab8adec0d7e977795762d85660495f2a6a0c025aec987faac7ec2bd78c17fdcfe126c35fb52ebe75c610df4013ecc5036e95168aba697678d89ab7718664439302d32f1eb85bf263461855c7f3da9050ba7c8da4abb01321836",  # noqa
        "taker": [
            {
                "store_id": "7acfcbd1ed73bfe2b698508f4ea5ed353c60ace154360272ce91f9ab0c8423c3",
                "inclusions": [{"key": "10", "value": "0210"}],
            }
        ],
        "maker": [
            {
                "store_id": "a14daf55d41ced6419bcd011fbc1f74ab9567fe55340d88435aa6493d628fa47",
                "proofs": [
                    {
                        "key": "10",
                        "value": "0110",
                        "node_hash": "de4ec93c032f5117d8af076dfc86faa5987a6c0b1d52ffc9cf0dfa43989d8c58",
                        "layers": [],
                    }
                ],
            }
        ],
    },
    maker_inclusions=[{"key": b"\x10".hex(), "value": b"\x01\x10".hex()}],
    taker_inclusions=[{"key": b"\x10".hex(), "value": b"\x02\x10".hex()}],
    trade_id="2dc357c29da4362c6c63dbad128086062d53180395ae86b485dd429ce3791c37",
    maker_root_history=[bytes32.from_hexstr("de4ec93c032f5117d8af076dfc86faa5987a6c0b1d52ffc9cf0dfa43989d8c58")],
    taker_root_history=[bytes32.from_hexstr("7f3e180acdf046f955d3440bb3a16dfd6f5a46c809cee98e7514127327b1cab5")],
)


@pytest.mark.parametrize(
    "reference, offer_setup",
    [
        pytest.param(make_one_take_one_reference, (True, True), id="one for one new/new batch_update"),
        pytest.param(make_one_take_one_reference, (True, False), id="one for one new/old batch_update"),
        pytest.param(make_one_take_one_reference, (False, True), id="one for one old/new batch_update"),
        pytest.param(make_one_take_one_reference, (False, False), id="one for one old/old batch_update"),
        pytest.param(make_one_take_one_same_values_reference, (True, True), id="one for one same values"),
        pytest.param(make_two_take_one_reference, (True, True), id="two for one"),
        pytest.param(make_one_take_two_reference, (True, True), id="one for two"),
        pytest.param(make_one_existing_take_one_reference, (True, True), id="one existing for one"),
        pytest.param(make_one_take_one_existing_reference, (True, True), id="one for one existing"),
        pytest.param(make_one_upsert_take_one_reference, (True, True), id="one upsert for one"),
        pytest.param(make_one_take_one_upsert_reference, (True, True), id="one for one upsert"),
        pytest.param(make_one_take_one_unpopulated_reference, (True, True), id="one for one unpopulated"),
    ],
    indirect=["offer_setup"],
)
@pytest.mark.anyio
async def test_make_and_take_offer(offer_setup: OfferSetup, reference: MakeAndTakeReference) -> None:
    offer_setup = await populate_offer_setup(offer_setup=offer_setup, count=reference.entries_to_insert)

    maker_request = {
        "maker": [
            {
                "store_id": offer_setup.maker.id.hex(),
                "inclusions": reference.maker_inclusions,
            }
        ],
        "taker": [
            {
                "store_id": offer_setup.taker.id.hex(),
                "inclusions": reference.taker_inclusions,
            }
        ],
        "fee": 0,
    }
    maker_response = await offer_setup.maker.api.make_offer(request=maker_request)
    # print(f"\nmaybe_reference_offer = {maker_response['offer']}")

    # only check for success
    # due to differences in chain progression, the exact offer and trade id may differ from the reference
    # assert maker_response == {"success": True, "offer": reference.make_offer_response}
    assert maker_response["success"] is True

    taker_request = {
        "offer": maker_response["offer"],
        "fee": 0,
    }
    taker_response = await offer_setup.taker.api.take_offer(request=taker_request)

    # only check for success
    # due to differences in chain progression, the exact offer and trade id may differ from the reference
    # assert taker_response == {"success": True, "trade_id": reference.trade_id,}
    assert taker_response["success"] is True

    await process_for_data_layer_keys(
        expected_key=hexstr_to_bytes(reference.maker_inclusions[0]["key"]),
        expected_value=hexstr_to_bytes(reference.maker_inclusions[0]["value"]),
        full_node_api=offer_setup.full_node_api,
        data_layer=offer_setup.maker.data_layer,
        store_id=offer_setup.maker.id,
    )
    await process_for_data_layer_keys(
        expected_key=hexstr_to_bytes(reference.taker_inclusions[0]["key"]),
        expected_value=hexstr_to_bytes(reference.taker_inclusions[0]["value"]),
        full_node_api=offer_setup.full_node_api,
        data_layer=offer_setup.taker.data_layer,
        store_id=offer_setup.taker.id,
    )

    maker_history_result = await offer_setup.maker.api.get_root_history(request={"id": offer_setup.maker.id.hex()})
    maker_history = maker_history_result["root_history"]
    taker_history_result = await offer_setup.taker.api.get_root_history(request={"id": offer_setup.taker.id.hex()})
    taker_history = taker_history_result["root_history"]

    assert [generation["confirmed"] for generation in maker_history] == [True] * len(maker_history)
    assert [generation["root_hash"] for generation in maker_history] == [
        bytes32([0] * 32),
        *reference.maker_root_history,
    ]

    assert [generation["confirmed"] for generation in taker_history] == [True] * len(taker_history)
    assert [generation["root_hash"] for generation in taker_history] == [
        bytes32([0] * 32),
        *reference.taker_root_history,
    ]

    # TODO: test maker and taker fees


@pytest.mark.parametrize(
    argnames="reference",
    argvalues=[
        pytest.param(make_one_take_one_reference, id="one for one"),
        pytest.param(make_one_take_one_same_values_reference, id="one for one same values"),
        pytest.param(make_two_take_one_reference, id="two for one"),
        pytest.param(make_one_take_two_reference, id="one for two"),
        pytest.param(make_one_existing_take_one_reference, id="one existing for one"),
        pytest.param(make_one_take_one_existing_reference, id="one for one existing"),
        pytest.param(make_one_upsert_take_one_reference, id="one upsert for one"),
        pytest.param(make_one_take_one_upsert_reference, id="one for one upsert"),
    ],
)
@pytest.mark.parametrize(argnames="maker_or_taker", argvalues=["maker", "taker"])
@pytest.mark.anyio
async def test_make_and_then_take_offer_invalid_inclusion_key(
    reference: MakeAndTakeReference,
    maker_or_taker: str,
) -> None:
    broken_taker_offer = copy.deepcopy(reference.make_offer_response)
    if maker_or_taker == "maker":
        broken_taker_offer["maker"][0]["proofs"][0]["key"] += "ab"
    elif maker_or_taker == "taker":
        broken_taker_offer["taker"][0]["inclusions"][0]["key"] += "ab"
    else:  # pragma: no cover
        raise Exception("invalid maker or taker choice")

    offer_bytes = hexstr_to_bytes(broken_taker_offer["offer"])
    trading_offer = TradingOffer.from_bytes(offer_bytes)

    # TODO: specific exceptions
    with pytest.raises(OfferIntegrityError):
        verify_offer(
            maker=tuple(StoreProofs.unmarshal(proof) for proof in broken_taker_offer["maker"]),
            taker=tuple(OfferStore.unmarshal(offer_store) for offer_store in broken_taker_offer["taker"]),
            summary=await DataLayerWallet.get_offer_summary(offer=trading_offer),
        )


@pytest.mark.anyio
async def test_verify_offer_rpc_valid(bare_data_layer_api: DataLayerRpcApi) -> None:
    reference = make_one_take_one_reference

    verify_request = {
        "offer": reference.make_offer_response,
        "fee": 0,
    }
    verify_response = await bare_data_layer_api.verify_offer(request=verify_request)

    assert verify_response == {
        "success": True,
        "valid": True,
        "error": None,
        "fee": 0,
    }


@pytest.mark.anyio
async def test_verify_offer_rpc_invalid(bare_data_layer_api: DataLayerRpcApi) -> None:
    reference = make_one_take_one_reference
    broken_taker_offer = copy.deepcopy(reference.make_offer_response)
    broken_taker_offer["maker"][0]["proofs"][0]["key"] += "ab"

    verify_request = {
        "offer": broken_taker_offer,
        "fee": 0,
    }
    verify_response = await bare_data_layer_api.verify_offer(request=verify_request)

    assert verify_response == {
        "success": True,
        "valid": False,
        "error": "maker: node hash does not match key and value",
        "fee": None,
    }


@pytest.mark.anyio
async def test_make_offer_failure_rolls_back_db(offer_setup: OfferSetup) -> None:
    # TODO: only needs the maker and db?  wallet?
    reference = make_one_take_one_reference
    offer_setup = await populate_offer_setup(offer_setup=offer_setup, count=reference.entries_to_insert)

    maker_request = {
        "maker": [
            {
                "store_id": offer_setup.maker.id.hex(),
                "inclusions": reference.maker_inclusions,
            },
            {
                "store_id": bytes32([0] * 32).hex(),
                "inclusions": [],
            },
        ],
        "taker": [],
        "fee": 0,
    }

    with pytest.raises(Exception, match="store id not available"):
        await offer_setup.maker.api.make_offer(request=maker_request)

    pending_root = await offer_setup.maker.data_layer.data_store.get_pending_root(store_id=offer_setup.maker.id)
    assert pending_root is None


@pytest.mark.parametrize(
    argnames="reference",
    argvalues=[
        pytest.param(make_one_take_one_reference, id="one for one"),
        pytest.param(make_one_take_one_same_values_reference, id="one for one same values"),
        pytest.param(make_two_take_one_reference, id="two for one"),
        pytest.param(make_one_take_two_reference, id="one for two"),
        pytest.param(make_one_existing_take_one_reference, id="one existing for one"),
        pytest.param(make_one_take_one_existing_reference, id="one for one existing"),
        pytest.param(make_one_upsert_take_one_reference, id="one upsert for one"),
        pytest.param(make_one_take_one_upsert_reference, id="one for one upsert"),
        pytest.param(make_one_take_one_unpopulated_reference, id="one for one unpopulated"),
    ],
)
@pytest.mark.anyio
async def test_make_and_cancel_offer(offer_setup: OfferSetup, reference: MakeAndTakeReference) -> None:
    offer_setup = await populate_offer_setup(offer_setup=offer_setup, count=reference.entries_to_insert)

    maker_request = {
        "maker": [
            {
                "store_id": offer_setup.maker.id.hex(),
                "inclusions": reference.maker_inclusions,
            }
        ],
        "taker": [
            {
                "store_id": offer_setup.taker.id.hex(),
                "inclusions": reference.taker_inclusions,
            }
        ],
        "fee": 0,
    }
    maker_response = await offer_setup.maker.api.make_offer(request=maker_request)
    # print(f"\nmaybe_reference_offer = {maker_response['offer']}")

    # only check for success
    # due to differences in chain progression, the exact offer and trade id may differ from the reference
    # assert maker_response == {"success": True, "offer": reference.make_offer_response}
    assert maker_response["success"] is True

    cancel_request = {
        "trade_id": maker_response["offer"]["trade_id"],
        "secure": True,
        "fee": None,
    }
    await offer_setup.maker.api.cancel_offer(request=cancel_request)

    for _ in range(10):
        if not (
            await offer_setup.maker.data_layer.wallet_rpc.check_offer_validity(
                offer=TradingOffer.from_bytes(hexstr_to_bytes(maker_response["offer"]["offer"])),
            )
        )[1]:
            break
        await offer_setup.full_node_api.farm_blocks_to_puzzlehash(count=1, guarantee_transaction_blocks=True)
        await asyncio.sleep(0.5)
    else:  # pragma: no cover
        assert False, "offer was not cancelled"

    taker_request = {
        "offer": maker_response["offer"],
        "fee": 0,
    }

    with pytest.raises(ValueError, match="This offer is no longer valid"):
        await offer_setup.taker.api.take_offer(request=taker_request)


@pytest.mark.parametrize(
    argnames="reference",
    argvalues=[
        pytest.param(make_one_take_one_reference, id="one for one"),
        pytest.param(make_one_take_one_same_values_reference, id="one for one same values"),
        pytest.param(make_two_take_one_reference, id="two for one"),
        pytest.param(make_one_take_two_reference, id="one for two"),
        pytest.param(make_one_existing_take_one_reference, id="one existing for one"),
        pytest.param(make_one_take_one_existing_reference, id="one for one existing"),
        pytest.param(make_one_upsert_take_one_reference, id="one upsert for one"),
        pytest.param(make_one_take_one_upsert_reference, id="one for one upsert"),
        pytest.param(make_one_take_one_unpopulated_reference, id="one for one unpopulated"),
    ],
)
@pytest.mark.parametrize(
    argnames="secure",
    argvalues=[
        pytest.param(True, id="secure"),
        pytest.param(False, id="insecure"),
    ],
)
@pytest.mark.anyio
async def test_make_and_cancel_offer_then_update(
    offer_setup: OfferSetup, reference: MakeAndTakeReference, secure: bool
) -> None:
    offer_setup = await populate_offer_setup(offer_setup=offer_setup, count=reference.entries_to_insert)

    initial_local_root = await offer_setup.maker.data_layer.get_local_root(store_id=offer_setup.maker.id)

    maker_request = {
        "maker": [
            {
                "store_id": offer_setup.maker.id.hex(),
                "inclusions": reference.maker_inclusions,
            }
        ],
        "taker": [
            {
                "store_id": offer_setup.taker.id.hex(),
                "inclusions": reference.taker_inclusions,
            }
        ],
        "fee": 0,
    }
    maker_response = await offer_setup.maker.api.make_offer(request=maker_request)
    # print(f"\nmaybe_reference_offer = {maker_response['offer']}")

    # only check for success
    # due to differences in chain progression, the exact offer and trade id may differ from the reference
    # assert maker_response == {"success": True, "offer": reference.make_offer_response}
    assert maker_response["success"] is True

    cancel_request = {
        "trade_id": maker_response["offer"]["trade_id"],
        "secure": secure,
        "fee": None,
    }
    await offer_setup.maker.api.cancel_offer(request=cancel_request)

    if secure:
        offer_to_cancel = TradingOffer.from_bytes(hexstr_to_bytes(maker_response["offer"]["offer"]))

        await time_out_assert(
            timeout=20,
            function=process_block_and_check_offer_validity,
            value=False,
            offer=offer_to_cancel,
            offer_setup=offer_setup,
        )

    await time_out_assert(
        timeout=20,
        function=offer_setup.maker.data_layer.get_local_root,
        value=initial_local_root,
        store_id=offer_setup.maker.id,
    )

    await asyncio.sleep(10)

    post_key = b"\x37"
    post_value = b"\x38"

    await offer_setup.maker.api.batch_update(
        {
            "id": offer_setup.maker.id.hex(),
            "changelist": [{"action": "insert", "key": post_key.hex(), "value": post_value.hex()}],
        }
    )

    await process_for_data_layer_keys(
        expected_key=post_key,
        expected_value=post_value,
        full_node_api=offer_setup.full_node_api,
        data_layer=offer_setup.maker.data_layer,
        store_id=offer_setup.maker.id,
    )


@pytest.mark.parametrize(
    argnames="reference",
    argvalues=[
        pytest.param(make_one_take_one_reference, id="one for one"),
        pytest.param(make_two_take_one_reference, id="two for one"),
        pytest.param(make_one_take_two_reference, id="one for two"),
        pytest.param(make_one_take_one_existing_reference, id="one for one existing"),
        pytest.param(make_one_upsert_take_one_reference, id="one upsert for one"),
        pytest.param(make_one_take_one_upsert_reference, id="one for one upsert"),
        pytest.param(make_one_take_one_unpopulated_reference, id="one for one unpopulated"),
    ],
)
@pytest.mark.anyio
async def test_make_and_cancel_offer_not_secure_clears_pending_roots(
    offer_setup: OfferSetup,
    reference: MakeAndTakeReference,
) -> None:
    offer_setup = await populate_offer_setup(offer_setup=offer_setup, count=reference.entries_to_insert)

    maker_request = {
        "maker": [
            {
                "store_id": offer_setup.maker.id.hex(),
                "inclusions": reference.maker_inclusions,
            }
        ],
        "taker": [
            {
                "store_id": offer_setup.taker.id.hex(),
                "inclusions": reference.taker_inclusions,
            }
        ],
        "fee": 0,
    }
    maker_response = await offer_setup.maker.api.make_offer(request=maker_request)
    print(f"\nmaybe_reference_offer = {maker_response['offer']}")

    # only check for success
    # due to differences in chain progression, the exact offer and trade id may differ from the reference
    # assert maker_response == {"success": True, "offer": reference.make_offer_response}
    assert maker_response["success"] is True

    cancel_request = {
        "trade_id": maker_response["offer"]["trade_id"],
        "secure": False,
        "fee": None,
    }
    await offer_setup.maker.api.cancel_offer(request=cancel_request)

    # make sure there is no left over pending root by inserting and publishing
    await offer_setup.maker.api.insert(request={"id": offer_setup.maker.id.hex(), "key": "ab", "value": "cd"})


@pytest.mark.limit_consensus_modes(reason="does not depend on consensus rules")
@pytest.mark.anyio
async def test_get_sync_status(
    self_hostname: str, one_wallet_and_one_simulator_services: SimulatorsAndWalletsServices, tmp_path: Path
) -> None:
    wallet_rpc_api, full_node_api, wallet_rpc_port, ph, bt = await init_wallet_and_node(
        self_hostname, one_wallet_and_one_simulator_services
    )
    async with init_data_layer(wallet_rpc_port=wallet_rpc_port, bt=bt, db_path=tmp_path) as data_layer:
        data_rpc_api = DataLayerRpcApi(data_layer)
        res = await data_rpc_api.create_data_store({})
        assert res is not None
        store_id = bytes32.from_hexstr(res["id"])
        await farm_block_check_singleton(data_layer, full_node_api, ph, store_id, wallet=wallet_rpc_api.service)

        key = b"a"
        value = b"\x00\x01"
        changelist: list[dict[str, str]] = [{"action": "insert", "key": key.hex(), "value": value.hex()}]
        res = await data_rpc_api.batch_update({"id": store_id.hex(), "changelist": changelist})
        update_tx_rec0 = res["tx_id"]
        await farm_block_with_spend(full_node_api, ph, update_tx_rec0, wallet_rpc_api)

        key_2 = b"b"
        value_2 = b"\x00\x01"
        changelist = [{"action": "insert", "key": key_2.hex(), "value": value_2.hex()}]
        res = await data_rpc_api.batch_update({"id": store_id.hex(), "changelist": changelist})
        update_tx_rec1 = res["tx_id"]
        await farm_block_with_spend(full_node_api, ph, update_tx_rec1, wallet_rpc_api)

        res_before = await data_rpc_api.get_root({"id": store_id.hex()})

        key_3 = b"c"
        value_3 = b"\x00\x01"
        changelist = [{"action": "insert", "key": key_3.hex(), "value": value_3.hex()}]
        res = await data_rpc_api.batch_update({"id": store_id.hex(), "changelist": changelist})
        update_tx_rec2 = res["tx_id"]
        await farm_block_with_spend(full_node_api, ph, update_tx_rec2, wallet_rpc_api)

        res_after = await data_rpc_api.get_root({"id": store_id.hex()})

        sync_status_res = await data_rpc_api.get_sync_status({"id": store_id.hex()})
        sync_status = sync_status_res["sync_status"]
        assert sync_status["root_hash"] == sync_status["target_root_hash"] == res_after["hash"].hex()
        assert sync_status["generation"] == sync_status["target_generation"] == 3

        await data_layer.data_store.rollback_to_generation(store_id, 2)
        sync_status_res = await data_rpc_api.get_sync_status({"id": store_id.hex()})
        sync_status = sync_status_res["sync_status"]

        assert sync_status["root_hash"] == res_before["hash"].hex()
        assert sync_status["target_root_hash"] == res_after["hash"].hex()
        assert sync_status["target_root_hash"] != sync_status["root_hash"]
        assert sync_status["generation"] == 2
        assert sync_status["target_generation"] == 3


@pytest.mark.limit_consensus_modes(reason="does not depend on consensus rules")
@pytest.mark.parametrize(argnames="layer", argvalues=list(InterfaceLayer))
@pytest.mark.anyio
async def test_clear_pending_roots(
    self_hostname: str,
    one_wallet_and_one_simulator_services: SimulatorsAndWalletsServices,
    tmp_path: Path,
    layer: InterfaceLayer,
    bt: BlockTools,
) -> None:
    wallet_rpc_api, full_node_api, wallet_rpc_port, ph, bt = await init_wallet_and_node(
        self_hostname, one_wallet_and_one_simulator_services
    )
    async with init_data_layer_service(wallet_rpc_port=wallet_rpc_port, bt=bt, db_path=tmp_path) as data_layer_service:
        # NOTE: we don't need the service for direct...  simpler to leave it in
        assert data_layer_service.rpc_server is not None
        rpc_port = data_layer_service.rpc_server.listen_port
        data_layer = data_layer_service._api.data_layer
        # test insert
        data_rpc_api = DataLayerRpcApi(data_layer)

        data_store = data_layer.data_store

        store_id = bytes32(range(32))
        await data_store.create_tree(store_id=store_id, status=Status.COMMITTED)

        key = b"\x01\x02"
        value = b"abc"

        await data_store.insert(
            key=key,
            value=value,
            store_id=store_id,
            reference_node_hash=None,
            side=None,
            status=Status.PENDING,
        )

        pending_root = await data_store.get_pending_root(store_id=store_id)
        assert pending_root is not None

        if layer == InterfaceLayer.direct:
            cleared_root = await data_rpc_api.clear_pending_roots({"store_id": store_id.hex()})
        elif layer == InterfaceLayer.funcs:
            cleared_root = await clear_pending_roots(
                store_id=store_id,
                rpc_port=rpc_port,
                root_path=bt.root_path,
            )
        elif layer == InterfaceLayer.cli:
            args: list[str] = [
                sys.executable,
                "-m",
                "chia",
                "data",
                "clear_pending_roots",
                "--id",
                store_id.hex(),
                "--data-rpc-port",
                str(rpc_port),
                "--yes",
            ]
            process = await asyncio.create_subprocess_exec(
                *args,
                env={**os.environ, "CHIA_ROOT": str(bt.root_path)},
                stdout=asyncio.subprocess.PIPE,
                stderr=asyncio.subprocess.PIPE,
            )
            await process.wait()
            assert process.stdout is not None
            assert process.stderr is not None
            stdout = await process.stdout.read()
            cleared_root = json.loads(stdout)
            stderr = await process.stderr.read()
            assert process.returncode == 0
            if sys.version_info >= (3, 10, 6):
                assert stderr == b""
            else:  # pragma: no cover
                # https://github.com/python/cpython/issues/92841
                assert stderr == b"" or b"_ProactorBasePipeTransport.__del__" in stderr
        elif layer == InterfaceLayer.client:
            client = await DataLayerRpcClient.create(
                self_hostname=self_hostname,
                port=rpc_port,
                root_path=bt.root_path,
                net_config=bt.config,
            )
            try:
                cleared_root = await client.clear_pending_roots(store_id=store_id)
            finally:
                client.close()
                await client.await_closed()
        else:  # pragma: no cover
            assert False, "unhandled parametrization"

        assert cleared_root == {"success": True, "root": pending_root.marshal()}


@pytest.mark.limit_consensus_modes(reason="does not depend on consensus rules")
@pytest.mark.anyio
async def test_issue_15955_deadlock(
    self_hostname: str, one_wallet_and_one_simulator_services: SimulatorsAndWalletsServices, tmp_path: Path
) -> None:
    wallet_rpc_api, full_node_api, wallet_rpc_port, ph, bt = await init_wallet_and_node(
        self_hostname, one_wallet_and_one_simulator_services
    )

    wallet_node = wallet_rpc_api.service
    wallet = wallet_node.wallet_state_manager.main_wallet

    interval = 1
    config = bt.config
    config["data_layer"]["manage_data_interval"] = interval
    bt.change_config(new_config=config)

    async with init_data_layer(wallet_rpc_port=wallet_rpc_port, bt=bt, db_path=tmp_path) as data_layer:
        # get some xch
        await full_node_api.farm_blocks_to_wallet(count=1, wallet=wallet)
        await full_node_api.wait_for_wallet_synced(wallet_node)

        # create a store
        transaction_records, store_id = await data_layer.create_store(fee=uint64(0))
        await full_node_api.process_transaction_records(records=transaction_records)
        await full_node_api.wait_for_wallet_synced(wallet_node)
        assert await check_singleton_confirmed(dl=data_layer, store_id=store_id)

        # insert a key and value
        key = b"\x00"
        value = b"\x01" * 10_000
        transaction_record = await data_layer.batch_update(
            store_id=store_id,
            changelist=[{"action": "insert", "key": key, "value": value}],
            fee=uint64(0),
        )
        assert transaction_record is not None
        await full_node_api.process_transaction_records(records=[transaction_record])
        await full_node_api.wait_for_wallet_synced(wallet_node)
        assert await check_singleton_confirmed(dl=data_layer, store_id=store_id)

        # get the value a bunch through several periodic data management cycles
        concurrent_requests = 10
        time_per_request = 2
        timeout = concurrent_requests * time_per_request

        duration = 10 * interval
        start = time.monotonic()
        end = start + duration

        while time.monotonic() < end:
            with anyio.fail_after(adjusted_timeout(timeout)):
                await asyncio.gather(
                    *(asyncio.create_task(data_layer.get_value(store_id=store_id, key=key)) for _ in range(10))
                )


@pytest.mark.parametrize(argnames="maximum_full_file_count", argvalues=[1, 5, 100])
@boolean_datacases(name="group_files_by_store", false="group by singleton", true="don't group by singleton")
@pytest.mark.limit_consensus_modes(reason="does not depend on consensus rules")
@pytest.mark.anyio
async def test_maximum_full_file_count(
    self_hostname: str,
    one_wallet_and_one_simulator_services: SimulatorsAndWalletsServices,
    tmp_path: Path,
    maximum_full_file_count: int,
    group_files_by_store: bool,
) -> None:
    wallet_rpc_api, full_node_api, wallet_rpc_port, ph, bt = await init_wallet_and_node(
        self_hostname, one_wallet_and_one_simulator_services
    )
    manage_data_interval = 5
    async with init_data_layer(
        wallet_rpc_port=wallet_rpc_port,
        bt=bt,
        db_path=tmp_path,
        manage_data_interval=manage_data_interval,
        maximum_full_file_count=maximum_full_file_count,
        group_files_by_store=group_files_by_store,
    ) as data_layer:
        data_rpc_api = DataLayerRpcApi(data_layer)
        res = await data_rpc_api.create_data_store({})
        root_hashes: list[bytes32] = []
        assert res is not None
        store_id = bytes32.from_hexstr(res["id"])
        await farm_block_check_singleton(data_layer, full_node_api, ph, store_id, wallet=wallet_rpc_api.service)
        await full_node_api.wait_for_wallet_synced(wallet_node=wallet_rpc_api.service, timeout=20)
        for batch_count in range(1, 10):
            key = batch_count.to_bytes(2, "big")
            value = batch_count.to_bytes(2, "big")
            changelist = [{"action": "insert", "key": key.hex(), "value": value.hex()}]
            res = await data_rpc_api.batch_update({"id": store_id.hex(), "changelist": changelist})
            update_tx_rec = res["tx_id"]
            await farm_block_with_spend(full_node_api, ph, update_tx_rec, wallet_rpc_api)
            await asyncio.sleep(manage_data_interval * 2)
            root_hash = await data_rpc_api.get_root({"id": store_id.hex()})
            root_hashes.append(root_hash["hash"])
            expected_files_count = min(batch_count, maximum_full_file_count) + batch_count
            server_files_location = (
                data_layer.server_files_location.joinpath(f"{store_id}")
                if group_files_by_store
                else data_layer.server_files_location
            )
            with os.scandir(server_files_location) as entries:
                filenames = {entry.name for entry in entries}
                assert len(filenames) == expected_files_count
            for generation, hash in enumerate(root_hashes):
                delta_path = get_delta_filename_path(
                    data_layer.server_files_location,
                    store_id,
                    hash,
                    generation + 1,
                    group_files_by_store,
                )
                assert delta_path.exists()
                full_file_path = get_full_tree_filename_path(
                    data_layer.server_files_location,
                    store_id,
                    hash,
                    generation + 1,
                    group_files_by_store,
                )
                if generation + 1 > batch_count - maximum_full_file_count:
                    assert full_file_path.exists()
                else:
                    assert not full_file_path.exists()


@pytest.mark.limit_consensus_modes(reason="does not depend on consensus rules")
@pytest.mark.anyio
async def test_unsubscribe_unknown(
    bare_data_layer_api: DataLayerRpcApi,
    seeded_random: random.Random,
) -> None:
    with pytest.raises(RuntimeError, match="No subscription found for the given store_id."):
        await bare_data_layer_api.unsubscribe(request={"id": bytes32.random(seeded_random).hex(), "retain": False})


@pytest.mark.parametrize("retain", [True, False])
@boolean_datacases(name="group_files_by_store", false="group by singleton", true="don't group by singleton")
@pytest.mark.limit_consensus_modes(reason="does not depend on consensus rules")
@pytest.mark.anyio
async def test_unsubscribe_removes_files(
    self_hostname: str,
    one_wallet_and_one_simulator_services: SimulatorsAndWalletsServices,
    tmp_path: Path,
    retain: bool,
    group_files_by_store: bool,
) -> None:
    wallet_rpc_api, full_node_api, wallet_rpc_port, ph, bt = await init_wallet_and_node(
        self_hostname, one_wallet_and_one_simulator_services
    )
    manage_data_interval = 5
    async with init_data_layer(
        wallet_rpc_port=wallet_rpc_port,
        bt=bt,
        db_path=tmp_path,
        manage_data_interval=manage_data_interval,
        maximum_full_file_count=100,
        group_files_by_store=group_files_by_store,
    ) as data_layer:
        data_rpc_api = DataLayerRpcApi(data_layer)
        res = await data_rpc_api.create_data_store({})
        root_hashes: list[bytes32] = []
        assert res is not None
        store_id = bytes32.from_hexstr(res["id"])
        await farm_block_check_singleton(data_layer, full_node_api, ph, store_id, wallet=wallet_rpc_api.service)

        # subscribe to ourselves
        await data_rpc_api.subscribe(request={"id": store_id.hex()})
        update_count = 10
        for batch_count in range(update_count):
            key = batch_count.to_bytes(2, "big")
            value = batch_count.to_bytes(2, "big")
            changelist = [{"action": "insert", "key": key.hex(), "value": value.hex()}]
            res = await data_rpc_api.batch_update({"id": store_id.hex(), "changelist": changelist})
            update_tx_rec = res["tx_id"]
            await farm_block_with_spend(full_node_api, ph, update_tx_rec, wallet_rpc_api)
            await asyncio.sleep(manage_data_interval * 2)
            root_hash = await data_rpc_api.get_root({"id": store_id.hex()})
            root_hashes.append(root_hash["hash"])

        store_path = (
            data_layer.server_files_location.joinpath(f"{store_id}")
            if group_files_by_store
            else data_layer.server_files_location
        )
        filenames = {path.name for path in store_path.iterdir()}
        assert len(filenames) == 2 * update_count
        for generation, hash in enumerate(root_hashes):
            path = get_delta_filename_path(
                data_layer.server_files_location,
                store_id,
                hash,
                generation + 1,
                group_files_by_store,
            )
            assert path.exists()
            path = get_full_tree_filename_path(
                data_layer.server_files_location,
                store_id,
                hash,
                generation + 1,
                group_files_by_store,
            )
            assert path.exists()

        res = await data_rpc_api.unsubscribe(request={"id": store_id.hex(), "retain": retain})

        # wait for unsubscribe to be processed
        await asyncio.sleep(manage_data_interval * 3)

        filenames = {path.name for path in store_path.iterdir()}
        assert len(filenames) == (2 * update_count if retain else 0)


@pytest.mark.parametrize(argnames="layer", argvalues=list(InterfaceLayer))
@pytest.mark.limit_consensus_modes(reason="does not depend on consensus rules")
@pytest.mark.anyio
async def test_wallet_log_in_changes_active_fingerprint(
    self_hostname: str,
    one_wallet_and_one_simulator_services: SimulatorsAndWalletsServices,
    layer: InterfaceLayer,
) -> None:
    wallet_rpc_api, full_node_api, wallet_rpc_port, ph, bt = await init_wallet_and_node(
        self_hostname, one_wallet_and_one_simulator_services
    )
    primary_fingerprint = cast(int, (await wallet_rpc_api.get_logged_in_fingerprint(request={}))["fingerprint"])

    mnemonic = create_mnemonic()
    assert wallet_rpc_api.service.local_keychain is not None
    private_key, _ = wallet_rpc_api.service.local_keychain.add_key(mnemonic_or_pk=mnemonic)
    secondary_fingerprint: int = private_key.public_key().get_fingerprint()

    await wallet_rpc_api.log_in(request={"fingerprint": primary_fingerprint})

    active_fingerprint = cast(int, (await wallet_rpc_api.get_logged_in_fingerprint(request={}))["fingerprint"])
    assert active_fingerprint == primary_fingerprint

    async with init_data_layer_service(wallet_rpc_port=wallet_rpc_port, bt=bt) as data_layer_service:
        # NOTE: we don't need the service for direct...  simpler to leave it in
        assert data_layer_service.rpc_server is not None
        rpc_port = data_layer_service.rpc_server.listen_port
        data_layer = data_layer_service._api.data_layer
        # test wallet log in
        data_rpc_api = DataLayerRpcApi(data_layer)

        if layer == InterfaceLayer.direct:
            await data_rpc_api.wallet_log_in({"fingerprint": secondary_fingerprint})
        elif layer == InterfaceLayer.client:
            client = await DataLayerRpcClient.create(
                self_hostname=self_hostname,
                port=rpc_port,
                root_path=bt.root_path,
                net_config=bt.config,
            )
            try:
                await client.wallet_log_in(fingerprint=secondary_fingerprint)
            finally:
                client.close()
                await client.await_closed()
        elif layer == InterfaceLayer.funcs:
            await wallet_log_in_cmd(rpc_port=rpc_port, fingerprint=secondary_fingerprint, root_path=bt.root_path)
        elif layer == InterfaceLayer.cli:
            process = await run_cli_cmd(
                "data",
                "wallet_log_in",
                "--fingerprint",
                str(secondary_fingerprint),
                "--data-rpc-port",
                str(rpc_port),
                root_path=bt.root_path,
            )
            assert process.stdout is not None
            assert await process.stdout.read() == b""
        else:  # pragma: no cover
            assert False, "unhandled parametrization"

        active_fingerprint = cast(int, (await wallet_rpc_api.get_logged_in_fingerprint(request={}))["fingerprint"])
        assert active_fingerprint == secondary_fingerprint


@pytest.mark.limit_consensus_modes(reason="does not depend on consensus rules")
@pytest.mark.anyio
async def test_mirrors(
    self_hostname: str, one_wallet_and_one_simulator_services: SimulatorsAndWalletsServices, tmp_path: Path
) -> None:
    wallet_rpc_api, full_node_api, wallet_rpc_port, ph, bt = await init_wallet_and_node(
        self_hostname, one_wallet_and_one_simulator_services
    )
    async with init_data_layer(wallet_rpc_port=wallet_rpc_port, bt=bt, db_path=tmp_path) as data_layer:
        data_rpc_api = DataLayerRpcApi(data_layer)
        res = await data_rpc_api.create_data_store({})
        assert res is not None
        store_id = bytes32.from_hexstr(res["id"])
        await farm_block_check_singleton(data_layer, full_node_api, ph, store_id, wallet=wallet_rpc_api.service)

        urls = ["http://127.0.0.1/8000", "http://127.0.0.1/8001"]
        res = await data_rpc_api.add_mirror({"id": store_id.hex(), "urls": urls, "amount": 1, "fee": 1})

        await farm_block_check_singleton(data_layer, full_node_api, ph, store_id, wallet=wallet_rpc_api.service)
        mirrors = await data_rpc_api.get_mirrors({"id": store_id.hex()})
        mirror_list = mirrors["mirrors"]
        assert len(mirror_list) == 1
        mirror = mirror_list[0]
        assert mirror["urls"] == ["http://127.0.0.1/8000", "http://127.0.0.1/8001"]
        coin_id = mirror["coin_id"]

        res = await data_rpc_api.delete_mirror({"coin_id": coin_id, "fee": 1})
        await farm_block_check_singleton(data_layer, full_node_api, ph, store_id, wallet=wallet_rpc_api.service)
        mirrors = await data_rpc_api.get_mirrors({"id": store_id.hex()})
        mirror_list = mirrors["mirrors"]
        assert len(mirror_list) == 0

        with pytest.raises(RuntimeError, match="URL list can't be empty"):
            res = await data_rpc_api.add_mirror({"id": store_id.hex(), "urls": [], "amount": 1, "fee": 1})


@dataclass(frozen=True)
class ProofReference:
    entries_to_insert: int
    keys_to_prove: list[str]
    verify_proof_response: dict[str, Any]


def populate_reference(count: int, keys_to_prove: int) -> ProofReference:
    ret = ProofReference(
        entries_to_insert=count,
        keys_to_prove=[value.to_bytes(length=1, byteorder="big").hex() for value in range(keys_to_prove)],
        verify_proof_response={
            "current_root": True,
            "success": True,
            "verified_clvm_hashes": {
                "store_id": "",
                "inclusions": [
                    {
                        "key_clvm_hash": "0x" + std_hash(b"\1" + value.to_bytes(length=1, byteorder="big")).hex(),
                        "value_clvm_hash": "0x"
                        + std_hash(b"\1" + b"\x01" + value.to_bytes(length=1, byteorder="big")).hex(),
                    }
                    for value in range(keys_to_prove)
                ],
            },
        },
    )
    return ret


async def populate_proof_setup(offer_setup: OfferSetup, count: int) -> OfferSetup:
    if count > 0:
        # Only need data in the maker for proofs
        value_prefix = b"\x01"
        store_setup = offer_setup.maker
        await store_setup.api.batch_update(
            {
                "id": store_setup.id.hex(),
                "changelist": [
                    {
                        "action": "insert",
                        "key": value.to_bytes(length=1, byteorder="big").hex(),
                        "value": (value_prefix + value.to_bytes(length=1, byteorder="big")).hex(),
                    }
                    for value in range(count)
                ],
            }
        )

        await process_for_data_layer_keys(
            expected_key=b"\x00",
            full_node_api=offer_setup.full_node_api,
            data_layer=offer_setup.maker.data_layer,
            store_id=offer_setup.maker.id,
        )

    maker_original_singleton = await offer_setup.maker.data_layer.get_root(store_id=offer_setup.maker.id)
    assert maker_original_singleton is not None
    maker_original_root_hash = maker_original_singleton.root

    return OfferSetup(
        maker=StoreSetup(
            api=offer_setup.maker.api,
            id=offer_setup.maker.id,
            original_hash=maker_original_root_hash,
            data_layer=offer_setup.maker.data_layer,
            data_rpc_client=offer_setup.maker.data_rpc_client,
        ),
        taker=StoreSetup(
            api=offer_setup.taker.api,
            id=offer_setup.taker.id,
            original_hash=bytes32([0] * 32),
            data_layer=offer_setup.taker.data_layer,
            data_rpc_client=offer_setup.taker.data_rpc_client,
        ),
        full_node_api=offer_setup.full_node_api,
    )


@pytest.mark.parametrize(
    argnames="reference",
    argvalues=[
        pytest.param(populate_reference(count=5, keys_to_prove=1), id="one key"),
        pytest.param(populate_reference(count=5, keys_to_prove=2), id="two keys"),
        pytest.param(populate_reference(count=5, keys_to_prove=5), id="five keys"),
    ],
)
@pytest.mark.limit_consensus_modes(reason="does not depend on consensus rules")
@pytest.mark.anyio
async def test_dl_proof(offer_setup: OfferSetup, reference: ProofReference) -> None:
    offer_setup = await populate_proof_setup(offer_setup=offer_setup, count=reference.entries_to_insert)
    reference.verify_proof_response["verified_clvm_hashes"]["store_id"] = f"0x{offer_setup.maker.id.hex()}"

    #
    # Ideally this would use the InterfaceLayer as a parameterized list, however, all the fixtures
    # are function scoped, which makes it very long to run this but this doesn't change any of the
    # data, so rerunning all the setup for each test is not needed - module scope would be perfect
    # but it requires all the supporting fixtures (wallet/nodes/etc) to have the same scope
    #

    # random tests for HashOnlyProof root()
    fakeproof = HashOnlyProof(
        key_clvm_hash=bytes32([1] * 32), value_clvm_hash=bytes32([1] * 32), node_hash=bytes32([3] * 32), layers=[]
    )
    assert fakeproof.root() == fakeproof.node_hash

    fakeproof = HashOnlyProof(
        key_clvm_hash=bytes32([1] * 32),
        value_clvm_hash=bytes32([1] * 32),
        node_hash=bytes32([3] * 32),
        layers=[
            ProofLayer(other_hash_side=uint8(0), other_hash=bytes32([1] * 32), combined_hash=bytes32([5] * 32)),
            ProofLayer(other_hash_side=uint8(0), other_hash=bytes32([1] * 32), combined_hash=bytes32([7] * 32)),
        ],
    )
    assert fakeproof.root() == bytes32([7] * 32)

    # Test InterfaceLayer.direct
    proof = await offer_setup.maker.api.get_proof(
        request={"store_id": offer_setup.maker.id.hex(), "keys": reference.keys_to_prove}
    )
    assert proof["success"] is True
    verify = await offer_setup.taker.api.verify_proof(request=proof["proof"])
    assert verify == reference.verify_proof_response

    # test InterfaceLayer.client
    proof = dict()
    verify = dict()
    proof = await offer_setup.maker.data_rpc_client.get_proof(
        store_id=offer_setup.maker.id, keys=[hexstr_to_bytes(key) for key in reference.keys_to_prove]
    )
    assert proof["success"] is True
    verify = await offer_setup.taker.data_rpc_client.verify_proof(proof=proof["proof"])
    assert verify == reference.verify_proof_response

    # test InterfaceLayer.func
    proof = dict()
    verify = dict()
    proof = await get_proof_cmd(
        store_id=offer_setup.maker.id,
        key_strings=reference.keys_to_prove,
        rpc_port=offer_setup.maker.data_rpc_client.port,
        root_path=offer_setup.maker.data_layer.root_path,
    )
    assert proof["success"] is True
    verify = await verify_proof_cmd(
        proof=proof["proof"],
        rpc_port=offer_setup.taker.data_rpc_client.port,
        root_path=offer_setup.taker.data_layer.root_path,
    )
    assert verify == reference.verify_proof_response

    # test InterfaceLayer.cli
    key_args: list[str] = []
    for key in reference.keys_to_prove:
        key_args.append("--key")
        key_args.append(key)

    process = await run_cli_cmd(
        "data",
        "get_proof",
        "--id",
        offer_setup.maker.id.hex(),
        *key_args,
        "--data-rpc-port",
        str(offer_setup.maker.data_rpc_client.port),
        root_path=offer_setup.maker.data_layer.root_path,
    )
    assert process.stdout is not None
    raw_output = await process.stdout.read()
    proof = json.loads(raw_output)
    assert proof["success"] is True

    process = await run_cli_cmd(
        "data",
        "verify_proof",
        "-p",
        json.dumps(proof["proof"]),
        "--data-rpc-port",
        str(offer_setup.taker.data_rpc_client.port),
        root_path=offer_setup.taker.data_layer.root_path,
    )
    assert process.stdout is not None
    raw_output = await process.stdout.read()
    verify = json.loads(raw_output)
    assert verify == reference.verify_proof_response


@pytest.mark.limit_consensus_modes(reason="does not depend on consensus rules")
@pytest.mark.anyio
async def test_dl_proof_errors(
    self_hostname: str, one_wallet_and_one_simulator_services: SimulatorsAndWalletsServices, tmp_path: Path
) -> None:
    wallet_rpc_api, full_node_api, wallet_rpc_port, ph, bt = await init_wallet_and_node(
        self_hostname, one_wallet_and_one_simulator_services
    )
    async with init_data_layer(wallet_rpc_port=wallet_rpc_port, bt=bt, db_path=tmp_path) as data_layer:
        data_rpc_api = DataLayerRpcApi(data_layer)
        fakeroot = bytes32([4] * 32)
        res = await data_rpc_api.create_data_store({})
        assert res is not None
        store_id = bytes32.from_hexstr(res["id"])
        await farm_block_check_singleton(data_layer, full_node_api, ph, store_id, wallet=wallet_rpc_api.service)

        with pytest.raises(ValueError, match="no root"):
            await data_rpc_api.get_proof(request={"store_id": fakeroot.hex(), "keys": []})

        with pytest.raises(Exception, match="No generations found"):
            await data_rpc_api.get_proof(request={"store_id": store_id.hex(), "keys": [b"4".hex()]})

        changelist: list[dict[str, str]] = [{"action": "insert", "key": b"a".hex(), "value": b"\x00\x01".hex()}]
        res = await data_rpc_api.batch_update({"id": store_id.hex(), "changelist": changelist})
        update_tx_rec0 = res["tx_id"]
        await farm_block_with_spend(full_node_api, ph, update_tx_rec0, wallet_rpc_api)

        with pytest.raises(KeyNotFoundError, match="Key not found"):
            await data_rpc_api.get_proof(request={"store_id": store_id.hex(), "keys": [b"4".hex()]})


@pytest.mark.limit_consensus_modes(reason="does not depend on consensus rules")
@pytest.mark.anyio
async def test_dl_proof_verify_errors(offer_setup: OfferSetup, seeded_random: random.Random) -> None:
    two_key_proof = populate_reference(count=5, keys_to_prove=2)
    offer_setup = await populate_proof_setup(offer_setup=offer_setup, count=two_key_proof.entries_to_insert)
    two_key_proof.verify_proof_response["verified_clvm_hashes"]["store_id"] = f"0x{offer_setup.maker.id.hex()}"

    proof = await offer_setup.maker.api.get_proof(
        request={"store_id": offer_setup.maker.id.hex(), "keys": two_key_proof.keys_to_prove}
    )
    assert proof["success"] is True

    verify = await offer_setup.taker.api.verify_proof(request=proof["proof"])
    assert verify == two_key_proof.verify_proof_response

    # test bad coin id
    badproof = deepcopy(proof["proof"])
    badproof["coin_id"] = bytes32.random(seeded_random).hex()
    with pytest.raises(ValueError, match="Invalid Proof: No DL singleton found at coin id"):
        await offer_setup.taker.api.verify_proof(request=badproof)

    # test bad innerpuz
    badproof = deepcopy(proof["proof"])
    badproof["inner_puzzle_hash"] = bytes32.random(seeded_random).hex()
    with pytest.raises(ValueError, match="Invalid Proof: incorrect puzzle hash"):
        await offer_setup.taker.api.verify_proof(request=badproof)

    # test bad key
    badproof = deepcopy(proof["proof"])
    badproof["store_proofs"]["proofs"][0]["key_clvm_hash"] = bytes32.random(seeded_random).hex()
    with pytest.raises(ValueError, match="Invalid Proof: node hash does not match key and value"):
        await offer_setup.taker.api.verify_proof(request=badproof)

    # test bad value
    badproof = deepcopy(proof["proof"])
    badproof["store_proofs"]["proofs"][0]["value_clvm_hash"] = bytes32.random(seeded_random).hex()
    with pytest.raises(ValueError, match="Invalid Proof: node hash does not match key and value"):
        await offer_setup.taker.api.verify_proof(request=badproof)

    # test bad layer hash
    badproof = deepcopy(proof["proof"])
    badproof["store_proofs"]["proofs"][0]["layers"][1]["other_hash"] = bytes32.random(seeded_random).hex()
    with pytest.raises(ValueError, match="Invalid Proof: invalid proof of inclusion found"):
        await offer_setup.taker.api.verify_proof(request=badproof)


@pytest.mark.limit_consensus_modes(reason="does not depend on consensus rules")
@pytest.mark.anyio
async def test_dl_proof_changed_root(offer_setup: OfferSetup, seeded_random: random.Random) -> None:
    two_key_proof = populate_reference(count=5, keys_to_prove=2)
    offer_setup = await populate_proof_setup(offer_setup=offer_setup, count=two_key_proof.entries_to_insert)
    two_key_proof.verify_proof_response["verified_clvm_hashes"]["store_id"] = f"0x{offer_setup.maker.id.hex()}"

    proof = await offer_setup.maker.api.get_proof(
        request={"store_id": offer_setup.maker.id.hex(), "keys": two_key_proof.keys_to_prove}
    )
    assert proof["success"] is True

    verify = await offer_setup.taker.api.verify_proof(request=proof["proof"])
    assert verify == two_key_proof.verify_proof_response

    key = b"a"
    value = b"\x00\x01"
    changelist: list[dict[str, str]] = [{"action": "insert", "key": key.hex(), "value": value.hex()}]
    await offer_setup.maker.api.batch_update({"id": offer_setup.maker.id.hex(), "changelist": changelist})

    await process_for_data_layer_keys(
        expected_key=key,
        expected_value=value,
        full_node_api=offer_setup.full_node_api,
        data_layer=offer_setup.maker.data_layer,
        store_id=offer_setup.maker.id,
    )

    root_changed = await offer_setup.taker.api.verify_proof(request=proof["proof"])
    assert root_changed == {**verify, "current_root": False}


@pytest.mark.limit_consensus_modes(reason="does not depend on consensus rules")
@pytest.mark.anyio
async def test_pagination_rpcs(
    self_hostname: str, one_wallet_and_one_simulator_services: SimulatorsAndWalletsServices, tmp_path: Path
) -> None:
    wallet_rpc_api, full_node_api, wallet_rpc_port, ph, bt = await init_wallet_and_node(
        self_hostname, one_wallet_and_one_simulator_services
    )
    # TODO: with this being a pseudo context manager'ish thing it doesn't actually handle shutdown
    async with init_data_layer(wallet_rpc_port=wallet_rpc_port, bt=bt, db_path=tmp_path) as data_layer:
        data_rpc_api = DataLayerRpcApi(data_layer)
        res = await data_rpc_api.create_data_store({})
        assert res is not None
        store_id = bytes32.from_hexstr(res["id"])
        await farm_block_check_singleton(data_layer, full_node_api, ph, store_id, wallet=wallet_rpc_api.service)
        key1 = b"aa"
        value1 = b"\x01\x02"
        key1_hash = key_hash(key1)
        leaf_hash1 = leaf_hash(key1, value1)
        changelist: list[dict[str, str]] = [{"action": "insert", "key": key1.hex(), "value": value1.hex()}]
        key2 = b"ba"
        value2 = b"\x03\x02"
        key2_hash = key_hash(key2)
        leaf_hash2 = leaf_hash(key2, value2)
        changelist.append({"action": "insert", "key": key2.hex(), "value": value2.hex()})
        key3 = b"ccc"
        value3 = b"\x04\x05"
        changelist.append({"action": "insert", "key": key3.hex(), "value": value3.hex()})
        leaf_hash3 = leaf_hash(key3, value3)
        key4 = b"d"
        value4 = b"\x06\x03"
        key4_hash = key_hash(key4)
        leaf_hash4 = leaf_hash(key4, value4)
        changelist.append({"action": "insert", "key": key4.hex(), "value": value4.hex()})
        key5 = b"e"
        value5 = b"\x07\x01"
        key5_hash = key_hash(key5)
        leaf_hash5 = leaf_hash(key5, value5)
        changelist.append({"action": "insert", "key": key5.hex(), "value": value5.hex()})
        res = await data_rpc_api.batch_update({"id": store_id.hex(), "changelist": changelist})
        update_tx_rec0 = res["tx_id"]
        await farm_block_with_spend(full_node_api, ph, update_tx_rec0, wallet_rpc_api)
        local_root = await data_rpc_api.get_local_root({"id": store_id.hex()})

        keys_reference = {
            "total_pages": 2,
            "total_bytes": 9,
            "keys": [],
            "root_hash": local_root["hash"],
        }

        keys_paginated = await data_rpc_api.get_keys({"id": store_id.hex(), "page": 0, "max_page_size": 5})
        assert key2_hash < key1_hash
        assert keys_paginated == {**keys_reference, "keys": ["0x" + key3.hex(), "0x" + key2.hex()]}

        keys_paginated = await data_rpc_api.get_keys({"id": store_id.hex(), "page": 1, "max_page_size": 5})
        assert key5_hash < key4_hash
        assert keys_paginated == {**keys_reference, "keys": ["0x" + key1.hex(), "0x" + key5.hex(), "0x" + key4.hex()]}

        keys_paginated = await data_rpc_api.get_keys({"id": store_id.hex(), "page": 2, "max_page_size": 5})
        assert keys_paginated == keys_reference

        keys_values_reference = {
            "total_pages": 3,
            "total_bytes": 19,
            "keys_values": [],
            "root_hash": local_root["hash"],
        }
        keys_values_paginated = await data_rpc_api.get_keys_values(
            {"id": store_id.hex(), "page": 0, "max_page_size": 8},
        )
        expected_kv = [
            {"atom": None, "hash": "0x" + leaf_hash3.hex(), "key": "0x" + key3.hex(), "value": "0x" + value3.hex()},
        ]
        assert keys_values_paginated == {**keys_values_reference, "keys_values": expected_kv}

        keys_values_paginated = await data_rpc_api.get_keys_values(
            {"id": store_id.hex(), "page": 1, "max_page_size": 8}
        )
        expected_kv = [
            {"atom": None, "hash": "0x" + leaf_hash1.hex(), "key": "0x" + key1.hex(), "value": "0x" + value1.hex()},
            {"atom": None, "hash": "0x" + leaf_hash2.hex(), "key": "0x" + key2.hex(), "value": "0x" + value2.hex()},
        ]
        assert leaf_hash1 < leaf_hash2
        assert keys_values_paginated == {**keys_values_reference, "keys_values": expected_kv}

        keys_values_paginated = await data_rpc_api.get_keys_values(
            {"id": store_id.hex(), "page": 2, "max_page_size": 8}
        )
        expected_kv = [
            {"atom": None, "hash": "0x" + leaf_hash5.hex(), "key": "0x" + key5.hex(), "value": "0x" + value5.hex()},
            {"atom": None, "hash": "0x" + leaf_hash4.hex(), "key": "0x" + key4.hex(), "value": "0x" + value4.hex()},
        ]
        assert leaf_hash5 < leaf_hash4
        assert keys_values_paginated == {**keys_values_reference, "keys_values": expected_kv}

        keys_values_paginated = await data_rpc_api.get_keys_values(
            {"id": store_id.hex(), "page": 3, "max_page_size": 8}
        )
        assert keys_values_paginated == keys_values_reference

        key6 = b"ab"
        value6 = b"\x01\x01"
        leaf_hash6 = leaf_hash(key6, value6)
        key7 = b"ac"
        value7 = b"\x01\x01"
        leaf_hash7 = leaf_hash(key7, value7)

        changelist = [{"action": "delete", "key": key3.hex()}]
        changelist.append({"action": "insert", "key": key6.hex(), "value": value6.hex()})
        changelist.append({"action": "insert", "key": key7.hex(), "value": value7.hex()})

        res = await data_rpc_api.batch_update({"id": store_id.hex(), "changelist": changelist})
        update_tx_rec1 = res["tx_id"]
        await farm_block_with_spend(full_node_api, ph, update_tx_rec1, wallet_rpc_api)

        history = await data_rpc_api.get_root_history({"id": store_id.hex()})
        hash1 = history["root_history"][1]["root_hash"]
        hash2 = history["root_history"][2]["root_hash"]
        diff_reference = {
            "total_pages": 3,
            "total_bytes": 13,
            "diff": [],
        }
        diff_res = await data_rpc_api.get_kv_diff(
            {
                "id": store_id.hex(),
                "hash_1": hash1.hex(),
                "hash_2": hash2.hex(),
                "page": 0,
                "max_page_size": 5,
            }
        )
        expected_diff = [{"type": "DELETE", "key": key3.hex(), "value": value3.hex()}]
        assert diff_res == {**diff_reference, "diff": expected_diff}

        diff_res = await data_rpc_api.get_kv_diff(
            {
                "id": store_id.hex(),
                "hash_1": hash1.hex(),
                "hash_2": hash2.hex(),
                "page": 1,
                "max_page_size": 5,
            }
        )
        assert leaf_hash6 < leaf_hash7
        expected_diff = [{"type": "INSERT", "key": key6.hex(), "value": value6.hex()}]
        assert diff_res == {**diff_reference, "diff": expected_diff}

        diff_res = await data_rpc_api.get_kv_diff(
            {
                "id": store_id.hex(),
                "hash_1": hash1.hex(),
                "hash_2": hash2.hex(),
                "page": 2,
                "max_page_size": 5,
            }
        )
        expected_diff = [{"type": "INSERT", "key": key7.hex(), "value": value7.hex()}]
        assert diff_res == {**diff_reference, "diff": expected_diff}

        diff_res = await data_rpc_api.get_kv_diff(
            {
                "id": store_id.hex(),
                "hash_1": hash1.hex(),
                "hash_2": hash2.hex(),
                "page": 3,
                "max_page_size": 5,
            }
        )
        assert diff_res == diff_reference

        invalid_hash = bytes32([0] * 31 + [1])
        with pytest.raises(Exception, match=f"Unable to diff: Can't find keys and values for {invalid_hash.hex()}"):
            await data_rpc_api.get_kv_diff(
                {
                    "id": store_id.hex(),
                    "hash_1": hash1.hex(),
                    "hash_2": invalid_hash.hex(),
                    "page": 0,
                    "max_page_size": 10,
                }
            )

        with pytest.raises(Exception, match=f"Unable to diff: Can't find keys and values for {invalid_hash.hex()}"):
            diff_res = await data_rpc_api.get_kv_diff(
                {
                    "id": store_id.hex(),
                    "hash_1": invalid_hash.hex(),
                    "hash_2": hash2.hex(),
                    "page": 0,
                    "max_page_size": 10,
                }
            )

        new_value = b"\x02\x02"
        changelist = [{"action": "upsert", "key": key6.hex(), "value": new_value.hex()}]
        new_leaf_hash = leaf_hash(key6, new_value)
        res = await data_rpc_api.batch_update({"id": store_id.hex(), "changelist": changelist})
        update_tx_rec3 = res["tx_id"]
        await farm_block_with_spend(full_node_api, ph, update_tx_rec3, wallet_rpc_api)

        history = await data_rpc_api.get_root_history({"id": store_id.hex()})
        hash1 = history["root_history"][2]["root_hash"]
        hash2 = history["root_history"][3]["root_hash"]

        diff_res = await data_rpc_api.get_kv_diff(
            {
                "id": store_id.hex(),
                "hash_1": hash1.hex(),
                "hash_2": hash2.hex(),
                "page": 0,
                "max_page_size": 100,
            }
        )
        assert leaf_hash6 < new_leaf_hash
        diff_reference = {
            "total_pages": 1,
            "total_bytes": 8,
            "diff": [
                {"type": "DELETE", "key": key6.hex(), "value": value6.hex()},
                {"type": "INSERT", "key": key6.hex(), "value": new_value.hex()},
            ],
        }
        assert diff_res == diff_reference

        with pytest.raises(Exception, match="Can't find keys"):
            await data_rpc_api.get_keys(
                {"id": store_id.hex(), "page": 0, "max_page_size": 100, "root_hash": bytes32([0] * 31 + [1]).hex()}
            )

        with pytest.raises(Exception, match="Can't find keys and values"):
            await data_rpc_api.get_keys_values(
                {"id": store_id.hex(), "page": 0, "max_page_size": 100, "root_hash": bytes32([0] * 31 + [1]).hex()}
            )

        with pytest.raises(RuntimeError, match="Cannot paginate data, item size is larger than max page size"):
            keys_paginated = await data_rpc_api.get_keys_values({"id": store_id.hex(), "page": 0, "max_page_size": 1})

        with pytest.raises(RuntimeError, match="Cannot paginate data, item size is larger than max page size"):
            keys_values_paginated = await data_rpc_api.get_keys_values(
                {"id": store_id.hex(), "page": 0, "max_page_size": 1}
            )

        with pytest.raises(RuntimeError, match="Cannot paginate data, item size is larger than max page size"):
            diff_res = await data_rpc_api.get_kv_diff(
                {
                    "id": store_id.hex(),
                    "hash_1": hash1.hex(),
                    "hash_2": hash2.hex(),
                    "page": 0,
                    "max_page_size": 1,
                }
            )


@pytest.mark.limit_consensus_modes(reason="does not depend on consensus rules")
@pytest.mark.parametrize(argnames="layer", argvalues=[InterfaceLayer.funcs, InterfaceLayer.cli, InterfaceLayer.client])
@pytest.mark.parametrize(argnames="max_page_size", argvalues=[5, 100, None])
@pytest.mark.anyio
async def test_pagination_cmds(
    self_hostname: str,
    one_wallet_and_one_simulator_services: SimulatorsAndWalletsServices,
    tmp_path: Path,
    layer: InterfaceLayer,
    max_page_size: Optional[int],
    bt: BlockTools,
) -> None:
    wallet_rpc_api, full_node_api, wallet_rpc_port, ph, bt = await init_wallet_and_node(
        self_hostname, one_wallet_and_one_simulator_services
    )
    async with init_data_layer_service(wallet_rpc_port=wallet_rpc_port, bt=bt, db_path=tmp_path) as data_layer_service:
        assert data_layer_service.rpc_server is not None
        rpc_port = data_layer_service.rpc_server.listen_port
        data_layer = data_layer_service._api.data_layer
        data_rpc_api = DataLayerRpcApi(data_layer)

        res = await data_rpc_api.create_data_store({})
        assert res is not None
        store_id = bytes32.from_hexstr(res["id"])
        await farm_block_check_singleton(data_layer, full_node_api, ph, store_id, wallet=wallet_rpc_api.service)

        key = b"aa"
        value = b"aa"
        key_2 = b"aaaa"
        value_2 = b"a"

        changelist = [
            {"action": "insert", "key": key.hex(), "value": value.hex()},
            {"action": "insert", "key": key_2.hex(), "value": value_2.hex()},
        ]

        res = await data_rpc_api.batch_update({"id": store_id.hex(), "changelist": changelist})
        update_tx_rec0 = res["tx_id"]
        await farm_block_with_spend(full_node_api, ph, update_tx_rec0, wallet_rpc_api)
        local_root = await data_rpc_api.get_local_root({"id": store_id.hex()})
        hash_1 = bytes32([0] * 32)
        hash_2 = local_root["hash"]
        # `InterfaceLayer.direct` is not tested here since test `test_pagination_rpcs` extensively use it.
        if layer == InterfaceLayer.funcs:
            keys = await get_keys_cmd(
                rpc_port=rpc_port,
                store_id=store_id,
                root_hash=None,
                fingerprint=None,
                page=0,
                max_page_size=max_page_size,
                root_path=bt.root_path,
            )
            keys_values = await get_keys_values_cmd(
                rpc_port=rpc_port,
                store_id=store_id,
                root_hash=None,
                fingerprint=None,
                page=0,
                max_page_size=max_page_size,
                root_path=bt.root_path,
            )
            kv_diff = await get_kv_diff_cmd(
                rpc_port=rpc_port,
                store_id=store_id,
                hash_1=hash_1,
                hash_2=hash_2,
                fingerprint=None,
                page=0,
                max_page_size=max_page_size,
                root_path=bt.root_path,
            )
        elif layer == InterfaceLayer.cli:
            for command in ("get_keys", "get_keys_values", "get_kv_diff"):
                if command == "get_keys" or command == "get_keys_values":
                    args: list[str] = [
                        sys.executable,
                        "-m",
                        "chia",
                        "data",
                        command,
                        "--id",
                        store_id.hex(),
                        "--data-rpc-port",
                        str(rpc_port),
                        "--page",
                        "0",
                    ]
                else:
                    args = [
                        sys.executable,
                        "-m",
                        "chia",
                        "data",
                        command,
                        "--id",
                        store_id.hex(),
                        "--hash_1",
                        "0x" + hash_1.hex(),
                        "--hash_2",
                        "0x" + hash_2.hex(),
                        "--data-rpc-port",
                        str(rpc_port),
                        "--page",
                        "0",
                    ]
                if max_page_size is not None:
                    args.append("--max-page-size")
                    args.append(f"{max_page_size}")
                process = await asyncio.create_subprocess_exec(
                    *args,
                    env={**os.environ, "CHIA_ROOT": str(bt.root_path)},
                    stdout=asyncio.subprocess.PIPE,
                    stderr=asyncio.subprocess.PIPE,
                )
                await process.wait()
                assert process.stdout is not None
                assert process.stderr is not None
                stdout = await process.stdout.read()
                stderr = await process.stderr.read()
                if command == "get_keys":
                    keys = json.loads(stdout)
                elif command == "get_keys_values":
                    keys_values = json.loads(stdout)
                else:
                    kv_diff = json.loads(stdout)
                assert process.returncode == 0
                if sys.version_info >= (3, 10, 6):
                    assert stderr == b""
                else:  # pragma: no cover
                    # https://github.com/python/cpython/issues/92841
                    assert stderr == b"" or b"_ProactorBasePipeTransport.__del__" in stderr
        elif layer == InterfaceLayer.client:
            client = await DataLayerRpcClient.create(
                self_hostname=self_hostname,
                port=rpc_port,
                root_path=bt.root_path,
                net_config=bt.config,
            )
            try:
                keys = await client.get_keys(
                    store_id=store_id,
                    root_hash=None,
                    page=0,
                    max_page_size=max_page_size,
                )
                keys_values = await client.get_keys_values(
                    store_id=store_id,
                    root_hash=None,
                    page=0,
                    max_page_size=max_page_size,
                )
                kv_diff = await client.get_kv_diff(
                    store_id=store_id,
                    hash_1=hash_1,
                    hash_2=hash_2,
                    page=0,
                    max_page_size=max_page_size,
                )
            finally:
                client.close()
                await client.await_closed()
        else:  # pragma: no cover
            assert False, "unhandled parametrization"
        if max_page_size is None or max_page_size == 100:
            assert keys == {
                "keys": ["0x61616161", "0x6161"],
                "root_hash": "0x889a4a61b17be799ae9d36831246672ef857a24091f54481431a83309d4e890e",
                "success": True,
                "total_bytes": 6,
                "total_pages": 1,
            }
            assert keys_values == {
                "keys_values": [
                    {
                        "atom": None,
                        "hash": "0x3c8ecfd41a1c54820f5ad687a4cbfbad0faa78445cbf31ec4f879ce553216a9d",
                        "key": "0x61616161",
                        "value": "0x61",
                    },
                    {
                        "atom": None,
                        "hash": "0x5a7edd8e4bc28e32ba2a2514054f3872037a4f6da52c5a662969b6b881beaa3f",
                        "key": "0x6161",
                        "value": "0x6161",
                    },
                ],
                "root_hash": "0x889a4a61b17be799ae9d36831246672ef857a24091f54481431a83309d4e890e",
                "success": True,
                "total_bytes": 9,
                "total_pages": 1,
            }
            assert kv_diff == {
                "diff": [
                    {"key": "61616161", "type": "INSERT", "value": "61"},
                    {"key": "6161", "type": "INSERT", "value": "6161"},
                ],
                "success": True,
                "total_bytes": 9,
                "total_pages": 1,
            }
        elif max_page_size == 5:
            assert keys == {
                "keys": ["0x61616161"],
                "root_hash": "0x889a4a61b17be799ae9d36831246672ef857a24091f54481431a83309d4e890e",
                "success": True,
                "total_bytes": 6,
                "total_pages": 2,
            }
            assert keys_values == {
                "keys_values": [
                    {
                        "atom": None,
                        "hash": "0x3c8ecfd41a1c54820f5ad687a4cbfbad0faa78445cbf31ec4f879ce553216a9d",
                        "key": "0x61616161",
                        "value": "0x61",
                    }
                ],
                "root_hash": "0x889a4a61b17be799ae9d36831246672ef857a24091f54481431a83309d4e890e",
                "success": True,
                "total_bytes": 9,
                "total_pages": 2,
            }
            assert kv_diff == {
                "diff": [
                    {"key": "61616161", "type": "INSERT", "value": "61"},
                ],
                "success": True,
                "total_bytes": 9,
                "total_pages": 2,
            }
        else:  # pragma: no cover
            assert False, "unhandled parametrization"


@pytest.mark.limit_consensus_modes(reason="does not depend on consensus rules")
@pytest.mark.parametrize(argnames="layer", argvalues=list(InterfaceLayer))
@pytest.mark.anyio
async def test_unsubmitted_batch_update(
    self_hostname: str,
    one_wallet_and_one_simulator_services: SimulatorsAndWalletsServices,
    tmp_path: Path,
    layer: InterfaceLayer,
    bt: BlockTools,
) -> None:
    wallet_rpc_api, full_node_api, wallet_rpc_port, ph, bt = await init_wallet_and_node(
        self_hostname, one_wallet_and_one_simulator_services
    )
    # Number of farmed blocks to check our batch update was not submitted.
    NUM_BLOCKS_WITHOUT_SUBMIT = 10
    async with init_data_layer_service(wallet_rpc_port=wallet_rpc_port, bt=bt, db_path=tmp_path) as data_layer_service:
        assert data_layer_service.rpc_server is not None
        rpc_port = data_layer_service.rpc_server.listen_port
        data_layer = data_layer_service._api.data_layer
        data_rpc_api = DataLayerRpcApi(data_layer)

        res = await data_rpc_api.create_data_store({})
        assert res is not None

        store_id = bytes32.from_hexstr(res["id"])
        await farm_block_check_singleton(data_layer, full_node_api, ph, store_id, wallet=wallet_rpc_api.service)

        to_insert = [(b"a", b"\x00\x01"), (b"b", b"\x00\x02"), (b"c", b"\x00\x03")]
        for key, value in to_insert:
            changelist: list[dict[str, str]] = [{"action": "insert", "key": key.hex(), "value": value.hex()}]

            if layer == InterfaceLayer.direct:
                res = await data_rpc_api.batch_update(
                    {"id": store_id.hex(), "changelist": changelist, "submit_on_chain": False}
                )
                assert res == {}
            elif layer == InterfaceLayer.funcs:
                res = await update_data_store_cmd(
                    rpc_port=rpc_port,
                    store_id=store_id,
                    changelist=changelist,
                    fee=None,
                    fingerprint=None,
                    submit_on_chain=False,
                    root_path=bt.root_path,
                )
                assert res == {"success": True}
            elif layer == InterfaceLayer.cli:
                args: list[str] = [
                    sys.executable,
                    "-m",
                    "chia",
                    "data",
                    "update_data_store",
                    "--id",
                    store_id.hex(),
                    "--changelist",
                    json.dumps(changelist),
                    "--no-submit",
                    "--data-rpc-port",
                    str(rpc_port),
                ]
                process = await asyncio.create_subprocess_exec(
                    *args,
                    env={**os.environ, "CHIA_ROOT": str(bt.root_path)},
                    stdout=asyncio.subprocess.PIPE,
                    stderr=asyncio.subprocess.PIPE,
                )
                await process.wait()
                assert process.stdout is not None
                assert process.stderr is not None
                stdout = await process.stdout.read()
                res = json.loads(stdout)
                stderr = await process.stderr.read()
                assert process.returncode == 0
                if sys.version_info >= (3, 10, 6):
                    assert stderr == b""
                else:  # pragma: no cover
                    # https://github.com/python/cpython/issues/92841
                    assert stderr == b"" or b"_ProactorBasePipeTransport.__del__" in stderr
                assert res == {"success": True}
            elif layer == InterfaceLayer.client:
                client = await DataLayerRpcClient.create(
                    self_hostname=self_hostname,
                    port=rpc_port,
                    root_path=bt.root_path,
                    net_config=bt.config,
                )
                try:
                    res = await client.update_data_store(
                        store_id=store_id,
                        changelist=changelist,
                        fee=None,
                        submit_on_chain=False,
                    )
                    assert res == {"success": True}
                finally:
                    client.close()
                    await client.await_closed()
            else:  # pragma: no cover
                assert False, "unhandled parametrization"

            await full_node_api.farm_blocks_to_puzzlehash(
                count=NUM_BLOCKS_WITHOUT_SUBMIT, guarantee_transaction_blocks=True
            )
            keys_values = await data_rpc_api.get_keys_values({"id": store_id.hex()})
            assert keys_values == {"keys_values": []}
            pending_root = await data_layer.data_store.get_pending_root(store_id=store_id)
            assert pending_root is not None
            assert pending_root.status == Status.PENDING_BATCH

        key = b"d"
        value = b"\x00\x04"
        to_insert.append((key, value))

        changelist = [{"action": "insert", "key": key.hex(), "value": value.hex()}]
        res = await data_rpc_api.batch_update({"id": store_id.hex(), "changelist": changelist})
        update_tx_rec0 = res["tx_id"]
        await farm_block_with_spend(full_node_api, ph, update_tx_rec0, wallet_rpc_api)

        keys_values = await data_rpc_api.get_keys_values({"id": store_id.hex()})
        assert len(keys_values["keys_values"]) == len(to_insert)
        kv_dict = {item["key"]: item["value"] for item in keys_values["keys_values"]}
        for key, value in to_insert:
            assert kv_dict["0x" + key.hex()] == "0x" + value.hex()
        prev_keys_values = keys_values
        old_root = await data_layer.data_store.get_tree_root(store_id=store_id)

        key = b"e"
        value = b"\x00\x05"
        changelist = [{"action": "insert", "key": key.hex(), "value": value.hex()}]
        res = await data_rpc_api.batch_update(
            {"id": store_id.hex(), "changelist": changelist, "submit_on_chain": False}
        )
        assert res == {}

        await full_node_api.farm_blocks_to_puzzlehash(
            count=NUM_BLOCKS_WITHOUT_SUBMIT, guarantee_transaction_blocks=True
        )
        root = await data_layer.data_store.get_tree_root(store_id=store_id)
        assert root == old_root

        key = b"f"
        value = b"\x00\x06"
        changelist = [{"action": "insert", "key": key.hex(), "value": value.hex()}]
        res = await data_rpc_api.batch_update(
            {"id": store_id.hex(), "changelist": changelist, "submit_on_chain": False}
        )
        assert res == {}

        await full_node_api.farm_blocks_to_puzzlehash(
            count=NUM_BLOCKS_WITHOUT_SUBMIT, guarantee_transaction_blocks=True
        )

        await data_rpc_api.clear_pending_roots({"store_id": store_id.hex()})
        pending_root = await data_layer.data_store.get_pending_root(store_id=store_id)
        assert pending_root is None
        root = await data_layer.data_store.get_tree_root(store_id=store_id)
        assert root == old_root

        key = b"g"
        value = b"\x00\x07"
        changelist = [{"action": "insert", "key": key.hex(), "value": value.hex()}]
        to_insert.append((key, value))

        res = await data_rpc_api.batch_update(
            {"id": store_id.hex(), "changelist": changelist, "submit_on_chain": False}
        )
        assert res == {}

        await full_node_api.farm_blocks_to_puzzlehash(
            count=NUM_BLOCKS_WITHOUT_SUBMIT, guarantee_transaction_blocks=True
        )
        keys_values = await data_rpc_api.get_keys_values({"id": store_id.hex()})
        assert keys_values == prev_keys_values

        pending_root = await data_layer.data_store.get_pending_root(store_id=store_id)
        assert pending_root is not None
        assert pending_root.status == Status.PENDING_BATCH

        # submit pending root
        if layer == InterfaceLayer.direct:
            res = await data_rpc_api.submit_pending_root({"id": store_id.hex()})
            update_tx_rec1 = res["tx_id"]
        elif layer == InterfaceLayer.funcs:
            res = await submit_pending_root_cmd(
                store_id=store_id,
                fee=None,
                fingerprint=None,
                rpc_port=rpc_port,
                root_path=bt.root_path,
            )
            update_tx_rec1 = bytes32.from_hexstr(res["tx_id"])
        elif layer == InterfaceLayer.cli:
            args = [
                sys.executable,
                "-m",
                "chia",
                "data",
                "submit_pending_root",
                "--id",
                store_id.hex(),
                "--data-rpc-port",
                str(rpc_port),
            ]
            process = await asyncio.create_subprocess_exec(
                *args,
                env={**os.environ, "CHIA_ROOT": str(bt.root_path)},
                stdout=asyncio.subprocess.PIPE,
                stderr=asyncio.subprocess.PIPE,
            )
            await process.wait()
            assert process.stdout is not None
            assert process.stderr is not None
            stdout = await process.stdout.read()
            res = json.loads(stdout)
            stderr = await process.stderr.read()
            assert process.returncode == 0
            if sys.version_info >= (3, 10, 6):
                assert stderr == b""
            else:  # pragma: no cover
                # https://github.com/python/cpython/issues/92841
                assert stderr == b"" or b"_ProactorBasePipeTransport.__del__" in stderr
            update_tx_rec1 = bytes32.from_hexstr(res["tx_id"])
        elif layer == InterfaceLayer.client:
            client = await DataLayerRpcClient.create(
                self_hostname=self_hostname,
                port=rpc_port,
                root_path=bt.root_path,
                net_config=bt.config,
            )
            try:
                res = await client.submit_pending_root(store_id=store_id, fee=None)
                update_tx_rec1 = bytes32.from_hexstr(res["tx_id"])
            finally:
                client.close()
                await client.await_closed()
        else:  # pragma: no cover
            assert False, "unhandled parametrization"

        pending_root = await data_layer.data_store.get_pending_root(store_id=store_id)
        assert pending_root is not None
        assert pending_root.status == Status.PENDING

        key = b"h"
        value = b"\x00\x08"
        changelist = [{"action": "insert", "key": key.hex(), "value": value.hex()}]
        with pytest.raises(Exception, match="Already have a pending root waiting for confirmation"):
            res = await data_rpc_api.batch_update(
                {"id": store_id.hex(), "changelist": changelist, "submit_on_chain": False}
            )
        with pytest.raises(Exception, match="Pending root is already submitted"):
            res = await data_rpc_api.submit_pending_root({"id": store_id.hex()})

        await farm_block_with_spend(full_node_api, ph, update_tx_rec1, wallet_rpc_api)

        keys_values = await data_rpc_api.get_keys_values({"id": store_id.hex()})
        assert len(keys_values["keys_values"]) == len(to_insert)
        kv_dict = {item["key"]: item["value"] for item in keys_values["keys_values"]}
        for key, value in to_insert:
            assert kv_dict["0x" + key.hex()] == "0x" + value.hex()

        with pytest.raises(Exception, match="Latest root is already confirmed"):
            res = await data_rpc_api.submit_pending_root({"id": store_id.hex()})


@pytest.mark.limit_consensus_modes(reason="does not depend on consensus rules")
@pytest.mark.parametrize(argnames="layer", argvalues=list(InterfaceLayer))
@boolean_datacases(name="submit_on_chain", false="save as incomplete batch", true="submit directly on chain")
@pytest.mark.anyio
async def test_multistore_update(
    self_hostname: str,
    one_wallet_and_one_simulator_services: SimulatorsAndWalletsServices,
    tmp_path: Path,
    layer: InterfaceLayer,
    submit_on_chain: bool,
) -> None:
    wallet_rpc_api, full_node_api, wallet_rpc_port, ph, bt = await init_wallet_and_node(
        self_hostname, one_wallet_and_one_simulator_services
    )
    async with init_data_layer_service(wallet_rpc_port=wallet_rpc_port, bt=bt, db_path=tmp_path) as data_layer_service:
        assert data_layer_service.rpc_server is not None
        rpc_port = data_layer_service.rpc_server.listen_port

        data_layer = data_layer_service._api.data_layer
        data_store = data_layer.data_store
        data_rpc_api = DataLayerRpcApi(data_layer)

        store_ids: list[bytes32] = []
        store_ids_count = 5

        for _ in range(store_ids_count):
            res = await data_rpc_api.create_data_store({})
            assert res is not None
            store_id = bytes32.from_hexstr(res["id"])
            await farm_block_check_singleton(data_layer, full_node_api, ph, store_id, wallet=wallet_rpc_api.service)
            store_ids.append(store_id)

        store_updates: list[dict[str, Any]] = []
        key_offset = 1000
        for index, store_id in enumerate(store_ids):
            changelist: list[dict[str, str]] = []
            key = index.to_bytes(2, "big")
            value = index.to_bytes(2, "big")
            changelist.append({"action": "insert", "key": key.hex(), "value": value.hex()})
            key = (index + key_offset).to_bytes(2, "big")
            value = (index + key_offset).to_bytes(2, "big")
            changelist.append({"action": "insert", "key": key.hex(), "value": value.hex()})
            store_updates.append({"store_id": store_id.hex(), "changelist": changelist})

        if layer == InterfaceLayer.direct:
            res = await data_rpc_api.multistore_batch_update(
                {"store_updates": store_updates, "submit_on_chain": submit_on_chain}
            )
            if submit_on_chain:
                update_tx_rec0 = res["tx_id"][0]
            else:
                assert res == {}
        elif layer == InterfaceLayer.funcs:
            res = await update_multiple_stores_cmd(
                rpc_port=rpc_port,
                store_updates=store_updates,
                submit_on_chain=submit_on_chain,
                fee=None,
                fingerprint=None,
                root_path=bt.root_path,
            )
            if submit_on_chain:
                update_tx_rec0 = bytes32.from_hexstr(res["tx_id"][0])
            else:
                assert res == {"success": True}
        elif layer == InterfaceLayer.cli:
            process = await run_cli_cmd(
                "data",
                "update_multiple_stores",
                "--store_updates",
                json.dumps(store_updates),
                "--data-rpc-port",
                str(rpc_port),
                "--submit" if submit_on_chain else "--no-submit",
                root_path=bt.root_path,
            )
            assert process.stdout is not None
            raw_output = await process.stdout.read()
            res = json.loads(raw_output)

            if submit_on_chain:
                update_tx_rec0 = bytes32.from_hexstr(res["tx_id"][0])
            else:
                assert res == {"success": True}
        elif layer == InterfaceLayer.client:
            async with DataLayerRpcClient.create_as_context(
                self_hostname=self_hostname,
                port=rpc_port,
                root_path=bt.root_path,
                net_config=bt.config,
            ) as client:
                res = await client.update_multiple_stores(
                    store_updates=store_updates,
                    submit_on_chain=submit_on_chain,
                    fee=None,
                )

            if submit_on_chain:
                update_tx_rec0 = bytes32.from_hexstr(res["tx_id"][0])
            else:
                assert res == {"success": True}
        else:  # pragma: no cover
            assert False, "unhandled parametrization"

        if not submit_on_chain:
            if layer == InterfaceLayer.direct:
                res = await data_rpc_api.submit_all_pending_roots({})
                update_tx_rec0 = res["tx_id"][0]
            elif layer == InterfaceLayer.funcs:
                res = await submit_all_pending_roots_cmd(
                    rpc_port=rpc_port,
                    fee=None,
                    fingerprint=None,
                    root_path=bt.root_path,
                )
                update_tx_rec0 = bytes32.from_hexstr(res["tx_id"][0])
            elif layer == InterfaceLayer.cli:
                process = await run_cli_cmd(
                    "data",
                    "submit_all_pending_roots",
                    "--data-rpc-port",
                    str(rpc_port),
                    root_path=bt.root_path,
                )
                assert process.stdout is not None
                raw_output = await process.stdout.read()
                res = json.loads(raw_output)
                update_tx_rec0 = bytes32.from_hexstr(res["tx_id"][0])
            elif layer == InterfaceLayer.client:
                async with DataLayerRpcClient.create_as_context(
                    self_hostname=self_hostname,
                    port=rpc_port,
                    root_path=bt.root_path,
                    net_config=bt.config,
                ) as client:
                    res = await client.submit_all_pending_roots(fee=None)

                update_tx_rec0 = bytes32.from_hexstr(res["tx_id"][0])
            else:  # pragma: no cover
                assert False, "unhandled parametrization"

        await farm_block_with_spend(full_node_api, ph, update_tx_rec0, wallet_rpc_api)

        for index, store_id in enumerate(store_ids):
            for offset in (0, 1000):
                key = (index + offset).to_bytes(2, "big")
                value = (index + offset).to_bytes(2, "big")
                res = await data_rpc_api.get_value({"id": store_id.hex(), "key": key.hex()})
                assert hexstr_to_bytes(res["value"]) == value

        with pytest.raises(Exception, match="No pending roots found to submit"):
            await data_rpc_api.submit_all_pending_roots({})
        for store_id in store_ids:
            pending_root = await data_store.get_pending_root(store_id=store_id)
            assert pending_root is None

        store_updates = []
        key = b"0000"
        value = b"0000"
        changelist = [{"action": "insert", "key": key.hex(), "value": value.hex()}]
        store_updates.append({"store_id": store_id.hex(), "changelist": changelist})
        key = b"0001"
        value = b"0001"
        changelist = [{"action": "insert", "key": key.hex(), "value": value.hex()}]
        store_updates.append({"store_id": store_id.hex(), "changelist": changelist})
        with pytest.raises(Exception, match=f"Store id {store_id.hex()} must appear in a single update"):
            await data_rpc_api.multistore_batch_update({"store_updates": store_updates})
        store_updates = [{"changelist": changelist}]
        with pytest.raises(Exception, match="Each update must specify a store_id"):
            await data_rpc_api.multistore_batch_update({"store_updates": store_updates})
        store_updates = [{"store_id": store_id.hex()}]
        with pytest.raises(Exception, match="Each update must specify a changelist"):
            await data_rpc_api.multistore_batch_update({"store_updates": store_updates})


@pytest.mark.limit_consensus_modes(reason="does not depend on consensus rules")
@pytest.mark.anyio
async def test_unsubmitted_batch_db_migration(
    self_hostname: str,
    one_wallet_and_one_simulator_services: SimulatorsAndWalletsServices,
    tmp_path: Path,
    bt: BlockTools,
    monkeypatch: Any,
) -> None:
    with monkeypatch.context() as m:

        class OldStatus(IntEnum):
            PENDING = 1
            COMMITTED = 2
            PENDING_BATCH = 3

        class ModifiedStatus(IntEnum):
            PENDING = 1
            COMMITTED = 2

        m.setattr("chia.data_layer.data_layer_util.Status", ModifiedStatus)
        m.setattr("chia.data_layer.data_store.Status", ModifiedStatus)
        m.setattr("chia.data_layer.data_layer.Status", ModifiedStatus)

        wallet_rpc_api, full_node_api, wallet_rpc_port, ph, bt = await init_wallet_and_node(
            self_hostname, one_wallet_and_one_simulator_services
        )

        async with init_data_layer_service(
            wallet_rpc_port=wallet_rpc_port, bt=bt, db_path=tmp_path
        ) as data_layer_service:
            assert data_layer_service.rpc_server is not None
            data_layer = data_layer_service._api.data_layer
            data_rpc_api = DataLayerRpcApi(data_layer)
            res = await data_rpc_api.create_data_store({})
            assert res is not None

            store_id = bytes32.from_hexstr(res["id"])
            await farm_block_check_singleton(data_layer, full_node_api, ph, store_id, wallet=wallet_rpc_api.service)

            m.setattr("chia.data_layer.data_layer_util.Status", OldStatus)
            m.setattr("chia.data_layer.data_store.Status", OldStatus)
            m.setattr("chia.data_layer.data_layer.Status", OldStatus)

            key = b"0000"
            value = b"0000"
            changelist: list[dict[str, str]] = [{"action": "insert", "key": key.hex(), "value": value.hex()}]
            res = await data_rpc_api.batch_update({"id": store_id.hex(), "changelist": changelist})
            update_tx_rec0 = res["tx_id"]
            await farm_block_with_spend(full_node_api, ph, update_tx_rec0, wallet_rpc_api)
            keys = await data_rpc_api.get_keys({"id": store_id.hex()})
            assert keys == {"keys": ["0x30303030"]}

            key = b"0001"
            value = b"0001"
            changelist = [{"action": "insert", "key": key.hex(), "value": value.hex()}]
            with pytest.raises(sqlite3.IntegrityError, match="CHECK constraint failed: status == 1 OR status == 2"):
                await data_rpc_api.batch_update(
                    {"id": store_id.hex(), "changelist": changelist, "submit_on_chain": False}
                )

    async with init_data_layer_service(wallet_rpc_port=wallet_rpc_port, bt=bt, db_path=tmp_path) as data_layer_service:
        assert data_layer_service.rpc_server is not None
        data_layer = data_layer_service._api.data_layer
        data_rpc_api = DataLayerRpcApi(data_layer)
        # Test we don't migrate twice.
        with pytest.raises(sqlite3.IntegrityError, match="CHECK constraint failed: status == 1 OR status == 2"):
            await data_rpc_api.batch_update({"id": store_id.hex(), "changelist": changelist, "submit_on_chain": False})

    # Artificially remove the first migration.
    async with DataStore.managed(database=tmp_path.joinpath("db.sqlite")) as data_store:
        async with data_store.db_wrapper.writer() as writer:
            await writer.execute("DELETE FROM schema")

    async with init_data_layer_service(wallet_rpc_port=wallet_rpc_port, bt=bt, db_path=tmp_path) as data_layer_service:
        assert data_layer_service.rpc_server is not None
        data_layer = data_layer_service._api.data_layer
        data_rpc_api = DataLayerRpcApi(data_layer)
        res = await data_rpc_api.batch_update(
            {"id": store_id.hex(), "changelist": changelist, "submit_on_chain": False}
        )
        assert res == {}

        res = await data_rpc_api.submit_pending_root({"id": store_id.hex()})
        update_tx_rec1 = res["tx_id"]
        await farm_block_with_spend(full_node_api, ph, update_tx_rec1, wallet_rpc_api)
        keys = await data_rpc_api.get_keys({"id": store_id.hex()})
        assert keys == {"keys": ["0x30303031", "0x30303030"]}


@pytest.mark.limit_consensus_modes(reason="does not depend on consensus rules")
@boolean_datacases(name="auto_subscribe_to_local_stores", false="do not auto subscribe", true="auto subscribe")
@pytest.mark.anyio
async def test_auto_subscribe_to_local_stores(
    self_hostname: str,
    one_wallet_and_one_simulator_services: SimulatorsAndWalletsServices,
    tmp_path: Path,
    monkeypatch: Any,
    auto_subscribe_to_local_stores: bool,
) -> None:
    wallet_rpc_api, full_node_api, wallet_rpc_port, ph, bt = await init_wallet_and_node(
        self_hostname, one_wallet_and_one_simulator_services
    )
    manage_data_interval = 5
    fake_store = bytes32([1] * 32)

    async def mock_get_store_ids(self: Any) -> set[bytes32]:
        return {fake_store}

    async def mock_dl_track_new(self: Any, request: dict[str, Any]) -> dict[str, Any]:
        # ignore and just return empty response
        return {}

    with monkeypatch.context() as m:
        m.setattr("chia.data_layer.data_store.DataStore.get_store_ids", mock_get_store_ids)
        m.setattr("chia.rpc.wallet_rpc_client.WalletRpcClient.dl_track_new", mock_dl_track_new)

        config = bt.config
        config["data_layer"]["auto_subscribe_to_local_stores"] = auto_subscribe_to_local_stores
        bt.change_config(new_config=config)

        async with init_data_layer(
            wallet_rpc_port=wallet_rpc_port,
            bt=bt,
            db_path=tmp_path,
            manage_data_interval=manage_data_interval,
            maximum_full_file_count=100,
        ) as data_layer:
            data_rpc_api = DataLayerRpcApi(data_layer)

            await asyncio.sleep(manage_data_interval)

            response = await data_rpc_api.subscriptions(request={})

            if auto_subscribe_to_local_stores:
                assert fake_store.hex() in response["store_ids"]
            else:
                assert fake_store.hex() not in response["store_ids"]


@pytest.mark.limit_consensus_modes(reason="does not depend on consensus rules")
@pytest.mark.anyio
async def test_local_store_exception(
    self_hostname: str,
    one_wallet_and_one_simulator_services: SimulatorsAndWalletsServices,
    tmp_path: Path,
    monkeypatch: Any,
    caplog: pytest.LogCaptureFixture,
) -> None:
    wallet_rpc_api, full_node_api, wallet_rpc_port, ph, bt = await init_wallet_and_node(
        self_hostname, one_wallet_and_one_simulator_services
    )
    manage_data_interval = 5
    fake_store = bytes32([1] * 32)

    async def mock_get_store_ids(self: Any) -> set[bytes32]:
        return {fake_store}

    with monkeypatch.context() as m, caplog.at_level(logging.INFO):
        m.setattr("chia.data_layer.data_store.DataStore.get_store_ids", mock_get_store_ids)

        config = bt.config
        config["data_layer"]["auto_subscribe_to_local_stores"] = True
        bt.change_config(new_config=config)

        async with init_data_layer(
            wallet_rpc_port=wallet_rpc_port,
            bt=bt,
            db_path=tmp_path,
            manage_data_interval=manage_data_interval,
            maximum_full_file_count=100,
        ):
            await asyncio.sleep(manage_data_interval)

            assert f"Can't subscribe to local store {fake_store.hex()}:" in caplog.text<|MERGE_RESOLUTION|>--- conflicted
+++ resolved
@@ -825,11 +825,7 @@
     [full_node_service], wallet_services, bt = two_wallet_nodes_services
     enable_batch_autoinsertion_settings = getattr(request, "param", (True, True))
     full_node_api = full_node_service._api
-<<<<<<< HEAD
-    wallets: List[MainWalletProtocol] = []
-=======
-    wallets: list[Wallet] = []
->>>>>>> 470ae0ff
+    wallets: list[MainWalletProtocol] = []
     for wallet_service in wallet_services:
         wallet_node = wallet_service._node
         assert wallet_node.server is not None
