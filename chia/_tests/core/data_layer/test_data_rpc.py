from __future__ import annotations

import asyncio
import contextlib
import copy
import enum
import json
import os
import random
import sqlite3
import sys
import time
from copy import deepcopy
from dataclasses import dataclass
from enum import IntEnum
from pathlib import Path
from typing import Any, AsyncIterator, Dict, List, Optional, Tuple, cast

import anyio
import pytest

from chia._tests.util.misc import boolean_datacases
from chia._tests.util.setup_nodes import SimulatorsAndWalletsServices
from chia._tests.util.time_out_assert import time_out_assert
from chia.cmds.data_funcs import (
    clear_pending_roots,
    get_keys_cmd,
    get_keys_values_cmd,
    get_kv_diff_cmd,
    get_proof_cmd,
    submit_all_pending_roots_cmd,
    submit_pending_root_cmd,
    update_data_store_cmd,
    update_multiple_stores_cmd,
    verify_proof_cmd,
    wallet_log_in_cmd,
)
from chia.consensus.block_rewards import calculate_base_farmer_reward, calculate_pool_reward
from chia.data_layer.data_layer import DataLayer
from chia.data_layer.data_layer_errors import KeyNotFoundError, OfferIntegrityError
from chia.data_layer.data_layer_util import (
    HashOnlyProof,
    OfferStore,
    ProofLayer,
    Status,
    StoreProofs,
    key_hash,
    leaf_hash,
)
from chia.data_layer.data_layer_wallet import DataLayerWallet, verify_offer
from chia.data_layer.data_store import DataStore
from chia.data_layer.download_data import get_delta_filename, get_full_tree_filename
from chia.rpc.data_layer_rpc_api import DataLayerRpcApi
from chia.rpc.data_layer_rpc_client import DataLayerRpcClient
from chia.rpc.wallet_rpc_api import WalletRpcApi
from chia.server.start_data_layer import create_data_layer_service
from chia.simulator.block_tools import BlockTools
from chia.simulator.full_node_simulator import FullNodeSimulator
from chia.simulator.simulator_protocol import FarmNewBlockProtocol
from chia.types.aliases import DataLayerService, WalletService
from chia.types.blockchain_format.sized_bytes import bytes32
from chia.types.peer_info import PeerInfo
from chia.util.byte_types import hexstr_to_bytes
from chia.util.config import save_config
from chia.util.hash import std_hash
from chia.util.ints import uint8, uint16, uint32, uint64
from chia.util.keychain import bytes_to_mnemonic
from chia.util.timing import adjusted_timeout, backoff_times
from chia.wallet.trading.offer import Offer as TradingOffer
from chia.wallet.transaction_record import TransactionRecord
from chia.wallet.wallet import Wallet
from chia.wallet.wallet_node import WalletNode

pytestmark = pytest.mark.data_layer
nodes = Tuple[WalletNode, FullNodeSimulator]
nodes_with_port_bt_ph = Tuple[WalletRpcApi, FullNodeSimulator, uint16, bytes32, BlockTools]
wallet_and_port_tuple = Tuple[WalletNode, uint16]
two_wallets_with_port = Tuple[Tuple[wallet_and_port_tuple, wallet_and_port_tuple], FullNodeSimulator, BlockTools]


class InterfaceLayer(enum.Enum):
    direct = enum.auto()
    client = enum.auto()
    funcs = enum.auto()
    cli = enum.auto()


@contextlib.asynccontextmanager
async def init_data_layer_service(
    wallet_rpc_port: uint16,
    bt: BlockTools,
    db_path: Optional[Path] = None,
    wallet_service: Optional[WalletService] = None,
    manage_data_interval: int = 5,
    maximum_full_file_count: Optional[int] = None,
) -> AsyncIterator[DataLayerService]:
    config = bt.config
    config["data_layer"]["wallet_peer"]["port"] = int(wallet_rpc_port)
    # TODO: running the data server causes the RPC tests to hang at the end
    config["data_layer"]["run_server"] = False
    config["data_layer"]["port"] = 0
    config["data_layer"]["rpc_port"] = 0
    config["data_layer"]["manage_data_interval"] = 5
    if maximum_full_file_count is not None:
        config["data_layer"]["maximum_full_file_count"] = maximum_full_file_count
    if db_path is not None:
        config["data_layer"]["database_path"] = str(db_path.joinpath("db.sqlite"))
    config["data_layer"]["manage_data_interval"] = manage_data_interval
    save_config(bt.root_path, "config.yaml", config)
    service = create_data_layer_service(
        root_path=bt.root_path, config=config, wallet_service=wallet_service, downloaders=[], uploaders=[]
    )
    async with service.manage():
        yield service


@contextlib.asynccontextmanager
async def init_data_layer(
    wallet_rpc_port: uint16,
    bt: BlockTools,
    db_path: Path,
    wallet_service: Optional[WalletService] = None,
    manage_data_interval: int = 5,
    maximum_full_file_count: Optional[int] = None,
) -> AsyncIterator[DataLayer]:
    async with init_data_layer_service(
        wallet_rpc_port, bt, db_path, wallet_service, manage_data_interval, maximum_full_file_count
    ) as data_layer_service:
        yield data_layer_service._api.data_layer


@pytest.fixture(name="bare_data_layer_api")
async def bare_data_layer_api_fixture(tmp_path: Path, bt: BlockTools) -> AsyncIterator[DataLayerRpcApi]:
    # we won't use this port, this fixture is for _just_ a data layer rpc
    port = uint16(1)
    async with init_data_layer(wallet_rpc_port=port, bt=bt, db_path=tmp_path.joinpath(str(port))) as data_layer:
        data_rpc_api = DataLayerRpcApi(data_layer)
        yield data_rpc_api


async def init_wallet_and_node(
    self_hostname: str, one_wallet_and_one_simulator: SimulatorsAndWalletsServices
) -> nodes_with_port_bt_ph:
    [full_node_service], [wallet_service], bt = one_wallet_and_one_simulator
    wallet_node = wallet_service._node
    full_node_api = full_node_service._api
    await wallet_node.server.start_client(PeerInfo(self_hostname, full_node_api.server.get_port()), None)
    ph = await wallet_node.wallet_state_manager.main_wallet.get_new_puzzlehash()
    await full_node_api.farm_new_transaction_block(FarmNewBlockProtocol(ph))
    await full_node_api.farm_new_transaction_block(FarmNewBlockProtocol(ph))
    funds = calculate_pool_reward(uint32(1)) + calculate_base_farmer_reward(uint32(1))
    await full_node_api.wait_for_wallet_synced(wallet_node=wallet_node, timeout=20)
    balance = await wallet_node.wallet_state_manager.main_wallet.get_confirmed_balance()
    assert balance == funds
    wallet_rpc_api = WalletRpcApi(wallet_node)
    assert wallet_service.rpc_server is not None
    return wallet_rpc_api, full_node_api, wallet_service.rpc_server.listen_port, ph, bt


async def farm_block_check_singleton(
    data_layer: DataLayer, full_node_api: FullNodeSimulator, ph: bytes32, store_id: bytes32, wallet: WalletNode
) -> None:
    await time_out_assert(10, check_mempool_spend_count, True, full_node_api, 1)
    await full_node_api.farm_new_transaction_block(FarmNewBlockProtocol(ph))
    await time_out_assert(10, check_singleton_confirmed, True, data_layer, store_id)
    await full_node_api.wait_for_wallet_synced(wallet_node=wallet, timeout=10)


async def is_transaction_confirmed(api: WalletRpcApi, tx_id: bytes32) -> bool:
    try:
        val = await api.get_transaction({"transaction_id": tx_id.hex()})
    except ValueError:  # pragma: no cover
        return False

    return True if TransactionRecord.from_json_dict_convenience(val["transaction"]).confirmed else False  # mypy


async def farm_block_with_spend(
    full_node_api: FullNodeSimulator, ph: bytes32, tx_rec: bytes32, wallet_rpc_api: WalletRpcApi
) -> None:
    await time_out_assert(10, check_mempool_spend_count, True, full_node_api, 1)
    await full_node_api.farm_new_transaction_block(FarmNewBlockProtocol(ph))
    await time_out_assert(10, is_transaction_confirmed, True, wallet_rpc_api, tx_rec)


def check_mempool_spend_count(full_node_api: FullNodeSimulator, num_of_spends: int) -> bool:
    return full_node_api.full_node.mempool_manager.mempool.size() == num_of_spends


async def check_coin_state(wallet_node: WalletNode, coin_id: bytes32) -> bool:
    coin_states = await wallet_node.get_coin_state([coin_id], wallet_node.get_full_node_peer())

    if len(coin_states) == 1 and coin_states[0].coin.name() == coin_id:
        return True

    return False  # pragma: no cover


async def check_singleton_confirmed(dl: DataLayer, tree_id: bytes32) -> bool:
    return await dl.wallet_rpc.dl_latest_singleton(tree_id, True) is not None


async def process_block_and_check_offer_validity(offer: TradingOffer, offer_setup: OfferSetup) -> bool:
    await offer_setup.full_node_api.farm_blocks_to_puzzlehash(count=1, guarantee_transaction_blocks=True)
    return (await offer_setup.maker.data_layer.wallet_rpc.check_offer_validity(offer=offer))[1]


async def run_cli_cmd(*args: str, root_path: Path) -> asyncio.subprocess.Process:
    process = await asyncio.create_subprocess_exec(
        sys.executable,
        "-m",
        "chia",
        *args,
        env={**os.environ, "CHIA_ROOT": os.fspath(root_path)},
        stdout=asyncio.subprocess.PIPE,
        stderr=asyncio.subprocess.PIPE,
    )
    await process.wait()
    assert process.stdout is not None
    assert process.stderr is not None
    stderr = await process.stderr.read()
    if sys.version_info >= (3, 10, 6):
        assert stderr == b""
    else:  # pragma: no cover
        # https://github.com/python/cpython/issues/92841
        assert stderr == b"" or b"_ProactorBasePipeTransport.__del__" in stderr
    assert process.returncode == 0

    return process


def create_mnemonic(seed: bytes = b"ab") -> str:
    random_ = random.Random()
    random_.seed(a=seed, version=2)
    return bytes_to_mnemonic(mnemonic_bytes=bytes(random_.randrange(256) for _ in range(32)))


@pytest.mark.anyio
async def test_create_insert_get(
    self_hostname: str, one_wallet_and_one_simulator_services: SimulatorsAndWalletsServices, tmp_path: Path
) -> None:
    wallet_rpc_api, full_node_api, wallet_rpc_port, ph, bt = await init_wallet_and_node(
        self_hostname, one_wallet_and_one_simulator_services
    )
    async with init_data_layer(wallet_rpc_port=wallet_rpc_port, bt=bt, db_path=tmp_path) as data_layer:
        # test insert
        data_rpc_api = DataLayerRpcApi(data_layer)
        key = b"a"
        value = b"\x00\x01"
        changelist: List[Dict[str, str]] = [{"action": "insert", "key": key.hex(), "value": value.hex()}]
        res = await data_rpc_api.create_data_store({})
        assert res is not None
        store_id = bytes32(hexstr_to_bytes(res["id"]))
        await farm_block_check_singleton(data_layer, full_node_api, ph, store_id, wallet=wallet_rpc_api.service)
        res = await data_rpc_api.batch_update({"id": store_id.hex(), "changelist": changelist})
        update_tx_rec0 = res["tx_id"]
        await farm_block_with_spend(full_node_api, ph, update_tx_rec0, wallet_rpc_api)
        res = await data_rpc_api.get_value({"id": store_id.hex(), "key": key.hex()})
        wallet_root = await data_rpc_api.get_root({"id": store_id.hex()})
        local_root = await data_rpc_api.get_local_root({"id": store_id.hex()})
        assert wallet_root["hash"] == local_root["hash"]
        assert hexstr_to_bytes(res["value"]) == value

        # test delete unknown key
        unknown_key = b"b"
        changelist = [{"action": "delete", "key": unknown_key.hex()}]
        with pytest.raises(ValueError, match="Changelist resulted in no change to tree data"):
            await data_rpc_api.batch_update({"id": store_id.hex(), "changelist": changelist})

        # test upsert
        new_value = b"\x00\x02"
        changelist = [{"action": "upsert", "key": key.hex(), "value": new_value.hex()}]
        res = await data_rpc_api.batch_update({"id": store_id.hex(), "changelist": changelist})
        update_tx_rec1 = res["tx_id"]
        await farm_block_with_spend(full_node_api, ph, update_tx_rec1, wallet_rpc_api)
        res = await data_rpc_api.get_value({"id": store_id.hex(), "key": key.hex()})
        assert hexstr_to_bytes(res["value"]) == new_value
        wallet_root = await data_rpc_api.get_root({"id": store_id.hex()})
        upsert_wallet_root = wallet_root["hash"]

        # test upsert unknown key acts as insert
        new_value = b"\x00\x02"
        changelist = [{"action": "upsert", "key": unknown_key.hex(), "value": new_value.hex()}]
        res = await data_rpc_api.batch_update({"id": store_id.hex(), "changelist": changelist})
        update_tx_rec2 = res["tx_id"]
        await farm_block_with_spend(full_node_api, ph, update_tx_rec2, wallet_rpc_api)
        res = await data_rpc_api.get_value({"id": store_id.hex(), "key": unknown_key.hex()})
        assert hexstr_to_bytes(res["value"]) == new_value

        # test delete
        changelist = [{"action": "delete", "key": unknown_key.hex()}]
        res = await data_rpc_api.batch_update({"id": store_id.hex(), "changelist": changelist})
        update_tx_rec3 = res["tx_id"]
        await farm_block_with_spend(full_node_api, ph, update_tx_rec3, wallet_rpc_api)
        with pytest.raises(Exception):
            await data_rpc_api.get_value({"id": store_id.hex(), "key": unknown_key.hex()})
        wallet_root = await data_rpc_api.get_root({"id": store_id.hex()})
        assert wallet_root["hash"] == upsert_wallet_root

        changelist = [{"action": "delete", "key": key.hex()}]
        res = await data_rpc_api.batch_update({"id": store_id.hex(), "changelist": changelist})
        update_tx_rec4 = res["tx_id"]
        await farm_block_with_spend(full_node_api, ph, update_tx_rec4, wallet_rpc_api)
        with pytest.raises(Exception):
            await data_rpc_api.get_value({"id": store_id.hex(), "key": key.hex()})
        wallet_root = await data_rpc_api.get_root({"id": store_id.hex()})
        local_root = await data_rpc_api.get_local_root({"id": store_id.hex()})
        assert wallet_root["hash"] == bytes32([0] * 32)
        assert local_root["hash"] is None

        # test empty changelist
        changelist = []
        with pytest.raises(ValueError, match="Changelist resulted in no change to tree data"):
            await data_rpc_api.batch_update({"id": store_id.hex(), "changelist": changelist})


@pytest.mark.anyio
async def test_upsert(
    self_hostname: str, one_wallet_and_one_simulator_services: SimulatorsAndWalletsServices, tmp_path: Path
) -> None:
    wallet_rpc_api, full_node_api, wallet_rpc_port, ph, bt = await init_wallet_and_node(
        self_hostname, one_wallet_and_one_simulator_services
    )
    async with init_data_layer(wallet_rpc_port=wallet_rpc_port, bt=bt, db_path=tmp_path) as data_layer:
        # test insert
        data_rpc_api = DataLayerRpcApi(data_layer)
        key = b"a"
        value = b"\x00\x01"
        changelist: List[Dict[str, str]] = [
            {"action": "delete", "key": key.hex()},
            {"action": "insert", "key": key.hex(), "value": value.hex()},
        ]
        res = await data_rpc_api.create_data_store({})
        assert res is not None
        store_id = bytes32.from_hexstr(res["id"])
        await farm_block_check_singleton(data_layer, full_node_api, ph, store_id, wallet=wallet_rpc_api.service)
        res = await data_rpc_api.batch_update({"id": store_id.hex(), "changelist": changelist})
        update_tx_rec0 = res["tx_id"]
        await farm_block_with_spend(full_node_api, ph, update_tx_rec0, wallet_rpc_api)
        res = await data_rpc_api.get_value({"id": store_id.hex(), "key": key.hex()})
        wallet_root = await data_rpc_api.get_root({"id": store_id.hex()})
        local_root = await data_rpc_api.get_local_root({"id": store_id.hex()})
        assert wallet_root["hash"] == local_root["hash"]
        assert hexstr_to_bytes(res["value"]) == value


@pytest.mark.anyio
async def test_create_double_insert(
    self_hostname: str, one_wallet_and_one_simulator_services: SimulatorsAndWalletsServices, tmp_path: Path
) -> None:
    wallet_rpc_api, full_node_api, wallet_rpc_port, ph, bt = await init_wallet_and_node(
        self_hostname, one_wallet_and_one_simulator_services
    )
    async with init_data_layer(wallet_rpc_port=wallet_rpc_port, bt=bt, db_path=tmp_path) as data_layer:
        data_rpc_api = DataLayerRpcApi(data_layer)
        res = await data_rpc_api.create_data_store({})
        assert res is not None
        store_id = bytes32(hexstr_to_bytes(res["id"]))
        await farm_block_check_singleton(data_layer, full_node_api, ph, store_id, wallet=wallet_rpc_api.service)
        key1 = b"a"
        value1 = b"\x01\x02"
        changelist: List[Dict[str, str]] = [{"action": "insert", "key": key1.hex(), "value": value1.hex()}]
        res = await data_rpc_api.batch_update({"id": store_id.hex(), "changelist": changelist})
        update_tx_rec0 = res["tx_id"]
        await farm_block_with_spend(full_node_api, ph, update_tx_rec0, wallet_rpc_api)
        res = await data_rpc_api.get_value({"id": store_id.hex(), "key": key1.hex()})
        assert hexstr_to_bytes(res["value"]) == value1
        key2 = b"b"
        value2 = b"\x01\x23"
        changelist = [{"action": "insert", "key": key2.hex(), "value": value2.hex()}]
        res = await data_rpc_api.batch_update({"id": store_id.hex(), "changelist": changelist})
        update_tx_rec1 = res["tx_id"]
        await farm_block_with_spend(full_node_api, ph, update_tx_rec1, wallet_rpc_api)
        res = await data_rpc_api.get_value({"id": store_id.hex(), "key": key2.hex()})
        assert hexstr_to_bytes(res["value"]) == value2
        changelist = [{"action": "delete", "key": key1.hex()}]
        res = await data_rpc_api.batch_update({"id": store_id.hex(), "changelist": changelist})
        update_tx_rec2 = res["tx_id"]
        await farm_block_with_spend(full_node_api, ph, update_tx_rec2, wallet_rpc_api)
        with pytest.raises(Exception):
            await data_rpc_api.get_value({"id": store_id.hex(), "key": key1.hex()})


@pytest.mark.anyio
async def test_keys_values_ancestors(
    self_hostname: str, one_wallet_and_one_simulator_services: SimulatorsAndWalletsServices, tmp_path: Path
) -> None:
    wallet_rpc_api, full_node_api, wallet_rpc_port, ph, bt = await init_wallet_and_node(
        self_hostname, one_wallet_and_one_simulator_services
    )
    # TODO: with this being a pseudo context manager'ish thing it doesn't actually handle shutdown
    async with init_data_layer(wallet_rpc_port=wallet_rpc_port, bt=bt, db_path=tmp_path) as data_layer:
        data_rpc_api = DataLayerRpcApi(data_layer)
        res = await data_rpc_api.create_data_store({})
        assert res is not None
        store_id = bytes32(hexstr_to_bytes(res["id"]))
        await farm_block_check_singleton(data_layer, full_node_api, ph, store_id, wallet=wallet_rpc_api.service)
        key1 = b"a"
        value1 = b"\x01\x02"
        changelist: List[Dict[str, str]] = [{"action": "insert", "key": key1.hex(), "value": value1.hex()}]
        key2 = b"b"
        value2 = b"\x03\x02"
        changelist.append({"action": "insert", "key": key2.hex(), "value": value2.hex()})
        key3 = b"c"
        value3 = b"\x04\x05"
        changelist.append({"action": "insert", "key": key3.hex(), "value": value3.hex()})
        key4 = b"d"
        value4 = b"\x06\x03"
        changelist.append({"action": "insert", "key": key4.hex(), "value": value4.hex()})
        key5 = b"e"
        value5 = b"\x07\x01"
        changelist.append({"action": "insert", "key": key5.hex(), "value": value5.hex()})
        res = await data_rpc_api.batch_update({"id": store_id.hex(), "changelist": changelist})
        update_tx_rec0 = res["tx_id"]
        await farm_block_with_spend(full_node_api, ph, update_tx_rec0, wallet_rpc_api)
        val = await data_rpc_api.get_keys_values({"id": store_id.hex()})
        keys = await data_rpc_api.get_keys({"id": store_id.hex()})
        dic = {}
        for item in val["keys_values"]:
            dic[item["key"]] = item["value"]
        assert dic["0x" + key1.hex()] == "0x" + value1.hex()
        assert dic["0x" + key2.hex()] == "0x" + value2.hex()
        assert dic["0x" + key3.hex()] == "0x" + value3.hex()
        assert dic["0x" + key4.hex()] == "0x" + value4.hex()
        assert dic["0x" + key5.hex()] == "0x" + value5.hex()
        assert len(keys["keys"]) == len(dic)
        for key in keys["keys"]:
            assert key in dic
        val = await data_rpc_api.get_ancestors({"id": store_id.hex(), "hash": val["keys_values"][4]["hash"]})
        # todo better assertions for get_ancestors result
        assert len(val["ancestors"]) == 3
        res_before = await data_rpc_api.get_root({"id": store_id.hex()})
        assert res_before["confirmed"] is True
        assert res_before["timestamp"] > 0
        key6 = b"tasdfsd"
        value6 = b"\x08\x02"
        changelist = [{"action": "insert", "key": key6.hex(), "value": value6.hex()}]
        key7 = b"basdff"
        value7 = b"\x09\x02"
        changelist.append({"action": "insert", "key": key7.hex(), "value": value7.hex()})
        res = await data_rpc_api.batch_update({"id": store_id.hex(), "changelist": changelist})
        update_tx_rec1 = res["tx_id"]
        await farm_block_with_spend(full_node_api, ph, update_tx_rec1, wallet_rpc_api)
        res_after = await data_rpc_api.get_root({"id": store_id.hex()})
        assert res_after["confirmed"] is True
        assert res_after["timestamp"] > res_before["timestamp"]
        pairs_before = await data_rpc_api.get_keys_values({"id": store_id.hex(), "root_hash": res_before["hash"].hex()})
        pairs_after = await data_rpc_api.get_keys_values({"id": store_id.hex(), "root_hash": res_after["hash"].hex()})
        keys_before = await data_rpc_api.get_keys({"id": store_id.hex(), "root_hash": res_before["hash"].hex()})
        keys_after = await data_rpc_api.get_keys({"id": store_id.hex(), "root_hash": res_after["hash"].hex()})
        assert len(pairs_before["keys_values"]) == len(keys_before["keys"]) == 5
        assert len(pairs_after["keys_values"]) == len(keys_after["keys"]) == 7

        with pytest.raises(Exception, match="Can't find keys"):
            await data_rpc_api.get_keys({"id": store_id.hex(), "root_hash": bytes32([0] * 31 + [1]).hex()})
        with pytest.raises(Exception, match="Can't find keys and values"):
            await data_rpc_api.get_keys_values({"id": store_id.hex(), "root_hash": bytes32([0] * 31 + [1]).hex()})


@pytest.mark.anyio
async def test_get_roots(
    self_hostname: str, one_wallet_and_one_simulator_services: SimulatorsAndWalletsServices, tmp_path: Path
) -> None:
    wallet_rpc_api, full_node_api, wallet_rpc_port, ph, bt = await init_wallet_and_node(
        self_hostname, one_wallet_and_one_simulator_services
    )
    async with init_data_layer(wallet_rpc_port=wallet_rpc_port, bt=bt, db_path=tmp_path) as data_layer:
        data_rpc_api = DataLayerRpcApi(data_layer)
        res = await data_rpc_api.create_data_store({})
        assert res is not None
        store_id1 = bytes32(hexstr_to_bytes(res["id"]))
        await farm_block_check_singleton(data_layer, full_node_api, ph, store_id1, wallet=wallet_rpc_api.service)

        res = await data_rpc_api.create_data_store({})
        assert res is not None
        store_id2 = bytes32(hexstr_to_bytes(res["id"]))
        await farm_block_check_singleton(data_layer, full_node_api, ph, store_id2, wallet=wallet_rpc_api.service)

        key1 = b"a"
        value1 = b"\x01\x02"
        changelist: List[Dict[str, str]] = [{"action": "insert", "key": key1.hex(), "value": value1.hex()}]
        key2 = b"b"
        value2 = b"\x03\x02"
        changelist.append({"action": "insert", "key": key2.hex(), "value": value2.hex()})
        key3 = b"c"
        value3 = b"\x04\x05"
        changelist.append({"action": "insert", "key": key3.hex(), "value": value3.hex()})
        res = await data_rpc_api.batch_update({"id": store_id1.hex(), "changelist": changelist})
        update_tx_rec0 = res["tx_id"]
        await farm_block_with_spend(full_node_api, ph, update_tx_rec0, wallet_rpc_api)
        roots = await data_rpc_api.get_roots({"ids": [store_id1.hex(), store_id2.hex()]})
        assert roots["root_hashes"][1]["id"] == store_id2
        assert roots["root_hashes"][1]["hash"] == bytes32([0] * 32)
        assert roots["root_hashes"][1]["confirmed"] is True
        assert roots["root_hashes"][1]["timestamp"] > 0
        key4 = b"d"
        value4 = b"\x06\x03"
        changelist = [{"action": "insert", "key": key4.hex(), "value": value4.hex()}]
        key5 = b"e"
        value5 = b"\x07\x01"
        changelist.append({"action": "insert", "key": key5.hex(), "value": value5.hex()})
        res = await data_rpc_api.batch_update({"id": store_id2.hex(), "changelist": changelist})
        update_tx_rec1 = res["tx_id"]
        await farm_block_with_spend(full_node_api, ph, update_tx_rec1, wallet_rpc_api)
        roots = await data_rpc_api.get_roots({"ids": [store_id1.hex(), store_id2.hex()]})
        assert roots["root_hashes"][1]["id"] == store_id2
        assert roots["root_hashes"][1]["hash"] is not None
        assert roots["root_hashes"][1]["hash"] != bytes32([0] * 32)
        assert roots["root_hashes"][1]["confirmed"] is True
        assert roots["root_hashes"][1]["timestamp"] > 0


@pytest.mark.anyio
async def test_get_root_history(
    self_hostname: str, one_wallet_and_one_simulator_services: SimulatorsAndWalletsServices, tmp_path: Path
) -> None:
    wallet_rpc_api, full_node_api, wallet_rpc_port, ph, bt = await init_wallet_and_node(
        self_hostname, one_wallet_and_one_simulator_services
    )
    async with init_data_layer(wallet_rpc_port=wallet_rpc_port, bt=bt, db_path=tmp_path) as data_layer:
        data_rpc_api = DataLayerRpcApi(data_layer)
        res = await data_rpc_api.create_data_store({})
        assert res is not None
        store_id1 = bytes32(hexstr_to_bytes(res["id"]))
        await farm_block_check_singleton(data_layer, full_node_api, ph, store_id1, wallet=wallet_rpc_api.service)
        key1 = b"a"
        value1 = b"\x01\x02"
        changelist: List[Dict[str, str]] = [{"action": "insert", "key": key1.hex(), "value": value1.hex()}]
        key2 = b"b"
        value2 = b"\x03\x02"
        changelist.append({"action": "insert", "key": key2.hex(), "value": value2.hex()})
        key3 = b"c"
        value3 = b"\x04\x05"
        changelist.append({"action": "insert", "key": key3.hex(), "value": value3.hex()})
        res = await data_rpc_api.batch_update({"id": store_id1.hex(), "changelist": changelist})
        update_tx_rec0 = res["tx_id"]
        await farm_block_with_spend(full_node_api, ph, update_tx_rec0, wallet_rpc_api)
        history1 = await data_rpc_api.get_root_history({"id": store_id1.hex()})
        assert len(history1["root_history"]) == 2
        assert history1["root_history"][0]["root_hash"] == bytes32([0] * 32)
        assert history1["root_history"][0]["confirmed"] is True
        assert history1["root_history"][0]["timestamp"] > 0
        assert history1["root_history"][1]["root_hash"] != bytes32([0] * 32)
        assert history1["root_history"][1]["confirmed"] is True
        assert history1["root_history"][1]["timestamp"] > 0
        key4 = b"d"
        value4 = b"\x06\x03"
        changelist = [{"action": "insert", "key": key4.hex(), "value": value4.hex()}]
        key5 = b"e"
        value5 = b"\x07\x01"
        changelist.append({"action": "insert", "key": key5.hex(), "value": value5.hex()})
        res = await data_rpc_api.batch_update({"id": store_id1.hex(), "changelist": changelist})
        update_tx_rec1 = res["tx_id"]
        await farm_block_with_spend(full_node_api, ph, update_tx_rec1, wallet_rpc_api)
        history2 = await data_rpc_api.get_root_history({"id": store_id1.hex()})
        assert len(history2["root_history"]) == 3
        assert history2["root_history"][0]["root_hash"] == bytes32([0] * 32)
        assert history2["root_history"][0]["confirmed"] is True
        assert history2["root_history"][0]["timestamp"] > 0
        assert history2["root_history"][1]["root_hash"] == history1["root_history"][1]["root_hash"]
        assert history2["root_history"][1]["confirmed"] is True
        assert history2["root_history"][1]["timestamp"] > history2["root_history"][0]["timestamp"]
        assert history2["root_history"][2]["confirmed"] is True
        assert history2["root_history"][2]["timestamp"] > history2["root_history"][1]["timestamp"]


@pytest.mark.anyio
async def test_get_kv_diff(
    self_hostname: str, one_wallet_and_one_simulator_services: SimulatorsAndWalletsServices, tmp_path: Path
) -> None:
    wallet_rpc_api, full_node_api, wallet_rpc_port, ph, bt = await init_wallet_and_node(
        self_hostname, one_wallet_and_one_simulator_services
    )
    async with init_data_layer(wallet_rpc_port=wallet_rpc_port, bt=bt, db_path=tmp_path) as data_layer:
        data_rpc_api = DataLayerRpcApi(data_layer)
        res = await data_rpc_api.create_data_store({})
        assert res is not None
        store_id1 = bytes32(hexstr_to_bytes(res["id"]))
        await farm_block_check_singleton(data_layer, full_node_api, ph, store_id1, wallet=wallet_rpc_api.service)
        key1 = b"a"
        value1 = b"\x01\x02"
        changelist: List[Dict[str, str]] = [{"action": "insert", "key": key1.hex(), "value": value1.hex()}]
        key2 = b"b"
        value2 = b"\x03\x02"
        changelist.append({"action": "insert", "key": key2.hex(), "value": value2.hex()})
        key3 = b"c"
        value3 = b"\x04\x05"
        changelist.append({"action": "insert", "key": key3.hex(), "value": value3.hex()})
        res = await data_rpc_api.batch_update({"id": store_id1.hex(), "changelist": changelist})
        update_tx_rec0 = res["tx_id"]
        await farm_block_with_spend(full_node_api, ph, update_tx_rec0, wallet_rpc_api)
        history = await data_rpc_api.get_root_history({"id": store_id1.hex()})
        diff_res = await data_rpc_api.get_kv_diff(
            {
                "id": store_id1.hex(),
                "hash_1": bytes32([0] * 32).hex(),
                "hash_2": history["root_history"][1]["root_hash"].hex(),
            }
        )
        assert len(diff_res["diff"]) == 3
        diff1 = {"type": "INSERT", "key": key1.hex(), "value": value1.hex()}
        diff2 = {"type": "INSERT", "key": key2.hex(), "value": value2.hex()}
        diff3 = {"type": "INSERT", "key": key3.hex(), "value": value3.hex()}
        assert diff1 in diff_res["diff"]
        assert diff2 in diff_res["diff"]
        assert diff3 in diff_res["diff"]
        key4 = b"d"
        value4 = b"\x06\x03"
        changelist = [{"action": "insert", "key": key4.hex(), "value": value4.hex()}]
        key5 = b"e"
        value5 = b"\x07\x01"
        changelist.append({"action": "insert", "key": key5.hex(), "value": value5.hex()})
        changelist.append({"action": "delete", "key": key1.hex()})
        res = await data_rpc_api.batch_update({"id": store_id1.hex(), "changelist": changelist})
        update_tx_rec1 = res["tx_id"]
        await farm_block_with_spend(full_node_api, ph, update_tx_rec1, wallet_rpc_api)
        history = await data_rpc_api.get_root_history({"id": store_id1.hex()})
        diff_res = await data_rpc_api.get_kv_diff(
            {
                "id": store_id1.hex(),
                "hash_1": history["root_history"][1]["root_hash"].hex(),
                "hash_2": history["root_history"][2]["root_hash"].hex(),
            }
        )
        assert len(diff_res["diff"]) == 3
        diff1 = {"type": "DELETE", "key": key1.hex(), "value": value1.hex()}
        diff4 = {"type": "INSERT", "key": key4.hex(), "value": value4.hex()}
        diff5 = {"type": "INSERT", "key": key5.hex(), "value": value5.hex()}
        assert diff4 in diff_res["diff"]
        assert diff5 in diff_res["diff"]
        assert diff1 in diff_res["diff"]


@pytest.mark.anyio
async def test_batch_update_matches_single_operations(
    self_hostname: str, one_wallet_and_one_simulator_services: SimulatorsAndWalletsServices, tmp_path: Path
) -> None:
    wallet_rpc_api, full_node_api, wallet_rpc_port, ph, bt = await init_wallet_and_node(
        self_hostname, one_wallet_and_one_simulator_services
    )
    async with init_data_layer(wallet_rpc_port=wallet_rpc_port, bt=bt, db_path=tmp_path) as data_layer:
        data_rpc_api = DataLayerRpcApi(data_layer)
        res = await data_rpc_api.create_data_store({})
        assert res is not None
        store_id = bytes32(hexstr_to_bytes(res["id"]))
        await farm_block_check_singleton(data_layer, full_node_api, ph, store_id, wallet=wallet_rpc_api.service)

        key = b"a"
        value = b"\x00\x01"
        changelist: List[Dict[str, str]] = [{"action": "insert", "key": key.hex(), "value": value.hex()}]
        res = await data_rpc_api.batch_update({"id": store_id.hex(), "changelist": changelist})
        update_tx_rec0 = res["tx_id"]
        await farm_block_with_spend(full_node_api, ph, update_tx_rec0, wallet_rpc_api)

        key_2 = b"b"
        value_2 = b"\x00\x01"
        changelist = [{"action": "insert", "key": key_2.hex(), "value": value_2.hex()}]
        res = await data_rpc_api.batch_update({"id": store_id.hex(), "changelist": changelist})
        update_tx_rec1 = res["tx_id"]
        await farm_block_with_spend(full_node_api, ph, update_tx_rec1, wallet_rpc_api)

        key_3 = b"c"
        value_3 = b"\x00\x01"
        changelist = [{"action": "insert", "key": key_3.hex(), "value": value_3.hex()}]
        res = await data_rpc_api.batch_update({"id": store_id.hex(), "changelist": changelist})
        update_tx_rec2 = res["tx_id"]
        await farm_block_with_spend(full_node_api, ph, update_tx_rec2, wallet_rpc_api)

        changelist = [{"action": "delete", "key": key_3.hex()}]
        res = await data_rpc_api.batch_update({"id": store_id.hex(), "changelist": changelist})
        update_tx_rec3 = res["tx_id"]
        await farm_block_with_spend(full_node_api, ph, update_tx_rec3, wallet_rpc_api)

        root_1 = await data_rpc_api.get_roots({"ids": [store_id.hex()]})
        expected_res_hash = root_1["root_hashes"][0]["hash"]
        assert expected_res_hash != bytes32([0] * 32)

        changelist = [{"action": "delete", "key": key_2.hex()}]
        res = await data_rpc_api.batch_update({"id": store_id.hex(), "changelist": changelist})
        update_tx_rec4 = res["tx_id"]
        await farm_block_with_spend(full_node_api, ph, update_tx_rec4, wallet_rpc_api)

        changelist = [{"action": "delete", "key": key.hex()}]
        res = await data_rpc_api.batch_update({"id": store_id.hex(), "changelist": changelist})
        update_tx_rec5 = res["tx_id"]
        await farm_block_with_spend(full_node_api, ph, update_tx_rec5, wallet_rpc_api)

        root_2 = await data_rpc_api.get_roots({"ids": [store_id.hex()]})
        hash_2 = root_2["root_hashes"][0]["hash"]
        assert hash_2 == bytes32([0] * 32)

        changelist = [{"action": "insert", "key": key.hex(), "value": value.hex()}]
        changelist.append({"action": "insert", "key": key_2.hex(), "value": value_2.hex()})
        changelist.append({"action": "insert", "key": key_3.hex(), "value": value_3.hex()})
        changelist.append({"action": "delete", "key": key_3.hex()})

        res = await data_rpc_api.batch_update({"id": store_id.hex(), "changelist": changelist})
        update_tx_rec6 = res["tx_id"]
        await farm_block_with_spend(full_node_api, ph, update_tx_rec6, wallet_rpc_api)

        root_3 = await data_rpc_api.get_roots({"ids": [store_id.hex()]})
        batch_hash = root_3["root_hashes"][0]["hash"]
        assert batch_hash == expected_res_hash


@pytest.mark.anyio
async def test_get_owned_stores(
    self_hostname: str, one_wallet_and_one_simulator_services: SimulatorsAndWalletsServices, tmp_path: Path
) -> None:
    [full_node_service], [wallet_service], bt = one_wallet_and_one_simulator_services
    num_blocks = 4
    wallet_node = wallet_service._node
    assert wallet_service.rpc_server is not None
    wallet_rpc_port = wallet_service.rpc_server.listen_port
    full_node_api = full_node_service._api
    await wallet_node.server.start_client(PeerInfo(self_hostname, full_node_api.server.get_port()), None)
    ph = await wallet_node.wallet_state_manager.main_wallet.get_new_puzzlehash()
    for i in range(0, num_blocks):
        await full_node_api.farm_new_transaction_block(FarmNewBlockProtocol(ph))
    funds = sum(
        [calculate_pool_reward(uint32(i)) + calculate_base_farmer_reward(uint32(i)) for i in range(1, num_blocks)]
    )
    await time_out_assert(15, wallet_node.wallet_state_manager.main_wallet.get_confirmed_balance, funds)
    async with init_data_layer(wallet_rpc_port=wallet_rpc_port, bt=bt, db_path=tmp_path) as data_layer:
        data_rpc_api = DataLayerRpcApi(data_layer)

        expected_store_ids = []

        for _ in range(3):
            res = await data_rpc_api.create_data_store({})
            assert res is not None
            launcher_id = bytes32.from_hexstr(res["id"])
            expected_store_ids.append(launcher_id)

        await time_out_assert(4, check_mempool_spend_count, True, full_node_api, 3)
        for i in range(0, num_blocks):
            await full_node_api.farm_new_transaction_block(FarmNewBlockProtocol(ph))
            await asyncio.sleep(0.5)

        response = await data_rpc_api.get_owned_stores(request={})
        store_ids = sorted(bytes32.from_hexstr(id) for id in response["store_ids"])

        assert store_ids == sorted(expected_store_ids)


@pytest.mark.anyio
async def test_subscriptions(
    self_hostname: str, one_wallet_and_one_simulator_services: SimulatorsAndWalletsServices, tmp_path: Path
) -> None:
    wallet_rpc_api, full_node_api, wallet_rpc_port, ph, bt = await init_wallet_and_node(
        self_hostname, one_wallet_and_one_simulator_services
    )

    interval = 1
    config = bt.config
    config["data_layer"]["manage_data_interval"] = interval
    bt.change_config(new_config=config)

    async with init_data_layer(wallet_rpc_port=wallet_rpc_port, bt=bt, db_path=tmp_path) as data_layer:
        data_rpc_api = DataLayerRpcApi(data_layer)

        res = await data_rpc_api.create_data_store({})
        assert res is not None
        store_id = bytes32.from_hexstr(res["id"])
        await farm_block_check_singleton(data_layer, full_node_api, ph, store_id, wallet=wallet_rpc_api.service)

        # This tests subscribe/unsubscribe to your own singletons, which isn't quite
        # the same thing as using a different wallet, but makes the tests much simpler
        response = await data_rpc_api.subscribe(request={"id": store_id.hex(), "urls": ["http://127.0.0.1/8000"]})
        assert response is not None

        # test subscriptions
        response = await data_rpc_api.subscriptions(request={})
        assert store_id.hex() in response.get("store_ids", [])

        # test unsubscribe
        response = await data_rpc_api.unsubscribe(request={"id": store_id.hex()})
        assert response is not None

        # wait for unsubscribe to be processed
        await asyncio.sleep(interval * 5)

        response = await data_rpc_api.subscriptions(request={})
        assert store_id.hex() not in response.get("store_ids", [])


@dataclass(frozen=True)
class StoreSetup:
    api: DataLayerRpcApi
    id: bytes32
    original_hash: bytes32
    data_layer: DataLayer
    data_rpc_client: DataLayerRpcClient


@dataclass(frozen=True)
class OfferSetup:
    maker: StoreSetup
    taker: StoreSetup
    full_node_api: FullNodeSimulator


@pytest.fixture(name="offer_setup")
async def offer_setup_fixture(
    self_hostname: str,
    two_wallet_nodes_services: SimulatorsAndWalletsServices,
    tmp_path: Path,
) -> AsyncIterator[OfferSetup]:
    [full_node_service], wallet_services, bt = two_wallet_nodes_services
    full_node_api = full_node_service._api
    wallets: List[Wallet] = []
    for wallet_service in wallet_services:
        wallet_node = wallet_service._node
        assert wallet_node.server is not None
        await wallet_node.server.start_client(PeerInfo(self_hostname, full_node_api.server.get_port()), None)
        assert wallet_node.wallet_state_manager is not None
        wallet = wallet_node.wallet_state_manager.main_wallet
        wallets.append(wallet)

        await full_node_api.farm_blocks_to_wallet(count=1, wallet=wallet, timeout=60)

    async with contextlib.AsyncExitStack() as exit_stack:
        store_setups: List[StoreSetup] = []
        for wallet_service in wallet_services:
            assert wallet_service.rpc_server is not None
            port = wallet_service.rpc_server.listen_port
            data_layer_service = await exit_stack.enter_async_context(
                init_data_layer_service(
                    wallet_rpc_port=port, wallet_service=wallet_service, bt=bt, db_path=tmp_path.joinpath(str(port))
                )
            )
            data_layer = data_layer_service._api.data_layer
            data_rpc_api = DataLayerRpcApi(data_layer)
            assert data_layer_service.rpc_server is not None
            data_rpc_client = await DataLayerRpcClient.create(
                self_hostname,
                port=data_layer_service.rpc_server.listen_port,
                root_path=bt.root_path,
                net_config=bt.config,
            )

            create_response = await data_rpc_api.create_data_store({"verbose": True})
            await full_node_api.process_transaction_records(records=create_response["txs"], timeout=60)

            store_setups.append(
                StoreSetup(
                    api=data_rpc_api,
                    id=bytes32.from_hexstr(create_response["id"]),
                    original_hash=bytes32([0] * 32),
                    data_layer=data_layer,
                    data_rpc_client=data_rpc_client,
                )
            )

        [maker, taker] = store_setups

        for sleep_time in backoff_times():
            await full_node_api.farm_blocks_to_puzzlehash(count=1, guarantee_transaction_blocks=True, timeout=30)
            try:
                await maker.api.get_root({"id": maker.id.hex()})
                await taker.api.get_root({"id": taker.id.hex()})
            except Exception as e:
                # TODO: more specific exceptions...
                if "Failed to get root for" not in str(e):
                    raise  # pragma: no cover
            else:
                break
            await asyncio.sleep(sleep_time)

        # this checks that the node has the coin states for both launchers
        await time_out_assert(30, check_coin_state, True, wallet_services[0]._node, taker.id)
        await time_out_assert(30, check_coin_state, True, wallet_services[1]._node, maker.id)

        await maker.api.subscribe(request={"id": taker.id.hex(), "urls": ["http://127.0.0.1/8000"]})
        await taker.api.subscribe(request={"id": maker.id.hex(), "urls": ["http://127.0.0.1/8000"]})

        maker_original_singleton = await maker.data_layer.get_root(store_id=maker.id)
        assert maker_original_singleton is not None
        maker_original_root_hash = maker_original_singleton.root

        taker_original_singleton = await taker.data_layer.get_root(store_id=taker.id)
        assert taker_original_singleton is not None
        taker_original_root_hash = taker_original_singleton.root

        yield OfferSetup(
            maker=StoreSetup(
                api=maker.api,
                id=maker.id,
                original_hash=maker_original_root_hash,
                data_layer=maker.data_layer,
                data_rpc_client=maker.data_rpc_client,
            ),
            taker=StoreSetup(
                api=taker.api,
                id=taker.id,
                original_hash=taker_original_root_hash,
                data_layer=taker.data_layer,
                data_rpc_client=taker.data_rpc_client,
            ),
            full_node_api=full_node_api,
        )

        maker.data_rpc_client.close()
        await maker.data_rpc_client.await_closed()
        taker.data_rpc_client.close()
        await taker.data_rpc_client.await_closed()


async def populate_offer_setup(offer_setup: OfferSetup, count: int) -> OfferSetup:
    if count > 0:
        setups: Tuple[Tuple[StoreSetup, bytes], Tuple[StoreSetup, bytes]] = (
            (offer_setup.maker, b"\x01"),
            (offer_setup.taker, b"\x02"),
        )
        for store_setup, value_prefix in setups:
            await store_setup.api.batch_update(
                {
                    "id": store_setup.id.hex(),
                    "changelist": [
                        {
                            "action": "insert",
                            "key": value.to_bytes(length=1, byteorder="big").hex(),
                            "value": (value_prefix + value.to_bytes(length=1, byteorder="big")).hex(),
                        }
                        for value in range(count)
                    ],
                }
            )

        await process_for_data_layer_keys(
            expected_key=b"\x00",
            full_node_api=offer_setup.full_node_api,
            data_layer=offer_setup.maker.data_layer,
            store_id=offer_setup.maker.id,
        )
        await process_for_data_layer_keys(
            expected_key=b"\x00",
            full_node_api=offer_setup.full_node_api,
            data_layer=offer_setup.taker.data_layer,
            store_id=offer_setup.taker.id,
        )

    maker_original_singleton = await offer_setup.maker.data_layer.get_root(store_id=offer_setup.maker.id)
    assert maker_original_singleton is not None
    maker_original_root_hash = maker_original_singleton.root

    taker_original_singleton = await offer_setup.taker.data_layer.get_root(store_id=offer_setup.taker.id)
    assert taker_original_singleton is not None
    taker_original_root_hash = taker_original_singleton.root

    return OfferSetup(
        maker=StoreSetup(
            api=offer_setup.maker.api,
            id=offer_setup.maker.id,
            original_hash=maker_original_root_hash,
            data_layer=offer_setup.maker.data_layer,
            data_rpc_client=offer_setup.maker.data_rpc_client,
        ),
        taker=StoreSetup(
            api=offer_setup.taker.api,
            id=offer_setup.taker.id,
            original_hash=taker_original_root_hash,
            data_layer=offer_setup.taker.data_layer,
            data_rpc_client=offer_setup.taker.data_rpc_client,
        ),
        full_node_api=offer_setup.full_node_api,
    )


async def process_for_data_layer_keys(
    expected_key: bytes,
    full_node_api: FullNodeSimulator,
    data_layer: DataLayer,
    store_id: bytes32,
    expected_value: Optional[bytes] = None,
) -> None:
    for sleep_time in backoff_times():
        try:
            value = await data_layer.get_value(store_id=store_id, key=expected_key)
        except Exception as e:
            # TODO: more specific exceptions...
            if "Key not found" not in str(e):
                raise  # pragma: no cover
        else:
            if expected_value is None or value == expected_value:
                break
        await full_node_api.farm_blocks_to_puzzlehash(count=1, guarantee_transaction_blocks=True, timeout=60)
        await asyncio.sleep(sleep_time)
    else:
        raise Exception("failed to confirm the new data")  # pragma: no cover


@dataclass(frozen=True)
class MakeAndTakeReference:
    entries_to_insert: int
    make_offer_response: Dict[str, Any]
    maker_inclusions: List[Dict[str, Any]]
    maker_root_history: List[bytes32]
    taker_inclusions: List[Dict[str, Any]]
    taker_root_history: List[bytes32]
    trade_id: str


make_one_take_one_reference = MakeAndTakeReference(
    entries_to_insert=10,
    make_offer_response={
        "trade_id": "7a5870e08cda8fb9066d8e49aae73841c5926860d093433a7cc82764b87b1b56",
        "offer": "00000003000000000000000000000000000000000000000000000000000000000000000052eba05592a7cbe77b4b1552cacec440b20d523d08a6be917c9213dc34f3033a0000000000000000ff02ffff01ff02ffff01ff02ffff03ffff18ff2fff3480ffff01ff04ffff04ff20ffff04ff2fff808080ffff04ffff02ff3effff04ff02ffff04ff05ffff04ffff02ff2affff04ff02ffff04ff27ffff04ffff02ffff03ff77ffff01ff02ff36ffff04ff02ffff04ff09ffff04ff57ffff04ffff02ff2effff04ff02ffff04ff05ff80808080ff808080808080ffff011d80ff0180ffff04ffff02ffff03ff77ffff0181b7ffff015780ff0180ff808080808080ffff04ff77ff808080808080ffff02ff3affff04ff02ffff04ff05ffff04ffff02ff0bff5f80ffff01ff8080808080808080ffff01ff088080ff0180ffff04ffff01ffffffff4947ff0233ffff0401ff0102ffffff20ff02ffff03ff05ffff01ff02ff32ffff04ff02ffff04ff0dffff04ffff0bff3cffff0bff34ff2480ffff0bff3cffff0bff3cffff0bff34ff2c80ff0980ffff0bff3cff0bffff0bff34ff8080808080ff8080808080ffff010b80ff0180ffff02ffff03ffff22ffff09ffff0dff0580ff2280ffff09ffff0dff0b80ff2280ffff15ff17ffff0181ff8080ffff01ff0bff05ff0bff1780ffff01ff088080ff0180ff02ffff03ff0bffff01ff02ffff03ffff02ff26ffff04ff02ffff04ff13ff80808080ffff01ff02ffff03ffff20ff1780ffff01ff02ffff03ffff09ff81b3ffff01818f80ffff01ff02ff3affff04ff02ffff04ff05ffff04ff1bffff04ff34ff808080808080ffff01ff04ffff04ff23ffff04ffff02ff36ffff04ff02ffff04ff09ffff04ff53ffff04ffff02ff2effff04ff02ffff04ff05ff80808080ff808080808080ff738080ffff02ff3affff04ff02ffff04ff05ffff04ff1bffff04ff34ff8080808080808080ff0180ffff01ff088080ff0180ffff01ff04ff13ffff02ff3affff04ff02ffff04ff05ffff04ff1bffff04ff17ff8080808080808080ff0180ffff01ff02ffff03ff17ff80ffff01ff088080ff018080ff0180ffffff02ffff03ffff09ff09ff3880ffff01ff02ffff03ffff18ff2dffff010180ffff01ff0101ff8080ff0180ff8080ff0180ff0bff3cffff0bff34ff2880ffff0bff3cffff0bff3cffff0bff34ff2c80ff0580ffff0bff3cffff02ff32ffff04ff02ffff04ff07ffff04ffff0bff34ff3480ff8080808080ffff0bff34ff8080808080ffff02ffff03ffff07ff0580ffff01ff0bffff0102ffff02ff2effff04ff02ffff04ff09ff80808080ffff02ff2effff04ff02ffff04ff0dff8080808080ffff01ff0bffff0101ff058080ff0180ff02ffff03ffff21ff17ffff09ff0bff158080ffff01ff04ff30ffff04ff0bff808080ffff01ff088080ff0180ff018080ffff04ffff01ffa07faa3253bfddd1e0decb0906b2dc6247bbc4cf608f58345d173adb63e8b47c9fffa07acfcbd1ed73bfe2b698508f4ea5ed353c60ace154360272ce91f9ab0c8423c3a0eff07522495060c066f66f32acc2a77e3a3e737aca8baea4d1a64ea4cdc13da9ffff04ffff01ff02ffff01ff02ffff01ff02ff3effff04ff02ffff04ff05ffff04ffff02ff2fff5f80ffff04ff80ffff04ffff04ffff04ff0bffff04ff17ff808080ffff01ff808080ffff01ff8080808080808080ffff04ffff01ffffff0233ff04ff0101ffff02ff02ffff03ff05ffff01ff02ff1affff04ff02ffff04ff0dffff04ffff0bff12ffff0bff2cff1480ffff0bff12ffff0bff12ffff0bff2cff3c80ff0980ffff0bff12ff0bffff0bff2cff8080808080ff8080808080ffff010b80ff0180ffff0bff12ffff0bff2cff1080ffff0bff12ffff0bff12ffff0bff2cff3c80ff0580ffff0bff12ffff02ff1affff04ff02ffff04ff07ffff04ffff0bff2cff2c80ff8080808080ffff0bff2cff8080808080ffff02ffff03ffff07ff0580ffff01ff0bffff0102ffff02ff2effff04ff02ffff04ff09ff80808080ffff02ff2effff04ff02ffff04ff0dff8080808080ffff01ff0bffff0101ff058080ff0180ff02ffff03ff0bffff01ff02ffff03ffff09ff23ff1880ffff01ff02ffff03ffff18ff81b3ff2c80ffff01ff02ffff03ffff20ff1780ffff01ff02ff3effff04ff02ffff04ff05ffff04ff1bffff04ff33ffff04ff2fffff04ff5fff8080808080808080ffff01ff088080ff0180ffff01ff04ff13ffff02ff3effff04ff02ffff04ff05ffff04ff1bffff04ff17ffff04ff2fffff04ff5fff80808080808080808080ff0180ffff01ff02ffff03ffff09ff23ffff0181e880ffff01ff02ff3effff04ff02ffff04ff05ffff04ff1bffff04ff17ffff04ffff02ffff03ffff22ffff09ffff02ff2effff04ff02ffff04ff53ff80808080ff82014f80ffff20ff5f8080ffff01ff02ff53ffff04ff818fffff04ff82014fffff04ff81b3ff8080808080ffff01ff088080ff0180ffff04ff2cff8080808080808080ffff01ff04ff13ffff02ff3effff04ff02ffff04ff05ffff04ff1bffff04ff17ffff04ff2fffff04ff5fff80808080808080808080ff018080ff0180ffff01ff04ffff04ff18ffff04ffff02ff16ffff04ff02ffff04ff05ffff04ff27ffff04ffff0bff2cff82014f80ffff04ffff02ff2effff04ff02ffff04ff818fff80808080ffff04ffff0bff2cff0580ff8080808080808080ff378080ff81af8080ff0180ff018080ffff04ffff01a0a04d9f57764f54a43e4030befb4d80026e870519aaa66334aef8304f5d0393c2ffff04ffff01ffa042f08ebc0578f2cec7a9ad1c3038e74e0f30eba5c2f4cb1ee1c8fdb682c19dbb80ffff04ffff01a057bfd1cb0adda3d94315053fda723f2028320faa8338225d99f629e3d46d43a9ffff04ffff01ff02ffff01ff02ff0affff04ff02ffff04ff03ff80808080ffff04ffff01ffff333effff02ffff03ff05ffff01ff04ffff04ff0cffff04ffff02ff1effff04ff02ffff04ff09ff80808080ff808080ffff02ff16ffff04ff02ffff04ff19ffff04ffff02ff0affff04ff02ffff04ff0dff80808080ff808080808080ff8080ff0180ffff02ffff03ff05ffff01ff02ffff03ffff15ff29ff8080ffff01ff04ffff04ff08ff0980ffff02ff16ffff04ff02ffff04ff0dffff04ff0bff808080808080ffff01ff088080ff0180ffff010b80ff0180ff02ffff03ffff07ff0580ffff01ff0bffff0102ffff02ff1effff04ff02ffff04ff09ff80808080ffff02ff1effff04ff02ffff04ff0dff8080808080ffff01ff0bffff0101ff058080ff0180ff018080ff018080808080ff01808080ffffa00000000000000000000000000000000000000000000000000000000000000000ffffa00000000000000000000000000000000000000000000000000000000000000000ff01ff8080808032dbe6d545f24635c7871ea53c623c358d7cea8f5e27a983ba6e5c0bf35fa243aa064e96a86637d8f5ebe153dc8645d29f43bee762d5ec10d06c8617fa60b8c50000000000000001ff02ffff01ff02ffff01ff02ffff03ffff18ff2fff3480ffff01ff04ffff04ff20ffff04ff2fff808080ffff04ffff02ff3effff04ff02ffff04ff05ffff04ffff02ff2affff04ff02ffff04ff27ffff04ffff02ffff03ff77ffff01ff02ff36ffff04ff02ffff04ff09ffff04ff57ffff04ffff02ff2effff04ff02ffff04ff05ff80808080ff808080808080ffff011d80ff0180ffff04ffff02ffff03ff77ffff0181b7ffff015780ff0180ff808080808080ffff04ff77ff808080808080ffff02ff3affff04ff02ffff04ff05ffff04ffff02ff0bff5f80ffff01ff8080808080808080ffff01ff088080ff0180ffff04ffff01ffffffff4947ff0233ffff0401ff0102ffffff20ff02ffff03ff05ffff01ff02ff32ffff04ff02ffff04ff0dffff04ffff0bff3cffff0bff34ff2480ffff0bff3cffff0bff3cffff0bff34ff2c80ff0980ffff0bff3cff0bffff0bff34ff8080808080ff8080808080ffff010b80ff0180ffff02ffff03ffff22ffff09ffff0dff0580ff2280ffff09ffff0dff0b80ff2280ffff15ff17ffff0181ff8080ffff01ff0bff05ff0bff1780ffff01ff088080ff0180ff02ffff03ff0bffff01ff02ffff03ffff02ff26ffff04ff02ffff04ff13ff80808080ffff01ff02ffff03ffff20ff1780ffff01ff02ffff03ffff09ff81b3ffff01818f80ffff01ff02ff3affff04ff02ffff04ff05ffff04ff1bffff04ff34ff808080808080ffff01ff04ffff04ff23ffff04ffff02ff36ffff04ff02ffff04ff09ffff04ff53ffff04ffff02ff2effff04ff02ffff04ff05ff80808080ff808080808080ff738080ffff02ff3affff04ff02ffff04ff05ffff04ff1bffff04ff34ff8080808080808080ff0180ffff01ff088080ff0180ffff01ff04ff13ffff02ff3affff04ff02ffff04ff05ffff04ff1bffff04ff17ff8080808080808080ff0180ffff01ff02ffff03ff17ff80ffff01ff088080ff018080ff0180ffffff02ffff03ffff09ff09ff3880ffff01ff02ffff03ffff18ff2dffff010180ffff01ff0101ff8080ff0180ff8080ff0180ff0bff3cffff0bff34ff2880ffff0bff3cffff0bff3cffff0bff34ff2c80ff0580ffff0bff3cffff02ff32ffff04ff02ffff04ff07ffff04ffff0bff34ff3480ff8080808080ffff0bff34ff8080808080ffff02ffff03ffff07ff0580ffff01ff0bffff0102ffff02ff2effff04ff02ffff04ff09ff80808080ffff02ff2effff04ff02ffff04ff0dff8080808080ffff01ff0bffff0101ff058080ff0180ff02ffff03ffff21ff17ffff09ff0bff158080ffff01ff04ff30ffff04ff0bff808080ffff01ff088080ff0180ff018080ffff04ffff01ffa07faa3253bfddd1e0decb0906b2dc6247bbc4cf608f58345d173adb63e8b47c9fffa0a14daf55d41ced6419bcd011fbc1f74ab9567fe55340d88435aa6493d628fa47a0eff07522495060c066f66f32acc2a77e3a3e737aca8baea4d1a64ea4cdc13da9ffff04ffff01ff02ffff01ff02ffff01ff02ff3effff04ff02ffff04ff05ffff04ffff02ff2fff5f80ffff04ff80ffff04ffff04ffff04ff0bffff04ff17ff808080ffff01ff808080ffff01ff8080808080808080ffff04ffff01ffffff0233ff04ff0101ffff02ff02ffff03ff05ffff01ff02ff1affff04ff02ffff04ff0dffff04ffff0bff12ffff0bff2cff1480ffff0bff12ffff0bff12ffff0bff2cff3c80ff0980ffff0bff12ff0bffff0bff2cff8080808080ff8080808080ffff010b80ff0180ffff0bff12ffff0bff2cff1080ffff0bff12ffff0bff12ffff0bff2cff3c80ff0580ffff0bff12ffff02ff1affff04ff02ffff04ff07ffff04ffff0bff2cff2c80ff8080808080ffff0bff2cff8080808080ffff02ffff03ffff07ff0580ffff01ff0bffff0102ffff02ff2effff04ff02ffff04ff09ff80808080ffff02ff2effff04ff02ffff04ff0dff8080808080ffff01ff0bffff0101ff058080ff0180ff02ffff03ff0bffff01ff02ffff03ffff09ff23ff1880ffff01ff02ffff03ffff18ff81b3ff2c80ffff01ff02ffff03ffff20ff1780ffff01ff02ff3effff04ff02ffff04ff05ffff04ff1bffff04ff33ffff04ff2fffff04ff5fff8080808080808080ffff01ff088080ff0180ffff01ff04ff13ffff02ff3effff04ff02ffff04ff05ffff04ff1bffff04ff17ffff04ff2fffff04ff5fff80808080808080808080ff0180ffff01ff02ffff03ffff09ff23ffff0181e880ffff01ff02ff3effff04ff02ffff04ff05ffff04ff1bffff04ff17ffff04ffff02ffff03ffff22ffff09ffff02ff2effff04ff02ffff04ff53ff80808080ff82014f80ffff20ff5f8080ffff01ff02ff53ffff04ff818fffff04ff82014fffff04ff81b3ff8080808080ffff01ff088080ff0180ffff04ff2cff8080808080808080ffff01ff04ff13ffff02ff3effff04ff02ffff04ff05ffff04ff1bffff04ff17ffff04ff2fffff04ff5fff80808080808080808080ff018080ff0180ffff01ff04ffff04ff18ffff04ffff02ff16ffff04ff02ffff04ff05ffff04ff27ffff04ffff0bff2cff82014f80ffff04ffff02ff2effff04ff02ffff04ff818fff80808080ffff04ffff0bff2cff0580ff8080808080808080ff378080ff81af8080ff0180ff018080ffff04ffff01a0a04d9f57764f54a43e4030befb4d80026e870519aaa66334aef8304f5d0393c2ffff04ffff01ffa06661ea6604b491118b0f49c932c0f0de2ad815a57b54b6ec8fdbd1b408ae7e2780ffff04ffff01a057bfd1cb0adda3d94315053fda723f2028320faa8338225d99f629e3d46d43a9ffff04ffff01ff02ffff01ff02ffff01ff02ffff03ff0bffff01ff02ffff03ffff09ff05ffff1dff0bffff1effff0bff0bffff02ff06ffff04ff02ffff04ff17ff8080808080808080ffff01ff02ff17ff2f80ffff01ff088080ff0180ffff01ff04ffff04ff04ffff04ff05ffff04ffff02ff06ffff04ff02ffff04ff17ff80808080ff80808080ffff02ff17ff2f808080ff0180ffff04ffff01ff32ff02ffff03ffff07ff0580ffff01ff0bffff0102ffff02ff06ffff04ff02ffff04ff09ff80808080ffff02ff06ffff04ff02ffff04ff0dff8080808080ffff01ff0bffff0101ff058080ff0180ff018080ffff04ffff01b0a132fae32c98cbb7d8f5814c49ee3f0ba6ec2172c5e5f6900655a65cd2157a06a1c6eb89c68c8d2cdcee9506c2217978ff018080ff018080808080ff01808080ffffa0a14daf55d41ced6419bcd011fbc1f74ab9567fe55340d88435aa6493d628fa47ffa01804338c97f989c78d88716206c0f27315f3eb7d59417ab2eacee20f0a7ff60bff0180ff01ffffff80ffff02ffff01ff02ffff01ff02ffff03ff5fffff01ff02ff3affff04ff02ffff04ff0bffff04ff17ffff04ff2fffff04ff5fffff04ff81bfffff04ff82017fffff04ff8202ffffff04ffff02ff05ff8205ff80ff8080808080808080808080ffff01ff04ffff04ff10ffff01ff81ff8080ffff02ff05ff8205ff808080ff0180ffff04ffff01ffffff49ff3f02ff04ff0101ffff02ffff02ffff03ff05ffff01ff02ff2affff04ff02ffff04ff0dffff04ffff0bff12ffff0bff2cff1480ffff0bff12ffff0bff12ffff0bff2cff3c80ff0980ffff0bff12ff0bffff0bff2cff8080808080ff8080808080ffff010b80ff0180ff02ffff03ff05ffff01ff02ffff03ffff02ff3effff04ff02ffff04ff82011fffff04ff27ffff04ff4fff808080808080ffff01ff02ff3affff04ff02ffff04ff0dffff04ff1bffff04ff37ffff04ff6fffff04ff81dfffff04ff8201bfffff04ff82037fffff04ffff04ffff04ff28ffff04ffff0bffff02ff26ffff04ff02ffff04ff11ffff04ffff02ff26ffff04ff02ffff04ff13ffff04ff82027fffff04ffff02ff36ffff04ff02ffff04ff82013fff80808080ffff04ffff02ff36ffff04ff02ffff04ff819fff80808080ffff04ffff02ff36ffff04ff02ffff04ff13ff80808080ff8080808080808080ffff04ffff02ff36ffff04ff02ffff04ff09ff80808080ff808080808080ffff012480ff808080ff8202ff80ff8080808080808080808080ffff01ff088080ff0180ffff018202ff80ff0180ffffff0bff12ffff0bff2cff3880ffff0bff12ffff0bff12ffff0bff2cff3c80ff0580ffff0bff12ffff02ff2affff04ff02ffff04ff07ffff04ffff0bff2cff2c80ff8080808080ffff0bff2cff8080808080ff02ffff03ffff07ff0580ffff01ff0bffff0102ffff02ff36ffff04ff02ffff04ff09ff80808080ffff02ff36ffff04ff02ffff04ff0dff8080808080ffff01ff0bffff0101ff058080ff0180ffff02ffff03ff1bffff01ff02ff2effff04ff02ffff04ffff02ffff03ffff18ffff0101ff1380ffff01ff0bffff0102ff2bff0580ffff01ff0bffff0102ff05ff2b8080ff0180ffff04ffff04ffff17ff13ffff0181ff80ff3b80ff8080808080ffff010580ff0180ff02ffff03ff17ffff01ff02ffff03ffff09ff05ffff02ff2effff04ff02ffff04ff13ffff04ff27ff808080808080ffff01ff02ff3effff04ff02ffff04ff05ffff04ff1bffff04ff37ff808080808080ffff01ff088080ff0180ffff01ff010180ff0180ff018080ffff04ffff01ff01ffff3fffa0bd7aa54c5f93ef1738439aa60b471ce2aa4c62fb18a7943aa10061f00dbdb83680ffff81e8ff0bffffffffa08e54f5066aa7999fc1561a56df59d11ff01f7df93cadf49a61adebf65dec65ea80ffa057bfd1cb0adda3d94315053fda723f2028320faa8338225d99f629e3d46d43a980ff808080ffff33ffa0ca77e42ac3b3375edc54af271f21d075afd02d72969cababeec63e22f7ab10deff01ffffa0a14daf55d41ced6419bcd011fbc1f74ab9567fe55340d88435aa6493d628fa47ffa08e54f5066aa7999fc1561a56df59d11ff01f7df93cadf49a61adebf65dec65eaffa0ca77e42ac3b3375edc54af271f21d075afd02d72969cababeec63e22f7ab10de808080ffff04ffff01ffffa07faa3253bfddd1e0decb0906b2dc6247bbc4cf608f58345d173adb63e8b47c9fffa07acfcbd1ed73bfe2b698508f4ea5ed353c60ace154360272ce91f9ab0c8423c3a0eff07522495060c066f66f32acc2a77e3a3e737aca8baea4d1a64ea4cdc13da980ffff04ffff01ffa0a04d9f57764f54a43e4030befb4d80026e870519aaa66334aef8304f5d0393c280ffff04ffff01ffffa07f3e180acdf046f955d3440bb3a16dfd6f5a46c809cee98e7514127327b1cab58080ff018080808080ffff80ff80ff80ff80ff8080808080ca2e21c90d263e63b73d449a3f8d57b9458846f7af27d9a61a515395fa14071ea55bba78c76265b4bac257251b1e89dd13637a7c18e8dcb03e092dfb7eb5a84a0000000000000001ff02ffff01ff02ffff01ff02ffff03ffff18ff2fff3480ffff01ff04ffff04ff20ffff04ff2fff808080ffff04ffff02ff3effff04ff02ffff04ff05ffff04ffff02ff2affff04ff02ffff04ff27ffff04ffff02ffff03ff77ffff01ff02ff36ffff04ff02ffff04ff09ffff04ff57ffff04ffff02ff2effff04ff02ffff04ff05ff80808080ff808080808080ffff011d80ff0180ffff04ffff02ffff03ff77ffff0181b7ffff015780ff0180ff808080808080ffff04ff77ff808080808080ffff02ff3affff04ff02ffff04ff05ffff04ffff02ff0bff5f80ffff01ff8080808080808080ffff01ff088080ff0180ffff04ffff01ffffffff4947ff0233ffff0401ff0102ffffff20ff02ffff03ff05ffff01ff02ff32ffff04ff02ffff04ff0dffff04ffff0bff3cffff0bff34ff2480ffff0bff3cffff0bff3cffff0bff34ff2c80ff0980ffff0bff3cff0bffff0bff34ff8080808080ff8080808080ffff010b80ff0180ffff02ffff03ffff22ffff09ffff0dff0580ff2280ffff09ffff0dff0b80ff2280ffff15ff17ffff0181ff8080ffff01ff0bff05ff0bff1780ffff01ff088080ff0180ff02ffff03ff0bffff01ff02ffff03ffff02ff26ffff04ff02ffff04ff13ff80808080ffff01ff02ffff03ffff20ff1780ffff01ff02ffff03ffff09ff81b3ffff01818f80ffff01ff02ff3affff04ff02ffff04ff05ffff04ff1bffff04ff34ff808080808080ffff01ff04ffff04ff23ffff04ffff02ff36ffff04ff02ffff04ff09ffff04ff53ffff04ffff02ff2effff04ff02ffff04ff05ff80808080ff808080808080ff738080ffff02ff3affff04ff02ffff04ff05ffff04ff1bffff04ff34ff8080808080808080ff0180ffff01ff088080ff0180ffff01ff04ff13ffff02ff3affff04ff02ffff04ff05ffff04ff1bffff04ff17ff8080808080808080ff0180ffff01ff02ffff03ff17ff80ffff01ff088080ff018080ff0180ffffff02ffff03ffff09ff09ff3880ffff01ff02ffff03ffff18ff2dffff010180ffff01ff0101ff8080ff0180ff8080ff0180ff0bff3cffff0bff34ff2880ffff0bff3cffff0bff3cffff0bff34ff2c80ff0580ffff0bff3cffff02ff32ffff04ff02ffff04ff07ffff04ffff0bff34ff3480ff8080808080ffff0bff34ff8080808080ffff02ffff03ffff07ff0580ffff01ff0bffff0102ffff02ff2effff04ff02ffff04ff09ff80808080ffff02ff2effff04ff02ffff04ff0dff8080808080ffff01ff0bffff0101ff058080ff0180ff02ffff03ffff21ff17ffff09ff0bff158080ffff01ff04ff30ffff04ff0bff808080ffff01ff088080ff0180ff018080ffff04ffff01ffa07faa3253bfddd1e0decb0906b2dc6247bbc4cf608f58345d173adb63e8b47c9fffa0a14daf55d41ced6419bcd011fbc1f74ab9567fe55340d88435aa6493d628fa47a0eff07522495060c066f66f32acc2a77e3a3e737aca8baea4d1a64ea4cdc13da9ffff04ffff01ff02ffff01ff02ffff01ff02ff3effff04ff02ffff04ff05ffff04ffff02ff2fff5f80ffff04ff80ffff04ffff04ffff04ff0bffff04ff17ff808080ffff01ff808080ffff01ff8080808080808080ffff04ffff01ffffff0233ff04ff0101ffff02ff02ffff03ff05ffff01ff02ff1affff04ff02ffff04ff0dffff04ffff0bff12ffff0bff2cff1480ffff0bff12ffff0bff12ffff0bff2cff3c80ff0980ffff0bff12ff0bffff0bff2cff8080808080ff8080808080ffff010b80ff0180ffff0bff12ffff0bff2cff1080ffff0bff12ffff0bff12ffff0bff2cff3c80ff0580ffff0bff12ffff02ff1affff04ff02ffff04ff07ffff04ffff0bff2cff2c80ff8080808080ffff0bff2cff8080808080ffff02ffff03ffff07ff0580ffff01ff0bffff0102ffff02ff2effff04ff02ffff04ff09ff80808080ffff02ff2effff04ff02ffff04ff0dff8080808080ffff01ff0bffff0101ff058080ff0180ff02ffff03ff0bffff01ff02ffff03ffff09ff23ff1880ffff01ff02ffff03ffff18ff81b3ff2c80ffff01ff02ffff03ffff20ff1780ffff01ff02ff3effff04ff02ffff04ff05ffff04ff1bffff04ff33ffff04ff2fffff04ff5fff8080808080808080ffff01ff088080ff0180ffff01ff04ff13ffff02ff3effff04ff02ffff04ff05ffff04ff1bffff04ff17ffff04ff2fffff04ff5fff80808080808080808080ff0180ffff01ff02ffff03ffff09ff23ffff0181e880ffff01ff02ff3effff04ff02ffff04ff05ffff04ff1bffff04ff17ffff04ffff02ffff03ffff22ffff09ffff02ff2effff04ff02ffff04ff53ff80808080ff82014f80ffff20ff5f8080ffff01ff02ff53ffff04ff818fffff04ff82014fffff04ff81b3ff8080808080ffff01ff088080ff0180ffff04ff2cff8080808080808080ffff01ff04ff13ffff02ff3effff04ff02ffff04ff05ffff04ff1bffff04ff17ffff04ff2fffff04ff5fff80808080808080808080ff018080ff0180ffff01ff04ffff04ff18ffff04ffff02ff16ffff04ff02ffff04ff05ffff04ff27ffff04ffff0bff2cff82014f80ffff04ffff02ff2effff04ff02ffff04ff818fff80808080ffff04ffff0bff2cff0580ff8080808080808080ff378080ff81af8080ff0180ff018080ffff04ffff01a0a04d9f57764f54a43e4030befb4d80026e870519aaa66334aef8304f5d0393c2ffff04ffff01ffa08e54f5066aa7999fc1561a56df59d11ff01f7df93cadf49a61adebf65dec65ea80ffff04ffff01a057bfd1cb0adda3d94315053fda723f2028320faa8338225d99f629e3d46d43a9ffff04ffff01ff01ffff33ffa0c842b1a384b8633ac25d0f12bd7b614f86a77642ab6426418750f2b0b86bab2aff01ffffa0a14daf55d41ced6419bcd011fbc1f74ab9567fe55340d88435aa6493d628fa47ffa08e54f5066aa7999fc1561a56df59d11ff01f7df93cadf49a61adebf65dec65eaffa0c842b1a384b8633ac25d0f12bd7b614f86a77642ab6426418750f2b0b86bab2a8080ffff3eff248080ff018080808080ff01808080ffffa032dbe6d545f24635c7871ea53c623c358d7cea8f5e27a983ba6e5c0bf35fa243ffa08c4aebb18e8ce08405083c3d90a29f30239865142e2dcbca5393f40df9e3821dff0180ff01ffff808080a18f4f7f0ac07240de1477a4147ca1bf7afd88808fd88aabb0296ddcffd6cd3cee16696c5fad7fed5fa67699a4ec554717b58e15c12a8fcebddc70c52a4cee4c98b7210cfcb5eb2a1d8f75f2575c421474e767efef39e652c0d2ef14f5f433b8",  # noqa
        "taker": [
            {
                "store_id": "7acfcbd1ed73bfe2b698508f4ea5ed353c60ace154360272ce91f9ab0c8423c3",
                "inclusions": [{"key": "10", "value": "0210"}],
            }
        ],
        "maker": [
            {
                "store_id": "a14daf55d41ced6419bcd011fbc1f74ab9567fe55340d88435aa6493d628fa47",
                "proofs": [
                    {
                        "key": "10",
                        "value": "0110",
                        "node_hash": "de4ec93c032f5117d8af076dfc86faa5987a6c0b1d52ffc9cf0dfa43989d8c58",
                        "layers": [
                            {
                                "other_hash_side": "left",
                                "other_hash": "1c8ab812b97f5a9da0ba4be2380104810fe5c8022efe9b9e2c9d188fc3537434",
                                "combined_hash": "d340000b3a6717a5a8d42b24516ff69430235c771f8a527554b357b7f03c6de0",
                            },
                            {
                                "other_hash_side": "right",
                                "other_hash": "54e8b4cac761778f396840b343c0f1cb0e1fd0c9927d48d2f0d09a7a6f225126",
                                "combined_hash": "7676004a15439e4e8345d0f9f3a15500805b3447285904b7bcd7d14e27381d2e",
                            },
                            {
                                "other_hash_side": "right",
                                "other_hash": "6a37ca2d9a37a50f2d53387c3cf31395c72d75b1aacfa4402c32dc6d354542b4",
                                "combined_hash": "b1dc97f797a32631483c11d33b4759f5b498b512b7436286d1dc00bb1024b7e2",
                            },
                            {
                                "other_hash_side": "right",
                                "other_hash": "bcff6f16886339a196a2f6c842ad6d350a8579d123eb8602a0a85965ba25d671",
                                "combined_hash": "8e54f5066aa7999fc1561a56df59d11ff01f7df93cadf49a61adebf65dec65ea",
                            },
                        ],
                    }
                ],
            }
        ],
    },
    maker_inclusions=[{"key": b"\x10".hex(), "value": b"\x01\x10".hex()}],
    taker_inclusions=[{"key": b"\x10".hex(), "value": b"\x02\x10".hex()}],
    trade_id="a86b08e21b7677783812969fd8f8a1442d4d265cbb0bd2727bf6c16858789f5b",
    maker_root_history=[
        bytes32.from_hexstr("6661ea6604b491118b0f49c932c0f0de2ad815a57b54b6ec8fdbd1b408ae7e27"),
        bytes32.from_hexstr("8e54f5066aa7999fc1561a56df59d11ff01f7df93cadf49a61adebf65dec65ea"),
    ],
    taker_root_history=[
        bytes32.from_hexstr("42f08ebc0578f2cec7a9ad1c3038e74e0f30eba5c2f4cb1ee1c8fdb682c19dbb"),
        bytes32.from_hexstr("eeb63ac765065d2ee161e1c059c8188ef809e1c3ed8739bad5bfee2c2ee1c742"),
    ],
)


make_one_take_one_same_values_reference = MakeAndTakeReference(
    entries_to_insert=10,
    make_offer_response={
        "trade_id": "19030b2dcea7a44d36df43cd3c08309bc55f354be087433d47727b64da8ec43e",
        "offer": "00000003000000000000000000000000000000000000000000000000000000000000000052eba05592a7cbe77b4b1552cacec440b20d523d08a6be917c9213dc34f3033a0000000000000000ff02ffff01ff02ffff01ff02ffff03ffff18ff2fff3480ffff01ff04ffff04ff20ffff04ff2fff808080ffff04ffff02ff3effff04ff02ffff04ff05ffff04ffff02ff2affff04ff02ffff04ff27ffff04ffff02ffff03ff77ffff01ff02ff36ffff04ff02ffff04ff09ffff04ff57ffff04ffff02ff2effff04ff02ffff04ff05ff80808080ff808080808080ffff011d80ff0180ffff04ffff02ffff03ff77ffff0181b7ffff015780ff0180ff808080808080ffff04ff77ff808080808080ffff02ff3affff04ff02ffff04ff05ffff04ffff02ff0bff5f80ffff01ff8080808080808080ffff01ff088080ff0180ffff04ffff01ffffffff4947ff0233ffff0401ff0102ffffff20ff02ffff03ff05ffff01ff02ff32ffff04ff02ffff04ff0dffff04ffff0bff3cffff0bff34ff2480ffff0bff3cffff0bff3cffff0bff34ff2c80ff0980ffff0bff3cff0bffff0bff34ff8080808080ff8080808080ffff010b80ff0180ffff02ffff03ffff22ffff09ffff0dff0580ff2280ffff09ffff0dff0b80ff2280ffff15ff17ffff0181ff8080ffff01ff0bff05ff0bff1780ffff01ff088080ff0180ff02ffff03ff0bffff01ff02ffff03ffff02ff26ffff04ff02ffff04ff13ff80808080ffff01ff02ffff03ffff20ff1780ffff01ff02ffff03ffff09ff81b3ffff01818f80ffff01ff02ff3affff04ff02ffff04ff05ffff04ff1bffff04ff34ff808080808080ffff01ff04ffff04ff23ffff04ffff02ff36ffff04ff02ffff04ff09ffff04ff53ffff04ffff02ff2effff04ff02ffff04ff05ff80808080ff808080808080ff738080ffff02ff3affff04ff02ffff04ff05ffff04ff1bffff04ff34ff8080808080808080ff0180ffff01ff088080ff0180ffff01ff04ff13ffff02ff3affff04ff02ffff04ff05ffff04ff1bffff04ff17ff8080808080808080ff0180ffff01ff02ffff03ff17ff80ffff01ff088080ff018080ff0180ffffff02ffff03ffff09ff09ff3880ffff01ff02ffff03ffff18ff2dffff010180ffff01ff0101ff8080ff0180ff8080ff0180ff0bff3cffff0bff34ff2880ffff0bff3cffff0bff3cffff0bff34ff2c80ff0580ffff0bff3cffff02ff32ffff04ff02ffff04ff07ffff04ffff0bff34ff3480ff8080808080ffff0bff34ff8080808080ffff02ffff03ffff07ff0580ffff01ff0bffff0102ffff02ff2effff04ff02ffff04ff09ff80808080ffff02ff2effff04ff02ffff04ff0dff8080808080ffff01ff0bffff0101ff058080ff0180ff02ffff03ffff21ff17ffff09ff0bff158080ffff01ff04ff30ffff04ff0bff808080ffff01ff088080ff0180ff018080ffff04ffff01ffa07faa3253bfddd1e0decb0906b2dc6247bbc4cf608f58345d173adb63e8b47c9fffa07acfcbd1ed73bfe2b698508f4ea5ed353c60ace154360272ce91f9ab0c8423c3a0eff07522495060c066f66f32acc2a77e3a3e737aca8baea4d1a64ea4cdc13da9ffff04ffff01ff02ffff01ff02ffff01ff02ff3effff04ff02ffff04ff05ffff04ffff02ff2fff5f80ffff04ff80ffff04ffff04ffff04ff0bffff04ff17ff808080ffff01ff808080ffff01ff8080808080808080ffff04ffff01ffffff0233ff04ff0101ffff02ff02ffff03ff05ffff01ff02ff1affff04ff02ffff04ff0dffff04ffff0bff12ffff0bff2cff1480ffff0bff12ffff0bff12ffff0bff2cff3c80ff0980ffff0bff12ff0bffff0bff2cff8080808080ff8080808080ffff010b80ff0180ffff0bff12ffff0bff2cff1080ffff0bff12ffff0bff12ffff0bff2cff3c80ff0580ffff0bff12ffff02ff1affff04ff02ffff04ff07ffff04ffff0bff2cff2c80ff8080808080ffff0bff2cff8080808080ffff02ffff03ffff07ff0580ffff01ff0bffff0102ffff02ff2effff04ff02ffff04ff09ff80808080ffff02ff2effff04ff02ffff04ff0dff8080808080ffff01ff0bffff0101ff058080ff0180ff02ffff03ff0bffff01ff02ffff03ffff09ff23ff1880ffff01ff02ffff03ffff18ff81b3ff2c80ffff01ff02ffff03ffff20ff1780ffff01ff02ff3effff04ff02ffff04ff05ffff04ff1bffff04ff33ffff04ff2fffff04ff5fff8080808080808080ffff01ff088080ff0180ffff01ff04ff13ffff02ff3effff04ff02ffff04ff05ffff04ff1bffff04ff17ffff04ff2fffff04ff5fff80808080808080808080ff0180ffff01ff02ffff03ffff09ff23ffff0181e880ffff01ff02ff3effff04ff02ffff04ff05ffff04ff1bffff04ff17ffff04ffff02ffff03ffff22ffff09ffff02ff2effff04ff02ffff04ff53ff80808080ff82014f80ffff20ff5f8080ffff01ff02ff53ffff04ff818fffff04ff82014fffff04ff81b3ff8080808080ffff01ff088080ff0180ffff04ff2cff8080808080808080ffff01ff04ff13ffff02ff3effff04ff02ffff04ff05ffff04ff1bffff04ff17ffff04ff2fffff04ff5fff80808080808080808080ff018080ff0180ffff01ff04ffff04ff18ffff04ffff02ff16ffff04ff02ffff04ff05ffff04ff27ffff04ffff0bff2cff82014f80ffff04ffff02ff2effff04ff02ffff04ff818fff80808080ffff04ffff0bff2cff0580ff8080808080808080ff378080ff81af8080ff0180ff018080ffff04ffff01a0a04d9f57764f54a43e4030befb4d80026e870519aaa66334aef8304f5d0393c2ffff04ffff01ffa042f08ebc0578f2cec7a9ad1c3038e74e0f30eba5c2f4cb1ee1c8fdb682c19dbb80ffff04ffff01a057bfd1cb0adda3d94315053fda723f2028320faa8338225d99f629e3d46d43a9ffff04ffff01ff02ffff01ff02ff0affff04ff02ffff04ff03ff80808080ffff04ffff01ffff333effff02ffff03ff05ffff01ff04ffff04ff0cffff04ffff02ff1effff04ff02ffff04ff09ff80808080ff808080ffff02ff16ffff04ff02ffff04ff19ffff04ffff02ff0affff04ff02ffff04ff0dff80808080ff808080808080ff8080ff0180ffff02ffff03ff05ffff01ff02ffff03ffff15ff29ff8080ffff01ff04ffff04ff08ff0980ffff02ff16ffff04ff02ffff04ff0dffff04ff0bff808080808080ffff01ff088080ff0180ffff010b80ff0180ff02ffff03ffff07ff0580ffff01ff0bffff0102ffff02ff1effff04ff02ffff04ff09ff80808080ffff02ff1effff04ff02ffff04ff0dff8080808080ffff01ff0bffff0101ff058080ff0180ff018080ff018080808080ff01808080ffffa00000000000000000000000000000000000000000000000000000000000000000ffffa00000000000000000000000000000000000000000000000000000000000000000ff01ff8080808032dbe6d545f24635c7871ea53c623c358d7cea8f5e27a983ba6e5c0bf35fa243aa064e96a86637d8f5ebe153dc8645d29f43bee762d5ec10d06c8617fa60b8c50000000000000001ff02ffff01ff02ffff01ff02ffff03ffff18ff2fff3480ffff01ff04ffff04ff20ffff04ff2fff808080ffff04ffff02ff3effff04ff02ffff04ff05ffff04ffff02ff2affff04ff02ffff04ff27ffff04ffff02ffff03ff77ffff01ff02ff36ffff04ff02ffff04ff09ffff04ff57ffff04ffff02ff2effff04ff02ffff04ff05ff80808080ff808080808080ffff011d80ff0180ffff04ffff02ffff03ff77ffff0181b7ffff015780ff0180ff808080808080ffff04ff77ff808080808080ffff02ff3affff04ff02ffff04ff05ffff04ffff02ff0bff5f80ffff01ff8080808080808080ffff01ff088080ff0180ffff04ffff01ffffffff4947ff0233ffff0401ff0102ffffff20ff02ffff03ff05ffff01ff02ff32ffff04ff02ffff04ff0dffff04ffff0bff3cffff0bff34ff2480ffff0bff3cffff0bff3cffff0bff34ff2c80ff0980ffff0bff3cff0bffff0bff34ff8080808080ff8080808080ffff010b80ff0180ffff02ffff03ffff22ffff09ffff0dff0580ff2280ffff09ffff0dff0b80ff2280ffff15ff17ffff0181ff8080ffff01ff0bff05ff0bff1780ffff01ff088080ff0180ff02ffff03ff0bffff01ff02ffff03ffff02ff26ffff04ff02ffff04ff13ff80808080ffff01ff02ffff03ffff20ff1780ffff01ff02ffff03ffff09ff81b3ffff01818f80ffff01ff02ff3affff04ff02ffff04ff05ffff04ff1bffff04ff34ff808080808080ffff01ff04ffff04ff23ffff04ffff02ff36ffff04ff02ffff04ff09ffff04ff53ffff04ffff02ff2effff04ff02ffff04ff05ff80808080ff808080808080ff738080ffff02ff3affff04ff02ffff04ff05ffff04ff1bffff04ff34ff8080808080808080ff0180ffff01ff088080ff0180ffff01ff04ff13ffff02ff3affff04ff02ffff04ff05ffff04ff1bffff04ff17ff8080808080808080ff0180ffff01ff02ffff03ff17ff80ffff01ff088080ff018080ff0180ffffff02ffff03ffff09ff09ff3880ffff01ff02ffff03ffff18ff2dffff010180ffff01ff0101ff8080ff0180ff8080ff0180ff0bff3cffff0bff34ff2880ffff0bff3cffff0bff3cffff0bff34ff2c80ff0580ffff0bff3cffff02ff32ffff04ff02ffff04ff07ffff04ffff0bff34ff3480ff8080808080ffff0bff34ff8080808080ffff02ffff03ffff07ff0580ffff01ff0bffff0102ffff02ff2effff04ff02ffff04ff09ff80808080ffff02ff2effff04ff02ffff04ff0dff8080808080ffff01ff0bffff0101ff058080ff0180ff02ffff03ffff21ff17ffff09ff0bff158080ffff01ff04ff30ffff04ff0bff808080ffff01ff088080ff0180ff018080ffff04ffff01ffa07faa3253bfddd1e0decb0906b2dc6247bbc4cf608f58345d173adb63e8b47c9fffa0a14daf55d41ced6419bcd011fbc1f74ab9567fe55340d88435aa6493d628fa47a0eff07522495060c066f66f32acc2a77e3a3e737aca8baea4d1a64ea4cdc13da9ffff04ffff01ff02ffff01ff02ffff01ff02ff3effff04ff02ffff04ff05ffff04ffff02ff2fff5f80ffff04ff80ffff04ffff04ffff04ff0bffff04ff17ff808080ffff01ff808080ffff01ff8080808080808080ffff04ffff01ffffff0233ff04ff0101ffff02ff02ffff03ff05ffff01ff02ff1affff04ff02ffff04ff0dffff04ffff0bff12ffff0bff2cff1480ffff0bff12ffff0bff12ffff0bff2cff3c80ff0980ffff0bff12ff0bffff0bff2cff8080808080ff8080808080ffff010b80ff0180ffff0bff12ffff0bff2cff1080ffff0bff12ffff0bff12ffff0bff2cff3c80ff0580ffff0bff12ffff02ff1affff04ff02ffff04ff07ffff04ffff0bff2cff2c80ff8080808080ffff0bff2cff8080808080ffff02ffff03ffff07ff0580ffff01ff0bffff0102ffff02ff2effff04ff02ffff04ff09ff80808080ffff02ff2effff04ff02ffff04ff0dff8080808080ffff01ff0bffff0101ff058080ff0180ff02ffff03ff0bffff01ff02ffff03ffff09ff23ff1880ffff01ff02ffff03ffff18ff81b3ff2c80ffff01ff02ffff03ffff20ff1780ffff01ff02ff3effff04ff02ffff04ff05ffff04ff1bffff04ff33ffff04ff2fffff04ff5fff8080808080808080ffff01ff088080ff0180ffff01ff04ff13ffff02ff3effff04ff02ffff04ff05ffff04ff1bffff04ff17ffff04ff2fffff04ff5fff80808080808080808080ff0180ffff01ff02ffff03ffff09ff23ffff0181e880ffff01ff02ff3effff04ff02ffff04ff05ffff04ff1bffff04ff17ffff04ffff02ffff03ffff22ffff09ffff02ff2effff04ff02ffff04ff53ff80808080ff82014f80ffff20ff5f8080ffff01ff02ff53ffff04ff818fffff04ff82014fffff04ff81b3ff8080808080ffff01ff088080ff0180ffff04ff2cff8080808080808080ffff01ff04ff13ffff02ff3effff04ff02ffff04ff05ffff04ff1bffff04ff17ffff04ff2fffff04ff5fff80808080808080808080ff018080ff0180ffff01ff04ffff04ff18ffff04ffff02ff16ffff04ff02ffff04ff05ffff04ff27ffff04ffff0bff2cff82014f80ffff04ffff02ff2effff04ff02ffff04ff818fff80808080ffff04ffff0bff2cff0580ff8080808080808080ff378080ff81af8080ff0180ff018080ffff04ffff01a0a04d9f57764f54a43e4030befb4d80026e870519aaa66334aef8304f5d0393c2ffff04ffff01ffa06661ea6604b491118b0f49c932c0f0de2ad815a57b54b6ec8fdbd1b408ae7e2780ffff04ffff01a057bfd1cb0adda3d94315053fda723f2028320faa8338225d99f629e3d46d43a9ffff04ffff01ff02ffff01ff02ffff01ff02ffff03ff0bffff01ff02ffff03ffff09ff05ffff1dff0bffff1effff0bff0bffff02ff06ffff04ff02ffff04ff17ff8080808080808080ffff01ff02ff17ff2f80ffff01ff088080ff0180ffff01ff04ffff04ff04ffff04ff05ffff04ffff02ff06ffff04ff02ffff04ff17ff80808080ff80808080ffff02ff17ff2f808080ff0180ffff04ffff01ff32ff02ffff03ffff07ff0580ffff01ff0bffff0102ffff02ff06ffff04ff02ffff04ff09ff80808080ffff02ff06ffff04ff02ffff04ff0dff8080808080ffff01ff0bffff0101ff058080ff0180ff018080ffff04ffff01b0a132fae32c98cbb7d8f5814c49ee3f0ba6ec2172c5e5f6900655a65cd2157a06a1c6eb89c68c8d2cdcee9506c2217978ff018080ff018080808080ff01808080ffffa0a14daf55d41ced6419bcd011fbc1f74ab9567fe55340d88435aa6493d628fa47ffa01804338c97f989c78d88716206c0f27315f3eb7d59417ab2eacee20f0a7ff60bff0180ff01ffffff80ffff02ffff01ff02ffff01ff02ffff03ff5fffff01ff02ff3affff04ff02ffff04ff0bffff04ff17ffff04ff2fffff04ff5fffff04ff81bfffff04ff82017fffff04ff8202ffffff04ffff02ff05ff8205ff80ff8080808080808080808080ffff01ff04ffff04ff10ffff01ff81ff8080ffff02ff05ff8205ff808080ff0180ffff04ffff01ffffff49ff3f02ff04ff0101ffff02ffff02ffff03ff05ffff01ff02ff2affff04ff02ffff04ff0dffff04ffff0bff12ffff0bff2cff1480ffff0bff12ffff0bff12ffff0bff2cff3c80ff0980ffff0bff12ff0bffff0bff2cff8080808080ff8080808080ffff010b80ff0180ff02ffff03ff05ffff01ff02ffff03ffff02ff3effff04ff02ffff04ff82011fffff04ff27ffff04ff4fff808080808080ffff01ff02ff3affff04ff02ffff04ff0dffff04ff1bffff04ff37ffff04ff6fffff04ff81dfffff04ff8201bfffff04ff82037fffff04ffff04ffff04ff28ffff04ffff0bffff02ff26ffff04ff02ffff04ff11ffff04ffff02ff26ffff04ff02ffff04ff13ffff04ff82027fffff04ffff02ff36ffff04ff02ffff04ff82013fff80808080ffff04ffff02ff36ffff04ff02ffff04ff819fff80808080ffff04ffff02ff36ffff04ff02ffff04ff13ff80808080ff8080808080808080ffff04ffff02ff36ffff04ff02ffff04ff09ff80808080ff808080808080ffff012480ff808080ff8202ff80ff8080808080808080808080ffff01ff088080ff0180ffff018202ff80ff0180ffffff0bff12ffff0bff2cff3880ffff0bff12ffff0bff12ffff0bff2cff3c80ff0580ffff0bff12ffff02ff2affff04ff02ffff04ff07ffff04ffff0bff2cff2c80ff8080808080ffff0bff2cff8080808080ff02ffff03ffff07ff0580ffff01ff0bffff0102ffff02ff36ffff04ff02ffff04ff09ff80808080ffff02ff36ffff04ff02ffff04ff0dff8080808080ffff01ff0bffff0101ff058080ff0180ffff02ffff03ff1bffff01ff02ff2effff04ff02ffff04ffff02ffff03ffff18ffff0101ff1380ffff01ff0bffff0102ff2bff0580ffff01ff0bffff0102ff05ff2b8080ff0180ffff04ffff04ffff17ff13ffff0181ff80ff3b80ff8080808080ffff010580ff0180ff02ffff03ff17ffff01ff02ffff03ffff09ff05ffff02ff2effff04ff02ffff04ff13ffff04ff27ff808080808080ffff01ff02ff3effff04ff02ffff04ff05ffff04ff1bffff04ff37ff808080808080ffff01ff088080ff0180ffff01ff010180ff0180ff018080ffff04ffff01ff01ffff3fffa09502844b542b20256008242b5676246b765d0e4c82714466a1140489e07bf0e880ffff81e8ff0bffffffffa01d1eb374688e3033cbce2514e4fded10ceffe068e663718b8a20716a65019f9180ffa057bfd1cb0adda3d94315053fda723f2028320faa8338225d99f629e3d46d43a980ff808080ffff33ffa0352ef238e8561d0bfc8f754683b4d23ef9f40f7c4b574e333bb52ec81aa0b868ff01ffffa0a14daf55d41ced6419bcd011fbc1f74ab9567fe55340d88435aa6493d628fa47ffa01d1eb374688e3033cbce2514e4fded10ceffe068e663718b8a20716a65019f91ffa0352ef238e8561d0bfc8f754683b4d23ef9f40f7c4b574e333bb52ec81aa0b868808080ffff04ffff01ffffa07faa3253bfddd1e0decb0906b2dc6247bbc4cf608f58345d173adb63e8b47c9fffa07acfcbd1ed73bfe2b698508f4ea5ed353c60ace154360272ce91f9ab0c8423c3a0eff07522495060c066f66f32acc2a77e3a3e737aca8baea4d1a64ea4cdc13da980ffff04ffff01ffa0a04d9f57764f54a43e4030befb4d80026e870519aaa66334aef8304f5d0393c280ffff04ffff01ffffa06cae87c81f9edf8516076a9eb56a354ced636998a9f40b278c7bfddfb655df568080ff018080808080ffff80ff80ff80ff80ff8080808080ca2e21c90d263e63b73d449a3f8d57b9458846f7af27d9a61a515395fa14071ed15ec60900d04972f30df7bde60487bd63d17889f405398376809fc975e3177c0000000000000001ff02ffff01ff02ffff01ff02ffff03ffff18ff2fff3480ffff01ff04ffff04ff20ffff04ff2fff808080ffff04ffff02ff3effff04ff02ffff04ff05ffff04ffff02ff2affff04ff02ffff04ff27ffff04ffff02ffff03ff77ffff01ff02ff36ffff04ff02ffff04ff09ffff04ff57ffff04ffff02ff2effff04ff02ffff04ff05ff80808080ff808080808080ffff011d80ff0180ffff04ffff02ffff03ff77ffff0181b7ffff015780ff0180ff808080808080ffff04ff77ff808080808080ffff02ff3affff04ff02ffff04ff05ffff04ffff02ff0bff5f80ffff01ff8080808080808080ffff01ff088080ff0180ffff04ffff01ffffffff4947ff0233ffff0401ff0102ffffff20ff02ffff03ff05ffff01ff02ff32ffff04ff02ffff04ff0dffff04ffff0bff3cffff0bff34ff2480ffff0bff3cffff0bff3cffff0bff34ff2c80ff0980ffff0bff3cff0bffff0bff34ff8080808080ff8080808080ffff010b80ff0180ffff02ffff03ffff22ffff09ffff0dff0580ff2280ffff09ffff0dff0b80ff2280ffff15ff17ffff0181ff8080ffff01ff0bff05ff0bff1780ffff01ff088080ff0180ff02ffff03ff0bffff01ff02ffff03ffff02ff26ffff04ff02ffff04ff13ff80808080ffff01ff02ffff03ffff20ff1780ffff01ff02ffff03ffff09ff81b3ffff01818f80ffff01ff02ff3affff04ff02ffff04ff05ffff04ff1bffff04ff34ff808080808080ffff01ff04ffff04ff23ffff04ffff02ff36ffff04ff02ffff04ff09ffff04ff53ffff04ffff02ff2effff04ff02ffff04ff05ff80808080ff808080808080ff738080ffff02ff3affff04ff02ffff04ff05ffff04ff1bffff04ff34ff8080808080808080ff0180ffff01ff088080ff0180ffff01ff04ff13ffff02ff3affff04ff02ffff04ff05ffff04ff1bffff04ff17ff8080808080808080ff0180ffff01ff02ffff03ff17ff80ffff01ff088080ff018080ff0180ffffff02ffff03ffff09ff09ff3880ffff01ff02ffff03ffff18ff2dffff010180ffff01ff0101ff8080ff0180ff8080ff0180ff0bff3cffff0bff34ff2880ffff0bff3cffff0bff3cffff0bff34ff2c80ff0580ffff0bff3cffff02ff32ffff04ff02ffff04ff07ffff04ffff0bff34ff3480ff8080808080ffff0bff34ff8080808080ffff02ffff03ffff07ff0580ffff01ff0bffff0102ffff02ff2effff04ff02ffff04ff09ff80808080ffff02ff2effff04ff02ffff04ff0dff8080808080ffff01ff0bffff0101ff058080ff0180ff02ffff03ffff21ff17ffff09ff0bff158080ffff01ff04ff30ffff04ff0bff808080ffff01ff088080ff0180ff018080ffff04ffff01ffa07faa3253bfddd1e0decb0906b2dc6247bbc4cf608f58345d173adb63e8b47c9fffa0a14daf55d41ced6419bcd011fbc1f74ab9567fe55340d88435aa6493d628fa47a0eff07522495060c066f66f32acc2a77e3a3e737aca8baea4d1a64ea4cdc13da9ffff04ffff01ff02ffff01ff02ffff01ff02ff3effff04ff02ffff04ff05ffff04ffff02ff2fff5f80ffff04ff80ffff04ffff04ffff04ff0bffff04ff17ff808080ffff01ff808080ffff01ff8080808080808080ffff04ffff01ffffff0233ff04ff0101ffff02ff02ffff03ff05ffff01ff02ff1affff04ff02ffff04ff0dffff04ffff0bff12ffff0bff2cff1480ffff0bff12ffff0bff12ffff0bff2cff3c80ff0980ffff0bff12ff0bffff0bff2cff8080808080ff8080808080ffff010b80ff0180ffff0bff12ffff0bff2cff1080ffff0bff12ffff0bff12ffff0bff2cff3c80ff0580ffff0bff12ffff02ff1affff04ff02ffff04ff07ffff04ffff0bff2cff2c80ff8080808080ffff0bff2cff8080808080ffff02ffff03ffff07ff0580ffff01ff0bffff0102ffff02ff2effff04ff02ffff04ff09ff80808080ffff02ff2effff04ff02ffff04ff0dff8080808080ffff01ff0bffff0101ff058080ff0180ff02ffff03ff0bffff01ff02ffff03ffff09ff23ff1880ffff01ff02ffff03ffff18ff81b3ff2c80ffff01ff02ffff03ffff20ff1780ffff01ff02ff3effff04ff02ffff04ff05ffff04ff1bffff04ff33ffff04ff2fffff04ff5fff8080808080808080ffff01ff088080ff0180ffff01ff04ff13ffff02ff3effff04ff02ffff04ff05ffff04ff1bffff04ff17ffff04ff2fffff04ff5fff80808080808080808080ff0180ffff01ff02ffff03ffff09ff23ffff0181e880ffff01ff02ff3effff04ff02ffff04ff05ffff04ff1bffff04ff17ffff04ffff02ffff03ffff22ffff09ffff02ff2effff04ff02ffff04ff53ff80808080ff82014f80ffff20ff5f8080ffff01ff02ff53ffff04ff818fffff04ff82014fffff04ff81b3ff8080808080ffff01ff088080ff0180ffff04ff2cff8080808080808080ffff01ff04ff13ffff02ff3effff04ff02ffff04ff05ffff04ff1bffff04ff17ffff04ff2fffff04ff5fff80808080808080808080ff018080ff0180ffff01ff04ffff04ff18ffff04ffff02ff16ffff04ff02ffff04ff05ffff04ff27ffff04ffff0bff2cff82014f80ffff04ffff02ff2effff04ff02ffff04ff818fff80808080ffff04ffff0bff2cff0580ff8080808080808080ff378080ff81af8080ff0180ff018080ffff04ffff01a0a04d9f57764f54a43e4030befb4d80026e870519aaa66334aef8304f5d0393c2ffff04ffff01ffa01d1eb374688e3033cbce2514e4fded10ceffe068e663718b8a20716a65019f9180ffff04ffff01a057bfd1cb0adda3d94315053fda723f2028320faa8338225d99f629e3d46d43a9ffff04ffff01ff01ffff33ffa0c842b1a384b8633ac25d0f12bd7b614f86a77642ab6426418750f2b0b86bab2aff01ffffa0a14daf55d41ced6419bcd011fbc1f74ab9567fe55340d88435aa6493d628fa47ffa01d1eb374688e3033cbce2514e4fded10ceffe068e663718b8a20716a65019f91ffa0c842b1a384b8633ac25d0f12bd7b614f86a77642ab6426418750f2b0b86bab2a8080ffff3eff248080ff018080808080ff01808080ffffa032dbe6d545f24635c7871ea53c623c358d7cea8f5e27a983ba6e5c0bf35fa243ffa08c4aebb18e8ce08405083c3d90a29f30239865142e2dcbca5393f40df9e3821dff0180ff01ffff808080877a8d3055ad9746e85b725221c78616af1a7b223a32be868d7b9135fbb4da0379307fa3073a958782d5db985425974a125117ae957b9074c0ee548bd4dfdd7ed19cbe9974a838383b51e19060ab6c2a7a83f676346125a288a6b6519e7aa148",  # noqa
        "taker": [
            {
                "store_id": "7acfcbd1ed73bfe2b698508f4ea5ed353c60ace154360272ce91f9ab0c8423c3",
                "inclusions": [{"key": "10", "value": "0510"}],
            }
        ],
        "maker": [
            {
                "store_id": "a14daf55d41ced6419bcd011fbc1f74ab9567fe55340d88435aa6493d628fa47",
                "proofs": [
                    {
                        "key": "10",
                        "value": "0510",
                        "node_hash": "6cae87c81f9edf8516076a9eb56a354ced636998a9f40b278c7bfddfb655df56",
                        "layers": [
                            {
                                "other_hash_side": "right",
                                "other_hash": "9e4574191777193c145c7e09eb6394501f81dee6eb1b05f0881bb478828cb9ea",
                                "combined_hash": "fbd72dad09a493adff38e71fb47cf331d4355f2671751392e2b96420cfb7c140",
                            },
                            {
                                "other_hash_side": "left",
                                "other_hash": "9daec46b6819e836d66144119dd084765cfe7ed9ac3222c0c0f64590a4a43b3a",
                                "combined_hash": "7419ef13c946053805fff6d5741bfc770ef901dbf6048ca9b6248c12179c1d6c",
                            },
                            {
                                "other_hash_side": "left",
                                "other_hash": "a624e12b8db06e55dcf520cedf4ff744c3aac35ebeb0b05a0f63bcb41ba8b221",
                                "combined_hash": "c4f1ff4d8f699320060b294a12c71118e5921b3e8e74b3fbdd410b1abe2a114e",
                            },
                            {
                                "other_hash_side": "right",
                                "other_hash": "bcff6f16886339a196a2f6c842ad6d350a8579d123eb8602a0a85965ba25d671",
                                "combined_hash": "1d1eb374688e3033cbce2514e4fded10ceffe068e663718b8a20716a65019f91",
                            },
                        ],
                    }
                ],
            }
        ],
    },
    maker_inclusions=[{"key": b"\x10".hex(), "value": b"\x05\x10".hex()}],
    taker_inclusions=[{"key": b"\x10".hex(), "value": b"\x05\x10".hex()}],
    trade_id="09c4af6aa770f6797516dbae697a5efead5a1eaa29295fcc314b3f2f48fd9fe9",
    maker_root_history=[
        bytes32.from_hexstr("6661ea6604b491118b0f49c932c0f0de2ad815a57b54b6ec8fdbd1b408ae7e27"),
        bytes32.from_hexstr("1d1eb374688e3033cbce2514e4fded10ceffe068e663718b8a20716a65019f91"),
    ],
    taker_root_history=[
        bytes32.from_hexstr("42f08ebc0578f2cec7a9ad1c3038e74e0f30eba5c2f4cb1ee1c8fdb682c19dbb"),
        bytes32.from_hexstr("87ebc7585e5b291203c318a7be96ca9cdfd5ddfc9cc2a97f55a3eddb49f0c74e"),
    ],
)


make_two_take_one_reference = MakeAndTakeReference(
    entries_to_insert=10,
    make_offer_response={
        "trade_id": "651bc5d812aa3e72f63963504ced83da0a7c924ea5910b361dbbb58839ccfc92",
        "offer": "00000003000000000000000000000000000000000000000000000000000000000000000052eba05592a7cbe77b4b1552cacec440b20d523d08a6be917c9213dc34f3033a0000000000000000ff02ffff01ff02ffff01ff02ffff03ffff18ff2fff3480ffff01ff04ffff04ff20ffff04ff2fff808080ffff04ffff02ff3effff04ff02ffff04ff05ffff04ffff02ff2affff04ff02ffff04ff27ffff04ffff02ffff03ff77ffff01ff02ff36ffff04ff02ffff04ff09ffff04ff57ffff04ffff02ff2effff04ff02ffff04ff05ff80808080ff808080808080ffff011d80ff0180ffff04ffff02ffff03ff77ffff0181b7ffff015780ff0180ff808080808080ffff04ff77ff808080808080ffff02ff3affff04ff02ffff04ff05ffff04ffff02ff0bff5f80ffff01ff8080808080808080ffff01ff088080ff0180ffff04ffff01ffffffff4947ff0233ffff0401ff0102ffffff20ff02ffff03ff05ffff01ff02ff32ffff04ff02ffff04ff0dffff04ffff0bff3cffff0bff34ff2480ffff0bff3cffff0bff3cffff0bff34ff2c80ff0980ffff0bff3cff0bffff0bff34ff8080808080ff8080808080ffff010b80ff0180ffff02ffff03ffff22ffff09ffff0dff0580ff2280ffff09ffff0dff0b80ff2280ffff15ff17ffff0181ff8080ffff01ff0bff05ff0bff1780ffff01ff088080ff0180ff02ffff03ff0bffff01ff02ffff03ffff02ff26ffff04ff02ffff04ff13ff80808080ffff01ff02ffff03ffff20ff1780ffff01ff02ffff03ffff09ff81b3ffff01818f80ffff01ff02ff3affff04ff02ffff04ff05ffff04ff1bffff04ff34ff808080808080ffff01ff04ffff04ff23ffff04ffff02ff36ffff04ff02ffff04ff09ffff04ff53ffff04ffff02ff2effff04ff02ffff04ff05ff80808080ff808080808080ff738080ffff02ff3affff04ff02ffff04ff05ffff04ff1bffff04ff34ff8080808080808080ff0180ffff01ff088080ff0180ffff01ff04ff13ffff02ff3affff04ff02ffff04ff05ffff04ff1bffff04ff17ff8080808080808080ff0180ffff01ff02ffff03ff17ff80ffff01ff088080ff018080ff0180ffffff02ffff03ffff09ff09ff3880ffff01ff02ffff03ffff18ff2dffff010180ffff01ff0101ff8080ff0180ff8080ff0180ff0bff3cffff0bff34ff2880ffff0bff3cffff0bff3cffff0bff34ff2c80ff0580ffff0bff3cffff02ff32ffff04ff02ffff04ff07ffff04ffff0bff34ff3480ff8080808080ffff0bff34ff8080808080ffff02ffff03ffff07ff0580ffff01ff0bffff0102ffff02ff2effff04ff02ffff04ff09ff80808080ffff02ff2effff04ff02ffff04ff0dff8080808080ffff01ff0bffff0101ff058080ff0180ff02ffff03ffff21ff17ffff09ff0bff158080ffff01ff04ff30ffff04ff0bff808080ffff01ff088080ff0180ff018080ffff04ffff01ffa07faa3253bfddd1e0decb0906b2dc6247bbc4cf608f58345d173adb63e8b47c9fffa07acfcbd1ed73bfe2b698508f4ea5ed353c60ace154360272ce91f9ab0c8423c3a0eff07522495060c066f66f32acc2a77e3a3e737aca8baea4d1a64ea4cdc13da9ffff04ffff01ff02ffff01ff02ffff01ff02ff3effff04ff02ffff04ff05ffff04ffff02ff2fff5f80ffff04ff80ffff04ffff04ffff04ff0bffff04ff17ff808080ffff01ff808080ffff01ff8080808080808080ffff04ffff01ffffff0233ff04ff0101ffff02ff02ffff03ff05ffff01ff02ff1affff04ff02ffff04ff0dffff04ffff0bff12ffff0bff2cff1480ffff0bff12ffff0bff12ffff0bff2cff3c80ff0980ffff0bff12ff0bffff0bff2cff8080808080ff8080808080ffff010b80ff0180ffff0bff12ffff0bff2cff1080ffff0bff12ffff0bff12ffff0bff2cff3c80ff0580ffff0bff12ffff02ff1affff04ff02ffff04ff07ffff04ffff0bff2cff2c80ff8080808080ffff0bff2cff8080808080ffff02ffff03ffff07ff0580ffff01ff0bffff0102ffff02ff2effff04ff02ffff04ff09ff80808080ffff02ff2effff04ff02ffff04ff0dff8080808080ffff01ff0bffff0101ff058080ff0180ff02ffff03ff0bffff01ff02ffff03ffff09ff23ff1880ffff01ff02ffff03ffff18ff81b3ff2c80ffff01ff02ffff03ffff20ff1780ffff01ff02ff3effff04ff02ffff04ff05ffff04ff1bffff04ff33ffff04ff2fffff04ff5fff8080808080808080ffff01ff088080ff0180ffff01ff04ff13ffff02ff3effff04ff02ffff04ff05ffff04ff1bffff04ff17ffff04ff2fffff04ff5fff80808080808080808080ff0180ffff01ff02ffff03ffff09ff23ffff0181e880ffff01ff02ff3effff04ff02ffff04ff05ffff04ff1bffff04ff17ffff04ffff02ffff03ffff22ffff09ffff02ff2effff04ff02ffff04ff53ff80808080ff82014f80ffff20ff5f8080ffff01ff02ff53ffff04ff818fffff04ff82014fffff04ff81b3ff8080808080ffff01ff088080ff0180ffff04ff2cff8080808080808080ffff01ff04ff13ffff02ff3effff04ff02ffff04ff05ffff04ff1bffff04ff17ffff04ff2fffff04ff5fff80808080808080808080ff018080ff0180ffff01ff04ffff04ff18ffff04ffff02ff16ffff04ff02ffff04ff05ffff04ff27ffff04ffff0bff2cff82014f80ffff04ffff02ff2effff04ff02ffff04ff818fff80808080ffff04ffff0bff2cff0580ff8080808080808080ff378080ff81af8080ff0180ff018080ffff04ffff01a0a04d9f57764f54a43e4030befb4d80026e870519aaa66334aef8304f5d0393c2ffff04ffff01ffa042f08ebc0578f2cec7a9ad1c3038e74e0f30eba5c2f4cb1ee1c8fdb682c19dbb80ffff04ffff01a057bfd1cb0adda3d94315053fda723f2028320faa8338225d99f629e3d46d43a9ffff04ffff01ff02ffff01ff02ff0affff04ff02ffff04ff03ff80808080ffff04ffff01ffff333effff02ffff03ff05ffff01ff04ffff04ff0cffff04ffff02ff1effff04ff02ffff04ff09ff80808080ff808080ffff02ff16ffff04ff02ffff04ff19ffff04ffff02ff0affff04ff02ffff04ff0dff80808080ff808080808080ff8080ff0180ffff02ffff03ff05ffff01ff02ffff03ffff15ff29ff8080ffff01ff04ffff04ff08ff0980ffff02ff16ffff04ff02ffff04ff0dffff04ff0bff808080808080ffff01ff088080ff0180ffff010b80ff0180ff02ffff03ffff07ff0580ffff01ff0bffff0102ffff02ff1effff04ff02ffff04ff09ff80808080ffff02ff1effff04ff02ffff04ff0dff8080808080ffff01ff0bffff0101ff058080ff0180ff018080ff018080808080ff01808080ffffa00000000000000000000000000000000000000000000000000000000000000000ffffa00000000000000000000000000000000000000000000000000000000000000000ff01ff8080808032dbe6d545f24635c7871ea53c623c358d7cea8f5e27a983ba6e5c0bf35fa243aa064e96a86637d8f5ebe153dc8645d29f43bee762d5ec10d06c8617fa60b8c50000000000000001ff02ffff01ff02ffff01ff02ffff03ffff18ff2fff3480ffff01ff04ffff04ff20ffff04ff2fff808080ffff04ffff02ff3effff04ff02ffff04ff05ffff04ffff02ff2affff04ff02ffff04ff27ffff04ffff02ffff03ff77ffff01ff02ff36ffff04ff02ffff04ff09ffff04ff57ffff04ffff02ff2effff04ff02ffff04ff05ff80808080ff808080808080ffff011d80ff0180ffff04ffff02ffff03ff77ffff0181b7ffff015780ff0180ff808080808080ffff04ff77ff808080808080ffff02ff3affff04ff02ffff04ff05ffff04ffff02ff0bff5f80ffff01ff8080808080808080ffff01ff088080ff0180ffff04ffff01ffffffff4947ff0233ffff0401ff0102ffffff20ff02ffff03ff05ffff01ff02ff32ffff04ff02ffff04ff0dffff04ffff0bff3cffff0bff34ff2480ffff0bff3cffff0bff3cffff0bff34ff2c80ff0980ffff0bff3cff0bffff0bff34ff8080808080ff8080808080ffff010b80ff0180ffff02ffff03ffff22ffff09ffff0dff0580ff2280ffff09ffff0dff0b80ff2280ffff15ff17ffff0181ff8080ffff01ff0bff05ff0bff1780ffff01ff088080ff0180ff02ffff03ff0bffff01ff02ffff03ffff02ff26ffff04ff02ffff04ff13ff80808080ffff01ff02ffff03ffff20ff1780ffff01ff02ffff03ffff09ff81b3ffff01818f80ffff01ff02ff3affff04ff02ffff04ff05ffff04ff1bffff04ff34ff808080808080ffff01ff04ffff04ff23ffff04ffff02ff36ffff04ff02ffff04ff09ffff04ff53ffff04ffff02ff2effff04ff02ffff04ff05ff80808080ff808080808080ff738080ffff02ff3affff04ff02ffff04ff05ffff04ff1bffff04ff34ff8080808080808080ff0180ffff01ff088080ff0180ffff01ff04ff13ffff02ff3affff04ff02ffff04ff05ffff04ff1bffff04ff17ff8080808080808080ff0180ffff01ff02ffff03ff17ff80ffff01ff088080ff018080ff0180ffffff02ffff03ffff09ff09ff3880ffff01ff02ffff03ffff18ff2dffff010180ffff01ff0101ff8080ff0180ff8080ff0180ff0bff3cffff0bff34ff2880ffff0bff3cffff0bff3cffff0bff34ff2c80ff0580ffff0bff3cffff02ff32ffff04ff02ffff04ff07ffff04ffff0bff34ff3480ff8080808080ffff0bff34ff8080808080ffff02ffff03ffff07ff0580ffff01ff0bffff0102ffff02ff2effff04ff02ffff04ff09ff80808080ffff02ff2effff04ff02ffff04ff0dff8080808080ffff01ff0bffff0101ff058080ff0180ff02ffff03ffff21ff17ffff09ff0bff158080ffff01ff04ff30ffff04ff0bff808080ffff01ff088080ff0180ff018080ffff04ffff01ffa07faa3253bfddd1e0decb0906b2dc6247bbc4cf608f58345d173adb63e8b47c9fffa0a14daf55d41ced6419bcd011fbc1f74ab9567fe55340d88435aa6493d628fa47a0eff07522495060c066f66f32acc2a77e3a3e737aca8baea4d1a64ea4cdc13da9ffff04ffff01ff02ffff01ff02ffff01ff02ff3effff04ff02ffff04ff05ffff04ffff02ff2fff5f80ffff04ff80ffff04ffff04ffff04ff0bffff04ff17ff808080ffff01ff808080ffff01ff8080808080808080ffff04ffff01ffffff0233ff04ff0101ffff02ff02ffff03ff05ffff01ff02ff1affff04ff02ffff04ff0dffff04ffff0bff12ffff0bff2cff1480ffff0bff12ffff0bff12ffff0bff2cff3c80ff0980ffff0bff12ff0bffff0bff2cff8080808080ff8080808080ffff010b80ff0180ffff0bff12ffff0bff2cff1080ffff0bff12ffff0bff12ffff0bff2cff3c80ff0580ffff0bff12ffff02ff1affff04ff02ffff04ff07ffff04ffff0bff2cff2c80ff8080808080ffff0bff2cff8080808080ffff02ffff03ffff07ff0580ffff01ff0bffff0102ffff02ff2effff04ff02ffff04ff09ff80808080ffff02ff2effff04ff02ffff04ff0dff8080808080ffff01ff0bffff0101ff058080ff0180ff02ffff03ff0bffff01ff02ffff03ffff09ff23ff1880ffff01ff02ffff03ffff18ff81b3ff2c80ffff01ff02ffff03ffff20ff1780ffff01ff02ff3effff04ff02ffff04ff05ffff04ff1bffff04ff33ffff04ff2fffff04ff5fff8080808080808080ffff01ff088080ff0180ffff01ff04ff13ffff02ff3effff04ff02ffff04ff05ffff04ff1bffff04ff17ffff04ff2fffff04ff5fff80808080808080808080ff0180ffff01ff02ffff03ffff09ff23ffff0181e880ffff01ff02ff3effff04ff02ffff04ff05ffff04ff1bffff04ff17ffff04ffff02ffff03ffff22ffff09ffff02ff2effff04ff02ffff04ff53ff80808080ff82014f80ffff20ff5f8080ffff01ff02ff53ffff04ff818fffff04ff82014fffff04ff81b3ff8080808080ffff01ff088080ff0180ffff04ff2cff8080808080808080ffff01ff04ff13ffff02ff3effff04ff02ffff04ff05ffff04ff1bffff04ff17ffff04ff2fffff04ff5fff80808080808080808080ff018080ff0180ffff01ff04ffff04ff18ffff04ffff02ff16ffff04ff02ffff04ff05ffff04ff27ffff04ffff0bff2cff82014f80ffff04ffff02ff2effff04ff02ffff04ff818fff80808080ffff04ffff0bff2cff0580ff8080808080808080ff378080ff81af8080ff0180ff018080ffff04ffff01a0a04d9f57764f54a43e4030befb4d80026e870519aaa66334aef8304f5d0393c2ffff04ffff01ffa06661ea6604b491118b0f49c932c0f0de2ad815a57b54b6ec8fdbd1b408ae7e2780ffff04ffff01a057bfd1cb0adda3d94315053fda723f2028320faa8338225d99f629e3d46d43a9ffff04ffff01ff02ffff01ff02ffff01ff02ffff03ff0bffff01ff02ffff03ffff09ff05ffff1dff0bffff1effff0bff0bffff02ff06ffff04ff02ffff04ff17ff8080808080808080ffff01ff02ff17ff2f80ffff01ff088080ff0180ffff01ff04ffff04ff04ffff04ff05ffff04ffff02ff06ffff04ff02ffff04ff17ff80808080ff80808080ffff02ff17ff2f808080ff0180ffff04ffff01ff32ff02ffff03ffff07ff0580ffff01ff0bffff0102ffff02ff06ffff04ff02ffff04ff09ff80808080ffff02ff06ffff04ff02ffff04ff0dff8080808080ffff01ff0bffff0101ff058080ff0180ff018080ffff04ffff01b0a132fae32c98cbb7d8f5814c49ee3f0ba6ec2172c5e5f6900655a65cd2157a06a1c6eb89c68c8d2cdcee9506c2217978ff018080ff018080808080ff01808080ffffa0a14daf55d41ced6419bcd011fbc1f74ab9567fe55340d88435aa6493d628fa47ffa01804338c97f989c78d88716206c0f27315f3eb7d59417ab2eacee20f0a7ff60bff0180ff01ffffff80ffff02ffff01ff02ffff01ff02ffff03ff5fffff01ff02ff3affff04ff02ffff04ff0bffff04ff17ffff04ff2fffff04ff5fffff04ff81bfffff04ff82017fffff04ff8202ffffff04ffff02ff05ff8205ff80ff8080808080808080808080ffff01ff04ffff04ff10ffff01ff81ff8080ffff02ff05ff8205ff808080ff0180ffff04ffff01ffffff49ff3f02ff04ff0101ffff02ffff02ffff03ff05ffff01ff02ff2affff04ff02ffff04ff0dffff04ffff0bff12ffff0bff2cff1480ffff0bff12ffff0bff12ffff0bff2cff3c80ff0980ffff0bff12ff0bffff0bff2cff8080808080ff8080808080ffff010b80ff0180ff02ffff03ff05ffff01ff02ffff03ffff02ff3effff04ff02ffff04ff82011fffff04ff27ffff04ff4fff808080808080ffff01ff02ff3affff04ff02ffff04ff0dffff04ff1bffff04ff37ffff04ff6fffff04ff81dfffff04ff8201bfffff04ff82037fffff04ffff04ffff04ff28ffff04ffff0bffff02ff26ffff04ff02ffff04ff11ffff04ffff02ff26ffff04ff02ffff04ff13ffff04ff82027fffff04ffff02ff36ffff04ff02ffff04ff82013fff80808080ffff04ffff02ff36ffff04ff02ffff04ff819fff80808080ffff04ffff02ff36ffff04ff02ffff04ff13ff80808080ff8080808080808080ffff04ffff02ff36ffff04ff02ffff04ff09ff80808080ff808080808080ffff012480ff808080ff8202ff80ff8080808080808080808080ffff01ff088080ff0180ffff018202ff80ff0180ffffff0bff12ffff0bff2cff3880ffff0bff12ffff0bff12ffff0bff2cff3c80ff0580ffff0bff12ffff02ff2affff04ff02ffff04ff07ffff04ffff0bff2cff2c80ff8080808080ffff0bff2cff8080808080ff02ffff03ffff07ff0580ffff01ff0bffff0102ffff02ff36ffff04ff02ffff04ff09ff80808080ffff02ff36ffff04ff02ffff04ff0dff8080808080ffff01ff0bffff0101ff058080ff0180ffff02ffff03ff1bffff01ff02ff2effff04ff02ffff04ffff02ffff03ffff18ffff0101ff1380ffff01ff0bffff0102ff2bff0580ffff01ff0bffff0102ff05ff2b8080ff0180ffff04ffff04ffff17ff13ffff0181ff80ff3b80ff8080808080ffff010580ff0180ff02ffff03ff17ffff01ff02ffff03ffff09ff05ffff02ff2effff04ff02ffff04ff13ffff04ff27ff808080808080ffff01ff02ff3effff04ff02ffff04ff05ffff04ff1bffff04ff37ff808080808080ffff01ff088080ff0180ffff01ff010180ff0180ff018080ffff04ffff01ff01ffff3fffa0890bd0a05cc152c27a3a72348d59e9c5fb46c18da8f32948f1f2143b35014aca80ffff81e8ff0bffffffffa0043fed6d67961e36db2900b6aab24aa68be529c4e632aace486fbea1b26dc70e80ffa057bfd1cb0adda3d94315053fda723f2028320faa8338225d99f629e3d46d43a980ff808080ffff33ffa09130956ec241f3c4f8807f6889e65025947fbd7bb757d8df0ba2640e293bcc60ff01ffffa0a14daf55d41ced6419bcd011fbc1f74ab9567fe55340d88435aa6493d628fa47ffa0043fed6d67961e36db2900b6aab24aa68be529c4e632aace486fbea1b26dc70effa09130956ec241f3c4f8807f6889e65025947fbd7bb757d8df0ba2640e293bcc60808080ffff04ffff01ffffa07faa3253bfddd1e0decb0906b2dc6247bbc4cf608f58345d173adb63e8b47c9fffa07acfcbd1ed73bfe2b698508f4ea5ed353c60ace154360272ce91f9ab0c8423c3a0eff07522495060c066f66f32acc2a77e3a3e737aca8baea4d1a64ea4cdc13da980ffff04ffff01ffa0a04d9f57764f54a43e4030befb4d80026e870519aaa66334aef8304f5d0393c280ffff04ffff01ffffa07f3e180acdf046f955d3440bb3a16dfd6f5a46c809cee98e7514127327b1cab58080ff018080808080ffff80ff80ff80ff80ff8080808080ca2e21c90d263e63b73d449a3f8d57b9458846f7af27d9a61a515395fa14071e69c05748eab24bce907ef7840c14873f1e668bda10c7aab57e25bb7895a88db20000000000000001ff02ffff01ff02ffff01ff02ffff03ffff18ff2fff3480ffff01ff04ffff04ff20ffff04ff2fff808080ffff04ffff02ff3effff04ff02ffff04ff05ffff04ffff02ff2affff04ff02ffff04ff27ffff04ffff02ffff03ff77ffff01ff02ff36ffff04ff02ffff04ff09ffff04ff57ffff04ffff02ff2effff04ff02ffff04ff05ff80808080ff808080808080ffff011d80ff0180ffff04ffff02ffff03ff77ffff0181b7ffff015780ff0180ff808080808080ffff04ff77ff808080808080ffff02ff3affff04ff02ffff04ff05ffff04ffff02ff0bff5f80ffff01ff8080808080808080ffff01ff088080ff0180ffff04ffff01ffffffff4947ff0233ffff0401ff0102ffffff20ff02ffff03ff05ffff01ff02ff32ffff04ff02ffff04ff0dffff04ffff0bff3cffff0bff34ff2480ffff0bff3cffff0bff3cffff0bff34ff2c80ff0980ffff0bff3cff0bffff0bff34ff8080808080ff8080808080ffff010b80ff0180ffff02ffff03ffff22ffff09ffff0dff0580ff2280ffff09ffff0dff0b80ff2280ffff15ff17ffff0181ff8080ffff01ff0bff05ff0bff1780ffff01ff088080ff0180ff02ffff03ff0bffff01ff02ffff03ffff02ff26ffff04ff02ffff04ff13ff80808080ffff01ff02ffff03ffff20ff1780ffff01ff02ffff03ffff09ff81b3ffff01818f80ffff01ff02ff3affff04ff02ffff04ff05ffff04ff1bffff04ff34ff808080808080ffff01ff04ffff04ff23ffff04ffff02ff36ffff04ff02ffff04ff09ffff04ff53ffff04ffff02ff2effff04ff02ffff04ff05ff80808080ff808080808080ff738080ffff02ff3affff04ff02ffff04ff05ffff04ff1bffff04ff34ff8080808080808080ff0180ffff01ff088080ff0180ffff01ff04ff13ffff02ff3affff04ff02ffff04ff05ffff04ff1bffff04ff17ff8080808080808080ff0180ffff01ff02ffff03ff17ff80ffff01ff088080ff018080ff0180ffffff02ffff03ffff09ff09ff3880ffff01ff02ffff03ffff18ff2dffff010180ffff01ff0101ff8080ff0180ff8080ff0180ff0bff3cffff0bff34ff2880ffff0bff3cffff0bff3cffff0bff34ff2c80ff0580ffff0bff3cffff02ff32ffff04ff02ffff04ff07ffff04ffff0bff34ff3480ff8080808080ffff0bff34ff8080808080ffff02ffff03ffff07ff0580ffff01ff0bffff0102ffff02ff2effff04ff02ffff04ff09ff80808080ffff02ff2effff04ff02ffff04ff0dff8080808080ffff01ff0bffff0101ff058080ff0180ff02ffff03ffff21ff17ffff09ff0bff158080ffff01ff04ff30ffff04ff0bff808080ffff01ff088080ff0180ff018080ffff04ffff01ffa07faa3253bfddd1e0decb0906b2dc6247bbc4cf608f58345d173adb63e8b47c9fffa0a14daf55d41ced6419bcd011fbc1f74ab9567fe55340d88435aa6493d628fa47a0eff07522495060c066f66f32acc2a77e3a3e737aca8baea4d1a64ea4cdc13da9ffff04ffff01ff02ffff01ff02ffff01ff02ff3effff04ff02ffff04ff05ffff04ffff02ff2fff5f80ffff04ff80ffff04ffff04ffff04ff0bffff04ff17ff808080ffff01ff808080ffff01ff8080808080808080ffff04ffff01ffffff0233ff04ff0101ffff02ff02ffff03ff05ffff01ff02ff1affff04ff02ffff04ff0dffff04ffff0bff12ffff0bff2cff1480ffff0bff12ffff0bff12ffff0bff2cff3c80ff0980ffff0bff12ff0bffff0bff2cff8080808080ff8080808080ffff010b80ff0180ffff0bff12ffff0bff2cff1080ffff0bff12ffff0bff12ffff0bff2cff3c80ff0580ffff0bff12ffff02ff1affff04ff02ffff04ff07ffff04ffff0bff2cff2c80ff8080808080ffff0bff2cff8080808080ffff02ffff03ffff07ff0580ffff01ff0bffff0102ffff02ff2effff04ff02ffff04ff09ff80808080ffff02ff2effff04ff02ffff04ff0dff8080808080ffff01ff0bffff0101ff058080ff0180ff02ffff03ff0bffff01ff02ffff03ffff09ff23ff1880ffff01ff02ffff03ffff18ff81b3ff2c80ffff01ff02ffff03ffff20ff1780ffff01ff02ff3effff04ff02ffff04ff05ffff04ff1bffff04ff33ffff04ff2fffff04ff5fff8080808080808080ffff01ff088080ff0180ffff01ff04ff13ffff02ff3effff04ff02ffff04ff05ffff04ff1bffff04ff17ffff04ff2fffff04ff5fff80808080808080808080ff0180ffff01ff02ffff03ffff09ff23ffff0181e880ffff01ff02ff3effff04ff02ffff04ff05ffff04ff1bffff04ff17ffff04ffff02ffff03ffff22ffff09ffff02ff2effff04ff02ffff04ff53ff80808080ff82014f80ffff20ff5f8080ffff01ff02ff53ffff04ff818fffff04ff82014fffff04ff81b3ff8080808080ffff01ff088080ff0180ffff04ff2cff8080808080808080ffff01ff04ff13ffff02ff3effff04ff02ffff04ff05ffff04ff1bffff04ff17ffff04ff2fffff04ff5fff80808080808080808080ff018080ff0180ffff01ff04ffff04ff18ffff04ffff02ff16ffff04ff02ffff04ff05ffff04ff27ffff04ffff0bff2cff82014f80ffff04ffff02ff2effff04ff02ffff04ff818fff80808080ffff04ffff0bff2cff0580ff8080808080808080ff378080ff81af8080ff0180ff018080ffff04ffff01a0a04d9f57764f54a43e4030befb4d80026e870519aaa66334aef8304f5d0393c2ffff04ffff01ffa0043fed6d67961e36db2900b6aab24aa68be529c4e632aace486fbea1b26dc70e80ffff04ffff01a057bfd1cb0adda3d94315053fda723f2028320faa8338225d99f629e3d46d43a9ffff04ffff01ff01ffff33ffa0c842b1a384b8633ac25d0f12bd7b614f86a77642ab6426418750f2b0b86bab2aff01ffffa0a14daf55d41ced6419bcd011fbc1f74ab9567fe55340d88435aa6493d628fa47ffa0043fed6d67961e36db2900b6aab24aa68be529c4e632aace486fbea1b26dc70effa0c842b1a384b8633ac25d0f12bd7b614f86a77642ab6426418750f2b0b86bab2a8080ffff3eff248080ff018080808080ff01808080ffffa032dbe6d545f24635c7871ea53c623c358d7cea8f5e27a983ba6e5c0bf35fa243ffa08c4aebb18e8ce08405083c3d90a29f30239865142e2dcbca5393f40df9e3821dff0180ff01ffff808080952dd3e68ea36950708547ddc57bea7a97d9e7a2d5c7921be7c72be43abc432406b6b1786e3a52b6a5dc53159409e55703d00eb60ca407a2712a5b637bc3599a0073d7c9a6009c16547f5fae0f8932002d5318fa4f2f4a9f19ab3f7362118230",  # noqa
        "taker": [
            {
                "store_id": "7acfcbd1ed73bfe2b698508f4ea5ed353c60ace154360272ce91f9ab0c8423c3",
                "inclusions": [{"key": "10", "value": "0210"}],
            }
        ],
        "maker": [
            {
                "store_id": "a14daf55d41ced6419bcd011fbc1f74ab9567fe55340d88435aa6493d628fa47",
                "proofs": [
                    {
                        "key": "10",
                        "value": "0110",
                        "node_hash": "de4ec93c032f5117d8af076dfc86faa5987a6c0b1d52ffc9cf0dfa43989d8c58",
                        "layers": [
                            {
                                "other_hash_side": "left",
                                "other_hash": "1c8ab812b97f5a9da0ba4be2380104810fe5c8022efe9b9e2c9d188fc3537434",
                                "combined_hash": "d340000b3a6717a5a8d42b24516ff69430235c771f8a527554b357b7f03c6de0",
                            },
                            {
                                "other_hash_side": "right",
                                "other_hash": "54e8b4cac761778f396840b343c0f1cb0e1fd0c9927d48d2f0d09a7a6f225126",
                                "combined_hash": "7676004a15439e4e8345d0f9f3a15500805b3447285904b7bcd7d14e27381d2e",
                            },
                            {
                                "other_hash_side": "right",
                                "other_hash": "e24b5bf6fa30a0fb836b369a471c957afcf8c2c39521f9ffd0b45aa9f172e8b9",
                                "combined_hash": "cf98873e50b9e84485c5b6729b6023e24140a7c019efe06ee594256e8f8bf523",
                            },
                            {
                                "other_hash_side": "right",
                                "other_hash": "bcff6f16886339a196a2f6c842ad6d350a8579d123eb8602a0a85965ba25d671",
                                "combined_hash": "043fed6d67961e36db2900b6aab24aa68be529c4e632aace486fbea1b26dc70e",
                            },
                        ],
                    },
                    {
                        "key": "11",
                        "value": "0111",
                        "node_hash": "e866daa84d1785d1e1e3b228e2fd50031342e7501c08a074965da3d4f5ca4be2",
                        "layers": [
                            {
                                "other_hash_side": "left",
                                "other_hash": "9daec46b6819e836d66144119dd084765cfe7ed9ac3222c0c0f64590a4a43b3a",
                                "combined_hash": "dfa8a2f284a05d6974096f138ec2a66086065ec2fbec7e564b367bb15e81d75d",
                            },
                            {
                                "other_hash_side": "right",
                                "other_hash": "9e4574191777193c145c7e09eb6394501f81dee6eb1b05f0881bb478828cb9ea",
                                "combined_hash": "e24b5bf6fa30a0fb836b369a471c957afcf8c2c39521f9ffd0b45aa9f172e8b9",
                            },
                            {
                                "other_hash_side": "left",
                                "other_hash": "7676004a15439e4e8345d0f9f3a15500805b3447285904b7bcd7d14e27381d2e",
                                "combined_hash": "cf98873e50b9e84485c5b6729b6023e24140a7c019efe06ee594256e8f8bf523",
                            },
                            {
                                "other_hash_side": "right",
                                "other_hash": "bcff6f16886339a196a2f6c842ad6d350a8579d123eb8602a0a85965ba25d671",
                                "combined_hash": "043fed6d67961e36db2900b6aab24aa68be529c4e632aace486fbea1b26dc70e",
                            },
                        ],
                    },
                ],
            }
        ],
    },
    maker_inclusions=[
        {"key": b"\x10".hex(), "value": b"\x01\x10".hex()},
        {"key": b"\x11".hex(), "value": b"\x01\x11".hex()},
    ],
    taker_inclusions=[{"key": b"\x10".hex(), "value": b"\x02\x10".hex()}],
    trade_id="9c407637b889be3b61b3f5599b7391ee6edbf69a0c8c954656231c0bfb710b08",
    maker_root_history=[
        bytes32.from_hexstr("6661ea6604b491118b0f49c932c0f0de2ad815a57b54b6ec8fdbd1b408ae7e27"),
        bytes32.from_hexstr("043fed6d67961e36db2900b6aab24aa68be529c4e632aace486fbea1b26dc70e"),
    ],
    taker_root_history=[
        bytes32.from_hexstr("42f08ebc0578f2cec7a9ad1c3038e74e0f30eba5c2f4cb1ee1c8fdb682c19dbb"),
        bytes32.from_hexstr("eeb63ac765065d2ee161e1c059c8188ef809e1c3ed8739bad5bfee2c2ee1c742"),
    ],
)


make_one_take_two_reference = MakeAndTakeReference(
    entries_to_insert=10,
    make_offer_response={
        "trade_id": "d92dc63d042226f6151b830edf79d58f075c3eb005cf9fab40d8f744bb9851c7",
        "offer": "00000003000000000000000000000000000000000000000000000000000000000000000052eba05592a7cbe77b4b1552cacec440b20d523d08a6be917c9213dc34f3033a0000000000000000ff02ffff01ff02ffff01ff02ffff03ffff18ff2fff3480ffff01ff04ffff04ff20ffff04ff2fff808080ffff04ffff02ff3effff04ff02ffff04ff05ffff04ffff02ff2affff04ff02ffff04ff27ffff04ffff02ffff03ff77ffff01ff02ff36ffff04ff02ffff04ff09ffff04ff57ffff04ffff02ff2effff04ff02ffff04ff05ff80808080ff808080808080ffff011d80ff0180ffff04ffff02ffff03ff77ffff0181b7ffff015780ff0180ff808080808080ffff04ff77ff808080808080ffff02ff3affff04ff02ffff04ff05ffff04ffff02ff0bff5f80ffff01ff8080808080808080ffff01ff088080ff0180ffff04ffff01ffffffff4947ff0233ffff0401ff0102ffffff20ff02ffff03ff05ffff01ff02ff32ffff04ff02ffff04ff0dffff04ffff0bff3cffff0bff34ff2480ffff0bff3cffff0bff3cffff0bff34ff2c80ff0980ffff0bff3cff0bffff0bff34ff8080808080ff8080808080ffff010b80ff0180ffff02ffff03ffff22ffff09ffff0dff0580ff2280ffff09ffff0dff0b80ff2280ffff15ff17ffff0181ff8080ffff01ff0bff05ff0bff1780ffff01ff088080ff0180ff02ffff03ff0bffff01ff02ffff03ffff02ff26ffff04ff02ffff04ff13ff80808080ffff01ff02ffff03ffff20ff1780ffff01ff02ffff03ffff09ff81b3ffff01818f80ffff01ff02ff3affff04ff02ffff04ff05ffff04ff1bffff04ff34ff808080808080ffff01ff04ffff04ff23ffff04ffff02ff36ffff04ff02ffff04ff09ffff04ff53ffff04ffff02ff2effff04ff02ffff04ff05ff80808080ff808080808080ff738080ffff02ff3affff04ff02ffff04ff05ffff04ff1bffff04ff34ff8080808080808080ff0180ffff01ff088080ff0180ffff01ff04ff13ffff02ff3affff04ff02ffff04ff05ffff04ff1bffff04ff17ff8080808080808080ff0180ffff01ff02ffff03ff17ff80ffff01ff088080ff018080ff0180ffffff02ffff03ffff09ff09ff3880ffff01ff02ffff03ffff18ff2dffff010180ffff01ff0101ff8080ff0180ff8080ff0180ff0bff3cffff0bff34ff2880ffff0bff3cffff0bff3cffff0bff34ff2c80ff0580ffff0bff3cffff02ff32ffff04ff02ffff04ff07ffff04ffff0bff34ff3480ff8080808080ffff0bff34ff8080808080ffff02ffff03ffff07ff0580ffff01ff0bffff0102ffff02ff2effff04ff02ffff04ff09ff80808080ffff02ff2effff04ff02ffff04ff0dff8080808080ffff01ff0bffff0101ff058080ff0180ff02ffff03ffff21ff17ffff09ff0bff158080ffff01ff04ff30ffff04ff0bff808080ffff01ff088080ff0180ff018080ffff04ffff01ffa07faa3253bfddd1e0decb0906b2dc6247bbc4cf608f58345d173adb63e8b47c9fffa07acfcbd1ed73bfe2b698508f4ea5ed353c60ace154360272ce91f9ab0c8423c3a0eff07522495060c066f66f32acc2a77e3a3e737aca8baea4d1a64ea4cdc13da9ffff04ffff01ff02ffff01ff02ffff01ff02ff3effff04ff02ffff04ff05ffff04ffff02ff2fff5f80ffff04ff80ffff04ffff04ffff04ff0bffff04ff17ff808080ffff01ff808080ffff01ff8080808080808080ffff04ffff01ffffff0233ff04ff0101ffff02ff02ffff03ff05ffff01ff02ff1affff04ff02ffff04ff0dffff04ffff0bff12ffff0bff2cff1480ffff0bff12ffff0bff12ffff0bff2cff3c80ff0980ffff0bff12ff0bffff0bff2cff8080808080ff8080808080ffff010b80ff0180ffff0bff12ffff0bff2cff1080ffff0bff12ffff0bff12ffff0bff2cff3c80ff0580ffff0bff12ffff02ff1affff04ff02ffff04ff07ffff04ffff0bff2cff2c80ff8080808080ffff0bff2cff8080808080ffff02ffff03ffff07ff0580ffff01ff0bffff0102ffff02ff2effff04ff02ffff04ff09ff80808080ffff02ff2effff04ff02ffff04ff0dff8080808080ffff01ff0bffff0101ff058080ff0180ff02ffff03ff0bffff01ff02ffff03ffff09ff23ff1880ffff01ff02ffff03ffff18ff81b3ff2c80ffff01ff02ffff03ffff20ff1780ffff01ff02ff3effff04ff02ffff04ff05ffff04ff1bffff04ff33ffff04ff2fffff04ff5fff8080808080808080ffff01ff088080ff0180ffff01ff04ff13ffff02ff3effff04ff02ffff04ff05ffff04ff1bffff04ff17ffff04ff2fffff04ff5fff80808080808080808080ff0180ffff01ff02ffff03ffff09ff23ffff0181e880ffff01ff02ff3effff04ff02ffff04ff05ffff04ff1bffff04ff17ffff04ffff02ffff03ffff22ffff09ffff02ff2effff04ff02ffff04ff53ff80808080ff82014f80ffff20ff5f8080ffff01ff02ff53ffff04ff818fffff04ff82014fffff04ff81b3ff8080808080ffff01ff088080ff0180ffff04ff2cff8080808080808080ffff01ff04ff13ffff02ff3effff04ff02ffff04ff05ffff04ff1bffff04ff17ffff04ff2fffff04ff5fff80808080808080808080ff018080ff0180ffff01ff04ffff04ff18ffff04ffff02ff16ffff04ff02ffff04ff05ffff04ff27ffff04ffff0bff2cff82014f80ffff04ffff02ff2effff04ff02ffff04ff818fff80808080ffff04ffff0bff2cff0580ff8080808080808080ff378080ff81af8080ff0180ff018080ffff04ffff01a0a04d9f57764f54a43e4030befb4d80026e870519aaa66334aef8304f5d0393c2ffff04ffff01ffa042f08ebc0578f2cec7a9ad1c3038e74e0f30eba5c2f4cb1ee1c8fdb682c19dbb80ffff04ffff01a057bfd1cb0adda3d94315053fda723f2028320faa8338225d99f629e3d46d43a9ffff04ffff01ff02ffff01ff02ff0affff04ff02ffff04ff03ff80808080ffff04ffff01ffff333effff02ffff03ff05ffff01ff04ffff04ff0cffff04ffff02ff1effff04ff02ffff04ff09ff80808080ff808080ffff02ff16ffff04ff02ffff04ff19ffff04ffff02ff0affff04ff02ffff04ff0dff80808080ff808080808080ff8080ff0180ffff02ffff03ff05ffff01ff02ffff03ffff15ff29ff8080ffff01ff04ffff04ff08ff0980ffff02ff16ffff04ff02ffff04ff0dffff04ff0bff808080808080ffff01ff088080ff0180ffff010b80ff0180ff02ffff03ffff07ff0580ffff01ff0bffff0102ffff02ff1effff04ff02ffff04ff09ff80808080ffff02ff1effff04ff02ffff04ff0dff8080808080ffff01ff0bffff0101ff058080ff0180ff018080ff018080808080ff01808080ffffa00000000000000000000000000000000000000000000000000000000000000000ffffa00000000000000000000000000000000000000000000000000000000000000000ff01ff8080808032dbe6d545f24635c7871ea53c623c358d7cea8f5e27a983ba6e5c0bf35fa243aa064e96a86637d8f5ebe153dc8645d29f43bee762d5ec10d06c8617fa60b8c50000000000000001ff02ffff01ff02ffff01ff02ffff03ffff18ff2fff3480ffff01ff04ffff04ff20ffff04ff2fff808080ffff04ffff02ff3effff04ff02ffff04ff05ffff04ffff02ff2affff04ff02ffff04ff27ffff04ffff02ffff03ff77ffff01ff02ff36ffff04ff02ffff04ff09ffff04ff57ffff04ffff02ff2effff04ff02ffff04ff05ff80808080ff808080808080ffff011d80ff0180ffff04ffff02ffff03ff77ffff0181b7ffff015780ff0180ff808080808080ffff04ff77ff808080808080ffff02ff3affff04ff02ffff04ff05ffff04ffff02ff0bff5f80ffff01ff8080808080808080ffff01ff088080ff0180ffff04ffff01ffffffff4947ff0233ffff0401ff0102ffffff20ff02ffff03ff05ffff01ff02ff32ffff04ff02ffff04ff0dffff04ffff0bff3cffff0bff34ff2480ffff0bff3cffff0bff3cffff0bff34ff2c80ff0980ffff0bff3cff0bffff0bff34ff8080808080ff8080808080ffff010b80ff0180ffff02ffff03ffff22ffff09ffff0dff0580ff2280ffff09ffff0dff0b80ff2280ffff15ff17ffff0181ff8080ffff01ff0bff05ff0bff1780ffff01ff088080ff0180ff02ffff03ff0bffff01ff02ffff03ffff02ff26ffff04ff02ffff04ff13ff80808080ffff01ff02ffff03ffff20ff1780ffff01ff02ffff03ffff09ff81b3ffff01818f80ffff01ff02ff3affff04ff02ffff04ff05ffff04ff1bffff04ff34ff808080808080ffff01ff04ffff04ff23ffff04ffff02ff36ffff04ff02ffff04ff09ffff04ff53ffff04ffff02ff2effff04ff02ffff04ff05ff80808080ff808080808080ff738080ffff02ff3affff04ff02ffff04ff05ffff04ff1bffff04ff34ff8080808080808080ff0180ffff01ff088080ff0180ffff01ff04ff13ffff02ff3affff04ff02ffff04ff05ffff04ff1bffff04ff17ff8080808080808080ff0180ffff01ff02ffff03ff17ff80ffff01ff088080ff018080ff0180ffffff02ffff03ffff09ff09ff3880ffff01ff02ffff03ffff18ff2dffff010180ffff01ff0101ff8080ff0180ff8080ff0180ff0bff3cffff0bff34ff2880ffff0bff3cffff0bff3cffff0bff34ff2c80ff0580ffff0bff3cffff02ff32ffff04ff02ffff04ff07ffff04ffff0bff34ff3480ff8080808080ffff0bff34ff8080808080ffff02ffff03ffff07ff0580ffff01ff0bffff0102ffff02ff2effff04ff02ffff04ff09ff80808080ffff02ff2effff04ff02ffff04ff0dff8080808080ffff01ff0bffff0101ff058080ff0180ff02ffff03ffff21ff17ffff09ff0bff158080ffff01ff04ff30ffff04ff0bff808080ffff01ff088080ff0180ff018080ffff04ffff01ffa07faa3253bfddd1e0decb0906b2dc6247bbc4cf608f58345d173adb63e8b47c9fffa0a14daf55d41ced6419bcd011fbc1f74ab9567fe55340d88435aa6493d628fa47a0eff07522495060c066f66f32acc2a77e3a3e737aca8baea4d1a64ea4cdc13da9ffff04ffff01ff02ffff01ff02ffff01ff02ff3effff04ff02ffff04ff05ffff04ffff02ff2fff5f80ffff04ff80ffff04ffff04ffff04ff0bffff04ff17ff808080ffff01ff808080ffff01ff8080808080808080ffff04ffff01ffffff0233ff04ff0101ffff02ff02ffff03ff05ffff01ff02ff1affff04ff02ffff04ff0dffff04ffff0bff12ffff0bff2cff1480ffff0bff12ffff0bff12ffff0bff2cff3c80ff0980ffff0bff12ff0bffff0bff2cff8080808080ff8080808080ffff010b80ff0180ffff0bff12ffff0bff2cff1080ffff0bff12ffff0bff12ffff0bff2cff3c80ff0580ffff0bff12ffff02ff1affff04ff02ffff04ff07ffff04ffff0bff2cff2c80ff8080808080ffff0bff2cff8080808080ffff02ffff03ffff07ff0580ffff01ff0bffff0102ffff02ff2effff04ff02ffff04ff09ff80808080ffff02ff2effff04ff02ffff04ff0dff8080808080ffff01ff0bffff0101ff058080ff0180ff02ffff03ff0bffff01ff02ffff03ffff09ff23ff1880ffff01ff02ffff03ffff18ff81b3ff2c80ffff01ff02ffff03ffff20ff1780ffff01ff02ff3effff04ff02ffff04ff05ffff04ff1bffff04ff33ffff04ff2fffff04ff5fff8080808080808080ffff01ff088080ff0180ffff01ff04ff13ffff02ff3effff04ff02ffff04ff05ffff04ff1bffff04ff17ffff04ff2fffff04ff5fff80808080808080808080ff0180ffff01ff02ffff03ffff09ff23ffff0181e880ffff01ff02ff3effff04ff02ffff04ff05ffff04ff1bffff04ff17ffff04ffff02ffff03ffff22ffff09ffff02ff2effff04ff02ffff04ff53ff80808080ff82014f80ffff20ff5f8080ffff01ff02ff53ffff04ff818fffff04ff82014fffff04ff81b3ff8080808080ffff01ff088080ff0180ffff04ff2cff8080808080808080ffff01ff04ff13ffff02ff3effff04ff02ffff04ff05ffff04ff1bffff04ff17ffff04ff2fffff04ff5fff80808080808080808080ff018080ff0180ffff01ff04ffff04ff18ffff04ffff02ff16ffff04ff02ffff04ff05ffff04ff27ffff04ffff0bff2cff82014f80ffff04ffff02ff2effff04ff02ffff04ff818fff80808080ffff04ffff0bff2cff0580ff8080808080808080ff378080ff81af8080ff0180ff018080ffff04ffff01a0a04d9f57764f54a43e4030befb4d80026e870519aaa66334aef8304f5d0393c2ffff04ffff01ffa06661ea6604b491118b0f49c932c0f0de2ad815a57b54b6ec8fdbd1b408ae7e2780ffff04ffff01a057bfd1cb0adda3d94315053fda723f2028320faa8338225d99f629e3d46d43a9ffff04ffff01ff02ffff01ff02ffff01ff02ffff03ff0bffff01ff02ffff03ffff09ff05ffff1dff0bffff1effff0bff0bffff02ff06ffff04ff02ffff04ff17ff8080808080808080ffff01ff02ff17ff2f80ffff01ff088080ff0180ffff01ff04ffff04ff04ffff04ff05ffff04ffff02ff06ffff04ff02ffff04ff17ff80808080ff80808080ffff02ff17ff2f808080ff0180ffff04ffff01ff32ff02ffff03ffff07ff0580ffff01ff0bffff0102ffff02ff06ffff04ff02ffff04ff09ff80808080ffff02ff06ffff04ff02ffff04ff0dff8080808080ffff01ff0bffff0101ff058080ff0180ff018080ffff04ffff01b0a132fae32c98cbb7d8f5814c49ee3f0ba6ec2172c5e5f6900655a65cd2157a06a1c6eb89c68c8d2cdcee9506c2217978ff018080ff018080808080ff01808080ffffa0a14daf55d41ced6419bcd011fbc1f74ab9567fe55340d88435aa6493d628fa47ffa01804338c97f989c78d88716206c0f27315f3eb7d59417ab2eacee20f0a7ff60bff0180ff01ffffff80ffff02ffff01ff02ffff01ff02ffff03ff5fffff01ff02ff3affff04ff02ffff04ff0bffff04ff17ffff04ff2fffff04ff5fffff04ff81bfffff04ff82017fffff04ff8202ffffff04ffff02ff05ff8205ff80ff8080808080808080808080ffff01ff04ffff04ff10ffff01ff81ff8080ffff02ff05ff8205ff808080ff0180ffff04ffff01ffffff49ff3f02ff04ff0101ffff02ffff02ffff03ff05ffff01ff02ff2affff04ff02ffff04ff0dffff04ffff0bff12ffff0bff2cff1480ffff0bff12ffff0bff12ffff0bff2cff3c80ff0980ffff0bff12ff0bffff0bff2cff8080808080ff8080808080ffff010b80ff0180ff02ffff03ff05ffff01ff02ffff03ffff02ff3effff04ff02ffff04ff82011fffff04ff27ffff04ff4fff808080808080ffff01ff02ff3affff04ff02ffff04ff0dffff04ff1bffff04ff37ffff04ff6fffff04ff81dfffff04ff8201bfffff04ff82037fffff04ffff04ffff04ff28ffff04ffff0bffff02ff26ffff04ff02ffff04ff11ffff04ffff02ff26ffff04ff02ffff04ff13ffff04ff82027fffff04ffff02ff36ffff04ff02ffff04ff82013fff80808080ffff04ffff02ff36ffff04ff02ffff04ff819fff80808080ffff04ffff02ff36ffff04ff02ffff04ff13ff80808080ff8080808080808080ffff04ffff02ff36ffff04ff02ffff04ff09ff80808080ff808080808080ffff012480ff808080ff8202ff80ff8080808080808080808080ffff01ff088080ff0180ffff018202ff80ff0180ffffff0bff12ffff0bff2cff3880ffff0bff12ffff0bff12ffff0bff2cff3c80ff0580ffff0bff12ffff02ff2affff04ff02ffff04ff07ffff04ffff0bff2cff2c80ff8080808080ffff0bff2cff8080808080ff02ffff03ffff07ff0580ffff01ff0bffff0102ffff02ff36ffff04ff02ffff04ff09ff80808080ffff02ff36ffff04ff02ffff04ff0dff8080808080ffff01ff0bffff0101ff058080ff0180ffff02ffff03ff1bffff01ff02ff2effff04ff02ffff04ffff02ffff03ffff18ffff0101ff1380ffff01ff0bffff0102ff2bff0580ffff01ff0bffff0102ff05ff2b8080ff0180ffff04ffff04ffff17ff13ffff0181ff80ff3b80ff8080808080ffff010580ff0180ff02ffff03ff17ffff01ff02ffff03ffff09ff05ffff02ff2effff04ff02ffff04ff13ffff04ff27ff808080808080ffff01ff02ff3effff04ff02ffff04ff05ffff04ff1bffff04ff37ff808080808080ffff01ff088080ff0180ffff01ff010180ff0180ff018080ffff04ffff01ff01ffff3fffa0bd7aa54c5f93ef1738439aa60b471ce2aa4c62fb18a7943aa10061f00dbdb83680ffff81e8ff0bffffffffa08e54f5066aa7999fc1561a56df59d11ff01f7df93cadf49a61adebf65dec65ea80ffa057bfd1cb0adda3d94315053fda723f2028320faa8338225d99f629e3d46d43a980ff808080ffff33ffa0ca77e42ac3b3375edc54af271f21d075afd02d72969cababeec63e22f7ab10deff01ffffa0a14daf55d41ced6419bcd011fbc1f74ab9567fe55340d88435aa6493d628fa47ffa08e54f5066aa7999fc1561a56df59d11ff01f7df93cadf49a61adebf65dec65eaffa0ca77e42ac3b3375edc54af271f21d075afd02d72969cababeec63e22f7ab10de808080ffff04ffff01ffffa07faa3253bfddd1e0decb0906b2dc6247bbc4cf608f58345d173adb63e8b47c9fffa07acfcbd1ed73bfe2b698508f4ea5ed353c60ace154360272ce91f9ab0c8423c3a0eff07522495060c066f66f32acc2a77e3a3e737aca8baea4d1a64ea4cdc13da980ffff04ffff01ffa0a04d9f57764f54a43e4030befb4d80026e870519aaa66334aef8304f5d0393c280ffff04ffff01ffffa07f3e180acdf046f955d3440bb3a16dfd6f5a46c809cee98e7514127327b1cab5ffa05eadd0f5982411ec074786cb6e2e37880d2ea1f007b47bc50a1b36cc2c61ba098080ff018080808080ffff80ff80ff80ff80ff8080808080ca2e21c90d263e63b73d449a3f8d57b9458846f7af27d9a61a515395fa14071ea55bba78c76265b4bac257251b1e89dd13637a7c18e8dcb03e092dfb7eb5a84a0000000000000001ff02ffff01ff02ffff01ff02ffff03ffff18ff2fff3480ffff01ff04ffff04ff20ffff04ff2fff808080ffff04ffff02ff3effff04ff02ffff04ff05ffff04ffff02ff2affff04ff02ffff04ff27ffff04ffff02ffff03ff77ffff01ff02ff36ffff04ff02ffff04ff09ffff04ff57ffff04ffff02ff2effff04ff02ffff04ff05ff80808080ff808080808080ffff011d80ff0180ffff04ffff02ffff03ff77ffff0181b7ffff015780ff0180ff808080808080ffff04ff77ff808080808080ffff02ff3affff04ff02ffff04ff05ffff04ffff02ff0bff5f80ffff01ff8080808080808080ffff01ff088080ff0180ffff04ffff01ffffffff4947ff0233ffff0401ff0102ffffff20ff02ffff03ff05ffff01ff02ff32ffff04ff02ffff04ff0dffff04ffff0bff3cffff0bff34ff2480ffff0bff3cffff0bff3cffff0bff34ff2c80ff0980ffff0bff3cff0bffff0bff34ff8080808080ff8080808080ffff010b80ff0180ffff02ffff03ffff22ffff09ffff0dff0580ff2280ffff09ffff0dff0b80ff2280ffff15ff17ffff0181ff8080ffff01ff0bff05ff0bff1780ffff01ff088080ff0180ff02ffff03ff0bffff01ff02ffff03ffff02ff26ffff04ff02ffff04ff13ff80808080ffff01ff02ffff03ffff20ff1780ffff01ff02ffff03ffff09ff81b3ffff01818f80ffff01ff02ff3affff04ff02ffff04ff05ffff04ff1bffff04ff34ff808080808080ffff01ff04ffff04ff23ffff04ffff02ff36ffff04ff02ffff04ff09ffff04ff53ffff04ffff02ff2effff04ff02ffff04ff05ff80808080ff808080808080ff738080ffff02ff3affff04ff02ffff04ff05ffff04ff1bffff04ff34ff8080808080808080ff0180ffff01ff088080ff0180ffff01ff04ff13ffff02ff3affff04ff02ffff04ff05ffff04ff1bffff04ff17ff8080808080808080ff0180ffff01ff02ffff03ff17ff80ffff01ff088080ff018080ff0180ffffff02ffff03ffff09ff09ff3880ffff01ff02ffff03ffff18ff2dffff010180ffff01ff0101ff8080ff0180ff8080ff0180ff0bff3cffff0bff34ff2880ffff0bff3cffff0bff3cffff0bff34ff2c80ff0580ffff0bff3cffff02ff32ffff04ff02ffff04ff07ffff04ffff0bff34ff3480ff8080808080ffff0bff34ff8080808080ffff02ffff03ffff07ff0580ffff01ff0bffff0102ffff02ff2effff04ff02ffff04ff09ff80808080ffff02ff2effff04ff02ffff04ff0dff8080808080ffff01ff0bffff0101ff058080ff0180ff02ffff03ffff21ff17ffff09ff0bff158080ffff01ff04ff30ffff04ff0bff808080ffff01ff088080ff0180ff018080ffff04ffff01ffa07faa3253bfddd1e0decb0906b2dc6247bbc4cf608f58345d173adb63e8b47c9fffa0a14daf55d41ced6419bcd011fbc1f74ab9567fe55340d88435aa6493d628fa47a0eff07522495060c066f66f32acc2a77e3a3e737aca8baea4d1a64ea4cdc13da9ffff04ffff01ff02ffff01ff02ffff01ff02ff3effff04ff02ffff04ff05ffff04ffff02ff2fff5f80ffff04ff80ffff04ffff04ffff04ff0bffff04ff17ff808080ffff01ff808080ffff01ff8080808080808080ffff04ffff01ffffff0233ff04ff0101ffff02ff02ffff03ff05ffff01ff02ff1affff04ff02ffff04ff0dffff04ffff0bff12ffff0bff2cff1480ffff0bff12ffff0bff12ffff0bff2cff3c80ff0980ffff0bff12ff0bffff0bff2cff8080808080ff8080808080ffff010b80ff0180ffff0bff12ffff0bff2cff1080ffff0bff12ffff0bff12ffff0bff2cff3c80ff0580ffff0bff12ffff02ff1affff04ff02ffff04ff07ffff04ffff0bff2cff2c80ff8080808080ffff0bff2cff8080808080ffff02ffff03ffff07ff0580ffff01ff0bffff0102ffff02ff2effff04ff02ffff04ff09ff80808080ffff02ff2effff04ff02ffff04ff0dff8080808080ffff01ff0bffff0101ff058080ff0180ff02ffff03ff0bffff01ff02ffff03ffff09ff23ff1880ffff01ff02ffff03ffff18ff81b3ff2c80ffff01ff02ffff03ffff20ff1780ffff01ff02ff3effff04ff02ffff04ff05ffff04ff1bffff04ff33ffff04ff2fffff04ff5fff8080808080808080ffff01ff088080ff0180ffff01ff04ff13ffff02ff3effff04ff02ffff04ff05ffff04ff1bffff04ff17ffff04ff2fffff04ff5fff80808080808080808080ff0180ffff01ff02ffff03ffff09ff23ffff0181e880ffff01ff02ff3effff04ff02ffff04ff05ffff04ff1bffff04ff17ffff04ffff02ffff03ffff22ffff09ffff02ff2effff04ff02ffff04ff53ff80808080ff82014f80ffff20ff5f8080ffff01ff02ff53ffff04ff818fffff04ff82014fffff04ff81b3ff8080808080ffff01ff088080ff0180ffff04ff2cff8080808080808080ffff01ff04ff13ffff02ff3effff04ff02ffff04ff05ffff04ff1bffff04ff17ffff04ff2fffff04ff5fff80808080808080808080ff018080ff0180ffff01ff04ffff04ff18ffff04ffff02ff16ffff04ff02ffff04ff05ffff04ff27ffff04ffff0bff2cff82014f80ffff04ffff02ff2effff04ff02ffff04ff818fff80808080ffff04ffff0bff2cff0580ff8080808080808080ff378080ff81af8080ff0180ff018080ffff04ffff01a0a04d9f57764f54a43e4030befb4d80026e870519aaa66334aef8304f5d0393c2ffff04ffff01ffa08e54f5066aa7999fc1561a56df59d11ff01f7df93cadf49a61adebf65dec65ea80ffff04ffff01a057bfd1cb0adda3d94315053fda723f2028320faa8338225d99f629e3d46d43a9ffff04ffff01ff01ffff33ffa0c842b1a384b8633ac25d0f12bd7b614f86a77642ab6426418750f2b0b86bab2aff01ffffa0a14daf55d41ced6419bcd011fbc1f74ab9567fe55340d88435aa6493d628fa47ffa08e54f5066aa7999fc1561a56df59d11ff01f7df93cadf49a61adebf65dec65eaffa0c842b1a384b8633ac25d0f12bd7b614f86a77642ab6426418750f2b0b86bab2a8080ffff3eff248080ff018080808080ff01808080ffffa032dbe6d545f24635c7871ea53c623c358d7cea8f5e27a983ba6e5c0bf35fa243ffa08c4aebb18e8ce08405083c3d90a29f30239865142e2dcbca5393f40df9e3821dff0180ff01ffff80808097ff2e118c10f392eb2e53be370c1a9226862b59ab0dca4e1751b2196cfdc301f71fddd152d1324e7f3d32800df7c5af14cd0e4ad5389bea2a0f10330916fc29d2debf7d8ab4c3ac496b5d301de36ebb7973888443e13244c68246e54377b775",  # noqa
        "taker": [
            {
                "store_id": "7acfcbd1ed73bfe2b698508f4ea5ed353c60ace154360272ce91f9ab0c8423c3",
                "inclusions": [{"key": "10", "value": "0210"}, {"key": "11", "value": "0211"}],
            }
        ],
        "maker": [
            {
                "store_id": "a14daf55d41ced6419bcd011fbc1f74ab9567fe55340d88435aa6493d628fa47",
                "proofs": [
                    {
                        "key": "10",
                        "value": "0110",
                        "node_hash": "de4ec93c032f5117d8af076dfc86faa5987a6c0b1d52ffc9cf0dfa43989d8c58",
                        "layers": [
                            {
                                "other_hash_side": "left",
                                "other_hash": "1c8ab812b97f5a9da0ba4be2380104810fe5c8022efe9b9e2c9d188fc3537434",
                                "combined_hash": "d340000b3a6717a5a8d42b24516ff69430235c771f8a527554b357b7f03c6de0",
                            },
                            {
                                "other_hash_side": "right",
                                "other_hash": "54e8b4cac761778f396840b343c0f1cb0e1fd0c9927d48d2f0d09a7a6f225126",
                                "combined_hash": "7676004a15439e4e8345d0f9f3a15500805b3447285904b7bcd7d14e27381d2e",
                            },
                            {
                                "other_hash_side": "right",
                                "other_hash": "6a37ca2d9a37a50f2d53387c3cf31395c72d75b1aacfa4402c32dc6d354542b4",
                                "combined_hash": "b1dc97f797a32631483c11d33b4759f5b498b512b7436286d1dc00bb1024b7e2",
                            },
                            {
                                "other_hash_side": "right",
                                "other_hash": "bcff6f16886339a196a2f6c842ad6d350a8579d123eb8602a0a85965ba25d671",
                                "combined_hash": "8e54f5066aa7999fc1561a56df59d11ff01f7df93cadf49a61adebf65dec65ea",
                            },
                        ],
                    }
                ],
            }
        ],
    },
    maker_inclusions=[{"key": b"\x10".hex(), "value": b"\x01\x10".hex()}],
    taker_inclusions=[
        {"key": b"\x10".hex(), "value": b"\x02\x10".hex()},
        {"key": b"\x11".hex(), "value": b"\x02\x11".hex()},
    ],
    trade_id="d53d08a6951849cd33de3a703bc133a2ae973a34ce4527e19e233fb5cb57bbe3",
    maker_root_history=[
        bytes32.from_hexstr("6661ea6604b491118b0f49c932c0f0de2ad815a57b54b6ec8fdbd1b408ae7e27"),
        bytes32.from_hexstr("8e54f5066aa7999fc1561a56df59d11ff01f7df93cadf49a61adebf65dec65ea"),
    ],
    taker_root_history=[
        bytes32.from_hexstr("42f08ebc0578f2cec7a9ad1c3038e74e0f30eba5c2f4cb1ee1c8fdb682c19dbb"),
        bytes32.from_hexstr("2215da3c9a309e0d8972fd6acb8ac62898a0f7e4a07351d558c2cc5094dfc5ec"),
    ],
)


make_one_existing_take_one_reference = MakeAndTakeReference(
    entries_to_insert=10,
    make_offer_response={
        "trade_id": "2dbea3ff730677d4ddb9ae30691e629d183f9103f08c3c7e849bff9ad94168a4",
        "offer": "00000003000000000000000000000000000000000000000000000000000000000000000052eba05592a7cbe77b4b1552cacec440b20d523d08a6be917c9213dc34f3033a0000000000000000ff02ffff01ff02ffff01ff02ffff03ffff18ff2fff3480ffff01ff04ffff04ff20ffff04ff2fff808080ffff04ffff02ff3effff04ff02ffff04ff05ffff04ffff02ff2affff04ff02ffff04ff27ffff04ffff02ffff03ff77ffff01ff02ff36ffff04ff02ffff04ff09ffff04ff57ffff04ffff02ff2effff04ff02ffff04ff05ff80808080ff808080808080ffff011d80ff0180ffff04ffff02ffff03ff77ffff0181b7ffff015780ff0180ff808080808080ffff04ff77ff808080808080ffff02ff3affff04ff02ffff04ff05ffff04ffff02ff0bff5f80ffff01ff8080808080808080ffff01ff088080ff0180ffff04ffff01ffffffff4947ff0233ffff0401ff0102ffffff20ff02ffff03ff05ffff01ff02ff32ffff04ff02ffff04ff0dffff04ffff0bff3cffff0bff34ff2480ffff0bff3cffff0bff3cffff0bff34ff2c80ff0980ffff0bff3cff0bffff0bff34ff8080808080ff8080808080ffff010b80ff0180ffff02ffff03ffff22ffff09ffff0dff0580ff2280ffff09ffff0dff0b80ff2280ffff15ff17ffff0181ff8080ffff01ff0bff05ff0bff1780ffff01ff088080ff0180ff02ffff03ff0bffff01ff02ffff03ffff02ff26ffff04ff02ffff04ff13ff80808080ffff01ff02ffff03ffff20ff1780ffff01ff02ffff03ffff09ff81b3ffff01818f80ffff01ff02ff3affff04ff02ffff04ff05ffff04ff1bffff04ff34ff808080808080ffff01ff04ffff04ff23ffff04ffff02ff36ffff04ff02ffff04ff09ffff04ff53ffff04ffff02ff2effff04ff02ffff04ff05ff80808080ff808080808080ff738080ffff02ff3affff04ff02ffff04ff05ffff04ff1bffff04ff34ff8080808080808080ff0180ffff01ff088080ff0180ffff01ff04ff13ffff02ff3affff04ff02ffff04ff05ffff04ff1bffff04ff17ff8080808080808080ff0180ffff01ff02ffff03ff17ff80ffff01ff088080ff018080ff0180ffffff02ffff03ffff09ff09ff3880ffff01ff02ffff03ffff18ff2dffff010180ffff01ff0101ff8080ff0180ff8080ff0180ff0bff3cffff0bff34ff2880ffff0bff3cffff0bff3cffff0bff34ff2c80ff0580ffff0bff3cffff02ff32ffff04ff02ffff04ff07ffff04ffff0bff34ff3480ff8080808080ffff0bff34ff8080808080ffff02ffff03ffff07ff0580ffff01ff0bffff0102ffff02ff2effff04ff02ffff04ff09ff80808080ffff02ff2effff04ff02ffff04ff0dff8080808080ffff01ff0bffff0101ff058080ff0180ff02ffff03ffff21ff17ffff09ff0bff158080ffff01ff04ff30ffff04ff0bff808080ffff01ff088080ff0180ff018080ffff04ffff01ffa07faa3253bfddd1e0decb0906b2dc6247bbc4cf608f58345d173adb63e8b47c9fffa07acfcbd1ed73bfe2b698508f4ea5ed353c60ace154360272ce91f9ab0c8423c3a0eff07522495060c066f66f32acc2a77e3a3e737aca8baea4d1a64ea4cdc13da9ffff04ffff01ff02ffff01ff02ffff01ff02ff3effff04ff02ffff04ff05ffff04ffff02ff2fff5f80ffff04ff80ffff04ffff04ffff04ff0bffff04ff17ff808080ffff01ff808080ffff01ff8080808080808080ffff04ffff01ffffff0233ff04ff0101ffff02ff02ffff03ff05ffff01ff02ff1affff04ff02ffff04ff0dffff04ffff0bff12ffff0bff2cff1480ffff0bff12ffff0bff12ffff0bff2cff3c80ff0980ffff0bff12ff0bffff0bff2cff8080808080ff8080808080ffff010b80ff0180ffff0bff12ffff0bff2cff1080ffff0bff12ffff0bff12ffff0bff2cff3c80ff0580ffff0bff12ffff02ff1affff04ff02ffff04ff07ffff04ffff0bff2cff2c80ff8080808080ffff0bff2cff8080808080ffff02ffff03ffff07ff0580ffff01ff0bffff0102ffff02ff2effff04ff02ffff04ff09ff80808080ffff02ff2effff04ff02ffff04ff0dff8080808080ffff01ff0bffff0101ff058080ff0180ff02ffff03ff0bffff01ff02ffff03ffff09ff23ff1880ffff01ff02ffff03ffff18ff81b3ff2c80ffff01ff02ffff03ffff20ff1780ffff01ff02ff3effff04ff02ffff04ff05ffff04ff1bffff04ff33ffff04ff2fffff04ff5fff8080808080808080ffff01ff088080ff0180ffff01ff04ff13ffff02ff3effff04ff02ffff04ff05ffff04ff1bffff04ff17ffff04ff2fffff04ff5fff80808080808080808080ff0180ffff01ff02ffff03ffff09ff23ffff0181e880ffff01ff02ff3effff04ff02ffff04ff05ffff04ff1bffff04ff17ffff04ffff02ffff03ffff22ffff09ffff02ff2effff04ff02ffff04ff53ff80808080ff82014f80ffff20ff5f8080ffff01ff02ff53ffff04ff818fffff04ff82014fffff04ff81b3ff8080808080ffff01ff088080ff0180ffff04ff2cff8080808080808080ffff01ff04ff13ffff02ff3effff04ff02ffff04ff05ffff04ff1bffff04ff17ffff04ff2fffff04ff5fff80808080808080808080ff018080ff0180ffff01ff04ffff04ff18ffff04ffff02ff16ffff04ff02ffff04ff05ffff04ff27ffff04ffff0bff2cff82014f80ffff04ffff02ff2effff04ff02ffff04ff818fff80808080ffff04ffff0bff2cff0580ff8080808080808080ff378080ff81af8080ff0180ff018080ffff04ffff01a0a04d9f57764f54a43e4030befb4d80026e870519aaa66334aef8304f5d0393c2ffff04ffff01ffa042f08ebc0578f2cec7a9ad1c3038e74e0f30eba5c2f4cb1ee1c8fdb682c19dbb80ffff04ffff01a057bfd1cb0adda3d94315053fda723f2028320faa8338225d99f629e3d46d43a9ffff04ffff01ff02ffff01ff02ff0affff04ff02ffff04ff03ff80808080ffff04ffff01ffff333effff02ffff03ff05ffff01ff04ffff04ff0cffff04ffff02ff1effff04ff02ffff04ff09ff80808080ff808080ffff02ff16ffff04ff02ffff04ff19ffff04ffff02ff0affff04ff02ffff04ff0dff80808080ff808080808080ff8080ff0180ffff02ffff03ff05ffff01ff02ffff03ffff15ff29ff8080ffff01ff04ffff04ff08ff0980ffff02ff16ffff04ff02ffff04ff0dffff04ff0bff808080808080ffff01ff088080ff0180ffff010b80ff0180ff02ffff03ffff07ff0580ffff01ff0bffff0102ffff02ff1effff04ff02ffff04ff09ff80808080ffff02ff1effff04ff02ffff04ff0dff8080808080ffff01ff0bffff0101ff058080ff0180ff018080ff018080808080ff01808080ffffa00000000000000000000000000000000000000000000000000000000000000000ffffa00000000000000000000000000000000000000000000000000000000000000000ff01ff8080808032dbe6d545f24635c7871ea53c623c358d7cea8f5e27a983ba6e5c0bf35fa243aa064e96a86637d8f5ebe153dc8645d29f43bee762d5ec10d06c8617fa60b8c50000000000000001ff02ffff01ff02ffff01ff02ffff03ffff18ff2fff3480ffff01ff04ffff04ff20ffff04ff2fff808080ffff04ffff02ff3effff04ff02ffff04ff05ffff04ffff02ff2affff04ff02ffff04ff27ffff04ffff02ffff03ff77ffff01ff02ff36ffff04ff02ffff04ff09ffff04ff57ffff04ffff02ff2effff04ff02ffff04ff05ff80808080ff808080808080ffff011d80ff0180ffff04ffff02ffff03ff77ffff0181b7ffff015780ff0180ff808080808080ffff04ff77ff808080808080ffff02ff3affff04ff02ffff04ff05ffff04ffff02ff0bff5f80ffff01ff8080808080808080ffff01ff088080ff0180ffff04ffff01ffffffff4947ff0233ffff0401ff0102ffffff20ff02ffff03ff05ffff01ff02ff32ffff04ff02ffff04ff0dffff04ffff0bff3cffff0bff34ff2480ffff0bff3cffff0bff3cffff0bff34ff2c80ff0980ffff0bff3cff0bffff0bff34ff8080808080ff8080808080ffff010b80ff0180ffff02ffff03ffff22ffff09ffff0dff0580ff2280ffff09ffff0dff0b80ff2280ffff15ff17ffff0181ff8080ffff01ff0bff05ff0bff1780ffff01ff088080ff0180ff02ffff03ff0bffff01ff02ffff03ffff02ff26ffff04ff02ffff04ff13ff80808080ffff01ff02ffff03ffff20ff1780ffff01ff02ffff03ffff09ff81b3ffff01818f80ffff01ff02ff3affff04ff02ffff04ff05ffff04ff1bffff04ff34ff808080808080ffff01ff04ffff04ff23ffff04ffff02ff36ffff04ff02ffff04ff09ffff04ff53ffff04ffff02ff2effff04ff02ffff04ff05ff80808080ff808080808080ff738080ffff02ff3affff04ff02ffff04ff05ffff04ff1bffff04ff34ff8080808080808080ff0180ffff01ff088080ff0180ffff01ff04ff13ffff02ff3affff04ff02ffff04ff05ffff04ff1bffff04ff17ff8080808080808080ff0180ffff01ff02ffff03ff17ff80ffff01ff088080ff018080ff0180ffffff02ffff03ffff09ff09ff3880ffff01ff02ffff03ffff18ff2dffff010180ffff01ff0101ff8080ff0180ff8080ff0180ff0bff3cffff0bff34ff2880ffff0bff3cffff0bff3cffff0bff34ff2c80ff0580ffff0bff3cffff02ff32ffff04ff02ffff04ff07ffff04ffff0bff34ff3480ff8080808080ffff0bff34ff8080808080ffff02ffff03ffff07ff0580ffff01ff0bffff0102ffff02ff2effff04ff02ffff04ff09ff80808080ffff02ff2effff04ff02ffff04ff0dff8080808080ffff01ff0bffff0101ff058080ff0180ff02ffff03ffff21ff17ffff09ff0bff158080ffff01ff04ff30ffff04ff0bff808080ffff01ff088080ff0180ff018080ffff04ffff01ffa07faa3253bfddd1e0decb0906b2dc6247bbc4cf608f58345d173adb63e8b47c9fffa0a14daf55d41ced6419bcd011fbc1f74ab9567fe55340d88435aa6493d628fa47a0eff07522495060c066f66f32acc2a77e3a3e737aca8baea4d1a64ea4cdc13da9ffff04ffff01ff02ffff01ff02ffff01ff02ff3effff04ff02ffff04ff05ffff04ffff02ff2fff5f80ffff04ff80ffff04ffff04ffff04ff0bffff04ff17ff808080ffff01ff808080ffff01ff8080808080808080ffff04ffff01ffffff0233ff04ff0101ffff02ff02ffff03ff05ffff01ff02ff1affff04ff02ffff04ff0dffff04ffff0bff12ffff0bff2cff1480ffff0bff12ffff0bff12ffff0bff2cff3c80ff0980ffff0bff12ff0bffff0bff2cff8080808080ff8080808080ffff010b80ff0180ffff0bff12ffff0bff2cff1080ffff0bff12ffff0bff12ffff0bff2cff3c80ff0580ffff0bff12ffff02ff1affff04ff02ffff04ff07ffff04ffff0bff2cff2c80ff8080808080ffff0bff2cff8080808080ffff02ffff03ffff07ff0580ffff01ff0bffff0102ffff02ff2effff04ff02ffff04ff09ff80808080ffff02ff2effff04ff02ffff04ff0dff8080808080ffff01ff0bffff0101ff058080ff0180ff02ffff03ff0bffff01ff02ffff03ffff09ff23ff1880ffff01ff02ffff03ffff18ff81b3ff2c80ffff01ff02ffff03ffff20ff1780ffff01ff02ff3effff04ff02ffff04ff05ffff04ff1bffff04ff33ffff04ff2fffff04ff5fff8080808080808080ffff01ff088080ff0180ffff01ff04ff13ffff02ff3effff04ff02ffff04ff05ffff04ff1bffff04ff17ffff04ff2fffff04ff5fff80808080808080808080ff0180ffff01ff02ffff03ffff09ff23ffff0181e880ffff01ff02ff3effff04ff02ffff04ff05ffff04ff1bffff04ff17ffff04ffff02ffff03ffff22ffff09ffff02ff2effff04ff02ffff04ff53ff80808080ff82014f80ffff20ff5f8080ffff01ff02ff53ffff04ff818fffff04ff82014fffff04ff81b3ff8080808080ffff01ff088080ff0180ffff04ff2cff8080808080808080ffff01ff04ff13ffff02ff3effff04ff02ffff04ff05ffff04ff1bffff04ff17ffff04ff2fffff04ff5fff80808080808080808080ff018080ff0180ffff01ff04ffff04ff18ffff04ffff02ff16ffff04ff02ffff04ff05ffff04ff27ffff04ffff0bff2cff82014f80ffff04ffff02ff2effff04ff02ffff04ff818fff80808080ffff04ffff0bff2cff0580ff8080808080808080ff378080ff81af8080ff0180ff018080ffff04ffff01a0a04d9f57764f54a43e4030befb4d80026e870519aaa66334aef8304f5d0393c2ffff04ffff01ffa06661ea6604b491118b0f49c932c0f0de2ad815a57b54b6ec8fdbd1b408ae7e2780ffff04ffff01a057bfd1cb0adda3d94315053fda723f2028320faa8338225d99f629e3d46d43a9ffff04ffff01ff02ffff01ff02ffff01ff02ffff03ff0bffff01ff02ffff03ffff09ff05ffff1dff0bffff1effff0bff0bffff02ff06ffff04ff02ffff04ff17ff8080808080808080ffff01ff02ff17ff2f80ffff01ff088080ff0180ffff01ff04ffff04ff04ffff04ff05ffff04ffff02ff06ffff04ff02ffff04ff17ff80808080ff80808080ffff02ff17ff2f808080ff0180ffff04ffff01ff32ff02ffff03ffff07ff0580ffff01ff0bffff0102ffff02ff06ffff04ff02ffff04ff09ff80808080ffff02ff06ffff04ff02ffff04ff0dff8080808080ffff01ff0bffff0101ff058080ff0180ff018080ffff04ffff01b0a132fae32c98cbb7d8f5814c49ee3f0ba6ec2172c5e5f6900655a65cd2157a06a1c6eb89c68c8d2cdcee9506c2217978ff018080ff018080808080ff01808080ffffa0a14daf55d41ced6419bcd011fbc1f74ab9567fe55340d88435aa6493d628fa47ffa01804338c97f989c78d88716206c0f27315f3eb7d59417ab2eacee20f0a7ff60bff0180ff01ffffff80ffff02ffff01ff02ffff01ff02ffff03ff5fffff01ff02ff3affff04ff02ffff04ff0bffff04ff17ffff04ff2fffff04ff5fffff04ff81bfffff04ff82017fffff04ff8202ffffff04ffff02ff05ff8205ff80ff8080808080808080808080ffff01ff04ffff04ff10ffff01ff81ff8080ffff02ff05ff8205ff808080ff0180ffff04ffff01ffffff49ff3f02ff04ff0101ffff02ffff02ffff03ff05ffff01ff02ff2affff04ff02ffff04ff0dffff04ffff0bff12ffff0bff2cff1480ffff0bff12ffff0bff12ffff0bff2cff3c80ff0980ffff0bff12ff0bffff0bff2cff8080808080ff8080808080ffff010b80ff0180ff02ffff03ff05ffff01ff02ffff03ffff02ff3effff04ff02ffff04ff82011fffff04ff27ffff04ff4fff808080808080ffff01ff02ff3affff04ff02ffff04ff0dffff04ff1bffff04ff37ffff04ff6fffff04ff81dfffff04ff8201bfffff04ff82037fffff04ffff04ffff04ff28ffff04ffff0bffff02ff26ffff04ff02ffff04ff11ffff04ffff02ff26ffff04ff02ffff04ff13ffff04ff82027fffff04ffff02ff36ffff04ff02ffff04ff82013fff80808080ffff04ffff02ff36ffff04ff02ffff04ff819fff80808080ffff04ffff02ff36ffff04ff02ffff04ff13ff80808080ff8080808080808080ffff04ffff02ff36ffff04ff02ffff04ff09ff80808080ff808080808080ffff012480ff808080ff8202ff80ff8080808080808080808080ffff01ff088080ff0180ffff018202ff80ff0180ffffff0bff12ffff0bff2cff3880ffff0bff12ffff0bff12ffff0bff2cff3c80ff0580ffff0bff12ffff02ff2affff04ff02ffff04ff07ffff04ffff0bff2cff2c80ff8080808080ffff0bff2cff8080808080ff02ffff03ffff07ff0580ffff01ff0bffff0102ffff02ff36ffff04ff02ffff04ff09ff80808080ffff02ff36ffff04ff02ffff04ff0dff8080808080ffff01ff0bffff0101ff058080ff0180ffff02ffff03ff1bffff01ff02ff2effff04ff02ffff04ffff02ffff03ffff18ffff0101ff1380ffff01ff0bffff0102ff2bff0580ffff01ff0bffff0102ff05ff2b8080ff0180ffff04ffff04ffff17ff13ffff0181ff80ff3b80ff8080808080ffff010580ff0180ff02ffff03ff17ffff01ff02ffff03ffff09ff05ffff02ff2effff04ff02ffff04ff13ffff04ff27ff808080808080ffff01ff02ff3effff04ff02ffff04ff05ffff04ff1bffff04ff37ff808080808080ffff01ff088080ff0180ffff01ff010180ff0180ff018080ffff04ffff01ff01ffff3fffa06766ecb6a87bcab8829fc9b3f08c8b5a83ecb7c5597c6a13ec346bfcafc1aab880ffff33ffa09b077471a29fd048bf897998e3f73ee5215345cd4943441e7c654dc11f2c579eff01ffffa0a14daf55d41ced6419bcd011fbc1f74ab9567fe55340d88435aa6493d628fa47ffa06661ea6604b491118b0f49c932c0f0de2ad815a57b54b6ec8fdbd1b408ae7e27ffa09b077471a29fd048bf897998e3f73ee5215345cd4943441e7c654dc11f2c579e808080ffff04ffff01ffffa07faa3253bfddd1e0decb0906b2dc6247bbc4cf608f58345d173adb63e8b47c9fffa07acfcbd1ed73bfe2b698508f4ea5ed353c60ace154360272ce91f9ab0c8423c3a0eff07522495060c066f66f32acc2a77e3a3e737aca8baea4d1a64ea4cdc13da980ffff04ffff01ffa0a04d9f57764f54a43e4030befb4d80026e870519aaa66334aef8304f5d0393c280ffff04ffff01ffffa07f3e180acdf046f955d3440bb3a16dfd6f5a46c809cee98e7514127327b1cab58080ff018080808080ffff80ff80ff80ff80ff8080808080ca2e21c90d263e63b73d449a3f8d57b9458846f7af27d9a61a515395fa14071ef1932b0458af07a67925e9e0d5eca3ae137ba72bc689bd9b7b00bd0508ee6be80000000000000001ff02ffff01ff02ffff01ff02ffff03ffff18ff2fff3480ffff01ff04ffff04ff20ffff04ff2fff808080ffff04ffff02ff3effff04ff02ffff04ff05ffff04ffff02ff2affff04ff02ffff04ff27ffff04ffff02ffff03ff77ffff01ff02ff36ffff04ff02ffff04ff09ffff04ff57ffff04ffff02ff2effff04ff02ffff04ff05ff80808080ff808080808080ffff011d80ff0180ffff04ffff02ffff03ff77ffff0181b7ffff015780ff0180ff808080808080ffff04ff77ff808080808080ffff02ff3affff04ff02ffff04ff05ffff04ffff02ff0bff5f80ffff01ff8080808080808080ffff01ff088080ff0180ffff04ffff01ffffffff4947ff0233ffff0401ff0102ffffff20ff02ffff03ff05ffff01ff02ff32ffff04ff02ffff04ff0dffff04ffff0bff3cffff0bff34ff2480ffff0bff3cffff0bff3cffff0bff34ff2c80ff0980ffff0bff3cff0bffff0bff34ff8080808080ff8080808080ffff010b80ff0180ffff02ffff03ffff22ffff09ffff0dff0580ff2280ffff09ffff0dff0b80ff2280ffff15ff17ffff0181ff8080ffff01ff0bff05ff0bff1780ffff01ff088080ff0180ff02ffff03ff0bffff01ff02ffff03ffff02ff26ffff04ff02ffff04ff13ff80808080ffff01ff02ffff03ffff20ff1780ffff01ff02ffff03ffff09ff81b3ffff01818f80ffff01ff02ff3affff04ff02ffff04ff05ffff04ff1bffff04ff34ff808080808080ffff01ff04ffff04ff23ffff04ffff02ff36ffff04ff02ffff04ff09ffff04ff53ffff04ffff02ff2effff04ff02ffff04ff05ff80808080ff808080808080ff738080ffff02ff3affff04ff02ffff04ff05ffff04ff1bffff04ff34ff8080808080808080ff0180ffff01ff088080ff0180ffff01ff04ff13ffff02ff3affff04ff02ffff04ff05ffff04ff1bffff04ff17ff8080808080808080ff0180ffff01ff02ffff03ff17ff80ffff01ff088080ff018080ff0180ffffff02ffff03ffff09ff09ff3880ffff01ff02ffff03ffff18ff2dffff010180ffff01ff0101ff8080ff0180ff8080ff0180ff0bff3cffff0bff34ff2880ffff0bff3cffff0bff3cffff0bff34ff2c80ff0580ffff0bff3cffff02ff32ffff04ff02ffff04ff07ffff04ffff0bff34ff3480ff8080808080ffff0bff34ff8080808080ffff02ffff03ffff07ff0580ffff01ff0bffff0102ffff02ff2effff04ff02ffff04ff09ff80808080ffff02ff2effff04ff02ffff04ff0dff8080808080ffff01ff0bffff0101ff058080ff0180ff02ffff03ffff21ff17ffff09ff0bff158080ffff01ff04ff30ffff04ff0bff808080ffff01ff088080ff0180ff018080ffff04ffff01ffa07faa3253bfddd1e0decb0906b2dc6247bbc4cf608f58345d173adb63e8b47c9fffa0a14daf55d41ced6419bcd011fbc1f74ab9567fe55340d88435aa6493d628fa47a0eff07522495060c066f66f32acc2a77e3a3e737aca8baea4d1a64ea4cdc13da9ffff04ffff01ff02ffff01ff02ffff01ff02ff3effff04ff02ffff04ff05ffff04ffff02ff2fff5f80ffff04ff80ffff04ffff04ffff04ff0bffff04ff17ff808080ffff01ff808080ffff01ff8080808080808080ffff04ffff01ffffff0233ff04ff0101ffff02ff02ffff03ff05ffff01ff02ff1affff04ff02ffff04ff0dffff04ffff0bff12ffff0bff2cff1480ffff0bff12ffff0bff12ffff0bff2cff3c80ff0980ffff0bff12ff0bffff0bff2cff8080808080ff8080808080ffff010b80ff0180ffff0bff12ffff0bff2cff1080ffff0bff12ffff0bff12ffff0bff2cff3c80ff0580ffff0bff12ffff02ff1affff04ff02ffff04ff07ffff04ffff0bff2cff2c80ff8080808080ffff0bff2cff8080808080ffff02ffff03ffff07ff0580ffff01ff0bffff0102ffff02ff2effff04ff02ffff04ff09ff80808080ffff02ff2effff04ff02ffff04ff0dff8080808080ffff01ff0bffff0101ff058080ff0180ff02ffff03ff0bffff01ff02ffff03ffff09ff23ff1880ffff01ff02ffff03ffff18ff81b3ff2c80ffff01ff02ffff03ffff20ff1780ffff01ff02ff3effff04ff02ffff04ff05ffff04ff1bffff04ff33ffff04ff2fffff04ff5fff8080808080808080ffff01ff088080ff0180ffff01ff04ff13ffff02ff3effff04ff02ffff04ff05ffff04ff1bffff04ff17ffff04ff2fffff04ff5fff80808080808080808080ff0180ffff01ff02ffff03ffff09ff23ffff0181e880ffff01ff02ff3effff04ff02ffff04ff05ffff04ff1bffff04ff17ffff04ffff02ffff03ffff22ffff09ffff02ff2effff04ff02ffff04ff53ff80808080ff82014f80ffff20ff5f8080ffff01ff02ff53ffff04ff818fffff04ff82014fffff04ff81b3ff8080808080ffff01ff088080ff0180ffff04ff2cff8080808080808080ffff01ff04ff13ffff02ff3effff04ff02ffff04ff05ffff04ff1bffff04ff17ffff04ff2fffff04ff5fff80808080808080808080ff018080ff0180ffff01ff04ffff04ff18ffff04ffff02ff16ffff04ff02ffff04ff05ffff04ff27ffff04ffff0bff2cff82014f80ffff04ffff02ff2effff04ff02ffff04ff818fff80808080ffff04ffff0bff2cff0580ff8080808080808080ff378080ff81af8080ff0180ff018080ffff04ffff01a0a04d9f57764f54a43e4030befb4d80026e870519aaa66334aef8304f5d0393c2ffff04ffff01ffa06661ea6604b491118b0f49c932c0f0de2ad815a57b54b6ec8fdbd1b408ae7e2780ffff04ffff01a057bfd1cb0adda3d94315053fda723f2028320faa8338225d99f629e3d46d43a9ffff04ffff01ff01ffff33ffa0c842b1a384b8633ac25d0f12bd7b614f86a77642ab6426418750f2b0b86bab2aff01ffffa0a14daf55d41ced6419bcd011fbc1f74ab9567fe55340d88435aa6493d628fa47ffa06661ea6604b491118b0f49c932c0f0de2ad815a57b54b6ec8fdbd1b408ae7e27ffa0c842b1a384b8633ac25d0f12bd7b614f86a77642ab6426418750f2b0b86bab2a8080ffff3eff248080ff018080808080ff01808080ffffa032dbe6d545f24635c7871ea53c623c358d7cea8f5e27a983ba6e5c0bf35fa243ffa08c4aebb18e8ce08405083c3d90a29f30239865142e2dcbca5393f40df9e3821dff0180ff01ffff8080809200d622b5462e5c56846dfbf374090fe9afef15ade6b26cac913dce6005df00550a26f624807adb98240ea731fa37d2054f37d4f2feb416b110c4cdf190ed5393e059c871b7e56897bf65aa4c1b95b31d2f16e41600d8f74372ee41cc11b39b",  # noqa
        "taker": [
            {
                "store_id": "7acfcbd1ed73bfe2b698508f4ea5ed353c60ace154360272ce91f9ab0c8423c3",
                "inclusions": [{"key": "10", "value": "0210"}],
            }
        ],
        "maker": [
            {
                "store_id": "a14daf55d41ced6419bcd011fbc1f74ab9567fe55340d88435aa6493d628fa47",
                "proofs": [
                    {
                        "key": "09",
                        "value": "0109",
                        "node_hash": "0ab4218d9b9763bb4978723b6bc3dcde8a952c49d6d6bbdebf9753e33ae94a4d",
                        "layers": [
                            {
                                "other_hash_side": "right",
                                "other_hash": "a9f71348ec8cf151e38fe0f6aa841dff3eac1f5a34161147e700ca179d2f7189",
                                "combined_hash": "577ab817898afbd1e149b8933322226fcd1e38f4c3921e7700dddae8c886996d",
                            },
                            {
                                "other_hash_side": "left",
                                "other_hash": "0e81e890b50e4547357938fb9cb81c7f17178e3f1bc47b784cd139ef9707c045",
                                "combined_hash": "f6a103cb21324e62dd5ca99eac6649b33be36af0b22588801c51196b571713ff",
                            },
                            {
                                "other_hash_side": "left",
                                "other_hash": "b2586f6b7a4a76e99064549f324d53c7f60eb2d5f67bd0c24444d0167dc7dc01",
                                "combined_hash": "2a6b820ed0e775d7f2e88fbbac8908f09880ca75a6f7e0f8611c940ee2dc8cec",
                            },
                            {
                                "other_hash_side": "right",
                                "other_hash": "ff63e1ccbbd40190042ed1ed2b553e264828065d1bb7fd3fe479d4444223e043",
                                "combined_hash": "bcff6f16886339a196a2f6c842ad6d350a8579d123eb8602a0a85965ba25d671",
                            },
                            {
                                "other_hash_side": "left",
                                "other_hash": "980a121e80381e79b37aa634758ff8a56c6cdf67c50ec0e75d14b4749dcde189",
                                "combined_hash": "6661ea6604b491118b0f49c932c0f0de2ad815a57b54b6ec8fdbd1b408ae7e27",
                            },
                        ],
                    }
                ],
            }
        ],
    },
    maker_inclusions=[{"key": b"\x09".hex(), "value": b"\x01\x09".hex()}],
    taker_inclusions=[{"key": b"\x10".hex(), "value": b"\x02\x10".hex()}],
    trade_id="74ce97a6154467ca1a868e546a5d9e15e1e61c386aa27cb3686b198613972606",
    maker_root_history=[
        bytes32.from_hexstr("6661ea6604b491118b0f49c932c0f0de2ad815a57b54b6ec8fdbd1b408ae7e27"),
    ],
    taker_root_history=[
        bytes32.from_hexstr("42f08ebc0578f2cec7a9ad1c3038e74e0f30eba5c2f4cb1ee1c8fdb682c19dbb"),
        bytes32.from_hexstr("eeb63ac765065d2ee161e1c059c8188ef809e1c3ed8739bad5bfee2c2ee1c742"),
    ],
)


make_one_take_one_existing_reference = MakeAndTakeReference(
    entries_to_insert=10,
    make_offer_response={
        "trade_id": "d4387ed635c1ce7276dfee12f2a52bea3919291b15d126e6f4727af6944091a0",
        "offer": "00000003000000000000000000000000000000000000000000000000000000000000000052eba05592a7cbe77b4b1552cacec440b20d523d08a6be917c9213dc34f3033a0000000000000000ff02ffff01ff02ffff01ff02ffff03ffff18ff2fff3480ffff01ff04ffff04ff20ffff04ff2fff808080ffff04ffff02ff3effff04ff02ffff04ff05ffff04ffff02ff2affff04ff02ffff04ff27ffff04ffff02ffff03ff77ffff01ff02ff36ffff04ff02ffff04ff09ffff04ff57ffff04ffff02ff2effff04ff02ffff04ff05ff80808080ff808080808080ffff011d80ff0180ffff04ffff02ffff03ff77ffff0181b7ffff015780ff0180ff808080808080ffff04ff77ff808080808080ffff02ff3affff04ff02ffff04ff05ffff04ffff02ff0bff5f80ffff01ff8080808080808080ffff01ff088080ff0180ffff04ffff01ffffffff4947ff0233ffff0401ff0102ffffff20ff02ffff03ff05ffff01ff02ff32ffff04ff02ffff04ff0dffff04ffff0bff3cffff0bff34ff2480ffff0bff3cffff0bff3cffff0bff34ff2c80ff0980ffff0bff3cff0bffff0bff34ff8080808080ff8080808080ffff010b80ff0180ffff02ffff03ffff22ffff09ffff0dff0580ff2280ffff09ffff0dff0b80ff2280ffff15ff17ffff0181ff8080ffff01ff0bff05ff0bff1780ffff01ff088080ff0180ff02ffff03ff0bffff01ff02ffff03ffff02ff26ffff04ff02ffff04ff13ff80808080ffff01ff02ffff03ffff20ff1780ffff01ff02ffff03ffff09ff81b3ffff01818f80ffff01ff02ff3affff04ff02ffff04ff05ffff04ff1bffff04ff34ff808080808080ffff01ff04ffff04ff23ffff04ffff02ff36ffff04ff02ffff04ff09ffff04ff53ffff04ffff02ff2effff04ff02ffff04ff05ff80808080ff808080808080ff738080ffff02ff3affff04ff02ffff04ff05ffff04ff1bffff04ff34ff8080808080808080ff0180ffff01ff088080ff0180ffff01ff04ff13ffff02ff3affff04ff02ffff04ff05ffff04ff1bffff04ff17ff8080808080808080ff0180ffff01ff02ffff03ff17ff80ffff01ff088080ff018080ff0180ffffff02ffff03ffff09ff09ff3880ffff01ff02ffff03ffff18ff2dffff010180ffff01ff0101ff8080ff0180ff8080ff0180ff0bff3cffff0bff34ff2880ffff0bff3cffff0bff3cffff0bff34ff2c80ff0580ffff0bff3cffff02ff32ffff04ff02ffff04ff07ffff04ffff0bff34ff3480ff8080808080ffff0bff34ff8080808080ffff02ffff03ffff07ff0580ffff01ff0bffff0102ffff02ff2effff04ff02ffff04ff09ff80808080ffff02ff2effff04ff02ffff04ff0dff8080808080ffff01ff0bffff0101ff058080ff0180ff02ffff03ffff21ff17ffff09ff0bff158080ffff01ff04ff30ffff04ff0bff808080ffff01ff088080ff0180ff018080ffff04ffff01ffa07faa3253bfddd1e0decb0906b2dc6247bbc4cf608f58345d173adb63e8b47c9fffa07acfcbd1ed73bfe2b698508f4ea5ed353c60ace154360272ce91f9ab0c8423c3a0eff07522495060c066f66f32acc2a77e3a3e737aca8baea4d1a64ea4cdc13da9ffff04ffff01ff02ffff01ff02ffff01ff02ff3effff04ff02ffff04ff05ffff04ffff02ff2fff5f80ffff04ff80ffff04ffff04ffff04ff0bffff04ff17ff808080ffff01ff808080ffff01ff8080808080808080ffff04ffff01ffffff0233ff04ff0101ffff02ff02ffff03ff05ffff01ff02ff1affff04ff02ffff04ff0dffff04ffff0bff12ffff0bff2cff1480ffff0bff12ffff0bff12ffff0bff2cff3c80ff0980ffff0bff12ff0bffff0bff2cff8080808080ff8080808080ffff010b80ff0180ffff0bff12ffff0bff2cff1080ffff0bff12ffff0bff12ffff0bff2cff3c80ff0580ffff0bff12ffff02ff1affff04ff02ffff04ff07ffff04ffff0bff2cff2c80ff8080808080ffff0bff2cff8080808080ffff02ffff03ffff07ff0580ffff01ff0bffff0102ffff02ff2effff04ff02ffff04ff09ff80808080ffff02ff2effff04ff02ffff04ff0dff8080808080ffff01ff0bffff0101ff058080ff0180ff02ffff03ff0bffff01ff02ffff03ffff09ff23ff1880ffff01ff02ffff03ffff18ff81b3ff2c80ffff01ff02ffff03ffff20ff1780ffff01ff02ff3effff04ff02ffff04ff05ffff04ff1bffff04ff33ffff04ff2fffff04ff5fff8080808080808080ffff01ff088080ff0180ffff01ff04ff13ffff02ff3effff04ff02ffff04ff05ffff04ff1bffff04ff17ffff04ff2fffff04ff5fff80808080808080808080ff0180ffff01ff02ffff03ffff09ff23ffff0181e880ffff01ff02ff3effff04ff02ffff04ff05ffff04ff1bffff04ff17ffff04ffff02ffff03ffff22ffff09ffff02ff2effff04ff02ffff04ff53ff80808080ff82014f80ffff20ff5f8080ffff01ff02ff53ffff04ff818fffff04ff82014fffff04ff81b3ff8080808080ffff01ff088080ff0180ffff04ff2cff8080808080808080ffff01ff04ff13ffff02ff3effff04ff02ffff04ff05ffff04ff1bffff04ff17ffff04ff2fffff04ff5fff80808080808080808080ff018080ff0180ffff01ff04ffff04ff18ffff04ffff02ff16ffff04ff02ffff04ff05ffff04ff27ffff04ffff0bff2cff82014f80ffff04ffff02ff2effff04ff02ffff04ff818fff80808080ffff04ffff0bff2cff0580ff8080808080808080ff378080ff81af8080ff0180ff018080ffff04ffff01a0a04d9f57764f54a43e4030befb4d80026e870519aaa66334aef8304f5d0393c2ffff04ffff01ffa042f08ebc0578f2cec7a9ad1c3038e74e0f30eba5c2f4cb1ee1c8fdb682c19dbb80ffff04ffff01a057bfd1cb0adda3d94315053fda723f2028320faa8338225d99f629e3d46d43a9ffff04ffff01ff02ffff01ff02ff0affff04ff02ffff04ff03ff80808080ffff04ffff01ffff333effff02ffff03ff05ffff01ff04ffff04ff0cffff04ffff02ff1effff04ff02ffff04ff09ff80808080ff808080ffff02ff16ffff04ff02ffff04ff19ffff04ffff02ff0affff04ff02ffff04ff0dff80808080ff808080808080ff8080ff0180ffff02ffff03ff05ffff01ff02ffff03ffff15ff29ff8080ffff01ff04ffff04ff08ff0980ffff02ff16ffff04ff02ffff04ff0dffff04ff0bff808080808080ffff01ff088080ff0180ffff010b80ff0180ff02ffff03ffff07ff0580ffff01ff0bffff0102ffff02ff1effff04ff02ffff04ff09ff80808080ffff02ff1effff04ff02ffff04ff0dff8080808080ffff01ff0bffff0101ff058080ff0180ff018080ff018080808080ff01808080ffffa00000000000000000000000000000000000000000000000000000000000000000ffffa00000000000000000000000000000000000000000000000000000000000000000ff01ff8080808032dbe6d545f24635c7871ea53c623c358d7cea8f5e27a983ba6e5c0bf35fa243aa064e96a86637d8f5ebe153dc8645d29f43bee762d5ec10d06c8617fa60b8c50000000000000001ff02ffff01ff02ffff01ff02ffff03ffff18ff2fff3480ffff01ff04ffff04ff20ffff04ff2fff808080ffff04ffff02ff3effff04ff02ffff04ff05ffff04ffff02ff2affff04ff02ffff04ff27ffff04ffff02ffff03ff77ffff01ff02ff36ffff04ff02ffff04ff09ffff04ff57ffff04ffff02ff2effff04ff02ffff04ff05ff80808080ff808080808080ffff011d80ff0180ffff04ffff02ffff03ff77ffff0181b7ffff015780ff0180ff808080808080ffff04ff77ff808080808080ffff02ff3affff04ff02ffff04ff05ffff04ffff02ff0bff5f80ffff01ff8080808080808080ffff01ff088080ff0180ffff04ffff01ffffffff4947ff0233ffff0401ff0102ffffff20ff02ffff03ff05ffff01ff02ff32ffff04ff02ffff04ff0dffff04ffff0bff3cffff0bff34ff2480ffff0bff3cffff0bff3cffff0bff34ff2c80ff0980ffff0bff3cff0bffff0bff34ff8080808080ff8080808080ffff010b80ff0180ffff02ffff03ffff22ffff09ffff0dff0580ff2280ffff09ffff0dff0b80ff2280ffff15ff17ffff0181ff8080ffff01ff0bff05ff0bff1780ffff01ff088080ff0180ff02ffff03ff0bffff01ff02ffff03ffff02ff26ffff04ff02ffff04ff13ff80808080ffff01ff02ffff03ffff20ff1780ffff01ff02ffff03ffff09ff81b3ffff01818f80ffff01ff02ff3affff04ff02ffff04ff05ffff04ff1bffff04ff34ff808080808080ffff01ff04ffff04ff23ffff04ffff02ff36ffff04ff02ffff04ff09ffff04ff53ffff04ffff02ff2effff04ff02ffff04ff05ff80808080ff808080808080ff738080ffff02ff3affff04ff02ffff04ff05ffff04ff1bffff04ff34ff8080808080808080ff0180ffff01ff088080ff0180ffff01ff04ff13ffff02ff3affff04ff02ffff04ff05ffff04ff1bffff04ff17ff8080808080808080ff0180ffff01ff02ffff03ff17ff80ffff01ff088080ff018080ff0180ffffff02ffff03ffff09ff09ff3880ffff01ff02ffff03ffff18ff2dffff010180ffff01ff0101ff8080ff0180ff8080ff0180ff0bff3cffff0bff34ff2880ffff0bff3cffff0bff3cffff0bff34ff2c80ff0580ffff0bff3cffff02ff32ffff04ff02ffff04ff07ffff04ffff0bff34ff3480ff8080808080ffff0bff34ff8080808080ffff02ffff03ffff07ff0580ffff01ff0bffff0102ffff02ff2effff04ff02ffff04ff09ff80808080ffff02ff2effff04ff02ffff04ff0dff8080808080ffff01ff0bffff0101ff058080ff0180ff02ffff03ffff21ff17ffff09ff0bff158080ffff01ff04ff30ffff04ff0bff808080ffff01ff088080ff0180ff018080ffff04ffff01ffa07faa3253bfddd1e0decb0906b2dc6247bbc4cf608f58345d173adb63e8b47c9fffa0a14daf55d41ced6419bcd011fbc1f74ab9567fe55340d88435aa6493d628fa47a0eff07522495060c066f66f32acc2a77e3a3e737aca8baea4d1a64ea4cdc13da9ffff04ffff01ff02ffff01ff02ffff01ff02ff3effff04ff02ffff04ff05ffff04ffff02ff2fff5f80ffff04ff80ffff04ffff04ffff04ff0bffff04ff17ff808080ffff01ff808080ffff01ff8080808080808080ffff04ffff01ffffff0233ff04ff0101ffff02ff02ffff03ff05ffff01ff02ff1affff04ff02ffff04ff0dffff04ffff0bff12ffff0bff2cff1480ffff0bff12ffff0bff12ffff0bff2cff3c80ff0980ffff0bff12ff0bffff0bff2cff8080808080ff8080808080ffff010b80ff0180ffff0bff12ffff0bff2cff1080ffff0bff12ffff0bff12ffff0bff2cff3c80ff0580ffff0bff12ffff02ff1affff04ff02ffff04ff07ffff04ffff0bff2cff2c80ff8080808080ffff0bff2cff8080808080ffff02ffff03ffff07ff0580ffff01ff0bffff0102ffff02ff2effff04ff02ffff04ff09ff80808080ffff02ff2effff04ff02ffff04ff0dff8080808080ffff01ff0bffff0101ff058080ff0180ff02ffff03ff0bffff01ff02ffff03ffff09ff23ff1880ffff01ff02ffff03ffff18ff81b3ff2c80ffff01ff02ffff03ffff20ff1780ffff01ff02ff3effff04ff02ffff04ff05ffff04ff1bffff04ff33ffff04ff2fffff04ff5fff8080808080808080ffff01ff088080ff0180ffff01ff04ff13ffff02ff3effff04ff02ffff04ff05ffff04ff1bffff04ff17ffff04ff2fffff04ff5fff80808080808080808080ff0180ffff01ff02ffff03ffff09ff23ffff0181e880ffff01ff02ff3effff04ff02ffff04ff05ffff04ff1bffff04ff17ffff04ffff02ffff03ffff22ffff09ffff02ff2effff04ff02ffff04ff53ff80808080ff82014f80ffff20ff5f8080ffff01ff02ff53ffff04ff818fffff04ff82014fffff04ff81b3ff8080808080ffff01ff088080ff0180ffff04ff2cff8080808080808080ffff01ff04ff13ffff02ff3effff04ff02ffff04ff05ffff04ff1bffff04ff17ffff04ff2fffff04ff5fff80808080808080808080ff018080ff0180ffff01ff04ffff04ff18ffff04ffff02ff16ffff04ff02ffff04ff05ffff04ff27ffff04ffff0bff2cff82014f80ffff04ffff02ff2effff04ff02ffff04ff818fff80808080ffff04ffff0bff2cff0580ff8080808080808080ff378080ff81af8080ff0180ff018080ffff04ffff01a0a04d9f57764f54a43e4030befb4d80026e870519aaa66334aef8304f5d0393c2ffff04ffff01ffa06661ea6604b491118b0f49c932c0f0de2ad815a57b54b6ec8fdbd1b408ae7e2780ffff04ffff01a057bfd1cb0adda3d94315053fda723f2028320faa8338225d99f629e3d46d43a9ffff04ffff01ff02ffff01ff02ffff01ff02ffff03ff0bffff01ff02ffff03ffff09ff05ffff1dff0bffff1effff0bff0bffff02ff06ffff04ff02ffff04ff17ff8080808080808080ffff01ff02ff17ff2f80ffff01ff088080ff0180ffff01ff04ffff04ff04ffff04ff05ffff04ffff02ff06ffff04ff02ffff04ff17ff80808080ff80808080ffff02ff17ff2f808080ff0180ffff04ffff01ff32ff02ffff03ffff07ff0580ffff01ff0bffff0102ffff02ff06ffff04ff02ffff04ff09ff80808080ffff02ff06ffff04ff02ffff04ff0dff8080808080ffff01ff0bffff0101ff058080ff0180ff018080ffff04ffff01b0a132fae32c98cbb7d8f5814c49ee3f0ba6ec2172c5e5f6900655a65cd2157a06a1c6eb89c68c8d2cdcee9506c2217978ff018080ff018080808080ff01808080ffffa0a14daf55d41ced6419bcd011fbc1f74ab9567fe55340d88435aa6493d628fa47ffa01804338c97f989c78d88716206c0f27315f3eb7d59417ab2eacee20f0a7ff60bff0180ff01ffffff80ffff02ffff01ff02ffff01ff02ffff03ff5fffff01ff02ff3affff04ff02ffff04ff0bffff04ff17ffff04ff2fffff04ff5fffff04ff81bfffff04ff82017fffff04ff8202ffffff04ffff02ff05ff8205ff80ff8080808080808080808080ffff01ff04ffff04ff10ffff01ff81ff8080ffff02ff05ff8205ff808080ff0180ffff04ffff01ffffff49ff3f02ff04ff0101ffff02ffff02ffff03ff05ffff01ff02ff2affff04ff02ffff04ff0dffff04ffff0bff12ffff0bff2cff1480ffff0bff12ffff0bff12ffff0bff2cff3c80ff0980ffff0bff12ff0bffff0bff2cff8080808080ff8080808080ffff010b80ff0180ff02ffff03ff05ffff01ff02ffff03ffff02ff3effff04ff02ffff04ff82011fffff04ff27ffff04ff4fff808080808080ffff01ff02ff3affff04ff02ffff04ff0dffff04ff1bffff04ff37ffff04ff6fffff04ff81dfffff04ff8201bfffff04ff82037fffff04ffff04ffff04ff28ffff04ffff0bffff02ff26ffff04ff02ffff04ff11ffff04ffff02ff26ffff04ff02ffff04ff13ffff04ff82027fffff04ffff02ff36ffff04ff02ffff04ff82013fff80808080ffff04ffff02ff36ffff04ff02ffff04ff819fff80808080ffff04ffff02ff36ffff04ff02ffff04ff13ff80808080ff8080808080808080ffff04ffff02ff36ffff04ff02ffff04ff09ff80808080ff808080808080ffff012480ff808080ff8202ff80ff8080808080808080808080ffff01ff088080ff0180ffff018202ff80ff0180ffffff0bff12ffff0bff2cff3880ffff0bff12ffff0bff12ffff0bff2cff3c80ff0580ffff0bff12ffff02ff2affff04ff02ffff04ff07ffff04ffff0bff2cff2c80ff8080808080ffff0bff2cff8080808080ff02ffff03ffff07ff0580ffff01ff0bffff0102ffff02ff36ffff04ff02ffff04ff09ff80808080ffff02ff36ffff04ff02ffff04ff0dff8080808080ffff01ff0bffff0101ff058080ff0180ffff02ffff03ff1bffff01ff02ff2effff04ff02ffff04ffff02ffff03ffff18ffff0101ff1380ffff01ff0bffff0102ff2bff0580ffff01ff0bffff0102ff05ff2b8080ff0180ffff04ffff04ffff17ff13ffff0181ff80ff3b80ff8080808080ffff010580ff0180ff02ffff03ff17ffff01ff02ffff03ffff09ff05ffff02ff2effff04ff02ffff04ff13ffff04ff27ff808080808080ffff01ff02ff3effff04ff02ffff04ff05ffff04ff1bffff04ff37ff808080808080ffff01ff088080ff0180ffff01ff010180ff0180ff018080ffff04ffff01ff01ffff3fffa0bd7aa54c5f93ef1738439aa60b471ce2aa4c62fb18a7943aa10061f00dbdb83680ffff81e8ff0bffffffffa08e54f5066aa7999fc1561a56df59d11ff01f7df93cadf49a61adebf65dec65ea80ffa057bfd1cb0adda3d94315053fda723f2028320faa8338225d99f629e3d46d43a980ff808080ffff33ffa0ca77e42ac3b3375edc54af271f21d075afd02d72969cababeec63e22f7ab10deff01ffffa0a14daf55d41ced6419bcd011fbc1f74ab9567fe55340d88435aa6493d628fa47ffa08e54f5066aa7999fc1561a56df59d11ff01f7df93cadf49a61adebf65dec65eaffa0ca77e42ac3b3375edc54af271f21d075afd02d72969cababeec63e22f7ab10de808080ffff04ffff01ffffa07faa3253bfddd1e0decb0906b2dc6247bbc4cf608f58345d173adb63e8b47c9fffa07acfcbd1ed73bfe2b698508f4ea5ed353c60ace154360272ce91f9ab0c8423c3a0eff07522495060c066f66f32acc2a77e3a3e737aca8baea4d1a64ea4cdc13da980ffff04ffff01ffa0a04d9f57764f54a43e4030befb4d80026e870519aaa66334aef8304f5d0393c280ffff04ffff01ffffa09dd8b0a6d67ee56221d0fe6bb131eb30d17c098c7548a78a962836011ea465bb8080ff018080808080ffff80ff80ff80ff80ff8080808080ca2e21c90d263e63b73d449a3f8d57b9458846f7af27d9a61a515395fa14071ea55bba78c76265b4bac257251b1e89dd13637a7c18e8dcb03e092dfb7eb5a84a0000000000000001ff02ffff01ff02ffff01ff02ffff03ffff18ff2fff3480ffff01ff04ffff04ff20ffff04ff2fff808080ffff04ffff02ff3effff04ff02ffff04ff05ffff04ffff02ff2affff04ff02ffff04ff27ffff04ffff02ffff03ff77ffff01ff02ff36ffff04ff02ffff04ff09ffff04ff57ffff04ffff02ff2effff04ff02ffff04ff05ff80808080ff808080808080ffff011d80ff0180ffff04ffff02ffff03ff77ffff0181b7ffff015780ff0180ff808080808080ffff04ff77ff808080808080ffff02ff3affff04ff02ffff04ff05ffff04ffff02ff0bff5f80ffff01ff8080808080808080ffff01ff088080ff0180ffff04ffff01ffffffff4947ff0233ffff0401ff0102ffffff20ff02ffff03ff05ffff01ff02ff32ffff04ff02ffff04ff0dffff04ffff0bff3cffff0bff34ff2480ffff0bff3cffff0bff3cffff0bff34ff2c80ff0980ffff0bff3cff0bffff0bff34ff8080808080ff8080808080ffff010b80ff0180ffff02ffff03ffff22ffff09ffff0dff0580ff2280ffff09ffff0dff0b80ff2280ffff15ff17ffff0181ff8080ffff01ff0bff05ff0bff1780ffff01ff088080ff0180ff02ffff03ff0bffff01ff02ffff03ffff02ff26ffff04ff02ffff04ff13ff80808080ffff01ff02ffff03ffff20ff1780ffff01ff02ffff03ffff09ff81b3ffff01818f80ffff01ff02ff3affff04ff02ffff04ff05ffff04ff1bffff04ff34ff808080808080ffff01ff04ffff04ff23ffff04ffff02ff36ffff04ff02ffff04ff09ffff04ff53ffff04ffff02ff2effff04ff02ffff04ff05ff80808080ff808080808080ff738080ffff02ff3affff04ff02ffff04ff05ffff04ff1bffff04ff34ff8080808080808080ff0180ffff01ff088080ff0180ffff01ff04ff13ffff02ff3affff04ff02ffff04ff05ffff04ff1bffff04ff17ff8080808080808080ff0180ffff01ff02ffff03ff17ff80ffff01ff088080ff018080ff0180ffffff02ffff03ffff09ff09ff3880ffff01ff02ffff03ffff18ff2dffff010180ffff01ff0101ff8080ff0180ff8080ff0180ff0bff3cffff0bff34ff2880ffff0bff3cffff0bff3cffff0bff34ff2c80ff0580ffff0bff3cffff02ff32ffff04ff02ffff04ff07ffff04ffff0bff34ff3480ff8080808080ffff0bff34ff8080808080ffff02ffff03ffff07ff0580ffff01ff0bffff0102ffff02ff2effff04ff02ffff04ff09ff80808080ffff02ff2effff04ff02ffff04ff0dff8080808080ffff01ff0bffff0101ff058080ff0180ff02ffff03ffff21ff17ffff09ff0bff158080ffff01ff04ff30ffff04ff0bff808080ffff01ff088080ff0180ff018080ffff04ffff01ffa07faa3253bfddd1e0decb0906b2dc6247bbc4cf608f58345d173adb63e8b47c9fffa0a14daf55d41ced6419bcd011fbc1f74ab9567fe55340d88435aa6493d628fa47a0eff07522495060c066f66f32acc2a77e3a3e737aca8baea4d1a64ea4cdc13da9ffff04ffff01ff02ffff01ff02ffff01ff02ff3effff04ff02ffff04ff05ffff04ffff02ff2fff5f80ffff04ff80ffff04ffff04ffff04ff0bffff04ff17ff808080ffff01ff808080ffff01ff8080808080808080ffff04ffff01ffffff0233ff04ff0101ffff02ff02ffff03ff05ffff01ff02ff1affff04ff02ffff04ff0dffff04ffff0bff12ffff0bff2cff1480ffff0bff12ffff0bff12ffff0bff2cff3c80ff0980ffff0bff12ff0bffff0bff2cff8080808080ff8080808080ffff010b80ff0180ffff0bff12ffff0bff2cff1080ffff0bff12ffff0bff12ffff0bff2cff3c80ff0580ffff0bff12ffff02ff1affff04ff02ffff04ff07ffff04ffff0bff2cff2c80ff8080808080ffff0bff2cff8080808080ffff02ffff03ffff07ff0580ffff01ff0bffff0102ffff02ff2effff04ff02ffff04ff09ff80808080ffff02ff2effff04ff02ffff04ff0dff8080808080ffff01ff0bffff0101ff058080ff0180ff02ffff03ff0bffff01ff02ffff03ffff09ff23ff1880ffff01ff02ffff03ffff18ff81b3ff2c80ffff01ff02ffff03ffff20ff1780ffff01ff02ff3effff04ff02ffff04ff05ffff04ff1bffff04ff33ffff04ff2fffff04ff5fff8080808080808080ffff01ff088080ff0180ffff01ff04ff13ffff02ff3effff04ff02ffff04ff05ffff04ff1bffff04ff17ffff04ff2fffff04ff5fff80808080808080808080ff0180ffff01ff02ffff03ffff09ff23ffff0181e880ffff01ff02ff3effff04ff02ffff04ff05ffff04ff1bffff04ff17ffff04ffff02ffff03ffff22ffff09ffff02ff2effff04ff02ffff04ff53ff80808080ff82014f80ffff20ff5f8080ffff01ff02ff53ffff04ff818fffff04ff82014fffff04ff81b3ff8080808080ffff01ff088080ff0180ffff04ff2cff8080808080808080ffff01ff04ff13ffff02ff3effff04ff02ffff04ff05ffff04ff1bffff04ff17ffff04ff2fffff04ff5fff80808080808080808080ff018080ff0180ffff01ff04ffff04ff18ffff04ffff02ff16ffff04ff02ffff04ff05ffff04ff27ffff04ffff0bff2cff82014f80ffff04ffff02ff2effff04ff02ffff04ff818fff80808080ffff04ffff0bff2cff0580ff8080808080808080ff378080ff81af8080ff0180ff018080ffff04ffff01a0a04d9f57764f54a43e4030befb4d80026e870519aaa66334aef8304f5d0393c2ffff04ffff01ffa08e54f5066aa7999fc1561a56df59d11ff01f7df93cadf49a61adebf65dec65ea80ffff04ffff01a057bfd1cb0adda3d94315053fda723f2028320faa8338225d99f629e3d46d43a9ffff04ffff01ff01ffff33ffa0c842b1a384b8633ac25d0f12bd7b614f86a77642ab6426418750f2b0b86bab2aff01ffffa0a14daf55d41ced6419bcd011fbc1f74ab9567fe55340d88435aa6493d628fa47ffa08e54f5066aa7999fc1561a56df59d11ff01f7df93cadf49a61adebf65dec65eaffa0c842b1a384b8633ac25d0f12bd7b614f86a77642ab6426418750f2b0b86bab2a8080ffff3eff248080ff018080808080ff01808080ffffa032dbe6d545f24635c7871ea53c623c358d7cea8f5e27a983ba6e5c0bf35fa243ffa08c4aebb18e8ce08405083c3d90a29f30239865142e2dcbca5393f40df9e3821dff0180ff01ffff808080a01626555f71b404f754061c4de0143b82248008fd1920466eee86ce447db889cf4287b8363a4e0bfdb628decddf19ea074c313ca4ce097f61ba67120e319481ccacbd1adcff2d1d95b859ff516691bca16e2614a56cbd3c1f1ec5580da269ab",  # noqa
        "taker": [
            {
                "store_id": "7acfcbd1ed73bfe2b698508f4ea5ed353c60ace154360272ce91f9ab0c8423c3",
                "inclusions": [{"key": "09", "value": "0209"}],
            }
        ],
        "maker": [
            {
                "store_id": "a14daf55d41ced6419bcd011fbc1f74ab9567fe55340d88435aa6493d628fa47",
                "proofs": [
                    {
                        "key": "10",
                        "value": "0110",
                        "node_hash": "de4ec93c032f5117d8af076dfc86faa5987a6c0b1d52ffc9cf0dfa43989d8c58",
                        "layers": [
                            {
                                "other_hash_side": "left",
                                "other_hash": "1c8ab812b97f5a9da0ba4be2380104810fe5c8022efe9b9e2c9d188fc3537434",
                                "combined_hash": "d340000b3a6717a5a8d42b24516ff69430235c771f8a527554b357b7f03c6de0",
                            },
                            {
                                "other_hash_side": "right",
                                "other_hash": "54e8b4cac761778f396840b343c0f1cb0e1fd0c9927d48d2f0d09a7a6f225126",
                                "combined_hash": "7676004a15439e4e8345d0f9f3a15500805b3447285904b7bcd7d14e27381d2e",
                            },
                            {
                                "other_hash_side": "right",
                                "other_hash": "6a37ca2d9a37a50f2d53387c3cf31395c72d75b1aacfa4402c32dc6d354542b4",
                                "combined_hash": "b1dc97f797a32631483c11d33b4759f5b498b512b7436286d1dc00bb1024b7e2",
                            },
                            {
                                "other_hash_side": "right",
                                "other_hash": "bcff6f16886339a196a2f6c842ad6d350a8579d123eb8602a0a85965ba25d671",
                                "combined_hash": "8e54f5066aa7999fc1561a56df59d11ff01f7df93cadf49a61adebf65dec65ea",
                            },
                        ],
                    }
                ],
            }
        ],
    },
    maker_inclusions=[{"key": b"\x10".hex(), "value": b"\x01\x10".hex()}],
    taker_inclusions=[{"key": b"\x09".hex(), "value": b"\x02\x09".hex()}],
    trade_id="be67400ac9856e7aa1ec96071457bda73f7304115902ac387ad2b1e085115956",
    maker_root_history=[
        bytes32.from_hexstr("6661ea6604b491118b0f49c932c0f0de2ad815a57b54b6ec8fdbd1b408ae7e27"),
        bytes32.from_hexstr("8e54f5066aa7999fc1561a56df59d11ff01f7df93cadf49a61adebf65dec65ea"),
    ],
    taker_root_history=[
        bytes32.from_hexstr("42f08ebc0578f2cec7a9ad1c3038e74e0f30eba5c2f4cb1ee1c8fdb682c19dbb"),
    ],
)


make_one_upsert_take_one_reference = MakeAndTakeReference(
    entries_to_insert=10,
    make_offer_response={
        "trade_id": "86a86e28563d06d2b28c49b7a16110fc9944c52004e9b3e5d81cce6138184caf",
        "offer": "00000003000000000000000000000000000000000000000000000000000000000000000052eba05592a7cbe77b4b1552cacec440b20d523d08a6be917c9213dc34f3033a0000000000000000ff02ffff01ff02ffff01ff02ffff03ffff18ff2fff3480ffff01ff04ffff04ff20ffff04ff2fff808080ffff04ffff02ff3effff04ff02ffff04ff05ffff04ffff02ff2affff04ff02ffff04ff27ffff04ffff02ffff03ff77ffff01ff02ff36ffff04ff02ffff04ff09ffff04ff57ffff04ffff02ff2effff04ff02ffff04ff05ff80808080ff808080808080ffff011d80ff0180ffff04ffff02ffff03ff77ffff0181b7ffff015780ff0180ff808080808080ffff04ff77ff808080808080ffff02ff3affff04ff02ffff04ff05ffff04ffff02ff0bff5f80ffff01ff8080808080808080ffff01ff088080ff0180ffff04ffff01ffffffff4947ff0233ffff0401ff0102ffffff20ff02ffff03ff05ffff01ff02ff32ffff04ff02ffff04ff0dffff04ffff0bff3cffff0bff34ff2480ffff0bff3cffff0bff3cffff0bff34ff2c80ff0980ffff0bff3cff0bffff0bff34ff8080808080ff8080808080ffff010b80ff0180ffff02ffff03ffff22ffff09ffff0dff0580ff2280ffff09ffff0dff0b80ff2280ffff15ff17ffff0181ff8080ffff01ff0bff05ff0bff1780ffff01ff088080ff0180ff02ffff03ff0bffff01ff02ffff03ffff02ff26ffff04ff02ffff04ff13ff80808080ffff01ff02ffff03ffff20ff1780ffff01ff02ffff03ffff09ff81b3ffff01818f80ffff01ff02ff3affff04ff02ffff04ff05ffff04ff1bffff04ff34ff808080808080ffff01ff04ffff04ff23ffff04ffff02ff36ffff04ff02ffff04ff09ffff04ff53ffff04ffff02ff2effff04ff02ffff04ff05ff80808080ff808080808080ff738080ffff02ff3affff04ff02ffff04ff05ffff04ff1bffff04ff34ff8080808080808080ff0180ffff01ff088080ff0180ffff01ff04ff13ffff02ff3affff04ff02ffff04ff05ffff04ff1bffff04ff17ff8080808080808080ff0180ffff01ff02ffff03ff17ff80ffff01ff088080ff018080ff0180ffffff02ffff03ffff09ff09ff3880ffff01ff02ffff03ffff18ff2dffff010180ffff01ff0101ff8080ff0180ff8080ff0180ff0bff3cffff0bff34ff2880ffff0bff3cffff0bff3cffff0bff34ff2c80ff0580ffff0bff3cffff02ff32ffff04ff02ffff04ff07ffff04ffff0bff34ff3480ff8080808080ffff0bff34ff8080808080ffff02ffff03ffff07ff0580ffff01ff0bffff0102ffff02ff2effff04ff02ffff04ff09ff80808080ffff02ff2effff04ff02ffff04ff0dff8080808080ffff01ff0bffff0101ff058080ff0180ff02ffff03ffff21ff17ffff09ff0bff158080ffff01ff04ff30ffff04ff0bff808080ffff01ff088080ff0180ff018080ffff04ffff01ffa07faa3253bfddd1e0decb0906b2dc6247bbc4cf608f58345d173adb63e8b47c9fffa07acfcbd1ed73bfe2b698508f4ea5ed353c60ace154360272ce91f9ab0c8423c3a0eff07522495060c066f66f32acc2a77e3a3e737aca8baea4d1a64ea4cdc13da9ffff04ffff01ff02ffff01ff02ffff01ff02ff3effff04ff02ffff04ff05ffff04ffff02ff2fff5f80ffff04ff80ffff04ffff04ffff04ff0bffff04ff17ff808080ffff01ff808080ffff01ff8080808080808080ffff04ffff01ffffff0233ff04ff0101ffff02ff02ffff03ff05ffff01ff02ff1affff04ff02ffff04ff0dffff04ffff0bff12ffff0bff2cff1480ffff0bff12ffff0bff12ffff0bff2cff3c80ff0980ffff0bff12ff0bffff0bff2cff8080808080ff8080808080ffff010b80ff0180ffff0bff12ffff0bff2cff1080ffff0bff12ffff0bff12ffff0bff2cff3c80ff0580ffff0bff12ffff02ff1affff04ff02ffff04ff07ffff04ffff0bff2cff2c80ff8080808080ffff0bff2cff8080808080ffff02ffff03ffff07ff0580ffff01ff0bffff0102ffff02ff2effff04ff02ffff04ff09ff80808080ffff02ff2effff04ff02ffff04ff0dff8080808080ffff01ff0bffff0101ff058080ff0180ff02ffff03ff0bffff01ff02ffff03ffff09ff23ff1880ffff01ff02ffff03ffff18ff81b3ff2c80ffff01ff02ffff03ffff20ff1780ffff01ff02ff3effff04ff02ffff04ff05ffff04ff1bffff04ff33ffff04ff2fffff04ff5fff8080808080808080ffff01ff088080ff0180ffff01ff04ff13ffff02ff3effff04ff02ffff04ff05ffff04ff1bffff04ff17ffff04ff2fffff04ff5fff80808080808080808080ff0180ffff01ff02ffff03ffff09ff23ffff0181e880ffff01ff02ff3effff04ff02ffff04ff05ffff04ff1bffff04ff17ffff04ffff02ffff03ffff22ffff09ffff02ff2effff04ff02ffff04ff53ff80808080ff82014f80ffff20ff5f8080ffff01ff02ff53ffff04ff818fffff04ff82014fffff04ff81b3ff8080808080ffff01ff088080ff0180ffff04ff2cff8080808080808080ffff01ff04ff13ffff02ff3effff04ff02ffff04ff05ffff04ff1bffff04ff17ffff04ff2fffff04ff5fff80808080808080808080ff018080ff0180ffff01ff04ffff04ff18ffff04ffff02ff16ffff04ff02ffff04ff05ffff04ff27ffff04ffff0bff2cff82014f80ffff04ffff02ff2effff04ff02ffff04ff818fff80808080ffff04ffff0bff2cff0580ff8080808080808080ff378080ff81af8080ff0180ff018080ffff04ffff01a0a04d9f57764f54a43e4030befb4d80026e870519aaa66334aef8304f5d0393c2ffff04ffff01ffa042f08ebc0578f2cec7a9ad1c3038e74e0f30eba5c2f4cb1ee1c8fdb682c19dbb80ffff04ffff01a057bfd1cb0adda3d94315053fda723f2028320faa8338225d99f629e3d46d43a9ffff04ffff01ff02ffff01ff02ff0affff04ff02ffff04ff03ff80808080ffff04ffff01ffff333effff02ffff03ff05ffff01ff04ffff04ff0cffff04ffff02ff1effff04ff02ffff04ff09ff80808080ff808080ffff02ff16ffff04ff02ffff04ff19ffff04ffff02ff0affff04ff02ffff04ff0dff80808080ff808080808080ff8080ff0180ffff02ffff03ff05ffff01ff02ffff03ffff15ff29ff8080ffff01ff04ffff04ff08ff0980ffff02ff16ffff04ff02ffff04ff0dffff04ff0bff808080808080ffff01ff088080ff0180ffff010b80ff0180ff02ffff03ffff07ff0580ffff01ff0bffff0102ffff02ff1effff04ff02ffff04ff09ff80808080ffff02ff1effff04ff02ffff04ff0dff8080808080ffff01ff0bffff0101ff058080ff0180ff018080ff018080808080ff01808080ffffa00000000000000000000000000000000000000000000000000000000000000000ffffa00000000000000000000000000000000000000000000000000000000000000000ff01ff8080808032dbe6d545f24635c7871ea53c623c358d7cea8f5e27a983ba6e5c0bf35fa243aa064e96a86637d8f5ebe153dc8645d29f43bee762d5ec10d06c8617fa60b8c50000000000000001ff02ffff01ff02ffff01ff02ffff03ffff18ff2fff3480ffff01ff04ffff04ff20ffff04ff2fff808080ffff04ffff02ff3effff04ff02ffff04ff05ffff04ffff02ff2affff04ff02ffff04ff27ffff04ffff02ffff03ff77ffff01ff02ff36ffff04ff02ffff04ff09ffff04ff57ffff04ffff02ff2effff04ff02ffff04ff05ff80808080ff808080808080ffff011d80ff0180ffff04ffff02ffff03ff77ffff0181b7ffff015780ff0180ff808080808080ffff04ff77ff808080808080ffff02ff3affff04ff02ffff04ff05ffff04ffff02ff0bff5f80ffff01ff8080808080808080ffff01ff088080ff0180ffff04ffff01ffffffff4947ff0233ffff0401ff0102ffffff20ff02ffff03ff05ffff01ff02ff32ffff04ff02ffff04ff0dffff04ffff0bff3cffff0bff34ff2480ffff0bff3cffff0bff3cffff0bff34ff2c80ff0980ffff0bff3cff0bffff0bff34ff8080808080ff8080808080ffff010b80ff0180ffff02ffff03ffff22ffff09ffff0dff0580ff2280ffff09ffff0dff0b80ff2280ffff15ff17ffff0181ff8080ffff01ff0bff05ff0bff1780ffff01ff088080ff0180ff02ffff03ff0bffff01ff02ffff03ffff02ff26ffff04ff02ffff04ff13ff80808080ffff01ff02ffff03ffff20ff1780ffff01ff02ffff03ffff09ff81b3ffff01818f80ffff01ff02ff3affff04ff02ffff04ff05ffff04ff1bffff04ff34ff808080808080ffff01ff04ffff04ff23ffff04ffff02ff36ffff04ff02ffff04ff09ffff04ff53ffff04ffff02ff2effff04ff02ffff04ff05ff80808080ff808080808080ff738080ffff02ff3affff04ff02ffff04ff05ffff04ff1bffff04ff34ff8080808080808080ff0180ffff01ff088080ff0180ffff01ff04ff13ffff02ff3affff04ff02ffff04ff05ffff04ff1bffff04ff17ff8080808080808080ff0180ffff01ff02ffff03ff17ff80ffff01ff088080ff018080ff0180ffffff02ffff03ffff09ff09ff3880ffff01ff02ffff03ffff18ff2dffff010180ffff01ff0101ff8080ff0180ff8080ff0180ff0bff3cffff0bff34ff2880ffff0bff3cffff0bff3cffff0bff34ff2c80ff0580ffff0bff3cffff02ff32ffff04ff02ffff04ff07ffff04ffff0bff34ff3480ff8080808080ffff0bff34ff8080808080ffff02ffff03ffff07ff0580ffff01ff0bffff0102ffff02ff2effff04ff02ffff04ff09ff80808080ffff02ff2effff04ff02ffff04ff0dff8080808080ffff01ff0bffff0101ff058080ff0180ff02ffff03ffff21ff17ffff09ff0bff158080ffff01ff04ff30ffff04ff0bff808080ffff01ff088080ff0180ff018080ffff04ffff01ffa07faa3253bfddd1e0decb0906b2dc6247bbc4cf608f58345d173adb63e8b47c9fffa0a14daf55d41ced6419bcd011fbc1f74ab9567fe55340d88435aa6493d628fa47a0eff07522495060c066f66f32acc2a77e3a3e737aca8baea4d1a64ea4cdc13da9ffff04ffff01ff02ffff01ff02ffff01ff02ff3effff04ff02ffff04ff05ffff04ffff02ff2fff5f80ffff04ff80ffff04ffff04ffff04ff0bffff04ff17ff808080ffff01ff808080ffff01ff8080808080808080ffff04ffff01ffffff0233ff04ff0101ffff02ff02ffff03ff05ffff01ff02ff1affff04ff02ffff04ff0dffff04ffff0bff12ffff0bff2cff1480ffff0bff12ffff0bff12ffff0bff2cff3c80ff0980ffff0bff12ff0bffff0bff2cff8080808080ff8080808080ffff010b80ff0180ffff0bff12ffff0bff2cff1080ffff0bff12ffff0bff12ffff0bff2cff3c80ff0580ffff0bff12ffff02ff1affff04ff02ffff04ff07ffff04ffff0bff2cff2c80ff8080808080ffff0bff2cff8080808080ffff02ffff03ffff07ff0580ffff01ff0bffff0102ffff02ff2effff04ff02ffff04ff09ff80808080ffff02ff2effff04ff02ffff04ff0dff8080808080ffff01ff0bffff0101ff058080ff0180ff02ffff03ff0bffff01ff02ffff03ffff09ff23ff1880ffff01ff02ffff03ffff18ff81b3ff2c80ffff01ff02ffff03ffff20ff1780ffff01ff02ff3effff04ff02ffff04ff05ffff04ff1bffff04ff33ffff04ff2fffff04ff5fff8080808080808080ffff01ff088080ff0180ffff01ff04ff13ffff02ff3effff04ff02ffff04ff05ffff04ff1bffff04ff17ffff04ff2fffff04ff5fff80808080808080808080ff0180ffff01ff02ffff03ffff09ff23ffff0181e880ffff01ff02ff3effff04ff02ffff04ff05ffff04ff1bffff04ff17ffff04ffff02ffff03ffff22ffff09ffff02ff2effff04ff02ffff04ff53ff80808080ff82014f80ffff20ff5f8080ffff01ff02ff53ffff04ff818fffff04ff82014fffff04ff81b3ff8080808080ffff01ff088080ff0180ffff04ff2cff8080808080808080ffff01ff04ff13ffff02ff3effff04ff02ffff04ff05ffff04ff1bffff04ff17ffff04ff2fffff04ff5fff80808080808080808080ff018080ff0180ffff01ff04ffff04ff18ffff04ffff02ff16ffff04ff02ffff04ff05ffff04ff27ffff04ffff0bff2cff82014f80ffff04ffff02ff2effff04ff02ffff04ff818fff80808080ffff04ffff0bff2cff0580ff8080808080808080ff378080ff81af8080ff0180ff018080ffff04ffff01a0a04d9f57764f54a43e4030befb4d80026e870519aaa66334aef8304f5d0393c2ffff04ffff01ffa06661ea6604b491118b0f49c932c0f0de2ad815a57b54b6ec8fdbd1b408ae7e2780ffff04ffff01a057bfd1cb0adda3d94315053fda723f2028320faa8338225d99f629e3d46d43a9ffff04ffff01ff02ffff01ff02ffff01ff02ffff03ff0bffff01ff02ffff03ffff09ff05ffff1dff0bffff1effff0bff0bffff02ff06ffff04ff02ffff04ff17ff8080808080808080ffff01ff02ff17ff2f80ffff01ff088080ff0180ffff01ff04ffff04ff04ffff04ff05ffff04ffff02ff06ffff04ff02ffff04ff17ff80808080ff80808080ffff02ff17ff2f808080ff0180ffff04ffff01ff32ff02ffff03ffff07ff0580ffff01ff0bffff0102ffff02ff06ffff04ff02ffff04ff09ff80808080ffff02ff06ffff04ff02ffff04ff0dff8080808080ffff01ff0bffff0101ff058080ff0180ff018080ffff04ffff01b0a132fae32c98cbb7d8f5814c49ee3f0ba6ec2172c5e5f6900655a65cd2157a06a1c6eb89c68c8d2cdcee9506c2217978ff018080ff018080808080ff01808080ffffa0a14daf55d41ced6419bcd011fbc1f74ab9567fe55340d88435aa6493d628fa47ffa01804338c97f989c78d88716206c0f27315f3eb7d59417ab2eacee20f0a7ff60bff0180ff01ffffff80ffff02ffff01ff02ffff01ff02ffff03ff5fffff01ff02ff3affff04ff02ffff04ff0bffff04ff17ffff04ff2fffff04ff5fffff04ff81bfffff04ff82017fffff04ff8202ffffff04ffff02ff05ff8205ff80ff8080808080808080808080ffff01ff04ffff04ff10ffff01ff81ff8080ffff02ff05ff8205ff808080ff0180ffff04ffff01ffffff49ff3f02ff04ff0101ffff02ffff02ffff03ff05ffff01ff02ff2affff04ff02ffff04ff0dffff04ffff0bff12ffff0bff2cff1480ffff0bff12ffff0bff12ffff0bff2cff3c80ff0980ffff0bff12ff0bffff0bff2cff8080808080ff8080808080ffff010b80ff0180ff02ffff03ff05ffff01ff02ffff03ffff02ff3effff04ff02ffff04ff82011fffff04ff27ffff04ff4fff808080808080ffff01ff02ff3affff04ff02ffff04ff0dffff04ff1bffff04ff37ffff04ff6fffff04ff81dfffff04ff8201bfffff04ff82037fffff04ffff04ffff04ff28ffff04ffff0bffff02ff26ffff04ff02ffff04ff11ffff04ffff02ff26ffff04ff02ffff04ff13ffff04ff82027fffff04ffff02ff36ffff04ff02ffff04ff82013fff80808080ffff04ffff02ff36ffff04ff02ffff04ff819fff80808080ffff04ffff02ff36ffff04ff02ffff04ff13ff80808080ff8080808080808080ffff04ffff02ff36ffff04ff02ffff04ff09ff80808080ff808080808080ffff012480ff808080ff8202ff80ff8080808080808080808080ffff01ff088080ff0180ffff018202ff80ff0180ffffff0bff12ffff0bff2cff3880ffff0bff12ffff0bff12ffff0bff2cff3c80ff0580ffff0bff12ffff02ff2affff04ff02ffff04ff07ffff04ffff0bff2cff2c80ff8080808080ffff0bff2cff8080808080ff02ffff03ffff07ff0580ffff01ff0bffff0102ffff02ff36ffff04ff02ffff04ff09ff80808080ffff02ff36ffff04ff02ffff04ff0dff8080808080ffff01ff0bffff0101ff058080ff0180ffff02ffff03ff1bffff01ff02ff2effff04ff02ffff04ffff02ffff03ffff18ffff0101ff1380ffff01ff0bffff0102ff2bff0580ffff01ff0bffff0102ff05ff2b8080ff0180ffff04ffff04ffff17ff13ffff0181ff80ff3b80ff8080808080ffff010580ff0180ff02ffff03ff17ffff01ff02ffff03ffff09ff05ffff02ff2effff04ff02ffff04ff13ffff04ff27ff808080808080ffff01ff02ff3effff04ff02ffff04ff05ffff04ff1bffff04ff37ff808080808080ffff01ff088080ff0180ffff01ff010180ff0180ff018080ffff04ffff01ff01ffff3fffa0214dc115c3f3a3444619449b297fe03521f85c8cc12be80d8de35bb9cfb29e6d80ffff81e8ff0bffffffffa03761921b9b0520458995bb0ec353ea28d36efa2a7cfc3aba6772f005f7dd34c680ffa057bfd1cb0adda3d94315053fda723f2028320faa8338225d99f629e3d46d43a980ff808080ffff33ffa05ef937e981ce68f2fa71e00b139acb3352b5ec32e7d6bc160874a456f106016cff01ffffa0a14daf55d41ced6419bcd011fbc1f74ab9567fe55340d88435aa6493d628fa47ffa03761921b9b0520458995bb0ec353ea28d36efa2a7cfc3aba6772f005f7dd34c6ffa05ef937e981ce68f2fa71e00b139acb3352b5ec32e7d6bc160874a456f106016c808080ffff04ffff01ffffa07faa3253bfddd1e0decb0906b2dc6247bbc4cf608f58345d173adb63e8b47c9fffa07acfcbd1ed73bfe2b698508f4ea5ed353c60ace154360272ce91f9ab0c8423c3a0eff07522495060c066f66f32acc2a77e3a3e737aca8baea4d1a64ea4cdc13da980ffff04ffff01ffa0a04d9f57764f54a43e4030befb4d80026e870519aaa66334aef8304f5d0393c280ffff04ffff01ffffa07f3e180acdf046f955d3440bb3a16dfd6f5a46c809cee98e7514127327b1cab58080ff018080808080ffff80ff80ff80ff80ff8080808080ca2e21c90d263e63b73d449a3f8d57b9458846f7af27d9a61a515395fa14071e3a306420fb91e6a9c25cb93938b5c9e164ce761abc2ab967f8545cdcdc9e6e6d0000000000000001ff02ffff01ff02ffff01ff02ffff03ffff18ff2fff3480ffff01ff04ffff04ff20ffff04ff2fff808080ffff04ffff02ff3effff04ff02ffff04ff05ffff04ffff02ff2affff04ff02ffff04ff27ffff04ffff02ffff03ff77ffff01ff02ff36ffff04ff02ffff04ff09ffff04ff57ffff04ffff02ff2effff04ff02ffff04ff05ff80808080ff808080808080ffff011d80ff0180ffff04ffff02ffff03ff77ffff0181b7ffff015780ff0180ff808080808080ffff04ff77ff808080808080ffff02ff3affff04ff02ffff04ff05ffff04ffff02ff0bff5f80ffff01ff8080808080808080ffff01ff088080ff0180ffff04ffff01ffffffff4947ff0233ffff0401ff0102ffffff20ff02ffff03ff05ffff01ff02ff32ffff04ff02ffff04ff0dffff04ffff0bff3cffff0bff34ff2480ffff0bff3cffff0bff3cffff0bff34ff2c80ff0980ffff0bff3cff0bffff0bff34ff8080808080ff8080808080ffff010b80ff0180ffff02ffff03ffff22ffff09ffff0dff0580ff2280ffff09ffff0dff0b80ff2280ffff15ff17ffff0181ff8080ffff01ff0bff05ff0bff1780ffff01ff088080ff0180ff02ffff03ff0bffff01ff02ffff03ffff02ff26ffff04ff02ffff04ff13ff80808080ffff01ff02ffff03ffff20ff1780ffff01ff02ffff03ffff09ff81b3ffff01818f80ffff01ff02ff3affff04ff02ffff04ff05ffff04ff1bffff04ff34ff808080808080ffff01ff04ffff04ff23ffff04ffff02ff36ffff04ff02ffff04ff09ffff04ff53ffff04ffff02ff2effff04ff02ffff04ff05ff80808080ff808080808080ff738080ffff02ff3affff04ff02ffff04ff05ffff04ff1bffff04ff34ff8080808080808080ff0180ffff01ff088080ff0180ffff01ff04ff13ffff02ff3affff04ff02ffff04ff05ffff04ff1bffff04ff17ff8080808080808080ff0180ffff01ff02ffff03ff17ff80ffff01ff088080ff018080ff0180ffffff02ffff03ffff09ff09ff3880ffff01ff02ffff03ffff18ff2dffff010180ffff01ff0101ff8080ff0180ff8080ff0180ff0bff3cffff0bff34ff2880ffff0bff3cffff0bff3cffff0bff34ff2c80ff0580ffff0bff3cffff02ff32ffff04ff02ffff04ff07ffff04ffff0bff34ff3480ff8080808080ffff0bff34ff8080808080ffff02ffff03ffff07ff0580ffff01ff0bffff0102ffff02ff2effff04ff02ffff04ff09ff80808080ffff02ff2effff04ff02ffff04ff0dff8080808080ffff01ff0bffff0101ff058080ff0180ff02ffff03ffff21ff17ffff09ff0bff158080ffff01ff04ff30ffff04ff0bff808080ffff01ff088080ff0180ff018080ffff04ffff01ffa07faa3253bfddd1e0decb0906b2dc6247bbc4cf608f58345d173adb63e8b47c9fffa0a14daf55d41ced6419bcd011fbc1f74ab9567fe55340d88435aa6493d628fa47a0eff07522495060c066f66f32acc2a77e3a3e737aca8baea4d1a64ea4cdc13da9ffff04ffff01ff02ffff01ff02ffff01ff02ff3effff04ff02ffff04ff05ffff04ffff02ff2fff5f80ffff04ff80ffff04ffff04ffff04ff0bffff04ff17ff808080ffff01ff808080ffff01ff8080808080808080ffff04ffff01ffffff0233ff04ff0101ffff02ff02ffff03ff05ffff01ff02ff1affff04ff02ffff04ff0dffff04ffff0bff12ffff0bff2cff1480ffff0bff12ffff0bff12ffff0bff2cff3c80ff0980ffff0bff12ff0bffff0bff2cff8080808080ff8080808080ffff010b80ff0180ffff0bff12ffff0bff2cff1080ffff0bff12ffff0bff12ffff0bff2cff3c80ff0580ffff0bff12ffff02ff1affff04ff02ffff04ff07ffff04ffff0bff2cff2c80ff8080808080ffff0bff2cff8080808080ffff02ffff03ffff07ff0580ffff01ff0bffff0102ffff02ff2effff04ff02ffff04ff09ff80808080ffff02ff2effff04ff02ffff04ff0dff8080808080ffff01ff0bffff0101ff058080ff0180ff02ffff03ff0bffff01ff02ffff03ffff09ff23ff1880ffff01ff02ffff03ffff18ff81b3ff2c80ffff01ff02ffff03ffff20ff1780ffff01ff02ff3effff04ff02ffff04ff05ffff04ff1bffff04ff33ffff04ff2fffff04ff5fff8080808080808080ffff01ff088080ff0180ffff01ff04ff13ffff02ff3effff04ff02ffff04ff05ffff04ff1bffff04ff17ffff04ff2fffff04ff5fff80808080808080808080ff0180ffff01ff02ffff03ffff09ff23ffff0181e880ffff01ff02ff3effff04ff02ffff04ff05ffff04ff1bffff04ff17ffff04ffff02ffff03ffff22ffff09ffff02ff2effff04ff02ffff04ff53ff80808080ff82014f80ffff20ff5f8080ffff01ff02ff53ffff04ff818fffff04ff82014fffff04ff81b3ff8080808080ffff01ff088080ff0180ffff04ff2cff8080808080808080ffff01ff04ff13ffff02ff3effff04ff02ffff04ff05ffff04ff1bffff04ff17ffff04ff2fffff04ff5fff80808080808080808080ff018080ff0180ffff01ff04ffff04ff18ffff04ffff02ff16ffff04ff02ffff04ff05ffff04ff27ffff04ffff0bff2cff82014f80ffff04ffff02ff2effff04ff02ffff04ff818fff80808080ffff04ffff0bff2cff0580ff8080808080808080ff378080ff81af8080ff0180ff018080ffff04ffff01a0a04d9f57764f54a43e4030befb4d80026e870519aaa66334aef8304f5d0393c2ffff04ffff01ffa03761921b9b0520458995bb0ec353ea28d36efa2a7cfc3aba6772f005f7dd34c680ffff04ffff01a057bfd1cb0adda3d94315053fda723f2028320faa8338225d99f629e3d46d43a9ffff04ffff01ff01ffff33ffa0c842b1a384b8633ac25d0f12bd7b614f86a77642ab6426418750f2b0b86bab2aff01ffffa0a14daf55d41ced6419bcd011fbc1f74ab9567fe55340d88435aa6493d628fa47ffa03761921b9b0520458995bb0ec353ea28d36efa2a7cfc3aba6772f005f7dd34c6ffa0c842b1a384b8633ac25d0f12bd7b614f86a77642ab6426418750f2b0b86bab2a8080ffff3eff248080ff018080808080ff01808080ffffa032dbe6d545f24635c7871ea53c623c358d7cea8f5e27a983ba6e5c0bf35fa243ffa08c4aebb18e8ce08405083c3d90a29f30239865142e2dcbca5393f40df9e3821dff0180ff01ffff808080a389748450bfea49b130c33fd987561f90eef2ffb8d5aac36590fa1d724f5d8bc0b86f23f0538b35922a098427a5afee0280ed240c03fcd9d736c7e752152f4387a023222ba5711c05417f369aeda2827cef78793acfd79dd7960c80932ccc89",  # noqa
        "taker": [
            {
                "store_id": "7acfcbd1ed73bfe2b698508f4ea5ed353c60ace154360272ce91f9ab0c8423c3",
                "inclusions": [{"key": "10", "value": "0210"}],
            }
        ],
        "maker": [
            {
                "store_id": "a14daf55d41ced6419bcd011fbc1f74ab9567fe55340d88435aa6493d628fa47",
                "proofs": [
                    {
                        "key": "09",
                        "value": "0110",
                        "node_hash": "537527cd8d1ba52f94be6adde14400becd977f0a8cdcee17b10e74d408a64af8",
                        "layers": [
                            {
                                "other_hash_side": "right",
                                "other_hash": "1c8ab812b97f5a9da0ba4be2380104810fe5c8022efe9b9e2c9d188fc3537434",
                                "combined_hash": "a642d1018f3ff35a6f693407cb9860cfb7a8f969d356e7dda0ef8c89a61060b7",
                            },
                            {
                                "other_hash_side": "right",
                                "other_hash": "54e8b4cac761778f396840b343c0f1cb0e1fd0c9927d48d2f0d09a7a6f225126",
                                "combined_hash": "d1d6e6f1f4e5d776405fbf98872075c3434462ebf8d139880f28dd6e42aece90",
                            },
                            {
                                "other_hash_side": "right",
                                "other_hash": "6a37ca2d9a37a50f2d53387c3cf31395c72d75b1aacfa4402c32dc6d354542b4",
                                "combined_hash": "80f288f1fb9feafaa53de8b54622ef2f2532aa6422081ac143540c36d9a2bde2",
                            },
                            {
                                "other_hash_side": "right",
                                "other_hash": "ca35e1f8ddc62f809f8b4c44a965273eb88cb720add4ba4b03c9865b70ef18a2",
                                "combined_hash": "3761921b9b0520458995bb0ec353ea28d36efa2a7cfc3aba6772f005f7dd34c6",
                            },
                        ],
                    }
                ],
            }
        ],
    },
    maker_inclusions=[{"key": b"\x09".hex(), "value": b"\x01\x10".hex()}],
    taker_inclusions=[{"key": b"\x10".hex(), "value": b"\x02\x10".hex()}],
    trade_id="72232956344e9f12eec28635e9299d367e9fd9c4a8759db0f8f110c872919ff0",
    maker_root_history=[
        bytes32.from_hexstr("6661ea6604b491118b0f49c932c0f0de2ad815a57b54b6ec8fdbd1b408ae7e27"),
        bytes32.from_hexstr("3761921b9b0520458995bb0ec353ea28d36efa2a7cfc3aba6772f005f7dd34c6"),
    ],
    taker_root_history=[
        bytes32.from_hexstr("42f08ebc0578f2cec7a9ad1c3038e74e0f30eba5c2f4cb1ee1c8fdb682c19dbb"),
        bytes32.from_hexstr("eeb63ac765065d2ee161e1c059c8188ef809e1c3ed8739bad5bfee2c2ee1c742"),
    ],
)


make_one_take_one_upsert_reference = MakeAndTakeReference(
    entries_to_insert=10,
    make_offer_response={
        "trade_id": "51b7769fbf845f8c42b6c31dafb6247e2af958681972d2125f70d9157082c26b",
        "offer": "00000003000000000000000000000000000000000000000000000000000000000000000052eba05592a7cbe77b4b1552cacec440b20d523d08a6be917c9213dc34f3033a0000000000000000ff02ffff01ff02ffff01ff02ffff03ffff18ff2fff3480ffff01ff04ffff04ff20ffff04ff2fff808080ffff04ffff02ff3effff04ff02ffff04ff05ffff04ffff02ff2affff04ff02ffff04ff27ffff04ffff02ffff03ff77ffff01ff02ff36ffff04ff02ffff04ff09ffff04ff57ffff04ffff02ff2effff04ff02ffff04ff05ff80808080ff808080808080ffff011d80ff0180ffff04ffff02ffff03ff77ffff0181b7ffff015780ff0180ff808080808080ffff04ff77ff808080808080ffff02ff3affff04ff02ffff04ff05ffff04ffff02ff0bff5f80ffff01ff8080808080808080ffff01ff088080ff0180ffff04ffff01ffffffff4947ff0233ffff0401ff0102ffffff20ff02ffff03ff05ffff01ff02ff32ffff04ff02ffff04ff0dffff04ffff0bff3cffff0bff34ff2480ffff0bff3cffff0bff3cffff0bff34ff2c80ff0980ffff0bff3cff0bffff0bff34ff8080808080ff8080808080ffff010b80ff0180ffff02ffff03ffff22ffff09ffff0dff0580ff2280ffff09ffff0dff0b80ff2280ffff15ff17ffff0181ff8080ffff01ff0bff05ff0bff1780ffff01ff088080ff0180ff02ffff03ff0bffff01ff02ffff03ffff02ff26ffff04ff02ffff04ff13ff80808080ffff01ff02ffff03ffff20ff1780ffff01ff02ffff03ffff09ff81b3ffff01818f80ffff01ff02ff3affff04ff02ffff04ff05ffff04ff1bffff04ff34ff808080808080ffff01ff04ffff04ff23ffff04ffff02ff36ffff04ff02ffff04ff09ffff04ff53ffff04ffff02ff2effff04ff02ffff04ff05ff80808080ff808080808080ff738080ffff02ff3affff04ff02ffff04ff05ffff04ff1bffff04ff34ff8080808080808080ff0180ffff01ff088080ff0180ffff01ff04ff13ffff02ff3affff04ff02ffff04ff05ffff04ff1bffff04ff17ff8080808080808080ff0180ffff01ff02ffff03ff17ff80ffff01ff088080ff018080ff0180ffffff02ffff03ffff09ff09ff3880ffff01ff02ffff03ffff18ff2dffff010180ffff01ff0101ff8080ff0180ff8080ff0180ff0bff3cffff0bff34ff2880ffff0bff3cffff0bff3cffff0bff34ff2c80ff0580ffff0bff3cffff02ff32ffff04ff02ffff04ff07ffff04ffff0bff34ff3480ff8080808080ffff0bff34ff8080808080ffff02ffff03ffff07ff0580ffff01ff0bffff0102ffff02ff2effff04ff02ffff04ff09ff80808080ffff02ff2effff04ff02ffff04ff0dff8080808080ffff01ff0bffff0101ff058080ff0180ff02ffff03ffff21ff17ffff09ff0bff158080ffff01ff04ff30ffff04ff0bff808080ffff01ff088080ff0180ff018080ffff04ffff01ffa07faa3253bfddd1e0decb0906b2dc6247bbc4cf608f58345d173adb63e8b47c9fffa07acfcbd1ed73bfe2b698508f4ea5ed353c60ace154360272ce91f9ab0c8423c3a0eff07522495060c066f66f32acc2a77e3a3e737aca8baea4d1a64ea4cdc13da9ffff04ffff01ff02ffff01ff02ffff01ff02ff3effff04ff02ffff04ff05ffff04ffff02ff2fff5f80ffff04ff80ffff04ffff04ffff04ff0bffff04ff17ff808080ffff01ff808080ffff01ff8080808080808080ffff04ffff01ffffff0233ff04ff0101ffff02ff02ffff03ff05ffff01ff02ff1affff04ff02ffff04ff0dffff04ffff0bff12ffff0bff2cff1480ffff0bff12ffff0bff12ffff0bff2cff3c80ff0980ffff0bff12ff0bffff0bff2cff8080808080ff8080808080ffff010b80ff0180ffff0bff12ffff0bff2cff1080ffff0bff12ffff0bff12ffff0bff2cff3c80ff0580ffff0bff12ffff02ff1affff04ff02ffff04ff07ffff04ffff0bff2cff2c80ff8080808080ffff0bff2cff8080808080ffff02ffff03ffff07ff0580ffff01ff0bffff0102ffff02ff2effff04ff02ffff04ff09ff80808080ffff02ff2effff04ff02ffff04ff0dff8080808080ffff01ff0bffff0101ff058080ff0180ff02ffff03ff0bffff01ff02ffff03ffff09ff23ff1880ffff01ff02ffff03ffff18ff81b3ff2c80ffff01ff02ffff03ffff20ff1780ffff01ff02ff3effff04ff02ffff04ff05ffff04ff1bffff04ff33ffff04ff2fffff04ff5fff8080808080808080ffff01ff088080ff0180ffff01ff04ff13ffff02ff3effff04ff02ffff04ff05ffff04ff1bffff04ff17ffff04ff2fffff04ff5fff80808080808080808080ff0180ffff01ff02ffff03ffff09ff23ffff0181e880ffff01ff02ff3effff04ff02ffff04ff05ffff04ff1bffff04ff17ffff04ffff02ffff03ffff22ffff09ffff02ff2effff04ff02ffff04ff53ff80808080ff82014f80ffff20ff5f8080ffff01ff02ff53ffff04ff818fffff04ff82014fffff04ff81b3ff8080808080ffff01ff088080ff0180ffff04ff2cff8080808080808080ffff01ff04ff13ffff02ff3effff04ff02ffff04ff05ffff04ff1bffff04ff17ffff04ff2fffff04ff5fff80808080808080808080ff018080ff0180ffff01ff04ffff04ff18ffff04ffff02ff16ffff04ff02ffff04ff05ffff04ff27ffff04ffff0bff2cff82014f80ffff04ffff02ff2effff04ff02ffff04ff818fff80808080ffff04ffff0bff2cff0580ff8080808080808080ff378080ff81af8080ff0180ff018080ffff04ffff01a0a04d9f57764f54a43e4030befb4d80026e870519aaa66334aef8304f5d0393c2ffff04ffff01ffa042f08ebc0578f2cec7a9ad1c3038e74e0f30eba5c2f4cb1ee1c8fdb682c19dbb80ffff04ffff01a057bfd1cb0adda3d94315053fda723f2028320faa8338225d99f629e3d46d43a9ffff04ffff01ff02ffff01ff02ff0affff04ff02ffff04ff03ff80808080ffff04ffff01ffff333effff02ffff03ff05ffff01ff04ffff04ff0cffff04ffff02ff1effff04ff02ffff04ff09ff80808080ff808080ffff02ff16ffff04ff02ffff04ff19ffff04ffff02ff0affff04ff02ffff04ff0dff80808080ff808080808080ff8080ff0180ffff02ffff03ff05ffff01ff02ffff03ffff15ff29ff8080ffff01ff04ffff04ff08ff0980ffff02ff16ffff04ff02ffff04ff0dffff04ff0bff808080808080ffff01ff088080ff0180ffff010b80ff0180ff02ffff03ffff07ff0580ffff01ff0bffff0102ffff02ff1effff04ff02ffff04ff09ff80808080ffff02ff1effff04ff02ffff04ff0dff8080808080ffff01ff0bffff0101ff058080ff0180ff018080ff018080808080ff01808080ffffa00000000000000000000000000000000000000000000000000000000000000000ffffa00000000000000000000000000000000000000000000000000000000000000000ff01ff8080808032dbe6d545f24635c7871ea53c623c358d7cea8f5e27a983ba6e5c0bf35fa243aa064e96a86637d8f5ebe153dc8645d29f43bee762d5ec10d06c8617fa60b8c50000000000000001ff02ffff01ff02ffff01ff02ffff03ffff18ff2fff3480ffff01ff04ffff04ff20ffff04ff2fff808080ffff04ffff02ff3effff04ff02ffff04ff05ffff04ffff02ff2affff04ff02ffff04ff27ffff04ffff02ffff03ff77ffff01ff02ff36ffff04ff02ffff04ff09ffff04ff57ffff04ffff02ff2effff04ff02ffff04ff05ff80808080ff808080808080ffff011d80ff0180ffff04ffff02ffff03ff77ffff0181b7ffff015780ff0180ff808080808080ffff04ff77ff808080808080ffff02ff3affff04ff02ffff04ff05ffff04ffff02ff0bff5f80ffff01ff8080808080808080ffff01ff088080ff0180ffff04ffff01ffffffff4947ff0233ffff0401ff0102ffffff20ff02ffff03ff05ffff01ff02ff32ffff04ff02ffff04ff0dffff04ffff0bff3cffff0bff34ff2480ffff0bff3cffff0bff3cffff0bff34ff2c80ff0980ffff0bff3cff0bffff0bff34ff8080808080ff8080808080ffff010b80ff0180ffff02ffff03ffff22ffff09ffff0dff0580ff2280ffff09ffff0dff0b80ff2280ffff15ff17ffff0181ff8080ffff01ff0bff05ff0bff1780ffff01ff088080ff0180ff02ffff03ff0bffff01ff02ffff03ffff02ff26ffff04ff02ffff04ff13ff80808080ffff01ff02ffff03ffff20ff1780ffff01ff02ffff03ffff09ff81b3ffff01818f80ffff01ff02ff3affff04ff02ffff04ff05ffff04ff1bffff04ff34ff808080808080ffff01ff04ffff04ff23ffff04ffff02ff36ffff04ff02ffff04ff09ffff04ff53ffff04ffff02ff2effff04ff02ffff04ff05ff80808080ff808080808080ff738080ffff02ff3affff04ff02ffff04ff05ffff04ff1bffff04ff34ff8080808080808080ff0180ffff01ff088080ff0180ffff01ff04ff13ffff02ff3affff04ff02ffff04ff05ffff04ff1bffff04ff17ff8080808080808080ff0180ffff01ff02ffff03ff17ff80ffff01ff088080ff018080ff0180ffffff02ffff03ffff09ff09ff3880ffff01ff02ffff03ffff18ff2dffff010180ffff01ff0101ff8080ff0180ff8080ff0180ff0bff3cffff0bff34ff2880ffff0bff3cffff0bff3cffff0bff34ff2c80ff0580ffff0bff3cffff02ff32ffff04ff02ffff04ff07ffff04ffff0bff34ff3480ff8080808080ffff0bff34ff8080808080ffff02ffff03ffff07ff0580ffff01ff0bffff0102ffff02ff2effff04ff02ffff04ff09ff80808080ffff02ff2effff04ff02ffff04ff0dff8080808080ffff01ff0bffff0101ff058080ff0180ff02ffff03ffff21ff17ffff09ff0bff158080ffff01ff04ff30ffff04ff0bff808080ffff01ff088080ff0180ff018080ffff04ffff01ffa07faa3253bfddd1e0decb0906b2dc6247bbc4cf608f58345d173adb63e8b47c9fffa0a14daf55d41ced6419bcd011fbc1f74ab9567fe55340d88435aa6493d628fa47a0eff07522495060c066f66f32acc2a77e3a3e737aca8baea4d1a64ea4cdc13da9ffff04ffff01ff02ffff01ff02ffff01ff02ff3effff04ff02ffff04ff05ffff04ffff02ff2fff5f80ffff04ff80ffff04ffff04ffff04ff0bffff04ff17ff808080ffff01ff808080ffff01ff8080808080808080ffff04ffff01ffffff0233ff04ff0101ffff02ff02ffff03ff05ffff01ff02ff1affff04ff02ffff04ff0dffff04ffff0bff12ffff0bff2cff1480ffff0bff12ffff0bff12ffff0bff2cff3c80ff0980ffff0bff12ff0bffff0bff2cff8080808080ff8080808080ffff010b80ff0180ffff0bff12ffff0bff2cff1080ffff0bff12ffff0bff12ffff0bff2cff3c80ff0580ffff0bff12ffff02ff1affff04ff02ffff04ff07ffff04ffff0bff2cff2c80ff8080808080ffff0bff2cff8080808080ffff02ffff03ffff07ff0580ffff01ff0bffff0102ffff02ff2effff04ff02ffff04ff09ff80808080ffff02ff2effff04ff02ffff04ff0dff8080808080ffff01ff0bffff0101ff058080ff0180ff02ffff03ff0bffff01ff02ffff03ffff09ff23ff1880ffff01ff02ffff03ffff18ff81b3ff2c80ffff01ff02ffff03ffff20ff1780ffff01ff02ff3effff04ff02ffff04ff05ffff04ff1bffff04ff33ffff04ff2fffff04ff5fff8080808080808080ffff01ff088080ff0180ffff01ff04ff13ffff02ff3effff04ff02ffff04ff05ffff04ff1bffff04ff17ffff04ff2fffff04ff5fff80808080808080808080ff0180ffff01ff02ffff03ffff09ff23ffff0181e880ffff01ff02ff3effff04ff02ffff04ff05ffff04ff1bffff04ff17ffff04ffff02ffff03ffff22ffff09ffff02ff2effff04ff02ffff04ff53ff80808080ff82014f80ffff20ff5f8080ffff01ff02ff53ffff04ff818fffff04ff82014fffff04ff81b3ff8080808080ffff01ff088080ff0180ffff04ff2cff8080808080808080ffff01ff04ff13ffff02ff3effff04ff02ffff04ff05ffff04ff1bffff04ff17ffff04ff2fffff04ff5fff80808080808080808080ff018080ff0180ffff01ff04ffff04ff18ffff04ffff02ff16ffff04ff02ffff04ff05ffff04ff27ffff04ffff0bff2cff82014f80ffff04ffff02ff2effff04ff02ffff04ff818fff80808080ffff04ffff0bff2cff0580ff8080808080808080ff378080ff81af8080ff0180ff018080ffff04ffff01a0a04d9f57764f54a43e4030befb4d80026e870519aaa66334aef8304f5d0393c2ffff04ffff01ffa06661ea6604b491118b0f49c932c0f0de2ad815a57b54b6ec8fdbd1b408ae7e2780ffff04ffff01a057bfd1cb0adda3d94315053fda723f2028320faa8338225d99f629e3d46d43a9ffff04ffff01ff02ffff01ff02ffff01ff02ffff03ff0bffff01ff02ffff03ffff09ff05ffff1dff0bffff1effff0bff0bffff02ff06ffff04ff02ffff04ff17ff8080808080808080ffff01ff02ff17ff2f80ffff01ff088080ff0180ffff01ff04ffff04ff04ffff04ff05ffff04ffff02ff06ffff04ff02ffff04ff17ff80808080ff80808080ffff02ff17ff2f808080ff0180ffff04ffff01ff32ff02ffff03ffff07ff0580ffff01ff0bffff0102ffff02ff06ffff04ff02ffff04ff09ff80808080ffff02ff06ffff04ff02ffff04ff0dff8080808080ffff01ff0bffff0101ff058080ff0180ff018080ffff04ffff01b0a132fae32c98cbb7d8f5814c49ee3f0ba6ec2172c5e5f6900655a65cd2157a06a1c6eb89c68c8d2cdcee9506c2217978ff018080ff018080808080ff01808080ffffa0a14daf55d41ced6419bcd011fbc1f74ab9567fe55340d88435aa6493d628fa47ffa01804338c97f989c78d88716206c0f27315f3eb7d59417ab2eacee20f0a7ff60bff0180ff01ffffff80ffff02ffff01ff02ffff01ff02ffff03ff5fffff01ff02ff3affff04ff02ffff04ff0bffff04ff17ffff04ff2fffff04ff5fffff04ff81bfffff04ff82017fffff04ff8202ffffff04ffff02ff05ff8205ff80ff8080808080808080808080ffff01ff04ffff04ff10ffff01ff81ff8080ffff02ff05ff8205ff808080ff0180ffff04ffff01ffffff49ff3f02ff04ff0101ffff02ffff02ffff03ff05ffff01ff02ff2affff04ff02ffff04ff0dffff04ffff0bff12ffff0bff2cff1480ffff0bff12ffff0bff12ffff0bff2cff3c80ff0980ffff0bff12ff0bffff0bff2cff8080808080ff8080808080ffff010b80ff0180ff02ffff03ff05ffff01ff02ffff03ffff02ff3effff04ff02ffff04ff82011fffff04ff27ffff04ff4fff808080808080ffff01ff02ff3affff04ff02ffff04ff0dffff04ff1bffff04ff37ffff04ff6fffff04ff81dfffff04ff8201bfffff04ff82037fffff04ffff04ffff04ff28ffff04ffff0bffff02ff26ffff04ff02ffff04ff11ffff04ffff02ff26ffff04ff02ffff04ff13ffff04ff82027fffff04ffff02ff36ffff04ff02ffff04ff82013fff80808080ffff04ffff02ff36ffff04ff02ffff04ff819fff80808080ffff04ffff02ff36ffff04ff02ffff04ff13ff80808080ff8080808080808080ffff04ffff02ff36ffff04ff02ffff04ff09ff80808080ff808080808080ffff012480ff808080ff8202ff80ff8080808080808080808080ffff01ff088080ff0180ffff018202ff80ff0180ffffff0bff12ffff0bff2cff3880ffff0bff12ffff0bff12ffff0bff2cff3c80ff0580ffff0bff12ffff02ff2affff04ff02ffff04ff07ffff04ffff0bff2cff2c80ff8080808080ffff0bff2cff8080808080ff02ffff03ffff07ff0580ffff01ff0bffff0102ffff02ff36ffff04ff02ffff04ff09ff80808080ffff02ff36ffff04ff02ffff04ff0dff8080808080ffff01ff0bffff0101ff058080ff0180ffff02ffff03ff1bffff01ff02ff2effff04ff02ffff04ffff02ffff03ffff18ffff0101ff1380ffff01ff0bffff0102ff2bff0580ffff01ff0bffff0102ff05ff2b8080ff0180ffff04ffff04ffff17ff13ffff0181ff80ff3b80ff8080808080ffff010580ff0180ff02ffff03ff17ffff01ff02ffff03ffff09ff05ffff02ff2effff04ff02ffff04ff13ffff04ff27ff808080808080ffff01ff02ff3effff04ff02ffff04ff05ffff04ff1bffff04ff37ff808080808080ffff01ff088080ff0180ffff01ff010180ff0180ff018080ffff04ffff01ff01ffff3fffa0bd7aa54c5f93ef1738439aa60b471ce2aa4c62fb18a7943aa10061f00dbdb83680ffff81e8ff0bffffffffa08e54f5066aa7999fc1561a56df59d11ff01f7df93cadf49a61adebf65dec65ea80ffa057bfd1cb0adda3d94315053fda723f2028320faa8338225d99f629e3d46d43a980ff808080ffff33ffa0ca77e42ac3b3375edc54af271f21d075afd02d72969cababeec63e22f7ab10deff01ffffa0a14daf55d41ced6419bcd011fbc1f74ab9567fe55340d88435aa6493d628fa47ffa08e54f5066aa7999fc1561a56df59d11ff01f7df93cadf49a61adebf65dec65eaffa0ca77e42ac3b3375edc54af271f21d075afd02d72969cababeec63e22f7ab10de808080ffff04ffff01ffffa07faa3253bfddd1e0decb0906b2dc6247bbc4cf608f58345d173adb63e8b47c9fffa07acfcbd1ed73bfe2b698508f4ea5ed353c60ace154360272ce91f9ab0c8423c3a0eff07522495060c066f66f32acc2a77e3a3e737aca8baea4d1a64ea4cdc13da980ffff04ffff01ffa0a04d9f57764f54a43e4030befb4d80026e870519aaa66334aef8304f5d0393c280ffff04ffff01ffffa05743f9c9e6f3ebd1506342bbf0a6bfb9dc68b58b3e7f6f32da759fb0fb74fe0e8080ff018080808080ffff80ff80ff80ff80ff8080808080ca2e21c90d263e63b73d449a3f8d57b9458846f7af27d9a61a515395fa14071ea55bba78c76265b4bac257251b1e89dd13637a7c18e8dcb03e092dfb7eb5a84a0000000000000001ff02ffff01ff02ffff01ff02ffff03ffff18ff2fff3480ffff01ff04ffff04ff20ffff04ff2fff808080ffff04ffff02ff3effff04ff02ffff04ff05ffff04ffff02ff2affff04ff02ffff04ff27ffff04ffff02ffff03ff77ffff01ff02ff36ffff04ff02ffff04ff09ffff04ff57ffff04ffff02ff2effff04ff02ffff04ff05ff80808080ff808080808080ffff011d80ff0180ffff04ffff02ffff03ff77ffff0181b7ffff015780ff0180ff808080808080ffff04ff77ff808080808080ffff02ff3affff04ff02ffff04ff05ffff04ffff02ff0bff5f80ffff01ff8080808080808080ffff01ff088080ff0180ffff04ffff01ffffffff4947ff0233ffff0401ff0102ffffff20ff02ffff03ff05ffff01ff02ff32ffff04ff02ffff04ff0dffff04ffff0bff3cffff0bff34ff2480ffff0bff3cffff0bff3cffff0bff34ff2c80ff0980ffff0bff3cff0bffff0bff34ff8080808080ff8080808080ffff010b80ff0180ffff02ffff03ffff22ffff09ffff0dff0580ff2280ffff09ffff0dff0b80ff2280ffff15ff17ffff0181ff8080ffff01ff0bff05ff0bff1780ffff01ff088080ff0180ff02ffff03ff0bffff01ff02ffff03ffff02ff26ffff04ff02ffff04ff13ff80808080ffff01ff02ffff03ffff20ff1780ffff01ff02ffff03ffff09ff81b3ffff01818f80ffff01ff02ff3affff04ff02ffff04ff05ffff04ff1bffff04ff34ff808080808080ffff01ff04ffff04ff23ffff04ffff02ff36ffff04ff02ffff04ff09ffff04ff53ffff04ffff02ff2effff04ff02ffff04ff05ff80808080ff808080808080ff738080ffff02ff3affff04ff02ffff04ff05ffff04ff1bffff04ff34ff8080808080808080ff0180ffff01ff088080ff0180ffff01ff04ff13ffff02ff3affff04ff02ffff04ff05ffff04ff1bffff04ff17ff8080808080808080ff0180ffff01ff02ffff03ff17ff80ffff01ff088080ff018080ff0180ffffff02ffff03ffff09ff09ff3880ffff01ff02ffff03ffff18ff2dffff010180ffff01ff0101ff8080ff0180ff8080ff0180ff0bff3cffff0bff34ff2880ffff0bff3cffff0bff3cffff0bff34ff2c80ff0580ffff0bff3cffff02ff32ffff04ff02ffff04ff07ffff04ffff0bff34ff3480ff8080808080ffff0bff34ff8080808080ffff02ffff03ffff07ff0580ffff01ff0bffff0102ffff02ff2effff04ff02ffff04ff09ff80808080ffff02ff2effff04ff02ffff04ff0dff8080808080ffff01ff0bffff0101ff058080ff0180ff02ffff03ffff21ff17ffff09ff0bff158080ffff01ff04ff30ffff04ff0bff808080ffff01ff088080ff0180ff018080ffff04ffff01ffa07faa3253bfddd1e0decb0906b2dc6247bbc4cf608f58345d173adb63e8b47c9fffa0a14daf55d41ced6419bcd011fbc1f74ab9567fe55340d88435aa6493d628fa47a0eff07522495060c066f66f32acc2a77e3a3e737aca8baea4d1a64ea4cdc13da9ffff04ffff01ff02ffff01ff02ffff01ff02ff3effff04ff02ffff04ff05ffff04ffff02ff2fff5f80ffff04ff80ffff04ffff04ffff04ff0bffff04ff17ff808080ffff01ff808080ffff01ff8080808080808080ffff04ffff01ffffff0233ff04ff0101ffff02ff02ffff03ff05ffff01ff02ff1affff04ff02ffff04ff0dffff04ffff0bff12ffff0bff2cff1480ffff0bff12ffff0bff12ffff0bff2cff3c80ff0980ffff0bff12ff0bffff0bff2cff8080808080ff8080808080ffff010b80ff0180ffff0bff12ffff0bff2cff1080ffff0bff12ffff0bff12ffff0bff2cff3c80ff0580ffff0bff12ffff02ff1affff04ff02ffff04ff07ffff04ffff0bff2cff2c80ff8080808080ffff0bff2cff8080808080ffff02ffff03ffff07ff0580ffff01ff0bffff0102ffff02ff2effff04ff02ffff04ff09ff80808080ffff02ff2effff04ff02ffff04ff0dff8080808080ffff01ff0bffff0101ff058080ff0180ff02ffff03ff0bffff01ff02ffff03ffff09ff23ff1880ffff01ff02ffff03ffff18ff81b3ff2c80ffff01ff02ffff03ffff20ff1780ffff01ff02ff3effff04ff02ffff04ff05ffff04ff1bffff04ff33ffff04ff2fffff04ff5fff8080808080808080ffff01ff088080ff0180ffff01ff04ff13ffff02ff3effff04ff02ffff04ff05ffff04ff1bffff04ff17ffff04ff2fffff04ff5fff80808080808080808080ff0180ffff01ff02ffff03ffff09ff23ffff0181e880ffff01ff02ff3effff04ff02ffff04ff05ffff04ff1bffff04ff17ffff04ffff02ffff03ffff22ffff09ffff02ff2effff04ff02ffff04ff53ff80808080ff82014f80ffff20ff5f8080ffff01ff02ff53ffff04ff818fffff04ff82014fffff04ff81b3ff8080808080ffff01ff088080ff0180ffff04ff2cff8080808080808080ffff01ff04ff13ffff02ff3effff04ff02ffff04ff05ffff04ff1bffff04ff17ffff04ff2fffff04ff5fff80808080808080808080ff018080ff0180ffff01ff04ffff04ff18ffff04ffff02ff16ffff04ff02ffff04ff05ffff04ff27ffff04ffff0bff2cff82014f80ffff04ffff02ff2effff04ff02ffff04ff818fff80808080ffff04ffff0bff2cff0580ff8080808080808080ff378080ff81af8080ff0180ff018080ffff04ffff01a0a04d9f57764f54a43e4030befb4d80026e870519aaa66334aef8304f5d0393c2ffff04ffff01ffa08e54f5066aa7999fc1561a56df59d11ff01f7df93cadf49a61adebf65dec65ea80ffff04ffff01a057bfd1cb0adda3d94315053fda723f2028320faa8338225d99f629e3d46d43a9ffff04ffff01ff01ffff33ffa0c842b1a384b8633ac25d0f12bd7b614f86a77642ab6426418750f2b0b86bab2aff01ffffa0a14daf55d41ced6419bcd011fbc1f74ab9567fe55340d88435aa6493d628fa47ffa08e54f5066aa7999fc1561a56df59d11ff01f7df93cadf49a61adebf65dec65eaffa0c842b1a384b8633ac25d0f12bd7b614f86a77642ab6426418750f2b0b86bab2a8080ffff3eff248080ff018080808080ff01808080ffffa032dbe6d545f24635c7871ea53c623c358d7cea8f5e27a983ba6e5c0bf35fa243ffa08c4aebb18e8ce08405083c3d90a29f30239865142e2dcbca5393f40df9e3821dff0180ff01ffff808080a7db721cb3da800e516ac87dace73404ad29cf68377a3af155e1ee1205dc34c07cefdbef7e3a9de7bf492a840c74883c039698b68f2d4d42062f5a2fd8c99da29226771305720f305cde56c417d0c5de53a9322fd3cedc4150d42540863edeaa",  # noqa
        "taker": [
            {
                "store_id": "7acfcbd1ed73bfe2b698508f4ea5ed353c60ace154360272ce91f9ab0c8423c3",
                "inclusions": [{"key": "09", "value": "0210"}],
            }
        ],
        "maker": [
            {
                "store_id": "a14daf55d41ced6419bcd011fbc1f74ab9567fe55340d88435aa6493d628fa47",
                "proofs": [
                    {
                        "key": "10",
                        "value": "0110",
                        "node_hash": "de4ec93c032f5117d8af076dfc86faa5987a6c0b1d52ffc9cf0dfa43989d8c58",
                        "layers": [
                            {
                                "other_hash_side": "left",
                                "other_hash": "1c8ab812b97f5a9da0ba4be2380104810fe5c8022efe9b9e2c9d188fc3537434",
                                "combined_hash": "d340000b3a6717a5a8d42b24516ff69430235c771f8a527554b357b7f03c6de0",
                            },
                            {
                                "other_hash_side": "right",
                                "other_hash": "54e8b4cac761778f396840b343c0f1cb0e1fd0c9927d48d2f0d09a7a6f225126",
                                "combined_hash": "7676004a15439e4e8345d0f9f3a15500805b3447285904b7bcd7d14e27381d2e",
                            },
                            {
                                "other_hash_side": "right",
                                "other_hash": "6a37ca2d9a37a50f2d53387c3cf31395c72d75b1aacfa4402c32dc6d354542b4",
                                "combined_hash": "b1dc97f797a32631483c11d33b4759f5b498b512b7436286d1dc00bb1024b7e2",
                            },
                            {
                                "other_hash_side": "right",
                                "other_hash": "bcff6f16886339a196a2f6c842ad6d350a8579d123eb8602a0a85965ba25d671",
                                "combined_hash": "8e54f5066aa7999fc1561a56df59d11ff01f7df93cadf49a61adebf65dec65ea",
                            },
                        ],
                    }
                ],
            }
        ],
    },
    maker_inclusions=[{"key": b"\x10".hex(), "value": b"\x01\x10".hex()}],
    taker_inclusions=[{"key": b"\x09".hex(), "value": b"\x02\x10".hex()}],
    trade_id="399511c325cc7ac6df2e195271f9001f965d25327e46f89049aec1e286252746",
    maker_root_history=[
        bytes32.from_hexstr("6661ea6604b491118b0f49c932c0f0de2ad815a57b54b6ec8fdbd1b408ae7e27"),
        bytes32.from_hexstr("8e54f5066aa7999fc1561a56df59d11ff01f7df93cadf49a61adebf65dec65ea"),
    ],
    taker_root_history=[
        bytes32.from_hexstr("42f08ebc0578f2cec7a9ad1c3038e74e0f30eba5c2f4cb1ee1c8fdb682c19dbb"),
        bytes32.from_hexstr("d77afd64e9f307f3250a352c155480311512f9da2033228f1a2f0a3687cc90e0"),
    ],
)


make_one_take_one_unpopulated_reference = MakeAndTakeReference(
    entries_to_insert=0,
    make_offer_response={
        "trade_id": "94fd7c3078efd1f3fd378c72a2b2b8a2c44bb4ed00e22f42e5ce4c06db8f8ba1",
        "offer": "000000030000000000000000000000000000000000000000000000000000000000000000785bba8a904677219cb83f053b1bcf3b5ed13d35895c5babb007c67727e743590000000000000000ff02ffff01ff02ffff01ff02ffff03ffff18ff2fff3480ffff01ff04ffff04ff20ffff04ff2fff808080ffff04ffff02ff3effff04ff02ffff04ff05ffff04ffff02ff2affff04ff02ffff04ff27ffff04ffff02ffff03ff77ffff01ff02ff36ffff04ff02ffff04ff09ffff04ff57ffff04ffff02ff2effff04ff02ffff04ff05ff80808080ff808080808080ffff011d80ff0180ffff04ffff02ffff03ff77ffff0181b7ffff015780ff0180ff808080808080ffff04ff77ff808080808080ffff02ff3affff04ff02ffff04ff05ffff04ffff02ff0bff5f80ffff01ff8080808080808080ffff01ff088080ff0180ffff04ffff01ffffffff4947ff0233ffff0401ff0102ffffff20ff02ffff03ff05ffff01ff02ff32ffff04ff02ffff04ff0dffff04ffff0bff3cffff0bff34ff2480ffff0bff3cffff0bff3cffff0bff34ff2c80ff0980ffff0bff3cff0bffff0bff34ff8080808080ff8080808080ffff010b80ff0180ffff02ffff03ffff22ffff09ffff0dff0580ff2280ffff09ffff0dff0b80ff2280ffff15ff17ffff0181ff8080ffff01ff0bff05ff0bff1780ffff01ff088080ff0180ff02ffff03ff0bffff01ff02ffff03ffff02ff26ffff04ff02ffff04ff13ff80808080ffff01ff02ffff03ffff20ff1780ffff01ff02ffff03ffff09ff81b3ffff01818f80ffff01ff02ff3affff04ff02ffff04ff05ffff04ff1bffff04ff34ff808080808080ffff01ff04ffff04ff23ffff04ffff02ff36ffff04ff02ffff04ff09ffff04ff53ffff04ffff02ff2effff04ff02ffff04ff05ff80808080ff808080808080ff738080ffff02ff3affff04ff02ffff04ff05ffff04ff1bffff04ff34ff8080808080808080ff0180ffff01ff088080ff0180ffff01ff04ff13ffff02ff3affff04ff02ffff04ff05ffff04ff1bffff04ff17ff8080808080808080ff0180ffff01ff02ffff03ff17ff80ffff01ff088080ff018080ff0180ffffff02ffff03ffff09ff09ff3880ffff01ff02ffff03ffff18ff2dffff010180ffff01ff0101ff8080ff0180ff8080ff0180ff0bff3cffff0bff34ff2880ffff0bff3cffff0bff3cffff0bff34ff2c80ff0580ffff0bff3cffff02ff32ffff04ff02ffff04ff07ffff04ffff0bff34ff3480ff8080808080ffff0bff34ff8080808080ffff02ffff03ffff07ff0580ffff01ff0bffff0102ffff02ff2effff04ff02ffff04ff09ff80808080ffff02ff2effff04ff02ffff04ff0dff8080808080ffff01ff0bffff0101ff058080ff0180ff02ffff03ffff21ff17ffff09ff0bff158080ffff01ff04ff30ffff04ff0bff808080ffff01ff088080ff0180ff018080ffff04ffff01ffa07faa3253bfddd1e0decb0906b2dc6247bbc4cf608f58345d173adb63e8b47c9fffa07acfcbd1ed73bfe2b698508f4ea5ed353c60ace154360272ce91f9ab0c8423c3a0eff07522495060c066f66f32acc2a77e3a3e737aca8baea4d1a64ea4cdc13da9ffff04ffff01ff02ffff01ff02ffff01ff02ff3effff04ff02ffff04ff05ffff04ffff02ff2fff5f80ffff04ff80ffff04ffff04ffff04ff0bffff04ff17ff808080ffff01ff808080ffff01ff8080808080808080ffff04ffff01ffffff0233ff04ff0101ffff02ff02ffff03ff05ffff01ff02ff1affff04ff02ffff04ff0dffff04ffff0bff12ffff0bff2cff1480ffff0bff12ffff0bff12ffff0bff2cff3c80ff0980ffff0bff12ff0bffff0bff2cff8080808080ff8080808080ffff010b80ff0180ffff0bff12ffff0bff2cff1080ffff0bff12ffff0bff12ffff0bff2cff3c80ff0580ffff0bff12ffff02ff1affff04ff02ffff04ff07ffff04ffff0bff2cff2c80ff8080808080ffff0bff2cff8080808080ffff02ffff03ffff07ff0580ffff01ff0bffff0102ffff02ff2effff04ff02ffff04ff09ff80808080ffff02ff2effff04ff02ffff04ff0dff8080808080ffff01ff0bffff0101ff058080ff0180ff02ffff03ff0bffff01ff02ffff03ffff09ff23ff1880ffff01ff02ffff03ffff18ff81b3ff2c80ffff01ff02ffff03ffff20ff1780ffff01ff02ff3effff04ff02ffff04ff05ffff04ff1bffff04ff33ffff04ff2fffff04ff5fff8080808080808080ffff01ff088080ff0180ffff01ff04ff13ffff02ff3effff04ff02ffff04ff05ffff04ff1bffff04ff17ffff04ff2fffff04ff5fff80808080808080808080ff0180ffff01ff02ffff03ffff09ff23ffff0181e880ffff01ff02ff3effff04ff02ffff04ff05ffff04ff1bffff04ff17ffff04ffff02ffff03ffff22ffff09ffff02ff2effff04ff02ffff04ff53ff80808080ff82014f80ffff20ff5f8080ffff01ff02ff53ffff04ff818fffff04ff82014fffff04ff81b3ff8080808080ffff01ff088080ff0180ffff04ff2cff8080808080808080ffff01ff04ff13ffff02ff3effff04ff02ffff04ff05ffff04ff1bffff04ff17ffff04ff2fffff04ff5fff80808080808080808080ff018080ff0180ffff01ff04ffff04ff18ffff04ffff02ff16ffff04ff02ffff04ff05ffff04ff27ffff04ffff0bff2cff82014f80ffff04ffff02ff2effff04ff02ffff04ff818fff80808080ffff04ffff0bff2cff0580ff8080808080808080ff378080ff81af8080ff0180ff018080ffff04ffff01a0a04d9f57764f54a43e4030befb4d80026e870519aaa66334aef8304f5d0393c2ffff04ffff01ffa0000000000000000000000000000000000000000000000000000000000000000080ffff04ffff01a057bfd1cb0adda3d94315053fda723f2028320faa8338225d99f629e3d46d43a9ffff04ffff01ff02ffff01ff02ff0affff04ff02ffff04ff03ff80808080ffff04ffff01ffff333effff02ffff03ff05ffff01ff04ffff04ff0cffff04ffff02ff1effff04ff02ffff04ff09ff80808080ff808080ffff02ff16ffff04ff02ffff04ff19ffff04ffff02ff0affff04ff02ffff04ff0dff80808080ff808080808080ff8080ff0180ffff02ffff03ff05ffff01ff02ffff03ffff15ff29ff8080ffff01ff04ffff04ff08ff0980ffff02ff16ffff04ff02ffff04ff0dffff04ff0bff808080808080ffff01ff088080ff0180ffff010b80ff0180ff02ffff03ffff07ff0580ffff01ff0bffff0102ffff02ff1effff04ff02ffff04ff09ff80808080ffff02ff1effff04ff02ffff04ff0dff8080808080ffff01ff0bffff0101ff058080ff0180ff018080ff018080808080ff01808080ffffa00000000000000000000000000000000000000000000000000000000000000000ffffa00000000000000000000000000000000000000000000000000000000000000000ff01ff80808080a14daf55d41ced6419bcd011fbc1f74ab9567fe55340d88435aa6493d628fa478416871446884ef363bd105960c464b4208a293b348f0f1c2e12140df38469450000000000000001ff02ffff01ff02ffff01ff02ffff03ffff18ff2fff3480ffff01ff04ffff04ff20ffff04ff2fff808080ffff04ffff02ff3effff04ff02ffff04ff05ffff04ffff02ff2affff04ff02ffff04ff27ffff04ffff02ffff03ff77ffff01ff02ff36ffff04ff02ffff04ff09ffff04ff57ffff04ffff02ff2effff04ff02ffff04ff05ff80808080ff808080808080ffff011d80ff0180ffff04ffff02ffff03ff77ffff0181b7ffff015780ff0180ff808080808080ffff04ff77ff808080808080ffff02ff3affff04ff02ffff04ff05ffff04ffff02ff0bff5f80ffff01ff8080808080808080ffff01ff088080ff0180ffff04ffff01ffffffff4947ff0233ffff0401ff0102ffffff20ff02ffff03ff05ffff01ff02ff32ffff04ff02ffff04ff0dffff04ffff0bff3cffff0bff34ff2480ffff0bff3cffff0bff3cffff0bff34ff2c80ff0980ffff0bff3cff0bffff0bff34ff8080808080ff8080808080ffff010b80ff0180ffff02ffff03ffff22ffff09ffff0dff0580ff2280ffff09ffff0dff0b80ff2280ffff15ff17ffff0181ff8080ffff01ff0bff05ff0bff1780ffff01ff088080ff0180ff02ffff03ff0bffff01ff02ffff03ffff02ff26ffff04ff02ffff04ff13ff80808080ffff01ff02ffff03ffff20ff1780ffff01ff02ffff03ffff09ff81b3ffff01818f80ffff01ff02ff3affff04ff02ffff04ff05ffff04ff1bffff04ff34ff808080808080ffff01ff04ffff04ff23ffff04ffff02ff36ffff04ff02ffff04ff09ffff04ff53ffff04ffff02ff2effff04ff02ffff04ff05ff80808080ff808080808080ff738080ffff02ff3affff04ff02ffff04ff05ffff04ff1bffff04ff34ff8080808080808080ff0180ffff01ff088080ff0180ffff01ff04ff13ffff02ff3affff04ff02ffff04ff05ffff04ff1bffff04ff17ff8080808080808080ff0180ffff01ff02ffff03ff17ff80ffff01ff088080ff018080ff0180ffffff02ffff03ffff09ff09ff3880ffff01ff02ffff03ffff18ff2dffff010180ffff01ff0101ff8080ff0180ff8080ff0180ff0bff3cffff0bff34ff2880ffff0bff3cffff0bff3cffff0bff34ff2c80ff0580ffff0bff3cffff02ff32ffff04ff02ffff04ff07ffff04ffff0bff34ff3480ff8080808080ffff0bff34ff8080808080ffff02ffff03ffff07ff0580ffff01ff0bffff0102ffff02ff2effff04ff02ffff04ff09ff80808080ffff02ff2effff04ff02ffff04ff0dff8080808080ffff01ff0bffff0101ff058080ff0180ff02ffff03ffff21ff17ffff09ff0bff158080ffff01ff04ff30ffff04ff0bff808080ffff01ff088080ff0180ff018080ffff04ffff01ffa07faa3253bfddd1e0decb0906b2dc6247bbc4cf608f58345d173adb63e8b47c9fffa0a14daf55d41ced6419bcd011fbc1f74ab9567fe55340d88435aa6493d628fa47a0eff07522495060c066f66f32acc2a77e3a3e737aca8baea4d1a64ea4cdc13da9ffff04ffff01ff02ffff01ff02ffff01ff02ff3effff04ff02ffff04ff05ffff04ffff02ff2fff5f80ffff04ff80ffff04ffff04ffff04ff0bffff04ff17ff808080ffff01ff808080ffff01ff8080808080808080ffff04ffff01ffffff0233ff04ff0101ffff02ff02ffff03ff05ffff01ff02ff1affff04ff02ffff04ff0dffff04ffff0bff12ffff0bff2cff1480ffff0bff12ffff0bff12ffff0bff2cff3c80ff0980ffff0bff12ff0bffff0bff2cff8080808080ff8080808080ffff010b80ff0180ffff0bff12ffff0bff2cff1080ffff0bff12ffff0bff12ffff0bff2cff3c80ff0580ffff0bff12ffff02ff1affff04ff02ffff04ff07ffff04ffff0bff2cff2c80ff8080808080ffff0bff2cff8080808080ffff02ffff03ffff07ff0580ffff01ff0bffff0102ffff02ff2effff04ff02ffff04ff09ff80808080ffff02ff2effff04ff02ffff04ff0dff8080808080ffff01ff0bffff0101ff058080ff0180ff02ffff03ff0bffff01ff02ffff03ffff09ff23ff1880ffff01ff02ffff03ffff18ff81b3ff2c80ffff01ff02ffff03ffff20ff1780ffff01ff02ff3effff04ff02ffff04ff05ffff04ff1bffff04ff33ffff04ff2fffff04ff5fff8080808080808080ffff01ff088080ff0180ffff01ff04ff13ffff02ff3effff04ff02ffff04ff05ffff04ff1bffff04ff17ffff04ff2fffff04ff5fff80808080808080808080ff0180ffff01ff02ffff03ffff09ff23ffff0181e880ffff01ff02ff3effff04ff02ffff04ff05ffff04ff1bffff04ff17ffff04ffff02ffff03ffff22ffff09ffff02ff2effff04ff02ffff04ff53ff80808080ff82014f80ffff20ff5f8080ffff01ff02ff53ffff04ff818fffff04ff82014fffff04ff81b3ff8080808080ffff01ff088080ff0180ffff04ff2cff8080808080808080ffff01ff04ff13ffff02ff3effff04ff02ffff04ff05ffff04ff1bffff04ff17ffff04ff2fffff04ff5fff80808080808080808080ff018080ff0180ffff01ff04ffff04ff18ffff04ffff02ff16ffff04ff02ffff04ff05ffff04ff27ffff04ffff0bff2cff82014f80ffff04ffff02ff2effff04ff02ffff04ff818fff80808080ffff04ffff0bff2cff0580ff8080808080808080ff378080ff81af8080ff0180ff018080ffff04ffff01a0a04d9f57764f54a43e4030befb4d80026e870519aaa66334aef8304f5d0393c2ffff04ffff01ffa0000000000000000000000000000000000000000000000000000000000000000080ffff04ffff01a057bfd1cb0adda3d94315053fda723f2028320faa8338225d99f629e3d46d43a9ffff04ffff01ff02ffff01ff02ffff01ff02ffff03ff0bffff01ff02ffff03ffff09ff05ffff1dff0bffff1effff0bff0bffff02ff06ffff04ff02ffff04ff17ff8080808080808080ffff01ff02ff17ff2f80ffff01ff088080ff0180ffff01ff04ffff04ff04ffff04ff05ffff04ffff02ff06ffff04ff02ffff04ff17ff80808080ff80808080ffff02ff17ff2f808080ff0180ffff04ffff01ff32ff02ffff03ffff07ff0580ffff01ff0bffff0102ffff02ff06ffff04ff02ffff04ff09ff80808080ffff02ff06ffff04ff02ffff04ff0dff8080808080ffff01ff0bffff0101ff058080ff0180ff018080ffff04ffff01b0a3b0219722055ac0a66cd9de5cd3e86962d8c8ec6abb801b57e5c77ed98453b02ceae0e19548f6d4fc20b3a2ec82aa90ff018080ff018080808080ff01808080ffffa09563629e653a9fc3c65f55947883a47e062e6b67394091228ec01352ff78f333ff0180ff01ffffff80ffff02ffff01ff02ffff01ff02ffff03ff5fffff01ff02ff3affff04ff02ffff04ff0bffff04ff17ffff04ff2fffff04ff5fffff04ff81bfffff04ff82017fffff04ff8202ffffff04ffff02ff05ff8205ff80ff8080808080808080808080ffff01ff04ffff04ff10ffff01ff81ff8080ffff02ff05ff8205ff808080ff0180ffff04ffff01ffffff49ff3f02ff04ff0101ffff02ffff02ffff03ff05ffff01ff02ff2affff04ff02ffff04ff0dffff04ffff0bff12ffff0bff2cff1480ffff0bff12ffff0bff12ffff0bff2cff3c80ff0980ffff0bff12ff0bffff0bff2cff8080808080ff8080808080ffff010b80ff0180ff02ffff03ff05ffff01ff02ffff03ffff02ff3effff04ff02ffff04ff82011fffff04ff27ffff04ff4fff808080808080ffff01ff02ff3affff04ff02ffff04ff0dffff04ff1bffff04ff37ffff04ff6fffff04ff81dfffff04ff8201bfffff04ff82037fffff04ffff04ffff04ff28ffff04ffff0bffff02ff26ffff04ff02ffff04ff11ffff04ffff02ff26ffff04ff02ffff04ff13ffff04ff82027fffff04ffff02ff36ffff04ff02ffff04ff82013fff80808080ffff04ffff02ff36ffff04ff02ffff04ff819fff80808080ffff04ffff02ff36ffff04ff02ffff04ff13ff80808080ff8080808080808080ffff04ffff02ff36ffff04ff02ffff04ff09ff80808080ff808080808080ffff012480ff808080ff8202ff80ff8080808080808080808080ffff01ff088080ff0180ffff018202ff80ff0180ffffff0bff12ffff0bff2cff3880ffff0bff12ffff0bff12ffff0bff2cff3c80ff0580ffff0bff12ffff02ff2affff04ff02ffff04ff07ffff04ffff0bff2cff2c80ff8080808080ffff0bff2cff8080808080ff02ffff03ffff07ff0580ffff01ff0bffff0102ffff02ff36ffff04ff02ffff04ff09ff80808080ffff02ff36ffff04ff02ffff04ff0dff8080808080ffff01ff0bffff0101ff058080ff0180ffff02ffff03ff1bffff01ff02ff2effff04ff02ffff04ffff02ffff03ffff18ffff0101ff1380ffff01ff0bffff0102ff2bff0580ffff01ff0bffff0102ff05ff2b8080ff0180ffff04ffff04ffff17ff13ffff0181ff80ff3b80ff8080808080ffff010580ff0180ff02ffff03ff17ffff01ff02ffff03ffff09ff05ffff02ff2effff04ff02ffff04ff13ffff04ff27ff808080808080ffff01ff02ff3effff04ff02ffff04ff05ffff04ff1bffff04ff37ff808080808080ffff01ff088080ff0180ffff01ff010180ff0180ff018080ffff04ffff01ff01ffff3fffa0fccf087e5b81be2137cfaa35e65cc4e4a25183108907dad33c6d622e8e78349e80ffff81e8ff0bffffffffa0de4ec93c032f5117d8af076dfc86faa5987a6c0b1d52ffc9cf0dfa43989d8c5880ffa057bfd1cb0adda3d94315053fda723f2028320faa8338225d99f629e3d46d43a980ff808080ffff33ffa0b6565d3afb87a60cfdf66bc56cca80b14afc2be649971c8df647ce617b442e6eff01ffffa0a14daf55d41ced6419bcd011fbc1f74ab9567fe55340d88435aa6493d628fa47ffa0de4ec93c032f5117d8af076dfc86faa5987a6c0b1d52ffc9cf0dfa43989d8c58ffa0b6565d3afb87a60cfdf66bc56cca80b14afc2be649971c8df647ce617b442e6e808080ffff04ffff01ffffa07faa3253bfddd1e0decb0906b2dc6247bbc4cf608f58345d173adb63e8b47c9fffa07acfcbd1ed73bfe2b698508f4ea5ed353c60ace154360272ce91f9ab0c8423c3a0eff07522495060c066f66f32acc2a77e3a3e737aca8baea4d1a64ea4cdc13da980ffff04ffff01ffa0a04d9f57764f54a43e4030befb4d80026e870519aaa66334aef8304f5d0393c280ffff04ffff01ffffa07f3e180acdf046f955d3440bb3a16dfd6f5a46c809cee98e7514127327b1cab58080ff018080808080ffff80ff80ff80ff80ff808080808032dbe6d545f24635c7871ea53c623c358d7cea8f5e27a983ba6e5c0bf35fa24386ab01fbd8342f8e1dac10d6e906cef3892857bd1865b6fd7ed4b01b39d568b50000000000000001ff02ffff01ff02ffff01ff02ffff03ffff18ff2fff3480ffff01ff04ffff04ff20ffff04ff2fff808080ffff04ffff02ff3effff04ff02ffff04ff05ffff04ffff02ff2affff04ff02ffff04ff27ffff04ffff02ffff03ff77ffff01ff02ff36ffff04ff02ffff04ff09ffff04ff57ffff04ffff02ff2effff04ff02ffff04ff05ff80808080ff808080808080ffff011d80ff0180ffff04ffff02ffff03ff77ffff0181b7ffff015780ff0180ff808080808080ffff04ff77ff808080808080ffff02ff3affff04ff02ffff04ff05ffff04ffff02ff0bff5f80ffff01ff8080808080808080ffff01ff088080ff0180ffff04ffff01ffffffff4947ff0233ffff0401ff0102ffffff20ff02ffff03ff05ffff01ff02ff32ffff04ff02ffff04ff0dffff04ffff0bff3cffff0bff34ff2480ffff0bff3cffff0bff3cffff0bff34ff2c80ff0980ffff0bff3cff0bffff0bff34ff8080808080ff8080808080ffff010b80ff0180ffff02ffff03ffff22ffff09ffff0dff0580ff2280ffff09ffff0dff0b80ff2280ffff15ff17ffff0181ff8080ffff01ff0bff05ff0bff1780ffff01ff088080ff0180ff02ffff03ff0bffff01ff02ffff03ffff02ff26ffff04ff02ffff04ff13ff80808080ffff01ff02ffff03ffff20ff1780ffff01ff02ffff03ffff09ff81b3ffff01818f80ffff01ff02ff3affff04ff02ffff04ff05ffff04ff1bffff04ff34ff808080808080ffff01ff04ffff04ff23ffff04ffff02ff36ffff04ff02ffff04ff09ffff04ff53ffff04ffff02ff2effff04ff02ffff04ff05ff80808080ff808080808080ff738080ffff02ff3affff04ff02ffff04ff05ffff04ff1bffff04ff34ff8080808080808080ff0180ffff01ff088080ff0180ffff01ff04ff13ffff02ff3affff04ff02ffff04ff05ffff04ff1bffff04ff17ff8080808080808080ff0180ffff01ff02ffff03ff17ff80ffff01ff088080ff018080ff0180ffffff02ffff03ffff09ff09ff3880ffff01ff02ffff03ffff18ff2dffff010180ffff01ff0101ff8080ff0180ff8080ff0180ff0bff3cffff0bff34ff2880ffff0bff3cffff0bff3cffff0bff34ff2c80ff0580ffff0bff3cffff02ff32ffff04ff02ffff04ff07ffff04ffff0bff34ff3480ff8080808080ffff0bff34ff8080808080ffff02ffff03ffff07ff0580ffff01ff0bffff0102ffff02ff2effff04ff02ffff04ff09ff80808080ffff02ff2effff04ff02ffff04ff0dff8080808080ffff01ff0bffff0101ff058080ff0180ff02ffff03ffff21ff17ffff09ff0bff158080ffff01ff04ff30ffff04ff0bff808080ffff01ff088080ff0180ff018080ffff04ffff01ffa07faa3253bfddd1e0decb0906b2dc6247bbc4cf608f58345d173adb63e8b47c9fffa0a14daf55d41ced6419bcd011fbc1f74ab9567fe55340d88435aa6493d628fa47a0eff07522495060c066f66f32acc2a77e3a3e737aca8baea4d1a64ea4cdc13da9ffff04ffff01ff02ffff01ff02ffff01ff02ff3effff04ff02ffff04ff05ffff04ffff02ff2fff5f80ffff04ff80ffff04ffff04ffff04ff0bffff04ff17ff808080ffff01ff808080ffff01ff8080808080808080ffff04ffff01ffffff0233ff04ff0101ffff02ff02ffff03ff05ffff01ff02ff1affff04ff02ffff04ff0dffff04ffff0bff12ffff0bff2cff1480ffff0bff12ffff0bff12ffff0bff2cff3c80ff0980ffff0bff12ff0bffff0bff2cff8080808080ff8080808080ffff010b80ff0180ffff0bff12ffff0bff2cff1080ffff0bff12ffff0bff12ffff0bff2cff3c80ff0580ffff0bff12ffff02ff1affff04ff02ffff04ff07ffff04ffff0bff2cff2c80ff8080808080ffff0bff2cff8080808080ffff02ffff03ffff07ff0580ffff01ff0bffff0102ffff02ff2effff04ff02ffff04ff09ff80808080ffff02ff2effff04ff02ffff04ff0dff8080808080ffff01ff0bffff0101ff058080ff0180ff02ffff03ff0bffff01ff02ffff03ffff09ff23ff1880ffff01ff02ffff03ffff18ff81b3ff2c80ffff01ff02ffff03ffff20ff1780ffff01ff02ff3effff04ff02ffff04ff05ffff04ff1bffff04ff33ffff04ff2fffff04ff5fff8080808080808080ffff01ff088080ff0180ffff01ff04ff13ffff02ff3effff04ff02ffff04ff05ffff04ff1bffff04ff17ffff04ff2fffff04ff5fff80808080808080808080ff0180ffff01ff02ffff03ffff09ff23ffff0181e880ffff01ff02ff3effff04ff02ffff04ff05ffff04ff1bffff04ff17ffff04ffff02ffff03ffff22ffff09ffff02ff2effff04ff02ffff04ff53ff80808080ff82014f80ffff20ff5f8080ffff01ff02ff53ffff04ff818fffff04ff82014fffff04ff81b3ff8080808080ffff01ff088080ff0180ffff04ff2cff8080808080808080ffff01ff04ff13ffff02ff3effff04ff02ffff04ff05ffff04ff1bffff04ff17ffff04ff2fffff04ff5fff80808080808080808080ff018080ff0180ffff01ff04ffff04ff18ffff04ffff02ff16ffff04ff02ffff04ff05ffff04ff27ffff04ffff0bff2cff82014f80ffff04ffff02ff2effff04ff02ffff04ff818fff80808080ffff04ffff0bff2cff0580ff8080808080808080ff378080ff81af8080ff0180ff018080ffff04ffff01a0a04d9f57764f54a43e4030befb4d80026e870519aaa66334aef8304f5d0393c2ffff04ffff01ffa0de4ec93c032f5117d8af076dfc86faa5987a6c0b1d52ffc9cf0dfa43989d8c5880ffff04ffff01a057bfd1cb0adda3d94315053fda723f2028320faa8338225d99f629e3d46d43a9ffff04ffff01ff01ffff33ffa0846b58db3bd246785e202eeddfbb46acaf267f011307437cd4e0841f3da751f6ff01ffffa0a14daf55d41ced6419bcd011fbc1f74ab9567fe55340d88435aa6493d628fa47ffa0de4ec93c032f5117d8af076dfc86faa5987a6c0b1d52ffc9cf0dfa43989d8c58ffa0846b58db3bd246785e202eeddfbb46acaf267f011307437cd4e0841f3da751f68080ffff3eff248080ff018080808080ff01808080ffffa0a14daf55d41ced6419bcd011fbc1f74ab9567fe55340d88435aa6493d628fa47ffa01804338c97f989c78d88716206c0f27315f3eb7d59417ab2eacee20f0a7ff60bff0180ff01ffff80808090ce896a92f47ab8adec0d7e977795762d85660495f2a6a0c025aec987faac7ec2bd78c17fdcfe126c35fb52ebe75c610df4013ecc5036e95168aba697678d89ab7718664439302d32f1eb85bf263461855c7f3da9050ba7c8da4abb01321836",  # noqa
        "taker": [
            {
                "store_id": "7acfcbd1ed73bfe2b698508f4ea5ed353c60ace154360272ce91f9ab0c8423c3",
                "inclusions": [{"key": "10", "value": "0210"}],
            }
        ],
        "maker": [
            {
                "store_id": "a14daf55d41ced6419bcd011fbc1f74ab9567fe55340d88435aa6493d628fa47",
                "proofs": [
                    {
                        "key": "10",
                        "value": "0110",
                        "node_hash": "de4ec93c032f5117d8af076dfc86faa5987a6c0b1d52ffc9cf0dfa43989d8c58",
                        "layers": [],
                    }
                ],
            }
        ],
    },
    maker_inclusions=[{"key": b"\x10".hex(), "value": b"\x01\x10".hex()}],
    taker_inclusions=[{"key": b"\x10".hex(), "value": b"\x02\x10".hex()}],
    trade_id="728e96f4404b6b7e7eb09df29b2ce77d9319fc796a0ea2d0d553c1904acf6cc2",
    maker_root_history=[bytes32.from_hexstr("de4ec93c032f5117d8af076dfc86faa5987a6c0b1d52ffc9cf0dfa43989d8c58")],
    taker_root_history=[bytes32.from_hexstr("7f3e180acdf046f955d3440bb3a16dfd6f5a46c809cee98e7514127327b1cab5")],
)


@pytest.mark.parametrize(
    argnames="reference",
    argvalues=[
        pytest.param(make_one_take_one_reference, id="one for one"),
        pytest.param(make_one_take_one_same_values_reference, id="one for one same values"),
        pytest.param(make_two_take_one_reference, id="two for one"),
        pytest.param(make_one_take_two_reference, id="one for two"),
        pytest.param(make_one_existing_take_one_reference, id="one existing for one"),
        pytest.param(make_one_take_one_existing_reference, id="one for one existing"),
        pytest.param(make_one_upsert_take_one_reference, id="one upsert for one"),
        pytest.param(make_one_take_one_upsert_reference, id="one for one upsert"),
        pytest.param(make_one_take_one_unpopulated_reference, id="one for one unpopulated"),
    ],
)
@pytest.mark.anyio
async def test_make_and_take_offer(offer_setup: OfferSetup, reference: MakeAndTakeReference) -> None:
    offer_setup = await populate_offer_setup(offer_setup=offer_setup, count=reference.entries_to_insert)

    maker_request = {
        "maker": [
            {
                "store_id": offer_setup.maker.id.hex(),
                "inclusions": reference.maker_inclusions,
            }
        ],
        "taker": [
            {
                "store_id": offer_setup.taker.id.hex(),
                "inclusions": reference.taker_inclusions,
            }
        ],
        "fee": 0,
    }
    maker_response = await offer_setup.maker.api.make_offer(request=maker_request)
    # print(f"\nmaybe_reference_offer = {maker_response['offer']}")

    # only check for success
    # due to differences in chain progression, the exact offer and trade id may differ from the reference
    # assert maker_response == {"success": True, "offer": reference.make_offer_response}
    assert maker_response["success"] is True

    taker_request = {
        "offer": maker_response["offer"],
        "fee": 0,
    }
    taker_response = await offer_setup.taker.api.take_offer(request=taker_request)

    # only check for success
    # due to differences in chain progression, the exact offer and trade id may differ from the reference
    # assert taker_response == {"success": True, "trade_id": reference.trade_id,}
    assert taker_response["success"] is True

    await process_for_data_layer_keys(
        expected_key=hexstr_to_bytes(reference.maker_inclusions[0]["key"]),
        expected_value=hexstr_to_bytes(reference.maker_inclusions[0]["value"]),
        full_node_api=offer_setup.full_node_api,
        data_layer=offer_setup.maker.data_layer,
        store_id=offer_setup.maker.id,
    )
    await process_for_data_layer_keys(
        expected_key=hexstr_to_bytes(reference.taker_inclusions[0]["key"]),
        expected_value=hexstr_to_bytes(reference.taker_inclusions[0]["value"]),
        full_node_api=offer_setup.full_node_api,
        data_layer=offer_setup.taker.data_layer,
        store_id=offer_setup.taker.id,
    )

    maker_history_result = await offer_setup.maker.api.get_root_history(request={"id": offer_setup.maker.id.hex()})
    maker_history = maker_history_result["root_history"]
    taker_history_result = await offer_setup.taker.api.get_root_history(request={"id": offer_setup.taker.id.hex()})
    taker_history = taker_history_result["root_history"]

    assert [generation["confirmed"] for generation in maker_history] == [True] * len(maker_history)
    assert [generation["root_hash"] for generation in maker_history] == [
        bytes32([0] * 32),
        *reference.maker_root_history,
    ]

    assert [generation["confirmed"] for generation in taker_history] == [True] * len(taker_history)
    assert [generation["root_hash"] for generation in taker_history] == [
        bytes32([0] * 32),
        *reference.taker_root_history,
    ]

    # TODO: test maker and taker fees


@pytest.mark.parametrize(
    argnames="reference",
    argvalues=[
        pytest.param(make_one_take_one_reference, id="one for one"),
        pytest.param(make_one_take_one_same_values_reference, id="one for one same values"),
        pytest.param(make_two_take_one_reference, id="two for one"),
        pytest.param(make_one_take_two_reference, id="one for two"),
        pytest.param(make_one_existing_take_one_reference, id="one existing for one"),
        pytest.param(make_one_take_one_existing_reference, id="one for one existing"),
        pytest.param(make_one_upsert_take_one_reference, id="one upsert for one"),
        pytest.param(make_one_take_one_upsert_reference, id="one for one upsert"),
    ],
)
@pytest.mark.parametrize(argnames="maker_or_taker", argvalues=["maker", "taker"])
@pytest.mark.anyio
async def test_make_and_then_take_offer_invalid_inclusion_key(
    reference: MakeAndTakeReference,
    maker_or_taker: str,
) -> None:
    broken_taker_offer = copy.deepcopy(reference.make_offer_response)
    if maker_or_taker == "maker":
        broken_taker_offer["maker"][0]["proofs"][0]["key"] += "ab"
    elif maker_or_taker == "taker":
        broken_taker_offer["taker"][0]["inclusions"][0]["key"] += "ab"
    else:  # pragma: no cover
        raise Exception("invalid maker or taker choice")

    offer_bytes = hexstr_to_bytes(broken_taker_offer["offer"])
    trading_offer = TradingOffer.from_bytes(offer_bytes)

    # TODO: specific exceptions
    with pytest.raises(OfferIntegrityError):
        verify_offer(
            maker=tuple(StoreProofs.unmarshal(proof) for proof in broken_taker_offer["maker"]),
            taker=tuple(OfferStore.unmarshal(offer_store) for offer_store in broken_taker_offer["taker"]),
            summary=await DataLayerWallet.get_offer_summary(offer=trading_offer),
        )


@pytest.mark.anyio
async def test_verify_offer_rpc_valid(bare_data_layer_api: DataLayerRpcApi) -> None:
    reference = make_one_take_one_reference

    verify_request = {
        "offer": reference.make_offer_response,
        "fee": 0,
    }
    verify_response = await bare_data_layer_api.verify_offer(request=verify_request)

    assert verify_response == {
        "success": True,
        "valid": True,
        "error": None,
        "fee": 0,
    }


@pytest.mark.anyio
async def test_verify_offer_rpc_invalid(bare_data_layer_api: DataLayerRpcApi) -> None:
    reference = make_one_take_one_reference
    broken_taker_offer = copy.deepcopy(reference.make_offer_response)
    broken_taker_offer["maker"][0]["proofs"][0]["key"] += "ab"

    verify_request = {
        "offer": broken_taker_offer,
        "fee": 0,
    }
    verify_response = await bare_data_layer_api.verify_offer(request=verify_request)

    assert verify_response == {
        "success": True,
        "valid": False,
        "error": "maker: node hash does not match key and value",
        "fee": None,
    }


@pytest.mark.anyio
async def test_make_offer_failure_rolls_back_db(offer_setup: OfferSetup) -> None:
    # TODO: only needs the maker and db?  wallet?
    reference = make_one_take_one_reference
    offer_setup = await populate_offer_setup(offer_setup=offer_setup, count=reference.entries_to_insert)

    maker_request = {
        "maker": [
            {
                "store_id": offer_setup.maker.id.hex(),
                "inclusions": reference.maker_inclusions,
            },
            {
                "store_id": bytes32([0] * 32).hex(),
                "inclusions": [],
            },
        ],
        "taker": [],
        "fee": 0,
    }

    with pytest.raises(Exception, match="store id not available"):
        await offer_setup.maker.api.make_offer(request=maker_request)

    pending_root = await offer_setup.maker.data_layer.data_store.get_pending_root(tree_id=offer_setup.maker.id)
    assert pending_root is None


@pytest.mark.parametrize(
    argnames="reference",
    argvalues=[
        pytest.param(make_one_take_one_reference, id="one for one"),
        pytest.param(make_one_take_one_same_values_reference, id="one for one same values"),
        pytest.param(make_two_take_one_reference, id="two for one"),
        pytest.param(make_one_take_two_reference, id="one for two"),
        pytest.param(make_one_existing_take_one_reference, id="one existing for one"),
        pytest.param(make_one_take_one_existing_reference, id="one for one existing"),
        pytest.param(make_one_upsert_take_one_reference, id="one upsert for one"),
        pytest.param(make_one_take_one_upsert_reference, id="one for one upsert"),
        pytest.param(make_one_take_one_unpopulated_reference, id="one for one unpopulated"),
    ],
)
@pytest.mark.anyio
async def test_make_and_cancel_offer(offer_setup: OfferSetup, reference: MakeAndTakeReference) -> None:
    offer_setup = await populate_offer_setup(offer_setup=offer_setup, count=reference.entries_to_insert)

    maker_request = {
        "maker": [
            {
                "store_id": offer_setup.maker.id.hex(),
                "inclusions": reference.maker_inclusions,
            }
        ],
        "taker": [
            {
                "store_id": offer_setup.taker.id.hex(),
                "inclusions": reference.taker_inclusions,
            }
        ],
        "fee": 0,
    }
    maker_response = await offer_setup.maker.api.make_offer(request=maker_request)
    # print(f"\nmaybe_reference_offer = {maker_response['offer']}")

    # only check for success
    # due to differences in chain progression, the exact offer and trade id may differ from the reference
    # assert maker_response == {"success": True, "offer": reference.make_offer_response}
    assert maker_response["success"] is True

    cancel_request = {
        "trade_id": maker_response["offer"]["trade_id"],
        "secure": True,
        "fee": None,
    }
    await offer_setup.maker.api.cancel_offer(request=cancel_request)

    for _ in range(10):
        if not (
            await offer_setup.maker.data_layer.wallet_rpc.check_offer_validity(
                offer=TradingOffer.from_bytes(hexstr_to_bytes(maker_response["offer"]["offer"])),
            )
        )[1]:
            break
        await offer_setup.full_node_api.farm_blocks_to_puzzlehash(count=1, guarantee_transaction_blocks=True)
        await asyncio.sleep(0.5)
    else:  # pragma: no cover
        assert False, "offer was not cancelled"

    taker_request = {
        "offer": maker_response["offer"],
        "fee": 0,
    }

    with pytest.raises(ValueError, match="This offer is no longer valid"):
        await offer_setup.taker.api.take_offer(request=taker_request)


@pytest.mark.parametrize(
    argnames="reference",
    argvalues=[
        pytest.param(make_one_take_one_reference, id="one for one"),
        pytest.param(make_one_take_one_same_values_reference, id="one for one same values"),
        pytest.param(make_two_take_one_reference, id="two for one"),
        pytest.param(make_one_take_two_reference, id="one for two"),
        pytest.param(make_one_existing_take_one_reference, id="one existing for one"),
        pytest.param(make_one_take_one_existing_reference, id="one for one existing"),
        pytest.param(make_one_upsert_take_one_reference, id="one upsert for one"),
        pytest.param(make_one_take_one_upsert_reference, id="one for one upsert"),
        pytest.param(make_one_take_one_unpopulated_reference, id="one for one unpopulated"),
    ],
)
@pytest.mark.parametrize(
    argnames="secure",
    argvalues=[
        pytest.param(True, id="secure"),
        pytest.param(False, id="insecure"),
    ],
)
@pytest.mark.anyio
async def test_make_and_cancel_offer_then_update(
    offer_setup: OfferSetup, reference: MakeAndTakeReference, secure: bool
) -> None:
    offer_setup = await populate_offer_setup(offer_setup=offer_setup, count=reference.entries_to_insert)

    initial_local_root = await offer_setup.maker.data_layer.get_local_root(store_id=offer_setup.maker.id)

    maker_request = {
        "maker": [
            {
                "store_id": offer_setup.maker.id.hex(),
                "inclusions": reference.maker_inclusions,
            }
        ],
        "taker": [
            {
                "store_id": offer_setup.taker.id.hex(),
                "inclusions": reference.taker_inclusions,
            }
        ],
        "fee": 0,
    }
    maker_response = await offer_setup.maker.api.make_offer(request=maker_request)
    # print(f"\nmaybe_reference_offer = {maker_response['offer']}")

    # only check for success
    # due to differences in chain progression, the exact offer and trade id may differ from the reference
    # assert maker_response == {"success": True, "offer": reference.make_offer_response}
    assert maker_response["success"] is True

    cancel_request = {
        "trade_id": maker_response["offer"]["trade_id"],
        "secure": secure,
        "fee": None,
    }
    await offer_setup.maker.api.cancel_offer(request=cancel_request)

    if secure:
        offer_to_cancel = TradingOffer.from_bytes(hexstr_to_bytes(maker_response["offer"]["offer"]))

        await time_out_assert(
            timeout=20,
            function=process_block_and_check_offer_validity,
            value=False,
            offer=offer_to_cancel,
            offer_setup=offer_setup,
        )

    await time_out_assert(
        timeout=20,
        function=offer_setup.maker.data_layer.get_local_root,
        value=initial_local_root,
        store_id=offer_setup.maker.id,
    )

    await asyncio.sleep(10)

    post_key = b"\x37"
    post_value = b"\x38"

    await offer_setup.maker.api.batch_update(
        {
            "id": offer_setup.maker.id.hex(),
            "changelist": [{"action": "insert", "key": post_key.hex(), "value": post_value.hex()}],
        }
    )

    await process_for_data_layer_keys(
        expected_key=post_key,
        expected_value=post_value,
        full_node_api=offer_setup.full_node_api,
        data_layer=offer_setup.maker.data_layer,
        store_id=offer_setup.maker.id,
    )


@pytest.mark.parametrize(
    argnames="reference",
    argvalues=[
        pytest.param(make_one_take_one_reference, id="one for one"),
        pytest.param(make_two_take_one_reference, id="two for one"),
        pytest.param(make_one_take_two_reference, id="one for two"),
        pytest.param(make_one_take_one_existing_reference, id="one for one existing"),
        pytest.param(make_one_upsert_take_one_reference, id="one upsert for one"),
        pytest.param(make_one_take_one_upsert_reference, id="one for one upsert"),
        pytest.param(make_one_take_one_unpopulated_reference, id="one for one unpopulated"),
    ],
)
@pytest.mark.anyio
async def test_make_and_cancel_offer_not_secure_clears_pending_roots(
    offer_setup: OfferSetup,
    reference: MakeAndTakeReference,
) -> None:
    offer_setup = await populate_offer_setup(offer_setup=offer_setup, count=reference.entries_to_insert)

    maker_request = {
        "maker": [
            {
                "store_id": offer_setup.maker.id.hex(),
                "inclusions": reference.maker_inclusions,
            }
        ],
        "taker": [
            {
                "store_id": offer_setup.taker.id.hex(),
                "inclusions": reference.taker_inclusions,
            }
        ],
        "fee": 0,
    }
    maker_response = await offer_setup.maker.api.make_offer(request=maker_request)
    print(f"\nmaybe_reference_offer = {maker_response['offer']}")

    # only check for success
    # due to differences in chain progression, the exact offer and trade id may differ from the reference
    # assert maker_response == {"success": True, "offer": reference.make_offer_response}
    assert maker_response["success"] is True

    cancel_request = {
        "trade_id": maker_response["offer"]["trade_id"],
        "secure": False,
        "fee": None,
    }
    await offer_setup.maker.api.cancel_offer(request=cancel_request)

    # make sure there is no left over pending root by inserting and publishing
    await offer_setup.maker.api.insert(request={"id": offer_setup.maker.id.hex(), "key": "ab", "value": "cd"})


@pytest.mark.limit_consensus_modes(reason="does not depend on consensus rules")
@pytest.mark.anyio
async def test_get_sync_status(
    self_hostname: str, one_wallet_and_one_simulator_services: SimulatorsAndWalletsServices, tmp_path: Path
) -> None:
    wallet_rpc_api, full_node_api, wallet_rpc_port, ph, bt = await init_wallet_and_node(
        self_hostname, one_wallet_and_one_simulator_services
    )
    async with init_data_layer(wallet_rpc_port=wallet_rpc_port, bt=bt, db_path=tmp_path) as data_layer:
        data_rpc_api = DataLayerRpcApi(data_layer)
        res = await data_rpc_api.create_data_store({})
        assert res is not None
        store_id = bytes32.from_hexstr(res["id"])
        await farm_block_check_singleton(data_layer, full_node_api, ph, store_id, wallet=wallet_rpc_api.service)

        key = b"a"
        value = b"\x00\x01"
        changelist: List[Dict[str, str]] = [{"action": "insert", "key": key.hex(), "value": value.hex()}]
        res = await data_rpc_api.batch_update({"id": store_id.hex(), "changelist": changelist})
        update_tx_rec0 = res["tx_id"]
        await farm_block_with_spend(full_node_api, ph, update_tx_rec0, wallet_rpc_api)

        key_2 = b"b"
        value_2 = b"\x00\x01"
        changelist = [{"action": "insert", "key": key_2.hex(), "value": value_2.hex()}]
        res = await data_rpc_api.batch_update({"id": store_id.hex(), "changelist": changelist})
        update_tx_rec1 = res["tx_id"]
        await farm_block_with_spend(full_node_api, ph, update_tx_rec1, wallet_rpc_api)

        res_before = await data_rpc_api.get_root({"id": store_id.hex()})

        key_3 = b"c"
        value_3 = b"\x00\x01"
        changelist = [{"action": "insert", "key": key_3.hex(), "value": value_3.hex()}]
        res = await data_rpc_api.batch_update({"id": store_id.hex(), "changelist": changelist})
        update_tx_rec2 = res["tx_id"]
        await farm_block_with_spend(full_node_api, ph, update_tx_rec2, wallet_rpc_api)

        res_after = await data_rpc_api.get_root({"id": store_id.hex()})

        sync_status_res = await data_rpc_api.get_sync_status({"id": store_id.hex()})
        sync_status = sync_status_res["sync_status"]
        assert sync_status["root_hash"] == sync_status["target_root_hash"] == res_after["hash"].hex()
        assert sync_status["generation"] == sync_status["target_generation"] == 3

        await data_layer.data_store.rollback_to_generation(store_id, 2)
        sync_status_res = await data_rpc_api.get_sync_status({"id": store_id.hex()})
        sync_status = sync_status_res["sync_status"]

        assert sync_status["root_hash"] == res_before["hash"].hex()
        assert sync_status["target_root_hash"] == res_after["hash"].hex()
        assert sync_status["target_root_hash"] != sync_status["root_hash"]
        assert sync_status["generation"] == 2
        assert sync_status["target_generation"] == 3


@pytest.mark.limit_consensus_modes(reason="does not depend on consensus rules")
@pytest.mark.parametrize(argnames="layer", argvalues=list(InterfaceLayer))
@pytest.mark.anyio
async def test_clear_pending_roots(
    self_hostname: str,
    one_wallet_and_one_simulator_services: SimulatorsAndWalletsServices,
    tmp_path: Path,
    layer: InterfaceLayer,
    bt: BlockTools,
) -> None:
    wallet_rpc_api, full_node_api, wallet_rpc_port, ph, bt = await init_wallet_and_node(
        self_hostname, one_wallet_and_one_simulator_services
    )
    async with init_data_layer_service(wallet_rpc_port=wallet_rpc_port, bt=bt, db_path=tmp_path) as data_layer_service:
        # NOTE: we don't need the service for direct...  simpler to leave it in
        assert data_layer_service.rpc_server is not None
        rpc_port = data_layer_service.rpc_server.listen_port
        data_layer = data_layer_service._api.data_layer
        # test insert
        data_rpc_api = DataLayerRpcApi(data_layer)

        data_store = data_layer.data_store

        tree_id = bytes32(range(32))
        await data_store.create_tree(tree_id=tree_id, status=Status.COMMITTED)

        key = b"\x01\x02"
        value = b"abc"

        await data_store.insert(
            key=key,
            value=value,
            tree_id=tree_id,
            reference_node_hash=None,
            side=None,
            status=Status.PENDING,
        )

        pending_root = await data_store.get_pending_root(tree_id=tree_id)
        assert pending_root is not None

        if layer == InterfaceLayer.direct:
            cleared_root = await data_rpc_api.clear_pending_roots({"store_id": tree_id.hex()})
        elif layer == InterfaceLayer.funcs:
            cleared_root = await clear_pending_roots(
                store_id=tree_id,
                rpc_port=rpc_port,
                root_path=bt.root_path,
            )
        elif layer == InterfaceLayer.cli:
            args: List[str] = [
                sys.executable,
                "-m",
                "chia",
                "data",
                "clear_pending_roots",
                "--id",
                tree_id.hex(),
                "--data-rpc-port",
                str(rpc_port),
                "--yes",
            ]
            process = await asyncio.create_subprocess_exec(
                *args,
                env={**os.environ, "CHIA_ROOT": str(bt.root_path)},
                stdout=asyncio.subprocess.PIPE,
                stderr=asyncio.subprocess.PIPE,
            )
            await process.wait()
            assert process.stdout is not None
            assert process.stderr is not None
            stdout = await process.stdout.read()
            cleared_root = json.loads(stdout)
            stderr = await process.stderr.read()
            assert process.returncode == 0
            if sys.version_info >= (3, 10, 6):
                assert stderr == b""
            else:  # pragma: no cover
                # https://github.com/python/cpython/issues/92841
                assert stderr == b"" or b"_ProactorBasePipeTransport.__del__" in stderr
        elif layer == InterfaceLayer.client:
            client = await DataLayerRpcClient.create(
                self_hostname=self_hostname,
                port=rpc_port,
                root_path=bt.root_path,
                net_config=bt.config,
            )
            try:
                cleared_root = await client.clear_pending_roots(store_id=tree_id)
            finally:
                client.close()
                await client.await_closed()
        else:  # pragma: no cover
            assert False, "unhandled parametrization"

        assert cleared_root == {"success": True, "root": pending_root.marshal()}


@pytest.mark.limit_consensus_modes(reason="does not depend on consensus rules")
@pytest.mark.anyio
async def test_issue_15955_deadlock(
    self_hostname: str, one_wallet_and_one_simulator_services: SimulatorsAndWalletsServices, tmp_path: Path
) -> None:
    wallet_rpc_api, full_node_api, wallet_rpc_port, ph, bt = await init_wallet_and_node(
        self_hostname, one_wallet_and_one_simulator_services
    )

    wallet_node = wallet_rpc_api.service
    wallet = wallet_node.wallet_state_manager.main_wallet

    interval = 1
    config = bt.config
    config["data_layer"]["manage_data_interval"] = interval
    bt.change_config(new_config=config)

    async with init_data_layer(wallet_rpc_port=wallet_rpc_port, bt=bt, db_path=tmp_path) as data_layer:
        # get some xch
        await full_node_api.farm_blocks_to_wallet(count=1, wallet=wallet)
        await full_node_api.wait_for_wallet_synced(wallet_node)

        # create a store
        transaction_records, tree_id = await data_layer.create_store(fee=uint64(0))
        await full_node_api.process_transaction_records(records=transaction_records)
        await full_node_api.wait_for_wallet_synced(wallet_node)
        assert await check_singleton_confirmed(dl=data_layer, tree_id=tree_id)

        # insert a key and value
        key = b"\x00"
        value = b"\x01" * 10_000
        transaction_record = await data_layer.batch_update(
            tree_id=tree_id,
            changelist=[{"action": "insert", "key": key, "value": value}],
            fee=uint64(0),
        )
        assert transaction_record is not None
        await full_node_api.process_transaction_records(records=[transaction_record])
        await full_node_api.wait_for_wallet_synced(wallet_node)
        assert await check_singleton_confirmed(dl=data_layer, tree_id=tree_id)

        # get the value a bunch through several periodic data management cycles
        concurrent_requests = 10
        time_per_request = 2
        timeout = concurrent_requests * time_per_request

        duration = 10 * interval
        start = time.monotonic()
        end = start + duration

        while time.monotonic() < end:
            with anyio.fail_after(adjusted_timeout(timeout)):
                await asyncio.gather(
                    *(asyncio.create_task(data_layer.get_value(store_id=tree_id, key=key)) for _ in range(10))
                )


@pytest.mark.parametrize(argnames="maximum_full_file_count", argvalues=[1, 5, 100])
@pytest.mark.anyio
async def test_maximum_full_file_count(
    self_hostname: str,
    one_wallet_and_one_simulator_services: SimulatorsAndWalletsServices,
    tmp_path: Path,
    maximum_full_file_count: int,
) -> None:
    wallet_rpc_api, full_node_api, wallet_rpc_port, ph, bt = await init_wallet_and_node(
        self_hostname, one_wallet_and_one_simulator_services
    )
    manage_data_interval = 5
    async with init_data_layer(
        wallet_rpc_port=wallet_rpc_port,
        bt=bt,
        db_path=tmp_path,
        manage_data_interval=manage_data_interval,
        maximum_full_file_count=maximum_full_file_count,
    ) as data_layer:
        data_rpc_api = DataLayerRpcApi(data_layer)
        res = await data_rpc_api.create_data_store({})
        root_hashes: List[bytes32] = []
        assert res is not None
        store_id = bytes32.from_hexstr(res["id"])
        await farm_block_check_singleton(data_layer, full_node_api, ph, store_id, wallet=wallet_rpc_api.service)
        await full_node_api.wait_for_wallet_synced(wallet_node=wallet_rpc_api.service, timeout=20)
        for batch_count in range(1, 10):
            key = batch_count.to_bytes(2, "big")
            value = batch_count.to_bytes(2, "big")
            changelist = [{"action": "insert", "key": key.hex(), "value": value.hex()}]
            res = await data_rpc_api.batch_update({"id": store_id.hex(), "changelist": changelist})
            update_tx_rec = res["tx_id"]
            await farm_block_with_spend(full_node_api, ph, update_tx_rec, wallet_rpc_api)
            await asyncio.sleep(manage_data_interval * 2)
            root_hash = await data_rpc_api.get_root({"id": store_id.hex()})
            root_hashes.append(root_hash["hash"])
            with os.scandir(data_layer.server_files_location) as entries:
                filenames = {entry.name for entry in entries}
                expected_files_count = min(batch_count, maximum_full_file_count) + batch_count

                assert len(filenames) == expected_files_count

                for generation, hash in enumerate(root_hashes):
                    filename = get_delta_filename(store_id, hash, generation + 1)
                    assert filename in filenames
                    filename = get_full_tree_filename(store_id, hash, generation + 1)
                    if generation + 1 > batch_count - maximum_full_file_count:
                        assert filename in filenames
                    else:
                        assert filename not in filenames


@pytest.mark.parametrize("retain", [True, False])
@pytest.mark.limit_consensus_modes(reason="does not depend on consensus rules")
@pytest.mark.anyio
async def test_unsubscribe_removes_files(
    self_hostname: str,
    one_wallet_and_one_simulator_services: SimulatorsAndWalletsServices,
    tmp_path: Path,
    retain: bool,
) -> None:
    wallet_rpc_api, full_node_api, wallet_rpc_port, ph, bt = await init_wallet_and_node(
        self_hostname, one_wallet_and_one_simulator_services
    )
    manage_data_interval = 5
    async with init_data_layer(
        wallet_rpc_port=wallet_rpc_port,
        bt=bt,
        db_path=tmp_path,
        manage_data_interval=manage_data_interval,
        maximum_full_file_count=100,
    ) as data_layer:
        data_rpc_api = DataLayerRpcApi(data_layer)
        res = await data_rpc_api.create_data_store({})
        root_hashes: List[bytes32] = []
        assert res is not None
        store_id = bytes32.from_hexstr(res["id"])
        await farm_block_check_singleton(data_layer, full_node_api, ph, store_id, wallet=wallet_rpc_api.service)

        update_count = 10
        for batch_count in range(update_count):
            key = batch_count.to_bytes(2, "big")
            value = batch_count.to_bytes(2, "big")
            changelist = [{"action": "insert", "key": key.hex(), "value": value.hex()}]
            res = await data_rpc_api.batch_update({"id": store_id.hex(), "changelist": changelist})
            update_tx_rec = res["tx_id"]
            await farm_block_with_spend(full_node_api, ph, update_tx_rec, wallet_rpc_api)
            await asyncio.sleep(manage_data_interval * 2)
            root_hash = await data_rpc_api.get_root({"id": store_id.hex()})
            root_hashes.append(root_hash["hash"])

        filenames = {path.name for path in data_layer.server_files_location.iterdir()}
        assert len(filenames) == 2 * update_count
        for generation, hash in enumerate(root_hashes):
            assert get_delta_filename(store_id, hash, generation + 1) in filenames
            assert get_full_tree_filename(store_id, hash, generation + 1) in filenames

        res = await data_rpc_api.unsubscribe(request={"id": store_id.hex(), "retain": retain})

        # wait for unsubscribe to be processed
        await asyncio.sleep(manage_data_interval * 3)

        filenames = {path.name for path in data_layer.server_files_location.iterdir()}
        assert len(filenames) == (2 * update_count if retain else 0)


@pytest.mark.parametrize(argnames="layer", argvalues=list(InterfaceLayer))
@pytest.mark.limit_consensus_modes(reason="does not depend on consensus rules")
@pytest.mark.anyio
async def test_wallet_log_in_changes_active_fingerprint(
    self_hostname: str,
    one_wallet_and_one_simulator_services: SimulatorsAndWalletsServices,
    layer: InterfaceLayer,
) -> None:
    wallet_rpc_api, full_node_api, wallet_rpc_port, ph, bt = await init_wallet_and_node(
        self_hostname, one_wallet_and_one_simulator_services
    )
    primary_fingerprint = cast(int, (await wallet_rpc_api.get_logged_in_fingerprint(request={}))["fingerprint"])

    mnemonic = create_mnemonic()
    assert wallet_rpc_api.service.local_keychain is not None
    private_key = wallet_rpc_api.service.local_keychain.add_private_key(mnemonic=mnemonic)
    secondary_fingerprint: int = private_key.get_g1().get_fingerprint()

    await wallet_rpc_api.log_in(request={"fingerprint": primary_fingerprint})

    active_fingerprint = cast(int, (await wallet_rpc_api.get_logged_in_fingerprint(request={}))["fingerprint"])
    assert active_fingerprint == primary_fingerprint

    async with init_data_layer_service(wallet_rpc_port=wallet_rpc_port, bt=bt) as data_layer_service:
        # NOTE: we don't need the service for direct...  simpler to leave it in
        assert data_layer_service.rpc_server is not None
        rpc_port = data_layer_service.rpc_server.listen_port
        data_layer = data_layer_service._api.data_layer
        # test wallet log in
        data_rpc_api = DataLayerRpcApi(data_layer)

        if layer == InterfaceLayer.direct:
            await data_rpc_api.wallet_log_in({"fingerprint": secondary_fingerprint})
        elif layer == InterfaceLayer.client:
            client = await DataLayerRpcClient.create(
                self_hostname=self_hostname,
                port=rpc_port,
                root_path=bt.root_path,
                net_config=bt.config,
            )
            try:
                await client.wallet_log_in(fingerprint=secondary_fingerprint)
            finally:
                client.close()
                await client.await_closed()
        elif layer == InterfaceLayer.funcs:
            await wallet_log_in_cmd(rpc_port=rpc_port, fingerprint=secondary_fingerprint, root_path=bt.root_path)
        elif layer == InterfaceLayer.cli:
            process = await run_cli_cmd(
                "data",
                "wallet_log_in",
                "--fingerprint",
                str(secondary_fingerprint),
                "--data-rpc-port",
                str(rpc_port),
                root_path=bt.root_path,
            )
            assert process.stdout is not None
            assert await process.stdout.read() == b""
        else:  # pragma: no cover
            assert False, "unhandled parametrization"

        active_fingerprint = cast(int, (await wallet_rpc_api.get_logged_in_fingerprint(request={}))["fingerprint"])
        assert active_fingerprint == secondary_fingerprint


@pytest.mark.limit_consensus_modes(reason="does not depend on consensus rules")
@pytest.mark.anyio
async def test_mirrors(
    self_hostname: str, one_wallet_and_one_simulator_services: SimulatorsAndWalletsServices, tmp_path: Path
) -> None:
    wallet_rpc_api, full_node_api, wallet_rpc_port, ph, bt = await init_wallet_and_node(
        self_hostname, one_wallet_and_one_simulator_services
    )
    async with init_data_layer(wallet_rpc_port=wallet_rpc_port, bt=bt, db_path=tmp_path) as data_layer:
        data_rpc_api = DataLayerRpcApi(data_layer)
        res = await data_rpc_api.create_data_store({})
        assert res is not None
        store_id = bytes32(hexstr_to_bytes(res["id"]))
        await farm_block_check_singleton(data_layer, full_node_api, ph, store_id, wallet=wallet_rpc_api.service)

        urls = ["http://127.0.0.1/8000", "http://127.0.0.1/8001"]
        res = await data_rpc_api.add_mirror({"id": store_id.hex(), "urls": urls, "amount": 1, "fee": 1})

        await farm_block_check_singleton(data_layer, full_node_api, ph, store_id, wallet=wallet_rpc_api.service)
        mirrors = await data_rpc_api.get_mirrors({"id": store_id.hex()})
        mirror_list = mirrors["mirrors"]
        assert len(mirror_list) == 1
        mirror = mirror_list[0]
        assert mirror["urls"] == ["http://127.0.0.1/8000", "http://127.0.0.1/8001"]
        coin_id = mirror["coin_id"]

        res = await data_rpc_api.delete_mirror({"coin_id": coin_id, "fee": 1})
        await farm_block_check_singleton(data_layer, full_node_api, ph, store_id, wallet=wallet_rpc_api.service)
        mirrors = await data_rpc_api.get_mirrors({"id": store_id.hex()})
        mirror_list = mirrors["mirrors"]
        assert len(mirror_list) == 0

        with pytest.raises(RuntimeError, match="URL list can't be empty"):
            res = await data_rpc_api.add_mirror({"id": store_id.hex(), "urls": [], "amount": 1, "fee": 1})


@dataclass(frozen=True)
class ProofReference:
    entries_to_insert: int
    keys_to_prove: List[str]
    verify_proof_response: Dict[str, Any]


def populate_reference(count: int, keys_to_prove: int) -> ProofReference:
    ret = ProofReference(
        entries_to_insert=count,
        keys_to_prove=[value.to_bytes(length=1, byteorder="big").hex() for value in range(keys_to_prove)],
        verify_proof_response={
            "current_root": True,
            "success": True,
            "verified_clvm_hashes": {
                "store_id": "",
                "inclusions": [
                    {
                        "key_clvm_hash": "0x" + std_hash(b"\1" + value.to_bytes(length=1, byteorder="big")).hex(),
                        "value_clvm_hash": "0x"
                        + std_hash(b"\1" + b"\x01" + value.to_bytes(length=1, byteorder="big")).hex(),
                    }
                    for value in range(keys_to_prove)
                ],
            },
        },
    )
    return ret


async def populate_proof_setup(offer_setup: OfferSetup, count: int) -> OfferSetup:
    if count > 0:
        # Only need data in the maker for proofs
        value_prefix = b"\x01"
        store_setup = offer_setup.maker
        await store_setup.api.batch_update(
            {
                "id": store_setup.id.hex(),
                "changelist": [
                    {
                        "action": "insert",
                        "key": value.to_bytes(length=1, byteorder="big").hex(),
                        "value": (value_prefix + value.to_bytes(length=1, byteorder="big")).hex(),
                    }
                    for value in range(count)
                ],
            }
        )

        await process_for_data_layer_keys(
            expected_key=b"\x00",
            full_node_api=offer_setup.full_node_api,
            data_layer=offer_setup.maker.data_layer,
            store_id=offer_setup.maker.id,
        )

    maker_original_singleton = await offer_setup.maker.data_layer.get_root(store_id=offer_setup.maker.id)
    assert maker_original_singleton is not None
    maker_original_root_hash = maker_original_singleton.root

    return OfferSetup(
        maker=StoreSetup(
            api=offer_setup.maker.api,
            id=offer_setup.maker.id,
            original_hash=maker_original_root_hash,
            data_layer=offer_setup.maker.data_layer,
            data_rpc_client=offer_setup.maker.data_rpc_client,
        ),
        taker=StoreSetup(
            api=offer_setup.taker.api,
            id=offer_setup.taker.id,
            original_hash=bytes32([0] * 32),
            data_layer=offer_setup.taker.data_layer,
            data_rpc_client=offer_setup.taker.data_rpc_client,
        ),
        full_node_api=offer_setup.full_node_api,
    )


@pytest.mark.parametrize(
    argnames="reference",
    argvalues=[
        pytest.param(populate_reference(count=5, keys_to_prove=1), id="one key"),
        pytest.param(populate_reference(count=5, keys_to_prove=2), id="two keys"),
        pytest.param(populate_reference(count=5, keys_to_prove=5), id="five keys"),
    ],
)
@pytest.mark.limit_consensus_modes(reason="does not depend on consensus rules")
@pytest.mark.anyio
async def test_dl_proof(offer_setup: OfferSetup, reference: ProofReference) -> None:
    offer_setup = await populate_proof_setup(offer_setup=offer_setup, count=reference.entries_to_insert)
    reference.verify_proof_response["verified_clvm_hashes"]["store_id"] = f"0x{offer_setup.maker.id.hex()}"

    #
    # Ideally this would use the InterfaceLayer as a parameterized list, however, all the fixtures
    # are function scoped, which makes it very long to run this but this doesn't change any of the
    # data, so rerunning all the setup for each test is not needed - module scope would be perfect
    # but it requires all the supporting fixtures (wallet/nodes/etc) to have the same scope
    #

    # random tests for HashOnlyProof root()
    fakeproof = HashOnlyProof(
        key_clvm_hash=bytes32([1] * 32), value_clvm_hash=bytes32([1] * 32), node_hash=bytes32([3] * 32), layers=[]
    )
    assert fakeproof.root() == fakeproof.node_hash

    fakeproof = HashOnlyProof(
        key_clvm_hash=bytes32([1] * 32),
        value_clvm_hash=bytes32([1] * 32),
        node_hash=bytes32([3] * 32),
        layers=[
            ProofLayer(other_hash_side=uint8(0), other_hash=bytes32([1] * 32), combined_hash=bytes32([5] * 32)),
            ProofLayer(other_hash_side=uint8(0), other_hash=bytes32([1] * 32), combined_hash=bytes32([7] * 32)),
        ],
    )
    assert fakeproof.root() == bytes32([7] * 32)

    # Test InterfaceLayer.direct
    proof = await offer_setup.maker.api.get_proof(
        request={"store_id": offer_setup.maker.id.hex(), "keys": reference.keys_to_prove}
    )
    assert proof["success"] is True
    verify = await offer_setup.taker.api.verify_proof(request=proof["proof"])
    assert verify == reference.verify_proof_response

    # test InterfaceLayer.client
    proof = dict()
    verify = dict()
    proof = await offer_setup.maker.data_rpc_client.get_proof(
        store_id=offer_setup.maker.id, keys=[hexstr_to_bytes(key) for key in reference.keys_to_prove]
    )
    assert proof["success"] is True
    verify = await offer_setup.taker.data_rpc_client.verify_proof(proof=proof["proof"])
    assert verify == reference.verify_proof_response

    # test InterfaceLayer.func
    proof = dict()
    verify = dict()
    proof = await get_proof_cmd(
        store_id=offer_setup.maker.id,
        key_strings=reference.keys_to_prove,
        rpc_port=offer_setup.maker.data_rpc_client.port,
        root_path=offer_setup.maker.data_layer.root_path,
    )
    assert proof["success"] is True
    verify = await verify_proof_cmd(
        proof=proof["proof"],
        rpc_port=offer_setup.taker.data_rpc_client.port,
        root_path=offer_setup.taker.data_layer.root_path,
    )
    assert verify == reference.verify_proof_response

    # test InterfaceLayer.cli
    key_args: List[str] = []
    for key in reference.keys_to_prove:
        key_args.append("--key")
        key_args.append(key)

    process = await run_cli_cmd(
        "data",
        "get_proof",
        "--id",
        offer_setup.maker.id.hex(),
        *key_args,
        "--data-rpc-port",
        str(offer_setup.maker.data_rpc_client.port),
        root_path=offer_setup.maker.data_layer.root_path,
    )
    assert process.stdout is not None
    raw_output = await process.stdout.read()
    proof = json.loads(raw_output)
    assert proof["success"] is True

    process = await run_cli_cmd(
        "data",
        "verify_proof",
        "-p",
        json.dumps(proof["proof"]),
        "--data-rpc-port",
        str(offer_setup.taker.data_rpc_client.port),
        root_path=offer_setup.taker.data_layer.root_path,
    )
    assert process.stdout is not None
    raw_output = await process.stdout.read()
    verify = json.loads(raw_output)
    assert verify == reference.verify_proof_response


@pytest.mark.limit_consensus_modes(reason="does not depend on consensus rules")
@pytest.mark.anyio
async def test_dl_proof_errors(
    self_hostname: str, one_wallet_and_one_simulator_services: SimulatorsAndWalletsServices, tmp_path: Path
) -> None:
    wallet_rpc_api, full_node_api, wallet_rpc_port, ph, bt = await init_wallet_and_node(
        self_hostname, one_wallet_and_one_simulator_services
    )
    async with init_data_layer(wallet_rpc_port=wallet_rpc_port, bt=bt, db_path=tmp_path) as data_layer:
        data_rpc_api = DataLayerRpcApi(data_layer)
        fakeroot = bytes32([4] * 32)
        res = await data_rpc_api.create_data_store({})
        assert res is not None
        store_id = bytes32(hexstr_to_bytes(res["id"]))
        await farm_block_check_singleton(data_layer, full_node_api, ph, store_id, wallet=wallet_rpc_api.service)

        with pytest.raises(ValueError, match="no root"):
            await data_rpc_api.get_proof(request={"store_id": fakeroot.hex(), "keys": []})

        with pytest.raises(Exception, match="No generations found"):
            await data_rpc_api.get_proof(request={"store_id": store_id.hex(), "keys": [b"4".hex()]})

        changelist: List[Dict[str, str]] = [{"action": "insert", "key": b"a".hex(), "value": b"\x00\x01".hex()}]
        res = await data_rpc_api.batch_update({"id": store_id.hex(), "changelist": changelist})
        update_tx_rec0 = res["tx_id"]
        await farm_block_with_spend(full_node_api, ph, update_tx_rec0, wallet_rpc_api)

        with pytest.raises(KeyNotFoundError, match="Key not found"):
            await data_rpc_api.get_proof(request={"store_id": store_id.hex(), "keys": [b"4".hex()]})


@pytest.mark.limit_consensus_modes(reason="does not depend on consensus rules")
@pytest.mark.anyio
async def test_dl_proof_verify_errors(offer_setup: OfferSetup, seeded_random: random.Random) -> None:
    two_key_proof = populate_reference(count=5, keys_to_prove=2)
    offer_setup = await populate_proof_setup(offer_setup=offer_setup, count=two_key_proof.entries_to_insert)
    two_key_proof.verify_proof_response["verified_clvm_hashes"]["store_id"] = f"0x{offer_setup.maker.id.hex()}"

    proof = await offer_setup.maker.api.get_proof(
        request={"store_id": offer_setup.maker.id.hex(), "keys": two_key_proof.keys_to_prove}
    )
    assert proof["success"] is True

    verify = await offer_setup.taker.api.verify_proof(request=proof["proof"])
    assert verify == two_key_proof.verify_proof_response

    # test bad coin id
    badproof = deepcopy(proof["proof"])
    badproof["coin_id"] = bytes32.random(seeded_random).hex()
    with pytest.raises(ValueError, match="Invalid Proof: No DL singleton found at coin id"):
        await offer_setup.taker.api.verify_proof(request=badproof)

    # test bad innerpuz
    badproof = deepcopy(proof["proof"])
    badproof["inner_puzzle_hash"] = bytes32.random(seeded_random).hex()
    with pytest.raises(ValueError, match="Invalid Proof: incorrect puzzle hash"):
        await offer_setup.taker.api.verify_proof(request=badproof)

    # test bad key
    badproof = deepcopy(proof["proof"])
    badproof["store_proofs"]["proofs"][0]["key_clvm_hash"] = bytes32.random(seeded_random).hex()
    with pytest.raises(ValueError, match="Invalid Proof: node hash does not match key and value"):
        await offer_setup.taker.api.verify_proof(request=badproof)

    # test bad value
    badproof = deepcopy(proof["proof"])
    badproof["store_proofs"]["proofs"][0]["value_clvm_hash"] = bytes32.random(seeded_random).hex()
    with pytest.raises(ValueError, match="Invalid Proof: node hash does not match key and value"):
        await offer_setup.taker.api.verify_proof(request=badproof)

    # test bad layer hash
    badproof = deepcopy(proof["proof"])
    badproof["store_proofs"]["proofs"][0]["layers"][1]["other_hash"] = bytes32.random(seeded_random).hex()
    with pytest.raises(ValueError, match="Invalid Proof: invalid proof of inclusion found"):
        await offer_setup.taker.api.verify_proof(request=badproof)


@pytest.mark.limit_consensus_modes(reason="does not depend on consensus rules")
@pytest.mark.anyio
async def test_dl_proof_changed_root(offer_setup: OfferSetup, seeded_random: random.Random) -> None:
    two_key_proof = populate_reference(count=5, keys_to_prove=2)
    offer_setup = await populate_proof_setup(offer_setup=offer_setup, count=two_key_proof.entries_to_insert)
    two_key_proof.verify_proof_response["verified_clvm_hashes"]["store_id"] = f"0x{offer_setup.maker.id.hex()}"

    proof = await offer_setup.maker.api.get_proof(
        request={"store_id": offer_setup.maker.id.hex(), "keys": two_key_proof.keys_to_prove}
    )
    assert proof["success"] is True

    verify = await offer_setup.taker.api.verify_proof(request=proof["proof"])
    assert verify == two_key_proof.verify_proof_response

    key = b"a"
    value = b"\x00\x01"
    changelist: List[Dict[str, str]] = [{"action": "insert", "key": key.hex(), "value": value.hex()}]
    await offer_setup.maker.api.batch_update({"id": offer_setup.maker.id.hex(), "changelist": changelist})

    await process_for_data_layer_keys(
        expected_key=key,
        expected_value=value,
        full_node_api=offer_setup.full_node_api,
        data_layer=offer_setup.maker.data_layer,
        store_id=offer_setup.maker.id,
    )

    root_changed = await offer_setup.taker.api.verify_proof(request=proof["proof"])
    assert root_changed == {**verify, "current_root": False}


@pytest.mark.limit_consensus_modes(reason="does not depend on consensus rules")
@pytest.mark.anyio
async def test_pagination_rpcs(
    self_hostname: str, one_wallet_and_one_simulator_services: SimulatorsAndWalletsServices, tmp_path: Path
) -> None:
    wallet_rpc_api, full_node_api, wallet_rpc_port, ph, bt = await init_wallet_and_node(
        self_hostname, one_wallet_and_one_simulator_services
    )
    # TODO: with this being a pseudo context manager'ish thing it doesn't actually handle shutdown
    async with init_data_layer(wallet_rpc_port=wallet_rpc_port, bt=bt, db_path=tmp_path) as data_layer:
        data_rpc_api = DataLayerRpcApi(data_layer)
        res = await data_rpc_api.create_data_store({})
        assert res is not None
        store_id = bytes32(hexstr_to_bytes(res["id"]))
        await farm_block_check_singleton(data_layer, full_node_api, ph, store_id, wallet=wallet_rpc_api.service)
        key1 = b"aa"
        value1 = b"\x01\x02"
        key1_hash = key_hash(key1)
        leaf_hash1 = leaf_hash(key1, value1)
        changelist: List[Dict[str, str]] = [{"action": "insert", "key": key1.hex(), "value": value1.hex()}]
        key2 = b"ba"
        value2 = b"\x03\x02"
        key2_hash = key_hash(key2)
        leaf_hash2 = leaf_hash(key2, value2)
        changelist.append({"action": "insert", "key": key2.hex(), "value": value2.hex()})
        key3 = b"ccc"
        value3 = b"\x04\x05"
        changelist.append({"action": "insert", "key": key3.hex(), "value": value3.hex()})
        leaf_hash3 = leaf_hash(key3, value3)
        key4 = b"d"
        value4 = b"\x06\x03"
        key4_hash = key_hash(key4)
        leaf_hash4 = leaf_hash(key4, value4)
        changelist.append({"action": "insert", "key": key4.hex(), "value": value4.hex()})
        key5 = b"e"
        value5 = b"\x07\x01"
        key5_hash = key_hash(key5)
        leaf_hash5 = leaf_hash(key5, value5)
        changelist.append({"action": "insert", "key": key5.hex(), "value": value5.hex()})
        res = await data_rpc_api.batch_update({"id": store_id.hex(), "changelist": changelist})
        update_tx_rec0 = res["tx_id"]
        await farm_block_with_spend(full_node_api, ph, update_tx_rec0, wallet_rpc_api)
        local_root = await data_rpc_api.get_local_root({"id": store_id.hex()})

        keys_reference = {
            "total_pages": 2,
            "total_bytes": 9,
            "keys": [],
            "root_hash": local_root["hash"],
        }

        keys_paginated = await data_rpc_api.get_keys({"id": store_id.hex(), "page": 0, "max_page_size": 5})
        assert key2_hash < key1_hash
        assert keys_paginated == {**keys_reference, "keys": ["0x" + key3.hex(), "0x" + key2.hex()]}

        keys_paginated = await data_rpc_api.get_keys({"id": store_id.hex(), "page": 1, "max_page_size": 5})
        assert key5_hash < key4_hash
        assert keys_paginated == {**keys_reference, "keys": ["0x" + key1.hex(), "0x" + key5.hex(), "0x" + key4.hex()]}

        keys_paginated = await data_rpc_api.get_keys({"id": store_id.hex(), "page": 2, "max_page_size": 5})
        assert keys_paginated == keys_reference

        keys_values_reference = {
            "total_pages": 3,
            "total_bytes": 19,
            "keys_values": [],
            "root_hash": local_root["hash"],
        }
        keys_values_paginated = await data_rpc_api.get_keys_values(
            {"id": store_id.hex(), "page": 0, "max_page_size": 8},
        )
        expected_kv = [
            {"atom": None, "hash": "0x" + leaf_hash3.hex(), "key": "0x" + key3.hex(), "value": "0x" + value3.hex()},
        ]
        assert keys_values_paginated == {**keys_values_reference, "keys_values": expected_kv}

        keys_values_paginated = await data_rpc_api.get_keys_values(
            {"id": store_id.hex(), "page": 1, "max_page_size": 8}
        )
        expected_kv = [
            {"atom": None, "hash": "0x" + leaf_hash1.hex(), "key": "0x" + key1.hex(), "value": "0x" + value1.hex()},
            {"atom": None, "hash": "0x" + leaf_hash2.hex(), "key": "0x" + key2.hex(), "value": "0x" + value2.hex()},
        ]
        assert leaf_hash1 < leaf_hash2
        assert keys_values_paginated == {**keys_values_reference, "keys_values": expected_kv}

        keys_values_paginated = await data_rpc_api.get_keys_values(
            {"id": store_id.hex(), "page": 2, "max_page_size": 8}
        )
        expected_kv = [
            {"atom": None, "hash": "0x" + leaf_hash5.hex(), "key": "0x" + key5.hex(), "value": "0x" + value5.hex()},
            {"atom": None, "hash": "0x" + leaf_hash4.hex(), "key": "0x" + key4.hex(), "value": "0x" + value4.hex()},
        ]
        assert leaf_hash5 < leaf_hash4
        assert keys_values_paginated == {**keys_values_reference, "keys_values": expected_kv}

        keys_values_paginated = await data_rpc_api.get_keys_values(
            {"id": store_id.hex(), "page": 3, "max_page_size": 8}
        )
        assert keys_values_paginated == keys_values_reference

        key6 = b"ab"
        value6 = b"\x01\x01"
        leaf_hash6 = leaf_hash(key6, value6)
        key7 = b"ac"
        value7 = b"\x01\x01"
        leaf_hash7 = leaf_hash(key7, value7)

        changelist = [{"action": "delete", "key": key3.hex()}]
        changelist.append({"action": "insert", "key": key6.hex(), "value": value6.hex()})
        changelist.append({"action": "insert", "key": key7.hex(), "value": value7.hex()})

        res = await data_rpc_api.batch_update({"id": store_id.hex(), "changelist": changelist})
        update_tx_rec1 = res["tx_id"]
        await farm_block_with_spend(full_node_api, ph, update_tx_rec1, wallet_rpc_api)

        history = await data_rpc_api.get_root_history({"id": store_id.hex()})
        hash1 = history["root_history"][1]["root_hash"]
        hash2 = history["root_history"][2]["root_hash"]
        diff_reference = {
            "total_pages": 3,
            "total_bytes": 13,
            "diff": [],
        }
        diff_res = await data_rpc_api.get_kv_diff(
            {
                "id": store_id.hex(),
                "hash_1": hash1.hex(),
                "hash_2": hash2.hex(),
                "page": 0,
                "max_page_size": 5,
            }
        )
        expected_diff = [{"type": "DELETE", "key": key3.hex(), "value": value3.hex()}]
        assert diff_res == {**diff_reference, "diff": expected_diff}

        diff_res = await data_rpc_api.get_kv_diff(
            {
                "id": store_id.hex(),
                "hash_1": hash1.hex(),
                "hash_2": hash2.hex(),
                "page": 1,
                "max_page_size": 5,
            }
        )
        assert leaf_hash6 < leaf_hash7
        expected_diff = [{"type": "INSERT", "key": key6.hex(), "value": value6.hex()}]
        assert diff_res == {**diff_reference, "diff": expected_diff}

        diff_res = await data_rpc_api.get_kv_diff(
            {
                "id": store_id.hex(),
                "hash_1": hash1.hex(),
                "hash_2": hash2.hex(),
                "page": 2,
                "max_page_size": 5,
            }
        )
        expected_diff = [{"type": "INSERT", "key": key7.hex(), "value": value7.hex()}]
        assert diff_res == {**diff_reference, "diff": expected_diff}

        diff_res = await data_rpc_api.get_kv_diff(
            {
                "id": store_id.hex(),
                "hash_1": hash1.hex(),
                "hash_2": hash2.hex(),
                "page": 3,
                "max_page_size": 5,
            }
        )
        assert diff_res == diff_reference

        diff_res = await data_rpc_api.get_kv_diff(
            {
                "id": store_id.hex(),
                "hash_1": hash1.hex(),
                "hash_2": bytes32([0] * 31 + [1]).hex(),
                "page": 0,
                "max_page_size": 10,
            }
        )
        empty_diff_reference = {
            "total_pages": 1,
            "total_bytes": 0,
            "diff": [],
        }
        assert diff_res == empty_diff_reference

        diff_res = await data_rpc_api.get_kv_diff(
            {
                "id": store_id.hex(),
                "hash_1": bytes32([0] * 31 + [1]).hex(),
                "hash_2": hash2.hex(),
                "page": 0,
                "max_page_size": 10,
            }
        )
        assert diff_res == empty_diff_reference

        new_value = b"\x02\x02"
        changelist = [{"action": "upsert", "key": key6.hex(), "value": new_value.hex()}]
        new_leaf_hash = leaf_hash(key6, new_value)
        res = await data_rpc_api.batch_update({"id": store_id.hex(), "changelist": changelist})
        update_tx_rec3 = res["tx_id"]
        await farm_block_with_spend(full_node_api, ph, update_tx_rec3, wallet_rpc_api)

        history = await data_rpc_api.get_root_history({"id": store_id.hex()})
        hash1 = history["root_history"][2]["root_hash"]
        hash2 = history["root_history"][3]["root_hash"]

        diff_res = await data_rpc_api.get_kv_diff(
            {
                "id": store_id.hex(),
                "hash_1": hash1.hex(),
                "hash_2": hash2.hex(),
                "page": 0,
                "max_page_size": 100,
            }
        )
        assert leaf_hash6 < new_leaf_hash
        diff_reference = {
            "total_pages": 1,
            "total_bytes": 8,
            "diff": [
                {"type": "DELETE", "key": key6.hex(), "value": value6.hex()},
                {"type": "INSERT", "key": key6.hex(), "value": new_value.hex()},
            ],
        }
        assert diff_res == diff_reference

        with pytest.raises(Exception, match="Can't find keys"):
            await data_rpc_api.get_keys(
                {"id": store_id.hex(), "page": 0, "max_page_size": 100, "root_hash": bytes32([0] * 31 + [1]).hex()}
            )

        with pytest.raises(Exception, match="Can't find keys and values"):
            await data_rpc_api.get_keys_values(
                {"id": store_id.hex(), "page": 0, "max_page_size": 100, "root_hash": bytes32([0] * 31 + [1]).hex()}
            )

        with pytest.raises(RuntimeError, match="Cannot paginate data, item size is larger than max page size"):
            keys_paginated = await data_rpc_api.get_keys_values({"id": store_id.hex(), "page": 0, "max_page_size": 1})

        with pytest.raises(RuntimeError, match="Cannot paginate data, item size is larger than max page size"):
            keys_values_paginated = await data_rpc_api.get_keys_values(
                {"id": store_id.hex(), "page": 0, "max_page_size": 1}
            )

        with pytest.raises(RuntimeError, match="Cannot paginate data, item size is larger than max page size"):
            diff_res = await data_rpc_api.get_kv_diff(
                {
                    "id": store_id.hex(),
                    "hash_1": hash1.hex(),
                    "hash_2": hash2.hex(),
                    "page": 0,
                    "max_page_size": 1,
                }
            )


@pytest.mark.limit_consensus_modes(reason="does not depend on consensus rules")
@pytest.mark.parametrize(argnames="layer", argvalues=[InterfaceLayer.funcs, InterfaceLayer.cli, InterfaceLayer.client])
@pytest.mark.parametrize(argnames="max_page_size", argvalues=[5, 100, None])
@pytest.mark.anyio
async def test_pagination_cmds(
    self_hostname: str,
    one_wallet_and_one_simulator_services: SimulatorsAndWalletsServices,
    tmp_path: Path,
    layer: InterfaceLayer,
    max_page_size: Optional[int],
    bt: BlockTools,
) -> None:
    wallet_rpc_api, full_node_api, wallet_rpc_port, ph, bt = await init_wallet_and_node(
        self_hostname, one_wallet_and_one_simulator_services
    )
    async with init_data_layer_service(wallet_rpc_port=wallet_rpc_port, bt=bt, db_path=tmp_path) as data_layer_service:
        assert data_layer_service.rpc_server is not None
        rpc_port = data_layer_service.rpc_server.listen_port
        data_layer = data_layer_service._api.data_layer
        data_rpc_api = DataLayerRpcApi(data_layer)

        res = await data_rpc_api.create_data_store({})
        assert res is not None
        store_id = bytes32(hexstr_to_bytes(res["id"]))
        await farm_block_check_singleton(data_layer, full_node_api, ph, store_id, wallet=wallet_rpc_api.service)

        key = b"aa"
        value = b"aa"
        key_2 = b"aaaa"
        value_2 = b"a"

        changelist = [
            {"action": "insert", "key": key.hex(), "value": value.hex()},
            {"action": "insert", "key": key_2.hex(), "value": value_2.hex()},
        ]

        res = await data_rpc_api.batch_update({"id": store_id.hex(), "changelist": changelist})
        update_tx_rec0 = res["tx_id"]
        await farm_block_with_spend(full_node_api, ph, update_tx_rec0, wallet_rpc_api)
        local_root = await data_rpc_api.get_local_root({"id": store_id.hex()})
        hash_1 = bytes32([0] * 32)
        hash_2 = local_root["hash"]
        # `InterfaceLayer.direct` is not tested here since test `test_pagination_rpcs` extensively use it.
        if layer == InterfaceLayer.funcs:
            keys = await get_keys_cmd(
                rpc_port=rpc_port,
                store_id="0x" + store_id.hex(),
                root_hash=None,
                fingerprint=None,
                page=0,
                max_page_size=max_page_size,
                root_path=bt.root_path,
            )
            keys_values = await get_keys_values_cmd(
                rpc_port=rpc_port,
                store_id="0x" + store_id.hex(),
                root_hash=None,
                fingerprint=None,
                page=0,
                max_page_size=max_page_size,
                root_path=bt.root_path,
            )
            kv_diff = await get_kv_diff_cmd(
                rpc_port=rpc_port,
                store_id="0x" + store_id.hex(),
                hash_1="0x" + hash_1.hex(),
                hash_2="0x" + hash_2.hex(),
                fingerprint=None,
                page=0,
                max_page_size=max_page_size,
                root_path=bt.root_path,
            )
        elif layer == InterfaceLayer.cli:
            for command in ("get_keys", "get_keys_values", "get_kv_diff"):
                if command == "get_keys" or command == "get_keys_values":
                    args: List[str] = [
                        sys.executable,
                        "-m",
                        "chia",
                        "data",
                        command,
                        "--id",
                        store_id.hex(),
                        "--data-rpc-port",
                        str(rpc_port),
                        "--page",
                        "0",
                    ]
                else:
                    args = [
                        sys.executable,
                        "-m",
                        "chia",
                        "data",
                        command,
                        "--id",
                        store_id.hex(),
                        "--hash_1",
                        "0x" + hash_1.hex(),
                        "--hash_2",
                        "0x" + hash_2.hex(),
                        "--data-rpc-port",
                        str(rpc_port),
                        "--page",
                        "0",
                    ]
                if max_page_size is not None:
                    args.append("--max-page-size")
                    args.append(f"{max_page_size}")
                process = await asyncio.create_subprocess_exec(
                    *args,
                    env={**os.environ, "CHIA_ROOT": str(bt.root_path)},
                    stdout=asyncio.subprocess.PIPE,
                    stderr=asyncio.subprocess.PIPE,
                )
                await process.wait()
                assert process.stdout is not None
                assert process.stderr is not None
                stdout = await process.stdout.read()
                stderr = await process.stderr.read()
                if command == "get_keys":
                    keys = json.loads(stdout)
                elif command == "get_keys_values":
                    keys_values = json.loads(stdout)
                else:
                    kv_diff = json.loads(stdout)
                assert process.returncode == 0
                if sys.version_info >= (3, 10, 6):
                    assert stderr == b""
                else:  # pragma: no cover
                    # https://github.com/python/cpython/issues/92841
                    assert stderr == b"" or b"_ProactorBasePipeTransport.__del__" in stderr
        elif layer == InterfaceLayer.client:
            client = await DataLayerRpcClient.create(
                self_hostname=self_hostname,
                port=rpc_port,
                root_path=bt.root_path,
                net_config=bt.config,
            )
            try:
                keys = await client.get_keys(
                    store_id=store_id,
                    root_hash=None,
                    page=0,
                    max_page_size=max_page_size,
                )
                keys_values = await client.get_keys_values(
                    store_id=store_id,
                    root_hash=None,
                    page=0,
                    max_page_size=max_page_size,
                )
                kv_diff = await client.get_kv_diff(
                    store_id=store_id,
                    hash_1=hash_1,
                    hash_2=hash_2,
                    page=0,
                    max_page_size=max_page_size,
                )
            finally:
                client.close()
                await client.await_closed()
        else:  # pragma: no cover
            assert False, "unhandled parametrization"
        if max_page_size is None or max_page_size == 100:
            assert keys == {
                "keys": ["0x61616161", "0x6161"],
                "root_hash": "0x3f4ae7b8e10ef48b3114843537d5def989ee0a3b6568af7e720a71730f260fa1",
                "success": True,
                "total_bytes": 6,
                "total_pages": 1,
            }
            assert keys_values == {
                "keys_values": [
                    {
                        "atom": None,
                        "hash": "0x3c8ecfd41a1c54820f5ad687a4cbfbad0faa78445cbf31ec4f879ce553216a9d",
                        "key": "0x61616161",
                        "value": "0x61",
                    },
                    {
                        "atom": None,
                        "hash": "0x5a7edd8e4bc28e32ba2a2514054f3872037a4f6da52c5a662969b6b881beaa3f",
                        "key": "0x6161",
                        "value": "0x6161",
                    },
                ],
                "root_hash": "0x3f4ae7b8e10ef48b3114843537d5def989ee0a3b6568af7e720a71730f260fa1",
                "success": True,
                "total_bytes": 9,
                "total_pages": 1,
            }
            assert kv_diff == {
                "diff": [
                    {"key": "61616161", "type": "INSERT", "value": "61"},
                    {"key": "6161", "type": "INSERT", "value": "6161"},
                ],
                "success": True,
                "total_bytes": 9,
                "total_pages": 1,
            }
        elif max_page_size == 5:
            assert keys == {
                "keys": ["0x61616161"],
                "root_hash": "0x3f4ae7b8e10ef48b3114843537d5def989ee0a3b6568af7e720a71730f260fa1",
                "success": True,
                "total_bytes": 6,
                "total_pages": 2,
            }
            assert keys_values == {
                "keys_values": [
                    {
                        "atom": None,
                        "hash": "0x3c8ecfd41a1c54820f5ad687a4cbfbad0faa78445cbf31ec4f879ce553216a9d",
                        "key": "0x61616161",
                        "value": "0x61",
                    }
                ],
                "root_hash": "0x3f4ae7b8e10ef48b3114843537d5def989ee0a3b6568af7e720a71730f260fa1",
                "success": True,
                "total_bytes": 9,
                "total_pages": 2,
            }
            assert kv_diff == {
                "diff": [
                    {"key": "61616161", "type": "INSERT", "value": "61"},
                ],
                "success": True,
                "total_bytes": 9,
                "total_pages": 2,
            }
        else:  # pragma: no cover
            assert False, "unhandled parametrization"


@pytest.mark.limit_consensus_modes(reason="does not depend on consensus rules")
@pytest.mark.parametrize(argnames="layer", argvalues=list(InterfaceLayer))
@pytest.mark.anyio
async def test_unsubmitted_batch_update(
    self_hostname: str,
    one_wallet_and_one_simulator_services: SimulatorsAndWalletsServices,
    tmp_path: Path,
    layer: InterfaceLayer,
    bt: BlockTools,
) -> None:
    wallet_rpc_api, full_node_api, wallet_rpc_port, ph, bt = await init_wallet_and_node(
        self_hostname, one_wallet_and_one_simulator_services
    )
    # Number of farmed blocks to check our batch update was not submitted.
    NUM_BLOCKS_WITHOUT_SUBMIT = 10
    async with init_data_layer_service(wallet_rpc_port=wallet_rpc_port, bt=bt, db_path=tmp_path) as data_layer_service:
        assert data_layer_service.rpc_server is not None
        rpc_port = data_layer_service.rpc_server.listen_port
        data_layer = data_layer_service._api.data_layer
        data_rpc_api = DataLayerRpcApi(data_layer)

        res = await data_rpc_api.create_data_store({})
        assert res is not None

        store_id = bytes32(hexstr_to_bytes(res["id"]))
        await farm_block_check_singleton(data_layer, full_node_api, ph, store_id, wallet=wallet_rpc_api.service)

        to_insert = [(b"a", b"\x00\x01"), (b"b", b"\x00\x02"), (b"c", b"\x00\x03")]
        for key, value in to_insert:
            changelist: List[Dict[str, str]] = [{"action": "insert", "key": key.hex(), "value": value.hex()}]

            if layer == InterfaceLayer.direct:
                res = await data_rpc_api.batch_update(
                    {"id": store_id.hex(), "changelist": changelist, "submit_on_chain": False}
                )
                assert res == {}
            elif layer == InterfaceLayer.funcs:
                res = await update_data_store_cmd(
                    rpc_port=rpc_port,
                    store_id="0x" + store_id.hex(),
                    changelist=changelist,
                    fee=None,
                    fingerprint=None,
                    submit_on_chain=False,
                    root_path=bt.root_path,
                )
                assert res == {"success": True}
            elif layer == InterfaceLayer.cli:
                args: List[str] = [
                    sys.executable,
                    "-m",
                    "chia",
                    "data",
                    "update_data_store",
                    "--id",
                    store_id.hex(),
                    "--changelist",
                    json.dumps(changelist),
                    "--no-submit",
                    "--data-rpc-port",
                    str(rpc_port),
                ]
                process = await asyncio.create_subprocess_exec(
                    *args,
                    env={**os.environ, "CHIA_ROOT": str(bt.root_path)},
                    stdout=asyncio.subprocess.PIPE,
                    stderr=asyncio.subprocess.PIPE,
                )
                await process.wait()
                assert process.stdout is not None
                assert process.stderr is not None
                stdout = await process.stdout.read()
                res = json.loads(stdout)
                stderr = await process.stderr.read()
                assert process.returncode == 0
                if sys.version_info >= (3, 10, 6):
                    assert stderr == b""
                else:  # pragma: no cover
                    # https://github.com/python/cpython/issues/92841
                    assert stderr == b"" or b"_ProactorBasePipeTransport.__del__" in stderr
                assert res == {"success": True}
            elif layer == InterfaceLayer.client:
                client = await DataLayerRpcClient.create(
                    self_hostname=self_hostname,
                    port=rpc_port,
                    root_path=bt.root_path,
                    net_config=bt.config,
                )
                try:
                    res = await client.update_data_store(
                        store_id=store_id,
                        changelist=changelist,
                        fee=None,
                        submit_on_chain=False,
                    )
                    assert res == {"success": True}
                finally:
                    client.close()
                    await client.await_closed()
            else:  # pragma: no cover
                assert False, "unhandled parametrization"

            await full_node_api.farm_blocks_to_puzzlehash(
                count=NUM_BLOCKS_WITHOUT_SUBMIT, guarantee_transaction_blocks=True
            )
            keys_values = await data_rpc_api.get_keys_values({"id": store_id.hex()})
            assert keys_values == {"keys_values": []}
            pending_root = await data_layer.data_store.get_pending_root(tree_id=store_id)
            assert pending_root is not None
            assert pending_root.status == Status.PENDING_BATCH

        key = b"d"
        value = b"\x00\x04"
        to_insert.append((key, value))

        changelist = [{"action": "insert", "key": key.hex(), "value": value.hex()}]
        res = await data_rpc_api.batch_update({"id": store_id.hex(), "changelist": changelist})
        update_tx_rec0 = res["tx_id"]
        await farm_block_with_spend(full_node_api, ph, update_tx_rec0, wallet_rpc_api)

        keys_values = await data_rpc_api.get_keys_values({"id": store_id.hex()})
        assert len(keys_values["keys_values"]) == len(to_insert)
        kv_dict = {item["key"]: item["value"] for item in keys_values["keys_values"]}
        for key, value in to_insert:
            assert kv_dict["0x" + key.hex()] == "0x" + value.hex()
        prev_keys_values = keys_values
        old_root = await data_layer.data_store.get_tree_root(tree_id=store_id)

        key = b"e"
        value = b"\x00\x05"
        changelist = [{"action": "insert", "key": key.hex(), "value": value.hex()}]
        res = await data_rpc_api.batch_update(
            {"id": store_id.hex(), "changelist": changelist, "submit_on_chain": False}
        )
        assert res == {}

        await full_node_api.farm_blocks_to_puzzlehash(
            count=NUM_BLOCKS_WITHOUT_SUBMIT, guarantee_transaction_blocks=True
        )
        root = await data_layer.data_store.get_tree_root(tree_id=store_id)
        assert root == old_root

        key = b"f"
        value = b"\x00\x06"
        changelist = [{"action": "insert", "key": key.hex(), "value": value.hex()}]
        res = await data_rpc_api.batch_update(
            {"id": store_id.hex(), "changelist": changelist, "submit_on_chain": False}
        )
        assert res == {}

        await full_node_api.farm_blocks_to_puzzlehash(
            count=NUM_BLOCKS_WITHOUT_SUBMIT, guarantee_transaction_blocks=True
        )

        await data_rpc_api.clear_pending_roots({"store_id": store_id.hex()})
        pending_root = await data_layer.data_store.get_pending_root(tree_id=store_id)
        assert pending_root is None
        root = await data_layer.data_store.get_tree_root(tree_id=store_id)
        assert root == old_root

        key = b"g"
        value = b"\x00\x07"
        changelist = [{"action": "insert", "key": key.hex(), "value": value.hex()}]
        to_insert.append((key, value))

        res = await data_rpc_api.batch_update(
            {"id": store_id.hex(), "changelist": changelist, "submit_on_chain": False}
        )
        assert res == {}

        await full_node_api.farm_blocks_to_puzzlehash(
            count=NUM_BLOCKS_WITHOUT_SUBMIT, guarantee_transaction_blocks=True
        )
        keys_values = await data_rpc_api.get_keys_values({"id": store_id.hex()})
        assert keys_values == prev_keys_values

        pending_root = await data_layer.data_store.get_pending_root(tree_id=store_id)
        assert pending_root is not None
        assert pending_root.status == Status.PENDING_BATCH

        # submit pending root
        if layer == InterfaceLayer.direct:
            res = await data_rpc_api.submit_pending_root({"id": store_id.hex()})
            update_tx_rec1 = res["tx_id"]
        elif layer == InterfaceLayer.funcs:
            res = await submit_pending_root_cmd(
                store_id="0x" + store_id.hex(),
                fee=None,
                fingerprint=None,
                rpc_port=rpc_port,
                root_path=bt.root_path,
            )
            update_tx_rec1 = bytes32.from_hexstr(res["tx_id"])
        elif layer == InterfaceLayer.cli:
            args = [
                sys.executable,
                "-m",
                "chia",
                "data",
                "submit_pending_root",
                "--id",
                store_id.hex(),
                "--data-rpc-port",
                str(rpc_port),
            ]
            process = await asyncio.create_subprocess_exec(
                *args,
                env={**os.environ, "CHIA_ROOT": str(bt.root_path)},
                stdout=asyncio.subprocess.PIPE,
                stderr=asyncio.subprocess.PIPE,
            )
            await process.wait()
            assert process.stdout is not None
            assert process.stderr is not None
            stdout = await process.stdout.read()
            res = json.loads(stdout)
            stderr = await process.stderr.read()
            assert process.returncode == 0
            if sys.version_info >= (3, 10, 6):
                assert stderr == b""
            else:  # pragma: no cover
                # https://github.com/python/cpython/issues/92841
                assert stderr == b"" or b"_ProactorBasePipeTransport.__del__" in stderr
            update_tx_rec1 = bytes32.from_hexstr(res["tx_id"])
        elif layer == InterfaceLayer.client:
            client = await DataLayerRpcClient.create(
                self_hostname=self_hostname,
                port=rpc_port,
                root_path=bt.root_path,
                net_config=bt.config,
            )
            try:
                res = await client.submit_pending_root(store_id=store_id, fee=None)
                update_tx_rec1 = bytes32.from_hexstr(res["tx_id"])
            finally:
                client.close()
                await client.await_closed()
        else:  # pragma: no cover
            assert False, "unhandled parametrization"

        pending_root = await data_layer.data_store.get_pending_root(tree_id=store_id)
        assert pending_root is not None
        assert pending_root.status == Status.PENDING

        key = b"h"
        value = b"\x00\x08"
        changelist = [{"action": "insert", "key": key.hex(), "value": value.hex()}]
        with pytest.raises(Exception, match="Already have a pending root waiting for confirmation"):
            res = await data_rpc_api.batch_update(
                {"id": store_id.hex(), "changelist": changelist, "submit_on_chain": False}
            )
        with pytest.raises(Exception, match="Pending root is already submitted"):
            res = await data_rpc_api.submit_pending_root({"id": store_id.hex()})

        await farm_block_with_spend(full_node_api, ph, update_tx_rec1, wallet_rpc_api)

        keys_values = await data_rpc_api.get_keys_values({"id": store_id.hex()})
        assert len(keys_values["keys_values"]) == len(to_insert)
        kv_dict = {item["key"]: item["value"] for item in keys_values["keys_values"]}
        for key, value in to_insert:
            assert kv_dict["0x" + key.hex()] == "0x" + value.hex()

        with pytest.raises(Exception, match="Latest root is already confirmed"):
            res = await data_rpc_api.submit_pending_root({"id": store_id.hex()})


@pytest.mark.limit_consensus_modes(reason="does not depend on consensus rules")
<<<<<<< HEAD
@pytest.mark.parametrize(argnames="layer", argvalues=list(InterfaceLayer))
@boolean_datacases(name="submit_on_chain", false="save as incomplete batch", true="submit directly on chain")
@pytest.mark.anyio
async def test_multistore_update(
    self_hostname: str,
    one_wallet_and_one_simulator_services: SimulatorsAndWalletsServices,
    tmp_path: Path,
    layer: InterfaceLayer,
    submit_on_chain: bool,
) -> None:
    wallet_rpc_api, full_node_api, wallet_rpc_port, ph, bt = await init_wallet_and_node(
        self_hostname, one_wallet_and_one_simulator_services
    )
    async with init_data_layer_service(wallet_rpc_port=wallet_rpc_port, bt=bt, db_path=tmp_path) as data_layer_service:
        assert data_layer_service.rpc_server is not None
        rpc_port = data_layer_service.rpc_server.listen_port

        data_layer = data_layer_service._api.data_layer
        data_store = data_layer.data_store
        data_rpc_api = DataLayerRpcApi(data_layer)

        store_ids: List[bytes32] = []
        store_ids_count = 5

        for _ in range(store_ids_count):
            res = await data_rpc_api.create_data_store({})
            assert res is not None
            store_id = bytes32.from_hexstr(res["id"])
            await farm_block_check_singleton(data_layer, full_node_api, ph, store_id, wallet=wallet_rpc_api.service)
            store_ids.append(store_id)

        changelist: List[Dict[str, str]] = []
        key_offset = 1000
        for index, store_id in enumerate(store_ids):
            key = index.to_bytes(2, "big")
            value = index.to_bytes(2, "big")
            changelist.append({"action": "insert", "key": key.hex(), "value": value.hex(), "tree_id": store_id.hex()})
            key = (index + key_offset).to_bytes(2, "big")
            value = (index + key_offset).to_bytes(2, "big")
            changelist.append({"action": "insert", "key": key.hex(), "value": value.hex(), "tree_id": store_id.hex()})

        if layer == InterfaceLayer.direct:
            res = await data_rpc_api.multistore_batch_update(
                {"changelist": changelist, "submit_on_chain": submit_on_chain}
            )
            if submit_on_chain:
                update_tx_rec0 = res["tx_id"][0]
            else:
                assert res == {}
        elif layer == InterfaceLayer.funcs:
            res = await update_multiple_stores_cmd(
                rpc_port=rpc_port,
                changelist=changelist,
                submit_on_chain=submit_on_chain,
                fee=None,
                fingerprint=None,
                root_path=bt.root_path,
            )
            if submit_on_chain:
                update_tx_rec0 = bytes32.from_hexstr(res["tx_id"][0])
            else:
                assert res == {"success": True}
        elif layer == InterfaceLayer.cli:
            process = await run_cli_cmd(
                "data",
                "update_multiple_stores",
                "--changelist",
                json.dumps(changelist),
                "--data-rpc-port",
                str(rpc_port),
                "--submit" if submit_on_chain else "--no-submit",
                root_path=bt.root_path,
            )
            assert process.stdout is not None
            raw_output = await process.stdout.read()
            res = json.loads(raw_output)

            if submit_on_chain:
                update_tx_rec0 = bytes32.from_hexstr(res["tx_id"][0])
            else:
                assert res == {"success": True}
        elif layer == InterfaceLayer.client:
            async with DataLayerRpcClient.create_as_context(
                self_hostname=self_hostname,
                port=rpc_port,
                root_path=bt.root_path,
                net_config=bt.config,
            ) as client:
                res = await client.update_multiple_stores(
                    changelist=changelist,
                    submit_on_chain=submit_on_chain,
                    fee=None,
                )

            if submit_on_chain:
                update_tx_rec0 = bytes32.from_hexstr(res["tx_id"][0])
            else:
                assert res == {"success": True}
        else:  # pragma: no cover
            assert False, "unhandled parametrization"

        if not submit_on_chain:
            if layer == InterfaceLayer.direct:
                res = await data_rpc_api.submit_all_pending_roots({})
                update_tx_rec0 = res["tx_id"][0]
            elif layer == InterfaceLayer.funcs:
                res = await submit_all_pending_roots_cmd(
                    rpc_port=rpc_port,
                    fee=None,
                    fingerprint=None,
                    root_path=bt.root_path,
                )
                update_tx_rec0 = bytes32.from_hexstr(res["tx_id"][0])
            elif layer == InterfaceLayer.cli:
                process = await run_cli_cmd(
                    "data",
                    "submit_all_pending_roots",
                    "--data-rpc-port",
                    str(rpc_port),
                    root_path=bt.root_path,
                )
                assert process.stdout is not None
                raw_output = await process.stdout.read()
                res = json.loads(raw_output)
                update_tx_rec0 = bytes32.from_hexstr(res["tx_id"][0])
            elif layer == InterfaceLayer.client:
                async with DataLayerRpcClient.create_as_context(
                    self_hostname=self_hostname,
                    port=rpc_port,
                    root_path=bt.root_path,
                    net_config=bt.config,
                ) as client:
                    res = await client.submit_all_pending_roots(fee=None)

                update_tx_rec0 = bytes32.from_hexstr(res["tx_id"][0])
            else:  # pragma: no cover
                assert False, "unhandled parametrization"

        await farm_block_with_spend(full_node_api, ph, update_tx_rec0, wallet_rpc_api)

        for index, store_id in enumerate(store_ids):
            for offset in (0, 1000):
                key = (index + offset).to_bytes(2, "big")
                value = (index + offset).to_bytes(2, "big")
                res = await data_rpc_api.get_value({"id": store_id.hex(), "key": key.hex()})
                assert hexstr_to_bytes(res["value"]) == value

        with pytest.raises(Exception, match="No pending roots found to submit"):
            await data_rpc_api.submit_all_pending_roots({})
        for store_id in store_ids:
            pending_root = await data_store.get_pending_root(tree_id=store_id)
            assert pending_root is None

        key = b"0000"
        value = b"0000"
        changelist = [{"action": "insert", "key": key.hex(), "value": value.hex()}]
        with pytest.raises(Exception, match="Each operation must have a tree_id field"):
            await data_rpc_api.multistore_batch_update({"changelist": changelist})
=======
@pytest.mark.anyio
async def test_unsubmitted_batch_db_migration(
    self_hostname: str,
    one_wallet_and_one_simulator_services: SimulatorsAndWalletsServices,
    tmp_path: Path,
    bt: BlockTools,
    monkeypatch: Any,
) -> None:
    with monkeypatch.context() as m:

        class OldStatus(IntEnum):
            PENDING = 1
            COMMITTED = 2
            PENDING_BATCH = 3

        class ModifiedStatus(IntEnum):
            PENDING = 1
            COMMITTED = 2

        m.setattr("chia.data_layer.data_layer_util.Status", ModifiedStatus)
        m.setattr("chia.data_layer.data_store.Status", ModifiedStatus)
        m.setattr("chia.data_layer.data_layer.Status", ModifiedStatus)

        wallet_rpc_api, full_node_api, wallet_rpc_port, ph, bt = await init_wallet_and_node(
            self_hostname, one_wallet_and_one_simulator_services
        )

        async with init_data_layer_service(
            wallet_rpc_port=wallet_rpc_port, bt=bt, db_path=tmp_path
        ) as data_layer_service:
            assert data_layer_service.rpc_server is not None
            data_layer = data_layer_service._api.data_layer
            data_rpc_api = DataLayerRpcApi(data_layer)
            res = await data_rpc_api.create_data_store({})
            assert res is not None

            store_id = bytes32(hexstr_to_bytes(res["id"]))
            await farm_block_check_singleton(data_layer, full_node_api, ph, store_id, wallet=wallet_rpc_api.service)

            m.setattr("chia.data_layer.data_layer_util.Status", OldStatus)
            m.setattr("chia.data_layer.data_store.Status", OldStatus)
            m.setattr("chia.data_layer.data_layer.Status", OldStatus)

            key = b"0000"
            value = b"0000"
            changelist: List[Dict[str, str]] = [{"action": "insert", "key": key.hex(), "value": value.hex()}]
            res = await data_rpc_api.batch_update({"id": store_id.hex(), "changelist": changelist})
            update_tx_rec0 = res["tx_id"]
            await farm_block_with_spend(full_node_api, ph, update_tx_rec0, wallet_rpc_api)
            keys = await data_rpc_api.get_keys({"id": store_id.hex()})
            assert keys == {"keys": ["0x30303030"]}

            key = b"0001"
            value = b"0001"
            changelist = [{"action": "insert", "key": key.hex(), "value": value.hex()}]
            with pytest.raises(sqlite3.IntegrityError, match="CHECK constraint failed: status == 1 OR status == 2"):
                await data_rpc_api.batch_update(
                    {"id": store_id.hex(), "changelist": changelist, "submit_on_chain": False}
                )

    async with init_data_layer_service(wallet_rpc_port=wallet_rpc_port, bt=bt, db_path=tmp_path) as data_layer_service:
        assert data_layer_service.rpc_server is not None
        data_layer = data_layer_service._api.data_layer
        data_rpc_api = DataLayerRpcApi(data_layer)
        # Test we don't migrate twice.
        with pytest.raises(sqlite3.IntegrityError, match="CHECK constraint failed: status == 1 OR status == 2"):
            await data_rpc_api.batch_update({"id": store_id.hex(), "changelist": changelist, "submit_on_chain": False})

    # Artificially remove the first migration.
    async with DataStore.managed(database=tmp_path.joinpath("db.sqlite")) as data_store:
        async with data_store.db_wrapper.writer() as writer:
            await writer.execute("DELETE FROM schema")

    async with init_data_layer_service(wallet_rpc_port=wallet_rpc_port, bt=bt, db_path=tmp_path) as data_layer_service:
        assert data_layer_service.rpc_server is not None
        data_layer = data_layer_service._api.data_layer
        data_rpc_api = DataLayerRpcApi(data_layer)
        res = await data_rpc_api.batch_update(
            {"id": store_id.hex(), "changelist": changelist, "submit_on_chain": False}
        )
        assert res == {}

        res = await data_rpc_api.submit_pending_root({"id": store_id.hex()})
        update_tx_rec1 = res["tx_id"]
        await farm_block_with_spend(full_node_api, ph, update_tx_rec1, wallet_rpc_api)
        keys = await data_rpc_api.get_keys({"id": store_id.hex()})
        assert keys == {"keys": ["0x30303031", "0x30303030"]}
>>>>>>> 6b870bb2
<|MERGE_RESOLUTION|>--- conflicted
+++ resolved
@@ -3440,7 +3440,6 @@
 
 
 @pytest.mark.limit_consensus_modes(reason="does not depend on consensus rules")
-<<<<<<< HEAD
 @pytest.mark.parametrize(argnames="layer", argvalues=list(InterfaceLayer))
 @boolean_datacases(name="submit_on_chain", false="save as incomplete batch", true="submit directly on chain")
 @pytest.mark.anyio
@@ -3599,7 +3598,9 @@
         changelist = [{"action": "insert", "key": key.hex(), "value": value.hex()}]
         with pytest.raises(Exception, match="Each operation must have a tree_id field"):
             await data_rpc_api.multistore_batch_update({"changelist": changelist})
-=======
+
+
+@pytest.mark.limit_consensus_modes(reason="does not depend on consensus rules")
 @pytest.mark.anyio
 async def test_unsubmitted_batch_db_migration(
     self_hostname: str,
@@ -3686,5 +3687,4 @@
         update_tx_rec1 = res["tx_id"]
         await farm_block_with_spend(full_node_api, ph, update_tx_rec1, wallet_rpc_api)
         keys = await data_rpc_api.get_keys({"id": store_id.hex()})
-        assert keys == {"keys": ["0x30303031", "0x30303030"]}
->>>>>>> 6b870bb2
+        assert keys == {"keys": ["0x30303031", "0x30303030"]}