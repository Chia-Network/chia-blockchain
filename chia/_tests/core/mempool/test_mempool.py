from __future__ import annotations

import dataclasses
import logging
import random
from typing import Callable, Optional

import pytest
from chia_rs import (
    ELIGIBLE_FOR_FF,
    AugSchemeMPL,
    G1Element,
    G2Element,
<<<<<<< HEAD
=======
    SpendBundleConditions,
    get_flags_for_height_and_constants,
>>>>>>> cb04f048
    run_block_generator2,
)
from chia_rs.sized_bytes import bytes32
from chia_rs.sized_ints import uint32, uint64
from clvm.casts import int_to_bytes
from clvm_tools import binutils

from chia._tests.blockchain.blockchain_test_utils import _validate_and_add_block
from chia._tests.connection_utils import add_dummy_connection, connect_and_get_peer
from chia._tests.core.mempool.test_mempool_manager import (
    IDENTITY_PUZZLE_HASH,
    TEST_COIN,
    assert_sb_in_pool,
    assert_sb_not_in_pool,
    make_test_coins,
    mempool_item_from_spendbundle,
    mk_item,
    spend_bundle_from_conditions,
)
from chia._tests.core.node_height import node_height_at_least
from chia._tests.util.get_name_puzzle_conditions import get_name_puzzle_conditions
from chia._tests.util.misc import BenchmarkRunner, invariant_check_mempool
from chia._tests.util.time_out_assert import time_out_assert
from chia.consensus.condition_costs import ConditionCost
from chia.consensus.cost_calculator import NPCResult
from chia.consensus.default_constants import DEFAULT_CONSTANTS
from chia.full_node.bitcoin_fee_estimator import create_bitcoin_fee_estimator
from chia.full_node.fee_estimation import EmptyMempoolInfo, MempoolInfo
from chia.full_node.full_node_api import FullNodeAPI
from chia.full_node.mempool import Mempool
from chia.full_node.mempool_check_conditions import get_puzzle_and_solution_for_coin
from chia.full_node.mempool_manager import MEMPOOL_MIN_FEE_INCREASE, LineageInfoCache
from chia.full_node.pending_tx_cache import ConflictTxCache, PendingTxCache
from chia.protocols import full_node_protocol, wallet_protocol
from chia.protocols.wallet_protocol import TransactionAck
from chia.server.api_protocol import ApiMetadata
from chia.server.outbound_message import Message
from chia.server.server import ChiaServer
from chia.server.ws_connection import WSChiaConnection
from chia.simulator.add_blocks_in_batches import add_blocks_in_batches
from chia.simulator.block_tools import BlockTools, test_constants
from chia.simulator.full_node_simulator import FullNodeSimulator
from chia.simulator.simulator_protocol import FarmNewBlockProtocol
from chia.simulator.wallet_tools import WalletTool
from chia.types.blockchain_format.coin import Coin
from chia.types.blockchain_format.program import Program
from chia.types.blockchain_format.serialized_program import SerializedProgram
from chia.types.clvm_cost import CLVMCost
from chia.types.coin_spend import CoinSpend, make_spend
from chia.types.condition_opcodes import ConditionOpcode
from chia.types.condition_with_args import ConditionWithArgs
from chia.types.eligible_coin_spends import UnspentLineageInfo, run_for_cost
from chia.types.fee_rate import FeeRate
from chia.types.full_block import FullBlock
from chia.types.generator_types import BlockGenerator
from chia.types.mempool_inclusion_status import MempoolInclusionStatus
from chia.types.mempool_item import MempoolItem
from chia.types.spend_bundle import SpendBundle, estimate_fees
from chia.util.errors import Err
from chia.util.hash import std_hash
from chia.util.recursive_replace import recursive_replace
from chia.wallet.conditions import AssertCoinAnnouncement, AssertPuzzleAnnouncement

BURN_PUZZLE_HASH = bytes32(b"0" * 32)
BURN_PUZZLE_HASH_2 = bytes32(b"1" * 32)

log = logging.getLogger(__name__)


def new_mi(mi: MempoolInfo, max_mempool_cost: int, min_replace_fee_per_cost: int) -> MempoolInfo:
    return dataclasses.replace(
        mi,
        minimum_fee_per_cost_to_replace=FeeRate(uint64(min_replace_fee_per_cost)),
        max_size_in_cost=CLVMCost(uint64(max_mempool_cost)),
    )


@pytest.fixture(scope="module")
def wallet_a(bt: BlockTools) -> WalletTool:
    return bt.get_pool_wallet_tool()


def generate_test_spend_bundle(
    wallet: WalletTool,
    coin: Coin,
    condition_dic: Optional[dict[ConditionOpcode, list[ConditionWithArgs]]] = None,
    fee: uint64 = uint64(0),
    amount: uint64 = uint64(1000),
    new_puzzle_hash: bytes32 = BURN_PUZZLE_HASH,
) -> SpendBundle:
    if condition_dic is None:
        condition_dic = {}
    transaction = wallet.generate_signed_transaction(amount, new_puzzle_hash, coin, condition_dic, fee)
    assert transaction is not None
    return transaction


def make_item(
    idx: int, cost: uint64 = uint64(80), assert_height: uint32 = uint32(100), fee: uint64 = uint64(0)
) -> MempoolItem:
    spend_bundle_name = bytes32([idx] * 32)
    return MempoolItem(
        SpendBundle([], G2Element()),
        fee,
        SpendBundleConditions([], 0, 0, 0, None, None, [], cost, 0, 0, False, 0, 0),
        spend_bundle_name,
        uint32(0),
        assert_height,
    )


class TestConflictTxCache:
    def test_recall(self) -> None:
        c = ConflictTxCache(100)
        item = make_item(1)
        c.add(item)
        assert c.get(item.name) == item
        tx = c.drain()
        assert tx == {item.spend_bundle_name: item}

    def test_fifo_limit(self) -> None:
        c = ConflictTxCache(200)
        # each item has cost 80
        items = [make_item(i) for i in range(1, 4)]
        for i in items:
            c.add(i)
        # the max cost is 200, only two transactions will fit
        # we evict items FIFO, so the to most recently added will be left
        tx = c.drain()
        assert tx == {items[-2].spend_bundle_name: items[-2], items[-1].spend_bundle_name: items[-1]}

    def test_item_limit(self) -> None:
        c = ConflictTxCache(1000000, 2)
        # each item has cost 80
        items = [make_item(i) for i in range(1, 4)]
        for i in items:
            c.add(i)
        # the max size is 2, only two transactions will fit
        # we evict items FIFO, so the to most recently added will be left
        tx = c.drain()
        assert tx == {items[-2].spend_bundle_name: items[-2], items[-1].spend_bundle_name: items[-1]}

    def test_drain(self) -> None:
        c = ConflictTxCache(100)
        item = make_item(1)
        c.add(item)
        tx = c.drain()
        assert tx == {item.spend_bundle_name: item}

        # drain will clear the cache, so a second call will be empty
        tx = c.drain()
        assert tx == {}

    def test_cost(self) -> None:
        c = ConflictTxCache(200)
        assert c.cost() == 0
        item1 = make_item(1)
        c.add(item1)
        # each item has cost 80
        assert c.cost() == 80

        item2 = make_item(2)
        c.add(item2)
        assert c.cost() == 160

        # the first item is evicted, so the cost stays the same
        item3 = make_item(3)
        c.add(item3)
        assert c.cost() == 160

        tx = c.drain()
        assert tx == {item2.spend_bundle_name: item2, item3.spend_bundle_name: item3}

        assert c.cost() == 0
        item4 = make_item(4)
        c.add(item4)
        assert c.cost() == 80

        tx = c.drain()
        assert tx == {item4.spend_bundle_name: item4}


class TestPendingTxCache:
    def test_recall(self) -> None:
        c = PendingTxCache(100)
        item = make_item(1)
        c.add(item)
        assert c.get(item.name) == item
        tx = c.drain(uint32(101))
        assert tx == {item.spend_bundle_name: item}

    def test_fifo_limit(self) -> None:
        c = PendingTxCache(200)
        # each item has cost 80
        items = [make_item(i) for i in range(1, 4)]
        for i in items:
            c.add(i)
        # the max cost is 200, only two transactions will fit
        # the eviction is FIFO because all items have the same assert_height
        tx = c.drain(uint32(101))
        assert tx == {items[-2].spend_bundle_name: items[-2], items[-1].spend_bundle_name: items[-1]}

    def test_add_eviction(self) -> None:
        c = PendingTxCache(160)
        item = make_item(1)
        c.add(item)

        for i in range(3):
            item = make_item(i + 1, assert_height=uint32(50))
            c.add(item)

        txs = c.drain(uint32(161))
        assert len(txs) == 2
        for tx in txs.values():
            assert tx.assert_height == 50

    def test_item_limit(self) -> None:
        c = PendingTxCache(1000000, 2)
        # each item has cost 80
        items = [make_item(i) for i in range(1, 4)]
        for i in items:
            c.add(i)
        # the max size is 2, only two transactions will fit
        # the eviction is FIFO because all items have the same assert_height
        tx = c.drain(uint32(101))
        assert tx == {items[-2].spend_bundle_name: items[-2], items[-1].spend_bundle_name: items[-1]}

    def test_drain(self) -> None:
        c = PendingTxCache(100)
        item = make_item(1)
        c.add(item)
        tx = c.drain(uint32(101))
        assert tx == {item.spend_bundle_name: item}

        # drain will clear the cache, so a second call will be empty
        tx = c.drain(uint32(101))
        assert tx == {}

    def test_cost(self) -> None:
        c = PendingTxCache(200)
        assert c.cost() == 0
        item1 = make_item(1)
        c.add(item1)
        # each item has cost 80
        assert c.cost() == 80

        item2 = make_item(2)
        c.add(item2)
        assert c.cost() == 160

        # the first item is evicted, so the cost stays the same
        item3 = make_item(3)
        c.add(item3)
        assert c.cost() == 160

        tx = c.drain(uint32(101))
        assert tx == {item2.spend_bundle_name: item2, item3.spend_bundle_name: item3}

        assert c.cost() == 0
        item4 = make_item(4)
        c.add(item4)
        assert c.cost() == 80

        tx = c.drain(uint32(101))
        assert tx == {item4.spend_bundle_name: item4}

    def test_drain_height(self) -> None:
        c = PendingTxCache(20000, 1000)

        # each item has cost 80
        # heights are 100-109
        items = [make_item(i, assert_height=uint32(100 + i)) for i in range(10)]
        for i in items:
            c.add(i)

        tx = c.drain(uint32(101))
        assert tx == {items[0].spend_bundle_name: items[0]}

        tx = c.drain(uint32(105))
        assert tx == {
            items[1].spend_bundle_name: items[1],
            items[2].spend_bundle_name: items[2],
            items[3].spend_bundle_name: items[3],
            items[4].spend_bundle_name: items[4],
        }

        tx = c.drain(uint32(105))
        assert tx == {}

        tx = c.drain(uint32(110))
        assert tx == {
            items[5].spend_bundle_name: items[5],
            items[6].spend_bundle_name: items[6],
            items[7].spend_bundle_name: items[7],
            items[8].spend_bundle_name: items[8],
            items[9].spend_bundle_name: items[9],
        }


class TestMempool:
    @pytest.mark.anyio
    async def test_basic_mempool(
        self, one_node_one_block: tuple[FullNodeSimulator, ChiaServer, BlockTools], wallet_a: WalletTool
    ) -> None:
        full_node_1, _server_1, bt = one_node_one_block

        _ = await next_block(full_node_1, wallet_a, bt)
        _ = await next_block(full_node_1, wallet_a, bt)

        max_block_cost_clvm = uint64(40000000)
        max_mempool_cost = max_block_cost_clvm * 5
        mempool_info = new_mi(EmptyMempoolInfo, max_mempool_cost, uint64(5))
        fee_estimator = create_bitcoin_fee_estimator(max_block_cost_clvm)
        mempool = Mempool(mempool_info, fee_estimator)
        assert mempool.get_min_fee_rate(104000) == 0

        assert mempool.get_min_fee_rate(max_mempool_cost + 1) is None

        coin = await next_block(full_node_1, wallet_a, bt)
        spend_bundle = generate_test_spend_bundle(wallet_a, coin)
        assert spend_bundle is not None


metadata = ApiMetadata()


# this (method'ish) function is not designed per normal uses so allowing the ignore
# for the different return type.  normal is Optional[Message]
@metadata.request(peer_required=True, bytes_required=True)  # type: ignore[type-var]
async def respond_transaction(
    self: FullNodeAPI,
    tx: full_node_protocol.RespondTransaction,
    peer: WSChiaConnection,
    tx_bytes: bytes = b"",
    test: bool = False,
) -> tuple[MempoolInclusionStatus, Optional[Err]]:
    """
    Receives a full transaction from peer.
    If tx is added to mempool, send tx_id to others. (new_transaction)
    """
    assert tx_bytes != b""
    spend_name = std_hash(tx_bytes)
    if spend_name in self.full_node.full_node_store.pending_tx_request:
        self.full_node.full_node_store.pending_tx_request.pop(spend_name)
    if spend_name in self.full_node.full_node_store.peers_with_tx:
        self.full_node.full_node_store.peers_with_tx.pop(spend_name)
    ret = await self.full_node.add_transaction(tx.transaction, spend_name, peer, test)
    invariant_check_mempool(self.full_node.mempool_manager.mempool)
    return ret


async def next_block(full_node_1: FullNodeSimulator, wallet_a: WalletTool, bt: BlockTools) -> Coin:
    blocks = await full_node_1.get_all_full_blocks()
    # we have to farm a new block here, to ensure every test has a unique coin to test spending.
    # all this could be simplified if the tests did not share a simulation
    start_height = blocks[-1].height
    reward_ph = wallet_a.get_new_puzzlehash()
    blocks = bt.get_consecutive_blocks(
        1,
        block_list_input=blocks,
        guarantee_transaction_block=True,
        farmer_reward_puzzle_hash=reward_ph,
        pool_reward_puzzle_hash=reward_ph,
        genesis_timestamp=uint64(10_000),
        time_per_block=10,
    )

    await add_blocks_in_batches(blocks, full_node_1.full_node)

    await time_out_assert(60, node_height_at_least, True, full_node_1, start_height + 1)
    return blocks[-1].get_included_reward_coins()[0]


co = ConditionOpcode
mis = MempoolInclusionStatus


async def send_sb(node: FullNodeAPI, sb: SpendBundle) -> Optional[Message]:
    tx = wallet_protocol.SendTransaction(sb)
    return await node.send_transaction(tx, test=True)


async def gen_and_send_sb(node: FullNodeAPI, wallet: WalletTool, coin: Coin, fee: uint64 = uint64(0)) -> SpendBundle:
    sb = generate_test_spend_bundle(wallet=wallet, coin=coin, fee=fee)
    assert sb is not None
    await send_sb(node, sb)
    return sb


class TestMempoolManager:
    @pytest.mark.anyio
    async def test_basic_mempool_manager(
        self,
        two_nodes_one_block: tuple[FullNodeSimulator, FullNodeSimulator, ChiaServer, ChiaServer, BlockTools],
        wallet_a: WalletTool,
        self_hostname: str,
    ) -> None:
        full_node_1, _full_node_2, server_1, server_2, bt = two_nodes_one_block

        peer = await connect_and_get_peer(server_1, server_2, self_hostname)

        _ = await next_block(full_node_1, wallet_a, bt)
        coin = await next_block(full_node_1, wallet_a, bt)
        spend_bundle = generate_test_spend_bundle(wallet_a, coin)
        assert spend_bundle is not None
        tx: full_node_protocol.RespondTransaction = full_node_protocol.RespondTransaction(spend_bundle)
        await full_node_1.respond_transaction(tx, peer, test=True)

        await time_out_assert(
            10,
            full_node_1.full_node.mempool_manager.get_spendbundle,
            spend_bundle,
            spend_bundle.name(),
        )

    @pytest.mark.anyio
    @pytest.mark.parametrize(
        "opcode,lock_value,expected",
        [
            # the mempool rules don't allow relative height- or time conditions on
            # ephemeral spends
            (co.ASSERT_MY_BIRTH_HEIGHT, -1, mis.FAILED),
            (co.ASSERT_MY_BIRTH_HEIGHT, 0x100000000, mis.FAILED),
            (co.ASSERT_MY_BIRTH_HEIGHT, 5, mis.FAILED),
            (co.ASSERT_MY_BIRTH_HEIGHT, 6, mis.FAILED),
            (co.ASSERT_MY_BIRTH_SECONDS, -1, mis.FAILED),
            (co.ASSERT_MY_BIRTH_SECONDS, 0x10000000000000000, mis.FAILED),
            (co.ASSERT_MY_BIRTH_SECONDS, 10049, mis.FAILED),
            (co.ASSERT_MY_BIRTH_SECONDS, 10050, mis.FAILED),
            (co.ASSERT_MY_BIRTH_SECONDS, 10051, mis.FAILED),
            (co.ASSERT_SECONDS_RELATIVE, -2, mis.FAILED),
            (co.ASSERT_SECONDS_RELATIVE, -1, mis.FAILED),
            (co.ASSERT_SECONDS_RELATIVE, 0, mis.FAILED),
            (co.ASSERT_SECONDS_RELATIVE, 1, mis.FAILED),
            (co.ASSERT_HEIGHT_RELATIVE, -2, mis.FAILED),
            (co.ASSERT_HEIGHT_RELATIVE, -1, mis.FAILED),
            (co.ASSERT_HEIGHT_RELATIVE, 0, mis.FAILED),
            (co.ASSERT_HEIGHT_RELATIVE, 1, mis.FAILED),
            # the absolute height and seconds tests require fresh full nodes to
            # run the test on. The fixture (one_node_one_block) creates a block,
            # then condition_tester2 creates another 3 blocks
            (co.ASSERT_HEIGHT_ABSOLUTE, 4, mis.SUCCESS),
            (co.ASSERT_HEIGHT_ABSOLUTE, 5, mis.SUCCESS),
            (co.ASSERT_HEIGHT_ABSOLUTE, 6, mis.PENDING),
            (co.ASSERT_HEIGHT_ABSOLUTE, 7, mis.PENDING),
            # genesis timestamp is 10000 and each block is 10 seconds
            (co.ASSERT_SECONDS_ABSOLUTE, 10049, mis.SUCCESS),
            (co.ASSERT_SECONDS_ABSOLUTE, 10050, mis.SUCCESS),
            (co.ASSERT_SECONDS_ABSOLUTE, 10051, mis.FAILED),
            (co.ASSERT_SECONDS_ABSOLUTE, 10052, mis.FAILED),
        ],
    )
    async def test_ephemeral_timelock(
        self,
        one_node_one_block: tuple[FullNodeSimulator, ChiaServer, BlockTools],
        wallet_a: WalletTool,
        opcode: ConditionOpcode,
        lock_value: int,
        expected: MempoolInclusionStatus,
    ) -> None:
        def test_fun(coin_1: Coin, coin_2: Coin) -> SpendBundle:
            conditions = {opcode: [ConditionWithArgs(opcode, [int_to_bytes(lock_value)])]}
            tx1 = wallet_a.generate_signed_transaction(uint64(1000000), wallet_a.get_new_puzzlehash(), coin_2)

            ephemeral_coin: Coin = tx1.additions()[0]
            tx2 = wallet_a.generate_signed_transaction(
                uint64(1000000), wallet_a.get_new_puzzlehash(), ephemeral_coin, conditions.copy(), uint64(0)
            )

            bundle = SpendBundle.aggregate([tx1, tx2])
            return bundle

        full_node_1, _server_1, bt = one_node_one_block
        _ = await next_block(full_node_1, wallet_a, bt)
        _ = await next_block(full_node_1, wallet_a, bt)
        _blocks, bundle, status, err = await self.condition_tester2(one_node_one_block, wallet_a, test_fun)
        mempool_bundle = full_node_1.full_node.mempool_manager.get_spendbundle(bundle.name())

        print(f"opcode={opcode} timelock_value={lock_value} expected={expected} status={status}")
        print(f"status: {status}")
        print(f"error: {err}")

        assert status == expected
        if expected == MempoolInclusionStatus.SUCCESS:
            assert mempool_bundle == bundle
            assert err is None
        else:
            assert mempool_bundle is None
            assert err is not None

    # this test makes sure that one spend successfully asserts the announce from
    # another spend, even though the assert condition is duplicated 100 times
    @pytest.mark.anyio
    async def test_coin_announcement_duplicate_consumed(
        self, one_node_one_block: tuple[FullNodeSimulator, ChiaServer, BlockTools], wallet_a: WalletTool
    ) -> None:
        def test_fun(coin_1: Coin, coin_2: Coin) -> SpendBundle:
            announce = AssertCoinAnnouncement(asserted_id=coin_2.name(), asserted_msg=b"test")
            cvp = ConditionWithArgs(ConditionOpcode.ASSERT_COIN_ANNOUNCEMENT, [announce.msg_calc])
            dic = {cvp.opcode: [cvp] * 100}

            cvp2 = ConditionWithArgs(ConditionOpcode.CREATE_COIN_ANNOUNCEMENT, [b"test"])
            dic2 = {cvp.opcode: [cvp2]}
            spend_bundle1 = generate_test_spend_bundle(wallet_a, coin_1, dic)
            spend_bundle2 = generate_test_spend_bundle(wallet_a, coin_2, dic2)
            bundle = SpendBundle.aggregate([spend_bundle1, spend_bundle2])
            return bundle

        full_node_1, _server_1, _bt = one_node_one_block
        _blocks, bundle, status, err = await self.condition_tester2(one_node_one_block, wallet_a, test_fun)
        mempool_bundle = full_node_1.full_node.mempool_manager.get_spendbundle(bundle.name())

        assert err is None
        assert mempool_bundle == bundle
        assert status == MempoolInclusionStatus.SUCCESS

    # this test makes sure that one spend successfully asserts the announce from
    # another spend, even though the create announcement is duplicated 100 times
    @pytest.mark.anyio
    async def test_coin_duplicate_announcement_consumed(
        self, one_node_one_block: tuple[FullNodeSimulator, ChiaServer, BlockTools], wallet_a: WalletTool
    ) -> None:
        def test_fun(coin_1: Coin, coin_2: Coin) -> SpendBundle:
            announce = AssertCoinAnnouncement(asserted_id=coin_2.name(), asserted_msg=b"test")
            cvp = ConditionWithArgs(ConditionOpcode.ASSERT_COIN_ANNOUNCEMENT, [announce.msg_calc])
            dic = {cvp.opcode: [cvp]}

            cvp2 = ConditionWithArgs(ConditionOpcode.CREATE_COIN_ANNOUNCEMENT, [b"test"])
            dic2 = {cvp.opcode: [cvp2] * 100}
            spend_bundle1 = generate_test_spend_bundle(wallet_a, coin_1, dic)
            spend_bundle2 = generate_test_spend_bundle(wallet_a, coin_2, dic2)
            bundle = SpendBundle.aggregate([spend_bundle1, spend_bundle2])
            return bundle

        full_node_1, _server_1, _bt = one_node_one_block
        _blocks, bundle, status, err = await self.condition_tester2(one_node_one_block, wallet_a, test_fun)
        mempool_bundle = full_node_1.full_node.mempool_manager.get_spendbundle(bundle.name())

        assert err is None
        assert mempool_bundle == bundle
        assert status == MempoolInclusionStatus.SUCCESS

    @pytest.mark.anyio
    async def test_double_spend(
        self,
        two_nodes_one_block: tuple[FullNodeSimulator, FullNodeSimulator, ChiaServer, ChiaServer, BlockTools],
        wallet_a: WalletTool,
        self_hostname: str,
    ) -> None:
        reward_ph = wallet_a.get_new_puzzlehash()
        full_node_1, _full_node_2, server_1, server_2, bt = two_nodes_one_block
        blocks = await full_node_1.get_all_full_blocks()
        start_height = blocks[-1].height
        blocks = bt.get_consecutive_blocks(
            3,
            block_list_input=blocks,
            guarantee_transaction_block=True,
            farmer_reward_puzzle_hash=reward_ph,
            pool_reward_puzzle_hash=reward_ph,
        )
        peer = await connect_and_get_peer(server_1, server_2, self_hostname)

        await add_blocks_in_batches(blocks, full_node_1.full_node)
        await time_out_assert(60, node_height_at_least, True, full_node_1, start_height + 3)

        spend_bundle1 = generate_test_spend_bundle(wallet_a, blocks[-1].get_included_reward_coins()[0])

        assert spend_bundle1 is not None
        tx1: full_node_protocol.RespondTransaction = full_node_protocol.RespondTransaction(spend_bundle1)
        status, err = await respond_transaction(full_node_1, tx1, peer, test=True)
        assert err is None
        assert status == MempoolInclusionStatus.SUCCESS

        spend_bundle2 = generate_test_spend_bundle(
            wallet_a,
            blocks[-1].get_included_reward_coins()[0],
            new_puzzle_hash=BURN_PUZZLE_HASH_2,
        )
        assert spend_bundle2 is not None
        tx2: full_node_protocol.RespondTransaction = full_node_protocol.RespondTransaction(spend_bundle2)
        status, err = await respond_transaction(full_node_1, tx2, peer, test=True)

        sb1 = full_node_1.full_node.mempool_manager.get_spendbundle(spend_bundle1.name())
        sb2 = full_node_1.full_node.mempool_manager.get_spendbundle(spend_bundle2.name())

        assert err == Err.MEMPOOL_CONFLICT
        assert sb1 == spend_bundle1
        assert sb2 is None
        assert status == MempoolInclusionStatus.PENDING

    @pytest.mark.anyio
    async def test_double_spend_with_higher_fee(
        self, one_node_one_block: tuple[FullNodeSimulator, ChiaServer, BlockTools], wallet_a: WalletTool
    ) -> None:
        full_node_1, _, bt = one_node_one_block
        blocks = await full_node_1.get_all_full_blocks()
        start_height = blocks[-1].height if len(blocks) > 0 else -1
        reward_ph = wallet_a.get_new_puzzlehash()
        blocks = bt.get_consecutive_blocks(
            3,
            block_list_input=blocks,
            guarantee_transaction_block=True,
            farmer_reward_puzzle_hash=reward_ph,
            pool_reward_puzzle_hash=reward_ph,
        )

        invariant_check_mempool(full_node_1.full_node.mempool_manager.mempool)
        await add_blocks_in_batches(blocks, full_node_1.full_node)
        await time_out_assert(60, node_height_at_least, True, full_node_1, start_height + 3)

        coins = iter(blocks[-1].get_included_reward_coins())
        coin1, coin2 = next(coins), next(coins)
        coins = iter(blocks[-2].get_included_reward_coins())
        coin3, coin4 = next(coins), next(coins)

        sb1_1 = await gen_and_send_sb(full_node_1, wallet_a, coin1)
        sb1_2 = await gen_and_send_sb(full_node_1, wallet_a, coin1, fee=uint64(1))

        # Fee increase is insufficient, the old spendbundle must stay
        assert_sb_in_pool(full_node_1.full_node.mempool_manager, sb1_1)
        assert_sb_not_in_pool(full_node_1.full_node.mempool_manager, sb1_2)
        invariant_check_mempool(full_node_1.full_node.mempool_manager.mempool)

        sb1_3 = await gen_and_send_sb(full_node_1, wallet_a, coin1, fee=MEMPOOL_MIN_FEE_INCREASE)

        # Fee increase is sufficiently high, sb1_1 gets replaced with sb1_3
        assert_sb_not_in_pool(full_node_1.full_node.mempool_manager, sb1_1)
        assert_sb_in_pool(full_node_1.full_node.mempool_manager, sb1_3)
        invariant_check_mempool(full_node_1.full_node.mempool_manager.mempool)

        sb2 = generate_test_spend_bundle(wallet_a, coin2, fee=MEMPOOL_MIN_FEE_INCREASE)
        sb12 = SpendBundle.aggregate([sb2, sb1_3])
        await send_sb(full_node_1, sb12)

        # Aggregated spendbundle sb12 replaces sb1_3 since it spends a superset
        # of coins spent in sb1_3
        assert_sb_in_pool(full_node_1.full_node.mempool_manager, sb12)
        assert_sb_not_in_pool(full_node_1.full_node.mempool_manager, sb1_3)
        invariant_check_mempool(full_node_1.full_node.mempool_manager.mempool)

        sb3 = generate_test_spend_bundle(wallet_a, coin3, fee=uint64(MEMPOOL_MIN_FEE_INCREASE * 2))
        sb23 = SpendBundle.aggregate([sb2, sb3])
        await send_sb(full_node_1, sb23)

        # sb23 must not replace existing sb12 as the former does not spend all
        # coins that are spent in the latter (specifically, coin1)
        assert_sb_in_pool(full_node_1.full_node.mempool_manager, sb12)
        assert_sb_not_in_pool(full_node_1.full_node.mempool_manager, sb23)
        invariant_check_mempool(full_node_1.full_node.mempool_manager.mempool)

        await send_sb(full_node_1, sb3)
        # Adding non-conflicting sb3 should succeed
        assert_sb_in_pool(full_node_1.full_node.mempool_manager, sb3)
        invariant_check_mempool(full_node_1.full_node.mempool_manager.mempool)

        sb4_1 = generate_test_spend_bundle(wallet_a, coin4, fee=MEMPOOL_MIN_FEE_INCREASE)
        sb1234_1 = SpendBundle.aggregate([sb12, sb3, sb4_1])
        await send_sb(full_node_1, sb1234_1)
        # sb1234_1 should not be in pool as it decreases total fees per cost
        assert_sb_not_in_pool(full_node_1.full_node.mempool_manager, sb1234_1)
        invariant_check_mempool(full_node_1.full_node.mempool_manager.mempool)

        sb4_2 = generate_test_spend_bundle(wallet_a, coin4, fee=uint64(MEMPOOL_MIN_FEE_INCREASE * 2))
        sb1234_2 = SpendBundle.aggregate([sb12, sb3, sb4_2])
        await send_sb(full_node_1, sb1234_2)
        # sb1234_2 has a higher fee per cost than its conflicts and should get
        # into mempool
        assert_sb_in_pool(full_node_1.full_node.mempool_manager, sb1234_2)
        assert_sb_not_in_pool(full_node_1.full_node.mempool_manager, sb12)
        assert_sb_not_in_pool(full_node_1.full_node.mempool_manager, sb3)
        invariant_check_mempool(full_node_1.full_node.mempool_manager.mempool)

    @pytest.mark.anyio
    async def test_invalid_signature(
        self, one_node_one_block: tuple[FullNodeSimulator, ChiaServer, BlockTools], wallet_a: WalletTool
    ) -> None:
        reward_ph = wallet_a.get_new_puzzlehash()

        full_node_1, _server_1, bt = one_node_one_block
        blocks = await full_node_1.get_all_full_blocks()
        start_height = blocks[-1].height if len(blocks) > 0 else -1
        blocks = bt.get_consecutive_blocks(
            3,
            block_list_input=blocks,
            guarantee_transaction_block=True,
            farmer_reward_puzzle_hash=reward_ph,
            pool_reward_puzzle_hash=reward_ph,
        )

        await add_blocks_in_batches(blocks, full_node_1.full_node)
        await time_out_assert(60, node_height_at_least, True, full_node_1, start_height + 3)

        coins = iter(blocks[-1].get_included_reward_coins())
        coin1 = next(coins)

        sb: SpendBundle = generate_test_spend_bundle(wallet_a, coin1)
        assert sb.aggregated_signature != G2Element.generator()
        sb = sb.replace(aggregated_signature=G2Element.generator())
        res: Optional[Message] = await send_sb(full_node_1, sb)
        assert res is not None
        ack: TransactionAck = TransactionAck.from_bytes(res.data)
        assert ack.status == MempoolInclusionStatus.FAILED.value
        assert ack.error == Err.BAD_AGGREGATE_SIGNATURE.name
        invariant_check_mempool(full_node_1.full_node.mempool_manager.mempool)

    async def condition_tester(
        self,
        one_node_one_block: tuple[FullNodeSimulator, ChiaServer, BlockTools],
        wallet_a: WalletTool,
        dic: dict[ConditionOpcode, list[ConditionWithArgs]],
        fee: int = 0,
        num_blocks: int = 3,
        coin: Optional[Coin] = None,
    ) -> tuple[list[FullBlock], SpendBundle, WSChiaConnection, MempoolInclusionStatus, Optional[Err]]:
        reward_ph = wallet_a.get_new_puzzlehash()
        full_node_1, server_1, bt = one_node_one_block
        blocks = await full_node_1.get_all_full_blocks()
        start_height = blocks[-1].height
        blocks = bt.get_consecutive_blocks(
            num_blocks,
            block_list_input=blocks,
            guarantee_transaction_block=True,
            farmer_reward_puzzle_hash=reward_ph,
            pool_reward_puzzle_hash=reward_ph,
        )
        _, dummy_node_id = await add_dummy_connection(server_1, bt.config["self_hostname"], 100)
        for node_id, wsc in server_1.all_connections.items():
            if node_id == dummy_node_id:
                dummy_peer = wsc
                break
        else:
            raise Exception("dummy peer not found")

        await add_blocks_in_batches(blocks, full_node_1.full_node)

        await time_out_assert(60, node_height_at_least, True, full_node_1, start_height + num_blocks)

        spend_bundle1 = generate_test_spend_bundle(
            wallet_a, coin or blocks[-num_blocks + 2].get_included_reward_coins()[0], dic, uint64(fee)
        )

        assert spend_bundle1 is not None

        tx1: full_node_protocol.RespondTransaction = full_node_protocol.RespondTransaction(spend_bundle1)

        status, err = await respond_transaction(full_node_1, tx1, dummy_peer, test=True)
        return blocks, spend_bundle1, dummy_peer, status, err

    @pytest.mark.anyio
    async def condition_tester2(
        self,
        node_server_bt: tuple[FullNodeSimulator, ChiaServer, BlockTools],
        wallet_a: WalletTool,
        test_fun: Callable[[Coin, Coin], SpendBundle],
    ) -> tuple[list[FullBlock], SpendBundle, MempoolInclusionStatus, Optional[Err]]:
        reward_ph = wallet_a.get_new_puzzlehash()
        full_node_1, server_1, bt = node_server_bt
        blocks = await full_node_1.get_all_full_blocks()
        start_height = blocks[-1].height if len(blocks) > 0 else -1
        blocks = bt.get_consecutive_blocks(
            3,
            block_list_input=blocks,
            guarantee_transaction_block=True,
            farmer_reward_puzzle_hash=reward_ph,
            pool_reward_puzzle_hash=reward_ph,
            time_per_block=10,
        )
        _, dummy_node_id = await add_dummy_connection(server_1, bt.config["self_hostname"], 100)
        for node_id, wsc in server_1.all_connections.items():
            if node_id == dummy_node_id:
                dummy_peer = wsc
                break
        else:
            raise Exception("dummy peer not found")

        await add_blocks_in_batches(blocks, full_node_1.full_node)

        await time_out_assert(60, node_height_at_least, True, full_node_1, start_height + 3)

        coin_1 = blocks[-2].get_included_reward_coins()[0]
        coin_2 = blocks[-1].get_included_reward_coins()[0]

        bundle = test_fun(coin_1, coin_2)

        tx1: full_node_protocol.RespondTransaction = full_node_protocol.RespondTransaction(bundle)
        status, err = await respond_transaction(full_node_1, tx1, dummy_peer, test=True)

        return blocks, bundle, status, err

    @pytest.mark.anyio
    async def test_invalid_block_index(
        self, one_node_one_block: tuple[FullNodeSimulator, ChiaServer, BlockTools], wallet_a: WalletTool
    ) -> None:
        full_node_1, _server_1, _bt = one_node_one_block
        blocks = await full_node_1.get_all_full_blocks()
        start_height = blocks[-1].height
        cvp = ConditionWithArgs(
            ConditionOpcode.ASSERT_HEIGHT_ABSOLUTE,
            [int_to_bytes(start_height + 5)],
        )
        dic = {ConditionOpcode.ASSERT_HEIGHT_ABSOLUTE: [cvp]}
        blocks, spend_bundle1, _peer, status, err = await self.condition_tester(one_node_one_block, wallet_a, dic)
        sb1 = full_node_1.full_node.mempool_manager.get_spendbundle(spend_bundle1.name())
        assert sb1 is None
        # the transaction may become valid later
        assert err == Err.ASSERT_HEIGHT_ABSOLUTE_FAILED
        assert status == MempoolInclusionStatus.PENDING

    @pytest.mark.anyio
    async def test_block_index_missing_arg(
        self, one_node_one_block: tuple[FullNodeSimulator, ChiaServer, BlockTools], wallet_a: WalletTool
    ) -> None:
        full_node_1, _server_1, _bt = one_node_one_block
        cvp = ConditionWithArgs(ConditionOpcode.ASSERT_HEIGHT_ABSOLUTE, [])
        dic = {ConditionOpcode.ASSERT_HEIGHT_ABSOLUTE: [cvp]}
        _blocks, spend_bundle1, _peer, status, err = await self.condition_tester(one_node_one_block, wallet_a, dic)
        sb1 = full_node_1.full_node.mempool_manager.get_spendbundle(spend_bundle1.name())
        assert sb1 is None
        # the transaction may become valid later
        assert err == Err.INVALID_CONDITION
        assert status == MempoolInclusionStatus.FAILED

    @pytest.mark.anyio
    async def test_correct_block_index(
        self, one_node_one_block: tuple[FullNodeSimulator, ChiaServer, BlockTools], wallet_a: WalletTool
    ) -> None:
        full_node_1, _server_1, _bt = one_node_one_block
        cvp = ConditionWithArgs(ConditionOpcode.ASSERT_HEIGHT_ABSOLUTE, [int_to_bytes(1)])
        dic = {ConditionOpcode.ASSERT_HEIGHT_ABSOLUTE: [cvp]}
        _blocks, spend_bundle1, _peer, status, err = await self.condition_tester(one_node_one_block, wallet_a, dic)
        sb1 = full_node_1.full_node.mempool_manager.get_spendbundle(spend_bundle1.name())
        assert err is None
        assert sb1 == spend_bundle1
        assert status == MempoolInclusionStatus.SUCCESS

    @pytest.mark.anyio
    async def test_block_index_garbage(
        self, one_node_one_block: tuple[FullNodeSimulator, ChiaServer, BlockTools], wallet_a: WalletTool
    ) -> None:
        full_node_1, _server_1, _bt = one_node_one_block
        # garbage at the end of the argument list is ignored in consensus mode,
        # but not in mempool-mode
        cvp = ConditionWithArgs(ConditionOpcode.ASSERT_HEIGHT_ABSOLUTE, [int_to_bytes(1), b"garbage"])
        dic = {ConditionOpcode.ASSERT_HEIGHT_ABSOLUTE: [cvp]}
        _blocks, spend_bundle1, _peer, status, err = await self.condition_tester(one_node_one_block, wallet_a, dic)
        sb1 = full_node_1.full_node.mempool_manager.get_spendbundle(spend_bundle1.name())
        assert err is Err.INVALID_CONDITION
        assert sb1 is None
        assert status == MempoolInclusionStatus.FAILED

    @pytest.mark.anyio
    async def test_negative_block_index(
        self, one_node_one_block: tuple[FullNodeSimulator, ChiaServer, BlockTools], wallet_a: WalletTool
    ) -> None:
        full_node_1, _server_1, _bt = one_node_one_block
        cvp = ConditionWithArgs(ConditionOpcode.ASSERT_HEIGHT_ABSOLUTE, [int_to_bytes(-1)])
        dic = {ConditionOpcode.ASSERT_HEIGHT_ABSOLUTE: [cvp]}
        _blocks, spend_bundle1, _peer, status, err = await self.condition_tester(one_node_one_block, wallet_a, dic)
        sb1 = full_node_1.full_node.mempool_manager.get_spendbundle(spend_bundle1.name())
        assert err is None
        assert sb1 == spend_bundle1
        assert status == MempoolInclusionStatus.SUCCESS

    @pytest.mark.anyio
    async def test_invalid_block_age(
        self, one_node_one_block: tuple[FullNodeSimulator, ChiaServer, BlockTools], wallet_a: WalletTool
    ) -> None:
        full_node_1, _server_1, _bt = one_node_one_block
        cvp = ConditionWithArgs(ConditionOpcode.ASSERT_HEIGHT_RELATIVE, [int_to_bytes(5)])
        dic = {cvp.opcode: [cvp]}
        _blocks, spend_bundle1, _peer, status, err = await self.condition_tester(one_node_one_block, wallet_a, dic)
        sb1 = full_node_1.full_node.mempool_manager.get_spendbundle(spend_bundle1.name())
        assert err == Err.ASSERT_HEIGHT_RELATIVE_FAILED
        assert sb1 is None
        # the transaction may become valid later
        assert status == MempoolInclusionStatus.PENDING

    @pytest.mark.anyio
    async def test_block_age_missing_arg(
        self, one_node_one_block: tuple[FullNodeSimulator, ChiaServer, BlockTools], wallet_a: WalletTool
    ) -> None:
        full_node_1, _server_1, _bt = one_node_one_block
        cvp = ConditionWithArgs(ConditionOpcode.ASSERT_HEIGHT_RELATIVE, [])
        dic = {cvp.opcode: [cvp]}
        _blocks, spend_bundle1, _peer, status, err = await self.condition_tester(one_node_one_block, wallet_a, dic)
        sb1 = full_node_1.full_node.mempool_manager.get_spendbundle(spend_bundle1.name())
        assert err == Err.INVALID_CONDITION
        assert sb1 is None
        # the transaction may become valid later
        assert status == MempoolInclusionStatus.FAILED

    @pytest.mark.anyio
    async def test_correct_block_age(
        self, one_node_one_block: tuple[FullNodeSimulator, ChiaServer, BlockTools], wallet_a: WalletTool
    ) -> None:
        full_node_1, _server_1, _bt = one_node_one_block
        cvp = ConditionWithArgs(ConditionOpcode.ASSERT_HEIGHT_RELATIVE, [int_to_bytes(1)])
        dic = {cvp.opcode: [cvp]}
        _blocks, spend_bundle1, _peer, status, err = await self.condition_tester(
            one_node_one_block, wallet_a, dic, num_blocks=4
        )

        sb1 = full_node_1.full_node.mempool_manager.get_spendbundle(spend_bundle1.name())
        assert err is None
        assert sb1 == spend_bundle1
        assert status == MempoolInclusionStatus.SUCCESS

    @pytest.mark.anyio
    async def test_block_age_garbage(
        self, one_node_one_block: tuple[FullNodeSimulator, ChiaServer, BlockTools], wallet_a: WalletTool
    ) -> None:
        full_node_1, _server_1, _bt = one_node_one_block
        # garbage at the end of the argument list is ignored in consensus mode,
        # but not in mempool mode
        cvp = ConditionWithArgs(ConditionOpcode.ASSERT_HEIGHT_RELATIVE, [int_to_bytes(1), b"garbage"])
        dic = {cvp.opcode: [cvp]}
        _blocks, spend_bundle1, _peer, status, err = await self.condition_tester(
            one_node_one_block, wallet_a, dic, num_blocks=4
        )

        sb1 = full_node_1.full_node.mempool_manager.get_spendbundle(spend_bundle1.name())
        assert err is Err.INVALID_CONDITION
        assert sb1 is None
        assert status == MempoolInclusionStatus.FAILED

    @pytest.mark.anyio
    async def test_negative_block_age(
        self, one_node_one_block: tuple[FullNodeSimulator, ChiaServer, BlockTools], wallet_a: WalletTool
    ) -> None:
        full_node_1, _server_1, _bt = one_node_one_block
        cvp = ConditionWithArgs(ConditionOpcode.ASSERT_HEIGHT_RELATIVE, [int_to_bytes(-1)])
        dic = {cvp.opcode: [cvp]}
        _blocks, spend_bundle1, _peer, status, err = await self.condition_tester(
            one_node_one_block, wallet_a, dic, num_blocks=4
        )

        sb1 = full_node_1.full_node.mempool_manager.get_spendbundle(spend_bundle1.name())
        assert err is None
        assert sb1 == spend_bundle1
        assert status == MempoolInclusionStatus.SUCCESS

    @pytest.mark.anyio
    async def test_correct_my_id(
        self, one_node_one_block: tuple[FullNodeSimulator, ChiaServer, BlockTools], wallet_a: WalletTool
    ) -> None:
        full_node_1, _server_1, bt = one_node_one_block

        _ = await next_block(full_node_1, wallet_a, bt)
        _ = await next_block(full_node_1, wallet_a, bt)
        coin = await next_block(full_node_1, wallet_a, bt)
        cvp = ConditionWithArgs(ConditionOpcode.ASSERT_MY_COIN_ID, [coin.name()])
        dic = {cvp.opcode: [cvp]}
        _blocks, spend_bundle1, _peer, status, err = await self.condition_tester(
            one_node_one_block, wallet_a, dic, coin=coin
        )

        sb1 = full_node_1.full_node.mempool_manager.get_spendbundle(spend_bundle1.name())
        assert err is None
        assert sb1 == spend_bundle1
        assert status == MempoolInclusionStatus.SUCCESS

    @pytest.mark.anyio
    async def test_my_id_garbage(
        self, one_node_one_block: tuple[FullNodeSimulator, ChiaServer, BlockTools], wallet_a: WalletTool
    ) -> None:
        full_node_1, _server_1, bt = one_node_one_block

        _ = await next_block(full_node_1, wallet_a, bt)
        _ = await next_block(full_node_1, wallet_a, bt)
        coin = await next_block(full_node_1, wallet_a, bt)
        # garbage at the end of the argument list is ignored in consensus mode,
        # but not in mempool mode
        cvp = ConditionWithArgs(ConditionOpcode.ASSERT_MY_COIN_ID, [coin.name(), b"garbage"])
        dic = {cvp.opcode: [cvp]}
        _blocks, spend_bundle1, _peer, status, err = await self.condition_tester(
            one_node_one_block, wallet_a, dic, coin=coin
        )

        sb1 = full_node_1.full_node.mempool_manager.get_spendbundle(spend_bundle1.name())
        assert err is Err.INVALID_CONDITION
        assert sb1 is None
        assert status == MempoolInclusionStatus.FAILED

    @pytest.mark.anyio
    async def test_invalid_my_id(
        self, one_node_one_block: tuple[FullNodeSimulator, ChiaServer, BlockTools], wallet_a: WalletTool
    ) -> None:
        full_node_1, _server_1, bt = one_node_one_block

        _ = await next_block(full_node_1, wallet_a, bt)
        _ = await next_block(full_node_1, wallet_a, bt)
        coin = await next_block(full_node_1, wallet_a, bt)
        coin_2 = await next_block(full_node_1, wallet_a, bt)
        cvp = ConditionWithArgs(ConditionOpcode.ASSERT_MY_COIN_ID, [coin_2.name()])
        dic = {cvp.opcode: [cvp]}
        _blocks, spend_bundle1, _peer, status, err = await self.condition_tester(
            one_node_one_block, wallet_a, dic, coin=coin
        )

        sb1 = full_node_1.full_node.mempool_manager.get_spendbundle(spend_bundle1.name())
        assert err == Err.ASSERT_MY_COIN_ID_FAILED
        assert sb1 is None
        assert status == MempoolInclusionStatus.FAILED

    @pytest.mark.anyio
    async def test_my_id_missing_arg(
        self, one_node_one_block: tuple[FullNodeSimulator, ChiaServer, BlockTools], wallet_a: WalletTool
    ) -> None:
        full_node_1, _server_1, _bt = one_node_one_block
        cvp = ConditionWithArgs(ConditionOpcode.ASSERT_MY_COIN_ID, [])
        dic = {cvp.opcode: [cvp]}
        _blocks, spend_bundle1, _peer, status, err = await self.condition_tester(one_node_one_block, wallet_a, dic)

        sb1 = full_node_1.full_node.mempool_manager.get_spendbundle(spend_bundle1.name())
        assert err == Err.INVALID_CONDITION
        assert sb1 is None
        assert status == MempoolInclusionStatus.FAILED

    @pytest.mark.anyio
    async def test_assert_time_exceeds(
        self, one_node_one_block: tuple[FullNodeSimulator, ChiaServer, BlockTools], wallet_a: WalletTool
    ) -> None:
        full_node_1, _, _ = one_node_one_block
        blockchain_peak = full_node_1.full_node.blockchain.get_peak()
        assert blockchain_peak is not None
        assert blockchain_peak.timestamp is not None
        # 5 seconds should be before the next block
        time_now = blockchain_peak.timestamp + 5

        cvp = ConditionWithArgs(ConditionOpcode.ASSERT_SECONDS_ABSOLUTE, [int_to_bytes(time_now)])
        dic = {cvp.opcode: [cvp]}
        _, spend_bundle1, _, status, err = await self.condition_tester(one_node_one_block, wallet_a, dic)
        sb1 = full_node_1.full_node.mempool_manager.get_spendbundle(spend_bundle1.name())
        assert err is None
        assert sb1 == spend_bundle1
        assert status == MempoolInclusionStatus.SUCCESS

    @pytest.mark.anyio
    async def test_assert_time_fail(
        self, one_node_one_block: tuple[FullNodeSimulator, ChiaServer, BlockTools], wallet_a: WalletTool
    ) -> None:
        full_node_1, _, _ = one_node_one_block
        blockchain_peak = full_node_1.full_node.blockchain.get_peak()
        assert blockchain_peak is not None
        assert blockchain_peak.timestamp is not None
        time_now = blockchain_peak.timestamp + 1000

        cvp = ConditionWithArgs(ConditionOpcode.ASSERT_SECONDS_ABSOLUTE, [int_to_bytes(time_now)])
        dic = {cvp.opcode: [cvp]}
        _, spend_bundle1, _peer, status, err = await self.condition_tester(one_node_one_block, wallet_a, dic)
        sb1 = full_node_1.full_node.mempool_manager.get_spendbundle(spend_bundle1.name())
        assert err == Err.ASSERT_SECONDS_ABSOLUTE_FAILED
        assert sb1 is None
        assert status == MempoolInclusionStatus.FAILED

    @pytest.mark.anyio
    async def test_assert_height_pending(
        self, one_node_one_block: tuple[FullNodeSimulator, ChiaServer, BlockTools], wallet_a: WalletTool
    ) -> None:
        full_node_1, _, _ = one_node_one_block
        blockchain_peak = full_node_1.full_node.blockchain.get_peak()
        assert blockchain_peak is not None
        current_height = blockchain_peak.height

        cvp = ConditionWithArgs(ConditionOpcode.ASSERT_HEIGHT_ABSOLUTE, [int_to_bytes(current_height + 4)])
        dic = {cvp.opcode: [cvp]}
        _, spend_bundle1, _, status, err = await self.condition_tester(one_node_one_block, wallet_a, dic)
        sb1 = full_node_1.full_node.mempool_manager.get_spendbundle(spend_bundle1.name())
        assert err == Err.ASSERT_HEIGHT_ABSOLUTE_FAILED
        assert sb1 is None
        assert status == MempoolInclusionStatus.PENDING

    @pytest.mark.anyio
    async def test_assert_time_negative(
        self, one_node_one_block: tuple[FullNodeSimulator, ChiaServer, BlockTools], wallet_a: WalletTool
    ) -> None:
        full_node_1, _server_1, _bt = one_node_one_block
        time_now = -1

        cvp = ConditionWithArgs(ConditionOpcode.ASSERT_SECONDS_ABSOLUTE, [int_to_bytes(time_now)])
        dic = {cvp.opcode: [cvp]}
        _blocks, spend_bundle1, _peer, status, err = await self.condition_tester(one_node_one_block, wallet_a, dic)
        sb1 = full_node_1.full_node.mempool_manager.get_spendbundle(spend_bundle1.name())
        assert err is None
        assert sb1 == spend_bundle1
        assert status == MempoolInclusionStatus.SUCCESS

    @pytest.mark.anyio
    async def test_assert_time_missing_arg(
        self, one_node_one_block: tuple[FullNodeSimulator, ChiaServer, BlockTools], wallet_a: WalletTool
    ) -> None:
        full_node_1, _server_1, _bt = one_node_one_block

        cvp = ConditionWithArgs(ConditionOpcode.ASSERT_SECONDS_ABSOLUTE, [])
        dic = {cvp.opcode: [cvp]}
        _blocks, spend_bundle1, _peer, status, err = await self.condition_tester(one_node_one_block, wallet_a, dic)
        sb1 = full_node_1.full_node.mempool_manager.get_spendbundle(spend_bundle1.name())
        assert err == Err.INVALID_CONDITION
        assert sb1 is None
        assert status == MempoolInclusionStatus.FAILED

    @pytest.mark.anyio
    async def test_assert_time_garbage(
        self, one_node_one_block: tuple[FullNodeSimulator, ChiaServer, BlockTools], wallet_a: WalletTool
    ) -> None:
        full_node_1, _, _ = one_node_one_block
        blockchain_peak = full_node_1.full_node.blockchain.get_peak()
        assert blockchain_peak is not None
        assert blockchain_peak.timestamp is not None
        time_now = blockchain_peak.timestamp + 5

        # garbage at the end of the argument list is ignored in consensus mode,
        # but not in mempool mode
        cvp = ConditionWithArgs(ConditionOpcode.ASSERT_SECONDS_ABSOLUTE, [int_to_bytes(time_now), b"garbage"])
        dic = {cvp.opcode: [cvp]}
        _, spend_bundle1, _, status, err = await self.condition_tester(one_node_one_block, wallet_a, dic)
        sb1 = full_node_1.full_node.mempool_manager.get_spendbundle(spend_bundle1.name())
        assert err is Err.INVALID_CONDITION
        assert sb1 is None
        assert status == MempoolInclusionStatus.FAILED

    @pytest.mark.anyio
    async def test_assert_time_relative_exceeds(
        self, one_node_one_block: tuple[FullNodeSimulator, ChiaServer, BlockTools], wallet_a: WalletTool
    ) -> None:
        full_node_1, _server_1, _bt = one_node_one_block
        time_relative = 3

        cvp = ConditionWithArgs(ConditionOpcode.ASSERT_SECONDS_RELATIVE, [int_to_bytes(time_relative)])
        dic = {cvp.opcode: [cvp]}
        _blocks, spend_bundle1, peer, status, err = await self.condition_tester(one_node_one_block, wallet_a, dic)

        sb1 = full_node_1.full_node.mempool_manager.get_spendbundle(spend_bundle1.name())
        assert err == Err.ASSERT_SECONDS_RELATIVE_FAILED
        assert sb1 is None
        assert status == MempoolInclusionStatus.FAILED

        for i in range(0, 4):
            await full_node_1.farm_new_transaction_block(FarmNewBlockProtocol(bytes32(32 * b"0")))

        tx2: full_node_protocol.RespondTransaction = full_node_protocol.RespondTransaction(spend_bundle1)

        status, err = await respond_transaction(full_node_1, tx2, peer, test=True)

        sb1 = full_node_1.full_node.mempool_manager.get_spendbundle(spend_bundle1.name())
        assert err is None
        assert sb1 == spend_bundle1
        assert status == MempoolInclusionStatus.SUCCESS

    @pytest.mark.anyio
    async def test_assert_time_relative_garbage(
        self, one_node_one_block: tuple[FullNodeSimulator, ChiaServer, BlockTools], wallet_a: WalletTool
    ) -> None:
        full_node_1, _server_1, _bt = one_node_one_block
        time_relative = 0

        # garbage at the end of the arguments is ignored in consensus mode, but
        # not in mempool mode
        cvp = ConditionWithArgs(ConditionOpcode.ASSERT_SECONDS_RELATIVE, [int_to_bytes(time_relative), b"garbage"])
        dic = {cvp.opcode: [cvp]}
        _blocks, spend_bundle1, _peer, status, err = await self.condition_tester(one_node_one_block, wallet_a, dic)

        sb1 = full_node_1.full_node.mempool_manager.get_spendbundle(spend_bundle1.name())
        assert err is Err.INVALID_CONDITION
        assert sb1 is None
        assert status == MempoolInclusionStatus.FAILED

    @pytest.mark.anyio
    async def test_assert_time_relative_missing_arg(
        self, one_node_one_block: tuple[FullNodeSimulator, ChiaServer, BlockTools], wallet_a: WalletTool
    ) -> None:
        full_node_1, _server_1, _bt = one_node_one_block

        cvp = ConditionWithArgs(ConditionOpcode.ASSERT_SECONDS_RELATIVE, [])
        dic = {cvp.opcode: [cvp]}
        _blocks, spend_bundle1, _peer, status, err = await self.condition_tester(one_node_one_block, wallet_a, dic)

        sb1 = full_node_1.full_node.mempool_manager.get_spendbundle(spend_bundle1.name())
        assert err == Err.INVALID_CONDITION
        assert sb1 is None
        assert status == MempoolInclusionStatus.FAILED

    @pytest.mark.anyio
    async def test_assert_time_relative_negative(
        self, one_node_one_block: tuple[FullNodeSimulator, ChiaServer, BlockTools], wallet_a: WalletTool
    ) -> None:
        full_node_1, _server_1, _bt = one_node_one_block
        time_relative = -3

        cvp = ConditionWithArgs(ConditionOpcode.ASSERT_SECONDS_RELATIVE, [int_to_bytes(time_relative)])
        dic = {cvp.opcode: [cvp]}
        _blocks, spend_bundle1, _peer, status, err = await self.condition_tester(one_node_one_block, wallet_a, dic)

        sb1 = full_node_1.full_node.mempool_manager.get_spendbundle(spend_bundle1.name())
        assert err is None
        assert sb1 == spend_bundle1
        assert status == MempoolInclusionStatus.SUCCESS

    # ensure one spend can assert a coin announcement from another spend
    @pytest.mark.anyio
    async def test_correct_coin_announcement_consumed(
        self, one_node_one_block: tuple[FullNodeSimulator, ChiaServer, BlockTools], wallet_a: WalletTool
    ) -> None:
        def test_fun(coin_1: Coin, coin_2: Coin) -> SpendBundle:
            announce = AssertCoinAnnouncement(asserted_id=coin_2.name(), asserted_msg=b"test")
            cvp = ConditionWithArgs(ConditionOpcode.ASSERT_COIN_ANNOUNCEMENT, [announce.msg_calc])
            dic = {cvp.opcode: [cvp]}

            cvp2 = ConditionWithArgs(ConditionOpcode.CREATE_COIN_ANNOUNCEMENT, [b"test"])
            dic2 = {cvp.opcode: [cvp2]}
            spend_bundle1 = generate_test_spend_bundle(wallet_a, coin_1, dic)
            spend_bundle2 = generate_test_spend_bundle(wallet_a, coin_2, dic2)
            bundle = SpendBundle.aggregate([spend_bundle1, spend_bundle2])
            return bundle

        full_node_1, _server_1, _bt = one_node_one_block
        _blocks, bundle, status, err = await self.condition_tester2(one_node_one_block, wallet_a, test_fun)
        mempool_bundle = full_node_1.full_node.mempool_manager.get_spendbundle(bundle.name())

        assert err is None
        assert mempool_bundle == bundle
        assert status == MempoolInclusionStatus.SUCCESS

    # ensure one spend can assert a coin announcement from another spend, even
    # though the conditions have garbage at the end
    @pytest.mark.anyio
    @pytest.mark.parametrize(
        "assert_garbage,announce_garbage,expected,expected_included",
        [
            (True, False, Err.INVALID_CONDITION, MempoolInclusionStatus.FAILED),
            (False, True, Err.INVALID_CONDITION, MempoolInclusionStatus.FAILED),
            (False, False, None, MempoolInclusionStatus.SUCCESS),
        ],
    )
    async def test_coin_announcement_garbage(
        self,
        assert_garbage: bool,
        announce_garbage: bool,
        expected: Optional[Err],
        expected_included: MempoolInclusionStatus,
        one_node_one_block: tuple[FullNodeSimulator, ChiaServer, BlockTools],
        wallet_a: WalletTool,
    ) -> None:
        def test_fun(coin_1: Coin, coin_2: Coin) -> SpendBundle:
            announce = AssertCoinAnnouncement(asserted_id=coin_2.name(), asserted_msg=b"test")
            # garbage at the end is ignored in consensus mode, but not in
            # mempool mode
            cvp = ConditionWithArgs(
                ConditionOpcode.ASSERT_COIN_ANNOUNCEMENT,
                [bytes(announce.msg_calc)] + ([b"garbage"] if announce_garbage else []),
            )
            dic = {cvp.opcode: [cvp]}

            # garbage at the end is ignored in consensus mode, but not in
            # mempool mode
            cvp2 = ConditionWithArgs(
                ConditionOpcode.CREATE_COIN_ANNOUNCEMENT, [b"test"] + ([b"garbage"] if assert_garbage else [])
            )
            dic2 = {cvp.opcode: [cvp2]}
            spend_bundle1 = generate_test_spend_bundle(wallet_a, coin_1, dic)
            spend_bundle2 = generate_test_spend_bundle(wallet_a, coin_2, dic2)
            bundle = SpendBundle.aggregate([spend_bundle1, spend_bundle2])
            return bundle

        full_node_1, _server_1, _bt = one_node_one_block
        _blocks, bundle, status, err = await self.condition_tester2(one_node_one_block, wallet_a, test_fun)

        assert err is expected
        assert status == expected_included
        if status == MempoolInclusionStatus.SUCCESS:
            mempool_bundle = full_node_1.full_node.mempool_manager.get_spendbundle(bundle.name())
            assert mempool_bundle == bundle

    @pytest.mark.anyio
    async def test_coin_announcement_missing_arg(
        self, one_node_one_block: tuple[FullNodeSimulator, ChiaServer, BlockTools], wallet_a: WalletTool
    ) -> None:
        def test_fun(coin_1: Coin, coin_2: Coin) -> SpendBundle:
            # missing arg here
            cvp = ConditionWithArgs(ConditionOpcode.ASSERT_COIN_ANNOUNCEMENT, [])
            dic = {cvp.opcode: [cvp]}
            cvp2 = ConditionWithArgs(ConditionOpcode.CREATE_COIN_ANNOUNCEMENT, [b"test"])
            dic2 = {cvp.opcode: [cvp2]}
            spend_bundle1 = generate_test_spend_bundle(wallet_a, coin_1, dic)
            spend_bundle2 = generate_test_spend_bundle(wallet_a, coin_2, dic2)

            return SpendBundle.aggregate([spend_bundle1, spend_bundle2])

        full_node_1, _, _ = one_node_one_block
        _, bundle, status, err = await self.condition_tester2(one_node_one_block, wallet_a, test_fun)

        assert err == Err.INVALID_CONDITION
        assert full_node_1.full_node.mempool_manager.get_spendbundle(bundle.name()) is None
        assert status == MempoolInclusionStatus.FAILED

    @pytest.mark.anyio
    async def test_coin_announcement_missing_arg2(
        self, one_node_one_block: tuple[FullNodeSimulator, ChiaServer, BlockTools], wallet_a: WalletTool
    ) -> None:
        def test_fun(coin_1: Coin, coin_2: Coin) -> SpendBundle:
            announce = AssertCoinAnnouncement(asserted_id=coin_2.name(), asserted_msg=b"test")
            cvp = ConditionWithArgs(ConditionOpcode.ASSERT_COIN_ANNOUNCEMENT, [announce.msg_calc])
            dic = {cvp.opcode: [cvp]}
            # missing arg here
            cvp2 = ConditionWithArgs(ConditionOpcode.CREATE_COIN_ANNOUNCEMENT, [])
            dic2 = {cvp.opcode: [cvp2]}
            spend_bundle1 = generate_test_spend_bundle(wallet_a, coin_1, dic)
            spend_bundle2 = generate_test_spend_bundle(wallet_a, coin_2, dic2)

            return SpendBundle.aggregate([spend_bundle1, spend_bundle2])

        full_node_1, _, _ = one_node_one_block
        _, bundle, status, err = await self.condition_tester2(one_node_one_block, wallet_a, test_fun)

        assert err == Err.INVALID_CONDITION
        assert full_node_1.full_node.mempool_manager.get_spendbundle(bundle.name()) is None
        assert status == MempoolInclusionStatus.FAILED

    @pytest.mark.anyio
    async def test_coin_announcement_too_big(
        self, one_node_one_block: tuple[FullNodeSimulator, ChiaServer, BlockTools], wallet_a: WalletTool
    ) -> None:
        def test_fun(coin_1: Coin, coin_2: Coin) -> SpendBundle:
            announce = AssertCoinAnnouncement(asserted_id=coin_2.name(), asserted_msg=bytes([1] * 10000))

            cvp = ConditionWithArgs(ConditionOpcode.ASSERT_COIN_ANNOUNCEMENT, [announce.msg_calc])

            dic = {cvp.opcode: [cvp]}

            cvp2 = ConditionWithArgs(ConditionOpcode.CREATE_COIN_ANNOUNCEMENT, [b"test"])
            dic2 = {cvp.opcode: [cvp2]}
            spend_bundle1 = generate_test_spend_bundle(wallet_a, coin_1, dic)
            spend_bundle2 = generate_test_spend_bundle(wallet_a, coin_2, dic2)

            return SpendBundle.aggregate([spend_bundle1, spend_bundle2])

        full_node_1, _, bt = one_node_one_block
        blocks, bundle, status, err = await self.condition_tester2(one_node_one_block, wallet_a, test_fun)

        assert err == Err.ASSERT_ANNOUNCE_CONSUMED_FAILED
        assert full_node_1.full_node.mempool_manager.get_spendbundle(bundle.name()) is None
        assert status == MempoolInclusionStatus.FAILED

        blocks = bt.get_consecutive_blocks(
            1, block_list_input=blocks, guarantee_transaction_block=True, transaction_data=bundle
        )
        try:
            await _validate_and_add_block(full_node_1.full_node.blockchain, blocks[-1])
            assert False
        except AssertionError as e:
            assert e.args[0] == Err.ASSERT_ANNOUNCE_CONSUMED_FAILED

    # ensure an assert coin announcement is rejected if it doesn't match the
    # create announcement
    @pytest.mark.anyio
    async def test_invalid_coin_announcement_rejected(
        self, one_node_one_block: tuple[FullNodeSimulator, ChiaServer, BlockTools], wallet_a: WalletTool
    ) -> None:
        def test_fun(coin_1: Coin, coin_2: Coin) -> SpendBundle:
            announce = AssertCoinAnnouncement(asserted_id=coin_2.name(), asserted_msg=b"test")

            cvp = ConditionWithArgs(ConditionOpcode.ASSERT_COIN_ANNOUNCEMENT, [announce.msg_calc])

            dic = {cvp.opcode: [cvp]}
            # mismatching message
            cvp2 = ConditionWithArgs(
                ConditionOpcode.CREATE_COIN_ANNOUNCEMENT,
                [b"wrong test"],
            )
            dic2 = {cvp.opcode: [cvp2]}
            spend_bundle1 = generate_test_spend_bundle(wallet_a, coin_1, dic)
            spend_bundle2 = generate_test_spend_bundle(wallet_a, coin_2, dic2)

            return SpendBundle.aggregate([spend_bundle1, spend_bundle2])

        full_node_1, _, _ = one_node_one_block
        _, bundle, status, err = await self.condition_tester2(one_node_one_block, wallet_a, test_fun)

        mempool_bundle = full_node_1.full_node.mempool_manager.get_spendbundle(bundle.name())

        assert err == Err.ASSERT_ANNOUNCE_CONSUMED_FAILED
        assert mempool_bundle is None
        assert status == MempoolInclusionStatus.FAILED

    @pytest.mark.anyio
    async def test_invalid_coin_announcement_rejected_two(
        self, one_node_one_block: tuple[FullNodeSimulator, ChiaServer, BlockTools], wallet_a: WalletTool
    ) -> None:
        def test_fun(coin_1: Coin, coin_2: Coin) -> SpendBundle:
            announce = AssertCoinAnnouncement(asserted_id=coin_1.name(), asserted_msg=b"test")

            cvp = ConditionWithArgs(ConditionOpcode.ASSERT_COIN_ANNOUNCEMENT, [announce.msg_calc])

            dic = {cvp.opcode: [cvp]}

            cvp2 = ConditionWithArgs(ConditionOpcode.CREATE_COIN_ANNOUNCEMENT, [b"test"])
            dic2 = {cvp.opcode: [cvp2]}
            spend_bundle1 = generate_test_spend_bundle(wallet_a, coin_1, dic)
            # coin 2 is making the announcement, right message wrong coin
            spend_bundle2 = generate_test_spend_bundle(wallet_a, coin_2, dic2)

            return SpendBundle.aggregate([spend_bundle1, spend_bundle2])

        full_node_1, _, _ = one_node_one_block
        _, bundle, status, err = await self.condition_tester2(one_node_one_block, wallet_a, test_fun)
        mempool_bundle = full_node_1.full_node.mempool_manager.get_spendbundle(bundle.name())

        assert err == Err.ASSERT_ANNOUNCE_CONSUMED_FAILED
        assert mempool_bundle is None
        assert status == MempoolInclusionStatus.FAILED

    @pytest.mark.anyio
    async def test_correct_puzzle_announcement(
        self, one_node_one_block: tuple[FullNodeSimulator, ChiaServer, BlockTools], wallet_a: WalletTool
    ) -> None:
        def test_fun(coin_1: Coin, coin_2: Coin) -> SpendBundle:
            announce = AssertPuzzleAnnouncement(asserted_ph=coin_2.puzzle_hash, asserted_msg=bytes(0x80))

            cvp = ConditionWithArgs(ConditionOpcode.ASSERT_PUZZLE_ANNOUNCEMENT, [announce.msg_calc])

            dic = {cvp.opcode: [cvp]}

            cvp2 = ConditionWithArgs(ConditionOpcode.CREATE_PUZZLE_ANNOUNCEMENT, [bytes(0x80)])
            dic2 = {cvp.opcode: [cvp2]}
            spend_bundle1 = generate_test_spend_bundle(wallet_a, coin_1, dic)
            spend_bundle2 = generate_test_spend_bundle(wallet_a, coin_2, dic2)

            return SpendBundle.aggregate([spend_bundle1, spend_bundle2])

        full_node_1, _, _ = one_node_one_block
        _, bundle, status, err = await self.condition_tester2(one_node_one_block, wallet_a, test_fun)

        mempool_bundle = full_node_1.full_node.mempool_manager.get_spendbundle(bundle.name())

        assert err is None
        assert mempool_bundle == bundle
        assert status == MempoolInclusionStatus.SUCCESS

    @pytest.mark.anyio
    @pytest.mark.parametrize(
        "assert_garbage,announce_garbage,expected,expected_included",
        [
            (True, False, Err.INVALID_CONDITION, MempoolInclusionStatus.FAILED),
            (False, True, Err.INVALID_CONDITION, MempoolInclusionStatus.FAILED),
            (False, False, None, MempoolInclusionStatus.SUCCESS),
        ],
    )
    async def test_puzzle_announcement_garbage(
        self,
        assert_garbage: bool,
        announce_garbage: bool,
        expected: Optional[Err],
        expected_included: MempoolInclusionStatus,
        one_node_one_block: tuple[FullNodeSimulator, ChiaServer, BlockTools],
        wallet_a: WalletTool,
    ) -> None:
        def test_fun(coin_1: Coin, coin_2: Coin) -> SpendBundle:
            announce = AssertPuzzleAnnouncement(asserted_ph=coin_2.puzzle_hash, asserted_msg=bytes(0x80))

            # garbage at the end is ignored in consensus mode, but not in
            # mempool mode
            cvp = ConditionWithArgs(
                ConditionOpcode.ASSERT_PUZZLE_ANNOUNCEMENT,
                [bytes(announce.msg_calc)] + ([b"garbage"] if assert_garbage else []),
            )
            dic = {cvp.opcode: [cvp]}
            # garbage at the end is ignored in consensus mode, but not in
            # mempool mode
            cvp2 = ConditionWithArgs(
                ConditionOpcode.CREATE_PUZZLE_ANNOUNCEMENT, [bytes(0x80)] + ([b"garbage"] if announce_garbage else [])
            )
            dic2 = {cvp.opcode: [cvp2]}
            spend_bundle1 = generate_test_spend_bundle(wallet_a, coin_1, dic)
            spend_bundle2 = generate_test_spend_bundle(wallet_a, coin_2, dic2)

            return SpendBundle.aggregate([spend_bundle1, spend_bundle2])

        full_node_1, _, _ = one_node_one_block
        _, bundle, status, err = await self.condition_tester2(one_node_one_block, wallet_a, test_fun)

        assert err is expected
        assert status == expected_included
        if status == MempoolInclusionStatus.SUCCESS:
            mempool_bundle = full_node_1.full_node.mempool_manager.get_spendbundle(bundle.name())
            assert mempool_bundle == bundle

    @pytest.mark.anyio
    async def test_puzzle_announcement_missing_arg(
        self, one_node_one_block: tuple[FullNodeSimulator, ChiaServer, BlockTools], wallet_a: WalletTool
    ) -> None:
        def test_fun(coin_1: Coin, coin_2: Coin) -> SpendBundle:
            # missing arg here
            cvp = ConditionWithArgs(ConditionOpcode.ASSERT_PUZZLE_ANNOUNCEMENT, [])
            dic = {cvp.opcode: [cvp]}
            cvp2 = ConditionWithArgs(
                ConditionOpcode.CREATE_PUZZLE_ANNOUNCEMENT,
                [b"test"],
            )
            dic2 = {cvp.opcode: [cvp2]}
            spend_bundle1 = generate_test_spend_bundle(wallet_a, coin_1, dic)
            spend_bundle2 = generate_test_spend_bundle(wallet_a, coin_2, dic2)

            return SpendBundle.aggregate([spend_bundle1, spend_bundle2])

        full_node_1, _, _ = one_node_one_block
        _, bundle, status, err = await self.condition_tester2(one_node_one_block, wallet_a, test_fun)

        mempool_bundle = full_node_1.full_node.mempool_manager.get_spendbundle(bundle.name())

        assert err == Err.INVALID_CONDITION
        assert mempool_bundle is None
        assert status == MempoolInclusionStatus.FAILED

    @pytest.mark.anyio
    async def test_puzzle_announcement_missing_arg2(
        self, one_node_one_block: tuple[FullNodeSimulator, ChiaServer, BlockTools], wallet_a: WalletTool
    ) -> None:
        def test_fun(coin_1: Coin, coin_2: Coin) -> SpendBundle:
            announce = AssertPuzzleAnnouncement(asserted_ph=coin_2.puzzle_hash, asserted_msg=b"test")

            cvp = ConditionWithArgs(ConditionOpcode.ASSERT_PUZZLE_ANNOUNCEMENT, [announce.msg_calc])
            dic = {cvp.opcode: [cvp]}
            # missing arg here
            cvp2 = ConditionWithArgs(
                ConditionOpcode.CREATE_PUZZLE_ANNOUNCEMENT,
                [],
            )
            dic2 = {cvp.opcode: [cvp2]}
            spend_bundle1 = generate_test_spend_bundle(wallet_a, coin_1, dic)
            spend_bundle2 = generate_test_spend_bundle(wallet_a, coin_2, dic2)

            return SpendBundle.aggregate([spend_bundle1, spend_bundle2])

        full_node_1, _, _ = one_node_one_block
        _, bundle, status, err = await self.condition_tester2(one_node_one_block, wallet_a, test_fun)
        mempool_bundle = full_node_1.full_node.mempool_manager.get_spendbundle(bundle.name())

        assert err == Err.INVALID_CONDITION
        assert mempool_bundle is None
        assert status == MempoolInclusionStatus.FAILED

    @pytest.mark.anyio
    async def test_invalid_puzzle_announcement_rejected(
        self, one_node_one_block: tuple[FullNodeSimulator, ChiaServer, BlockTools], wallet_a: WalletTool
    ) -> None:
        def test_fun(coin_1: Coin, coin_2: Coin) -> SpendBundle:
            announce = AssertPuzzleAnnouncement(asserted_ph=coin_2.puzzle_hash, asserted_msg=bytes("test", "utf-8"))

            cvp = ConditionWithArgs(ConditionOpcode.ASSERT_PUZZLE_ANNOUNCEMENT, [announce.msg_calc])

            dic = {cvp.opcode: [cvp]}

            cvp2 = ConditionWithArgs(
                ConditionOpcode.CREATE_PUZZLE_ANNOUNCEMENT,
                [b"wrong test"],
            )
            dic2 = {cvp.opcode: [cvp2]}
            spend_bundle1 = generate_test_spend_bundle(wallet_a, coin_1, dic)
            spend_bundle2 = generate_test_spend_bundle(wallet_a, coin_2, dic2)

            return SpendBundle.aggregate([spend_bundle1, spend_bundle2])

        full_node_1, _, _ = one_node_one_block
        _, bundle, status, err = await self.condition_tester2(one_node_one_block, wallet_a, test_fun)

        mempool_bundle = full_node_1.full_node.mempool_manager.get_spendbundle(bundle.name())

        assert err == Err.ASSERT_ANNOUNCE_CONSUMED_FAILED
        assert mempool_bundle is None
        assert status == MempoolInclusionStatus.FAILED

    @pytest.mark.anyio
    async def test_invalid_puzzle_announcement_rejected_two(
        self, one_node_one_block: tuple[FullNodeSimulator, ChiaServer, BlockTools], wallet_a: WalletTool
    ) -> None:
        def test_fun(coin_1: Coin, coin_2: Coin) -> SpendBundle:
            announce = AssertPuzzleAnnouncement(asserted_ph=coin_2.puzzle_hash, asserted_msg=bytes(0x80))

            cvp = ConditionWithArgs(ConditionOpcode.ASSERT_PUZZLE_ANNOUNCEMENT, [announce.msg_calc])

            dic = {cvp.opcode: [cvp]}
            # Wrong type of Create_announcement
            cvp2 = ConditionWithArgs(
                ConditionOpcode.CREATE_COIN_ANNOUNCEMENT,
                [b"test"],
            )
            dic2 = {cvp.opcode: [cvp2]}
            spend_bundle1 = generate_test_spend_bundle(wallet_a, coin_1, dic)
            spend_bundle2 = generate_test_spend_bundle(wallet_a, coin_2, dic2)

            return SpendBundle.aggregate([spend_bundle1, spend_bundle2])

        full_node_1, _, _ = one_node_one_block
        _, bundle, status, err = await self.condition_tester2(one_node_one_block, wallet_a, test_fun)

        mempool_bundle = full_node_1.full_node.mempool_manager.get_spendbundle(bundle.name())

        assert err == Err.ASSERT_ANNOUNCE_CONSUMED_FAILED
        assert mempool_bundle is None
        assert status == MempoolInclusionStatus.FAILED

    @pytest.mark.anyio
    async def test_assert_fee_condition(
        self, one_node_one_block: tuple[FullNodeSimulator, ChiaServer, BlockTools], wallet_a: WalletTool
    ) -> None:
        full_node_1, _server_1, _bt = one_node_one_block
        cvp = ConditionWithArgs(ConditionOpcode.RESERVE_FEE, [int_to_bytes(10)])
        dic = {cvp.opcode: [cvp]}
        _blocks, spend_bundle1, _peer, status, err = await self.condition_tester(
            one_node_one_block, wallet_a, dic, fee=10
        )
        mempool_bundle = full_node_1.full_node.mempool_manager.get_spendbundle(spend_bundle1.name())

        assert err is None
        assert mempool_bundle is not None
        assert status == MempoolInclusionStatus.SUCCESS

    @pytest.mark.anyio
    async def test_assert_fee_condition_garbage(
        self, one_node_one_block: tuple[FullNodeSimulator, ChiaServer, BlockTools], wallet_a: WalletTool
    ) -> None:
        full_node_1, _server_1, _bt = one_node_one_block
        # garbage at the end of the arguments is ignored in consensus mode, but
        # not in mempool mode
        cvp = ConditionWithArgs(ConditionOpcode.RESERVE_FEE, [int_to_bytes(10), b"garbage"])
        dic = {cvp.opcode: [cvp]}
        _blocks, spend_bundle1, _peer, status, err = await self.condition_tester(
            one_node_one_block, wallet_a, dic, fee=10
        )
        mempool_bundle = full_node_1.full_node.mempool_manager.get_spendbundle(spend_bundle1.name())

        assert err is Err.INVALID_CONDITION
        assert mempool_bundle is None
        assert status == MempoolInclusionStatus.FAILED

    @pytest.mark.anyio
    async def test_assert_fee_condition_missing_arg(
        self, one_node_one_block: tuple[FullNodeSimulator, ChiaServer, BlockTools], wallet_a: WalletTool
    ) -> None:
        full_node_1, _server_1, _bt = one_node_one_block
        cvp = ConditionWithArgs(ConditionOpcode.RESERVE_FEE, [])
        dic = {cvp.opcode: [cvp]}
        _blocks, spend_bundle1, _peer, status, err = await self.condition_tester(
            one_node_one_block, wallet_a, dic, fee=10
        )
        mempool_bundle = full_node_1.full_node.mempool_manager.get_spendbundle(spend_bundle1.name())

        assert err == Err.INVALID_CONDITION
        assert mempool_bundle is None
        assert status == MempoolInclusionStatus.FAILED

    @pytest.mark.anyio
    async def test_assert_fee_condition_negative_fee(
        self, one_node_one_block: tuple[FullNodeSimulator, ChiaServer, BlockTools], wallet_a: WalletTool
    ) -> None:
        full_node_1, _server_1, bt = one_node_one_block
        cvp = ConditionWithArgs(ConditionOpcode.RESERVE_FEE, [int_to_bytes(-1)])
        dic = {cvp.opcode: [cvp]}
        blocks, spend_bundle1, _peer, status, err = await self.condition_tester(
            one_node_one_block, wallet_a, dic, fee=10
        )
        assert err == Err.RESERVE_FEE_CONDITION_FAILED
        assert status == MempoolInclusionStatus.FAILED
        blocks = bt.get_consecutive_blocks(
            1, block_list_input=blocks, guarantee_transaction_block=True, transaction_data=spend_bundle1
        )
        assert full_node_1.full_node.mempool_manager.get_spendbundle(spend_bundle1.name()) is None
        await _validate_and_add_block(
            full_node_1.full_node.blockchain, blocks[-1], expected_error=Err.RESERVE_FEE_CONDITION_FAILED
        )

    @pytest.mark.anyio
    async def test_assert_fee_condition_fee_too_large(
        self, one_node_one_block: tuple[FullNodeSimulator, ChiaServer, BlockTools], wallet_a: WalletTool
    ) -> None:
        full_node_1, _server_1, bt = one_node_one_block
        cvp = ConditionWithArgs(ConditionOpcode.RESERVE_FEE, [int_to_bytes(2**64)])
        dic = {cvp.opcode: [cvp]}
        blocks, spend_bundle1, _peer, status, err = await self.condition_tester(
            one_node_one_block, wallet_a, dic, fee=10
        )
        assert err == Err.RESERVE_FEE_CONDITION_FAILED
        assert status == MempoolInclusionStatus.FAILED
        blocks = bt.get_consecutive_blocks(
            1, block_list_input=blocks, guarantee_transaction_block=True, transaction_data=spend_bundle1
        )
        assert full_node_1.full_node.mempool_manager.get_spendbundle(spend_bundle1.name()) is None
        await _validate_and_add_block(
            full_node_1.full_node.blockchain, blocks[-1], expected_error=Err.RESERVE_FEE_CONDITION_FAILED
        )

    @pytest.mark.anyio
    async def test_assert_fee_condition_wrong_fee(
        self, one_node_one_block: tuple[FullNodeSimulator, ChiaServer, BlockTools], wallet_a: WalletTool
    ) -> None:
        full_node_1, _server_1, _bt = one_node_one_block

        cvp = ConditionWithArgs(ConditionOpcode.RESERVE_FEE, [int_to_bytes(10)])
        dic = {cvp.opcode: [cvp]}
        _blocks, spend_bundle1, _peer, status, err = await self.condition_tester(
            one_node_one_block, wallet_a, dic, fee=9
        )
        mempool_bundle = full_node_1.full_node.mempool_manager.get_spendbundle(spend_bundle1.name())

        assert err == Err.RESERVE_FEE_CONDITION_FAILED
        assert mempool_bundle is None
        assert status == MempoolInclusionStatus.FAILED

    @pytest.mark.anyio
    async def test_stealing_fee(
        self,
        two_nodes_one_block: tuple[FullNodeSimulator, FullNodeSimulator, ChiaServer, ChiaServer, BlockTools],
        wallet_a: WalletTool,
    ) -> None:
        reward_ph = wallet_a.get_new_puzzlehash()
        full_node_1, _, server_1, server_2, bt = two_nodes_one_block
        blocks = await full_node_1.get_all_full_blocks()
        start_height = blocks[-1].height
        blocks = bt.get_consecutive_blocks(
            5,
            block_list_input=blocks,
            guarantee_transaction_block=True,
            farmer_reward_puzzle_hash=reward_ph,
            pool_reward_puzzle_hash=reward_ph,
        )

        peer = await connect_and_get_peer(server_1, server_2, bt.config["self_hostname"])

        await add_blocks_in_batches(blocks, full_node_1.full_node)

        await time_out_assert(60, node_height_at_least, True, full_node_1, start_height + 5)

        receiver_puzzlehash = BURN_PUZZLE_HASH

        cvp = ConditionWithArgs(ConditionOpcode.RESERVE_FEE, [int_to_bytes(10)])
        dic = {cvp.opcode: [cvp]}

        fee = 9

        coin_1 = blocks[-2].get_included_reward_coins()[0]
        coin_2 = None
        for coin in blocks[-1].get_included_reward_coins():
            if coin.amount == coin_1.amount:
                coin_2 = coin
        assert coin_2 is not None
        spend_bundle1 = generate_test_spend_bundle(wallet_a, coin_1, dic, uint64(fee))

        steal_fee_spendbundle = wallet_a.generate_signed_transaction(
            uint64(coin_1.amount + fee - 4), receiver_puzzlehash, coin_2
        )

        assert spend_bundle1 is not None
        assert steal_fee_spendbundle is not None

        combined = SpendBundle.aggregate([spend_bundle1, steal_fee_spendbundle])

        assert estimate_fees(combined) == 4

        tx1: full_node_protocol.RespondTransaction = full_node_protocol.RespondTransaction(spend_bundle1)

        status, err = await respond_transaction(full_node_1, tx1, peer, test=True)

        mempool_bundle = full_node_1.full_node.mempool_manager.get_spendbundle(spend_bundle1.name())

        assert err == Err.RESERVE_FEE_CONDITION_FAILED
        assert mempool_bundle is None
        assert status == MempoolInclusionStatus.FAILED

    @pytest.mark.anyio
    async def test_double_spend_same_bundle(
        self,
        two_nodes_one_block: tuple[FullNodeSimulator, FullNodeSimulator, ChiaServer, ChiaServer, BlockTools],
        wallet_a: WalletTool,
    ) -> None:
        reward_ph = wallet_a.get_new_puzzlehash()
        full_node_1, _, server_1, server_2, bt = two_nodes_one_block
        blocks = await full_node_1.get_all_full_blocks()
        start_height = blocks[-1].height
        blocks = bt.get_consecutive_blocks(
            3,
            block_list_input=blocks,
            guarantee_transaction_block=True,
            farmer_reward_puzzle_hash=reward_ph,
            pool_reward_puzzle_hash=reward_ph,
        )

        await add_blocks_in_batches(blocks, full_node_1.full_node)

        await time_out_assert(60, node_height_at_least, True, full_node_1, start_height + 3)
        # coin = blocks[-1].get_included_reward_coins()[0]
        # spend_bundle1 = generate_test_spend_bundle(wallet_a, coin)
        coin = await next_block(full_node_1, wallet_a, bt)
        spend_bundle1 = generate_test_spend_bundle(wallet_a, coin)

        assert spend_bundle1 is not None

        spend_bundle2 = generate_test_spend_bundle(
            wallet_a,
            coin,
            new_puzzle_hash=BURN_PUZZLE_HASH_2,
        )

        assert spend_bundle2 is not None

        spend_bundle_combined = SpendBundle.aggregate([spend_bundle1, spend_bundle2])

        tx = full_node_protocol.RespondTransaction(spend_bundle_combined)

        peer = await connect_and_get_peer(server_1, server_2, bt.config["self_hostname"])
        status, err = await respond_transaction(full_node_1, tx, peer, test=True)

        sb = full_node_1.full_node.mempool_manager.get_spendbundle(spend_bundle_combined.name())
        assert err == Err.DOUBLE_SPEND
        assert sb is None
        assert status == MempoolInclusionStatus.FAILED

    @pytest.mark.anyio
    async def test_agg_sig_condition(
        self,
        one_node_one_block: tuple[FullNodeSimulator, ChiaServer, BlockTools],
        wallet_a: WalletTool,
    ) -> None:
        reward_ph = wallet_a.get_new_puzzlehash()
        full_node_1, _server_1, bt = one_node_one_block
        blocks = await full_node_1.get_all_full_blocks()
        start_height = blocks[-1].height
        blocks = bt.get_consecutive_blocks(
            3,
            block_list_input=blocks,
            guarantee_transaction_block=True,
            farmer_reward_puzzle_hash=reward_ph,
            pool_reward_puzzle_hash=reward_ph,
        )

        await add_blocks_in_batches(blocks, full_node_1.full_node)

        await time_out_assert(60, node_height_at_least, True, full_node_1, start_height + 3)

        coin = await next_block(full_node_1, wallet_a, bt)
        # coin = blocks[-1].get_included_reward_coins()[0]
        spend_bundle_0 = generate_test_spend_bundle(wallet_a, coin)
        unsigned: list[CoinSpend] = spend_bundle_0.coin_spends

        assert len(unsigned) == 1
        # coin_spend: CoinSpend = unsigned[0]

        # TODO(straya): fix this test
        # puzzle, solution = list(coin_spend.solution.as_iter())
        # conditions_dict = conditions_dict_for_solution(coin_spend.puzzle_reveal, coin_spend.solution, INFINITE_COST)

        # pkm_pairs = pkm_pairs_for_conditions_dict(conditions_dict, coin_spend.coin.name())
        # assert len(pkm_pairs) == 1
        #
        # assert pkm_pairs[0][1] == solution.rest().first().get_tree_hash() + coin_spend.coin.name()
        #
        # spend_bundle = wallet_a.sign_transaction(unsigned)
        # assert spend_bundle is not None
        #
        # tx: full_node_protocol.RespondTransaction = full_node_protocol.RespondTransaction(spend_bundle)
        # await full_node_1.add_transaction(tx, peer, test=True)
        #
        # sb = full_node_1.full_node.mempool_manager.get_spendbundle(spend_bundle.name())
        # assert sb is spend_bundle

    @pytest.mark.anyio
    async def test_correct_my_parent(
        self,
        one_node_one_block: tuple[FullNodeSimulator, ChiaServer, BlockTools],
        wallet_a: WalletTool,
    ) -> None:
        full_node_1, _server_1, bt = one_node_one_block

        _ = await next_block(full_node_1, wallet_a, bt)
        _ = await next_block(full_node_1, wallet_a, bt)
        coin = await next_block(full_node_1, wallet_a, bt)
        cvp = ConditionWithArgs(ConditionOpcode.ASSERT_MY_PARENT_ID, [coin.parent_coin_info])
        dic = {cvp.opcode: [cvp]}
        _blocks, spend_bundle1, _peer, status, err = await self.condition_tester(
            one_node_one_block, wallet_a, dic, coin=coin
        )

        sb1 = full_node_1.full_node.mempool_manager.get_spendbundle(spend_bundle1.name())

        assert err is None
        assert sb1 == spend_bundle1
        assert status == MempoolInclusionStatus.SUCCESS

    @pytest.mark.anyio
    async def test_my_parent_garbage(
        self,
        one_node_one_block: tuple[FullNodeSimulator, ChiaServer, BlockTools],
        wallet_a: WalletTool,
    ) -> None:
        full_node_1, _server_1, bt = one_node_one_block

        _ = await next_block(full_node_1, wallet_a, bt)
        _ = await next_block(full_node_1, wallet_a, bt)
        coin = await next_block(full_node_1, wallet_a, bt)
        # garbage at the end of the arguments list is allowed in consensus mode,
        # but not in mempool mode
        cvp = ConditionWithArgs(ConditionOpcode.ASSERT_MY_PARENT_ID, [coin.parent_coin_info, b"garbage"])
        dic = {cvp.opcode: [cvp]}
        _blocks, spend_bundle1, _peer, status, err = await self.condition_tester(
            one_node_one_block, wallet_a, dic, coin=coin
        )

        sb1 = full_node_1.full_node.mempool_manager.get_spendbundle(spend_bundle1.name())

        assert err is Err.INVALID_CONDITION
        assert sb1 is None
        assert status == MempoolInclusionStatus.FAILED

    @pytest.mark.anyio
    async def test_my_parent_missing_arg(
        self,
        one_node_one_block: tuple[FullNodeSimulator, ChiaServer, BlockTools],
        wallet_a: WalletTool,
    ) -> None:
        full_node_1, _server_1, _bt = one_node_one_block
        cvp = ConditionWithArgs(ConditionOpcode.ASSERT_MY_PARENT_ID, [])
        dic = {cvp.opcode: [cvp]}
        _blocks, spend_bundle1, _peer, status, err = await self.condition_tester(one_node_one_block, wallet_a, dic)

        sb1 = full_node_1.full_node.mempool_manager.get_spendbundle(spend_bundle1.name())

        assert err == Err.INVALID_CONDITION
        assert sb1 is None
        assert status == MempoolInclusionStatus.FAILED

    @pytest.mark.anyio
    async def test_invalid_my_parent(
        self,
        one_node_one_block: tuple[FullNodeSimulator, ChiaServer, BlockTools],
        wallet_a: WalletTool,
    ) -> None:
        full_node_1, _server_1, bt = one_node_one_block

        _ = await next_block(full_node_1, wallet_a, bt)
        _ = await next_block(full_node_1, wallet_a, bt)
        coin = await next_block(full_node_1, wallet_a, bt)
        coin_2 = await next_block(full_node_1, wallet_a, bt)
        cvp = ConditionWithArgs(ConditionOpcode.ASSERT_MY_PARENT_ID, [coin_2.parent_coin_info])
        dic = {cvp.opcode: [cvp]}
        _blocks, spend_bundle1, _peer, status, err = await self.condition_tester(
            one_node_one_block, wallet_a, dic, coin=coin
        )

        sb1 = full_node_1.full_node.mempool_manager.get_spendbundle(spend_bundle1.name())

        assert err == Err.ASSERT_MY_PARENT_ID_FAILED
        assert sb1 is None
        assert status == MempoolInclusionStatus.FAILED

    @pytest.mark.anyio
    async def test_correct_my_puzhash(
        self,
        one_node_one_block: tuple[FullNodeSimulator, ChiaServer, BlockTools],
        wallet_a: WalletTool,
    ) -> None:
        full_node_1, _server_1, bt = one_node_one_block

        _ = await next_block(full_node_1, wallet_a, bt)
        _ = await next_block(full_node_1, wallet_a, bt)
        coin = await next_block(full_node_1, wallet_a, bt)
        cvp = ConditionWithArgs(ConditionOpcode.ASSERT_MY_PUZZLEHASH, [coin.puzzle_hash])
        dic = {cvp.opcode: [cvp]}
        _blocks, spend_bundle1, _peer, status, err = await self.condition_tester(
            one_node_one_block, wallet_a, dic, coin=coin
        )

        sb1 = full_node_1.full_node.mempool_manager.get_spendbundle(spend_bundle1.name())

        assert err is None
        assert sb1 == spend_bundle1
        assert status == MempoolInclusionStatus.SUCCESS

    @pytest.mark.anyio
    async def test_my_puzhash_garbage(
        self,
        one_node_one_block: tuple[FullNodeSimulator, ChiaServer, BlockTools],
        wallet_a: WalletTool,
    ) -> None:
        full_node_1, _server_1, bt = one_node_one_block

        _ = await next_block(full_node_1, wallet_a, bt)
        _ = await next_block(full_node_1, wallet_a, bt)
        coin = await next_block(full_node_1, wallet_a, bt)
        # garbage at the end of the arguments list is allowed but stripped
        cvp = ConditionWithArgs(ConditionOpcode.ASSERT_MY_PUZZLEHASH, [coin.puzzle_hash, b"garbage"])
        dic = {cvp.opcode: [cvp]}
        _blocks, spend_bundle1, _peer, status, err = await self.condition_tester(
            one_node_one_block, wallet_a, dic, coin=coin
        )

        sb1 = full_node_1.full_node.mempool_manager.get_spendbundle(spend_bundle1.name())

        assert err is Err.INVALID_CONDITION
        assert sb1 is None
        assert status == MempoolInclusionStatus.FAILED

    @pytest.mark.anyio
    async def test_my_puzhash_missing_arg(
        self,
        one_node_one_block: tuple[FullNodeSimulator, ChiaServer, BlockTools],
        wallet_a: WalletTool,
    ) -> None:
        full_node_1, _server_1, _bt = one_node_one_block
        cvp = ConditionWithArgs(ConditionOpcode.ASSERT_MY_PUZZLEHASH, [])
        dic = {cvp.opcode: [cvp]}
        _blocks, spend_bundle1, _peer, status, err = await self.condition_tester(one_node_one_block, wallet_a, dic)

        sb1 = full_node_1.full_node.mempool_manager.get_spendbundle(spend_bundle1.name())

        assert err == Err.INVALID_CONDITION
        assert sb1 is None
        assert status == MempoolInclusionStatus.FAILED

    @pytest.mark.anyio
    async def test_invalid_my_puzhash(
        self,
        one_node_one_block: tuple[FullNodeSimulator, ChiaServer, BlockTools],
        wallet_a: WalletTool,
    ) -> None:
        full_node_1, _server_1, bt = one_node_one_block

        _ = await next_block(full_node_1, wallet_a, bt)
        _ = await next_block(full_node_1, wallet_a, bt)
        coin = await next_block(full_node_1, wallet_a, bt)
        cvp = ConditionWithArgs(ConditionOpcode.ASSERT_MY_PUZZLEHASH, [Program.to([]).get_tree_hash()])
        dic = {cvp.opcode: [cvp]}
        _blocks, spend_bundle1, _peer, status, err = await self.condition_tester(
            one_node_one_block, wallet_a, dic, coin=coin
        )

        sb1 = full_node_1.full_node.mempool_manager.get_spendbundle(spend_bundle1.name())

        assert err == Err.ASSERT_MY_PUZZLEHASH_FAILED
        assert sb1 is None
        assert status == MempoolInclusionStatus.FAILED

    @pytest.mark.anyio
    async def test_correct_my_amount(
        self,
        one_node_one_block: tuple[FullNodeSimulator, ChiaServer, BlockTools],
        wallet_a: WalletTool,
    ) -> None:
        full_node_1, _server_1, bt = one_node_one_block

        _ = await next_block(full_node_1, wallet_a, bt)
        _ = await next_block(full_node_1, wallet_a, bt)
        coin = await next_block(full_node_1, wallet_a, bt)
        cvp = ConditionWithArgs(ConditionOpcode.ASSERT_MY_AMOUNT, [int_to_bytes(coin.amount)])
        dic = {cvp.opcode: [cvp]}
        _blocks, spend_bundle1, _peer, status, err = await self.condition_tester(
            one_node_one_block, wallet_a, dic, coin=coin
        )

        sb1 = full_node_1.full_node.mempool_manager.get_spendbundle(spend_bundle1.name())

        assert err is None
        assert sb1 == spend_bundle1
        assert status == MempoolInclusionStatus.SUCCESS

    @pytest.mark.anyio
    async def test_my_amount_garbage(
        self,
        one_node_one_block: tuple[FullNodeSimulator, ChiaServer, BlockTools],
        wallet_a: WalletTool,
    ) -> None:
        full_node_1, _server_1, bt = one_node_one_block

        _ = await next_block(full_node_1, wallet_a, bt)
        _ = await next_block(full_node_1, wallet_a, bt)
        coin = await next_block(full_node_1, wallet_a, bt)
        # garbage at the end of the arguments list is allowed in consensus mode,
        # but not in mempool mode
        cvp = ConditionWithArgs(ConditionOpcode.ASSERT_MY_AMOUNT, [int_to_bytes(coin.amount), b"garbage"])
        dic = {cvp.opcode: [cvp]}
        _blocks, spend_bundle1, _peer, status, err = await self.condition_tester(
            one_node_one_block, wallet_a, dic, coin=coin
        )

        sb1 = full_node_1.full_node.mempool_manager.get_spendbundle(spend_bundle1.name())

        assert err is Err.INVALID_CONDITION
        assert sb1 is None
        assert status == MempoolInclusionStatus.FAILED

    @pytest.mark.anyio
    async def test_my_amount_missing_arg(
        self,
        one_node_one_block: tuple[FullNodeSimulator, ChiaServer, BlockTools],
        wallet_a: WalletTool,
    ) -> None:
        full_node_1, _server_1, _bt = one_node_one_block
        cvp = ConditionWithArgs(ConditionOpcode.ASSERT_MY_AMOUNT, [])
        dic = {cvp.opcode: [cvp]}
        _blocks, spend_bundle1, _peer, status, err = await self.condition_tester(one_node_one_block, wallet_a, dic)

        sb1 = full_node_1.full_node.mempool_manager.get_spendbundle(spend_bundle1.name())

        assert err == Err.INVALID_CONDITION
        assert sb1 is None
        assert status == MempoolInclusionStatus.FAILED

    @pytest.mark.anyio
    async def test_invalid_my_amount(
        self,
        one_node_one_block: tuple[FullNodeSimulator, ChiaServer, BlockTools],
        wallet_a: WalletTool,
    ) -> None:
        full_node_1, _server_1, _bt = one_node_one_block
        cvp = ConditionWithArgs(ConditionOpcode.ASSERT_MY_AMOUNT, [int_to_bytes(1000)])
        dic = {cvp.opcode: [cvp]}
        _blocks, spend_bundle1, _peer, status, err = await self.condition_tester(one_node_one_block, wallet_a, dic)

        sb1 = full_node_1.full_node.mempool_manager.get_spendbundle(spend_bundle1.name())

        assert err == Err.ASSERT_MY_AMOUNT_FAILED
        assert sb1 is None
        assert status == MempoolInclusionStatus.FAILED

    @pytest.mark.anyio
    async def test_negative_my_amount(
        self,
        one_node_one_block: tuple[FullNodeSimulator, ChiaServer, BlockTools],
        wallet_a: WalletTool,
    ) -> None:
        full_node_1, _server_1, _bt = one_node_one_block
        cvp = ConditionWithArgs(ConditionOpcode.ASSERT_MY_AMOUNT, [int_to_bytes(-1)])
        dic = {cvp.opcode: [cvp]}
        _blocks, spend_bundle1, _peer, status, err = await self.condition_tester(one_node_one_block, wallet_a, dic)

        sb1 = full_node_1.full_node.mempool_manager.get_spendbundle(spend_bundle1.name())

        assert err == Err.ASSERT_MY_AMOUNT_FAILED
        assert sb1 is None
        assert status == MempoolInclusionStatus.FAILED

    @pytest.mark.anyio
    async def test_my_amount_too_large(
        self,
        one_node_one_block: tuple[FullNodeSimulator, ChiaServer, BlockTools],
        wallet_a: WalletTool,
    ) -> None:
        full_node_1, _, _ = one_node_one_block
        cvp = ConditionWithArgs(ConditionOpcode.ASSERT_MY_AMOUNT, [int_to_bytes(2**64)])
        dic = {cvp.opcode: [cvp]}
        _, spend_bundle1, _, status, err = await self.condition_tester(one_node_one_block, wallet_a, dic)

        sb1 = full_node_1.full_node.mempool_manager.get_spendbundle(spend_bundle1.name())

        assert err == Err.ASSERT_MY_AMOUNT_FAILED
        assert sb1 is None
        assert status == MempoolInclusionStatus.FAILED


# the following tests generate generator programs and run them through get_name_puzzle_conditions()

COST_PER_BYTE = 12000
MAX_BLOCK_COST_CLVM = 11000000000


def generator_condition_tester(
    conditions: str,
    *,
    mempool_mode: bool = False,
    quote: bool = True,
    max_cost: int = MAX_BLOCK_COST_CLVM,
    height: uint32,
    coin_amount: int = 123,
) -> NPCResult:
    prg = f"(q ((0x0101010101010101010101010101010101010101010101010101010101010101 {'(q ' if quote else ''} {conditions} {')' if quote else ''} {coin_amount} (() (q . ())))))"  # noqa
    print(f"program: {prg}")
    program = SerializedProgram.from_bytes(binutils.assemble(prg).as_bin())
    generator = BlockGenerator(program, [])
    print(f"len: {len(bytes(program))}")
    npc_result: NPCResult = get_name_puzzle_conditions(
        generator, max_cost, mempool_mode=mempool_mode, height=height, constants=test_constants
    )
    return npc_result


class TestGeneratorConditions:
    def test_invalid_condition_args_terminator(self, softfork_height: uint32) -> None:
        # note how the condition argument list isn't correctly terminated with a
        # NIL atom. This is allowed, and all arguments beyond the ones we look
        # at are ignored, including the termination of the list
        npc_result = generator_condition_tester("(80 50 . 1)", height=softfork_height)
        assert npc_result.error is None
        assert npc_result.conds is not None
        assert len(npc_result.conds.spends) == 1
        assert npc_result.conds.spends[0].seconds_relative == 50

    @pytest.mark.parametrize(
        "mempool,operand",
        [
            (True, -1),
            (False, -1),
            (True, 1),
            (False, 1),
        ],
    )
    def test_div(self, mempool: bool, operand: int, softfork_height: uint32) -> None:
        # op_div is disallowed on negative numbers in the mempool, and after the
        # softfork
        npc_result = generator_condition_tester(
            f"(c (c (q . 80) (c (/ (q . 50) (q . {operand})) ())) ())",
            quote=False,
            mempool_mode=mempool,
            height=softfork_height,
        )

        # after the 2.0 hard fork, division with negative numbers is allowed
        assert npc_result.error is None

    def test_invalid_condition_list_terminator(self, softfork_height: uint32) -> None:
        # note how the list of conditions isn't correctly terminated with a
        # NIL atom. This is a failure
        npc_result = generator_condition_tester("(80 50) . 3", height=softfork_height)
        assert npc_result.error in {Err.INVALID_CONDITION.value, Err.GENERATOR_RUNTIME_ERROR.value}

    @pytest.mark.parametrize(
        "opcode",
        [
            ConditionOpcode.ASSERT_HEIGHT_ABSOLUTE,
            ConditionOpcode.ASSERT_HEIGHT_RELATIVE,
            ConditionOpcode.ASSERT_SECONDS_ABSOLUTE,
            ConditionOpcode.ASSERT_SECONDS_RELATIVE,
        ],
    )
    def test_duplicate_height_time_conditions(self, opcode: ConditionOpcode, softfork_height: uint32) -> None:
        # even though the generator outputs multiple conditions, we only
        # need to return the highest one (i.e. most strict)
        npc_result = generator_condition_tester(
            " ".join([f"({opcode.value[0]} {i})" for i in range(50, 101)]), height=softfork_height
        )
        print(npc_result)
        assert npc_result.error is None
        assert npc_result.conds is not None
        assert len(npc_result.conds.spends) == 1

        assert len(npc_result.conds.spends) == 1
        if opcode == ConditionOpcode.ASSERT_HEIGHT_ABSOLUTE:
            assert npc_result.conds.height_absolute == 100
        elif opcode == ConditionOpcode.ASSERT_HEIGHT_RELATIVE:
            assert npc_result.conds.spends[0].height_relative == 100
        elif opcode == ConditionOpcode.ASSERT_SECONDS_ABSOLUTE:
            assert npc_result.conds.seconds_absolute == 100
        elif opcode == ConditionOpcode.ASSERT_SECONDS_RELATIVE:
            assert npc_result.conds.spends[0].seconds_relative == 100

    @pytest.mark.parametrize(
        "opcode",
        [
            ConditionOpcode.CREATE_COIN_ANNOUNCEMENT,
            ConditionOpcode.CREATE_PUZZLE_ANNOUNCEMENT,
        ],
    )
    def test_just_announcement(self, opcode: ConditionOpcode, softfork_height: uint32) -> None:
        message = "a" * 1024
        # announcements are validated on the Rust side and never returned
        # back. They are either satisified or cause an immediate failure
        npc_result = generator_condition_tester(f'({opcode.value[0]} "{message}") ' * 50, height=softfork_height)
        assert npc_result.error is None
        assert npc_result.conds is not None
        assert len(npc_result.conds.spends) == 1
        # create-announcements and assert-announcements are dropped once
        # validated

    @pytest.mark.parametrize(
        "opcode",
        [
            ConditionOpcode.ASSERT_COIN_ANNOUNCEMENT,
            ConditionOpcode.ASSERT_PUZZLE_ANNOUNCEMENT,
        ],
    )
    def test_assert_announcement_fail(self, opcode: ConditionOpcode, softfork_height: uint32) -> None:
        message = "a" * 1024
        # announcements are validated on the Rust side and never returned
        # back. They ar either satisified or cause an immediate failure
        # in this test we just assert announcements, we never make them, so
        # these should fail
        npc_result = generator_condition_tester(f'({opcode.value[0]} "{message}") ', height=softfork_height)
        print(npc_result)
        assert npc_result.error == Err.ASSERT_ANNOUNCE_CONSUMED_FAILED.value

    def test_multiple_reserve_fee(self, softfork_height: uint32) -> None:
        # RESERVE_FEE
        cond = 52
        # even though the generator outputs 3 conditions, we only need to return one copy
        # with all the fees accumulated
        npc_result = generator_condition_tester(f"({cond} 10) " * 3, height=softfork_height)
        assert npc_result.error is None
        assert npc_result.conds is not None
        assert npc_result.conds.reserve_fee == 30
        assert len(npc_result.conds.spends) == 1

    def test_duplicate_outputs(self, softfork_height: uint32) -> None:
        # CREATE_COIN
        # creating multiple coins with the same properties (same parent, same
        # target puzzle hash and same amount) is not allowed. That's a consensus
        # failure.
        puzzle_hash = "abababababababababababababababab"
        npc_result = generator_condition_tester(f'(51 "{puzzle_hash}" 10) ' * 2, height=softfork_height)
        assert npc_result.error == Err.DUPLICATE_OUTPUT.value

    def test_create_coin_cost(self, softfork_height: uint32) -> None:
        # CREATE_COIN
        puzzle_hash = "abababababababababababababababab"

        if softfork_height >= test_constants.HARD_FORK_HEIGHT:
            generator_base_cost = 40
        else:
            generator_base_cost = 20470

        # this max cost is exactly enough for the create coin condition
        npc_result = generator_condition_tester(
            f'(51 "{puzzle_hash}" 10) ',
            max_cost=generator_base_cost + 95 * COST_PER_BYTE + ConditionCost.CREATE_COIN.value,
            height=softfork_height,
        )
        assert npc_result.error is None
        assert npc_result.conds is not None
        assert npc_result.conds.cost == generator_base_cost + 95 * COST_PER_BYTE + ConditionCost.CREATE_COIN.value
        assert len(npc_result.conds.spends) == 1
        assert len(npc_result.conds.spends[0].create_coin) == 1

        # if we subtract one from max cost, this should fail
        npc_result = generator_condition_tester(
            f'(51 "{puzzle_hash}" 10) ',
            max_cost=generator_base_cost + 95 * COST_PER_BYTE + ConditionCost.CREATE_COIN.value - 1,
            height=softfork_height,
        )
        assert npc_result.error in {Err.BLOCK_COST_EXCEEDS_MAX.value, Err.INVALID_BLOCK_COST.value}

    @pytest.mark.parametrize(
        "condition",
        [
            ConditionOpcode.AGG_SIG_PARENT,
            ConditionOpcode.AGG_SIG_PUZZLE,
            ConditionOpcode.AGG_SIG_AMOUNT,
            ConditionOpcode.AGG_SIG_PUZZLE_AMOUNT,
            ConditionOpcode.AGG_SIG_PARENT_AMOUNT,
            ConditionOpcode.AGG_SIG_PARENT_PUZZLE,
            ConditionOpcode.AGG_SIG_UNSAFE,
            ConditionOpcode.AGG_SIG_ME,
        ],
    )
    def test_agg_sig_cost(self, condition: ConditionOpcode, softfork_height: uint32) -> None:
        pubkey = "0x" + bytes(G1Element.generator()).hex()

        if softfork_height >= test_constants.HARD_FORK_HEIGHT:
            generator_base_cost = 40
        else:
            generator_base_cost = 20512

        expected_cost = ConditionCost.AGG_SIG.value

        # this max cost is exactly enough for the AGG_SIG condition
        npc_result = generator_condition_tester(
            f'({condition[0]} {pubkey} "foobar") ',
            max_cost=generator_base_cost + 117 * COST_PER_BYTE + expected_cost,
            height=softfork_height,
        )
        assert npc_result.error is None
        assert npc_result.conds is not None
        assert npc_result.conds.cost == generator_base_cost + 117 * COST_PER_BYTE + expected_cost
        assert len(npc_result.conds.spends) == 1

        # if we subtract one from max cost, this should fail
        npc_result = generator_condition_tester(
            f'({condition[0]} {pubkey} "foobar") ',
            max_cost=generator_base_cost + 117 * COST_PER_BYTE + expected_cost - 1,
            height=softfork_height,
        )
        assert npc_result.error in {
            Err.GENERATOR_RUNTIME_ERROR.value,
            Err.BLOCK_COST_EXCEEDS_MAX.value,
            Err.INVALID_BLOCK_COST.value,
        }

    @pytest.mark.parametrize(
        "condition",
        [
            ConditionOpcode.AGG_SIG_PARENT,
            ConditionOpcode.AGG_SIG_PUZZLE,
            ConditionOpcode.AGG_SIG_AMOUNT,
            ConditionOpcode.AGG_SIG_PUZZLE_AMOUNT,
            ConditionOpcode.AGG_SIG_PARENT_AMOUNT,
            ConditionOpcode.AGG_SIG_PARENT_PUZZLE,
            ConditionOpcode.AGG_SIG_UNSAFE,
            ConditionOpcode.AGG_SIG_ME,
        ],
    )
    @pytest.mark.parametrize("extra_arg", [' "baz"', ""])
    @pytest.mark.parametrize("mempool", [True, False])
    def test_agg_sig_extra_arg(
        self, condition: ConditionOpcode, extra_arg: str, mempool: bool, softfork_height: uint32
    ) -> None:
        pubkey = "0x" + bytes(G1Element.generator()).hex()

        # in mempool mode, we don't allow extra arguments
        if mempool and extra_arg != "":
            expected_error = Err.INVALID_CONDITION.value
        else:
            expected_error = None

        # this max cost is exactly enough for the AGG_SIG condition
        npc_result = generator_condition_tester(
            f'({condition[0]} {pubkey} "foobar"{extra_arg}) ',
            max_cost=11000000000,
            height=softfork_height,
            mempool_mode=mempool,
        )
        assert npc_result.error == expected_error
        if npc_result.error is None:
            assert npc_result.conds is not None
            assert len(npc_result.conds.spends) == 1
        else:
            assert npc_result.conds is None

    def test_create_coin_different_parent(self, softfork_height: uint32) -> None:
        # if the coins we create have different parents, they are never
        # considered duplicate, even when they have the same puzzle hash and
        # amount
        puzzle_hash = "abababababababababababababababab"
        program = SerializedProgram.from_bytes(
            binutils.assemble(
                f'(q ((0x0101010101010101010101010101010101010101010101010101010101010101 (q (51 "{puzzle_hash}" 10)) 123 (() (q . ())))(0x0101010101010101010101010101010101010101010101010101010101010102 (q (51 "{puzzle_hash}" 10)) 123 (() (q . ()))) ))'  # noqa
            ).as_bin()
        )
        generator = BlockGenerator(program, [])
        npc_result: NPCResult = get_name_puzzle_conditions(
            generator, MAX_BLOCK_COST_CLVM, mempool_mode=False, height=softfork_height, constants=test_constants
        )
        assert npc_result.error is None
        assert npc_result.conds is not None
        assert len(npc_result.conds.spends) == 2
        for s in npc_result.conds.spends:
            assert s.create_coin == [(puzzle_hash.encode("ascii"), 10, None)]

    def test_create_coin_different_puzzhash(self, softfork_height: uint32) -> None:
        # CREATE_COIN
        # coins with different puzzle hashes are not considered duplicate
        puzzle_hash_1 = "abababababababababababababababab"
        puzzle_hash_2 = "cbcbcbcbcbcbcbcbcbcbcbcbcbcbcbcb"
        npc_result = generator_condition_tester(
            f'(51 "{puzzle_hash_1}" 5) (51 "{puzzle_hash_2}" 5)', height=softfork_height
        )
        assert npc_result.error is None
        assert npc_result.conds is not None
        assert len(npc_result.conds.spends) == 1
        assert (puzzle_hash_1.encode("ascii"), 5, None) in npc_result.conds.spends[0].create_coin
        assert (puzzle_hash_2.encode("ascii"), 5, None) in npc_result.conds.spends[0].create_coin

    def test_create_coin_different_amounts(self, softfork_height: uint32) -> None:
        # CREATE_COIN
        # coins with different amounts are not considered duplicate
        puzzle_hash = "abababababababababababababababab"
        npc_result = generator_condition_tester(
            f'(51 "{puzzle_hash}" 5) (51 "{puzzle_hash}" 4)', height=softfork_height
        )
        assert npc_result.error is None
        assert npc_result.conds is not None
        assert len(npc_result.conds.spends) == 1
        coins = npc_result.conds.spends[0].create_coin
        assert (puzzle_hash.encode("ascii"), 5, None) in coins
        assert (puzzle_hash.encode("ascii"), 4, None) in coins

    def test_create_coin_with_hint(self, softfork_height: uint32) -> None:
        # CREATE_COIN
        puzzle_hash_1 = "abababababababababababababababab"
        hint = "12341234123412341234213421341234"
        npc_result = generator_condition_tester(f'(51 "{puzzle_hash_1}" 5 ("{hint}"))', height=softfork_height)
        assert npc_result.error is None
        assert npc_result.conds is not None
        assert len(npc_result.conds.spends) == 1
        coins = npc_result.conds.spends[0].create_coin
        assert coins == [(puzzle_hash_1.encode("ascii"), 5, hint.encode("ascii"))]

    @pytest.mark.parametrize("mempool", [True, False])
    @pytest.mark.parametrize(
        "condition",
        [
            '(2 100 "foo" "bar")',
            "(100)",
            "(4 1) (2 2) (3 3)",
            '("foobar")',
            '(0x100 "foobar")',
            '(0x1ff "foobar")',
        ],
    )
    def test_unknown_condition(self, mempool: bool, condition: str, softfork_height: uint32) -> None:
        npc_result = generator_condition_tester(condition, mempool_mode=mempool, height=softfork_height)
        print(npc_result)
        if mempool:
            assert npc_result.error == Err.INVALID_CONDITION.value
        else:
            assert npc_result.error is None

    @pytest.mark.parametrize("mempool", [True, False])
    @pytest.mark.parametrize(
        "condition, expect_error",
        [
            # the softfork condition must include at least 1 argument to
            # indicate its cost
            ("(90)", Err.INVALID_CONDITION.value),
            ("(90 1000000)", None),
        ],
    )
    def test_softfork_condition(
        self, mempool: bool, condition: str, expect_error: Optional[int], softfork_height: uint32
    ) -> None:
        npc_result = generator_condition_tester(condition, mempool_mode=mempool, height=softfork_height)
        print(npc_result)

        # in mempool all unknown conditions are always a failure
        if mempool:
            expect_error = Err.INVALID_CONDITION.value

        assert npc_result.error == expect_error

    @pytest.mark.parametrize("mempool", [True, False])
    @pytest.mark.parametrize(
        "condition, expect_error",
        [
            ('(66 0 "foo") (67 0 "bar")', Err.MESSAGE_NOT_SENT_OR_RECEIVED.value),
            ('(66 0 "foo") (67 0 "foo")', None),
        ],
    )
    def test_message_condition(
        self, mempool: bool, condition: str, expect_error: Optional[int], softfork_height: uint32
    ) -> None:
        npc_result = generator_condition_tester(condition, mempool_mode=mempool, height=softfork_height)
        print(npc_result)
        assert npc_result.error == expect_error


# the tests below are malicious generator programs

# this program:
# (mod (A B)
#  (defun large_string (V N)
#    (if N (large_string (concat V V) (- N 1)) V)
#  )
#  (defun iter (V N)
#    (if N (c V (iter V (- N 1))) ())
#  )
#  (iter (c (q . 83) (c (concat (large_string 0x00 A) (q . 100)) ())) B)
# )
# with A=28 and B specified as {num}

SINGLE_ARG_INT_COND = "(a (q 2 4 (c 2 (c (c (q . {opcode}) (c (concat (a 6 (c 2 (c (q . {filler}) (c 5 ())))) (q . {val})) ())) (c 11 ())))) (c (q (a (i 11 (q 4 5 (a 4 (c 2 (c 5 (c (- 11 (q . 1)) ()))))) ()) 1) 2 (i 11 (q 2 6 (c 2 (c (concat 5 5) (c (- 11 (q . 1)) ())))) (q . 5)) 1) (q 28 {num})))"  # noqa

# this program:
# (mod (A B)
#  (defun large_string (V N)
#    (if N (large_string (concat V V) (- N 1)) V)
#  )
#  (defun iter (V N)
#    (if N (c (c (q . 83) (c V ())) (iter (substr V 1) (- N 1))) ())
#  )
#  (iter (concat (large_string 0x00 A) (q . 100)) B)
# )
# truncates the first byte of the large string being passed down for each
# iteration, in an attempt to defeat any caching of integers by node ID.
# substr is cheap, and no memory is copied, so we can perform a lot of these
SINGLE_ARG_INT_SUBSTR_COND = "(a (q 2 4 (c 2 (c (concat (a 6 (c 2 (c (q . {filler}) (c 5 ())))) (q . {val})) (c 11 ())))) (c (q (a (i 11 (q 4 (c (q . {opcode}) (c 5 ())) (a 4 (c 2 (c (substr 5 (q . 1)) (c (- 11 (q . 1)) ()))))) ()) 1) 2 (i 11 (q 2 6 (c 2 (c (concat 5 5) (c (- 11 (q . 1)) ())))) (q . 5)) 1) (q 28 {num})))"  # noqa

# this program:
# (mod (A B)
#  (defun large_string (V N)
#    (if N (large_string (concat V V) (- N 1)) V)
#  )
#  (defun iter (V N)
#    (if N (c (c (q . 83) (c V ())) (iter (substr V 0 (- (strlen V) 1)) (- N 1))) ())
#  )
#  (iter (concat (large_string 0x00 A) (q . 0xffffffff)) B)
# )
SINGLE_ARG_INT_SUBSTR_TAIL_COND = "(a (q 2 4 (c 2 (c (concat (a 6 (c 2 (c (q . {filler}) (c 5 ())))) (q . {val})) (c 11 ())))) (c (q (a (i 11 (q 4 (c (q . {opcode}) (c 5 ())) (a 4 (c 2 (c (substr 5 () (- (strlen 5) (q . 1))) (c (- 11 (q . 1)) ()))))) ()) 1) 2 (i 11 (q 2 6 (c 2 (c (concat 5 5) (c (- 11 (q . 1)) ())))) (q . 5)) 1) (q 25 {num})))"  # noqa

# (mod (A B)
#  (defun large_string (V N)
#    (if N (large_string (concat V V) (- N 1)) V)
#  )
#  (defun iter (V N)
#    (if N (c (c (q . 83) (c (concat V N) ())) (iter V (- N 1))) ())
#  )
#  (iter (large_string 0x00 A) B)
# )
SINGLE_ARG_INT_LADDER_COND = "(a (q 2 4 (c 2 (c (a 6 (c 2 (c (q . {filler}) (c 5 ())))) (c 11 ())))) (c (q (a (i 11 (q 4 (c (q . {opcode}) (c (concat 5 11) ())) (a 4 (c 2 (c 5 (c (- 11 (q . 1)) ()))))) ()) 1) 2 (i 11 (q 2 6 (c 2 (c (concat 5 5) (c (- 11 (q . 1)) ())))) (q . 5)) 1) (q 24 {num})))"  # noqa

# this program:
# (mod (A B)
#  (defun large_message (N)
#    (lsh (q . "a") N)
#  )
#  (defun iter (V N)
#    (if N (c V (iter V (- N 1))) ())
#  )
#  (iter (c (q . 60) (c (large_message A) ())) B)
# )
# with B set to {num}

CREATE_ANNOUNCE_COND = "(a (q 2 4 (c 2 (c (c (q . {opcode}) (c (a 6 (c 2 (c 5 ()))) ())) (c 11 ())))) (c (q (a (i 11 (q 4 5 (a 4 (c 2 (c 5 (c (- 11 (q . 1)) ()))))) ()) 1) 23 (q . 97) 5) (q 8184 {num})))"  # noqa

# this program:
# (mod (A)
#  (defun iter (V N)
#    (if N (c V (iter V (- N 1))) ())
#  )
#  (iter (q 51 "abababababababababababababababab" 1) A)
# )
CREATE_COIN = '(a (q 2 2 (c 2 (c (q 51 "abababababababababababababababab" 1) (c 5 ())))) (c (q 2 (i 11 (q 4 5 (a 2 (c 2 (c 5 (c (- 11 (q . 1)) ()))))) ()) 1) (q {num})))'  # noqa

# this program:
# (mod (A)
#   (defun append (L B)
#     (if L
#       (c (f L) (append (r L) B))
#       (c B ())
#     )
#   )
#   (defun iter (V N)
#     (if N (c (append V N) (iter V (- N 1))) ())
#   )
#   (iter (q 51 "abababababababababababababababab") A)
# )
# creates {num} CREATE_COIN conditions, each with a different amount
CREATE_UNIQUE_COINS = '(a (q 2 6 (c 2 (c (q 51 "abababababababababababababababab") (c 5 ())))) (c (q (a (i 5 (q 4 9 (a 4 (c 2 (c 13 (c 11 ()))))) (q 4 11 ())) 1) 2 (i 11 (q 4 (a 4 (c 2 (c 5 (c 11 ())))) (a 6 (c 2 (c 5 (c (- 11 (q . 1)) ()))))) ()) 1) (q {num})))'  # noqa


# some of the malicious tests will fail post soft-fork, this function helps test
# the specific error to expect
def error_for_condition(cond: ConditionOpcode) -> int:
    if cond == ConditionOpcode.ASSERT_HEIGHT_ABSOLUTE:
        return Err.ASSERT_HEIGHT_ABSOLUTE_FAILED.value
    if cond == ConditionOpcode.ASSERT_HEIGHT_RELATIVE:
        return Err.ASSERT_HEIGHT_RELATIVE_FAILED.value
    if cond == ConditionOpcode.ASSERT_SECONDS_ABSOLUTE:
        return Err.ASSERT_SECONDS_ABSOLUTE_FAILED.value
    if cond == ConditionOpcode.ASSERT_SECONDS_RELATIVE:
        return Err.ASSERT_SECONDS_RELATIVE_FAILED.value
    if cond == ConditionOpcode.RESERVE_FEE:
        return Err.RESERVE_FEE_CONDITION_FAILED.value
    assert False


class TestMaliciousGenerators:
    # TODO: create a lot of announcements. The messages can be made different by
    # using substr on a large buffer

    # for all the height/time locks, we should only return the most strict
    # condition, not all of them
    @pytest.mark.parametrize(
        "opcode",
        [
            ConditionOpcode.ASSERT_HEIGHT_ABSOLUTE,
            ConditionOpcode.ASSERT_HEIGHT_RELATIVE,
            ConditionOpcode.ASSERT_SECONDS_ABSOLUTE,
            ConditionOpcode.ASSERT_SECONDS_RELATIVE,
        ],
    )
    def test_duplicate_large_integer_ladder(
        self, opcode: ConditionOpcode, softfork_height: uint32, benchmark_runner: BenchmarkRunner
    ) -> None:
        condition = SINGLE_ARG_INT_LADDER_COND.format(opcode=opcode.value[0], num=28, filler="0x00")

        with benchmark_runner.assert_runtime(seconds=1):
            npc_result = generator_condition_tester(condition, quote=False, height=softfork_height)

        assert npc_result.error == error_for_condition(opcode)

    @pytest.mark.parametrize(
        "opcode",
        [
            ConditionOpcode.ASSERT_HEIGHT_ABSOLUTE,
            ConditionOpcode.ASSERT_HEIGHT_RELATIVE,
            ConditionOpcode.ASSERT_SECONDS_ABSOLUTE,
            ConditionOpcode.ASSERT_SECONDS_RELATIVE,
        ],
    )
    def test_duplicate_large_integer(
        self, opcode: ConditionOpcode, softfork_height: uint32, benchmark_runner: BenchmarkRunner
    ) -> None:
        condition = SINGLE_ARG_INT_COND.format(opcode=opcode.value[0], num=280000, val=100, filler="0x00")

        with benchmark_runner.assert_runtime(seconds=3):
            npc_result = generator_condition_tester(condition, quote=False, height=softfork_height)

        assert npc_result.error == error_for_condition(opcode)

    @pytest.mark.parametrize(
        "opcode",
        [
            ConditionOpcode.ASSERT_HEIGHT_ABSOLUTE,
            ConditionOpcode.ASSERT_HEIGHT_RELATIVE,
            ConditionOpcode.ASSERT_SECONDS_ABSOLUTE,
            ConditionOpcode.ASSERT_SECONDS_RELATIVE,
        ],
    )
    def test_duplicate_large_integer_substr(
        self, opcode: ConditionOpcode, softfork_height: uint32, benchmark_runner: BenchmarkRunner
    ) -> None:
        condition = SINGLE_ARG_INT_SUBSTR_COND.format(opcode=opcode.value[0], num=280000, val=100, filler="0x00")

        with benchmark_runner.assert_runtime(seconds=2):
            npc_result = generator_condition_tester(condition, quote=False, height=softfork_height)

        assert npc_result.error == error_for_condition(opcode)

    @pytest.mark.parametrize(
        "opcode",
        [
            ConditionOpcode.ASSERT_HEIGHT_ABSOLUTE,
            ConditionOpcode.ASSERT_HEIGHT_RELATIVE,
            ConditionOpcode.ASSERT_SECONDS_ABSOLUTE,
            ConditionOpcode.ASSERT_SECONDS_RELATIVE,
        ],
    )
    def test_duplicate_large_integer_substr_tail(
        self, opcode: ConditionOpcode, softfork_height: uint32, benchmark_runner: BenchmarkRunner
    ) -> None:
        condition = SINGLE_ARG_INT_SUBSTR_TAIL_COND.format(
            opcode=opcode.value[0], num=280, val="0xffffffff", filler="0x00"
        )

        with benchmark_runner.assert_runtime(seconds=1):
            npc_result = generator_condition_tester(condition, quote=False, height=softfork_height)

        assert npc_result.error == error_for_condition(opcode)

    @pytest.mark.parametrize(
        "opcode",
        [
            ConditionOpcode.ASSERT_HEIGHT_ABSOLUTE,
            ConditionOpcode.ASSERT_HEIGHT_RELATIVE,
            ConditionOpcode.ASSERT_SECONDS_ABSOLUTE,
            ConditionOpcode.ASSERT_SECONDS_RELATIVE,
        ],
    )
    def test_duplicate_large_integer_negative(
        self, opcode: ConditionOpcode, softfork_height: uint32, benchmark_runner: BenchmarkRunner
    ) -> None:
        condition = SINGLE_ARG_INT_COND.format(opcode=opcode.value[0], num=280000, val=100, filler="0xff")

        with benchmark_runner.assert_runtime(seconds=2.75):
            npc_result = generator_condition_tester(condition, quote=False, height=softfork_height)

        assert npc_result.error is None
        assert npc_result.conds is not None
        assert len(npc_result.conds.spends) == 1

    def test_duplicate_reserve_fee(self, softfork_height: uint32, benchmark_runner: BenchmarkRunner) -> None:
        opcode = ConditionOpcode.RESERVE_FEE
        condition = SINGLE_ARG_INT_COND.format(opcode=opcode.value[0], num=280000, val=100, filler="0x00")

        with benchmark_runner.assert_runtime(seconds=1.5):
            npc_result = generator_condition_tester(condition, quote=False, height=softfork_height)

        assert npc_result.error == error_for_condition(opcode)

    def test_duplicate_reserve_fee_negative(self, softfork_height: uint32, benchmark_runner: BenchmarkRunner) -> None:
        opcode = ConditionOpcode.RESERVE_FEE
        condition = SINGLE_ARG_INT_COND.format(opcode=opcode.value[0], num=200000, val=100, filler="0xff")

        with benchmark_runner.assert_runtime(seconds=1.5):
            npc_result = generator_condition_tester(condition, quote=False, height=softfork_height)

        # RESERVE_FEE conditions fail unconditionally if they have a negative
        # amount
        assert npc_result.error == Err.RESERVE_FEE_CONDITION_FAILED.value
        assert npc_result.conds is None

    @pytest.mark.parametrize(
        "opcode", [ConditionOpcode.CREATE_COIN_ANNOUNCEMENT, ConditionOpcode.CREATE_PUZZLE_ANNOUNCEMENT]
    )
    def test_duplicate_coin_announces(
        self, opcode: ConditionOpcode, softfork_height: uint32, benchmark_runner: BenchmarkRunner
    ) -> None:
        # we only allow 1024 create- or assert announcements per spend
        condition = CREATE_ANNOUNCE_COND.format(opcode=opcode.value[0], num=1024)

        with benchmark_runner.assert_runtime(seconds=14):
            npc_result = generator_condition_tester(condition, quote=False, height=softfork_height)

        assert npc_result.error is None
        assert npc_result.conds is not None
        assert len(npc_result.conds.spends) == 1
        # coin announcements are not propagated to python, but validated in rust
        # TODO: optimize clvm to make this run in < 1 second

    def test_create_coin_duplicates(self, softfork_height: uint32, benchmark_runner: BenchmarkRunner) -> None:
        # CREATE_COIN
        # this program will emit 6000 identical CREATE_COIN conditions. However,
        # we'll just end up looking at two of them, and fail at the first
        # duplicate
        condition = CREATE_COIN.format(num=600000)

        with benchmark_runner.assert_runtime(seconds=1.5):
            npc_result = generator_condition_tester(condition, quote=False, height=softfork_height)

        assert npc_result.error == Err.DUPLICATE_OUTPUT.value
        assert npc_result.conds is None

    def test_many_create_coin(self, softfork_height: uint32, benchmark_runner: BenchmarkRunner) -> None:
        # CREATE_COIN
        # this program will emit many CREATE_COIN conditions, all with different
        # amounts.
        # the number 6095 was chosen carefully to not exceed the maximum cost
        condition = CREATE_UNIQUE_COINS.format(num=6094)

        with benchmark_runner.assert_runtime(seconds=0.3):
            npc_result = generator_condition_tester(
                condition, quote=False, height=softfork_height, coin_amount=123000000
            )

        assert npc_result.error is None
        assert npc_result.conds is not None
        assert len(npc_result.conds.spends) == 1
        spend = npc_result.conds.spends[0]
        assert len(spend.create_coin) == 6094

    @pytest.mark.anyio
    async def test_invalid_coin_spend_coin(
        self,
        one_node_one_block: tuple[FullNodeSimulator, ChiaServer, BlockTools],
        wallet_a: WalletTool,
    ) -> None:
        full_node_1, _, bt = one_node_one_block
        reward_ph = wallet_a.get_new_puzzlehash()
        blocks = bt.get_consecutive_blocks(
            5,
            guarantee_transaction_block=True,
            farmer_reward_puzzle_hash=reward_ph,
            pool_reward_puzzle_hash=reward_ph,
        )

        await add_blocks_in_batches(blocks, full_node_1.full_node)

        await time_out_assert(60, node_height_at_least, True, full_node_1, blocks[-1].height)

        spend_bundle = generate_test_spend_bundle(wallet_a, blocks[-1].get_included_reward_coins()[0])
        cs = spend_bundle.coin_spends[0]
        c = cs.coin
        coin_0 = Coin(c.parent_coin_info, bytes32([1] * 32), c.amount)
        coin_spend_0 = make_spend(coin_0, cs.puzzle_reveal, cs.solution)
        new_bundle = recursive_replace(spend_bundle, "coin_spends", [coin_spend_0, *spend_bundle.coin_spends[1:]])
        assert spend_bundle is not None
        res = await full_node_1.full_node.add_transaction(new_bundle, new_bundle.name(), test=True)
        assert res == (MempoolInclusionStatus.FAILED, Err.INVALID_SPEND_BUNDLE)


coins = make_test_coins()


# This test makes sure we're properly sorting items by fee rate
@pytest.mark.parametrize(
    "items,expected",
    [
        # make sure fractions of fee-rate are ordered correctly (i.e. that
        # we don't use integer division)
        (
            [
                mk_item(coins[0:1], fee=110, cost=50),
                mk_item(coins[1:2], fee=100, cost=50),
                mk_item(coins[2:3], fee=105, cost=50),
            ],
            [coins[0], coins[2], coins[1]],
        ),
        # make sure insertion order is a tie-breaker for items with the same
        # fee-rate
        (
            [
                mk_item(coins[0:1], fee=100, cost=50),
                mk_item(coins[1:2], fee=100, cost=50),
                mk_item(coins[2:3], fee=100, cost=50),
            ],
            [coins[0], coins[1], coins[2]],
        ),
        # also for items that don't pay fees
        (
            [
                mk_item(coins[2:3], fee=0, cost=50),
                mk_item(coins[1:2], fee=0, cost=50),
                mk_item(coins[0:1], fee=0, cost=50),
            ],
            [coins[2], coins[1], coins[0]],
        ),
    ],
)
def test_items_by_feerate(items: list[MempoolItem], expected: list[Coin]) -> None:
    fee_estimator = create_bitcoin_fee_estimator(uint64(11000000000))

    mempool_info = MempoolInfo(
        CLVMCost(uint64(11000000000 * 3)),
        FeeRate(uint64(1000000)),
        CLVMCost(uint64(11000000000)),
    )
    mempool = Mempool(mempool_info, fee_estimator)
    for i in items:
        mempool.add_to_pool(i)

    ordered_items = list(mempool.items_by_feerate())

    assert len(ordered_items) == len(expected)

    last_fpc: Optional[float] = None
    for mi, expected_coin in zip(ordered_items, expected):
        assert len(mi.spend_bundle.coin_spends) == 1
        assert mi.spend_bundle.coin_spends[0].coin == expected_coin
        assert last_fpc is None or last_fpc >= mi.fee_per_cost
        last_fpc = mi.fee_per_cost


# make sure that after failing to pick 3 fast-forward spends, we skip
# FF spends. create_block_generator2() does not stop trying FF spends after 3
# failures, it keeps going. The new function (create_block_generator2()) does
# not have a limit on FF and dedup spends so it tries all 5. make_test_coins()
# only returns 5 coins
@pytest.mark.anyio
@pytest.mark.parametrize("old, expected", [(True, 3), (False, 5)])
async def test_skip_error_items(old: bool, expected: int) -> None:
    fee_estimator = create_bitcoin_fee_estimator(uint64(11000000000))
    mempool_info = MempoolInfo(
        CLVMCost(uint64(11000000000 * 3)),
        FeeRate(uint64(1000000)),
        CLVMCost(uint64(11000000000)),
    )
    mempool = Mempool(mempool_info, fee_estimator)

    # all 5 items support fast forward
    for i in range(5):
        item = mk_item(coins[i : i + 1], flags=[ELIGIBLE_FOR_FF], fee=0, cost=50)
        add_info = mempool.add_to_pool(item)
        assert add_info.error is None

    called = 0

    async def local_get_unspent_lineage_info(ph: bytes32) -> Optional[UnspentLineageInfo]:
        nonlocal called
        called += 1
        raise RuntimeError("failed to find fast forward coin")

    create_block = mempool.create_block_generator if old else mempool.create_block_generator2
    generator = await create_block(local_get_unspent_lineage_info, DEFAULT_CONSTANTS, uint32(10), 10.0)
    assert generator is None

    assert called == expected


@pytest.mark.anyio
@pytest.mark.parametrize("old", [True, False])
async def test_timeout(old: bool) -> None:
    fee_estimator = create_bitcoin_fee_estimator(uint64(11000000000))
    mempool_info = MempoolInfo(
        CLVMCost(uint64(11000000000 * 3)),
        FeeRate(uint64(1000000)),
        CLVMCost(uint64(11000000000)),
    )
    mempool = Mempool(mempool_info, fee_estimator)

    for i in range(50):
        item = mk_item(coins[i : i + 1], flags=[0], fee=0, cost=50)
        add_info = mempool.add_to_pool(item)
        assert add_info.error is None

    async def local_get_unspent_lineage_info(ph: bytes32) -> Optional[UnspentLineageInfo]:
        assert False  # pragma: no cover

    create_block = mempool.create_block_generator if old else mempool.create_block_generator2

    # the timeout is set to 0, we should *always* fail with a timeout
    generator = await create_block(local_get_unspent_lineage_info, DEFAULT_CONSTANTS, uint32(10), 0.0)
    assert generator is None


def rand_hash() -> bytes32:
    rng = random.Random()
    ret = bytearray(32)
    for i in range(32):
        ret[i] = rng.getrandbits(8)
    return bytes32(ret)


def item_cost(cost: int, fee_rate: float) -> MempoolItem:
    fee = cost * fee_rate
    amount = uint64(fee + 100)
    coin = Coin(rand_hash(), rand_hash(), amount)
    return mk_item([coin], cost=cost, fee=int(cost * fee_rate))


@pytest.mark.parametrize(
    "items,add,expected",
    [
        # the max size is 100
        # we need to evict two items
        ([50, 25, 13, 12, 5], 10, [10, 50, 25, 13]),
        # we don't need to evict anything
        ([50, 25, 13], 10, [10, 50, 25, 13]),
        # we need to evict everything
        ([95, 5], 10, [10]),
        # we evict a single item
        ([75, 15, 9], 10, [10, 75, 15]),
    ],
)
def test_full_mempool(items: list[int], add: int, expected: list[int]) -> None:
    fee_estimator = create_bitcoin_fee_estimator(uint64(11000000000))

    mempool_info = MempoolInfo(
        CLVMCost(uint64(100)),
        FeeRate(uint64(1000000)),
        CLVMCost(uint64(100)),
    )
    mempool = Mempool(mempool_info, fee_estimator)
    invariant_check_mempool(mempool)
    fee_rate: float = 3.0
    for i in items:
        mempool.add_to_pool(item_cost(i, fee_rate))
        fee_rate -= 0.1
        invariant_check_mempool(mempool)

    # now, add the item we're testing
    mempool.add_to_pool(item_cost(add, 3.1))
    invariant_check_mempool(mempool)

    ordered_items = list(mempool.items_by_feerate())

    assert len(ordered_items) == len(expected)

    for mi, expected_cost in zip(ordered_items, expected):
        assert mi.cost == expected_cost


@pytest.mark.parametrize("height", [True, False])
@pytest.mark.parametrize(
    "items,expected,increase_fee",
    [
        # the max size is 100
        # the max block size is 50
        # which is also the max size for expiring transactions
        # the increasing fee will order the transactions in the reverse
        # insertion order
        ([10, 11, 12, 13, 14], [14, 13, 12, 11], True),
        # decreasing fee rate will make the last one fail to be inserted
        ([10, 11, 12, 13, 14], [10, 11, 12, 13], False),
        # the last is big enough to evict all previous ones
        ([10, 11, 12, 13, 50], [50], True),
        # the last one will not evict any earlier ones, because the fee rate is
        # lower
        ([10, 11, 12, 13, 50], [10, 11, 12, 13], False),
    ],
)
def test_limit_expiring_transactions(height: bool, items: list[int], expected: list[int], increase_fee: bool) -> None:
    fee_estimator = create_bitcoin_fee_estimator(uint64(11000000000))

    mempool_info = MempoolInfo(
        CLVMCost(uint64(100)),
        FeeRate(uint64(1000000)),
        CLVMCost(uint64(50)),
    )
    mempool = Mempool(mempool_info, fee_estimator)
    mempool.new_tx_block(uint32(10), uint64(100000))
    invariant_check_mempool(mempool)

    # fill the mempool with regular transactions (without expiration)
    fee_rate: float = 3.0
    for i in range(1, 20):
        mempool.add_to_pool(item_cost(i, fee_rate))
        fee_rate -= 0.1
        invariant_check_mempool(mempool)

    # now add the expiring transactions from the test case
    fee_rate = 2.7
    for cost in items:
        fee = cost * fee_rate
        amount = uint64(fee + 100)
        coin = Coin(rand_hash(), rand_hash(), amount)
        if height:
            ret = mempool.add_to_pool(mk_item([coin], cost=cost, fee=int(cost * fee_rate), assert_before_height=15))
        else:
            ret = mempool.add_to_pool(mk_item([coin], cost=cost, fee=int(cost * fee_rate), assert_before_seconds=10400))
        invariant_check_mempool(mempool)
        if increase_fee:
            fee_rate += 0.1
            assert ret.error is None
        else:
            fee_rate -= 0.1

    ordered_costs = [
        item.cost
        for item in mempool.items_by_feerate()
        if item.assert_before_height is not None or item.assert_before_seconds is not None
    ]

    assert ordered_costs == expected

    print("")
    for item in mempool.items_by_feerate():
        if item.assert_before_seconds is not None or item.assert_before_height is not None:
            ttl = "yes"
        else:
            ttl = "No"
        print(f"- cost: {item.cost} TTL: {ttl}")

    assert mempool.total_mempool_cost() > 90
    invariant_check_mempool(mempool)


@pytest.mark.parametrize(
    "items,coin_ids,expected",
    [
        # None of these spend those coins
        (
            [mk_item(coins[0:1]), mk_item(coins[1:2]), mk_item(coins[2:3])],
            [coins[3].name(), coins[4].name()],
            [],
        ),
        # One of these spends one of the coins
        (
            [mk_item(coins[0:1]), mk_item(coins[1:2]), mk_item(coins[2:3])],
            [coins[1].name(), coins[3].name()],
            [mk_item(coins[1:2])],
        ),
        # One of these spends one another spends two
        (
            [mk_item(coins[0:1]), mk_item(coins[1:3]), mk_item(coins[2:4]), mk_item(coins[3:4])],
            [coins[2].name(), coins[3].name()],
            [mk_item(coins[1:3]), mk_item(coins[2:4]), mk_item(coins[3:4])],
        ),
    ],
)
def test_get_items_by_coin_ids(items: list[MempoolItem], coin_ids: list[bytes32], expected: list[MempoolItem]) -> None:
    fee_estimator = create_bitcoin_fee_estimator(uint64(11000000000))
    mempool_info = MempoolInfo(
        CLVMCost(uint64(11000000000 * 3)),
        FeeRate(uint64(1000000)),
        CLVMCost(uint64(11000000000)),
    )
    mempool = Mempool(mempool_info, fee_estimator)
    for i in items:
        mempool.add_to_pool(i)
        invariant_check_mempool(mempool)
    result = mempool.get_items_by_coin_ids(coin_ids)
    assert set(result) == set(expected)


def make_test_spendbundle(coin: Coin, *, fee: int = 0, with_higher_cost: bool = False) -> SpendBundle:
    conditions = []
    actual_fee = fee
    if with_higher_cost:
        conditions.extend([[ConditionOpcode.CREATE_COIN, IDENTITY_PUZZLE_HASH, i] for i in range(3)])
        actual_fee += 3
    conditions.append([ConditionOpcode.CREATE_COIN, IDENTITY_PUZZLE_HASH, coin.amount - actual_fee])
    sb = spend_bundle_from_conditions(conditions, coin)
    return sb


@pytest.mark.anyio
async def test_aggregating_on_a_solution_then_a_more_cost_saving_one_appears() -> None:
    async def get_unspent_lineage_info_for_puzzle_hash(_: bytes32) -> Optional[UnspentLineageInfo]:
        assert False  # pragma: no cover

    def agg_and_add_sb_returning_cost_info(mempool: Mempool, spend_bundles: list[SpendBundle]) -> uint64:
        sb = SpendBundle.aggregate(spend_bundles)
        mi = mempool_item_from_spendbundle(sb)
        mempool.add_to_pool(mi)
        invariant_check_mempool(mempool)
        saved_cost = run_for_cost(
            sb.coin_spends[0].puzzle_reveal, sb.coin_spends[0].solution, len(mi.additions), mi.cost
        )
        return saved_cost

    fee_estimator = create_bitcoin_fee_estimator(uint64(11000000000))
    mempool_info = MempoolInfo(
        CLVMCost(uint64(11000000000 * 3)),
        FeeRate(uint64(1000000)),
        CLVMCost(uint64(11000000000)),
    )
    mempool = Mempool(mempool_info, fee_estimator)
    coins = [
        Coin(IDENTITY_PUZZLE_HASH, IDENTITY_PUZZLE_HASH, uint64(amount)) for amount in range(2000000000, 2000000020, 2)
    ]
    # Create a ~10 FPC item that spends the eligible coin[0]
    sb_A = make_test_spendbundle(coins[0])
    highest_fee = 58282830
    sb_high_rate = make_test_spendbundle(coins[1], fee=highest_fee)
    agg_and_add_sb_returning_cost_info(mempool, [sb_A, sb_high_rate])
    invariant_check_mempool(mempool)
    # Create a ~2 FPC item that spends the eligible coin using the same solution A
    sb_low_rate = make_test_spendbundle(coins[2], fee=highest_fee // 5)
    saved_cost_on_solution_A = agg_and_add_sb_returning_cost_info(mempool, [sb_A, sb_low_rate])
    invariant_check_mempool(mempool)
    result = await mempool.create_bundle_from_mempool_items(
        get_unspent_lineage_info_for_puzzle_hash, test_constants, uint32(0)
    )
    assert result is not None
    agg, _ = result
    # Make sure both items would be processed
    assert [c.coin for c in agg.coin_spends] == [coins[0], coins[1], coins[2]]
    # Now let's add 3 x ~3 FPC items that spend the eligible coin differently
    # (solution B). It creates a higher (saved) cost than solution A
    sb_B = make_test_spendbundle(coins[0], with_higher_cost=True)
    for i in range(3, 6):
        # We're picking this fee to get a ~3 FPC, and get picked after sb_A1
        # (which has ~10 FPC) but before sb_A2 (which has ~2 FPC)
        sb_mid_rate = make_test_spendbundle(coins[i], fee=38004852 - i)
        saved_cost_on_solution_B = agg_and_add_sb_returning_cost_info(mempool, [sb_B, sb_mid_rate])
        invariant_check_mempool(mempool)
    # We'd save more cost if we went with solution B instead of A
    assert saved_cost_on_solution_B > saved_cost_on_solution_A
    # If we process everything now, the 3 x ~3 FPC items get skipped because
    # sb_A1 gets picked before them (~10 FPC), so from then on only sb_A2 (~2 FPC)
    # would get picked
    result = await mempool.create_bundle_from_mempool_items(
        get_unspent_lineage_info_for_puzzle_hash, test_constants, uint32(0)
    )
    assert result is not None
    agg, _ = result
    # The 3 items got skipped here
    # We ran with solution A and missed bigger savings on solution B
    assert mempool.size() == 5
    assert [c.coin for c in agg.coin_spends] == [coins[0], coins[1], coins[2]]
    invariant_check_mempool(mempool)


def test_get_puzzle_and_solution_for_coin_failure() -> None:
    with pytest.raises(
        ValueError, match=f"Failed to get puzzle and solution for coin {TEST_COIN}, error: \\('coin not found', '80'\\)"
    ):
        get_puzzle_and_solution_for_coin(BlockGenerator(SerializedProgram.to(None), []), TEST_COIN, 0, test_constants)


@pytest.mark.anyio
@pytest.mark.parametrize("old", [True, False])
async def test_create_block_generator(old: bool) -> None:
    async def get_unspent_lineage_info_for_puzzle_hash(_: bytes32) -> Optional[UnspentLineageInfo]:
        assert False  # pragma: no cover

    mempool_info = MempoolInfo(
        CLVMCost(uint64(11000000000 * 3)),
        FeeRate(uint64(1000000)),
        CLVMCost(uint64(11000000000)),
    )

    fee_estimator = create_bitcoin_fee_estimator(test_constants.MAX_BLOCK_COST_CLVM)
    mempool = Mempool(mempool_info, fee_estimator)
    coins = [
        Coin(IDENTITY_PUZZLE_HASH, IDENTITY_PUZZLE_HASH, uint64(amount)) for amount in range(2000000000, 2000000020, 2)
    ]

    spend_bundles = set(make_test_spendbundle(c) for c in coins)
    expected_additions = set(Coin(c.name(), IDENTITY_PUZZLE_HASH, c.amount) for c in coins)
    expected_signature = AugSchemeMPL.aggregate([sb.aggregated_signature for sb in spend_bundles])

    for sb in spend_bundles:
        mi = mempool_item_from_spendbundle(sb)
        mempool.add_to_pool(mi)
        invariant_check_mempool(mempool)

    create_block = mempool.create_block_generator if old else mempool.create_block_generator2
    generator = await create_block(get_unspent_lineage_info_for_puzzle_hash, test_constants, uint32(0), 10.0)
    assert generator is not None

    assert set(generator.additions) == expected_additions
    assert len(generator.additions) == len(expected_additions)
    assert generator.signature == expected_signature

    err, conds = run_block_generator2(
        bytes(generator.program),
        generator.generator_refs,
        test_constants.MAX_BLOCK_COST_CLVM,
        0,
        generator.signature,
        None,
        test_constants,
    )

    assert err is None
    assert conds is not None

    assert len(conds.spends) == len(coins)

    num_additions = 0
    for spend in conds.spends:
        assert Coin(spend.parent_id, spend.puzzle_hash, uint64(spend.coin_amount)) in coins
        for add2 in spend.create_coin:
            assert Coin(spend.coin_id, add2[0], uint64(add2[1])) in expected_additions
            num_additions += 1

    assert num_additions == len(generator.additions)
    invariant_check_mempool(mempool)


# def test_keccak() -> None:
#     # the keccak operator is 62. The assemble() function doesn't support it
#     # (yet)
#
#     # keccak256 is available when the softfork has activated
#     keccak_prg = Program.to(
#         assemble(
#             "(softfork (q . 1134) (q . 1) (q a (i "
#             "(= "
#             '(62 (q . "foobar"))'
#             "(q . 0x38d18acb67d25c8bb9942764b62f18e17054f66a817bd4295423adf9ed98873e))"
#             "(q . 0) (q x)) (q . ())) (q . ()))"
#         )
#     )
#
#     cost, ret = keccak_prg.run_with_flags(1215, ENABLE_KECCAK, [])
#     assert cost == 1215
#     assert ret.atom == b""
#
#     # keccak is ignored when the softfork has not activated
#     cost, ret = keccak_prg.run_with_flags(1215, 0, [])
#     assert cost == 1215
#     assert ret.atom == b""
#
#     # make sure keccak is actually executed, by comparing with the wrong output
#     keccak_prg = Program.to(
#         assemble(
#             "(softfork (q . 1134) (q . 1) (q a (i "
#             '(= (62 (q . "foobar")) '
#             "(q . 0x58d18acb67d25c8bb9942764b62f18e17054f66a817bd4295423adf9ed98873e))"
#             "(q . 0) (q x)) (q . ())) (q . ()))"
#         )
#     )
#     with pytest.raises(ValueError, match="clvm raise"):
#         keccak_prg.run_with_flags(1215, ENABLE_KECCAK, [])
#
#     # keccak is ignored when the softfork has not activated
#     cost, ret = keccak_prg.run_with_flags(1215, 0, [])
#     assert cost == 1215
#     assert ret.atom == b""
#
#     # === HARD FORK ===
#     # new operators *outside* the softfork guard
#     # keccak256 is available outside the guard with the appropriate flag
#     keccak_prg = Program.to(
#         assemble(
#             "(a (i (= "
#             '(62 (q . "foobar")) '
#             "(q . 0x38d18acb67d25c8bb9942764b62f18e17054f66a817bd4295423adf9ed98873e)) "
#             "(q . 0) (q x)) (q . ()))"
#         )
#     )
#
#     cost, ret = keccak_prg.run_with_flags(994, ENABLE_KECCAK | ENABLE_KECCAK_OPS_OUTSIDE_GUARD, [])
#     assert cost == 994
#     assert ret.atom == b""


@pytest.mark.anyio
async def test_lineage_cache(seeded_random: random.Random) -> None:
    called = 0

    info1 = UnspentLineageInfo(
        bytes32.random(seeded_random), bytes32.random(seeded_random), bytes32.random(seeded_random)
    )

    async def callback1(ph: bytes32) -> Optional[UnspentLineageInfo]:
        nonlocal called
        called += 1
        return info1

    cache = LineageInfoCache(callback1)

    ph = bytes32.random(seeded_random)

    # cache miss
    assert await cache.get_unspent_lineage_info(ph) == info1
    assert called == 1

    # cache hit
    assert await cache.get_unspent_lineage_info(ph) == info1
    assert called == 1

    called = 0

    async def callback_none(ph: bytes32) -> Optional[UnspentLineageInfo]:
        nonlocal called
        called += 1
        return None

    cache = LineageInfoCache(callback_none)

    # cache miss
    assert await cache.get_unspent_lineage_info(ph) is None
    assert called == 1

    # cache hit
    assert await cache.get_unspent_lineage_info(ph) is None
    assert called == 1<|MERGE_RESOLUTION|>--- conflicted
+++ resolved
@@ -11,11 +11,7 @@
     AugSchemeMPL,
     G1Element,
     G2Element,
-<<<<<<< HEAD
-=======
     SpendBundleConditions,
-    get_flags_for_height_and_constants,
->>>>>>> cb04f048
     run_block_generator2,
 )
 from chia_rs.sized_bytes import bytes32
