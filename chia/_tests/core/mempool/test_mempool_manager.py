from __future__ import annotations

import dataclasses
import logging
from collections.abc import Awaitable, Collection
from typing import Any, Callable, Optional

import pytest
from chia_rs import ELIGIBLE_FOR_DEDUP, ELIGIBLE_FOR_FF, AugSchemeMPL, G2Element, get_conditions_from_spendbundle
from chiabip158 import PyBIP158

from chia._tests.conftest import ConsensusMode
from chia._tests.util.misc import invariant_check_mempool
from chia._tests.util.setup_nodes import OldSimulatorsAndWallets, setup_simulators_and_wallets
from chia.consensus.constants import ConsensusConstants
from chia.consensus.default_constants import DEFAULT_CONSTANTS
from chia.full_node.mempool import MAX_SKIPPED_ITEMS, PRIORITY_TX_THRESHOLD
from chia.full_node.mempool_check_conditions import mempool_check_time_locks
from chia.full_node.mempool_manager import (
    MEMPOOL_MIN_FEE_INCREASE,
    QUOTE_BYTES,
    QUOTE_EXECUTION_COST,
    MempoolManager,
    TimelockConditions,
    can_replace,
    compute_assert_height,
    optional_max,
    optional_min,
)
from chia.protocols import wallet_protocol
from chia.protocols.full_node_protocol import RequestBlock, RespondBlock
from chia.protocols.protocol_message_types import ProtocolMessageTypes
from chia.simulator.full_node_simulator import FullNodeSimulator
from chia.simulator.simulator_protocol import FarmNewBlockProtocol
from chia.types.blockchain_format.coin import Coin
from chia.types.blockchain_format.program import INFINITE_COST, Program
from chia.types.blockchain_format.serialized_program import SerializedProgram
from chia.types.blockchain_format.sized_bytes import bytes32
from chia.types.clvm_cost import CLVMCost
from chia.types.coin_record import CoinRecord
from chia.types.coin_spend import CoinSpend, make_spend
from chia.types.condition_opcodes import ConditionOpcode
from chia.types.eligible_coin_spends import (
    DedupCoinSpend,
    EligibilityAndAdditions,
    EligibleCoinSpends,
    UnspentLineageInfo,
    run_for_cost,
)
from chia.types.mempool_inclusion_status import MempoolInclusionStatus
from chia.types.mempool_item import BundleCoinSpend, MempoolItem
from chia.types.peer_info import PeerInfo
from chia.types.spend_bundle import SpendBundle
from chia.types.spend_bundle_conditions import SpendBundleConditions, SpendConditions
from chia.util.errors import Err, ValidationError
from chia.util.ints import uint8, uint32, uint64
from chia.wallet.conditions import AssertCoinAnnouncement
from chia.wallet.payment import Payment
from chia.wallet.util.tx_config import DEFAULT_TX_CONFIG
from chia.wallet.wallet_coin_record import WalletCoinRecord
from chia.wallet.wallet_node import WalletNode
from chia.wallet.wallet_protocol import MainWalletProtocol

IDENTITY_PUZZLE = SerializedProgram.to(1)
IDENTITY_PUZZLE_HASH = IDENTITY_PUZZLE.get_tree_hash()

TEST_TIMESTAMP = uint64(10040)
TEST_COIN_AMOUNT = uint64(1000000000)
TEST_COIN = Coin(IDENTITY_PUZZLE_HASH, IDENTITY_PUZZLE_HASH, TEST_COIN_AMOUNT)
TEST_COIN_ID = TEST_COIN.name()
TEST_COIN_RECORD = CoinRecord(TEST_COIN, uint32(0), uint32(0), False, TEST_TIMESTAMP)
TEST_COIN_AMOUNT2 = uint64(2000000000)
TEST_COIN2 = Coin(IDENTITY_PUZZLE_HASH, IDENTITY_PUZZLE_HASH, TEST_COIN_AMOUNT2)
TEST_COIN_ID2 = TEST_COIN2.name()
TEST_COIN_RECORD2 = CoinRecord(TEST_COIN2, uint32(0), uint32(0), False, TEST_TIMESTAMP)
TEST_COIN_AMOUNT3 = uint64(3000000000)
TEST_COIN3 = Coin(IDENTITY_PUZZLE_HASH, IDENTITY_PUZZLE_HASH, TEST_COIN_AMOUNT3)
TEST_COIN_ID3 = TEST_COIN3.name()
TEST_COIN_RECORD3 = CoinRecord(TEST_COIN3, uint32(0), uint32(0), False, TEST_TIMESTAMP)
TEST_HEIGHT = uint32(5)


@dataclasses.dataclass(frozen=True)
class TestBlockRecord:
    """
    This is a subset of BlockRecord that the mempool manager uses for peak.
    """

    header_hash: bytes32
    height: uint32
    timestamp: Optional[uint64]
    prev_transaction_block_height: uint32
    prev_transaction_block_hash: Optional[bytes32]

    @property
    def is_transaction_block(self) -> bool:
        return self.timestamp is not None


async def zero_calls_get_coin_records(coin_ids: Collection[bytes32]) -> list[CoinRecord]:
    assert len(coin_ids) == 0
    return []


async def get_coin_records_for_test_coins(coin_ids: Collection[bytes32]) -> list[CoinRecord]:
    test_coin_records = {
        TEST_COIN_ID: TEST_COIN_RECORD,
        TEST_COIN_ID2: TEST_COIN_RECORD2,
        TEST_COIN_ID3: TEST_COIN_RECORD3,
    }

    ret: list[CoinRecord] = []
    for name in coin_ids:
        r = test_coin_records.get(name)
        if r is not None:
            ret.append(r)
    return ret


def height_hash(height: int) -> bytes32:
    return bytes32(height.to_bytes(32, byteorder="big"))


def create_test_block_record(*, height: uint32 = TEST_HEIGHT, timestamp: uint64 = TEST_TIMESTAMP) -> TestBlockRecord:
    return TestBlockRecord(
        header_hash=height_hash(height),
        height=height,
        timestamp=timestamp,
        prev_transaction_block_height=uint32(height - 1),
        prev_transaction_block_hash=height_hash(height - 1),
    )


async def instantiate_mempool_manager(
    get_coin_records: Callable[[Collection[bytes32]], Awaitable[list[CoinRecord]]],
    *,
    block_height: uint32 = TEST_HEIGHT,
    block_timestamp: uint64 = TEST_TIMESTAMP,
    constants: ConsensusConstants = DEFAULT_CONSTANTS,
    max_tx_clvm_cost: Optional[uint64] = None,
) -> MempoolManager:
    mempool_manager = MempoolManager(get_coin_records, constants, max_tx_clvm_cost=max_tx_clvm_cost)
    test_block_record = create_test_block_record(height=block_height, timestamp=block_timestamp)
    await mempool_manager.new_peak(test_block_record, None)
    invariant_check_mempool(mempool_manager.mempool)
    return mempool_manager


async def setup_mempool_with_coins(
    *,
    coin_amounts: list[int],
    max_block_clvm_cost: Optional[int] = None,
    max_tx_clvm_cost: Optional[uint64] = None,
    mempool_block_buffer: Optional[int] = None,
) -> tuple[MempoolManager, list[Coin]]:
    coins = []
    test_coin_records = {}
    for amount in coin_amounts:
        coin = Coin(IDENTITY_PUZZLE_HASH, IDENTITY_PUZZLE_HASH, uint64(amount))
        coins.append(coin)
        test_coin_records[coin.name()] = CoinRecord(coin, uint32(0), uint32(0), False, uint64(0))

    async def get_coin_records(coin_ids: Collection[bytes32]) -> list[CoinRecord]:
        ret: list[CoinRecord] = []
        for name in coin_ids:
            r = test_coin_records.get(name)
            if r is not None:
                ret.append(r)
        return ret

    constants = DEFAULT_CONSTANTS
    if max_block_clvm_cost is not None:
        constants = constants.replace(MAX_BLOCK_COST_CLVM=uint64(max_block_clvm_cost))
    if mempool_block_buffer is not None:
        constants = constants.replace(MEMPOOL_BLOCK_BUFFER=uint8(mempool_block_buffer))
    mempool_manager = await instantiate_mempool_manager(
        get_coin_records, constants=constants, max_tx_clvm_cost=max_tx_clvm_cost
    )
    return (mempool_manager, coins)


def make_test_conds(
    *,
    birth_height: Optional[int] = None,
    birth_seconds: Optional[int] = None,
    height_relative: Optional[int] = None,
    height_absolute: int = 0,
    seconds_relative: Optional[int] = None,
    seconds_absolute: int = 0,
    before_height_relative: Optional[int] = None,
    before_height_absolute: Optional[int] = None,
    before_seconds_relative: Optional[int] = None,
    before_seconds_absolute: Optional[int] = None,
    cost: int = 0,
    spend_ids: list[bytes32] = [TEST_COIN_ID],
) -> SpendBundleConditions:
    return SpendBundleConditions(
        [
            SpendConditions(
                spend_id,
                IDENTITY_PUZZLE_HASH,
                IDENTITY_PUZZLE_HASH,
                TEST_COIN_AMOUNT,
                None if height_relative is None else uint32(height_relative),
                None if seconds_relative is None else uint64(seconds_relative),
                None if before_height_relative is None else uint32(before_height_relative),
                None if before_seconds_relative is None else uint64(before_seconds_relative),
                None if birth_height is None else uint32(birth_height),
                None if birth_seconds is None else uint64(birth_seconds),
                [],
                [],
                [],
                [],
                [],
                [],
                [],
                [],
                0,
            )
            for spend_id in spend_ids
        ],
        0,
        uint32(height_absolute),
        uint64(seconds_absolute),
        None if before_height_absolute is None else uint32(before_height_absolute),
        None if before_seconds_absolute is None else uint64(before_seconds_absolute),
        [],
        cost,
        0,
        0,
        False,
    )


class TestCheckTimeLocks:
    COIN_CONFIRMED_HEIGHT = uint32(10)
    COIN_TIMESTAMP = uint64(10000)
    PREV_BLOCK_HEIGHT = uint32(15)
    PREV_BLOCK_TIMESTAMP = uint64(10150)

    COIN_RECORD = CoinRecord(
        TEST_COIN,
        confirmed_block_index=uint32(COIN_CONFIRMED_HEIGHT),
        spent_block_index=uint32(0),
        coinbase=False,
        timestamp=COIN_TIMESTAMP,
    )
    REMOVALS: dict[bytes32, CoinRecord] = {TEST_COIN.name(): COIN_RECORD}

    @pytest.mark.parametrize(
        "conds,expected",
        [
            (make_test_conds(height_relative=5), None),
            (make_test_conds(height_relative=6), Err.ASSERT_HEIGHT_RELATIVE_FAILED),
            (make_test_conds(height_absolute=15), None),
            (make_test_conds(height_absolute=16), Err.ASSERT_HEIGHT_ABSOLUTE_FAILED),
            (make_test_conds(seconds_relative=150), None),
            (make_test_conds(seconds_relative=151), Err.ASSERT_SECONDS_RELATIVE_FAILED),
            (make_test_conds(seconds_absolute=10150), None),
            (make_test_conds(seconds_absolute=10151), Err.ASSERT_SECONDS_ABSOLUTE_FAILED),
            # the coin's confirmed height is 10
            (make_test_conds(birth_height=9), Err.ASSERT_MY_BIRTH_HEIGHT_FAILED),
            (make_test_conds(birth_height=10), None),
            (make_test_conds(birth_height=11), Err.ASSERT_MY_BIRTH_HEIGHT_FAILED),
            # coin timestamp is 10000
            (make_test_conds(birth_seconds=9999), Err.ASSERT_MY_BIRTH_SECONDS_FAILED),
            (make_test_conds(birth_seconds=10000), None),
            (make_test_conds(birth_seconds=10001), Err.ASSERT_MY_BIRTH_SECONDS_FAILED),
            # the coin is 5 blocks old in this test
            (make_test_conds(before_height_relative=5), Err.ASSERT_BEFORE_HEIGHT_RELATIVE_FAILED),
            (make_test_conds(before_height_relative=6), None),
            # The block height is 15
            (make_test_conds(before_height_absolute=15), Err.ASSERT_BEFORE_HEIGHT_ABSOLUTE_FAILED),
            (make_test_conds(before_height_absolute=16), None),
            # the coin is 150 seconds old in this test
            (make_test_conds(before_seconds_relative=150), Err.ASSERT_BEFORE_SECONDS_RELATIVE_FAILED),
            (make_test_conds(before_seconds_relative=151), None),
            # The block timestamp is 10150
            (make_test_conds(before_seconds_absolute=10150), Err.ASSERT_BEFORE_SECONDS_ABSOLUTE_FAILED),
            (make_test_conds(before_seconds_absolute=10151), None),
        ],
    )
    def test_conditions(
        self,
        conds: SpendBundleConditions,
        expected: Optional[Err],
    ) -> None:
        assert (
            mempool_check_time_locks(
                self.REMOVALS,
                conds,
                self.PREV_BLOCK_HEIGHT,
                self.PREV_BLOCK_TIMESTAMP,
            )
            == expected
        )


def expect(
    *, height: int = 0, seconds: int = 0, before_height: Optional[int] = None, before_seconds: Optional[int] = None
) -> TimelockConditions:
    ret = TimelockConditions(uint32(height), uint64(seconds))
    if before_height is not None:
        ret.assert_before_height = uint32(before_height)
    if before_seconds is not None:
        ret.assert_before_seconds = uint64(before_seconds)
    return ret


@pytest.mark.parametrize(
    "conds,expected",
    [
        # ASSERT_HEIGHT_*
        # coin birth height is 12
        (make_test_conds(), expect()),
        (make_test_conds(height_absolute=42), expect(height=42)),
        # 1 is a relative height, but that only amounts to 13, so the absolute
        # height is more restrictive
        (make_test_conds(height_relative=1), expect(height=13)),
        # 100 is a relative height, and since the coin was confirmed at height 12,
        # that's 112
        (make_test_conds(height_absolute=42, height_relative=100), expect(height=112)),
        # Same thing but without the absolute height
        (make_test_conds(height_relative=100), expect(height=112)),
        (make_test_conds(height_relative=0), expect(height=12)),
        # 42 is more restrictive than 13
        (make_test_conds(height_absolute=42, height_relative=1), expect(height=42)),
        # ASSERT_BEFORE_HEIGHT_*
        (make_test_conds(before_height_absolute=100), expect(before_height=100)),
        # coin is created at 12 + 1 relative height = 13
        (make_test_conds(before_height_relative=1), expect(before_height=13)),
        # coin is created at 12 + 0 relative height = 12
        (make_test_conds(before_height_relative=0), expect(before_height=12)),
        # 13 is more restrictive than 42
        (make_test_conds(before_height_absolute=42, before_height_relative=1), expect(before_height=13)),
        # 100 is a relative height, and since the coin was confirmed at height 12,
        # that's 112
        (make_test_conds(before_height_absolute=200, before_height_relative=100), expect(before_height=112)),
        # Same thing but without the absolute height
        (make_test_conds(before_height_relative=100), expect(before_height=112)),
        # ASSERT_BEFORE_SECONDS_*
        # coin timestamp is 10000
        # single absolute assert before seconds
        (make_test_conds(before_seconds_absolute=20000), expect(before_seconds=20000)),
        # coin is created at 10000 + 100 relative seconds = 10100
        (make_test_conds(before_seconds_relative=100), expect(before_seconds=10100)),
        # coin is created at 10000 + 0 relative seconds = 10000
        (make_test_conds(before_seconds_relative=0), expect(before_seconds=10000)),
        # 10100 is more restrictive than 20000
        (make_test_conds(before_seconds_absolute=20000, before_seconds_relative=100), expect(before_seconds=10100)),
        # 20000 is a relative seconds, and since the coin was confirmed at seconds
        # 10000 that's 300000
        (make_test_conds(before_seconds_absolute=20000, before_seconds_relative=20000), expect(before_seconds=20000)),
        # Same thing but without the absolute seconds
        (make_test_conds(before_seconds_relative=20000), expect(before_seconds=30000)),
        # ASSERT_SECONDS_*
        # coin timestamp is 10000
        # single absolute assert seconds
        (make_test_conds(seconds_absolute=20000), expect(seconds=20000)),
        # coin is created at 10000 + 100 relative seconds = 10100
        (make_test_conds(seconds_relative=100), expect(seconds=10100)),
        # coin is created at 10000 + 0 relative seconds = 10000
        (make_test_conds(seconds_relative=0), expect(seconds=10000)),
        # 20000 is more restrictive than 10100
        (make_test_conds(seconds_absolute=20000, seconds_relative=100), expect(seconds=20000)),
        # 20000 is a relative seconds, and since the coin was confirmed at seconds
        # 10000 that's 300000
        (make_test_conds(seconds_absolute=20000, seconds_relative=20000), expect(seconds=30000)),
        # Same thing but without the absolute seconds
        (make_test_conds(seconds_relative=20000), expect(seconds=30000)),
    ],
)
def test_compute_assert_height(conds: SpendBundleConditions, expected: TimelockConditions) -> None:
    coin_id = TEST_COIN.name()

    confirmed_height = uint32(12)
    coin_records = {coin_id: CoinRecord(TEST_COIN, confirmed_height, uint32(0), False, uint64(10000))}

    assert compute_assert_height(coin_records, conds) == expected


def spend_bundle_from_conditions(
    conditions: list[list[Any]], coin: Coin = TEST_COIN, aggsig: G2Element = G2Element()
) -> SpendBundle:
    solution = SerializedProgram.to(conditions)
    coin_spend = make_spend(coin, IDENTITY_PUZZLE, solution)
    return SpendBundle([coin_spend], aggsig)


async def add_spendbundle(
    mempool_manager: MempoolManager, sb: SpendBundle, sb_name: bytes32
) -> tuple[Optional[uint64], MempoolInclusionStatus, Optional[Err]]:
    sbc = await mempool_manager.pre_validate_spendbundle(sb, sb_name)
    ret = await mempool_manager.add_spend_bundle(sb, sbc, sb_name, TEST_HEIGHT)
    invariant_check_mempool(mempool_manager.mempool)
    return ret.cost, ret.status, ret.error


async def generate_and_add_spendbundle(
    mempool_manager: MempoolManager,
    conditions: list[list[Any]],
    coin: Coin = TEST_COIN,
    aggsig: G2Element = G2Element(),
) -> tuple[SpendBundle, bytes32, tuple[Optional[uint64], MempoolInclusionStatus, Optional[Err]]]:
    sb = spend_bundle_from_conditions(conditions, coin, aggsig)
    sb_name = sb.name()
    result = await add_spendbundle(mempool_manager, sb, sb_name)
    return (sb, sb_name, result)


def make_bundle_spends_map_and_fee(
    spend_bundle: SpendBundle, conds: SpendBundleConditions
) -> tuple[dict[bytes32, BundleCoinSpend], uint64]:
    bundle_coin_spends: dict[bytes32, BundleCoinSpend] = {}
    eligibility_and_additions: dict[bytes32, EligibilityAndAdditions] = {}
    removals_amount = 0
    additions_amount = 0
    for spend in conds.spends:
        coin_id = bytes32(spend.coin_id)
        spend_additions = []
        for puzzle_hash, amount, _ in spend.create_coin:
            spend_additions.append(Coin(coin_id, puzzle_hash, uint64(amount)))
            additions_amount += amount
        eligibility_and_additions[coin_id] = EligibilityAndAdditions(
            is_eligible_for_dedup=bool(spend.flags & ELIGIBLE_FOR_DEDUP),
            spend_additions=spend_additions,
            is_eligible_for_ff=bool(spend.flags & ELIGIBLE_FOR_FF),
        )
    for coin_spend in spend_bundle.coin_spends:
        coin_id = coin_spend.coin.name()
        removals_amount += coin_spend.coin.amount
        eligibility_info = eligibility_and_additions.get(
            coin_id, EligibilityAndAdditions(is_eligible_for_dedup=False, spend_additions=[], is_eligible_for_ff=False)
        )
        bundle_coin_spends[coin_id] = BundleCoinSpend(
            coin_spend=coin_spend,
            eligible_for_dedup=eligibility_info.is_eligible_for_dedup,
            eligible_for_fast_forward=eligibility_info.is_eligible_for_ff,
            additions=eligibility_info.spend_additions,
        )
    fee = uint64(removals_amount - additions_amount)
    return bundle_coin_spends, fee


def mempool_item_from_spendbundle(spend_bundle: SpendBundle) -> MempoolItem:
    conds = get_conditions_from_spendbundle(spend_bundle, INFINITE_COST, DEFAULT_CONSTANTS, uint32(0))
    bundle_coin_spends, fee = make_bundle_spends_map_and_fee(spend_bundle, conds)
    return MempoolItem(
        spend_bundle=spend_bundle,
        fee=fee,
        conds=conds,
        spend_bundle_name=spend_bundle.name(),
        height_added_to_mempool=TEST_HEIGHT,
        bundle_coin_spends=bundle_coin_spends,
    )


@pytest.mark.anyio
async def test_empty_spend_bundle() -> None:
    mempool_manager = await instantiate_mempool_manager(zero_calls_get_coin_records)
    sb = SpendBundle([], G2Element())
    with pytest.raises(ValidationError, match="INVALID_SPEND_BUNDLE"):
        await mempool_manager.pre_validate_spendbundle(sb)


@pytest.mark.anyio
async def test_negative_addition_amount() -> None:
    mempool_manager = await instantiate_mempool_manager(zero_calls_get_coin_records)
    conditions = [[ConditionOpcode.CREATE_COIN, IDENTITY_PUZZLE_HASH, -1]]
    sb = spend_bundle_from_conditions(conditions)
    with pytest.raises(ValidationError, match="COIN_AMOUNT_NEGATIVE"):
        await mempool_manager.pre_validate_spendbundle(sb)


@pytest.mark.anyio
async def test_valid_addition_amount() -> None:
    mempool_manager = await instantiate_mempool_manager(zero_calls_get_coin_records)
    max_amount = mempool_manager.constants.MAX_COIN_AMOUNT
    conditions = [[ConditionOpcode.CREATE_COIN, IDENTITY_PUZZLE_HASH, max_amount]]
    coin = Coin(IDENTITY_PUZZLE_HASH, IDENTITY_PUZZLE_HASH, max_amount)
    sb = spend_bundle_from_conditions(conditions, coin)
    # ensure this does not throw
    _ = await mempool_manager.pre_validate_spendbundle(sb)


@pytest.mark.anyio
async def test_too_big_addition_amount() -> None:
    mempool_manager = await instantiate_mempool_manager(zero_calls_get_coin_records)
    max_amount = mempool_manager.constants.MAX_COIN_AMOUNT
    conditions = [[ConditionOpcode.CREATE_COIN, IDENTITY_PUZZLE_HASH, max_amount + 1]]
    sb = spend_bundle_from_conditions(conditions)
    with pytest.raises(ValidationError, match="COIN_AMOUNT_EXCEEDS_MAXIMUM"):
        await mempool_manager.pre_validate_spendbundle(sb)


@pytest.mark.anyio
async def test_duplicate_output() -> None:
    mempool_manager = await instantiate_mempool_manager(zero_calls_get_coin_records)
    conditions = [
        [ConditionOpcode.CREATE_COIN, IDENTITY_PUZZLE_HASH, 1],
        [ConditionOpcode.CREATE_COIN, IDENTITY_PUZZLE_HASH, 1],
    ]
    sb = spend_bundle_from_conditions(conditions)
    with pytest.raises(ValidationError, match="DUPLICATE_OUTPUT"):
        await mempool_manager.pre_validate_spendbundle(sb)


@pytest.mark.anyio
async def test_block_cost_exceeds_max() -> None:
    mempool_manager = await instantiate_mempool_manager(zero_calls_get_coin_records)
    conditions = []
    for i in range(2400):
        conditions.append([ConditionOpcode.CREATE_COIN, IDENTITY_PUZZLE_HASH, i])
    sb = spend_bundle_from_conditions(conditions)
    with pytest.raises(ValidationError, match="BLOCK_COST_EXCEEDS_MAX"):
        await mempool_manager.pre_validate_spendbundle(sb)


@pytest.mark.anyio
async def test_double_spend_prevalidation() -> None:
    mempool_manager = await instantiate_mempool_manager(zero_calls_get_coin_records)
    conditions = [[ConditionOpcode.CREATE_COIN, IDENTITY_PUZZLE_HASH, 1]]
    sb = spend_bundle_from_conditions(conditions)
    sb_twice = SpendBundle.aggregate([sb, sb])
    with pytest.raises(ValidationError, match="DOUBLE_SPEND"):
        await mempool_manager.pre_validate_spendbundle(sb_twice)


@pytest.mark.anyio
async def test_minting_coin() -> None:
    mempool_manager = await instantiate_mempool_manager(zero_calls_get_coin_records)
    conditions = [[ConditionOpcode.CREATE_COIN, IDENTITY_PUZZLE_HASH, TEST_COIN_AMOUNT]]
    sb = spend_bundle_from_conditions(conditions)
    _ = await mempool_manager.pre_validate_spendbundle(sb)
    conditions = [[ConditionOpcode.CREATE_COIN, IDENTITY_PUZZLE_HASH, TEST_COIN_AMOUNT + 1]]
    sb = spend_bundle_from_conditions(conditions)
    with pytest.raises(ValidationError, match="MINTING_COIN"):
        await mempool_manager.pre_validate_spendbundle(sb)


@pytest.mark.anyio
async def test_reserve_fee_condition() -> None:
    mempool_manager = await instantiate_mempool_manager(zero_calls_get_coin_records)
    conditions = [[ConditionOpcode.RESERVE_FEE, TEST_COIN_AMOUNT]]
    sb = spend_bundle_from_conditions(conditions)
    _ = await mempool_manager.pre_validate_spendbundle(sb)
    conditions = [[ConditionOpcode.RESERVE_FEE, TEST_COIN_AMOUNT + 1]]
    sb = spend_bundle_from_conditions(conditions)
    with pytest.raises(ValidationError, match="RESERVE_FEE_CONDITION_FAILED"):
        await mempool_manager.pre_validate_spendbundle(sb)


@pytest.mark.anyio
async def test_unknown_unspent() -> None:
    async def get_coin_records(_: Collection[bytes32]) -> list[CoinRecord]:
        return []

    mempool_manager = await instantiate_mempool_manager(get_coin_records)
    conditions = [[ConditionOpcode.CREATE_COIN, IDENTITY_PUZZLE_HASH, 1]]
    _, _, result = await generate_and_add_spendbundle(mempool_manager, conditions)
    assert result == (None, MempoolInclusionStatus.FAILED, Err.UNKNOWN_UNSPENT)


@pytest.mark.anyio
async def test_same_sb_twice_with_eligible_coin() -> None:
    mempool_manager = await instantiate_mempool_manager(get_coin_records_for_test_coins)
    sb1_conditions = [
        [ConditionOpcode.CREATE_COIN, IDENTITY_PUZZLE_HASH, 1],
        [ConditionOpcode.CREATE_COIN, IDENTITY_PUZZLE_HASH, 2],
    ]
    sb1 = spend_bundle_from_conditions(sb1_conditions)
    sk = AugSchemeMPL.key_gen(b"5" * 32)
    g1 = sk.get_g1()
    sig = AugSchemeMPL.sign(sk, IDENTITY_PUZZLE_HASH, g1)
    sb2_conditions = [
        [ConditionOpcode.CREATE_COIN, IDENTITY_PUZZLE_HASH, 3],
        [ConditionOpcode.AGG_SIG_UNSAFE, g1, IDENTITY_PUZZLE_HASH],
    ]
    sb2 = spend_bundle_from_conditions(sb2_conditions, TEST_COIN2, sig)
    sb = SpendBundle.aggregate([sb1, sb2])
    sb_name = sb.name()
    result = await add_spendbundle(mempool_manager, sb, sb_name)
    expected_cost = uint64(10_236_088)
    assert result == (expected_cost, MempoolInclusionStatus.SUCCESS, None)
    assert mempool_manager.get_spendbundle(sb_name) == sb
    result = await add_spendbundle(mempool_manager, sb, sb_name)
    assert result == (expected_cost, MempoolInclusionStatus.SUCCESS, None)
    assert mempool_manager.get_spendbundle(sb_name) == sb


@pytest.mark.anyio
async def test_sb_twice_with_eligible_coin_and_different_spends_order() -> None:
    mempool_manager = await instantiate_mempool_manager(get_coin_records_for_test_coins)
    sb1_conditions = [
        [ConditionOpcode.CREATE_COIN, IDENTITY_PUZZLE_HASH, 1],
        [ConditionOpcode.CREATE_COIN, IDENTITY_PUZZLE_HASH, 2],
    ]
    sb1 = spend_bundle_from_conditions(sb1_conditions)
    sk = AugSchemeMPL.key_gen(b"6" * 32)
    g1 = sk.get_g1()
    sig = AugSchemeMPL.sign(sk, IDENTITY_PUZZLE_HASH, g1)
    sb2_conditions: list[list[Any]] = [
        [ConditionOpcode.CREATE_COIN, IDENTITY_PUZZLE_HASH, 3],
        [ConditionOpcode.AGG_SIG_UNSAFE, bytes(g1), IDENTITY_PUZZLE_HASH],
    ]
    sb2 = spend_bundle_from_conditions(sb2_conditions, TEST_COIN2, sig)
    sb3_conditions = [[ConditionOpcode.AGG_SIG_UNSAFE, bytes(g1), IDENTITY_PUZZLE_HASH]]
    sb3 = spend_bundle_from_conditions(sb3_conditions, TEST_COIN3, sig)
    sb = SpendBundle.aggregate([sb1, sb2, sb3])
    sb_name = sb.name()
    reordered_sb = SpendBundle.aggregate([sb3, sb1, sb2])
    reordered_sb_name = reordered_sb.name()
    assert mempool_manager.get_spendbundle(sb_name) is None
    assert mempool_manager.get_spendbundle(reordered_sb_name) is None
    result = await add_spendbundle(mempool_manager, sb, sb_name)
    expected_cost = uint64(13_056_132)
    assert result == (expected_cost, MempoolInclusionStatus.SUCCESS, None)
    assert mempool_manager.get_spendbundle(sb_name) == sb
    assert mempool_manager.get_spendbundle(reordered_sb_name) is None
    # This reordered spend bundle should generate conflicting coin spends with
    # the previously added spend bundle
    result = await add_spendbundle(mempool_manager, reordered_sb, reordered_sb_name)
    assert result == (expected_cost, MempoolInclusionStatus.PENDING, Err.MEMPOOL_CONFLICT)
    assert mempool_manager.get_spendbundle(sb_name) == sb
    assert mempool_manager.get_spendbundle(reordered_sb_name) is None


co = ConditionOpcode
mis = MempoolInclusionStatus


@pytest.mark.anyio
@pytest.mark.parametrize(
    "opcode,lock_value,expected_status,expected_error",
    [
        # the mempool rules don't allow relative height- or time conditions on
        # ephemeral spends
        # SECONDS RELATIVE
        (co.ASSERT_SECONDS_RELATIVE, -2, mis.FAILED, Err.EPHEMERAL_RELATIVE_CONDITION),
        (co.ASSERT_SECONDS_RELATIVE, -1, mis.FAILED, Err.EPHEMERAL_RELATIVE_CONDITION),
        (co.ASSERT_SECONDS_RELATIVE, 0, mis.FAILED, Err.EPHEMERAL_RELATIVE_CONDITION),
        (co.ASSERT_SECONDS_RELATIVE, 1, mis.FAILED, Err.EPHEMERAL_RELATIVE_CONDITION),
        (co.ASSERT_SECONDS_RELATIVE, 9, mis.FAILED, Err.EPHEMERAL_RELATIVE_CONDITION),
        (co.ASSERT_SECONDS_RELATIVE, 10, mis.FAILED, Err.EPHEMERAL_RELATIVE_CONDITION),
        # HEIGHT RELATIVE
        (co.ASSERT_HEIGHT_RELATIVE, -2, mis.FAILED, Err.EPHEMERAL_RELATIVE_CONDITION),
        (co.ASSERT_HEIGHT_RELATIVE, -1, mis.FAILED, Err.EPHEMERAL_RELATIVE_CONDITION),
        (co.ASSERT_HEIGHT_RELATIVE, 0, mis.FAILED, Err.EPHEMERAL_RELATIVE_CONDITION),
        (co.ASSERT_HEIGHT_RELATIVE, 1, mis.FAILED, Err.EPHEMERAL_RELATIVE_CONDITION),
        (co.ASSERT_HEIGHT_RELATIVE, 5, mis.FAILED, Err.EPHEMERAL_RELATIVE_CONDITION),
        (co.ASSERT_HEIGHT_RELATIVE, 6, mis.FAILED, Err.EPHEMERAL_RELATIVE_CONDITION),
        (co.ASSERT_HEIGHT_RELATIVE, 7, mis.FAILED, Err.EPHEMERAL_RELATIVE_CONDITION),
        (co.ASSERT_HEIGHT_RELATIVE, 10, mis.FAILED, Err.EPHEMERAL_RELATIVE_CONDITION),
        (co.ASSERT_HEIGHT_RELATIVE, 11, mis.FAILED, Err.EPHEMERAL_RELATIVE_CONDITION),
        # BEFORE HEIGHT RELATIVE
        (co.ASSERT_BEFORE_HEIGHT_RELATIVE, -2, mis.FAILED, Err.ASSERT_BEFORE_HEIGHT_RELATIVE_FAILED),
        (co.ASSERT_BEFORE_HEIGHT_RELATIVE, -1, mis.FAILED, Err.ASSERT_BEFORE_HEIGHT_RELATIVE_FAILED),
        (co.ASSERT_BEFORE_HEIGHT_RELATIVE, 0, mis.FAILED, Err.EPHEMERAL_RELATIVE_CONDITION),
        (co.ASSERT_BEFORE_HEIGHT_RELATIVE, 1, mis.FAILED, Err.EPHEMERAL_RELATIVE_CONDITION),
        (co.ASSERT_BEFORE_HEIGHT_RELATIVE, 5, mis.FAILED, Err.EPHEMERAL_RELATIVE_CONDITION),
        (co.ASSERT_BEFORE_HEIGHT_RELATIVE, 6, mis.FAILED, Err.EPHEMERAL_RELATIVE_CONDITION),
        (co.ASSERT_BEFORE_HEIGHT_RELATIVE, 7, mis.FAILED, Err.EPHEMERAL_RELATIVE_CONDITION),
        # HEIGHT ABSOLUTE
        (co.ASSERT_HEIGHT_ABSOLUTE, 4, mis.SUCCESS, None),
        (co.ASSERT_HEIGHT_ABSOLUTE, 5, mis.SUCCESS, None),
        (co.ASSERT_HEIGHT_ABSOLUTE, 6, mis.PENDING, Err.ASSERT_HEIGHT_ABSOLUTE_FAILED),
        (co.ASSERT_HEIGHT_ABSOLUTE, 7, mis.PENDING, Err.ASSERT_HEIGHT_ABSOLUTE_FAILED),
        # BEFORE HEIGHT ABSOLUTE
        (co.ASSERT_BEFORE_HEIGHT_ABSOLUTE, 4, mis.FAILED, Err.ASSERT_BEFORE_HEIGHT_ABSOLUTE_FAILED),
        (co.ASSERT_BEFORE_HEIGHT_ABSOLUTE, 5, mis.FAILED, Err.ASSERT_BEFORE_HEIGHT_ABSOLUTE_FAILED),
        (co.ASSERT_BEFORE_HEIGHT_ABSOLUTE, 6, mis.SUCCESS, None),
        (co.ASSERT_BEFORE_HEIGHT_ABSOLUTE, 7, mis.SUCCESS, None),
        # SECONDS ABSOLUTE
        # Current block timestamp is 10050
        (co.ASSERT_SECONDS_ABSOLUTE, 10049, mis.SUCCESS, None),
        (co.ASSERT_SECONDS_ABSOLUTE, 10050, mis.SUCCESS, None),
        (co.ASSERT_SECONDS_ABSOLUTE, 10051, mis.FAILED, Err.ASSERT_SECONDS_ABSOLUTE_FAILED),
        (co.ASSERT_SECONDS_ABSOLUTE, 10052, mis.FAILED, Err.ASSERT_SECONDS_ABSOLUTE_FAILED),
        # BEFORE SECONDS ABSOLUTE
        (co.ASSERT_BEFORE_SECONDS_ABSOLUTE, 10049, mis.FAILED, Err.ASSERT_BEFORE_SECONDS_ABSOLUTE_FAILED),
        (co.ASSERT_BEFORE_SECONDS_ABSOLUTE, 10050, mis.FAILED, Err.ASSERT_BEFORE_SECONDS_ABSOLUTE_FAILED),
        (co.ASSERT_BEFORE_SECONDS_ABSOLUTE, 10051, mis.SUCCESS, None),
        (co.ASSERT_BEFORE_SECONDS_ABSOLUTE, 10052, mis.SUCCESS, None),
    ],
)
async def test_ephemeral_timelock(
    opcode: ConditionOpcode,
    lock_value: int,
    expected_status: MempoolInclusionStatus,
    expected_error: Optional[Err],
) -> None:
    mempool_manager = await instantiate_mempool_manager(
        get_coin_records=get_coin_records_for_test_coins,
        block_height=uint32(5),
        block_timestamp=uint64(10050),
        constants=DEFAULT_CONSTANTS,
    )

    conditions = [[ConditionOpcode.CREATE_COIN, IDENTITY_PUZZLE_HASH, 1]]
    created_coin = Coin(TEST_COIN_ID, IDENTITY_PUZZLE_HASH, uint64(1))
    sb1 = spend_bundle_from_conditions(conditions)
    sb2 = spend_bundle_from_conditions([[opcode, lock_value]], created_coin)
    # sb spends TEST_COIN and creates created_coin which gets spent too
    sb = SpendBundle.aggregate([sb1, sb2])
    # We shouldn't have a record of this ephemeral coin
    assert await get_coin_records_for_test_coins([created_coin.name()]) == []
    try:
        _, status, error = await add_spendbundle(mempool_manager, sb, sb.name())
        assert (status, error) == (expected_status, expected_error)
    except ValidationError as e:
        assert expected_status == mis.FAILED
        assert expected_error == e.code


def test_optional_min() -> None:
    assert optional_min(uint32(100), None) == uint32(100)
    assert optional_min(None, uint32(100)) == uint32(100)
    assert optional_min(None, None) is None
    assert optional_min(uint32(123), uint32(234)) == uint32(123)


def test_optional_max() -> None:
    assert optional_max(uint32(100), None) == uint32(100)
    assert optional_max(None, uint32(100)) == uint32(100)
    assert optional_max(None, None) is None
    assert optional_max(uint32(123), uint32(234)) == uint32(234)


def mk_item(
    coins: list[Coin],
    *,
    cost: int = 1,
    fee: int = 0,
    assert_height: Optional[int] = None,
    assert_before_height: Optional[int] = None,
    assert_before_seconds: Optional[int] = None,
) -> MempoolItem:
    # we don't actually care about the puzzle and solutions for the purpose of
    # can_replace()
    spend_ids = []
    coin_spends = []
    bundle_coin_spends = {}
    for c in coins:
        coin_id = c.name()
        spend_ids.append(coin_id)
        spend = make_spend(c, SerializedProgram.to(None), SerializedProgram.to(None))
        coin_spends.append(spend)
        bundle_coin_spends[coin_id] = BundleCoinSpend(
            coin_spend=spend, eligible_for_dedup=False, eligible_for_fast_forward=False, additions=[]
        )
    spend_bundle = SpendBundle(coin_spends, G2Element())
    conds = make_test_conds(cost=cost, spend_ids=spend_ids)
    return MempoolItem(
        spend_bundle=spend_bundle,
        fee=uint64(fee),
        conds=conds,
        spend_bundle_name=spend_bundle.name(),
        height_added_to_mempool=uint32(0),
        assert_height=None if assert_height is None else uint32(assert_height),
        assert_before_height=None if assert_before_height is None else uint32(assert_before_height),
        assert_before_seconds=None if assert_before_seconds is None else uint64(assert_before_seconds),
        bundle_coin_spends=bundle_coin_spends,
    )


def make_test_coins() -> list[Coin]:
    ret: list[Coin] = []
    for i in range(5):
        ret.append(Coin(height_hash(i), height_hash(i + 100), uint64(i * 100)))
    return ret


coins = make_test_coins()


@pytest.mark.parametrize(
    "existing_items,new_item,expected",
    [
        # FEE RULE
        # the new item must pay a higher fee, in absolute terms
        # replacing exactly the same spend is fine, as long as we increment the fee
        ([mk_item(coins[0:1])], mk_item(coins[0:1]), False),
        # this is less than the minimum fee increase
        ([mk_item(coins[0:1])], mk_item(coins[0:1], fee=9999999), False),
        # this is the minimum fee increase
        ([mk_item(coins[0:1])], mk_item(coins[0:1], fee=10000000), True),
        # FEE RATE RULE
        # the new item must pay a higher fee per cost than the existing item(s)
        # the existing fee rate is 2 and the new fee rate is 2
        ([mk_item(coins[0:1], cost=1000, fee=2000)], mk_item(coins[0:1], cost=10000000, fee=20000000), False),
        # the new rate is >2
        ([mk_item(coins[0:1], cost=1000, fee=2000)], mk_item(coins[0:1], cost=10000000, fee=20000001), True),
        # SUPERSET RULE
        # we can't replace an item spending coin 0 and 1 with an
        # item that just spends coin 0
        ([mk_item(coins[0:2])], mk_item(coins[0:1], fee=10000000), False),
        # or just spends coin 1
        ([mk_item(coins[0:2])], mk_item(coins[1:2], fee=10000000), False),
        # but if we spend the same coins
        ([mk_item(coins[0:2])], mk_item(coins[0:2], fee=10000000), True),
        # or if we spend the same coins with additional coins
        ([mk_item(coins[0:2])], mk_item(coins[0:3], fee=10000000), True),
        # FEE- AND FEE RATE RULES
        # if we're replacing two items, each paying a fee of 100, we need to
        # spend (at least) the same coins and pay at least 10000000 higher fee
        (
            [mk_item(coins[0:1], fee=100, cost=100), mk_item(coins[1:2], fee=100, cost=100)],
            mk_item(coins[0:2], fee=10000200, cost=200),
            True,
        ),
        # if the fee rate is exactly the same, we won't allow the replacement
        (
            [mk_item(coins[0:1], fee=100, cost=100), mk_item(coins[1:2], fee=100, cost=100)],
            mk_item(coins[0:2], fee=10000200, cost=10000200),
            False,
        ),
        # TIMELOCK RULE
        # the new item must not have different time lock than the existing item(s)
        # the assert height time lock condition was introduced in the new item
        ([mk_item(coins[0:1])], mk_item(coins[0:1], fee=10000000, assert_height=1000), False),
        # the assert before height time lock condition was introduced in the new item
        ([mk_item(coins[0:1])], mk_item(coins[0:1], fee=10000000, assert_before_height=1000), False),
        # the assert before seconds time lock condition was introduced in the new item
        ([mk_item(coins[0:1])], mk_item(coins[0:1], fee=10000000, assert_before_seconds=1000), False),
        # if we don't alter any time locks, we are allowed to replace
        ([mk_item(coins[0:1])], mk_item(coins[0:1], fee=10000000), True),
        # ASSERT_HEIGHT
        # the assert height time lock condition was removed in the new item
        ([mk_item(coins[0:1], assert_height=1000)], mk_item(coins[0:1], fee=10000000), False),
        # different assert height constraint
        ([mk_item(coins[0:1], assert_height=1000)], mk_item(coins[0:1], fee=10000000, assert_height=100), False),
        ([mk_item(coins[0:1], assert_height=1000)], mk_item(coins[0:1], fee=10000000, assert_height=2000), False),
        # the same assert height is OK
        ([mk_item(coins[0:1], assert_height=1000)], mk_item(coins[0:1], fee=10000000, assert_height=1000), True),
        # The new spend just have to match the most restrictive condition
        (
            [mk_item(coins[0:1], assert_height=200), mk_item(coins[1:2], assert_height=400)],
            mk_item(coins[0:2], fee=10000000, assert_height=400),
            True,
        ),
        # ASSERT_BEFORE_HEIGHT
        # the assert before height time lock condition was removed in the new item
        ([mk_item(coins[0:1], assert_before_height=1000)], mk_item(coins[0:1], fee=10000000), False),
        # different assert before height constraint
        (
            [mk_item(coins[0:1], assert_before_height=1000)],
            mk_item(coins[0:1], fee=10000000, assert_before_height=100),
            False,
        ),
        (
            [mk_item(coins[0:1], assert_before_height=1000)],
            mk_item(coins[0:1], fee=10000000, assert_before_height=2000),
            False,
        ),
        # The new spend just have to match the most restrictive condition
        (
            [mk_item(coins[0:1], assert_before_height=200), mk_item(coins[1:2], assert_before_height=400)],
            mk_item(coins[0:2], fee=10000000, assert_before_height=200),
            True,
        ),
        # ASSERT_BEFORE_SECONDS
        # the assert before height time lock condition was removed in the new item
        ([mk_item(coins[0:1], assert_before_seconds=1000)], mk_item(coins[0:1], fee=10000000), False),
        # different assert before seconds constraint
        (
            [mk_item(coins[0:1], assert_before_seconds=1000)],
            mk_item(coins[0:1], fee=10000000, assert_before_seconds=100),
            False,
        ),
        (
            [mk_item(coins[0:1], assert_before_seconds=1000)],
            mk_item(coins[0:1], fee=10000000, assert_before_seconds=2000),
            False,
        ),
        # the assert before height time lock condition was introduced in the new item
        (
            [mk_item(coins[0:1], assert_before_seconds=1000)],
            mk_item(coins[0:1], fee=10000000, assert_before_seconds=1000),
            True,
        ),
        # The new spend just have to match the most restrictive condition
        (
            [mk_item(coins[0:1], assert_before_seconds=200), mk_item(coins[1:2], assert_before_seconds=400)],
            mk_item(coins[0:2], fee=10000000, assert_before_seconds=200),
            True,
        ),
        # MIXED CONDITIONS
        # we can't replace an assert_before_seconds with assert_before_height
        (
            [mk_item(coins[0:1], assert_before_seconds=1000)],
            mk_item(coins[0:1], fee=10000000, assert_before_height=2000),
            False,
        ),
        # we added another condition
        (
            [mk_item(coins[0:1], assert_before_seconds=1000)],
            mk_item(coins[0:1], fee=10000000, assert_before_seconds=1000, assert_height=200),
            False,
        ),
        # we removed assert before height
        (
            [mk_item(coins[0:1], assert_height=200, assert_before_height=1000)],
            mk_item(coins[0:1], fee=10000000, assert_height=200),
            False,
        ),
    ],
)
def test_can_replace(existing_items: list[MempoolItem], new_item: MempoolItem, expected: bool) -> None:
    removals = {c.name() for c in new_item.spend_bundle.removals()}
    assert can_replace(existing_items, removals, new_item) == expected


@pytest.mark.anyio
async def test_get_items_not_in_filter() -> None:
    mempool_manager = await instantiate_mempool_manager(get_coin_records_for_test_coins)
    conditions = [[ConditionOpcode.CREATE_COIN, IDENTITY_PUZZLE_HASH, 1]]
    sb1, sb1_name, _ = await generate_and_add_spendbundle(mempool_manager, conditions)
    conditions2 = [[ConditionOpcode.CREATE_COIN, IDENTITY_PUZZLE_HASH, 2]]
    sb2, sb2_name, _ = await generate_and_add_spendbundle(mempool_manager, conditions2, TEST_COIN2)
    conditions3 = [[ConditionOpcode.CREATE_COIN, IDENTITY_PUZZLE_HASH, 3]]
    sb3, sb3_name, _ = await generate_and_add_spendbundle(mempool_manager, conditions3, TEST_COIN3)

    # Don't filter anything
    empty_filter = PyBIP158([])
    result = mempool_manager.get_items_not_in_filter(empty_filter)
    assert result == [sb3, sb2, sb1]

    # Filter everything
    full_filter = PyBIP158([bytearray(sb1_name), bytearray(sb2_name), bytearray(sb3_name)])
    result = mempool_manager.get_items_not_in_filter(full_filter)
    assert result == []

    # Negative limit
    with pytest.raises(AssertionError):
        mempool_manager.get_items_not_in_filter(empty_filter, limit=-1)

    # Zero limit
    with pytest.raises(AssertionError):
        mempool_manager.get_items_not_in_filter(empty_filter, limit=0)

    # Filter only one of the spend bundles
    sb3_filter = PyBIP158([bytearray(sb3_name)])

    # With a limit of one, sb2 has the highest FPC
    result = mempool_manager.get_items_not_in_filter(sb3_filter, limit=1)
    assert result == [sb2]

    # With a higher limit, all bundles aside from sb3 get included
    result = mempool_manager.get_items_not_in_filter(sb3_filter, limit=5)
    assert result == [sb2, sb1]

    # Filter two of the spend bundles
    sb2_and_3_filter = PyBIP158([bytearray(sb2_name), bytearray(sb3_name)])
    result = mempool_manager.get_items_not_in_filter(sb2_and_3_filter)
    assert result == [sb1]


@pytest.mark.anyio
async def test_total_mempool_fees() -> None:
    coin_records: dict[bytes32, CoinRecord] = {}

    async def get_coin_records(coin_ids: Collection[bytes32]) -> list[CoinRecord]:
        ret: list[CoinRecord] = []
        for name in coin_ids:
            r = coin_records.get(name)
            if r is not None:
                ret.append(r)
        return ret

    mempool_manager = await instantiate_mempool_manager(get_coin_records)
    conditions = [[ConditionOpcode.CREATE_COIN, IDENTITY_PUZZLE_HASH, 1]]

    # the limit of total fees in the mempool is 2^63
    # the limit per mempool item is 2^50, that lets us add 8192 items with the
    # maximum amount of fee before reaching the total mempool limit
    amount = uint64(2**50)
    total_fee = 0
    for i in range(8192):
        coin = Coin(IDENTITY_PUZZLE_HASH, IDENTITY_PUZZLE_HASH, amount)
        coin_records[coin.name()] = CoinRecord(coin, uint32(0), uint32(0), False, uint64(0))
        amount = uint64(amount - 1)
        # the fee is 1 less than the amount because we create a coin of 1 mojo
        total_fee += amount
        _, _, result = await generate_and_add_spendbundle(mempool_manager, conditions, coin)
        assert result[1] == MempoolInclusionStatus.SUCCESS
        assert mempool_manager.mempool.total_mempool_fees() == total_fee

    coin = Coin(IDENTITY_PUZZLE_HASH, IDENTITY_PUZZLE_HASH, amount)
    coin_records[coin.name()] = CoinRecord(coin, uint32(0), uint32(0), False, uint64(0))
    _, _, result = await generate_and_add_spendbundle(mempool_manager, conditions, coin)
    assert result[1] == MempoolInclusionStatus.FAILED
    assert result[2] == Err.INVALID_BLOCK_FEE_AMOUNT


@pytest.mark.parametrize("reverse_tx_order", [True, False])
@pytest.mark.anyio
async def test_create_bundle_from_mempool(reverse_tx_order: bool) -> None:
    async def get_unspent_lineage_info_for_puzzle_hash(_: bytes32) -> Optional[UnspentLineageInfo]:
        assert False  # pragma: no cover

    async def make_coin_spends(coins: list[Coin], *, high_fees: bool = True) -> list[CoinSpend]:
        spends_list = []
        for i in range(0, len(coins)):
            coin_spend = make_spend(
                coins[i],
                IDENTITY_PUZZLE,
                Program.to(
                    [[ConditionOpcode.CREATE_COIN, IDENTITY_PUZZLE_HASH, i if high_fees else (coins[i].amount - 1)]]
                ),
            )
            spends_list.append(coin_spend)
        return spends_list

    async def send_spends_to_mempool(coin_spends: list[CoinSpend]) -> None:
        g2 = G2Element()
        for cs in coin_spends:
            sb = SpendBundle([cs], g2)
            result = await add_spendbundle(mempool_manager, sb, sb.name())
            assert result[1] == MempoolInclusionStatus.SUCCESS

    mempool_manager, coins = await setup_mempool_with_coins(coin_amounts=list(range(2000000000, 2000002200)))
    high_rate_spends = await make_coin_spends(coins[0:2200])
    low_rate_spends = await make_coin_spends(coins[2200:2400], high_fees=False)
    spends = low_rate_spends + high_rate_spends if reverse_tx_order else high_rate_spends + low_rate_spends
    await send_spends_to_mempool(spends)
    assert mempool_manager.peak is not None
    result = await mempool_manager.create_bundle_from_mempool(
        mempool_manager.peak.header_hash, get_unspent_lineage_info_for_puzzle_hash
    )
    assert result is not None
    # Make sure we filled the block with only high rate spends
    assert len([s for s in high_rate_spends if s in result[0].coin_spends]) == len(result[0].coin_spends)
    assert len([s for s in low_rate_spends if s in result[0].coin_spends]) == 0


@pytest.mark.parametrize("num_skipped_items", [PRIORITY_TX_THRESHOLD, MAX_SKIPPED_ITEMS])
@pytest.mark.anyio
async def test_create_bundle_from_mempool_on_max_cost(num_skipped_items: int, caplog: pytest.LogCaptureFixture) -> None:
    async def get_unspent_lineage_info_for_puzzle_hash(_: bytes32) -> Optional[UnspentLineageInfo]:
        assert False  # pragma: no cover

    # This test exercises the path where an item's inclusion would exceed the
    # maximum cumulative cost, so it gets skipped as a result

    # NOTE:
    # 1. After PRIORITY_TX_THRESHOLD, we skip items with eligible coins.
    # 2. After skipping MAX_SKIPPED_ITEMS, we stop processing further items.

    async def make_and_send_big_cost_sb(coin: Coin) -> None:
        conditions = []
        sk = AugSchemeMPL.key_gen(b"7" * 32)
        g1 = sk.get_g1()
        sig = AugSchemeMPL.sign(sk, IDENTITY_PUZZLE_HASH, g1)
        aggsig = G2Element()
        for _ in range(169):
            conditions.append([ConditionOpcode.AGG_SIG_UNSAFE, g1, IDENTITY_PUZZLE_HASH])
            aggsig += sig
        conditions.append([ConditionOpcode.CREATE_COIN, IDENTITY_PUZZLE_HASH, coin.amount - 10_000_000])
        # Create a spend bundle with a big enough cost that gets it close to the limit
        _, _, res = await generate_and_add_spendbundle(mempool_manager, conditions, coin, aggsig)
        assert res[1] == MempoolInclusionStatus.SUCCESS

    mempool_manager, coins = await setup_mempool_with_coins(
        coin_amounts=list(range(1_000_000_000, 1_000_000_030)),
        max_block_clvm_cost=550_000_000,
        max_tx_clvm_cost=uint64(550_000_000),
        mempool_block_buffer=20,
    )
    # Create the spend bundles with a big enough cost that they get close to the limit
    for i in range(num_skipped_items):
        await make_and_send_big_cost_sb(coins[i])

    # Create a spend bundle with a relatively smaller cost.
    # Combined with a big cost spend bundle, we'd exceed the maximum block clvm cost
    sb2_coin = coins[num_skipped_items]
    conditions = [[ConditionOpcode.CREATE_COIN, IDENTITY_PUZZLE_HASH, sb2_coin.amount - 200_000]]
    sb2, _, res = await generate_and_add_spendbundle(mempool_manager, conditions, sb2_coin)
    assert res[1] == MempoolInclusionStatus.SUCCESS
    sb2_addition = Coin(sb2_coin.name(), IDENTITY_PUZZLE_HASH, uint64(sb2_coin.amount - 200_000))
    # Create 4 extra spend bundles with smaller FPC and smaller costs
    extra_sbs = []
    extra_additions = []
    sk = AugSchemeMPL.key_gen(b"8" * 32)
    g1 = sk.get_g1()
    sig = AugSchemeMPL.sign(sk, b"foobar", g1)
    for i in range(num_skipped_items + 1, num_skipped_items + 5):
        conditions = [[ConditionOpcode.CREATE_COIN, IDENTITY_PUZZLE_HASH, coins[i].amount - 30_000]]
        # Make the first of these without eligible coins
        if i == num_skipped_items + 1:
            conditions.append([ConditionOpcode.AGG_SIG_UNSAFE, bytes(g1), b"foobar"])
            aggsig = sig
        else:
            aggsig = G2Element()
        sb, _, res = await generate_and_add_spendbundle(mempool_manager, conditions, coins[i], aggsig)
        extra_sbs.append(sb)
        coin = Coin(coins[i].name(), IDENTITY_PUZZLE_HASH, uint64(coins[i].amount - 30_000))
        extra_additions.append(coin)
        assert res[1] == MempoolInclusionStatus.SUCCESS

    assert mempool_manager.peak is not None
    caplog.set_level(logging.DEBUG)
    result = await mempool_manager.create_bundle_from_mempool(
        mempool_manager.peak.header_hash, get_unspent_lineage_info_for_puzzle_hash
    )
    assert result is not None
    agg, additions = result
    skipped_due_to_eligible_coins = sum(
        1
        for line in caplog.text.split("\n")
        if "DEBUG Exception while checking a mempool item for deduplication: Skipping transaction with eligible coin(s)"
        in line
    )
    if num_skipped_items == PRIORITY_TX_THRESHOLD:
        # We skipped enough big cost items to reach `PRIORITY_TX_THRESHOLD`,
        # so the first from the extra 4 (the one without eligible coins) went in,
        # and the other 3 were skipped (they have eligible coins)
        assert skipped_due_to_eligible_coins == 3
        assert agg == SpendBundle.aggregate([sb2, extra_sbs[0]])
        assert additions == [sb2_addition, extra_additions[0]]
        assert agg.removals() == [sb2_coin, coins[num_skipped_items + 1]]
    elif num_skipped_items == MAX_SKIPPED_ITEMS:
        # We skipped enough big cost items to trigger `MAX_SKIPPED_ITEMS` so
        # we didn't process any of the extra items
        assert skipped_due_to_eligible_coins == 0
        assert agg == SpendBundle.aggregate([sb2])
        assert additions == [sb2_addition]
        assert agg.removals() == [sb2_coin]
    else:
        raise ValueError("num_skipped_items must be PRIORITY_TX_THRESHOLD or MAX_SKIPPED_ITEMS")  # pragma: no cover


@pytest.mark.parametrize(
    "opcode,arg,expect_eviction, expect_limit",
    [
        # current height: 10 current_time: 10000
        # we step the chain forward 1 block and 19 seconds
        (co.ASSERT_BEFORE_SECONDS_ABSOLUTE, 10001, True, None),
        (co.ASSERT_BEFORE_SECONDS_ABSOLUTE, 10019, True, None),
        (co.ASSERT_BEFORE_SECONDS_ABSOLUTE, 10020, False, 10020),
        (co.ASSERT_BEFORE_HEIGHT_ABSOLUTE, 11, True, None),
        (co.ASSERT_BEFORE_HEIGHT_ABSOLUTE, 12, False, 12),
        # the coin was created at height: 5 timestamp: 9900
        (co.ASSERT_BEFORE_HEIGHT_RELATIVE, 6, True, None),
        (co.ASSERT_BEFORE_HEIGHT_RELATIVE, 7, False, 5 + 7),
        (co.ASSERT_BEFORE_SECONDS_RELATIVE, 119, True, None),
        (co.ASSERT_BEFORE_SECONDS_RELATIVE, 120, False, 9900 + 120),
    ],
)
@pytest.mark.anyio
async def test_assert_before_expiration(
    opcode: ConditionOpcode, arg: int, expect_eviction: bool, expect_limit: Optional[int]
) -> None:
    async def get_coin_records(coin_ids: Collection[bytes32]) -> list[CoinRecord]:
        all_coins = {TEST_COIN.name(): CoinRecord(TEST_COIN, uint32(5), uint32(0), False, uint64(9900))}
        ret: list[CoinRecord] = []
        for name in coin_ids:
            r = all_coins.get(name)
            if r is not None:
                ret.append(r)
        return ret

    mempool_manager = await instantiate_mempool_manager(
        get_coin_records,
        block_height=uint32(10),
        block_timestamp=uint64(10000),
        constants=DEFAULT_CONSTANTS,
    )

    bundle = spend_bundle_from_conditions(
        [
            [ConditionOpcode.CREATE_COIN, IDENTITY_PUZZLE_HASH, 1],
            [opcode, arg],
        ],
        coin=TEST_COIN,
    )
    bundle_name = bundle.name()
    assert (await add_spendbundle(mempool_manager, bundle, bundle_name))[1] == mis.SUCCESS
    # make sure the spend was added correctly
    assert mempool_manager.get_spendbundle(bundle_name) == bundle

    block_record = create_test_block_record(height=uint32(11), timestamp=uint64(10019))
    await mempool_manager.new_peak(block_record, None)
    invariant_check_mempool(mempool_manager.mempool)

    still_in_pool = mempool_manager.get_spendbundle(bundle_name) == bundle
    assert still_in_pool != expect_eviction
    if still_in_pool:
        assert expect_limit is not None
        item = mempool_manager.get_mempool_item(bundle_name)
        assert item is not None
        if opcode in [co.ASSERT_BEFORE_SECONDS_ABSOLUTE, co.ASSERT_BEFORE_SECONDS_RELATIVE]:
            assert item.assert_before_seconds == expect_limit
        elif opcode in [co.ASSERT_BEFORE_HEIGHT_ABSOLUTE, co.ASSERT_BEFORE_HEIGHT_RELATIVE]:
            assert item.assert_before_height == expect_limit
        else:
            assert False


def make_test_spendbundle(coin: Coin, *, fee: int = 0, eligible_spend: bool = False) -> SpendBundle:
    conditions = [[ConditionOpcode.CREATE_COIN, IDENTITY_PUZZLE_HASH, uint64(coin.amount - fee)]]
    sig = G2Element()
    if not eligible_spend:
        sk = AugSchemeMPL.key_gen(b"2" * 32)
        g1 = sk.get_g1()
        sig = AugSchemeMPL.sign(sk, b"foobar", g1)
        conditions.append([ConditionOpcode.AGG_SIG_UNSAFE, g1, b"foobar"])
    return spend_bundle_from_conditions(conditions, coin, sig)


async def send_spendbundle(
    mempool_manager: MempoolManager,
    sb: SpendBundle,
    expected_result: tuple[MempoolInclusionStatus, Optional[Err]] = (MempoolInclusionStatus.SUCCESS, None),
) -> None:
    result = await add_spendbundle(mempool_manager, sb, sb.name())
    assert (result[1], result[2]) == expected_result


async def make_and_send_spendbundle(
    mempool_manager: MempoolManager,
    coin: Coin,
    *,
    fee: int = 0,
    expected_result: tuple[MempoolInclusionStatus, Optional[Err]] = (MempoolInclusionStatus.SUCCESS, None),
) -> SpendBundle:
    sb = make_test_spendbundle(coin, fee=fee)
    await send_spendbundle(mempool_manager, sb, expected_result)
    return sb


def assert_sb_in_pool(mempool_manager: MempoolManager, sb: SpendBundle) -> None:
    assert sb == mempool_manager.get_spendbundle(sb.name())


def assert_sb_not_in_pool(mempool_manager: MempoolManager, sb: SpendBundle) -> None:
    assert mempool_manager.get_spendbundle(sb.name()) is None


@pytest.mark.anyio
async def test_insufficient_fee_increase() -> None:
    mempool_manager, coins = await setup_mempool_with_coins(coin_amounts=list(range(1000000000, 1000000010)))
    sb1_1 = await make_and_send_spendbundle(mempool_manager, coins[0])
    sb1_2 = await make_and_send_spendbundle(
        mempool_manager, coins[0], fee=1, expected_result=(MempoolInclusionStatus.PENDING, Err.MEMPOOL_CONFLICT)
    )
    # The old spendbundle must stay
    assert_sb_in_pool(mempool_manager, sb1_1)
    assert_sb_not_in_pool(mempool_manager, sb1_2)


@pytest.mark.anyio
async def test_sufficient_fee_increase() -> None:
    mempool_manager, coins = await setup_mempool_with_coins(coin_amounts=list(range(1000000000, 1000000010)))
    sb1_1 = await make_and_send_spendbundle(mempool_manager, coins[0])
    sb1_2 = await make_and_send_spendbundle(mempool_manager, coins[0], fee=MEMPOOL_MIN_FEE_INCREASE)
    # sb1_1 gets replaced with sb1_2
    assert_sb_not_in_pool(mempool_manager, sb1_1)
    assert_sb_in_pool(mempool_manager, sb1_2)


@pytest.mark.anyio
async def test_superset() -> None:
    # Aggregated spendbundle sb12 replaces sb1 since it spends a superset
    # of coins spent in sb1
    mempool_manager, coins = await setup_mempool_with_coins(coin_amounts=list(range(1000000000, 1000000010)))
    sb1 = await make_and_send_spendbundle(mempool_manager, coins[0])
    sb2 = make_test_spendbundle(coins[1], fee=MEMPOOL_MIN_FEE_INCREASE)
    sb12 = SpendBundle.aggregate([sb2, sb1])
    await send_spendbundle(mempool_manager, sb12)
    assert_sb_in_pool(mempool_manager, sb12)
    assert_sb_not_in_pool(mempool_manager, sb1)


@pytest.mark.anyio
async def test_superset_violation() -> None:
    mempool_manager, coins = await setup_mempool_with_coins(coin_amounts=list(range(1000000000, 1000000010)))
    sb1 = make_test_spendbundle(coins[0])
    sb2 = make_test_spendbundle(coins[1])
    sb12 = SpendBundle.aggregate([sb1, sb2])
    await send_spendbundle(mempool_manager, sb12)
    assert_sb_in_pool(mempool_manager, sb12)
    # sb23 must not replace existing sb12 as the former does not spend all
    # coins that are spent in the latter (specifically, the first coin)
    sb3 = make_test_spendbundle(coins[2], fee=MEMPOOL_MIN_FEE_INCREASE)
    sb23 = SpendBundle.aggregate([sb2, sb3])
    await send_spendbundle(
        mempool_manager, sb23, expected_result=(MempoolInclusionStatus.PENDING, Err.MEMPOOL_CONFLICT)
    )
    assert_sb_in_pool(mempool_manager, sb12)
    assert_sb_not_in_pool(mempool_manager, sb23)


@pytest.mark.anyio
async def test_total_fpc_decrease() -> None:
    mempool_manager, coins = await setup_mempool_with_coins(coin_amounts=list(range(1000000000, 1000000010)))
    sb1 = make_test_spendbundle(coins[0])
    sb2 = make_test_spendbundle(coins[1], fee=MEMPOOL_MIN_FEE_INCREASE * 2)
    sb12 = SpendBundle.aggregate([sb1, sb2])
    await send_spendbundle(mempool_manager, sb12)
    sb3 = await make_and_send_spendbundle(mempool_manager, coins[2], fee=MEMPOOL_MIN_FEE_INCREASE * 2)
    assert_sb_in_pool(mempool_manager, sb12)
    assert_sb_in_pool(mempool_manager, sb3)
    # sb1234 should not be in pool as it decreases total fees per cost
    sb4 = make_test_spendbundle(coins[3], fee=MEMPOOL_MIN_FEE_INCREASE)
    sb1234 = SpendBundle.aggregate([sb12, sb3, sb4])
    await send_spendbundle(
        mempool_manager, sb1234, expected_result=(MempoolInclusionStatus.PENDING, Err.MEMPOOL_CONFLICT)
    )
    assert_sb_not_in_pool(mempool_manager, sb1234)


@pytest.mark.anyio
async def test_sufficient_total_fpc_increase() -> None:
    mempool_manager, coins = await setup_mempool_with_coins(coin_amounts=list(range(1000000000, 1000000010)))
    sb1 = make_test_spendbundle(coins[0])
    sb2 = make_test_spendbundle(coins[1], fee=MEMPOOL_MIN_FEE_INCREASE * 2)
    sb12 = SpendBundle.aggregate([sb1, sb2])
    await send_spendbundle(mempool_manager, sb12)
    sb3 = await make_and_send_spendbundle(mempool_manager, coins[2], fee=MEMPOOL_MIN_FEE_INCREASE * 2)
    assert_sb_in_pool(mempool_manager, sb12)
    assert_sb_in_pool(mempool_manager, sb3)
    # sb1234 has a higher fee per cost than its conflicts and should get
    # into the mempool
    sb4 = make_test_spendbundle(coins[3], fee=MEMPOOL_MIN_FEE_INCREASE * 3)
    sb1234 = SpendBundle.aggregate([sb12, sb3, sb4])
    await send_spendbundle(mempool_manager, sb1234)
    assert_sb_in_pool(mempool_manager, sb1234)
    assert_sb_not_in_pool(mempool_manager, sb12)
    assert_sb_not_in_pool(mempool_manager, sb3)


@pytest.mark.anyio
async def test_replace_with_extra_eligible_coin() -> None:
    mempool_manager, coins = await setup_mempool_with_coins(coin_amounts=list(range(1000000000, 1000000010)))
    sb1234 = SpendBundle.aggregate([make_test_spendbundle(coins[i]) for i in range(4)])
    await send_spendbundle(mempool_manager, sb1234)
    assert_sb_in_pool(mempool_manager, sb1234)
    # Replace sb1234 with sb1234_2 which spends an eligible coin additionally
    eligible_sb = make_test_spendbundle(coins[4], fee=MEMPOOL_MIN_FEE_INCREASE, eligible_spend=True)
    sb1234_2 = SpendBundle.aggregate([sb1234, eligible_sb])
    await send_spendbundle(mempool_manager, sb1234_2)
    assert_sb_not_in_pool(mempool_manager, sb1234)
    assert_sb_in_pool(mempool_manager, sb1234_2)


@pytest.mark.anyio
async def test_replacing_one_with_an_eligible_coin() -> None:
    mempool_manager, coins = await setup_mempool_with_coins(coin_amounts=list(range(1000000000, 1000000010)))
    sb123 = SpendBundle.aggregate([make_test_spendbundle(coins[i]) for i in range(3)])
    eligible_sb = make_test_spendbundle(coins[3], eligible_spend=True)
    sb123e = SpendBundle.aggregate([sb123, eligible_sb])
    await send_spendbundle(mempool_manager, sb123e)
    assert_sb_in_pool(mempool_manager, sb123e)
    # Replace sb123e with sb123e4
    sb4 = make_test_spendbundle(coins[4], fee=MEMPOOL_MIN_FEE_INCREASE)
    sb123e4 = SpendBundle.aggregate([sb123e, sb4])
    await send_spendbundle(mempool_manager, sb123e4)
    assert_sb_not_in_pool(mempool_manager, sb123e)
    assert_sb_in_pool(mempool_manager, sb123e4)


@pytest.mark.parametrize("amount", [0, 1])
def test_run_for_cost(amount: int) -> None:
    conditions = [[ConditionOpcode.CREATE_COIN, IDENTITY_PUZZLE_HASH, amount]]
    solution = SerializedProgram.to(conditions)
    cost = run_for_cost(IDENTITY_PUZZLE, solution, additions_count=1, max_cost=uint64(10000000))
    assert cost == uint64(1800044)


def test_run_for_cost_max_cost() -> None:
    conditions = [[ConditionOpcode.CREATE_COIN, IDENTITY_PUZZLE_HASH, 1]]
    solution = SerializedProgram.to(conditions)
    with pytest.raises(ValueError, match="cost exceeded"):
        run_for_cost(IDENTITY_PUZZLE, solution, additions_count=1, max_cost=uint64(43))


def test_dedup_info_nothing_to_do() -> None:
    # No eligible coins, nothing to deduplicate, item gets considered normally

    sk = AugSchemeMPL.key_gen(b"3" * 32)
    g1 = sk.get_g1()
    sig = AugSchemeMPL.sign(sk, b"foobar", g1)

    conditions = [
        [ConditionOpcode.AGG_SIG_UNSAFE, g1, b"foobar"],
        [ConditionOpcode.CREATE_COIN, IDENTITY_PUZZLE_HASH, 1],
    ]
    sb = spend_bundle_from_conditions(conditions, TEST_COIN, sig)
    mempool_item = mempool_item_from_spendbundle(sb)
    eligible_coin_spends = EligibleCoinSpends()
    unique_coin_spends, cost_saving, unique_additions = eligible_coin_spends.get_deduplication_info(
        bundle_coin_spends=mempool_item.bundle_coin_spends, max_cost=mempool_item.conds.cost
    )
    assert unique_coin_spends == sb.coin_spends
    assert cost_saving == 0
    assert unique_additions == [Coin(TEST_COIN_ID, IDENTITY_PUZZLE_HASH, uint64(1))]
    assert eligible_coin_spends == EligibleCoinSpends()


def test_dedup_info_eligible_1st_time() -> None:
    # Eligible coin encountered for the first time
    conditions = [
        [ConditionOpcode.CREATE_COIN, IDENTITY_PUZZLE_HASH, 1],
        [ConditionOpcode.CREATE_COIN, IDENTITY_PUZZLE_HASH, 2],
    ]
    sb = spend_bundle_from_conditions(conditions, TEST_COIN)
    mempool_item = mempool_item_from_spendbundle(sb)
    assert mempool_item.conds is not None
    eligible_coin_spends = EligibleCoinSpends()
    solution = SerializedProgram.to(conditions)
    unique_coin_spends, cost_saving, unique_additions = eligible_coin_spends.get_deduplication_info(
        bundle_coin_spends=mempool_item.bundle_coin_spends, max_cost=mempool_item.conds.cost
    )
    assert unique_coin_spends == sb.coin_spends
    assert cost_saving == 0
    assert set(unique_additions) == {
        Coin(TEST_COIN_ID, IDENTITY_PUZZLE_HASH, uint64(1)),
        Coin(TEST_COIN_ID, IDENTITY_PUZZLE_HASH, uint64(2)),
    }
    assert eligible_coin_spends == EligibleCoinSpends({TEST_COIN_ID: DedupCoinSpend(solution=solution, cost=None)})


def test_dedup_info_eligible_but_different_solution() -> None:
    # Eligible coin but different solution from the one we encountered
    initial_conditions = [
        [ConditionOpcode.CREATE_COIN, IDENTITY_PUZZLE_HASH, 1],
        [ConditionOpcode.CREATE_COIN, IDENTITY_PUZZLE_HASH, 2],
    ]
    initial_solution = SerializedProgram.to(initial_conditions)
    eligible_coin_spends = EligibleCoinSpends({TEST_COIN_ID: DedupCoinSpend(solution=initial_solution, cost=None)})
    conditions = [[ConditionOpcode.CREATE_COIN, IDENTITY_PUZZLE_HASH, 2]]
    sb = spend_bundle_from_conditions(conditions, TEST_COIN)
    mempool_item = mempool_item_from_spendbundle(sb)
    with pytest.raises(ValueError, match="Solution is different from what we're deduplicating on"):
        eligible_coin_spends.get_deduplication_info(
            bundle_coin_spends=mempool_item.bundle_coin_spends, max_cost=mempool_item.conds.cost
        )


def test_dedup_info_eligible_2nd_time_and_another_1st_time() -> None:
    # Eligible coin encountered a second time, and another for the first time
    initial_conditions = [
        [ConditionOpcode.CREATE_COIN, IDENTITY_PUZZLE_HASH, 1],
        [ConditionOpcode.CREATE_COIN, IDENTITY_PUZZLE_HASH, 2],
    ]
    initial_solution = SerializedProgram.to(initial_conditions)
    eligible_coin_spends = EligibleCoinSpends({TEST_COIN_ID: DedupCoinSpend(solution=initial_solution, cost=None)})
    sb1 = spend_bundle_from_conditions(initial_conditions, TEST_COIN)
    second_conditions = [[ConditionOpcode.CREATE_COIN, IDENTITY_PUZZLE_HASH, 3]]
    second_solution = SerializedProgram.to(second_conditions)
    sb2 = spend_bundle_from_conditions(second_conditions, TEST_COIN2)
    sb = SpendBundle.aggregate([sb1, sb2])
    mempool_item = mempool_item_from_spendbundle(sb)
    assert mempool_item.conds is not None
    unique_coin_spends, cost_saving, unique_additions = eligible_coin_spends.get_deduplication_info(
        bundle_coin_spends=mempool_item.bundle_coin_spends, max_cost=mempool_item.conds.cost
    )
    # Only the eligible one that we encountered more than once gets deduplicated
    assert unique_coin_spends == sb2.coin_spends
    saved_cost = uint64(3600044)
    assert cost_saving == saved_cost
    assert unique_additions == [Coin(TEST_COIN_ID2, IDENTITY_PUZZLE_HASH, uint64(3))]
    # The coin we encountered a second time has its cost and additions properly updated
    # The coin we encountered for the first time gets cost None and an empty set of additions
    expected_eligible_spends = EligibleCoinSpends(
        {
            TEST_COIN_ID: DedupCoinSpend(solution=initial_solution, cost=saved_cost),
            TEST_COIN_ID2: DedupCoinSpend(solution=second_solution, cost=None),
        }
    )
    assert eligible_coin_spends == expected_eligible_spends


def test_dedup_info_eligible_3rd_time_another_2nd_time_and_one_non_eligible() -> None:
    # Eligible coin encountered a third time, another for the second time and one non eligible
    initial_conditions = [
        [ConditionOpcode.CREATE_COIN, IDENTITY_PUZZLE_HASH, 1],
        [ConditionOpcode.CREATE_COIN, IDENTITY_PUZZLE_HASH, 2],
    ]
    initial_solution = SerializedProgram.to(initial_conditions)
    second_conditions = [[ConditionOpcode.CREATE_COIN, IDENTITY_PUZZLE_HASH, 3]]
    second_solution = SerializedProgram.to(second_conditions)
    saved_cost = uint64(3600044)
    eligible_coin_spends = EligibleCoinSpends(
        {
            TEST_COIN_ID: DedupCoinSpend(solution=initial_solution, cost=saved_cost),
            TEST_COIN_ID2: DedupCoinSpend(solution=second_solution, cost=None),
        }
    )
    sb1 = spend_bundle_from_conditions(initial_conditions, TEST_COIN)
    sb2 = spend_bundle_from_conditions(second_conditions, TEST_COIN2)
    sk = AugSchemeMPL.key_gen(b"4" * 32)
    g1 = sk.get_g1()
    sig = AugSchemeMPL.sign(sk, b"foobar", g1)
    sb3_conditions = [
        [ConditionOpcode.AGG_SIG_UNSAFE, g1, b"foobar"],
        [ConditionOpcode.CREATE_COIN, IDENTITY_PUZZLE_HASH, 4],
    ]
    sb3 = spend_bundle_from_conditions(sb3_conditions, TEST_COIN3, sig)
    sb = SpendBundle.aggregate([sb1, sb2, sb3])
    mempool_item = mempool_item_from_spendbundle(sb)
    assert mempool_item.conds is not None
    unique_coin_spends, cost_saving, unique_additions = eligible_coin_spends.get_deduplication_info(
        bundle_coin_spends=mempool_item.bundle_coin_spends, max_cost=mempool_item.conds.cost
    )
    assert unique_coin_spends == sb3.coin_spends
    saved_cost2 = uint64(1800044)
    assert cost_saving == saved_cost + saved_cost2
    assert unique_additions == [Coin(TEST_COIN_ID3, IDENTITY_PUZZLE_HASH, uint64(4))]
    expected_eligible_spends = EligibleCoinSpends(
        {
            TEST_COIN_ID: DedupCoinSpend(initial_solution, saved_cost),
            TEST_COIN_ID2: DedupCoinSpend(second_solution, saved_cost2),
        }
    )
    assert eligible_coin_spends == expected_eligible_spends


@pytest.mark.anyio
@pytest.mark.parametrize("new_height_step", [1, 2, -1])
async def test_coin_spending_different_ways_then_finding_it_spent_in_new_peak(new_height_step: int) -> None:
    """
    This test makes sure all mempool items that spend a coin (in different ways)
    that shows up as spent in a block, get removed properly.
    NOTE: `new_height_step` parameter allows us to cover both the optimized and
    the reorg code paths
    """
    new_height = uint32(TEST_HEIGHT + new_height_step)
    coin = Coin(IDENTITY_PUZZLE_HASH, IDENTITY_PUZZLE_HASH, uint64(100))
    coin_id = coin.name()
    test_coin_records = {coin_id: CoinRecord(coin, uint32(0), uint32(0), False, uint64(0))}

    async def get_coin_records(coin_ids: Collection[bytes32]) -> list[CoinRecord]:
        ret: list[CoinRecord] = []
        for name in coin_ids:
            r = test_coin_records.get(name)
            if r is not None:
                ret.append(r)
        return ret

    mempool_manager = await instantiate_mempool_manager(get_coin_records)
    # Create a bunch of mempool items that spend the coin in different ways
    for i in range(3):
        _, _, result = await generate_and_add_spendbundle(
            mempool_manager, [[ConditionOpcode.CREATE_COIN, IDENTITY_PUZZLE_HASH, i]], coin
        )
        assert result[1] == MempoolInclusionStatus.SUCCESS
    assert len(list(mempool_manager.mempool.get_items_by_coin_id(coin_id))) == 3
    assert mempool_manager.mempool.size() == 3
    assert len(list(mempool_manager.mempool.items_by_feerate())) == 3
    # Setup a new peak where the incoming block has spent the coin
    # Mark this coin as spent
    test_coin_records = {coin_id: CoinRecord(coin, uint32(0), TEST_HEIGHT, False, uint64(0))}
    block_record = create_test_block_record(height=new_height)
    await mempool_manager.new_peak(block_record, [coin_id])
    invariant_check_mempool(mempool_manager.mempool)
    # As the coin was a spend in all the mempool items we had, nothing should be left now
    assert len(list(mempool_manager.mempool.get_items_by_coin_id(coin_id))) == 0
    assert mempool_manager.mempool.size() == 0
    assert len(list(mempool_manager.mempool.items_by_feerate())) == 0


@pytest.mark.anyio
async def test_bundle_coin_spends() -> None:
    # This tests the construction of bundle_coin_spends map for mempool items
    # We're creating sb123e with 4 coins, one of them being eligible
    mempool_manager, coins = await setup_mempool_with_coins(coin_amounts=list(range(1000000000, 1000000005)))
    sb123 = SpendBundle.aggregate([make_test_spendbundle(coins[i]) for i in range(3)])
    eligible_sb = make_test_spendbundle(coins[3], eligible_spend=True)
    sb123e = SpendBundle.aggregate([sb123, eligible_sb])
    await send_spendbundle(mempool_manager, sb123e)
    mi123e = mempool_manager.get_mempool_item(sb123e.name())
    assert mi123e is not None
    for i in range(3):
        assert mi123e.bundle_coin_spends[coins[i].name()] == BundleCoinSpend(
            coin_spend=sb123.coin_spends[i],
            eligible_for_dedup=False,
            eligible_for_fast_forward=False,
            additions=[Coin(coins[i].name(), IDENTITY_PUZZLE_HASH, coins[i].amount)],
        )
    assert mi123e.bundle_coin_spends[coins[3].name()] == BundleCoinSpend(
        coin_spend=eligible_sb.coin_spends[0],
        eligible_for_dedup=True,
        eligible_for_fast_forward=False,
        additions=[Coin(coins[3].name(), IDENTITY_PUZZLE_HASH, coins[3].amount)],
    )


@pytest.mark.anyio
async def test_identical_spend_aggregation_e2e(
    simulator_and_wallet: OldSimulatorsAndWallets, self_hostname: str
) -> None:
    def get_sb_names_by_coin_id(
        full_node_api: FullNodeSimulator,
        spent_coin_id: bytes32,
    ) -> set[bytes32]:
        return {
            i.spend_bundle_name
            for i in full_node_api.full_node.mempool_manager.mempool.get_items_by_coin_id(spent_coin_id)
        }

    async def send_to_mempool(
        full_node: FullNodeSimulator, spend_bundle: SpendBundle, *, expecting_conflict: bool = False
    ) -> None:
        res = await full_node.send_transaction(wallet_protocol.SendTransaction(spend_bundle))
        assert res is not None and ProtocolMessageTypes(res.type) == ProtocolMessageTypes.transaction_ack
        res_parsed = wallet_protocol.TransactionAck.from_bytes(res.data)
        if expecting_conflict:
            assert res_parsed.status == MempoolInclusionStatus.PENDING.value
            assert res_parsed.error == "MEMPOOL_CONFLICT"
        else:
            assert res_parsed.status == MempoolInclusionStatus.SUCCESS.value

    async def farm_a_block(full_node_api: FullNodeSimulator, wallet_node: WalletNode, ph: bytes32) -> None:
        await full_node_api.farm_new_transaction_block(FarmNewBlockProtocol(ph))
        await full_node_api.wait_for_wallet_synced(wallet_node=wallet_node, timeout=30)

    async def make_setup_and_coins(
        full_node_api: FullNodeSimulator, wallet_node: WalletNode
<<<<<<< HEAD
    ) -> Tuple[MainWalletProtocol, list[WalletCoinRecord], bytes32]:
=======
    ) -> tuple[Wallet, list[WalletCoinRecord], bytes32]:
>>>>>>> 470ae0ff
        wallet = wallet_node.wallet_state_manager.main_wallet
        ph = await wallet.get_new_puzzlehash()
        phs = [await wallet.get_new_puzzlehash() for _ in range(3)]
        for _ in range(2):
            await farm_a_block(full_node_api, wallet_node, ph)
        other_recipients = [Payment(puzzle_hash=p, amount=uint64(200), memos=[]) for p in phs[1:]]
        async with wallet.wallet_state_manager.new_action_scope(
            DEFAULT_TX_CONFIG, push=False, sign=True
        ) as action_scope:
            await wallet.generate_signed_transaction(uint64(200), phs[0], action_scope, primaries=other_recipients)
        [tx] = action_scope.side_effects.transactions
        assert tx.spend_bundle is not None
        await send_to_mempool(full_node_api, tx.spend_bundle)
        await farm_a_block(full_node_api, wallet_node, ph)
        coins = list(await wallet_node.wallet_state_manager.coin_store.get_unspent_coins_for_wallet(1))
        # Two blocks farmed plus 3 transactions
        assert len(coins) == 7
        return (wallet, coins, ph)

    [[full_node_api], [[wallet_node, wallet_server]], _] = simulator_and_wallet
    server = full_node_api.full_node.server
    await wallet_server.start_client(PeerInfo(self_hostname, server.get_port()), None)
    wallet, coins, ph = await make_setup_and_coins(full_node_api, wallet_node)

    # Make sure spending AB then BC would generate a conflict for the latter
    async with wallet.wallet_state_manager.new_action_scope(
        DEFAULT_TX_CONFIG, push=False, merge_spends=False, sign=True
    ) as action_scope:
        await wallet.generate_signed_transaction(uint64(30), ph, action_scope, coins={coins[0].coin})
        await wallet.generate_signed_transaction(uint64(30), ph, action_scope, coins={coins[1].coin})
        await wallet.generate_signed_transaction(uint64(30), ph, action_scope, coins={coins[2].coin})
    [tx_a, tx_b, tx_c] = action_scope.side_effects.transactions
    assert tx_a.spend_bundle is not None
    assert tx_b.spend_bundle is not None
    assert tx_c.spend_bundle is not None
    ab_bundle = SpendBundle.aggregate([tx_a.spend_bundle, tx_b.spend_bundle])
    await send_to_mempool(full_node_api, ab_bundle)
    # BC should conflict here (on B)
    bc_bundle = SpendBundle.aggregate([tx_b.spend_bundle, tx_c.spend_bundle])
    await send_to_mempool(full_node_api, bc_bundle, expecting_conflict=True)
    await farm_a_block(full_node_api, wallet_node, ph)

    # Make sure DE and EF would aggregate on E when E is eligible for deduplication

    # Create a coin with the identity puzzle hash
    async with wallet.wallet_state_manager.new_action_scope(
        DEFAULT_TX_CONFIG, push=False, merge_spends=False, sign=True
    ) as action_scope:
        await wallet.generate_signed_transaction(uint64(200), IDENTITY_PUZZLE_HASH, action_scope, coins={coins[3].coin})
    [tx] = action_scope.side_effects.transactions
    assert tx.spend_bundle is not None
    await send_to_mempool(full_node_api, tx.spend_bundle)
    await farm_a_block(full_node_api, wallet_node, ph)
    # Grab the coin we created and make an eligible coin out of it
    coins_with_identity_ph = await full_node_api.full_node.coin_store.get_coin_records_by_puzzle_hash(
        False, IDENTITY_PUZZLE_HASH
    )
    sb = spend_bundle_from_conditions(
        [[ConditionOpcode.CREATE_COIN, IDENTITY_PUZZLE_HASH, 110]], coins_with_identity_ph[0].coin
    )
    await send_to_mempool(full_node_api, sb)
    await farm_a_block(full_node_api, wallet_node, ph)
    # Grab the eligible coin to spend as E in DE and EF transactions
    e_coin = (await full_node_api.full_node.coin_store.get_coin_records_by_puzzle_hash(False, IDENTITY_PUZZLE_HASH))[
        0
    ].coin
    e_coin_id = e_coin.name()
    # Restrict spending E with an announcement to consume
    message = b"Identical spend aggregation test"
    e_announcement = AssertCoinAnnouncement(asserted_id=e_coin_id, asserted_msg=message)
    # Create transactions D and F that consume an announcement created by E
    async with wallet.wallet_state_manager.new_action_scope(
        DEFAULT_TX_CONFIG, push=False, merge_spends=False, sign=True
    ) as action_scope:
        await wallet.generate_signed_transaction(
            uint64(100),
            ph,
            action_scope,
            fee=uint64(0),
            coins={coins[4].coin},
            extra_conditions=(e_announcement,),
        )
        await wallet.generate_signed_transaction(
            uint64(150),
            ph,
            action_scope,
            fee=uint64(0),
            coins={coins[5].coin},
            extra_conditions=(e_announcement,),
        )
    [tx_d, tx_f] = action_scope.side_effects.transactions
    assert tx_d.spend_bundle is not None
    assert tx_f.spend_bundle is not None
    # Create transaction E now that spends e_coin to create another eligible
    # coin as well as the announcement consumed by D and F
    conditions: list[list[Any]] = [
        [ConditionOpcode.CREATE_COIN, IDENTITY_PUZZLE_HASH, 42],
        [ConditionOpcode.CREATE_COIN_ANNOUNCEMENT, message],
    ]
    sb_e = spend_bundle_from_conditions(conditions, e_coin)
    # Send DE and EF combinations to the mempool
    sb_de = SpendBundle.aggregate([tx_d.spend_bundle, sb_e])
    sb_de_name = sb_de.name()
    await send_to_mempool(full_node_api, sb_de)
    sb_ef = SpendBundle.aggregate([sb_e, tx_f.spend_bundle])
    sb_ef_name = sb_ef.name()
    await send_to_mempool(full_node_api, sb_ef)
    # Send also a transaction EG that spends E differently from DE and EF,
    # so that it doesn't get deduplicated on E with them
    conditions = [
        [ConditionOpcode.CREATE_COIN, IDENTITY_PUZZLE_HASH, e_coin.amount - 1],
        [ConditionOpcode.CREATE_COIN_ANNOUNCEMENT, message],
    ]
    sb_e2 = spend_bundle_from_conditions(conditions, e_coin)
    g_coin = coins[6].coin
    g_coin_id = g_coin.name()
    async with wallet.wallet_state_manager.new_action_scope(
        DEFAULT_TX_CONFIG, push=False, merge_spends=False, sign=True
    ) as action_scope:
        await wallet.generate_signed_transaction(
            uint64(13), ph, action_scope, coins={g_coin}, extra_conditions=(e_announcement,)
        )
    [tx_g] = action_scope.side_effects.transactions
    assert tx_g.spend_bundle is not None
    sb_e2g = SpendBundle.aggregate([sb_e2, tx_g.spend_bundle])
    sb_e2g_name = sb_e2g.name()
    await send_to_mempool(full_node_api, sb_e2g)

    # Make sure our coin IDs to spend bundles mappings are correct
    assert get_sb_names_by_coin_id(full_node_api, coins[4].coin.name()) == {sb_de_name}
    assert get_sb_names_by_coin_id(full_node_api, e_coin_id) == {sb_de_name, sb_ef_name, sb_e2g_name}
    assert get_sb_names_by_coin_id(full_node_api, coins[5].coin.name()) == {sb_ef_name}
    assert get_sb_names_by_coin_id(full_node_api, g_coin_id) == {sb_e2g_name}

    await farm_a_block(full_node_api, wallet_node, ph)

    # Make sure sb_de and sb_ef coins, including the deduplicated one, are removed
    # from the coin IDs to spend bundles mappings with the creation of a new block
    assert get_sb_names_by_coin_id(full_node_api, coins[4].coin.name()) == set()
    assert get_sb_names_by_coin_id(full_node_api, e_coin_id) == set()
    assert get_sb_names_by_coin_id(full_node_api, coins[5].coin.name()) == set()
    assert get_sb_names_by_coin_id(full_node_api, g_coin_id) == set()

    # Make sure coin G remains because E2G was removed as E got spent differently (by DE and EF)
    coins_set = await wallet_node.wallet_state_manager.coin_store.get_unspent_coins_for_wallet(1)
    assert g_coin in (c.coin for c in coins_set)
    # Only the newly created eligible coin is left now
    eligible_coins = await full_node_api.full_node.coin_store.get_coin_records_by_puzzle_hash(
        False, IDENTITY_PUZZLE_HASH
    )
    assert len(eligible_coins) == 1
    assert eligible_coins[0].coin.amount == 42


# we have two coins in this test. They have different birth heights (and
# timestamps)
# coin1: amount=1, confirmed_height=10, timestamp=1000
# coin2: amount=2, confirmed_height=20, timestamp=2000
# the mempool is at height 21 and timestamp 2010
@pytest.mark.anyio
@pytest.mark.parametrize(
    "cond1,cond2,expected",
    [
        # ASSERT HEIGHT ABSOLUTE
        (
            [co.ASSERT_BEFORE_HEIGHT_ABSOLUTE, 30],
            [co.ASSERT_HEIGHT_ABSOLUTE, 30],
            Err.IMPOSSIBLE_HEIGHT_ABSOLUTE_CONSTRAINTS,
        ),
        (
            [co.ASSERT_BEFORE_HEIGHT_ABSOLUTE, 31],
            [co.ASSERT_HEIGHT_ABSOLUTE, 30],
            None,
        ),
        (
            [co.ASSERT_BEFORE_HEIGHT_ABSOLUTE, 21],
            [co.ASSERT_HEIGHT_ABSOLUTE, 20],
            Err.ASSERT_BEFORE_HEIGHT_ABSOLUTE_FAILED,
        ),
        # ASSERT SECONDS ABSOLUTE
        (
            [co.ASSERT_BEFORE_SECONDS_ABSOLUTE, 3000],
            [co.ASSERT_SECONDS_ABSOLUTE, 3000],
            Err.IMPOSSIBLE_SECONDS_ABSOLUTE_CONSTRAINTS,
        ),
        (
            [co.ASSERT_BEFORE_SECONDS_ABSOLUTE, 3001],
            [co.ASSERT_SECONDS_ABSOLUTE, 3000],
            Err.ASSERT_SECONDS_ABSOLUTE_FAILED,
        ),
        (
            [co.ASSERT_BEFORE_SECONDS_ABSOLUTE, 2001],
            [co.ASSERT_SECONDS_ABSOLUTE, 2000],
            Err.ASSERT_BEFORE_SECONDS_ABSOLUTE_FAILED,
        ),
        # ASSERT HEIGHT RELATIVE
        # coin1: height=10
        # coin2: height=20
        (
            [co.ASSERT_BEFORE_HEIGHT_RELATIVE, 15],
            [co.ASSERT_HEIGHT_RELATIVE, 5],
            Err.IMPOSSIBLE_HEIGHT_ABSOLUTE_CONSTRAINTS,
        ),
        (
            [co.ASSERT_BEFORE_HEIGHT_RELATIVE, 26],
            [co.ASSERT_HEIGHT_RELATIVE, 15],
            None,
        ),
        (
            [co.ASSERT_BEFORE_HEIGHT_RELATIVE, 16],
            [co.ASSERT_HEIGHT_RELATIVE, 5],
            None,
        ),
        # ASSERT SECONDS RELATIVE
        # coin1: timestamp=1000
        # coin2: timestamp=2000
        (
            [co.ASSERT_BEFORE_SECONDS_RELATIVE, 1500],
            [co.ASSERT_SECONDS_RELATIVE, 500],
            Err.IMPOSSIBLE_SECONDS_ABSOLUTE_CONSTRAINTS,
        ),
        # we don't have a pending cache for seconds timelocks, so these fail
        # immediately
        (
            [co.ASSERT_BEFORE_SECONDS_RELATIVE, 2501],
            [co.ASSERT_SECONDS_RELATIVE, 1500],
            Err.ASSERT_SECONDS_RELATIVE_FAILED,
        ),
        (
            [co.ASSERT_BEFORE_SECONDS_RELATIVE, 1501],
            [co.ASSERT_SECONDS_RELATIVE, 500],
            Err.ASSERT_SECONDS_RELATIVE_FAILED,
        ),
        # ASSERT HEIGHT RELATIVE and ASSERT HEIGHT ABSOLUTE
        # coin1: height=10
        # coin2: height=20
        (
            [co.ASSERT_BEFORE_HEIGHT_RELATIVE, 20],
            [co.ASSERT_HEIGHT_ABSOLUTE, 30],
            Err.IMPOSSIBLE_HEIGHT_ABSOLUTE_CONSTRAINTS,
        ),
        (
            [co.ASSERT_BEFORE_HEIGHT_ABSOLUTE, 30],
            [co.ASSERT_HEIGHT_RELATIVE, 10],
            Err.IMPOSSIBLE_HEIGHT_ABSOLUTE_CONSTRAINTS,
        ),
        (
            [co.ASSERT_BEFORE_HEIGHT_RELATIVE, 21],
            [co.ASSERT_HEIGHT_ABSOLUTE, 30],
            None,
        ),
        (
            [co.ASSERT_BEFORE_HEIGHT_ABSOLUTE, 31],
            [co.ASSERT_HEIGHT_RELATIVE, 10],
            None,
        ),
        # ASSERT SECONDS ABSOLUTE and ASSERT SECONDS RELATIVE
        (
            [co.ASSERT_BEFORE_SECONDS_RELATIVE, 2000],
            [co.ASSERT_SECONDS_ABSOLUTE, 3000],
            Err.IMPOSSIBLE_SECONDS_ABSOLUTE_CONSTRAINTS,
        ),
        (
            [co.ASSERT_BEFORE_SECONDS_ABSOLUTE, 3000],
            [co.ASSERT_SECONDS_RELATIVE, 1000],
            Err.IMPOSSIBLE_SECONDS_ABSOLUTE_CONSTRAINTS,
        ),
        # we don't have a pending cache for seconds timelocks, so these fail
        # immediately
        (
            [co.ASSERT_BEFORE_SECONDS_RELATIVE, 2001],
            [co.ASSERT_SECONDS_ABSOLUTE, 3000],
            Err.ASSERT_SECONDS_ABSOLUTE_FAILED,
        ),
        (
            [co.ASSERT_BEFORE_SECONDS_ABSOLUTE, 3001],
            [co.ASSERT_SECONDS_RELATIVE, 1000],
            Err.ASSERT_SECONDS_RELATIVE_FAILED,
        ),
    ],
)
async def test_mempool_timelocks(cond1: list[object], cond2: list[object], expected: Optional[Err]) -> None:
    coins = []
    test_coin_records = {}

    coin = Coin(IDENTITY_PUZZLE_HASH, IDENTITY_PUZZLE_HASH, uint64(1))
    coins.append(coin)
    test_coin_records[coin.name()] = CoinRecord(coin, uint32(10), uint32(0), False, uint64(1000))
    coin = Coin(IDENTITY_PUZZLE_HASH, IDENTITY_PUZZLE_HASH, uint64(2))
    coins.append(coin)
    test_coin_records[coin.name()] = CoinRecord(coin, uint32(20), uint32(0), False, uint64(2000))

    async def get_coin_records(coin_ids: Collection[bytes32]) -> list[CoinRecord]:
        ret: list[CoinRecord] = []
        for name in coin_ids:
            r = test_coin_records.get(name)
            if r is not None:
                ret.append(r)
        return ret

    mempool_manager = await instantiate_mempool_manager(
        get_coin_records, block_height=uint32(21), block_timestamp=uint64(2010)
    )

    coin_spends = [
        make_spend(coins[0], IDENTITY_PUZZLE, Program.to([cond1])),
        make_spend(coins[1], IDENTITY_PUZZLE, Program.to([cond2])),
    ]

    bundle = SpendBundle(coin_spends, G2Element())
    bundle_name = bundle.name()
    try:
        result = await add_spendbundle(mempool_manager, bundle, bundle_name)
        print(result)
        if expected is not None:
            assert result == (None, MempoolInclusionStatus.FAILED, expected)
        else:
            assert result[0] is not None
            assert result[1] != MempoolInclusionStatus.FAILED
    except ValidationError as e:
        assert e.code == expected


TEST_FILL_RATE_ITEM_COST = 144_720_020
TEST_COST_PER_BYTE = 12_000
TEST_BLOCK_OVERHEAD = QUOTE_BYTES * TEST_COST_PER_BYTE + QUOTE_EXECUTION_COST


@pytest.mark.anyio
@pytest.mark.limit_consensus_modes(allowed=[ConsensusMode.HARD_FORK_2_0])
@pytest.mark.parametrize(
    "max_block_clvm_cost, expected_block_items, expected_block_cost",
    [
        # Here we set the block cost limit to twice the test items' cost, so we
        # expect both test items to get included in the block.
        # NOTE: The expected block cost is smaller than the sum of items' costs
        # because of the spend bundle aggregation that creates the block
        # bundle, in addition to a small block compression effect that we
        # can't completely avoid.
        (TEST_FILL_RATE_ITEM_COST * 2, 2, TEST_FILL_RATE_ITEM_COST * 2 - 107_980),
        # Here we set the block cost limit to twice the test items' cost - 1,
        # so we expect only one of the two test items to get included in the block.
        # NOTE: The cost difference here is because get_conditions_from_spendbundle
        # does not include the block overhead.
        (TEST_FILL_RATE_ITEM_COST * 2 - 1, 1, TEST_FILL_RATE_ITEM_COST + TEST_BLOCK_OVERHEAD),
    ],
)
async def test_fill_rate_block_validation(
    blockchain_constants: ConsensusConstants,
    max_block_clvm_cost: uint64,
    expected_block_items: int,
    expected_block_cost: uint64,
) -> None:
    """
    This test covers the case where we set the fill rate to 100% and ensure
        that we wouldn't generate a block that exceed the maximum block cost limit.
    In the first scenario, we set the block cost limit to match the test items'
        costs sum, expecting both test items to get included in the block.
    In the second scenario, we reduce the maximum block cost limit by one,
        expecting only one of the two test items to get included in the block.
    """

    async def send_to_mempool(full_node: FullNodeSimulator, spend_bundle: SpendBundle) -> None:
        res = await full_node.send_transaction(wallet_protocol.SendTransaction(spend_bundle))
        assert res is not None and ProtocolMessageTypes(res.type) == ProtocolMessageTypes.transaction_ack
        res_parsed = wallet_protocol.TransactionAck.from_bytes(res.data)
        assert res_parsed.status == MempoolInclusionStatus.SUCCESS.value

    async def fill_mempool_with_test_sbs(
        full_node_api: FullNodeSimulator,
    ) -> list[tuple[bytes32, SerializedProgram, bytes32]]:
        coins_and_puzzles = []
        # Create different puzzles and use different (parent) coins to reduce
        # the effects of block compression as much as possible.
        for i in (1, 2):
            puzzle = SerializedProgram.to((1, [[ConditionOpcode.REMARK, bytes([i] * 12_000)]]))
            ph = puzzle.get_tree_hash()
            for _ in range(2):
                await full_node_api.farm_new_transaction_block(FarmNewBlockProtocol(ph))
            coin_records = await full_node_api.full_node.coin_store.get_coin_records_by_puzzle_hash(False, ph)
            coin = next(cr.coin for cr in coin_records if cr.coin.amount == 250_000_000_000)
            coins_and_puzzles.append((coin, puzzle))
        sbs_info = []
        for coin, puzzle in coins_and_puzzles:
            coin_spend = make_spend(coin, puzzle, SerializedProgram.to([]))
            sb = SpendBundle([coin_spend], G2Element())
            await send_to_mempool(full_node_api, sb)
            sbs_info.append((coin.name(), puzzle, sb.name()))
        return sbs_info

    constants = blockchain_constants.replace(MAX_BLOCK_COST_CLVM=max_block_clvm_cost)
    async with setup_simulators_and_wallets(1, 0, constants) as setup:
        full_node_api = setup.simulators[0].peer_api
        assert full_node_api.full_node._mempool_manager is not None
        # We have to alter the following values here as they're not exposed elsewhere
        # and without them we won't be able to get the test bundle in.
        # This defaults to `MAX_BLOCK_COST_CLVM // 2`
        full_node_api.full_node._mempool_manager.max_tx_clvm_cost = max_block_clvm_cost
        # This defaults to `MAX_BLOCK_COST_CLVM * BLOCK_SIZE_LIMIT_FACTOR`
        # TODO: Revisit this when we eventually raise the fille rate to 100%
        # and `BLOCK_SIZE_LIMIT_FACTOR` is no longer relevant.
        full_node_api.full_node._mempool_manager.mempool.mempool_info = dataclasses.replace(
            full_node_api.full_node._mempool_manager.mempool.mempool_info,
            max_block_clvm_cost=CLVMCost(max_block_clvm_cost),
        )
        sbs_info = await fill_mempool_with_test_sbs(full_node_api)
        # This check is here just to make sure our bundles have the expected cost
        for sb_info in sbs_info:
            _, _, sb_name = sb_info
            mi = full_node_api.full_node.mempool_manager.get_mempool_item(sb_name)
            assert mi is not None
            assert mi.cost == TEST_FILL_RATE_ITEM_COST
        # Farm the block to make sure we're passing block validation
        current_peak = full_node_api.full_node.blockchain.get_peak()
        assert current_peak is not None
        await full_node_api.farm_new_transaction_block(FarmNewBlockProtocol(IDENTITY_PUZZLE_HASH))
        # Check that our resulting block is what we expect
        peak = full_node_api.full_node.blockchain.get_peak()
        assert peak is not None
        # Check for the peak change after farming the block
        assert peak.prev_hash == current_peak.header_hash
        # Check our coin(s)
        for i in range(expected_block_items):
            coin_name, puzzle, _ = sbs_info[i]
            rps_res = await full_node_api.request_puzzle_solution(
                wallet_protocol.RequestPuzzleSolution(coin_name, peak.height)
            )
            assert rps_res is not None
            rps_res_parsed = wallet_protocol.RespondPuzzleSolution.from_bytes(rps_res.data)
            assert rps_res_parsed.response.puzzle == puzzle
        # Check the block cost
        rb_res = await full_node_api.request_block(RequestBlock(peak.height, True))
        assert rb_res is not None
        rb_res_parsed = RespondBlock.from_bytes(rb_res.data)
        assert rb_res_parsed.block.transactions_info is not None
        assert rb_res_parsed.block.transactions_info.cost == expected_block_cost<|MERGE_RESOLUTION|>--- conflicted
+++ resolved
@@ -1617,11 +1617,7 @@
 
     async def make_setup_and_coins(
         full_node_api: FullNodeSimulator, wallet_node: WalletNode
-<<<<<<< HEAD
-    ) -> Tuple[MainWalletProtocol, list[WalletCoinRecord], bytes32]:
-=======
-    ) -> tuple[Wallet, list[WalletCoinRecord], bytes32]:
->>>>>>> 470ae0ff
+    ) -> tuple[MainWalletProtocol, list[WalletCoinRecord], bytes32]:
         wallet = wallet_node.wallet_state_manager.main_wallet
         ph = await wallet.get_new_puzzlehash()
         phs = [await wallet.get_new_puzzlehash() for _ in range(3)]
