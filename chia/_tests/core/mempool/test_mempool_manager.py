from __future__ import annotations

import dataclasses
import logging
from collections.abc import Awaitable, Collection
from typing import Any, Callable, ClassVar, Optional

import pytest
<<<<<<< HEAD
from chia_rs import ELIGIBLE_FOR_DEDUP, ELIGIBLE_FOR_FF, AugSchemeMPL, G2Element, get_conditions_from_spendbundle
from chia_rs.sized_ints import uint8, uint32, uint64
=======
from chia_rs import (
    ELIGIBLE_FOR_DEDUP,
    ELIGIBLE_FOR_FF,
    AugSchemeMPL,
    ConsensusConstants,
    G2Element,
    get_conditions_from_spendbundle,
)
>>>>>>> 30c4ef26
from chiabip158 import PyBIP158

from chia._tests.conftest import ConsensusMode
from chia._tests.util.misc import invariant_check_mempool
from chia._tests.util.setup_nodes import OldSimulatorsAndWallets, setup_simulators_and_wallets
from chia.consensus.condition_costs import ConditionCost
from chia.consensus.default_constants import DEFAULT_CONSTANTS
from chia.full_node.mempool import MAX_SKIPPED_ITEMS, PRIORITY_TX_THRESHOLD
from chia.full_node.mempool_check_conditions import mempool_check_time_locks
from chia.full_node.mempool_manager import (
    MEMPOOL_MIN_FEE_INCREASE,
    QUOTE_BYTES,
    QUOTE_EXECUTION_COST,
    MempoolManager,
    TimelockConditions,
    can_replace,
    compute_assert_height,
    optional_max,
    optional_min,
)
from chia.protocols import wallet_protocol
from chia.protocols.full_node_protocol import RequestBlock, RespondBlock
from chia.protocols.protocol_message_types import ProtocolMessageTypes
from chia.simulator.full_node_simulator import FullNodeSimulator
from chia.simulator.simulator_protocol import FarmNewBlockProtocol
from chia.types.blockchain_format.coin import Coin
from chia.types.blockchain_format.program import INFINITE_COST, Program
from chia.types.blockchain_format.serialized_program import SerializedProgram
from chia.types.blockchain_format.sized_bytes import bytes32
from chia.types.clvm_cost import CLVMCost
from chia.types.coin_record import CoinRecord
from chia.types.coin_spend import CoinSpend, make_spend
from chia.types.condition_opcodes import ConditionOpcode
from chia.types.eligible_coin_spends import (
    DedupCoinSpend,
    EligibilityAndAdditions,
    EligibleCoinSpends,
    UnspentLineageInfo,
    run_for_cost,
)
from chia.types.mempool_inclusion_status import MempoolInclusionStatus
from chia.types.mempool_item import BundleCoinSpend, MempoolItem
from chia.types.peer_info import PeerInfo
from chia.types.spend_bundle import SpendBundle
from chia.types.spend_bundle_conditions import SpendBundleConditions, SpendConditions
from chia.util.errors import Err, ValidationError
from chia.wallet.conditions import AssertCoinAnnouncement
from chia.wallet.util.tx_config import DEFAULT_TX_CONFIG
from chia.wallet.wallet import Wallet
from chia.wallet.wallet_coin_record import WalletCoinRecord
from chia.wallet.wallet_node import WalletNode

IDENTITY_PUZZLE = SerializedProgram.to(1)
IDENTITY_PUZZLE_HASH = IDENTITY_PUZZLE.get_tree_hash()

TEST_TIMESTAMP = uint64(10040)
TEST_COIN_AMOUNT = uint64(1000000000)
TEST_COIN = Coin(IDENTITY_PUZZLE_HASH, IDENTITY_PUZZLE_HASH, TEST_COIN_AMOUNT)
TEST_COIN_ID = TEST_COIN.name()
TEST_COIN_RECORD = CoinRecord(TEST_COIN, uint32(0), uint32(0), False, TEST_TIMESTAMP)
TEST_COIN_AMOUNT2 = uint64(2000000000)
TEST_COIN2 = Coin(IDENTITY_PUZZLE_HASH, IDENTITY_PUZZLE_HASH, TEST_COIN_AMOUNT2)
TEST_COIN_ID2 = TEST_COIN2.name()
TEST_COIN_RECORD2 = CoinRecord(TEST_COIN2, uint32(0), uint32(0), False, TEST_TIMESTAMP)
TEST_COIN_AMOUNT3 = uint64(3000000000)
TEST_COIN3 = Coin(IDENTITY_PUZZLE_HASH, IDENTITY_PUZZLE_HASH, TEST_COIN_AMOUNT3)
TEST_COIN_ID3 = TEST_COIN3.name()
TEST_COIN_RECORD3 = CoinRecord(TEST_COIN3, uint32(0), uint32(0), False, TEST_TIMESTAMP)
TEST_HEIGHT = uint32(5)


@dataclasses.dataclass(frozen=True)
class TestBlockRecord:
    """
    This is a subset of BlockRecord that the mempool manager uses for peak.
    """

    header_hash: bytes32
    height: uint32
    timestamp: Optional[uint64]
    prev_transaction_block_height: uint32
    prev_transaction_block_hash: Optional[bytes32]

    @property
    def is_transaction_block(self) -> bool:
        return self.timestamp is not None


async def zero_calls_get_coin_records(coin_ids: Collection[bytes32]) -> list[CoinRecord]:
    assert len(coin_ids) == 0
    return []


async def zero_calls_get_unspent_lineage_info_for_puzzle_hash(_puzzle_hash: bytes32) -> Optional[UnspentLineageInfo]:
    assert False  # pragma no cover


async def get_coin_records_for_test_coins(coin_ids: Collection[bytes32]) -> list[CoinRecord]:
    test_coin_records = {
        TEST_COIN_ID: TEST_COIN_RECORD,
        TEST_COIN_ID2: TEST_COIN_RECORD2,
        TEST_COIN_ID3: TEST_COIN_RECORD3,
    }

    ret: list[CoinRecord] = []
    for name in coin_ids:
        r = test_coin_records.get(name)
        if r is not None:
            ret.append(r)
    return ret


def height_hash(height: int) -> bytes32:
    return bytes32(height.to_bytes(32, byteorder="big"))


def create_test_block_record(*, height: uint32 = TEST_HEIGHT, timestamp: uint64 = TEST_TIMESTAMP) -> TestBlockRecord:
    return TestBlockRecord(
        header_hash=height_hash(height),
        height=height,
        timestamp=timestamp,
        prev_transaction_block_height=uint32(height - 1),
        prev_transaction_block_hash=height_hash(height - 1),
    )


async def instantiate_mempool_manager(
    get_coin_records: Callable[[Collection[bytes32]], Awaitable[list[CoinRecord]]],
    *,
    block_height: uint32 = TEST_HEIGHT,
    block_timestamp: uint64 = TEST_TIMESTAMP,
    constants: ConsensusConstants = DEFAULT_CONSTANTS,
    max_tx_clvm_cost: Optional[uint64] = None,
) -> MempoolManager:
    mempool_manager = MempoolManager(
        get_coin_records,
        zero_calls_get_unspent_lineage_info_for_puzzle_hash,
        constants,
        max_tx_clvm_cost=max_tx_clvm_cost,
    )
    test_block_record = create_test_block_record(height=block_height, timestamp=block_timestamp)
    await mempool_manager.new_peak(test_block_record, None)
    invariant_check_mempool(mempool_manager.mempool)
    return mempool_manager


async def setup_mempool_with_coins(
    *,
    coin_amounts: list[int],
    max_block_clvm_cost: Optional[int] = None,
    max_tx_clvm_cost: Optional[uint64] = None,
    mempool_block_buffer: Optional[int] = None,
) -> tuple[MempoolManager, list[Coin]]:
    coins = []
    test_coin_records = {}
    for amount in coin_amounts:
        coin = Coin(IDENTITY_PUZZLE_HASH, IDENTITY_PUZZLE_HASH, uint64(amount))
        coins.append(coin)
        test_coin_records[coin.name()] = CoinRecord(coin, uint32(0), uint32(0), False, uint64(0))

    async def get_coin_records(coin_ids: Collection[bytes32]) -> list[CoinRecord]:
        ret: list[CoinRecord] = []
        for name in coin_ids:
            r = test_coin_records.get(name)
            if r is not None:
                ret.append(r)
        return ret

    constants = DEFAULT_CONSTANTS
    if max_block_clvm_cost is not None:
        constants = constants.replace(MAX_BLOCK_COST_CLVM=uint64(max_block_clvm_cost + TEST_BLOCK_OVERHEAD))
    if mempool_block_buffer is not None:
        constants = constants.replace(MEMPOOL_BLOCK_BUFFER=uint8(mempool_block_buffer))
    mempool_manager = await instantiate_mempool_manager(
        get_coin_records, constants=constants, max_tx_clvm_cost=max_tx_clvm_cost
    )
    return (mempool_manager, coins)


def make_test_conds(
    *,
    birth_height: Optional[int] = None,
    birth_seconds: Optional[int] = None,
    height_relative: Optional[int] = None,
    height_absolute: int = 0,
    seconds_relative: Optional[int] = None,
    seconds_absolute: int = 0,
    before_height_relative: Optional[int] = None,
    before_height_absolute: Optional[int] = None,
    before_seconds_relative: Optional[int] = None,
    before_seconds_absolute: Optional[int] = None,
    cost: int = 0,
    spend_ids: list[bytes32] = [TEST_COIN_ID],
) -> SpendBundleConditions:
    return SpendBundleConditions(
        [
            SpendConditions(
                spend_id,
                IDENTITY_PUZZLE_HASH,
                IDENTITY_PUZZLE_HASH,
                TEST_COIN_AMOUNT,
                None if height_relative is None else uint32(height_relative),
                None if seconds_relative is None else uint64(seconds_relative),
                None if before_height_relative is None else uint32(before_height_relative),
                None if before_seconds_relative is None else uint64(before_seconds_relative),
                None if birth_height is None else uint32(birth_height),
                None if birth_seconds is None else uint64(birth_seconds),
                [],
                [],
                [],
                [],
                [],
                [],
                [],
                [],
                0,
            )
            for spend_id in spend_ids
        ],
        0,
        uint32(height_absolute),
        uint64(seconds_absolute),
        None if before_height_absolute is None else uint32(before_height_absolute),
        None if before_seconds_absolute is None else uint64(before_seconds_absolute),
        [],
        cost,
        0,
        0,
        False,
        0,
        0,
    )


class TestCheckTimeLocks:
    COIN_CONFIRMED_HEIGHT: ClassVar[uint32] = uint32(10)
    COIN_TIMESTAMP: ClassVar[uint64] = uint64(10000)
    PREV_BLOCK_HEIGHT: ClassVar[uint32] = uint32(15)
    PREV_BLOCK_TIMESTAMP: ClassVar[uint64] = uint64(10150)

    COIN_RECORD: ClassVar[CoinRecord] = CoinRecord(
        TEST_COIN,
        confirmed_block_index=uint32(COIN_CONFIRMED_HEIGHT),
        spent_block_index=uint32(0),
        coinbase=False,
        timestamp=COIN_TIMESTAMP,
    )
    REMOVALS: ClassVar[dict[bytes32, CoinRecord]] = {TEST_COIN.name(): COIN_RECORD}

    @pytest.mark.parametrize(
        "conds,expected",
        [
            (make_test_conds(height_relative=5), None),
            (make_test_conds(height_relative=6), Err.ASSERT_HEIGHT_RELATIVE_FAILED),
            (make_test_conds(height_absolute=PREV_BLOCK_HEIGHT), None),
            (make_test_conds(height_absolute=uint32(PREV_BLOCK_HEIGHT + 1)), Err.ASSERT_HEIGHT_ABSOLUTE_FAILED),
            (make_test_conds(seconds_relative=150), None),
            (make_test_conds(seconds_relative=151), Err.ASSERT_SECONDS_RELATIVE_FAILED),
            (make_test_conds(seconds_absolute=PREV_BLOCK_TIMESTAMP), None),
            (make_test_conds(seconds_absolute=uint64(PREV_BLOCK_TIMESTAMP + 1)), Err.ASSERT_SECONDS_ABSOLUTE_FAILED),
            # the coin's confirmed height is 10
            (make_test_conds(birth_height=9), Err.ASSERT_MY_BIRTH_HEIGHT_FAILED),
            (make_test_conds(birth_height=10), None),
            (make_test_conds(birth_height=11), Err.ASSERT_MY_BIRTH_HEIGHT_FAILED),
            # coin timestamp is 10000
            (make_test_conds(birth_seconds=uint64(COIN_TIMESTAMP - 1)), Err.ASSERT_MY_BIRTH_SECONDS_FAILED),
            (make_test_conds(birth_seconds=COIN_TIMESTAMP), None),
            (make_test_conds(birth_seconds=uint64(COIN_TIMESTAMP + 1)), Err.ASSERT_MY_BIRTH_SECONDS_FAILED),
            # the coin is 5 blocks old in this test
            (make_test_conds(before_height_relative=5), Err.ASSERT_BEFORE_HEIGHT_RELATIVE_FAILED),
            (make_test_conds(before_height_relative=6), None),
            # The block height is 15
            (make_test_conds(before_height_absolute=PREV_BLOCK_HEIGHT), Err.ASSERT_BEFORE_HEIGHT_ABSOLUTE_FAILED),
            (make_test_conds(before_height_absolute=uint64(PREV_BLOCK_HEIGHT + 1)), None),
            # the coin is 150 seconds old in this test
            (make_test_conds(before_seconds_relative=150), Err.ASSERT_BEFORE_SECONDS_RELATIVE_FAILED),
            (make_test_conds(before_seconds_relative=151), None),
            # The block timestamp is 10150
            (make_test_conds(before_seconds_absolute=PREV_BLOCK_TIMESTAMP), Err.ASSERT_BEFORE_SECONDS_ABSOLUTE_FAILED),
            (make_test_conds(before_seconds_absolute=uint64(PREV_BLOCK_TIMESTAMP + 1)), None),
        ],
    )
    def test_conditions(
        self,
        conds: SpendBundleConditions,
        expected: Optional[Err],
    ) -> None:
        assert (
            mempool_check_time_locks(
                dict(self.REMOVALS),
                conds,
                self.PREV_BLOCK_HEIGHT,
                self.PREV_BLOCK_TIMESTAMP,
            )
            == expected
        )


def expect(
    *, height: int = 0, seconds: int = 0, before_height: Optional[int] = None, before_seconds: Optional[int] = None
) -> TimelockConditions:
    ret = TimelockConditions(uint32(height), uint64(seconds))
    if before_height is not None:
        ret.assert_before_height = uint32(before_height)
    if before_seconds is not None:
        ret.assert_before_seconds = uint64(before_seconds)
    return ret


@pytest.mark.parametrize(
    "conds,expected",
    [
        # ASSERT_HEIGHT_*
        # coin birth height is 12
        (make_test_conds(), expect()),
        (make_test_conds(height_absolute=42), expect(height=42)),
        # 1 is a relative height, but that only amounts to 13, so the absolute
        # height is more restrictive
        (make_test_conds(height_relative=1), expect(height=13)),
        # 100 is a relative height, and since the coin was confirmed at height 12,
        # that's 112
        (make_test_conds(height_absolute=42, height_relative=100), expect(height=112)),
        # Same thing but without the absolute height
        (make_test_conds(height_relative=100), expect(height=112)),
        (make_test_conds(height_relative=0), expect(height=12)),
        # 42 is more restrictive than 13
        (make_test_conds(height_absolute=42, height_relative=1), expect(height=42)),
        # ASSERT_BEFORE_HEIGHT_*
        (make_test_conds(before_height_absolute=100), expect(before_height=100)),
        # coin is created at 12 + 1 relative height = 13
        (make_test_conds(before_height_relative=1), expect(before_height=13)),
        # coin is created at 12 + 0 relative height = 12
        (make_test_conds(before_height_relative=0), expect(before_height=12)),
        # 13 is more restrictive than 42
        (make_test_conds(before_height_absolute=42, before_height_relative=1), expect(before_height=13)),
        # 100 is a relative height, and since the coin was confirmed at height 12,
        # that's 112
        (make_test_conds(before_height_absolute=200, before_height_relative=100), expect(before_height=112)),
        # Same thing but without the absolute height
        (make_test_conds(before_height_relative=100), expect(before_height=112)),
        # ASSERT_BEFORE_SECONDS_*
        # coin timestamp is 10000
        # single absolute assert before seconds
        (make_test_conds(before_seconds_absolute=20000), expect(before_seconds=20000)),
        # coin is created at 10000 + 100 relative seconds = 10100
        (make_test_conds(before_seconds_relative=100), expect(before_seconds=10100)),
        # coin is created at 10000 + 0 relative seconds = 10000
        (make_test_conds(before_seconds_relative=0), expect(before_seconds=10000)),
        # 10100 is more restrictive than 20000
        (make_test_conds(before_seconds_absolute=20000, before_seconds_relative=100), expect(before_seconds=10100)),
        # 20000 is a relative seconds, and since the coin was confirmed at seconds
        # 10000 that's 300000
        (make_test_conds(before_seconds_absolute=20000, before_seconds_relative=20000), expect(before_seconds=20000)),
        # Same thing but without the absolute seconds
        (make_test_conds(before_seconds_relative=20000), expect(before_seconds=30000)),
        # ASSERT_SECONDS_*
        # coin timestamp is 10000
        # single absolute assert seconds
        (make_test_conds(seconds_absolute=20000), expect(seconds=20000)),
        # coin is created at 10000 + 100 relative seconds = 10100
        (make_test_conds(seconds_relative=100), expect(seconds=10100)),
        # coin is created at 10000 + 0 relative seconds = 10000
        (make_test_conds(seconds_relative=0), expect(seconds=10000)),
        # 20000 is more restrictive than 10100
        (make_test_conds(seconds_absolute=20000, seconds_relative=100), expect(seconds=20000)),
        # 20000 is a relative seconds, and since the coin was confirmed at seconds
        # 10000 that's 300000
        (make_test_conds(seconds_absolute=20000, seconds_relative=20000), expect(seconds=30000)),
        # Same thing but without the absolute seconds
        (make_test_conds(seconds_relative=20000), expect(seconds=30000)),
    ],
)
def test_compute_assert_height(conds: SpendBundleConditions, expected: TimelockConditions) -> None:
    coin_id = TEST_COIN.name()

    confirmed_height = uint32(12)
    coin_records = {coin_id: CoinRecord(TEST_COIN, confirmed_height, uint32(0), False, uint64(10000))}

    assert compute_assert_height(coin_records, conds) == expected


def spend_bundle_from_conditions(
    conditions: list[list[Any]], coin: Coin = TEST_COIN, aggsig: G2Element = G2Element()
) -> SpendBundle:
    solution = SerializedProgram.to(conditions)
    coin_spend = make_spend(coin, IDENTITY_PUZZLE, solution)
    return SpendBundle([coin_spend], aggsig)


async def add_spendbundle(
    mempool_manager: MempoolManager, sb: SpendBundle, sb_name: bytes32
) -> tuple[Optional[uint64], MempoolInclusionStatus, Optional[Err]]:
    sbc = await mempool_manager.pre_validate_spendbundle(sb, sb_name)
    ret = await mempool_manager.add_spend_bundle(sb, sbc, sb_name, TEST_HEIGHT)
    invariant_check_mempool(mempool_manager.mempool)
    return ret.cost, ret.status, ret.error


async def generate_and_add_spendbundle(
    mempool_manager: MempoolManager,
    conditions: list[list[Any]],
    coin: Coin = TEST_COIN,
    aggsig: G2Element = G2Element(),
) -> tuple[SpendBundle, bytes32, tuple[Optional[uint64], MempoolInclusionStatus, Optional[Err]]]:
    sb = spend_bundle_from_conditions(conditions, coin, aggsig)
    sb_name = sb.name()
    result = await add_spendbundle(mempool_manager, sb, sb_name)
    return (sb, sb_name, result)


def make_bundle_spends_map_and_fee(
    spend_bundle: SpendBundle, conds: SpendBundleConditions
) -> tuple[dict[bytes32, BundleCoinSpend], uint64]:
    bundle_coin_spends: dict[bytes32, BundleCoinSpend] = {}
    eligibility_and_additions: dict[bytes32, EligibilityAndAdditions] = {}
    removals_amount = 0
    additions_amount = 0
    for spend in conds.spends:
        coin_id = bytes32(spend.coin_id)
        spend_additions = []
        for puzzle_hash, amount, _ in spend.create_coin:
            spend_additions.append(Coin(coin_id, puzzle_hash, uint64(amount)))
            additions_amount += amount
        eligibility_and_additions[coin_id] = EligibilityAndAdditions(
            is_eligible_for_dedup=bool(spend.flags & ELIGIBLE_FOR_DEDUP),
            spend_additions=spend_additions,
            ff_puzzle_hash=bytes32(spend.puzzle_hash) if bool(spend.flags & ELIGIBLE_FOR_FF) else None,
        )
    for coin_spend in spend_bundle.coin_spends:
        coin_id = coin_spend.coin.name()
        removals_amount += coin_spend.coin.amount
        eligibility_info = eligibility_and_additions.get(
            coin_id, EligibilityAndAdditions(is_eligible_for_dedup=False, spend_additions=[], ff_puzzle_hash=None)
        )
        bundle_coin_spends[coin_id] = BundleCoinSpend(
            coin_spend=coin_spend,
            eligible_for_dedup=eligibility_info.is_eligible_for_dedup,
            eligible_for_fast_forward=eligibility_info.ff_puzzle_hash is not None,
            additions=eligibility_info.spend_additions,
        )
    fee = uint64(removals_amount - additions_amount)
    return bundle_coin_spends, fee


def mempool_item_from_spendbundle(spend_bundle: SpendBundle) -> MempoolItem:
    conds = get_conditions_from_spendbundle(spend_bundle, INFINITE_COST, DEFAULT_CONSTANTS, uint32(0))
    bundle_coin_spends, fee = make_bundle_spends_map_and_fee(spend_bundle, conds)
    return MempoolItem(
        spend_bundle=spend_bundle,
        fee=fee,
        conds=conds,
        spend_bundle_name=spend_bundle.name(),
        height_added_to_mempool=TEST_HEIGHT,
        bundle_coin_spends=bundle_coin_spends,
    )


@pytest.mark.anyio
async def test_empty_spend_bundle() -> None:
    mempool_manager = await instantiate_mempool_manager(zero_calls_get_coin_records)
    sb = SpendBundle([], G2Element())
    with pytest.raises(ValidationError, match="INVALID_SPEND_BUNDLE"):
        await mempool_manager.pre_validate_spendbundle(sb)


@pytest.mark.anyio
async def test_negative_addition_amount() -> None:
    mempool_manager = await instantiate_mempool_manager(zero_calls_get_coin_records)
    conditions = [[ConditionOpcode.CREATE_COIN, IDENTITY_PUZZLE_HASH, -1]]
    sb = spend_bundle_from_conditions(conditions)
    with pytest.raises(ValidationError, match="COIN_AMOUNT_NEGATIVE"):
        await mempool_manager.pre_validate_spendbundle(sb)


@pytest.mark.anyio
async def test_valid_addition_amount() -> None:
    mempool_manager = await instantiate_mempool_manager(zero_calls_get_coin_records)
    max_amount = mempool_manager.constants.MAX_COIN_AMOUNT
    conditions = [[ConditionOpcode.CREATE_COIN, IDENTITY_PUZZLE_HASH, max_amount]]
    coin = Coin(IDENTITY_PUZZLE_HASH, IDENTITY_PUZZLE_HASH, max_amount)
    sb = spend_bundle_from_conditions(conditions, coin)
    # ensure this does not throw
    _ = await mempool_manager.pre_validate_spendbundle(sb)


@pytest.mark.anyio
async def test_too_big_addition_amount() -> None:
    mempool_manager = await instantiate_mempool_manager(zero_calls_get_coin_records)
    max_amount = mempool_manager.constants.MAX_COIN_AMOUNT
    conditions = [[ConditionOpcode.CREATE_COIN, IDENTITY_PUZZLE_HASH, max_amount + 1]]
    sb = spend_bundle_from_conditions(conditions)
    with pytest.raises(ValidationError, match="COIN_AMOUNT_EXCEEDS_MAXIMUM"):
        await mempool_manager.pre_validate_spendbundle(sb)


@pytest.mark.anyio
async def test_duplicate_output() -> None:
    mempool_manager = await instantiate_mempool_manager(zero_calls_get_coin_records)
    conditions = [
        [ConditionOpcode.CREATE_COIN, IDENTITY_PUZZLE_HASH, 1],
        [ConditionOpcode.CREATE_COIN, IDENTITY_PUZZLE_HASH, 1],
    ]
    sb = spend_bundle_from_conditions(conditions)
    with pytest.raises(ValidationError, match="DUPLICATE_OUTPUT"):
        await mempool_manager.pre_validate_spendbundle(sb)


@pytest.mark.anyio
async def test_block_cost_exceeds_max() -> None:
    mempool_manager = await instantiate_mempool_manager(zero_calls_get_coin_records)
    conditions = []
    for i in range(2400):
        conditions.append([ConditionOpcode.CREATE_COIN, IDENTITY_PUZZLE_HASH, i])
    sb = spend_bundle_from_conditions(conditions)
    with pytest.raises(ValidationError, match="BLOCK_COST_EXCEEDS_MAX"):
        await mempool_manager.pre_validate_spendbundle(sb)


@pytest.mark.anyio
async def test_double_spend_prevalidation() -> None:
    mempool_manager = await instantiate_mempool_manager(zero_calls_get_coin_records)
    conditions = [[ConditionOpcode.CREATE_COIN, IDENTITY_PUZZLE_HASH, 1]]
    sb = spend_bundle_from_conditions(conditions)
    sb_twice = SpendBundle.aggregate([sb, sb])
    with pytest.raises(ValidationError, match="DOUBLE_SPEND"):
        await mempool_manager.pre_validate_spendbundle(sb_twice)


@pytest.mark.anyio
async def test_minting_coin() -> None:
    mempool_manager = await instantiate_mempool_manager(zero_calls_get_coin_records)
    conditions = [[ConditionOpcode.CREATE_COIN, IDENTITY_PUZZLE_HASH, TEST_COIN_AMOUNT]]
    sb = spend_bundle_from_conditions(conditions)
    _ = await mempool_manager.pre_validate_spendbundle(sb)
    conditions = [[ConditionOpcode.CREATE_COIN, IDENTITY_PUZZLE_HASH, TEST_COIN_AMOUNT + 1]]
    sb = spend_bundle_from_conditions(conditions)
    with pytest.raises(ValidationError, match="MINTING_COIN"):
        await mempool_manager.pre_validate_spendbundle(sb)


@pytest.mark.anyio
async def test_reserve_fee_condition() -> None:
    mempool_manager = await instantiate_mempool_manager(zero_calls_get_coin_records)
    conditions = [[ConditionOpcode.RESERVE_FEE, TEST_COIN_AMOUNT]]
    sb = spend_bundle_from_conditions(conditions)
    _ = await mempool_manager.pre_validate_spendbundle(sb)
    conditions = [[ConditionOpcode.RESERVE_FEE, TEST_COIN_AMOUNT + 1]]
    sb = spend_bundle_from_conditions(conditions)
    with pytest.raises(ValidationError, match="RESERVE_FEE_CONDITION_FAILED"):
        await mempool_manager.pre_validate_spendbundle(sb)


@pytest.mark.anyio
async def test_unknown_unspent() -> None:
    async def get_coin_records(_: Collection[bytes32]) -> list[CoinRecord]:
        return []

    mempool_manager = await instantiate_mempool_manager(get_coin_records)
    conditions = [[ConditionOpcode.CREATE_COIN, IDENTITY_PUZZLE_HASH, 1]]
    _, _, result = await generate_and_add_spendbundle(mempool_manager, conditions)
    assert result == (None, MempoolInclusionStatus.FAILED, Err.UNKNOWN_UNSPENT)


@pytest.mark.anyio
async def test_same_sb_twice_with_eligible_coin() -> None:
    mempool_manager = await instantiate_mempool_manager(get_coin_records_for_test_coins)
    sb1_conditions = [
        [ConditionOpcode.CREATE_COIN, IDENTITY_PUZZLE_HASH, 1],
        [ConditionOpcode.CREATE_COIN, IDENTITY_PUZZLE_HASH, 2],
    ]
    sb1 = spend_bundle_from_conditions(sb1_conditions)
    sk = AugSchemeMPL.key_gen(b"5" * 32)
    g1 = sk.get_g1()
    sig = AugSchemeMPL.sign(sk, IDENTITY_PUZZLE_HASH, g1)
    sb2_conditions = [
        [ConditionOpcode.CREATE_COIN, IDENTITY_PUZZLE_HASH, 3],
        [ConditionOpcode.AGG_SIG_UNSAFE, g1, IDENTITY_PUZZLE_HASH],
    ]
    sb2 = spend_bundle_from_conditions(sb2_conditions, TEST_COIN2, sig)
    sb = SpendBundle.aggregate([sb1, sb2])
    sb_name = sb.name()
    result = await add_spendbundle(mempool_manager, sb, sb_name)
    expected_cost = uint64(10_236_088)
    assert result == (expected_cost, MempoolInclusionStatus.SUCCESS, None)
    assert mempool_manager.get_spendbundle(sb_name) == sb
    result = await add_spendbundle(mempool_manager, sb, sb_name)
    assert result == (expected_cost, MempoolInclusionStatus.SUCCESS, None)
    assert mempool_manager.get_spendbundle(sb_name) == sb


@pytest.mark.anyio
async def test_sb_twice_with_eligible_coin_and_different_spends_order() -> None:
    mempool_manager = await instantiate_mempool_manager(get_coin_records_for_test_coins)
    sb1_conditions = [
        [ConditionOpcode.CREATE_COIN, IDENTITY_PUZZLE_HASH, 1],
        [ConditionOpcode.CREATE_COIN, IDENTITY_PUZZLE_HASH, 2],
    ]
    sb1 = spend_bundle_from_conditions(sb1_conditions)
    sk = AugSchemeMPL.key_gen(b"6" * 32)
    g1 = sk.get_g1()
    sig = AugSchemeMPL.sign(sk, IDENTITY_PUZZLE_HASH, g1)
    sb2_conditions: list[list[Any]] = [
        [ConditionOpcode.CREATE_COIN, IDENTITY_PUZZLE_HASH, 3],
        [ConditionOpcode.AGG_SIG_UNSAFE, bytes(g1), IDENTITY_PUZZLE_HASH],
    ]
    sb2 = spend_bundle_from_conditions(sb2_conditions, TEST_COIN2, sig)
    sb3_conditions = [[ConditionOpcode.AGG_SIG_UNSAFE, bytes(g1), IDENTITY_PUZZLE_HASH]]
    sb3 = spend_bundle_from_conditions(sb3_conditions, TEST_COIN3, sig)
    sb = SpendBundle.aggregate([sb1, sb2, sb3])
    sb_name = sb.name()
    reordered_sb = SpendBundle.aggregate([sb3, sb1, sb2])
    reordered_sb_name = reordered_sb.name()
    assert mempool_manager.get_spendbundle(sb_name) is None
    assert mempool_manager.get_spendbundle(reordered_sb_name) is None
    result = await add_spendbundle(mempool_manager, sb, sb_name)
    expected_cost = uint64(13_056_132)
    assert result == (expected_cost, MempoolInclusionStatus.SUCCESS, None)
    assert mempool_manager.get_spendbundle(sb_name) == sb
    assert mempool_manager.get_spendbundle(reordered_sb_name) is None
    # This reordered spend bundle should generate conflicting coin spends with
    # the previously added spend bundle
    result = await add_spendbundle(mempool_manager, reordered_sb, reordered_sb_name)
    assert result == (expected_cost, MempoolInclusionStatus.PENDING, Err.MEMPOOL_CONFLICT)
    assert mempool_manager.get_spendbundle(sb_name) == sb
    assert mempool_manager.get_spendbundle(reordered_sb_name) is None


co = ConditionOpcode
mis = MempoolInclusionStatus


@pytest.mark.anyio
@pytest.mark.parametrize(
    "opcode,lock_value,expected_status,expected_error",
    [
        # the mempool rules don't allow relative height- or time conditions on
        # ephemeral spends
        # SECONDS RELATIVE
        (co.ASSERT_SECONDS_RELATIVE, -2, mis.FAILED, Err.EPHEMERAL_RELATIVE_CONDITION),
        (co.ASSERT_SECONDS_RELATIVE, -1, mis.FAILED, Err.EPHEMERAL_RELATIVE_CONDITION),
        (co.ASSERT_SECONDS_RELATIVE, 0, mis.FAILED, Err.EPHEMERAL_RELATIVE_CONDITION),
        (co.ASSERT_SECONDS_RELATIVE, 1, mis.FAILED, Err.EPHEMERAL_RELATIVE_CONDITION),
        (co.ASSERT_SECONDS_RELATIVE, 9, mis.FAILED, Err.EPHEMERAL_RELATIVE_CONDITION),
        (co.ASSERT_SECONDS_RELATIVE, 10, mis.FAILED, Err.EPHEMERAL_RELATIVE_CONDITION),
        # HEIGHT RELATIVE
        (co.ASSERT_HEIGHT_RELATIVE, -2, mis.FAILED, Err.EPHEMERAL_RELATIVE_CONDITION),
        (co.ASSERT_HEIGHT_RELATIVE, -1, mis.FAILED, Err.EPHEMERAL_RELATIVE_CONDITION),
        (co.ASSERT_HEIGHT_RELATIVE, 0, mis.FAILED, Err.EPHEMERAL_RELATIVE_CONDITION),
        (co.ASSERT_HEIGHT_RELATIVE, 1, mis.FAILED, Err.EPHEMERAL_RELATIVE_CONDITION),
        (co.ASSERT_HEIGHT_RELATIVE, 5, mis.FAILED, Err.EPHEMERAL_RELATIVE_CONDITION),
        (co.ASSERT_HEIGHT_RELATIVE, 6, mis.FAILED, Err.EPHEMERAL_RELATIVE_CONDITION),
        (co.ASSERT_HEIGHT_RELATIVE, 7, mis.FAILED, Err.EPHEMERAL_RELATIVE_CONDITION),
        (co.ASSERT_HEIGHT_RELATIVE, 10, mis.FAILED, Err.EPHEMERAL_RELATIVE_CONDITION),
        (co.ASSERT_HEIGHT_RELATIVE, 11, mis.FAILED, Err.EPHEMERAL_RELATIVE_CONDITION),
        # BEFORE HEIGHT RELATIVE
        (co.ASSERT_BEFORE_HEIGHT_RELATIVE, -2, mis.FAILED, Err.ASSERT_BEFORE_HEIGHT_RELATIVE_FAILED),
        (co.ASSERT_BEFORE_HEIGHT_RELATIVE, -1, mis.FAILED, Err.ASSERT_BEFORE_HEIGHT_RELATIVE_FAILED),
        (co.ASSERT_BEFORE_HEIGHT_RELATIVE, 0, mis.FAILED, Err.EPHEMERAL_RELATIVE_CONDITION),
        (co.ASSERT_BEFORE_HEIGHT_RELATIVE, 1, mis.FAILED, Err.EPHEMERAL_RELATIVE_CONDITION),
        (co.ASSERT_BEFORE_HEIGHT_RELATIVE, 5, mis.FAILED, Err.EPHEMERAL_RELATIVE_CONDITION),
        (co.ASSERT_BEFORE_HEIGHT_RELATIVE, 6, mis.FAILED, Err.EPHEMERAL_RELATIVE_CONDITION),
        (co.ASSERT_BEFORE_HEIGHT_RELATIVE, 7, mis.FAILED, Err.EPHEMERAL_RELATIVE_CONDITION),
        # HEIGHT ABSOLUTE
        (co.ASSERT_HEIGHT_ABSOLUTE, 4, mis.SUCCESS, None),
        (co.ASSERT_HEIGHT_ABSOLUTE, 5, mis.SUCCESS, None),
        (co.ASSERT_HEIGHT_ABSOLUTE, 6, mis.PENDING, Err.ASSERT_HEIGHT_ABSOLUTE_FAILED),
        (co.ASSERT_HEIGHT_ABSOLUTE, 7, mis.PENDING, Err.ASSERT_HEIGHT_ABSOLUTE_FAILED),
        # BEFORE HEIGHT ABSOLUTE
        (co.ASSERT_BEFORE_HEIGHT_ABSOLUTE, 4, mis.FAILED, Err.ASSERT_BEFORE_HEIGHT_ABSOLUTE_FAILED),
        (co.ASSERT_BEFORE_HEIGHT_ABSOLUTE, 5, mis.FAILED, Err.ASSERT_BEFORE_HEIGHT_ABSOLUTE_FAILED),
        (co.ASSERT_BEFORE_HEIGHT_ABSOLUTE, 6, mis.SUCCESS, None),
        (co.ASSERT_BEFORE_HEIGHT_ABSOLUTE, 7, mis.SUCCESS, None),
        # SECONDS ABSOLUTE
        # Current block timestamp is 10050
        (co.ASSERT_SECONDS_ABSOLUTE, 10049, mis.SUCCESS, None),
        (co.ASSERT_SECONDS_ABSOLUTE, 10050, mis.SUCCESS, None),
        (co.ASSERT_SECONDS_ABSOLUTE, 10051, mis.FAILED, Err.ASSERT_SECONDS_ABSOLUTE_FAILED),
        (co.ASSERT_SECONDS_ABSOLUTE, 10052, mis.FAILED, Err.ASSERT_SECONDS_ABSOLUTE_FAILED),
        # BEFORE SECONDS ABSOLUTE
        (co.ASSERT_BEFORE_SECONDS_ABSOLUTE, 10049, mis.FAILED, Err.ASSERT_BEFORE_SECONDS_ABSOLUTE_FAILED),
        (co.ASSERT_BEFORE_SECONDS_ABSOLUTE, 10050, mis.FAILED, Err.ASSERT_BEFORE_SECONDS_ABSOLUTE_FAILED),
        (co.ASSERT_BEFORE_SECONDS_ABSOLUTE, 10051, mis.SUCCESS, None),
        (co.ASSERT_BEFORE_SECONDS_ABSOLUTE, 10052, mis.SUCCESS, None),
    ],
)
async def test_ephemeral_timelock(
    opcode: ConditionOpcode,
    lock_value: int,
    expected_status: MempoolInclusionStatus,
    expected_error: Optional[Err],
) -> None:
    mempool_manager = await instantiate_mempool_manager(
        get_coin_records=get_coin_records_for_test_coins,
        block_height=uint32(5),
        block_timestamp=uint64(10050),
        constants=DEFAULT_CONSTANTS,
    )

    conditions = [[ConditionOpcode.CREATE_COIN, IDENTITY_PUZZLE_HASH, 1]]
    created_coin = Coin(TEST_COIN_ID, IDENTITY_PUZZLE_HASH, uint64(1))
    sb1 = spend_bundle_from_conditions(conditions)
    sb2 = spend_bundle_from_conditions([[opcode, lock_value]], created_coin)
    # sb spends TEST_COIN and creates created_coin which gets spent too
    sb = SpendBundle.aggregate([sb1, sb2])
    # We shouldn't have a record of this ephemeral coin
    assert await get_coin_records_for_test_coins([created_coin.name()]) == []
    try:
        _, status, error = await add_spendbundle(mempool_manager, sb, sb.name())
        assert (status, error) == (expected_status, expected_error)
    except ValidationError as e:
        assert expected_status == mis.FAILED
        assert expected_error == e.code


def test_optional_min() -> None:
    assert optional_min(uint32(100), None) == uint32(100)
    assert optional_min(None, uint32(100)) == uint32(100)
    assert optional_min(None, None) is None
    assert optional_min(uint32(123), uint32(234)) == uint32(123)


def test_optional_max() -> None:
    assert optional_max(uint32(100), None) == uint32(100)
    assert optional_max(None, uint32(100)) == uint32(100)
    assert optional_max(None, None) is None
    assert optional_max(uint32(123), uint32(234)) == uint32(234)


def mk_item(
    coins: list[Coin],
    *,
    cost: int = 1,
    fee: int = 0,
    assert_height: Optional[int] = None,
    assert_before_height: Optional[int] = None,
    assert_before_seconds: Optional[int] = None,
) -> MempoolItem:
    # we don't actually care about the puzzle and solutions for the purpose of
    # can_replace()
    spend_ids = []
    coin_spends = []
    bundle_coin_spends = {}
    for c in coins:
        coin_id = c.name()
        spend_ids.append(coin_id)
        spend = make_spend(c, SerializedProgram.to(None), SerializedProgram.to(None))
        coin_spends.append(spend)
        bundle_coin_spends[coin_id] = BundleCoinSpend(
            coin_spend=spend, eligible_for_dedup=False, eligible_for_fast_forward=False, additions=[]
        )
    spend_bundle = SpendBundle(coin_spends, G2Element())
    conds = make_test_conds(cost=cost, spend_ids=spend_ids)
    return MempoolItem(
        spend_bundle=spend_bundle,
        fee=uint64(fee),
        conds=conds,
        spend_bundle_name=spend_bundle.name(),
        height_added_to_mempool=uint32(0),
        assert_height=None if assert_height is None else uint32(assert_height),
        assert_before_height=None if assert_before_height is None else uint32(assert_before_height),
        assert_before_seconds=None if assert_before_seconds is None else uint64(assert_before_seconds),
        bundle_coin_spends=bundle_coin_spends,
    )


def make_test_coins() -> list[Coin]:
    ret: list[Coin] = []
    for i in range(5):
        ret.append(Coin(height_hash(i), height_hash(i + 100), uint64(i * 100)))
    return ret


coins = make_test_coins()


@pytest.mark.parametrize(
    "existing_items,new_item,expected",
    [
        # FEE RULE
        # the new item must pay a higher fee, in absolute terms
        # replacing exactly the same spend is fine, as long as we increment the fee
        ([mk_item(coins[0:1])], mk_item(coins[0:1]), False),
        # this is less than the minimum fee increase
        ([mk_item(coins[0:1])], mk_item(coins[0:1], fee=9999999), False),
        # this is the minimum fee increase
        ([mk_item(coins[0:1])], mk_item(coins[0:1], fee=10000000), True),
        # FEE RATE RULE
        # the new item must pay a higher fee per cost than the existing item(s)
        # the existing fee rate is 2 and the new fee rate is 2
        ([mk_item(coins[0:1], cost=1000, fee=2000)], mk_item(coins[0:1], cost=10000000, fee=20000000), False),
        # the new rate is >2
        ([mk_item(coins[0:1], cost=1000, fee=2000)], mk_item(coins[0:1], cost=10000000, fee=20000001), True),
        # SUPERSET RULE
        # we can't replace an item spending coin 0 and 1 with an
        # item that just spends coin 0
        ([mk_item(coins[0:2])], mk_item(coins[0:1], fee=10000000), False),
        # or just spends coin 1
        ([mk_item(coins[0:2])], mk_item(coins[1:2], fee=10000000), False),
        # but if we spend the same coins
        ([mk_item(coins[0:2])], mk_item(coins[0:2], fee=10000000), True),
        # or if we spend the same coins with additional coins
        ([mk_item(coins[0:2])], mk_item(coins[0:3], fee=10000000), True),
        # FEE- AND FEE RATE RULES
        # if we're replacing two items, each paying a fee of 100, we need to
        # spend (at least) the same coins and pay at least 10000000 higher fee
        (
            [mk_item(coins[0:1], fee=100, cost=100), mk_item(coins[1:2], fee=100, cost=100)],
            mk_item(coins[0:2], fee=10000200, cost=200),
            True,
        ),
        # if the fee rate is exactly the same, we won't allow the replacement
        (
            [mk_item(coins[0:1], fee=100, cost=100), mk_item(coins[1:2], fee=100, cost=100)],
            mk_item(coins[0:2], fee=10000200, cost=10000200),
            False,
        ),
        # TIMELOCK RULE
        # the new item must not have different time lock than the existing item(s)
        # the assert height time lock condition was introduced in the new item
        ([mk_item(coins[0:1])], mk_item(coins[0:1], fee=10000000, assert_height=1000), False),
        # the assert before height time lock condition was introduced in the new item
        ([mk_item(coins[0:1])], mk_item(coins[0:1], fee=10000000, assert_before_height=1000), False),
        # the assert before seconds time lock condition was introduced in the new item
        ([mk_item(coins[0:1])], mk_item(coins[0:1], fee=10000000, assert_before_seconds=1000), False),
        # if we don't alter any time locks, we are allowed to replace
        ([mk_item(coins[0:1])], mk_item(coins[0:1], fee=10000000), True),
        # ASSERT_HEIGHT
        # the assert height time lock condition was removed in the new item
        ([mk_item(coins[0:1], assert_height=1000)], mk_item(coins[0:1], fee=10000000), False),
        # different assert height constraint
        ([mk_item(coins[0:1], assert_height=1000)], mk_item(coins[0:1], fee=10000000, assert_height=100), False),
        ([mk_item(coins[0:1], assert_height=1000)], mk_item(coins[0:1], fee=10000000, assert_height=2000), False),
        # the same assert height is OK
        ([mk_item(coins[0:1], assert_height=1000)], mk_item(coins[0:1], fee=10000000, assert_height=1000), True),
        # The new spend just have to match the most restrictive condition
        (
            [mk_item(coins[0:1], assert_height=200), mk_item(coins[1:2], assert_height=400)],
            mk_item(coins[0:2], fee=10000000, assert_height=400),
            True,
        ),
        # ASSERT_BEFORE_HEIGHT
        # the assert before height time lock condition was removed in the new item
        ([mk_item(coins[0:1], assert_before_height=1000)], mk_item(coins[0:1], fee=10000000), False),
        # different assert before height constraint
        (
            [mk_item(coins[0:1], assert_before_height=1000)],
            mk_item(coins[0:1], fee=10000000, assert_before_height=100),
            False,
        ),
        (
            [mk_item(coins[0:1], assert_before_height=1000)],
            mk_item(coins[0:1], fee=10000000, assert_before_height=2000),
            False,
        ),
        # The new spend just have to match the most restrictive condition
        (
            [mk_item(coins[0:1], assert_before_height=200), mk_item(coins[1:2], assert_before_height=400)],
            mk_item(coins[0:2], fee=10000000, assert_before_height=200),
            True,
        ),
        # ASSERT_BEFORE_SECONDS
        # the assert before height time lock condition was removed in the new item
        ([mk_item(coins[0:1], assert_before_seconds=1000)], mk_item(coins[0:1], fee=10000000), False),
        # different assert before seconds constraint
        (
            [mk_item(coins[0:1], assert_before_seconds=1000)],
            mk_item(coins[0:1], fee=10000000, assert_before_seconds=100),
            False,
        ),
        (
            [mk_item(coins[0:1], assert_before_seconds=1000)],
            mk_item(coins[0:1], fee=10000000, assert_before_seconds=2000),
            False,
        ),
        # the assert before height time lock condition was introduced in the new item
        (
            [mk_item(coins[0:1], assert_before_seconds=1000)],
            mk_item(coins[0:1], fee=10000000, assert_before_seconds=1000),
            True,
        ),
        # The new spend just have to match the most restrictive condition
        (
            [mk_item(coins[0:1], assert_before_seconds=200), mk_item(coins[1:2], assert_before_seconds=400)],
            mk_item(coins[0:2], fee=10000000, assert_before_seconds=200),
            True,
        ),
        # MIXED CONDITIONS
        # we can't replace an assert_before_seconds with assert_before_height
        (
            [mk_item(coins[0:1], assert_before_seconds=1000)],
            mk_item(coins[0:1], fee=10000000, assert_before_height=2000),
            False,
        ),
        # we added another condition
        (
            [mk_item(coins[0:1], assert_before_seconds=1000)],
            mk_item(coins[0:1], fee=10000000, assert_before_seconds=1000, assert_height=200),
            False,
        ),
        # we removed assert before height
        (
            [mk_item(coins[0:1], assert_height=200, assert_before_height=1000)],
            mk_item(coins[0:1], fee=10000000, assert_height=200),
            False,
        ),
    ],
)
def test_can_replace(existing_items: list[MempoolItem], new_item: MempoolItem, expected: bool) -> None:
    removals = {c.name() for c in new_item.spend_bundle.removals()}
    assert can_replace(existing_items, removals, new_item) == expected


@pytest.mark.anyio
async def test_get_items_not_in_filter() -> None:
    mempool_manager = await instantiate_mempool_manager(get_coin_records_for_test_coins)
    conditions = [[ConditionOpcode.CREATE_COIN, IDENTITY_PUZZLE_HASH, 1]]
    sb1, sb1_name, _ = await generate_and_add_spendbundle(mempool_manager, conditions)
    conditions2 = [[ConditionOpcode.CREATE_COIN, IDENTITY_PUZZLE_HASH, 2]]
    sb2, sb2_name, _ = await generate_and_add_spendbundle(mempool_manager, conditions2, TEST_COIN2)
    conditions3 = [[ConditionOpcode.CREATE_COIN, IDENTITY_PUZZLE_HASH, 3]]
    sb3, sb3_name, _ = await generate_and_add_spendbundle(mempool_manager, conditions3, TEST_COIN3)

    # Don't filter anything
    empty_filter = PyBIP158([])
    result = mempool_manager.get_items_not_in_filter(empty_filter)
    assert result == [sb3, sb2, sb1]

    # Filter everything
    full_filter = PyBIP158([bytearray(sb1_name), bytearray(sb2_name), bytearray(sb3_name)])
    result = mempool_manager.get_items_not_in_filter(full_filter)
    assert result == []

    # Negative limit
    with pytest.raises(AssertionError):
        mempool_manager.get_items_not_in_filter(empty_filter, limit=-1)

    # Zero limit
    with pytest.raises(AssertionError):
        mempool_manager.get_items_not_in_filter(empty_filter, limit=0)

    # Filter only one of the spend bundles
    sb3_filter = PyBIP158([bytearray(sb3_name)])

    # With a limit of one, sb2 has the highest FPC
    result = mempool_manager.get_items_not_in_filter(sb3_filter, limit=1)
    assert result == [sb2]

    # With a higher limit, all bundles aside from sb3 get included
    result = mempool_manager.get_items_not_in_filter(sb3_filter, limit=5)
    assert result == [sb2, sb1]

    # Filter two of the spend bundles
    sb2_and_3_filter = PyBIP158([bytearray(sb2_name), bytearray(sb3_name)])
    result = mempool_manager.get_items_not_in_filter(sb2_and_3_filter)
    assert result == [sb1]


@pytest.mark.anyio
async def test_total_mempool_fees() -> None:
    coin_records: dict[bytes32, CoinRecord] = {}

    async def get_coin_records(coin_ids: Collection[bytes32]) -> list[CoinRecord]:
        ret: list[CoinRecord] = []
        for name in coin_ids:
            r = coin_records.get(name)
            if r is not None:
                ret.append(r)
        return ret

    mempool_manager = await instantiate_mempool_manager(get_coin_records)
    conditions = [[ConditionOpcode.CREATE_COIN, IDENTITY_PUZZLE_HASH, 1]]

    # the limit of total fees in the mempool is 2^63
    # the limit per mempool item is 2^50, that lets us add 8192 items with the
    # maximum amount of fee before reaching the total mempool limit
    amount = uint64(2**50)
    total_fee = 0
    for i in range(8192):
        coin = Coin(IDENTITY_PUZZLE_HASH, IDENTITY_PUZZLE_HASH, amount)
        coin_records[coin.name()] = CoinRecord(coin, uint32(0), uint32(0), False, uint64(0))
        amount = uint64(amount - 1)
        # the fee is 1 less than the amount because we create a coin of 1 mojo
        total_fee += amount
        _, _, result = await generate_and_add_spendbundle(mempool_manager, conditions, coin)
        assert result[1] == MempoolInclusionStatus.SUCCESS
        assert mempool_manager.mempool.total_mempool_fees() == total_fee

    coin = Coin(IDENTITY_PUZZLE_HASH, IDENTITY_PUZZLE_HASH, amount)
    coin_records[coin.name()] = CoinRecord(coin, uint32(0), uint32(0), False, uint64(0))
    _, _, result = await generate_and_add_spendbundle(mempool_manager, conditions, coin)
    assert result[1] == MempoolInclusionStatus.FAILED
    assert result[2] == Err.INVALID_BLOCK_FEE_AMOUNT


@pytest.mark.parametrize("reverse_tx_order", [True, False])
@pytest.mark.anyio
async def test_create_bundle_from_mempool(reverse_tx_order: bool) -> None:
    async def get_unspent_lineage_info_for_puzzle_hash(_: bytes32) -> Optional[UnspentLineageInfo]:
        assert False  # pragma: no cover

    async def make_coin_spends(coins: list[Coin], *, high_fees: bool = True) -> list[CoinSpend]:
        spends_list = []
        for i in range(0, len(coins)):
            coin_spend = make_spend(
                coins[i],
                IDENTITY_PUZZLE,
                Program.to(
                    [[ConditionOpcode.CREATE_COIN, IDENTITY_PUZZLE_HASH, i if high_fees else (coins[i].amount - 1)]]
                ),
            )
            spends_list.append(coin_spend)
        return spends_list

    async def send_spends_to_mempool(coin_spends: list[CoinSpend]) -> None:
        g2 = G2Element()
        for cs in coin_spends:
            sb = SpendBundle([cs], g2)
            result = await add_spendbundle(mempool_manager, sb, sb.name())
            assert result[1] == MempoolInclusionStatus.SUCCESS

    mempool_manager, coins = await setup_mempool_with_coins(coin_amounts=list(range(2000000000, 2000002200)))
    high_rate_spends = await make_coin_spends(coins[0:2200])
    low_rate_spends = await make_coin_spends(coins[2200:2400], high_fees=False)
    spends = low_rate_spends + high_rate_spends if reverse_tx_order else high_rate_spends + low_rate_spends
    await send_spends_to_mempool(spends)
    assert mempool_manager.peak is not None
    result = await mempool_manager.create_bundle_from_mempool(
        mempool_manager.peak.header_hash, get_unspent_lineage_info_for_puzzle_hash
    )
    assert result is not None
    # Make sure we filled the block with only high rate spends
    assert len([s for s in high_rate_spends if s in result[0].coin_spends]) == len(result[0].coin_spends)
    assert len([s for s in low_rate_spends if s in result[0].coin_spends]) == 0


@pytest.mark.parametrize("num_skipped_items", [PRIORITY_TX_THRESHOLD, MAX_SKIPPED_ITEMS])
@pytest.mark.anyio
async def test_create_bundle_from_mempool_on_max_cost(num_skipped_items: int, caplog: pytest.LogCaptureFixture) -> None:
    """
    This test exercises the path where an item's inclusion would exceed the
    maximum cumulative cost, so it gets skipped as a result.

    NOTE:
      1. After PRIORITY_TX_THRESHOLD, we skip items with eligible coins.
      2. After skipping MAX_SKIPPED_ITEMS, we stop processing further items.
    """

    async def get_unspent_lineage_info_for_puzzle_hash(_: bytes32) -> Optional[UnspentLineageInfo]:
        assert False  # pragma: no cover

    MAX_BLOCK_CLVM_COST = 550_000_000

    mempool_manager, coins = await setup_mempool_with_coins(
        coin_amounts=list(range(1_000_000_000, 1_000_000_030)),
        max_block_clvm_cost=MAX_BLOCK_CLVM_COST,
        max_tx_clvm_cost=uint64(MAX_BLOCK_CLVM_COST),
        mempool_block_buffer=20,
    )

    async def make_and_send_big_cost_sb(coin: Coin) -> None:
        """
        Creates a spend bundle with a big enough cost that gets it close to the
        maximum block clvm cost limit.
        """
        conditions = []
        sk = AugSchemeMPL.key_gen(b"7" * 32)
        g1 = sk.get_g1()
        sig = AugSchemeMPL.sign(sk, IDENTITY_PUZZLE_HASH, g1)
        aggsig = G2Element()
        # Let's get as close to `MAX_BLOCK_CLVM_COST` (550_000_000) as possible.
        # We start by accounting for execution cost
        spend_bundle_cost = 44
        # And then the created coin
        conditions.append([ConditionOpcode.CREATE_COIN, IDENTITY_PUZZLE_HASH, coin.amount - 10_000_000])
        TEST_CREATE_COIN_SPEND_BYTESIZE = 93
        TEST_CREATE_COIN_CONDITION_COST = (
            ConditionCost.CREATE_COIN.value + TEST_CREATE_COIN_SPEND_BYTESIZE * DEFAULT_CONSTANTS.COST_PER_BYTE
        )
        spend_bundle_cost += TEST_CREATE_COIN_CONDITION_COST
        # We're using agg sig conditions to increase the spend bundle's cost
        # and reach our target cost.
        TEST_AGG_SIG_SPEND_BYTESIZE = 88
        TEST_AGGSIG_CONDITION_COST = (
            ConditionCost.AGG_SIG.value + TEST_AGG_SIG_SPEND_BYTESIZE * DEFAULT_CONSTANTS.COST_PER_BYTE
        )
        while spend_bundle_cost + TEST_AGGSIG_CONDITION_COST < MAX_BLOCK_CLVM_COST:
            conditions.append([ConditionOpcode.AGG_SIG_UNSAFE, g1, IDENTITY_PUZZLE_HASH])
            aggsig += sig
            spend_bundle_cost += TEST_AGGSIG_CONDITION_COST
        # We now have a spend bundle with a big enough cost that gets it close to the limit
        _, _, res = await generate_and_add_spendbundle(mempool_manager, conditions, coin, aggsig)
        cost, status, _ = res
        assert status == MempoolInclusionStatus.SUCCESS
        assert cost == spend_bundle_cost

    # Create the spend bundles with a big enough cost that they get close to the limit
    for i in range(num_skipped_items):
        await make_and_send_big_cost_sb(coins[i])

    # Create a spend bundle with a relatively smaller cost.
    # Combined with a big cost spend bundle, we'd exceed the maximum block clvm cost
    sb2_coin = coins[num_skipped_items]
    conditions = [[ConditionOpcode.CREATE_COIN, IDENTITY_PUZZLE_HASH, sb2_coin.amount - 200_000]]
    sb2, _, res = await generate_and_add_spendbundle(mempool_manager, conditions, sb2_coin)
    assert res[1] == MempoolInclusionStatus.SUCCESS
    sb2_addition = Coin(sb2_coin.name(), IDENTITY_PUZZLE_HASH, uint64(sb2_coin.amount - 200_000))
    # Create 4 extra spend bundles with smaller FPC and smaller costs
    extra_sbs = []
    extra_additions = []
    sk = AugSchemeMPL.key_gen(b"8" * 32)
    g1 = sk.get_g1()
    sig = AugSchemeMPL.sign(sk, b"foobar", g1)
    for i in range(num_skipped_items + 1, num_skipped_items + 5):
        conditions = [[ConditionOpcode.CREATE_COIN, IDENTITY_PUZZLE_HASH, coins[i].amount - 30_000]]
        # Make the first of these without eligible coins
        if i == num_skipped_items + 1:
            conditions.append([ConditionOpcode.AGG_SIG_UNSAFE, bytes(g1), b"foobar"])
            aggsig = sig
        else:
            aggsig = G2Element()
        sb, _, res = await generate_and_add_spendbundle(mempool_manager, conditions, coins[i], aggsig)
        extra_sbs.append(sb)
        coin = Coin(coins[i].name(), IDENTITY_PUZZLE_HASH, uint64(coins[i].amount - 30_000))
        extra_additions.append(coin)
        assert res[1] == MempoolInclusionStatus.SUCCESS

    assert mempool_manager.peak is not None
    caplog.set_level(logging.DEBUG)
    result = await mempool_manager.create_bundle_from_mempool(
        mempool_manager.peak.header_hash, get_unspent_lineage_info_for_puzzle_hash
    )
    assert result is not None
    agg, additions = result
    skipped_due_to_eligible_coins = sum(
        1
        for line in caplog.text.split("\n")
        if "Exception while checking a mempool item for deduplication: Skipping transaction with eligible coin(s)"
        in line
    )
    if num_skipped_items == PRIORITY_TX_THRESHOLD:
        # We skipped enough big cost items to reach `PRIORITY_TX_THRESHOLD`,
        # so the first from the extra 4 (the one without eligible coins) went in,
        # and the other 3 were skipped (they have eligible coins)
        assert skipped_due_to_eligible_coins == 3
        assert agg == SpendBundle.aggregate([sb2, extra_sbs[0]])
        assert additions == [sb2_addition, extra_additions[0]]
        assert agg.removals() == [sb2_coin, coins[num_skipped_items + 1]]
    elif num_skipped_items == MAX_SKIPPED_ITEMS:
        # We skipped enough big cost items to trigger `MAX_SKIPPED_ITEMS` so
        # we didn't process any of the extra items
        assert skipped_due_to_eligible_coins == 0
        assert agg == SpendBundle.aggregate([sb2])
        assert additions == [sb2_addition]
        assert agg.removals() == [sb2_coin]
    else:
        raise ValueError("num_skipped_items must be PRIORITY_TX_THRESHOLD or MAX_SKIPPED_ITEMS")  # pragma: no cover


@pytest.mark.parametrize(
    "opcode,arg,expect_eviction, expect_limit",
    [
        # current height: 10 current_time: 10000
        # we step the chain forward 1 block and 19 seconds
        (co.ASSERT_BEFORE_SECONDS_ABSOLUTE, 10001, True, None),
        (co.ASSERT_BEFORE_SECONDS_ABSOLUTE, 10019, True, None),
        (co.ASSERT_BEFORE_SECONDS_ABSOLUTE, 10020, False, 10020),
        (co.ASSERT_BEFORE_HEIGHT_ABSOLUTE, 11, True, None),
        (co.ASSERT_BEFORE_HEIGHT_ABSOLUTE, 12, False, 12),
        # the coin was created at height: 5 timestamp: 9900
        (co.ASSERT_BEFORE_HEIGHT_RELATIVE, 6, True, None),
        (co.ASSERT_BEFORE_HEIGHT_RELATIVE, 7, False, 5 + 7),
        (co.ASSERT_BEFORE_SECONDS_RELATIVE, 119, True, None),
        (co.ASSERT_BEFORE_SECONDS_RELATIVE, 120, False, 9900 + 120),
    ],
)
@pytest.mark.anyio
async def test_assert_before_expiration(
    opcode: ConditionOpcode, arg: int, expect_eviction: bool, expect_limit: Optional[int]
) -> None:
    async def get_coin_records(coin_ids: Collection[bytes32]) -> list[CoinRecord]:
        all_coins = {TEST_COIN.name(): CoinRecord(TEST_COIN, uint32(5), uint32(0), False, uint64(9900))}
        ret: list[CoinRecord] = []
        for name in coin_ids:
            r = all_coins.get(name)
            if r is not None:
                ret.append(r)
        return ret

    mempool_manager = await instantiate_mempool_manager(
        get_coin_records,
        block_height=uint32(10),
        block_timestamp=uint64(10000),
        constants=DEFAULT_CONSTANTS,
    )

    bundle = spend_bundle_from_conditions(
        [
            [ConditionOpcode.CREATE_COIN, IDENTITY_PUZZLE_HASH, 1],
            [opcode, arg],
        ],
        coin=TEST_COIN,
    )
    bundle_name = bundle.name()
    assert (await add_spendbundle(mempool_manager, bundle, bundle_name))[1] == mis.SUCCESS
    # make sure the spend was added correctly
    assert mempool_manager.get_spendbundle(bundle_name) == bundle

    block_record = create_test_block_record(height=uint32(11), timestamp=uint64(10019))
    await mempool_manager.new_peak(block_record, None)
    invariant_check_mempool(mempool_manager.mempool)

    still_in_pool = mempool_manager.get_spendbundle(bundle_name) == bundle
    assert still_in_pool != expect_eviction
    if still_in_pool:
        assert expect_limit is not None
        item = mempool_manager.get_mempool_item(bundle_name)
        assert item is not None
        if opcode in {co.ASSERT_BEFORE_SECONDS_ABSOLUTE, co.ASSERT_BEFORE_SECONDS_RELATIVE}:
            assert item.assert_before_seconds == expect_limit
        elif opcode in {co.ASSERT_BEFORE_HEIGHT_ABSOLUTE, co.ASSERT_BEFORE_HEIGHT_RELATIVE}:
            assert item.assert_before_height == expect_limit
        else:
            assert False


def make_test_spendbundle(coin: Coin, *, fee: int = 0, eligible_spend: bool = False) -> SpendBundle:
    conditions = [[ConditionOpcode.CREATE_COIN, IDENTITY_PUZZLE_HASH, uint64(coin.amount - fee)]]
    sig = G2Element()
    if not eligible_spend:
        sk = AugSchemeMPL.key_gen(b"2" * 32)
        g1 = sk.get_g1()
        sig = AugSchemeMPL.sign(sk, b"foobar", g1)
        conditions.append([ConditionOpcode.AGG_SIG_UNSAFE, g1, b"foobar"])
    return spend_bundle_from_conditions(conditions, coin, sig)


async def send_spendbundle(
    mempool_manager: MempoolManager,
    sb: SpendBundle,
    expected_result: tuple[MempoolInclusionStatus, Optional[Err]] = (MempoolInclusionStatus.SUCCESS, None),
) -> None:
    result = await add_spendbundle(mempool_manager, sb, sb.name())
    assert (result[1], result[2]) == expected_result


async def make_and_send_spendbundle(
    mempool_manager: MempoolManager,
    coin: Coin,
    *,
    fee: int = 0,
    expected_result: tuple[MempoolInclusionStatus, Optional[Err]] = (MempoolInclusionStatus.SUCCESS, None),
) -> SpendBundle:
    sb = make_test_spendbundle(coin, fee=fee)
    await send_spendbundle(mempool_manager, sb, expected_result)
    return sb


def assert_sb_in_pool(mempool_manager: MempoolManager, sb: SpendBundle) -> None:
    assert sb == mempool_manager.get_spendbundle(sb.name())


def assert_sb_not_in_pool(mempool_manager: MempoolManager, sb: SpendBundle) -> None:
    assert mempool_manager.get_spendbundle(sb.name()) is None


@pytest.mark.anyio
async def test_insufficient_fee_increase() -> None:
    mempool_manager, coins = await setup_mempool_with_coins(coin_amounts=list(range(1000000000, 1000000010)))
    sb1_1 = await make_and_send_spendbundle(mempool_manager, coins[0])
    sb1_2 = await make_and_send_spendbundle(
        mempool_manager, coins[0], fee=1, expected_result=(MempoolInclusionStatus.PENDING, Err.MEMPOOL_CONFLICT)
    )
    # The old spendbundle must stay
    assert_sb_in_pool(mempool_manager, sb1_1)
    assert_sb_not_in_pool(mempool_manager, sb1_2)


@pytest.mark.anyio
async def test_sufficient_fee_increase() -> None:
    mempool_manager, coins = await setup_mempool_with_coins(coin_amounts=list(range(1000000000, 1000000010)))
    sb1_1 = await make_and_send_spendbundle(mempool_manager, coins[0])
    sb1_2 = await make_and_send_spendbundle(mempool_manager, coins[0], fee=MEMPOOL_MIN_FEE_INCREASE)
    # sb1_1 gets replaced with sb1_2
    assert_sb_not_in_pool(mempool_manager, sb1_1)
    assert_sb_in_pool(mempool_manager, sb1_2)


@pytest.mark.anyio
async def test_superset() -> None:
    # Aggregated spendbundle sb12 replaces sb1 since it spends a superset
    # of coins spent in sb1
    mempool_manager, coins = await setup_mempool_with_coins(coin_amounts=list(range(1000000000, 1000000010)))
    sb1 = await make_and_send_spendbundle(mempool_manager, coins[0])
    sb2 = make_test_spendbundle(coins[1], fee=MEMPOOL_MIN_FEE_INCREASE)
    sb12 = SpendBundle.aggregate([sb2, sb1])
    await send_spendbundle(mempool_manager, sb12)
    assert_sb_in_pool(mempool_manager, sb12)
    assert_sb_not_in_pool(mempool_manager, sb1)


@pytest.mark.anyio
async def test_superset_violation() -> None:
    mempool_manager, coins = await setup_mempool_with_coins(coin_amounts=list(range(1000000000, 1000000010)))
    sb1 = make_test_spendbundle(coins[0])
    sb2 = make_test_spendbundle(coins[1])
    sb12 = SpendBundle.aggregate([sb1, sb2])
    await send_spendbundle(mempool_manager, sb12)
    assert_sb_in_pool(mempool_manager, sb12)
    # sb23 must not replace existing sb12 as the former does not spend all
    # coins that are spent in the latter (specifically, the first coin)
    sb3 = make_test_spendbundle(coins[2], fee=MEMPOOL_MIN_FEE_INCREASE)
    sb23 = SpendBundle.aggregate([sb2, sb3])
    await send_spendbundle(
        mempool_manager, sb23, expected_result=(MempoolInclusionStatus.PENDING, Err.MEMPOOL_CONFLICT)
    )
    assert_sb_in_pool(mempool_manager, sb12)
    assert_sb_not_in_pool(mempool_manager, sb23)


@pytest.mark.anyio
async def test_total_fpc_decrease() -> None:
    mempool_manager, coins = await setup_mempool_with_coins(coin_amounts=list(range(1000000000, 1000000010)))
    sb1 = make_test_spendbundle(coins[0])
    sb2 = make_test_spendbundle(coins[1], fee=MEMPOOL_MIN_FEE_INCREASE * 2)
    sb12 = SpendBundle.aggregate([sb1, sb2])
    await send_spendbundle(mempool_manager, sb12)
    sb3 = await make_and_send_spendbundle(mempool_manager, coins[2], fee=MEMPOOL_MIN_FEE_INCREASE * 2)
    assert_sb_in_pool(mempool_manager, sb12)
    assert_sb_in_pool(mempool_manager, sb3)
    # sb1234 should not be in pool as it decreases total fees per cost
    sb4 = make_test_spendbundle(coins[3], fee=MEMPOOL_MIN_FEE_INCREASE)
    sb1234 = SpendBundle.aggregate([sb12, sb3, sb4])
    await send_spendbundle(
        mempool_manager, sb1234, expected_result=(MempoolInclusionStatus.PENDING, Err.MEMPOOL_CONFLICT)
    )
    assert_sb_not_in_pool(mempool_manager, sb1234)


@pytest.mark.anyio
async def test_sufficient_total_fpc_increase() -> None:
    mempool_manager, coins = await setup_mempool_with_coins(coin_amounts=list(range(1000000000, 1000000010)))
    sb1 = make_test_spendbundle(coins[0])
    sb2 = make_test_spendbundle(coins[1], fee=MEMPOOL_MIN_FEE_INCREASE * 2)
    sb12 = SpendBundle.aggregate([sb1, sb2])
    await send_spendbundle(mempool_manager, sb12)
    sb3 = await make_and_send_spendbundle(mempool_manager, coins[2], fee=MEMPOOL_MIN_FEE_INCREASE * 2)
    assert_sb_in_pool(mempool_manager, sb12)
    assert_sb_in_pool(mempool_manager, sb3)
    # sb1234 has a higher fee per cost than its conflicts and should get
    # into the mempool
    sb4 = make_test_spendbundle(coins[3], fee=MEMPOOL_MIN_FEE_INCREASE * 3)
    sb1234 = SpendBundle.aggregate([sb12, sb3, sb4])
    await send_spendbundle(mempool_manager, sb1234)
    assert_sb_in_pool(mempool_manager, sb1234)
    assert_sb_not_in_pool(mempool_manager, sb12)
    assert_sb_not_in_pool(mempool_manager, sb3)


@pytest.mark.anyio
async def test_replace_with_extra_eligible_coin() -> None:
    mempool_manager, coins = await setup_mempool_with_coins(coin_amounts=list(range(1000000000, 1000000010)))
    sb1234 = SpendBundle.aggregate([make_test_spendbundle(coins[i]) for i in range(4)])
    await send_spendbundle(mempool_manager, sb1234)
    assert_sb_in_pool(mempool_manager, sb1234)
    # Replace sb1234 with sb1234_2 which spends an eligible coin additionally
    eligible_sb = make_test_spendbundle(coins[4], fee=MEMPOOL_MIN_FEE_INCREASE, eligible_spend=True)
    sb1234_2 = SpendBundle.aggregate([sb1234, eligible_sb])
    await send_spendbundle(mempool_manager, sb1234_2)
    assert_sb_not_in_pool(mempool_manager, sb1234)
    assert_sb_in_pool(mempool_manager, sb1234_2)


@pytest.mark.anyio
async def test_replacing_one_with_an_eligible_coin() -> None:
    mempool_manager, coins = await setup_mempool_with_coins(coin_amounts=list(range(1000000000, 1000000010)))
    sb123 = SpendBundle.aggregate([make_test_spendbundle(coins[i]) for i in range(3)])
    eligible_sb = make_test_spendbundle(coins[3], eligible_spend=True)
    sb123e = SpendBundle.aggregate([sb123, eligible_sb])
    await send_spendbundle(mempool_manager, sb123e)
    assert_sb_in_pool(mempool_manager, sb123e)
    # Replace sb123e with sb123e4
    sb4 = make_test_spendbundle(coins[4], fee=MEMPOOL_MIN_FEE_INCREASE)
    sb123e4 = SpendBundle.aggregate([sb123e, sb4])
    await send_spendbundle(mempool_manager, sb123e4)
    assert_sb_not_in_pool(mempool_manager, sb123e)
    assert_sb_in_pool(mempool_manager, sb123e4)


@pytest.mark.parametrize("amount", [0, 1])
def test_run_for_cost(amount: int) -> None:
    conditions = [[ConditionOpcode.CREATE_COIN, IDENTITY_PUZZLE_HASH, amount]]
    solution = SerializedProgram.to(conditions)
    cost = run_for_cost(IDENTITY_PUZZLE, solution, additions_count=1, max_cost=uint64(10000000))
    assert cost == uint64(1800044)


def test_run_for_cost_max_cost() -> None:
    conditions = [[ConditionOpcode.CREATE_COIN, IDENTITY_PUZZLE_HASH, 1]]
    solution = SerializedProgram.to(conditions)
    with pytest.raises(ValueError, match="cost exceeded"):
        run_for_cost(IDENTITY_PUZZLE, solution, additions_count=1, max_cost=uint64(43))


def test_dedup_info_nothing_to_do() -> None:
    # No eligible coins, nothing to deduplicate, item gets considered normally

    sk = AugSchemeMPL.key_gen(b"3" * 32)
    g1 = sk.get_g1()
    sig = AugSchemeMPL.sign(sk, b"foobar", g1)

    conditions = [
        [ConditionOpcode.AGG_SIG_UNSAFE, g1, b"foobar"],
        [ConditionOpcode.CREATE_COIN, IDENTITY_PUZZLE_HASH, 1],
    ]
    sb = spend_bundle_from_conditions(conditions, TEST_COIN, sig)
    mempool_item = mempool_item_from_spendbundle(sb)
    eligible_coin_spends = EligibleCoinSpends()
    unique_coin_spends, cost_saving, unique_additions = eligible_coin_spends.get_deduplication_info(
        bundle_coin_spends=mempool_item.bundle_coin_spends, max_cost=mempool_item.conds.cost
    )
    assert unique_coin_spends == sb.coin_spends
    assert cost_saving == 0
    assert unique_additions == [Coin(TEST_COIN_ID, IDENTITY_PUZZLE_HASH, uint64(1))]
    assert eligible_coin_spends == EligibleCoinSpends()


def test_dedup_info_eligible_1st_time() -> None:
    # Eligible coin encountered for the first time
    conditions = [
        [ConditionOpcode.CREATE_COIN, IDENTITY_PUZZLE_HASH, 1],
        [ConditionOpcode.CREATE_COIN, IDENTITY_PUZZLE_HASH, 2],
    ]
    sb = spend_bundle_from_conditions(conditions, TEST_COIN)
    mempool_item = mempool_item_from_spendbundle(sb)
    assert mempool_item.conds is not None
    eligible_coin_spends = EligibleCoinSpends()
    solution = SerializedProgram.to(conditions)
    unique_coin_spends, cost_saving, unique_additions = eligible_coin_spends.get_deduplication_info(
        bundle_coin_spends=mempool_item.bundle_coin_spends, max_cost=mempool_item.conds.cost
    )
    assert unique_coin_spends == sb.coin_spends
    assert cost_saving == 0
    assert set(unique_additions) == {
        Coin(TEST_COIN_ID, IDENTITY_PUZZLE_HASH, uint64(1)),
        Coin(TEST_COIN_ID, IDENTITY_PUZZLE_HASH, uint64(2)),
    }
    assert eligible_coin_spends == EligibleCoinSpends({TEST_COIN_ID: DedupCoinSpend(solution=solution, cost=None)})


def test_dedup_info_eligible_but_different_solution() -> None:
    # Eligible coin but different solution from the one we encountered
    initial_conditions = [
        [ConditionOpcode.CREATE_COIN, IDENTITY_PUZZLE_HASH, 1],
        [ConditionOpcode.CREATE_COIN, IDENTITY_PUZZLE_HASH, 2],
    ]
    initial_solution = SerializedProgram.to(initial_conditions)
    eligible_coin_spends = EligibleCoinSpends({TEST_COIN_ID: DedupCoinSpend(solution=initial_solution, cost=None)})
    conditions = [[ConditionOpcode.CREATE_COIN, IDENTITY_PUZZLE_HASH, 2]]
    sb = spend_bundle_from_conditions(conditions, TEST_COIN)
    mempool_item = mempool_item_from_spendbundle(sb)
    with pytest.raises(ValueError, match="Solution is different from what we're deduplicating on"):
        eligible_coin_spends.get_deduplication_info(
            bundle_coin_spends=mempool_item.bundle_coin_spends, max_cost=mempool_item.conds.cost
        )


def test_dedup_info_eligible_2nd_time_and_another_1st_time() -> None:
    # Eligible coin encountered a second time, and another for the first time
    initial_conditions = [
        [ConditionOpcode.CREATE_COIN, IDENTITY_PUZZLE_HASH, 1],
        [ConditionOpcode.CREATE_COIN, IDENTITY_PUZZLE_HASH, 2],
    ]
    initial_solution = SerializedProgram.to(initial_conditions)
    eligible_coin_spends = EligibleCoinSpends({TEST_COIN_ID: DedupCoinSpend(solution=initial_solution, cost=None)})
    sb1 = spend_bundle_from_conditions(initial_conditions, TEST_COIN)
    second_conditions = [[ConditionOpcode.CREATE_COIN, IDENTITY_PUZZLE_HASH, 3]]
    second_solution = SerializedProgram.to(second_conditions)
    sb2 = spend_bundle_from_conditions(second_conditions, TEST_COIN2)
    sb = SpendBundle.aggregate([sb1, sb2])
    mempool_item = mempool_item_from_spendbundle(sb)
    assert mempool_item.conds is not None
    unique_coin_spends, cost_saving, unique_additions = eligible_coin_spends.get_deduplication_info(
        bundle_coin_spends=mempool_item.bundle_coin_spends, max_cost=mempool_item.conds.cost
    )
    # Only the eligible one that we encountered more than once gets deduplicated
    assert unique_coin_spends == sb2.coin_spends
    saved_cost = uint64(3600044)
    assert cost_saving == saved_cost
    assert unique_additions == [Coin(TEST_COIN_ID2, IDENTITY_PUZZLE_HASH, uint64(3))]
    # The coin we encountered a second time has its cost and additions properly updated
    # The coin we encountered for the first time gets cost None and an empty set of additions
    expected_eligible_spends = EligibleCoinSpends(
        {
            TEST_COIN_ID: DedupCoinSpend(solution=initial_solution, cost=saved_cost),
            TEST_COIN_ID2: DedupCoinSpend(solution=second_solution, cost=None),
        }
    )
    assert eligible_coin_spends == expected_eligible_spends


def test_dedup_info_eligible_3rd_time_another_2nd_time_and_one_non_eligible() -> None:
    # Eligible coin encountered a third time, another for the second time and one non eligible
    initial_conditions = [
        [ConditionOpcode.CREATE_COIN, IDENTITY_PUZZLE_HASH, 1],
        [ConditionOpcode.CREATE_COIN, IDENTITY_PUZZLE_HASH, 2],
    ]
    initial_solution = SerializedProgram.to(initial_conditions)
    second_conditions = [[ConditionOpcode.CREATE_COIN, IDENTITY_PUZZLE_HASH, 3]]
    second_solution = SerializedProgram.to(second_conditions)
    saved_cost = uint64(3600044)
    eligible_coin_spends = EligibleCoinSpends(
        {
            TEST_COIN_ID: DedupCoinSpend(solution=initial_solution, cost=saved_cost),
            TEST_COIN_ID2: DedupCoinSpend(solution=second_solution, cost=None),
        }
    )
    sb1 = spend_bundle_from_conditions(initial_conditions, TEST_COIN)
    sb2 = spend_bundle_from_conditions(second_conditions, TEST_COIN2)
    sk = AugSchemeMPL.key_gen(b"4" * 32)
    g1 = sk.get_g1()
    sig = AugSchemeMPL.sign(sk, b"foobar", g1)
    sb3_conditions = [
        [ConditionOpcode.AGG_SIG_UNSAFE, g1, b"foobar"],
        [ConditionOpcode.CREATE_COIN, IDENTITY_PUZZLE_HASH, 4],
    ]
    sb3 = spend_bundle_from_conditions(sb3_conditions, TEST_COIN3, sig)
    sb = SpendBundle.aggregate([sb1, sb2, sb3])
    mempool_item = mempool_item_from_spendbundle(sb)
    assert mempool_item.conds is not None
    unique_coin_spends, cost_saving, unique_additions = eligible_coin_spends.get_deduplication_info(
        bundle_coin_spends=mempool_item.bundle_coin_spends, max_cost=mempool_item.conds.cost
    )
    assert unique_coin_spends == sb3.coin_spends
    saved_cost2 = uint64(1800044)
    assert cost_saving == saved_cost + saved_cost2
    assert unique_additions == [Coin(TEST_COIN_ID3, IDENTITY_PUZZLE_HASH, uint64(4))]
    expected_eligible_spends = EligibleCoinSpends(
        {
            TEST_COIN_ID: DedupCoinSpend(initial_solution, saved_cost),
            TEST_COIN_ID2: DedupCoinSpend(second_solution, saved_cost2),
        }
    )
    assert eligible_coin_spends == expected_eligible_spends


@pytest.mark.anyio
@pytest.mark.parametrize("new_height_step", [1, 2, -1])
async def test_coin_spending_different_ways_then_finding_it_spent_in_new_peak(new_height_step: int) -> None:
    """
    This test makes sure all mempool items that spend a coin (in different ways)
    that shows up as spent in a block, get removed properly.
    NOTE: `new_height_step` parameter allows us to cover both the optimized and
    the reorg code paths
    """
    new_height = uint32(TEST_HEIGHT + new_height_step)
    coin = Coin(IDENTITY_PUZZLE_HASH, IDENTITY_PUZZLE_HASH, uint64(100))
    coin_id = coin.name()
    test_coin_records = {coin_id: CoinRecord(coin, uint32(0), uint32(0), False, uint64(0))}

    async def get_coin_records(coin_ids: Collection[bytes32]) -> list[CoinRecord]:
        ret: list[CoinRecord] = []
        for name in coin_ids:
            r = test_coin_records.get(name)
            if r is not None:
                ret.append(r)
        return ret

    mempool_manager = await instantiate_mempool_manager(get_coin_records)
    # Create a bunch of mempool items that spend the coin in different ways
    for i in range(3):
        _, _, result = await generate_and_add_spendbundle(
            mempool_manager, [[ConditionOpcode.CREATE_COIN, IDENTITY_PUZZLE_HASH, i]], coin
        )
        assert result[1] == MempoolInclusionStatus.SUCCESS
    assert len(list(mempool_manager.mempool.get_items_by_coin_id(coin_id))) == 3
    assert mempool_manager.mempool.size() == 3
    assert len(list(mempool_manager.mempool.items_by_feerate())) == 3
    # Setup a new peak where the incoming block has spent the coin
    # Mark this coin as spent
    test_coin_records = {coin_id: CoinRecord(coin, uint32(0), TEST_HEIGHT, False, uint64(0))}
    block_record = create_test_block_record(height=new_height)
    await mempool_manager.new_peak(block_record, [coin_id])
    invariant_check_mempool(mempool_manager.mempool)
    # As the coin was a spend in all the mempool items we had, nothing should be left now
    assert len(list(mempool_manager.mempool.get_items_by_coin_id(coin_id))) == 0
    assert mempool_manager.mempool.size() == 0
    assert len(list(mempool_manager.mempool.items_by_feerate())) == 0


@pytest.mark.anyio
async def test_bundle_coin_spends() -> None:
    # This tests the construction of bundle_coin_spends map for mempool items
    # We're creating sb123e with 4 coins, one of them being eligible
    mempool_manager, coins = await setup_mempool_with_coins(coin_amounts=list(range(1000000000, 1000000005)))
    sb123 = SpendBundle.aggregate([make_test_spendbundle(coins[i]) for i in range(3)])
    eligible_sb = make_test_spendbundle(coins[3], eligible_spend=True)
    sb123e = SpendBundle.aggregate([sb123, eligible_sb])
    await send_spendbundle(mempool_manager, sb123e)
    mi123e = mempool_manager.get_mempool_item(sb123e.name())
    assert mi123e is not None
    for i in range(3):
        assert mi123e.bundle_coin_spends[coins[i].name()] == BundleCoinSpend(
            coin_spend=sb123.coin_spends[i],
            eligible_for_dedup=False,
            eligible_for_fast_forward=False,
            additions=[Coin(coins[i].name(), IDENTITY_PUZZLE_HASH, coins[i].amount)],
        )
    assert mi123e.bundle_coin_spends[coins[3].name()] == BundleCoinSpend(
        coin_spend=eligible_sb.coin_spends[0],
        eligible_for_dedup=True,
        eligible_for_fast_forward=False,
        additions=[Coin(coins[3].name(), IDENTITY_PUZZLE_HASH, coins[3].amount)],
    )


@pytest.mark.anyio
async def test_identical_spend_aggregation_e2e(
    simulator_and_wallet: OldSimulatorsAndWallets, self_hostname: str
) -> None:
    def get_sb_names_by_coin_id(
        full_node_api: FullNodeSimulator,
        spent_coin_id: bytes32,
    ) -> set[bytes32]:
        return {
            i.spend_bundle_name
            for i in full_node_api.full_node.mempool_manager.mempool.get_items_by_coin_id(spent_coin_id)
        }

    async def send_to_mempool(
        full_node: FullNodeSimulator, spend_bundle: SpendBundle, *, expecting_conflict: bool = False
    ) -> None:
        res = await full_node.send_transaction(wallet_protocol.SendTransaction(spend_bundle))
        assert res is not None and ProtocolMessageTypes(res.type) == ProtocolMessageTypes.transaction_ack
        res_parsed = wallet_protocol.TransactionAck.from_bytes(res.data)
        if expecting_conflict:
            assert res_parsed.status == MempoolInclusionStatus.PENDING.value
            assert res_parsed.error == "MEMPOOL_CONFLICT"
        else:
            assert res_parsed.status == MempoolInclusionStatus.SUCCESS.value

    async def farm_a_block(full_node_api: FullNodeSimulator, wallet_node: WalletNode, ph: bytes32) -> None:
        await full_node_api.farm_new_transaction_block(FarmNewBlockProtocol(ph))
        await full_node_api.wait_for_wallet_synced(wallet_node=wallet_node, timeout=30)

    async def make_setup_and_coins(
        full_node_api: FullNodeSimulator, wallet_node: WalletNode
    ) -> tuple[Wallet, list[WalletCoinRecord], bytes32]:
        wallet = wallet_node.wallet_state_manager.main_wallet
        ph = await wallet.get_new_puzzlehash()
        phs = [await wallet.get_new_puzzlehash() for _ in range(3)]
        for _ in range(2):
            await farm_a_block(full_node_api, wallet_node, ph)
        async with wallet.wallet_state_manager.new_action_scope(
            DEFAULT_TX_CONFIG, push=False, sign=True
        ) as action_scope:
            await wallet.generate_signed_transaction([uint64(200)] * len(phs), phs, action_scope)
        [tx] = action_scope.side_effects.transactions
        assert tx.spend_bundle is not None
        await send_to_mempool(full_node_api, tx.spend_bundle)
        await farm_a_block(full_node_api, wallet_node, ph)
        coins = list(await wallet_node.wallet_state_manager.coin_store.get_unspent_coins_for_wallet(1))
        # Two blocks farmed plus 3 transactions
        assert len(coins) == 7
        return (wallet, coins, ph)

    [[full_node_api], [[wallet_node, wallet_server]], _] = simulator_and_wallet
    server = full_node_api.full_node.server
    await wallet_server.start_client(PeerInfo(self_hostname, server.get_port()), None)
    wallet, coins, ph = await make_setup_and_coins(full_node_api, wallet_node)

    # Make sure spending AB then BC would generate a conflict for the latter
    async with wallet.wallet_state_manager.new_action_scope(
        DEFAULT_TX_CONFIG, push=False, merge_spends=False, sign=True
    ) as action_scope:
        await wallet.generate_signed_transaction([uint64(30)], [ph], action_scope, coins={coins[0].coin})
        await wallet.generate_signed_transaction([uint64(30)], [ph], action_scope, coins={coins[1].coin})
        await wallet.generate_signed_transaction([uint64(30)], [ph], action_scope, coins={coins[2].coin})
    [tx_a, tx_b, tx_c] = action_scope.side_effects.transactions
    assert tx_a.spend_bundle is not None
    assert tx_b.spend_bundle is not None
    assert tx_c.spend_bundle is not None
    ab_bundle = SpendBundle.aggregate([tx_a.spend_bundle, tx_b.spend_bundle])
    await send_to_mempool(full_node_api, ab_bundle)
    # BC should conflict here (on B)
    bc_bundle = SpendBundle.aggregate([tx_b.spend_bundle, tx_c.spend_bundle])
    await send_to_mempool(full_node_api, bc_bundle, expecting_conflict=True)
    await farm_a_block(full_node_api, wallet_node, ph)

    # Make sure DE and EF would aggregate on E when E is eligible for deduplication

    # Create a coin with the identity puzzle hash
    async with wallet.wallet_state_manager.new_action_scope(
        DEFAULT_TX_CONFIG, push=False, merge_spends=False, sign=True
    ) as action_scope:
        await wallet.generate_signed_transaction(
            [uint64(200)], [IDENTITY_PUZZLE_HASH], action_scope, coins={coins[3].coin}
        )
    [tx] = action_scope.side_effects.transactions
    assert tx.spend_bundle is not None
    await send_to_mempool(full_node_api, tx.spend_bundle)
    await farm_a_block(full_node_api, wallet_node, ph)
    # Grab the coin we created and make an eligible coin out of it
    coins_with_identity_ph = await full_node_api.full_node.coin_store.get_coin_records_by_puzzle_hash(
        False, IDENTITY_PUZZLE_HASH
    )
    sb = spend_bundle_from_conditions(
        [[ConditionOpcode.CREATE_COIN, IDENTITY_PUZZLE_HASH, 110]], coins_with_identity_ph[0].coin
    )
    await send_to_mempool(full_node_api, sb)
    await farm_a_block(full_node_api, wallet_node, ph)
    # Grab the eligible coin to spend as E in DE and EF transactions
    e_coin = (await full_node_api.full_node.coin_store.get_coin_records_by_puzzle_hash(False, IDENTITY_PUZZLE_HASH))[
        0
    ].coin
    e_coin_id = e_coin.name()
    # Restrict spending E with an announcement to consume
    message = b"Identical spend aggregation test"
    e_announcement = AssertCoinAnnouncement(asserted_id=e_coin_id, asserted_msg=message)
    # Create transactions D and F that consume an announcement created by E
    async with wallet.wallet_state_manager.new_action_scope(
        DEFAULT_TX_CONFIG, push=False, merge_spends=False, sign=True
    ) as action_scope:
        await wallet.generate_signed_transaction(
            [uint64(100)],
            [ph],
            action_scope,
            fee=uint64(0),
            coins={coins[4].coin},
            extra_conditions=(e_announcement,),
        )
        await wallet.generate_signed_transaction(
            [uint64(150)],
            [ph],
            action_scope,
            fee=uint64(0),
            coins={coins[5].coin},
            extra_conditions=(e_announcement,),
        )
    [tx_d, tx_f] = action_scope.side_effects.transactions
    assert tx_d.spend_bundle is not None
    assert tx_f.spend_bundle is not None
    # Create transaction E now that spends e_coin to create another eligible
    # coin as well as the announcement consumed by D and F
    conditions: list[list[Any]] = [
        [ConditionOpcode.CREATE_COIN, IDENTITY_PUZZLE_HASH, 42],
        [ConditionOpcode.CREATE_COIN_ANNOUNCEMENT, message],
    ]
    sb_e = spend_bundle_from_conditions(conditions, e_coin)
    # Send DE and EF combinations to the mempool
    sb_de = SpendBundle.aggregate([tx_d.spend_bundle, sb_e])
    sb_de_name = sb_de.name()
    await send_to_mempool(full_node_api, sb_de)
    sb_ef = SpendBundle.aggregate([sb_e, tx_f.spend_bundle])
    sb_ef_name = sb_ef.name()
    await send_to_mempool(full_node_api, sb_ef)
    # Send also a transaction EG that spends E differently from DE and EF,
    # so that it doesn't get deduplicated on E with them
    conditions = [
        [ConditionOpcode.CREATE_COIN, IDENTITY_PUZZLE_HASH, e_coin.amount - 1],
        [ConditionOpcode.CREATE_COIN_ANNOUNCEMENT, message],
    ]
    sb_e2 = spend_bundle_from_conditions(conditions, e_coin)
    g_coin = coins[6].coin
    g_coin_id = g_coin.name()
    async with wallet.wallet_state_manager.new_action_scope(
        DEFAULT_TX_CONFIG, push=False, merge_spends=False, sign=True
    ) as action_scope:
        await wallet.generate_signed_transaction(
            [uint64(13)], [ph], action_scope, coins={g_coin}, extra_conditions=(e_announcement,)
        )
    [tx_g] = action_scope.side_effects.transactions
    assert tx_g.spend_bundle is not None
    sb_e2g = SpendBundle.aggregate([sb_e2, tx_g.spend_bundle])
    sb_e2g_name = sb_e2g.name()
    await send_to_mempool(full_node_api, sb_e2g)

    # Make sure our coin IDs to spend bundles mappings are correct
    assert get_sb_names_by_coin_id(full_node_api, coins[4].coin.name()) == {sb_de_name}
    assert get_sb_names_by_coin_id(full_node_api, e_coin_id) == {sb_de_name, sb_ef_name, sb_e2g_name}
    assert get_sb_names_by_coin_id(full_node_api, coins[5].coin.name()) == {sb_ef_name}
    assert get_sb_names_by_coin_id(full_node_api, g_coin_id) == {sb_e2g_name}

    await farm_a_block(full_node_api, wallet_node, ph)

    # Make sure sb_de and sb_ef coins, including the deduplicated one, are removed
    # from the coin IDs to spend bundles mappings with the creation of a new block
    assert get_sb_names_by_coin_id(full_node_api, coins[4].coin.name()) == set()
    assert get_sb_names_by_coin_id(full_node_api, e_coin_id) == set()
    assert get_sb_names_by_coin_id(full_node_api, coins[5].coin.name()) == set()
    assert get_sb_names_by_coin_id(full_node_api, g_coin_id) == set()

    # Make sure coin G remains because E2G was removed as E got spent differently (by DE and EF)
    coins_set = await wallet_node.wallet_state_manager.coin_store.get_unspent_coins_for_wallet(1)
    assert g_coin in (c.coin for c in coins_set)
    # Only the newly created eligible coin is left now
    eligible_coins = await full_node_api.full_node.coin_store.get_coin_records_by_puzzle_hash(
        False, IDENTITY_PUZZLE_HASH
    )
    assert len(eligible_coins) == 1
    assert eligible_coins[0].coin.amount == 42


# we have two coins in this test. They have different birth heights (and
# timestamps)
# coin1: amount=1, confirmed_height=10, timestamp=1000
# coin2: amount=2, confirmed_height=20, timestamp=2000
# the mempool is at height 21 and timestamp 2010
@pytest.mark.anyio
@pytest.mark.parametrize(
    "cond1,cond2,expected",
    [
        # ASSERT HEIGHT ABSOLUTE
        (
            [co.ASSERT_BEFORE_HEIGHT_ABSOLUTE, 30],
            [co.ASSERT_HEIGHT_ABSOLUTE, 30],
            Err.IMPOSSIBLE_HEIGHT_ABSOLUTE_CONSTRAINTS,
        ),
        (
            [co.ASSERT_BEFORE_HEIGHT_ABSOLUTE, 31],
            [co.ASSERT_HEIGHT_ABSOLUTE, 30],
            None,
        ),
        (
            [co.ASSERT_BEFORE_HEIGHT_ABSOLUTE, 21],
            [co.ASSERT_HEIGHT_ABSOLUTE, 20],
            Err.ASSERT_BEFORE_HEIGHT_ABSOLUTE_FAILED,
        ),
        # ASSERT SECONDS ABSOLUTE
        (
            [co.ASSERT_BEFORE_SECONDS_ABSOLUTE, 3000],
            [co.ASSERT_SECONDS_ABSOLUTE, 3000],
            Err.IMPOSSIBLE_SECONDS_ABSOLUTE_CONSTRAINTS,
        ),
        (
            [co.ASSERT_BEFORE_SECONDS_ABSOLUTE, 3001],
            [co.ASSERT_SECONDS_ABSOLUTE, 3000],
            Err.ASSERT_SECONDS_ABSOLUTE_FAILED,
        ),
        (
            [co.ASSERT_BEFORE_SECONDS_ABSOLUTE, 2001],
            [co.ASSERT_SECONDS_ABSOLUTE, 2000],
            Err.ASSERT_BEFORE_SECONDS_ABSOLUTE_FAILED,
        ),
        # ASSERT HEIGHT RELATIVE
        # coin1: height=10
        # coin2: height=20
        (
            [co.ASSERT_BEFORE_HEIGHT_RELATIVE, 15],
            [co.ASSERT_HEIGHT_RELATIVE, 5],
            Err.IMPOSSIBLE_HEIGHT_ABSOLUTE_CONSTRAINTS,
        ),
        (
            [co.ASSERT_BEFORE_HEIGHT_RELATIVE, 26],
            [co.ASSERT_HEIGHT_RELATIVE, 15],
            None,
        ),
        (
            [co.ASSERT_BEFORE_HEIGHT_RELATIVE, 16],
            [co.ASSERT_HEIGHT_RELATIVE, 5],
            None,
        ),
        # ASSERT SECONDS RELATIVE
        # coin1: timestamp=1000
        # coin2: timestamp=2000
        (
            [co.ASSERT_BEFORE_SECONDS_RELATIVE, 1500],
            [co.ASSERT_SECONDS_RELATIVE, 500],
            Err.IMPOSSIBLE_SECONDS_ABSOLUTE_CONSTRAINTS,
        ),
        # we don't have a pending cache for seconds timelocks, so these fail
        # immediately
        (
            [co.ASSERT_BEFORE_SECONDS_RELATIVE, 2501],
            [co.ASSERT_SECONDS_RELATIVE, 1500],
            Err.ASSERT_SECONDS_RELATIVE_FAILED,
        ),
        (
            [co.ASSERT_BEFORE_SECONDS_RELATIVE, 1501],
            [co.ASSERT_SECONDS_RELATIVE, 500],
            Err.ASSERT_SECONDS_RELATIVE_FAILED,
        ),
        # ASSERT HEIGHT RELATIVE and ASSERT HEIGHT ABSOLUTE
        # coin1: height=10
        # coin2: height=20
        (
            [co.ASSERT_BEFORE_HEIGHT_RELATIVE, 20],
            [co.ASSERT_HEIGHT_ABSOLUTE, 30],
            Err.IMPOSSIBLE_HEIGHT_ABSOLUTE_CONSTRAINTS,
        ),
        (
            [co.ASSERT_BEFORE_HEIGHT_ABSOLUTE, 30],
            [co.ASSERT_HEIGHT_RELATIVE, 10],
            Err.IMPOSSIBLE_HEIGHT_ABSOLUTE_CONSTRAINTS,
        ),
        (
            [co.ASSERT_BEFORE_HEIGHT_RELATIVE, 21],
            [co.ASSERT_HEIGHT_ABSOLUTE, 30],
            None,
        ),
        (
            [co.ASSERT_BEFORE_HEIGHT_ABSOLUTE, 31],
            [co.ASSERT_HEIGHT_RELATIVE, 10],
            None,
        ),
        # ASSERT SECONDS ABSOLUTE and ASSERT SECONDS RELATIVE
        (
            [co.ASSERT_BEFORE_SECONDS_RELATIVE, 2000],
            [co.ASSERT_SECONDS_ABSOLUTE, 3000],
            Err.IMPOSSIBLE_SECONDS_ABSOLUTE_CONSTRAINTS,
        ),
        (
            [co.ASSERT_BEFORE_SECONDS_ABSOLUTE, 3000],
            [co.ASSERT_SECONDS_RELATIVE, 1000],
            Err.IMPOSSIBLE_SECONDS_ABSOLUTE_CONSTRAINTS,
        ),
        # we don't have a pending cache for seconds timelocks, so these fail
        # immediately
        (
            [co.ASSERT_BEFORE_SECONDS_RELATIVE, 2001],
            [co.ASSERT_SECONDS_ABSOLUTE, 3000],
            Err.ASSERT_SECONDS_ABSOLUTE_FAILED,
        ),
        (
            [co.ASSERT_BEFORE_SECONDS_ABSOLUTE, 3001],
            [co.ASSERT_SECONDS_RELATIVE, 1000],
            Err.ASSERT_SECONDS_RELATIVE_FAILED,
        ),
    ],
)
async def test_mempool_timelocks(cond1: list[object], cond2: list[object], expected: Optional[Err]) -> None:
    coins = []
    test_coin_records = {}

    coin = Coin(IDENTITY_PUZZLE_HASH, IDENTITY_PUZZLE_HASH, uint64(1))
    coins.append(coin)
    test_coin_records[coin.name()] = CoinRecord(coin, uint32(10), uint32(0), False, uint64(1000))
    coin = Coin(IDENTITY_PUZZLE_HASH, IDENTITY_PUZZLE_HASH, uint64(2))
    coins.append(coin)
    test_coin_records[coin.name()] = CoinRecord(coin, uint32(20), uint32(0), False, uint64(2000))

    async def get_coin_records(coin_ids: Collection[bytes32]) -> list[CoinRecord]:
        ret: list[CoinRecord] = []
        for name in coin_ids:
            r = test_coin_records.get(name)
            if r is not None:
                ret.append(r)
        return ret

    mempool_manager = await instantiate_mempool_manager(
        get_coin_records, block_height=uint32(21), block_timestamp=uint64(2010)
    )

    coin_spends = [
        make_spend(coins[0], IDENTITY_PUZZLE, Program.to([cond1])),
        make_spend(coins[1], IDENTITY_PUZZLE, Program.to([cond2])),
    ]

    bundle = SpendBundle(coin_spends, G2Element())
    bundle_name = bundle.name()
    try:
        result = await add_spendbundle(mempool_manager, bundle, bundle_name)
        print(result)
        if expected is not None:
            assert result == (None, MempoolInclusionStatus.FAILED, expected)
        else:
            assert result[0] is not None
            assert result[1] != MempoolInclusionStatus.FAILED
    except ValidationError as e:
        assert e.code == expected


TEST_FILL_RATE_ITEM_COST = 144_720_020
TEST_COST_PER_BYTE = 12_000
TEST_BLOCK_OVERHEAD = QUOTE_BYTES * TEST_COST_PER_BYTE + QUOTE_EXECUTION_COST


@pytest.mark.anyio
@pytest.mark.limit_consensus_modes(allowed=[ConsensusMode.HARD_FORK_2_0])
@pytest.mark.parametrize(
    "max_block_clvm_cost, expected_block_items, expected_block_cost",
    [
        # Here we set the block cost limit to twice the test items' cost, so we
        # expect both test items to get included in the block.
        # NOTE: The expected block cost is smaller than the sum of items' costs
        # because of the spend bundle aggregation that creates the block
        # bundle, in addition to a small block compression effect that we
        # can't completely avoid.
        (TEST_FILL_RATE_ITEM_COST * 2, 2, TEST_FILL_RATE_ITEM_COST * 2 - 107_980),
        # Here we set the block cost limit to twice the test items' cost - 1,
        # so we expect only one of the two test items to get included in the block.
        # NOTE: The cost difference here is because get_conditions_from_spendbundle
        # does not include the block overhead.
        (TEST_FILL_RATE_ITEM_COST * 2 - 1, 1, TEST_FILL_RATE_ITEM_COST + TEST_BLOCK_OVERHEAD),
    ],
)
async def test_fill_rate_block_validation(
    blockchain_constants: ConsensusConstants,
    max_block_clvm_cost: uint64,
    expected_block_items: int,
    expected_block_cost: uint64,
) -> None:
    """
    This test covers the case where we set the fill rate to 100% and ensure
        that we wouldn't generate a block that exceed the maximum block cost limit.
    In the first scenario, we set the block cost limit to match the test items'
        costs sum, expecting both test items to get included in the block.
    In the second scenario, we reduce the maximum block cost limit by one,
        expecting only one of the two test items to get included in the block.
    """

    async def send_to_mempool(full_node: FullNodeSimulator, spend_bundle: SpendBundle) -> None:
        res = await full_node.send_transaction(wallet_protocol.SendTransaction(spend_bundle))
        assert res is not None and ProtocolMessageTypes(res.type) == ProtocolMessageTypes.transaction_ack
        res_parsed = wallet_protocol.TransactionAck.from_bytes(res.data)
        assert res_parsed.status == MempoolInclusionStatus.SUCCESS.value

    async def fill_mempool_with_test_sbs(
        full_node_api: FullNodeSimulator,
    ) -> list[tuple[bytes32, SerializedProgram, bytes32]]:
        coins_and_puzzles = []
        # Create different puzzles and use different (parent) coins to reduce
        # the effects of block compression as much as possible.
        for i in (1, 2):
            puzzle = SerializedProgram.to((1, [[ConditionOpcode.REMARK, bytes([i] * 12_000)]]))
            ph = puzzle.get_tree_hash()
            for _ in range(2):
                await full_node_api.farm_new_transaction_block(FarmNewBlockProtocol(ph))
            coin_records = await full_node_api.full_node.coin_store.get_coin_records_by_puzzle_hash(False, ph)
            coin = next(cr.coin for cr in coin_records if cr.coin.amount == 250_000_000_000)
            coins_and_puzzles.append((coin, puzzle))
        sbs_info = []
        for coin, puzzle in coins_and_puzzles:
            coin_spend = make_spend(coin, puzzle, SerializedProgram.to([]))
            sb = SpendBundle([coin_spend], G2Element())
            await send_to_mempool(full_node_api, sb)
            sbs_info.append((coin.name(), puzzle, sb.name()))
        return sbs_info

    constants = blockchain_constants.replace(MAX_BLOCK_COST_CLVM=max_block_clvm_cost)
    async with setup_simulators_and_wallets(1, 0, constants) as setup:
        full_node_api = setup.simulators[0].peer_api
        assert full_node_api.full_node._mempool_manager is not None
        # We have to alter the following values here as they're not exposed elsewhere
        # and without them we won't be able to get the test bundle in.
        # This defaults to `MAX_BLOCK_COST_CLVM // 2`
        full_node_api.full_node._mempool_manager.max_tx_clvm_cost = max_block_clvm_cost
        # This defaults to `MAX_BLOCK_COST_CLVM - BLOCK_OVERHEAD`
        full_node_api.full_node._mempool_manager.mempool.mempool_info = dataclasses.replace(
            full_node_api.full_node._mempool_manager.mempool.mempool_info,
            max_block_clvm_cost=CLVMCost(max_block_clvm_cost),
        )
        sbs_info = await fill_mempool_with_test_sbs(full_node_api)
        # This check is here just to make sure our bundles have the expected cost
        for sb_info in sbs_info:
            _, _, sb_name = sb_info
            mi = full_node_api.full_node.mempool_manager.get_mempool_item(sb_name)
            assert mi is not None
            assert mi.cost == TEST_FILL_RATE_ITEM_COST
        # Farm the block to make sure we're passing block validation
        current_peak = full_node_api.full_node.blockchain.get_peak()
        assert current_peak is not None
        await full_node_api.farm_new_transaction_block(FarmNewBlockProtocol(IDENTITY_PUZZLE_HASH))
        # Check that our resulting block is what we expect
        peak = full_node_api.full_node.blockchain.get_peak()
        assert peak is not None
        # Check for the peak change after farming the block
        assert peak.prev_hash == current_peak.header_hash
        # Check our coin(s)
        for i in range(expected_block_items):
            coin_name, puzzle, _ = sbs_info[i]
            rps_res = await full_node_api.request_puzzle_solution(
                wallet_protocol.RequestPuzzleSolution(coin_name, peak.height)
            )
            assert rps_res is not None
            rps_res_parsed = wallet_protocol.RespondPuzzleSolution.from_bytes(rps_res.data)
            assert rps_res_parsed.response.puzzle == puzzle
        # Check the block cost
        rb_res = await full_node_api.request_block(RequestBlock(peak.height, True))
        assert rb_res is not None
        rb_res_parsed = RespondBlock.from_bytes(rb_res.data)
        assert rb_res_parsed.block.transactions_info is not None
        assert rb_res_parsed.block.transactions_info.cost == expected_block_cost


@pytest.mark.parametrize("optimized_path", [True, False])
@pytest.mark.anyio
async def test_height_added_to_mempool(optimized_path: bool) -> None:
    """
    This test covers scenarios when the mempool is updated or rebuilt, to make
    sure that mempool items maintain correct height added to mempool values.
    We control whether we're updating the mempool or rebuilding it, through the
    `optimized_path` param.
    """
    mempool_manager = await instantiate_mempool_manager(get_coin_records_for_test_coins)
    assert mempool_manager.peak is not None
    assert mempool_manager.peak.height == TEST_HEIGHT
    assert mempool_manager.peak.header_hash == height_hash(TEST_HEIGHT)
    # Create a mempool item and keep track of its height added to mempool
    _, sb_name, _ = await generate_and_add_spendbundle(
        mempool_manager, [[ConditionOpcode.CREATE_COIN, IDENTITY_PUZZLE_HASH, 1]]
    )
    mi = mempool_manager.get_mempool_item(sb_name)
    assert mi is not None
    original_height = mi.height_added_to_mempool
    # Let's get a new peak that doesn't include our item, and make sure the
    # height added to mempool remains correct.
    test_new_peak = TestBlockRecord(
        header_hash=height_hash(TEST_HEIGHT + 1),
        height=uint32(TEST_HEIGHT + 1),
        timestamp=uint64(TEST_TIMESTAMP + 42),
        prev_transaction_block_height=TEST_HEIGHT,
        prev_transaction_block_hash=height_hash(TEST_HEIGHT),
    )
    if optimized_path:
        # Spend an unrelated coin to get the mempool updated
        spent_coins = [TEST_COIN_ID2]
    else:
        # Trigger the slow path to get the mempool rebuilt
        spent_coins = None
    await mempool_manager.new_peak(test_new_peak, spent_coins)
    assert mempool_manager.peak.height == TEST_HEIGHT + 1
    assert mempool_manager.peak.header_hash == height_hash(TEST_HEIGHT + 1)
    # Make sure our item is still in the mempool, and that its height added to
    # mempool value is still correct.
    mempool_item = mempool_manager.get_mempool_item(sb_name)
    assert mempool_item is not None
    assert mempool_item.height_added_to_mempool == original_height<|MERGE_RESOLUTION|>--- conflicted
+++ resolved
@@ -6,10 +6,6 @@
 from typing import Any, Callable, ClassVar, Optional
 
 import pytest
-<<<<<<< HEAD
-from chia_rs import ELIGIBLE_FOR_DEDUP, ELIGIBLE_FOR_FF, AugSchemeMPL, G2Element, get_conditions_from_spendbundle
-from chia_rs.sized_ints import uint8, uint32, uint64
-=======
 from chia_rs import (
     ELIGIBLE_FOR_DEDUP,
     ELIGIBLE_FOR_FF,
@@ -18,7 +14,7 @@
     G2Element,
     get_conditions_from_spendbundle,
 )
->>>>>>> 30c4ef26
+from chia_rs.sized_ints import uint8, uint32, uint64
 from chiabip158 import PyBIP158
 
 from chia._tests.conftest import ConsensusMode
