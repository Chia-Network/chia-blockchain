--- conflicted
+++ resolved
@@ -46,16 +46,9 @@
     await time_out_assert(30, wallet_balance_at_least, True, wallet_node, send_amount + fee_amount)
 
     ph = await wallet.get_new_puzzlehash()
-    async with wallet.wallet_state_manager.new_action_scope(push=False) as action_scope:
-<<<<<<< HEAD
+    async with wallet.wallet_state_manager.new_action_scope(push=False, sign=True) as action_scope:
         await wallet.generate_signed_transaction(send_amount, ph, DEFAULT_TX_CONFIG, action_scope, fee_amount)
-    [big_transaction], _ = await wallet.wallet_state_manager.sign_transactions(action_scope.side_effects.transactions)
-=======
-        [big_transaction] = await wallet.generate_signed_transaction(
-            send_amount, ph, DEFAULT_TX_CONFIG, action_scope, fee_amount
-        )
-    [big_transaction], _ = await wallet.wallet_state_manager.sign_transactions([big_transaction])
->>>>>>> 0dc06f7d
+    [big_transaction] = action_scope.side_effects.transactions
     assert big_transaction.spend_bundle is not None
     status, err = await full_node.add_transaction(
         big_transaction.spend_bundle, big_transaction.spend_bundle.name(), test=True
