from __future__ import annotations

import pytest
from chia_rs import AugSchemeMPL
from clvm.casts import int_to_bytes

from chia import __version__
from chia._tests.blockchain.blockchain_test_utils import _validate_and_add_block
from chia._tests.connection_utils import connect_and_get_peer
from chia._tests.util.rpc import validate_get_routes
from chia._tests.util.time_out_assert import time_out_assert
from chia.consensus.block_record import BlockRecord
from chia.consensus.pot_iterations import is_overflow_block
from chia.full_node.signage_point import SignagePoint
from chia.protocols import full_node_protocol
from chia.rpc.full_node_rpc_api import get_average_block_time, get_nearest_transaction_block
from chia.rpc.full_node_rpc_client import FullNodeRpcClient
from chia.server.outbound_message import NodeType
from chia.simulator.add_blocks_in_batches import add_blocks_in_batches
from chia.simulator.block_tools import get_signage_point
from chia.simulator.simulator_protocol import FarmNewBlockProtocol, ReorgProtocol
from chia.simulator.wallet_tools import WalletTool
from chia.types.blockchain_format.coin import Coin
from chia.types.blockchain_format.program import Program
from chia.types.blockchain_format.sized_bytes import bytes32
from chia.types.coin_spend import compute_additions
from chia.types.condition_opcodes import ConditionOpcode
from chia.types.condition_with_args import ConditionWithArgs
from chia.types.full_block import FullBlock
from chia.types.unfinished_block import UnfinishedBlock
from chia.util.hash import std_hash
from chia.util.ints import uint8
from chia.wallet.wallet_spend_bundle import WalletSpendBundle


@pytest.mark.anyio
async def test1(two_nodes_sim_and_wallets_services, self_hostname, consensus_mode):
    num_blocks = 5
    nodes, _, bt = two_nodes_sim_and_wallets_services
    full_node_service_1, full_node_service_2 = nodes
    full_node_api_1 = full_node_service_1._api
    full_node_api_2 = full_node_service_2._api
    server_2 = full_node_api_2.full_node.server

    try:
        client = await FullNodeRpcClient.create(
            self_hostname,
            full_node_service_1.rpc_server.listen_port,
            full_node_service_1.root_path,
            full_node_service_1.config,
        )
        await validate_get_routes(client, full_node_service_1.rpc_server.rpc_api)
        state = await client.get_blockchain_state()
        assert state["peak"] is None
        assert not state["sync"]["sync_mode"]
        assert state["difficulty"] > 0
        assert state["sub_slot_iters"] > 0

        blocks = bt.get_consecutive_blocks(num_blocks)
        blocks = bt.get_consecutive_blocks(num_blocks, block_list_input=blocks, guarantee_transaction_block=True)

        assert len(await client.get_unfinished_block_headers()) == 0
        assert len(await client.get_block_records(0, 100)) == 0
        for block in blocks:
            if is_overflow_block(bt.constants, block.reward_chain_block.signage_point_index):
                finished_ss = block.finished_sub_slots[:-1]
            else:
                finished_ss = block.finished_sub_slots

            unf = UnfinishedBlock(
                finished_ss,
                block.reward_chain_block.get_unfinished(),
                block.challenge_chain_sp_proof,
                block.reward_chain_sp_proof,
                block.foliage,
                block.foliage_transaction_block,
                block.transactions_info,
                block.transactions_generator,
                [],
            )
            await full_node_api_1.full_node.add_unfinished_block(unf, None)
            await full_node_api_1.full_node.add_block(block, None)

        assert len(await client.get_unfinished_block_headers()) > 0
        assert len(await client.get_all_block(0, 2)) == 2
        state = await client.get_blockchain_state()

        block = await client.get_block(state["peak"].header_hash)
        assert block == blocks[-1]
        assert (await client.get_block(bytes([1] * 32))) is None

        assert (await client.get_block_record_by_height(2)).header_hash == blocks[2].header_hash

        assert len(await client.get_block_records(0, 100)) == num_blocks * 2

        assert (await client.get_block_record_by_height(100)) is None

<<<<<<< HEAD
        # NOTE: indexing and hard coded values below depend on the ordering
        included_reward_coins = sorted(blocks[-1].get_included_reward_coins(), key=lambda c: c.amount)

        ph = included_reward_coins[0].puzzle_hash
=======
        # TODO: Understand why the set() is required to make this work and address it.  This shouldn't be needed.
        # (seems to only happen on linux)
        ph = next(iter(set(blocks[-1].get_included_reward_coins()))).puzzle_hash
>>>>>>> 604fc1fe
        coins = await client.get_coin_records_by_puzzle_hash(ph)
        print(coins)
        assert len(coins) >= 1

<<<<<<< HEAD
        pid = included_reward_coins[0].parent_coin_info
        pid_2 = included_reward_coins[1].parent_coin_info
=======
        pid = next(iter(set(blocks[-1].get_included_reward_coins()))).parent_coin_info
        pid_2 = list(set(blocks[-1].get_included_reward_coins()))[1].parent_coin_info
>>>>>>> 604fc1fe
        coins = await client.get_coin_records_by_parent_ids([pid, pid_2])
        print(coins)
        assert len(coins) == 2

<<<<<<< HEAD
        name = included_reward_coins[0].name()
        name_2 = included_reward_coins[1].name()
=======
        name = next(iter(set(blocks[-1].get_included_reward_coins()))).name()
        name_2 = list(set(blocks[-1].get_included_reward_coins()))[1].name()
>>>>>>> 604fc1fe
        coins = await client.get_coin_records_by_names([name, name_2])
        print(coins)
        assert len(coins) == 2

        additions, removals = await client.get_additions_and_removals(blocks[-1].header_hash)
        assert len(additions) >= 2 and len(removals) == 0

        wallet = WalletTool(full_node_api_1.full_node.constants)
        wallet_receiver = WalletTool(full_node_api_1.full_node.constants, AugSchemeMPL.key_gen(std_hash(b"123123")))
        ph = wallet.get_new_puzzlehash()
        ph_2 = wallet.get_new_puzzlehash()
        ph_receiver = wallet_receiver.get_new_puzzlehash()

        assert len(await client.get_coin_records_by_puzzle_hash(ph)) == 0
        assert len(await client.get_coin_records_by_puzzle_hash(ph_receiver)) == 0
        blocks = bt.get_consecutive_blocks(
            2,
            block_list_input=blocks,
            guarantee_transaction_block=True,
            farmer_reward_puzzle_hash=ph,
            pool_reward_puzzle_hash=ph,
        )
        for block in blocks[-2:]:
            await full_node_api_1.full_node.add_block(block)
        assert len(await client.get_coin_records_by_puzzle_hash(ph)) == 2
        assert len(await client.get_coin_records_by_puzzle_hash(ph_receiver)) == 0

<<<<<<< HEAD
        # NOTE: indexing and hard coded values below depend on the ordering
        included_reward_coins = sorted(blocks[-1].get_included_reward_coins(), key=lambda c: c.amount)

        coin_to_spend = included_reward_coins[0]
=======
        coin_to_spend = next(iter(set(blocks[-1].get_included_reward_coins())))
>>>>>>> 604fc1fe

        spend_bundle = wallet.generate_signed_transaction(coin_to_spend.amount, ph_receiver, coin_to_spend)

        assert len(await client.get_all_mempool_items()) == 0
        assert len(await client.get_all_mempool_tx_ids()) == 0
        assert (await client.get_mempool_item_by_tx_id(spend_bundle.name())) is None
        assert (await client.get_mempool_item_by_tx_id(spend_bundle.name(), False)) is None

        await client.push_tx(spend_bundle)
        coin = spend_bundle.additions()[0]

        assert len(await client.get_all_mempool_items()) == 1
        assert len(await client.get_all_mempool_tx_ids()) == 1
        assert (
            WalletSpendBundle.from_json_dict(
                next(iter((await client.get_all_mempool_items()).values()))["spend_bundle"]
            )
            == spend_bundle
        )
        assert (await client.get_all_mempool_tx_ids())[0] == spend_bundle.name()
        assert (
            WalletSpendBundle.from_json_dict(
                (await client.get_mempool_item_by_tx_id(spend_bundle.name()))["spend_bundle"]
            )
            == spend_bundle
        )
        assert (await client.get_coin_record_by_name(coin.name())) is None

        # Verify that the include_pending arg to get_mempool_item_by_tx_id works
        coin_to_spend_pending = included_reward_coins[1]
        ahr = ConditionOpcode.ASSERT_HEIGHT_RELATIVE  # to force pending/potential
        condition_dic = {ahr: [ConditionWithArgs(ahr, [int_to_bytes(100)])]}
        spend_bundle_pending = wallet.generate_signed_transaction(
            coin_to_spend_pending.amount,
            ph_receiver,
            coin_to_spend_pending,
            condition_dic=condition_dic,
        )
        await client.push_tx(spend_bundle_pending)
        assert (
            await client.get_mempool_item_by_tx_id(spend_bundle_pending.name(), False)
        ) is None  # not strictly in the mempool
        assert (
            WalletSpendBundle.from_json_dict(
                (await client.get_mempool_item_by_tx_id(spend_bundle_pending.name(), True))["spend_bundle"]
            )
            == spend_bundle_pending  # pending entry into mempool, so include_pending fetches
        )

        await full_node_api_1.farm_new_transaction_block(FarmNewBlockProtocol(ph_2))

        coin_record = await client.get_coin_record_by_name(coin.name())
        assert coin_record.coin == coin
        assert coin in compute_additions(
            await client.get_puzzle_and_solution(coin.parent_coin_info, coin_record.confirmed_block_index)
        )

        assert len(await client.get_coin_records_by_puzzle_hash(ph_receiver)) == 1
        assert len(list(filter(lambda cr: not cr.spent, (await client.get_coin_records_by_puzzle_hash(ph))))) == 3
        assert len(await client.get_coin_records_by_puzzle_hashes([ph_receiver, ph])) == 5
        assert len(await client.get_coin_records_by_puzzle_hash(ph, False)) == 3
        assert len(await client.get_coin_records_by_puzzle_hash(ph, True)) == 4

        assert len(await client.get_coin_records_by_puzzle_hash(ph, True, 0, 100)) == 4
        assert len(await client.get_coin_records_by_puzzle_hash(ph, True, 50, 100)) == 0
        assert len(await client.get_coin_records_by_puzzle_hash(ph, True, 0, blocks[-1].height + 1)) == 2
        assert len(await client.get_coin_records_by_puzzle_hash(ph, True, 0, 1)) == 0

        coin_records = await client.get_coin_records_by_puzzle_hash(ph, False)

        coin_spends = []

        # Spend 3 coins using standard transaction
        for i in range(3):
            spend_bundle = wallet.generate_signed_transaction(
                coin_records[i].coin.amount, ph_receiver, coin_records[i].coin
            )
            await client.push_tx(spend_bundle)
            coin_spends += spend_bundle.coin_spends
            await time_out_assert(
                5, full_node_api_1.full_node.mempool_manager.get_spendbundle, spend_bundle, spend_bundle.name()
            )

        await full_node_api_1.farm_new_transaction_block(FarmNewBlockProtocol(ph_2))
        block: FullBlock = (await full_node_api_1.get_all_full_blocks())[-1]

        # since the hard fork, we no longer compress blocks using
        # block references anymore
        assert block.transactions_generator_ref_list == []

        block_spends = await client.get_block_spends(block.header_hash)

        assert len(block_spends) == 3
        assert sorted(block_spends, key=str) == sorted(coin_spends, key=str)

        block_spends_with_conditions = await client.get_block_spends_with_conditions(block.header_hash)

        assert len(block_spends_with_conditions) == 3

        block_spends_with_conditions = sorted(block_spends_with_conditions, key=lambda x: str(x.coin_spend))

        coin_spend_with_conditions = block_spends_with_conditions[1]

        assert coin_spend_with_conditions.coin_spend.coin == Coin(
            bytes.fromhex("e3b0c44298fc1c149afbf4c8996fb9240000000000000000000000000000000a"),
            bytes.fromhex("8488947a2213b2c2551fe019bbb708db86eab3dd5133eb57e801515e9e4ad82a"),
            1750000000000,
        )
        assert coin_spend_with_conditions.coin_spend.puzzle_reveal.to_program() == Program.fromhex(
            "ff02ffff01ff02ffff01ff02ffff03ff0bffff01ff02ffff03ffff09ff05ffff1dff0bffff1effff0bff0bffff02ff06ffff04ff02ffff04ff17ff8080808080808080ffff01ff02ff17ff2f80ffff01ff088080ff0180ffff01ff04ffff04ff04ffff04ff05ffff04ffff02ff06ffff04ff02ffff04ff17ff80808080ff80808080ffff02ff17ff2f808080ff0180ffff04ffff01ff32ff02ffff03ffff07ff0580ffff01ff0bffff0102ffff02ff06ffff04ff02ffff04ff09ff80808080ffff02ff06ffff04ff02ffff04ff0dff8080808080ffff01ff0bffff0101ff058080ff0180ff018080ffff04ffff01b0a499b52c7eba3465c3d74070a25d5ac5f5df25ed07d1c9c0c0509b00140da3e3bb60b584eaa30a1204ec0e5839f1252aff018080"
        )
        assert coin_spend_with_conditions.coin_spend.solution.to_program() == Program.fromhex(
            "ff80ffff01ffff33ffa063c767818f8b7cc8f3760ce34a09b7f34cd9ddf09d345c679b6897e7620c575cff8601977420dc0080ffff3cffa0a2366d6d8e1ce7496175528f5618a13da8401b02f2bac1eaae8f28aea9ee54798080ff8080"
        )
        assert coin_spend_with_conditions.conditions == [
            ConditionWithArgs(
                b"2",
                [
                    bytes.fromhex(
                        "a499b52c7eba3465c3d74070a25d5ac5f5df25ed07d1c9c0c0509b00140da3e3bb60b584eaa30a1204ec0e5839f1252a"
                    ),
                    bytes.fromhex("49b6f533000b967f049bb6e7b29d0b6f465ebccd5733bc75340f98dae782aa08"),
                ],
            ),
            ConditionWithArgs(
                b"3",
                [
                    bytes.fromhex("63c767818f8b7cc8f3760ce34a09b7f34cd9ddf09d345c679b6897e7620c575c"),
                    bytes.fromhex("01977420dc00"),
                ],
            ),
            ConditionWithArgs(
                b"<",
                [
                    bytes.fromhex("a2366d6d8e1ce7496175528f5618a13da8401b02f2bac1eaae8f28aea9ee5479"),
                ],
            ),
        ]

        coin_spend_with_conditions = block_spends_with_conditions[2]

        assert coin_spend_with_conditions.coin_spend.coin == Coin(
            bytes.fromhex("e3b0c44298fc1c149afbf4c8996fb9240000000000000000000000000000000b"),
            bytes.fromhex("8488947a2213b2c2551fe019bbb708db86eab3dd5133eb57e801515e9e4ad82a"),
            1750000000000,
        )
        assert coin_spend_with_conditions.coin_spend.puzzle_reveal.to_program() == Program.fromhex(
            "ff02ffff01ff02ffff01ff02ffff03ff0bffff01ff02ffff03ffff09ff05ffff1dff0bffff1effff0bff0bffff02ff06ffff04ff02ffff04ff17ff8080808080808080ffff01ff02ff17ff2f80ffff01ff088080ff0180ffff01ff04ffff04ff04ffff04ff05ffff04ffff02ff06ffff04ff02ffff04ff17ff80808080ff80808080ffff02ff17ff2f808080ff0180ffff04ffff01ff32ff02ffff03ffff07ff0580ffff01ff0bffff0102ffff02ff06ffff04ff02ffff04ff09ff80808080ffff02ff06ffff04ff02ffff04ff0dff8080808080ffff01ff0bffff0101ff058080ff0180ff018080ffff04ffff01b0a499b52c7eba3465c3d74070a25d5ac5f5df25ed07d1c9c0c0509b00140da3e3bb60b584eaa30a1204ec0e5839f1252aff018080"
        )
        assert coin_spend_with_conditions.coin_spend.solution.to_program() == Program.fromhex(
            "ff80ffff01ffff33ffa063c767818f8b7cc8f3760ce34a09b7f34cd9ddf09d345c679b6897e7620c575cff8601977420dc0080ffff3cffa04f6d4d12e97e83b2024fd0970e3b9e8a1c2e509625c15ff4145940c45b51974f8080ff8080"
        )
        assert coin_spend_with_conditions.conditions == [
            ConditionWithArgs(
                b"2",
                [
                    bytes.fromhex(
                        "a499b52c7eba3465c3d74070a25d5ac5f5df25ed07d1c9c0c0509b00140da3e3bb60b584eaa30a1204ec0e5839f1252a"
                    ),
                    bytes.fromhex("95df50b31bb746a37df6ab448f10436fb98bb659990c61ee6933a196f6a06465"),
                ],
            ),
            ConditionWithArgs(
                b"3",
                [
                    bytes.fromhex("63c767818f8b7cc8f3760ce34a09b7f34cd9ddf09d345c679b6897e7620c575c"),
                    bytes.fromhex("01977420dc00"),
                ],
            ),
            ConditionWithArgs(
                b"<",
                [
                    bytes.fromhex("4f6d4d12e97e83b2024fd0970e3b9e8a1c2e509625c15ff4145940c45b51974f"),
                ],
            ),
        ]

        coin_spend_with_conditions = block_spends_with_conditions[0]

        assert coin_spend_with_conditions.coin_spend.coin == Coin(
            bytes.fromhex("27ae41e4649b934ca495991b7852b8550000000000000000000000000000000b"),
            bytes.fromhex("8488947a2213b2c2551fe019bbb708db86eab3dd5133eb57e801515e9e4ad82a"),
            250000000000,
        )
        assert coin_spend_with_conditions.coin_spend.puzzle_reveal.to_program() == Program.fromhex(
            "ff02ffff01ff02ffff01ff02ffff03ff0bffff01ff02ffff03ffff09ff05ffff1dff0bffff1effff0bff0bffff02ff06ffff04ff02ffff04ff17ff8080808080808080ffff01ff02ff17ff2f80ffff01ff088080ff0180ffff01ff04ffff04ff04ffff04ff05ffff04ffff02ff06ffff04ff02ffff04ff17ff80808080ff80808080ffff02ff17ff2f808080ff0180ffff04ffff01ff32ff02ffff03ffff07ff0580ffff01ff0bffff0102ffff02ff06ffff04ff02ffff04ff09ff80808080ffff02ff06ffff04ff02ffff04ff0dff8080808080ffff01ff0bffff0101ff058080ff0180ff018080ffff04ffff01b0a499b52c7eba3465c3d74070a25d5ac5f5df25ed07d1c9c0c0509b00140da3e3bb60b584eaa30a1204ec0e5839f1252aff018080"
        )
        assert coin_spend_with_conditions.coin_spend.solution.to_program() == Program.fromhex(
            "ff80ffff01ffff33ffa063c767818f8b7cc8f3760ce34a09b7f34cd9ddf09d345c679b6897e7620c575cff853a3529440080ffff3cffa0617d9951551dc9e329fcab835f37fe4602c9ea57626cc2069228793f7007716f8080ff8080"
        )
        assert coin_spend_with_conditions.conditions == [
            ConditionWithArgs(
                b"2",
                [
                    bytes.fromhex(
                        "a499b52c7eba3465c3d74070a25d5ac5f5df25ed07d1c9c0c0509b00140da3e3bb60b584eaa30a1204ec0e5839f1252a"
                    ),
                    bytes.fromhex("f3dd65f1ca4b030a726182e0194174fe95ff7a66f54381cad3aab168b8e75ee7"),
                ],
            ),
            ConditionWithArgs(
                b"3",
                [
                    bytes.fromhex("63c767818f8b7cc8f3760ce34a09b7f34cd9ddf09d345c679b6897e7620c575c"),
                    bytes.fromhex("3a35294400"),
                ],
            ),
            ConditionWithArgs(
                b"<",
                [
                    bytes.fromhex("617d9951551dc9e329fcab835f37fe4602c9ea57626cc2069228793f7007716f"),
                ],
            ),
        ]

        memo = 32 * b"\f"

        for i in range(2):
            await full_node_api_1.farm_new_transaction_block(FarmNewBlockProtocol(ph_2))

            state = await client.get_blockchain_state()
            block = await client.get_block(state["peak"].header_hash)

<<<<<<< HEAD
            coin_to_spend = block.get_included_reward_coins()[0]
=======
            coin_to_spend = next(iter(set(block.get_included_reward_coins())))
>>>>>>> 604fc1fe

            spend_bundle = wallet.generate_signed_transaction(coin_to_spend.amount, ph_2, coin_to_spend, memo=memo)
            await client.push_tx(spend_bundle)

        await full_node_api_1.farm_new_transaction_block(FarmNewBlockProtocol(ph_2))

        coin_to_spend = (await client.get_coin_records_by_hint(memo))[0].coin

        # Spend the most recent coin so we can test including spent coins later
        spend_bundle = wallet.generate_signed_transaction(coin_to_spend.amount, ph_2, coin_to_spend, memo=memo)
        await client.push_tx(spend_bundle)

        await full_node_api_1.farm_new_transaction_block(FarmNewBlockProtocol(ph_2))

        coin_records = await client.get_coin_records_by_hint(memo)

        assert len(coin_records) == 3

        coin_records = await client.get_coin_records_by_hint(memo, include_spent_coins=False)

        assert len(coin_records) == 2

        state = await client.get_blockchain_state()

        # Get coin records by hint
        coin_records = await client.get_coin_records_by_hint(
            memo, start_height=state["peak"].height - 1, end_height=state["peak"].height
        )

        assert len(coin_records) == 1

        assert len(await client.get_connections()) == 0

        await client.open_connection(self_hostname, server_2._port)

        async def num_connections():
            return len(await client.get_connections())

        await time_out_assert(10, num_connections, 1)
        connections = await client.get_connections()
        assert NodeType(connections[0]["type"]) == NodeType.FULL_NODE.value
        assert len(await client.get_connections(NodeType.FULL_NODE)) == 1
        assert len(await client.get_connections(NodeType.FARMER)) == 0
        await client.close_connection(connections[0]["node_id"])
        await time_out_assert(10, num_connections, 0)

        blocks: list[FullBlock] = await client.get_blocks(0, 5)
        assert len(blocks) == 5

        await full_node_api_1.reorg_from_index_to_new_index(ReorgProtocol(2, 55, bytes([0x2] * 32), None))
        new_blocks_0: list[FullBlock] = await client.get_blocks(0, 5)
        assert len(new_blocks_0) == 7

        new_blocks: list[FullBlock] = await client.get_blocks(0, 5, exclude_reorged=True)
        assert len(new_blocks) == 5
        assert blocks[0].header_hash == new_blocks[0].header_hash
        assert blocks[1].header_hash == new_blocks[1].header_hash
        assert blocks[2].header_hash == new_blocks[2].header_hash
        assert blocks[3].header_hash != new_blocks[3].header_hash

    finally:
        # Checks that the RPC manages to stop the node
        client.close()
        await client.await_closed()


@pytest.mark.anyio
async def test_signage_points(two_nodes_sim_and_wallets_services, empty_blockchain):
    nodes, _, bt = two_nodes_sim_and_wallets_services
    full_node_service_1, full_node_service_2 = nodes
    full_node_api_1 = full_node_service_1._api
    full_node_api_2 = full_node_service_2._api
    server_1 = full_node_api_1.full_node.server
    server_2 = full_node_api_2.full_node.server

    config = bt.config
    self_hostname = config["self_hostname"]

    peer = await connect_and_get_peer(server_1, server_2, self_hostname)

    try:
        client = await FullNodeRpcClient.create(
            self_hostname,
            full_node_service_1.rpc_server.listen_port,
            full_node_service_1.root_path,
            full_node_service_1.config,
        )

        # Only provide one
        res = await client.get_recent_signage_point_or_eos(None, None)
        assert res is None
        res = await client.get_recent_signage_point_or_eos(std_hash(b"0"), std_hash(b"1"))
        assert res is None

        # Not found
        res = await client.get_recent_signage_point_or_eos(std_hash(b"0"), None)
        assert res is None
        res = await client.get_recent_signage_point_or_eos(None, std_hash(b"0"))
        assert res is None

        blocks = bt.get_consecutive_blocks(5)
        for block in blocks:
            await full_node_api_1.full_node.add_block(block)

        blocks = bt.get_consecutive_blocks(1, block_list_input=blocks, skip_slots=1, force_overflow=True)

        blockchain = full_node_api_1.full_node.blockchain
        second_blockchain = empty_blockchain

        for block in blocks:
            await _validate_and_add_block(second_blockchain, block)

        # Creates a signage point based on the last block
        peak_2 = second_blockchain.get_peak()
        sp: SignagePoint = get_signage_point(
            bt.constants,
            blockchain,
            peak_2,
            peak_2.ip_sub_slot_total_iters(bt.constants),
            uint8(4),
            [],
            peak_2.sub_slot_iters,
        )

        # Don't have SP yet
        res = await client.get_recent_signage_point_or_eos(sp.cc_vdf.output.get_hash(), None)
        assert res is None

        # Add the last block
        await full_node_api_1.full_node.add_block(blocks[-1])
        await full_node_api_1.respond_signage_point(
            full_node_protocol.RespondSignagePoint(uint8(4), sp.cc_vdf, sp.cc_proof, sp.rc_vdf, sp.rc_proof), peer
        )

        assert full_node_api_1.full_node.full_node_store.get_signage_point(sp.cc_vdf.output.get_hash()) is not None

        # Properly fetch a signage point
        res = await client.get_recent_signage_point_or_eos(sp.cc_vdf.output.get_hash(), None)

        assert res is not None
        assert "eos" not in res
        assert res["signage_point"] == sp
        assert not res["reverted"]

        blocks = bt.get_consecutive_blocks(1, block_list_input=blocks, skip_slots=1)
        selected_eos = blocks[-1].finished_sub_slots[0]

        # Don't have EOS yet
        res = await client.get_recent_signage_point_or_eos(None, selected_eos.challenge_chain.get_hash())
        assert res is None

        # Properly fetch an EOS
        for eos in blocks[-1].finished_sub_slots:
            await full_node_api_1.full_node.add_end_of_sub_slot(eos, peer)

        res = await client.get_recent_signage_point_or_eos(None, selected_eos.challenge_chain.get_hash())
        assert res is not None
        assert "signage_point" not in res
        assert res["eos"] == selected_eos
        assert not res["reverted"]

        # Do another one but without sending the slot
        await full_node_api_1.full_node.add_block(blocks[-1])
        blocks = bt.get_consecutive_blocks(1, block_list_input=blocks, skip_slots=2)
        selected_eos = blocks[-1].finished_sub_slots[-1]
        await full_node_api_1.full_node.add_block(blocks[-1])

        res = await client.get_recent_signage_point_or_eos(None, selected_eos.challenge_chain.get_hash())
        assert res is not None
        assert "signage_point" not in res
        assert res["eos"] == selected_eos
        assert not res["reverted"]

        # Perform a reorg
        blocks = bt.get_consecutive_blocks(12, seed=b"1234")
        await add_blocks_in_batches(blocks, full_node_api_1.full_node)

        # Signage point is no longer in the blockchain
        res = await client.get_recent_signage_point_or_eos(sp.cc_vdf.output.get_hash(), None)
        assert res["reverted"]
        assert res["signage_point"] == sp
        assert "eos" not in res

        # EOS is no longer in the blockchain
        res = await client.get_recent_signage_point_or_eos(None, selected_eos.challenge_chain.get_hash())
        assert res is not None
        assert "signage_point" not in res
        assert res["eos"] == selected_eos
        assert res["reverted"]

    finally:
        # Checks that the RPC manages to stop the node
        client.close()
        await client.await_closed()


@pytest.mark.anyio
async def test_get_network_info(one_wallet_and_one_simulator_services, self_hostname):
    nodes, _, _bt = one_wallet_and_one_simulator_services
    (full_node_service_1,) = nodes

    async with FullNodeRpcClient.create_as_context(
        self_hostname,
        full_node_service_1.rpc_server.listen_port,
        full_node_service_1.root_path,
        full_node_service_1.config,
    ) as client:
        await validate_get_routes(client, full_node_service_1.rpc_server.rpc_api)
        network_info = await client.fetch("get_network_info", {})
        assert network_info == {
            "network_name": "testnet0",
            "network_prefix": "txch",
            "genesis_challenge": "e3b0c44298fc1c149afbf4c8996fb92427ae41e4649b934ca495991b7852b855",
            "success": True,
        }


@pytest.mark.anyio
async def test_get_version(one_wallet_and_one_simulator_services, self_hostname):
    nodes, _, _bt = one_wallet_and_one_simulator_services
    (full_node_service_1,) = nodes
    async with FullNodeRpcClient.create_as_context(
        self_hostname,
        full_node_service_1.rpc_server.listen_port,
        full_node_service_1.root_path,
        full_node_service_1.config,
    ) as client:
        version = await client.fetch("get_version", {})
        assert version == {
            "success": True,
            "version": __version__,
        }


@pytest.mark.anyio
async def test_get_blockchain_state(one_wallet_and_one_simulator_services, self_hostname):
    num_blocks = 5
    nodes, _, bt = one_wallet_and_one_simulator_services
    (full_node_service_1,) = nodes
    full_node_api_1 = full_node_service_1._api

    try:
        client = await FullNodeRpcClient.create(
            self_hostname,
            full_node_service_1.rpc_server.listen_port,
            full_node_service_1.root_path,
            full_node_service_1.config,
        )
        await validate_get_routes(client, full_node_service_1.rpc_server.rpc_api)
        state = await client.get_blockchain_state()
        assert state["peak"] is None
        assert not state["sync"]["sync_mode"]
        assert state["difficulty"] > 0
        assert state["sub_slot_iters"] > 0
        assert state["space"] == 0
        assert state["average_block_time"] is None

        blocks: list[FullBlock] = bt.get_consecutive_blocks(num_blocks)
        blocks = bt.get_consecutive_blocks(num_blocks, block_list_input=blocks, guarantee_transaction_block=True)

        for block in blocks:
            unf = UnfinishedBlock(
                block.finished_sub_slots,
                block.reward_chain_block.get_unfinished(),
                block.challenge_chain_sp_proof,
                block.reward_chain_sp_proof,
                block.foliage,
                block.foliage_transaction_block,
                block.transactions_info,
                block.transactions_generator,
                [],
            )
            await full_node_api_1.full_node.add_unfinished_block(unf, None)
            await full_node_api_1.full_node.add_block(block, None)

        state = await client.get_blockchain_state()

        assert state["space"] > 0
        assert state["average_block_time"] > 0

        block_records: list[BlockRecord] = [
            await full_node_api_1.full_node.blockchain.get_block_record_from_db(rec.header_hash) for rec in blocks
        ]
        first_non_transaction_block_index = -1
        for i, b in enumerate(block_records):
            if not b.is_transaction_block:
                first_non_transaction_block_index = i
                break
        # Genesis block(height=0) must be a transaction block
        # so first_non_transaction_block_index != 0
        assert first_non_transaction_block_index > 0

        transaction_blocks: list[BlockRecord] = [b for b in block_records if b.is_transaction_block]
        non_transaction_block: list[BlockRecord] = [b for b in block_records if not b.is_transaction_block]
        assert len(transaction_blocks) > 0
        assert len(non_transaction_block) > 0
        assert transaction_blocks[0] == await get_nearest_transaction_block(
            full_node_api_1.full_node.blockchain, transaction_blocks[0]
        )

        nearest_transaction_block = block_records[first_non_transaction_block_index - 1]
        expected_nearest_transaction_block = await get_nearest_transaction_block(
            full_node_api_1.full_node.blockchain, block_records[first_non_transaction_block_index]
        )
        assert expected_nearest_transaction_block == nearest_transaction_block
        # When supplying genesis block, there are no older blocks so `None` should be returned
        assert await get_average_block_time(full_node_api_1.full_node.blockchain, block_records[0], 4608) is None
        assert await get_average_block_time(full_node_api_1.full_node.blockchain, block_records[-1], 4608) is not None
        # Test that get_aggsig_additional_data() returns correctly
        assert (
            full_node_api_1.full_node.constants.AGG_SIG_ME_ADDITIONAL_DATA == await client.get_aggsig_additional_data()
        )

    finally:
        # Checks that the RPC manages to stop the node
        client.close()
        await client.await_closed()


@pytest.mark.anyio
async def test_coin_name_not_in_request(one_node, self_hostname):
    [full_node_service], _, _ = one_node

    try:
        client = await FullNodeRpcClient.create(
            self_hostname,
            full_node_service.rpc_server.listen_port,
            full_node_service.root_path,
            full_node_service.config,
        )
        with pytest.raises(ValueError, match="No coin_name in request"):
            await client.fetch("get_mempool_items_by_coin_name", {})
    finally:
        # Checks that the RPC manages to stop the node
        client.close()
        await client.await_closed()


@pytest.mark.anyio
async def test_coin_name_not_found_in_mempool(one_node, self_hostname):
    [full_node_service], _, _ = one_node

    try:
        client = await FullNodeRpcClient.create(
            self_hostname,
            full_node_service.rpc_server.listen_port,
            full_node_service.root_path,
            full_node_service.config,
        )

        empty_coin_name = bytes32.zeros
        mempool_item = await client.get_mempool_items_by_coin_name(empty_coin_name)
        assert mempool_item["success"]
        assert "mempool_items" in mempool_item
        assert len(mempool_item["mempool_items"]) == 0
    finally:
        client.close()
        await client.await_closed()


@pytest.mark.anyio
async def test_coin_name_found_in_mempool(one_node, self_hostname):
    [full_node_service], _, bt = one_node
    full_node_api = full_node_service._api

    try:
        client = await FullNodeRpcClient.create(
            self_hostname,
            full_node_service.rpc_server.listen_port,
            full_node_service.root_path,
            full_node_service.config,
        )

        blocks = bt.get_consecutive_blocks(2)
        blocks = bt.get_consecutive_blocks(2, block_list_input=blocks, guarantee_transaction_block=True)

        for block in blocks:
            unf = UnfinishedBlock(
                block.finished_sub_slots,
                block.reward_chain_block.get_unfinished(),
                block.challenge_chain_sp_proof,
                block.reward_chain_sp_proof,
                block.foliage,
                block.foliage_transaction_block,
                block.transactions_info,
                block.transactions_generator,
                [],
            )
            await full_node_api.full_node.add_unfinished_block(unf, None)
            await full_node_api.full_node.add_block(block, None)

        wallet = WalletTool(full_node_api.full_node.constants)
        wallet_receiver = WalletTool(full_node_api.full_node.constants, AugSchemeMPL.key_gen(std_hash(b"123123")))
        ph = wallet.get_new_puzzlehash()
        ph_receiver = wallet_receiver.get_new_puzzlehash()

        blocks = bt.get_consecutive_blocks(
            2,
            block_list_input=blocks,
            guarantee_transaction_block=True,
            farmer_reward_puzzle_hash=ph,
            pool_reward_puzzle_hash=ph,
        )
        for block in blocks[-2:]:
            await full_node_api.full_node.add_block(block)

        # empty mempool
        assert len(await client.get_all_mempool_items()) == 0

<<<<<<< HEAD
        coin_to_spend = blocks[-1].get_included_reward_coins()[0]
=======
        coin_to_spend = next(iter(set(blocks[-1].get_included_reward_coins())))
>>>>>>> 604fc1fe
        spend_bundle = wallet.generate_signed_transaction(coin_to_spend.amount, ph_receiver, coin_to_spend)
        await client.push_tx(spend_bundle)

        # mempool with one item
        assert len(await client.get_all_mempool_items()) == 1

        mempool_item = await client.get_mempool_items_by_coin_name(coin_to_spend.name())

        # found coin in coin spends
        assert mempool_item["success"]
        assert "mempool_items" in mempool_item
        assert len(mempool_item["mempool_items"]) > 0
        for item in mempool_item["mempool_items"]:
            removals = [Coin.from_json_dict(coin) for coin in item["removals"]]
            assert coin_to_spend.name() in [coin.name() for coin in removals]

    finally:
        client.close()
        await client.await_closed()<|MERGE_RESOLUTION|>--- conflicted
+++ resolved
@@ -95,38 +95,22 @@
 
         assert (await client.get_block_record_by_height(100)) is None
 
-<<<<<<< HEAD
         # NOTE: indexing and hard coded values below depend on the ordering
         included_reward_coins = sorted(blocks[-1].get_included_reward_coins(), key=lambda c: c.amount)
 
         ph = included_reward_coins[0].puzzle_hash
-=======
-        # TODO: Understand why the set() is required to make this work and address it.  This shouldn't be needed.
-        # (seems to only happen on linux)
-        ph = next(iter(set(blocks[-1].get_included_reward_coins()))).puzzle_hash
->>>>>>> 604fc1fe
         coins = await client.get_coin_records_by_puzzle_hash(ph)
         print(coins)
         assert len(coins) >= 1
 
-<<<<<<< HEAD
         pid = included_reward_coins[0].parent_coin_info
         pid_2 = included_reward_coins[1].parent_coin_info
-=======
-        pid = next(iter(set(blocks[-1].get_included_reward_coins()))).parent_coin_info
-        pid_2 = list(set(blocks[-1].get_included_reward_coins()))[1].parent_coin_info
->>>>>>> 604fc1fe
         coins = await client.get_coin_records_by_parent_ids([pid, pid_2])
         print(coins)
         assert len(coins) == 2
 
-<<<<<<< HEAD
         name = included_reward_coins[0].name()
         name_2 = included_reward_coins[1].name()
-=======
-        name = next(iter(set(blocks[-1].get_included_reward_coins()))).name()
-        name_2 = list(set(blocks[-1].get_included_reward_coins()))[1].name()
->>>>>>> 604fc1fe
         coins = await client.get_coin_records_by_names([name, name_2])
         print(coins)
         assert len(coins) == 2
@@ -154,14 +138,10 @@
         assert len(await client.get_coin_records_by_puzzle_hash(ph)) == 2
         assert len(await client.get_coin_records_by_puzzle_hash(ph_receiver)) == 0
 
-<<<<<<< HEAD
         # NOTE: indexing and hard coded values below depend on the ordering
         included_reward_coins = sorted(blocks[-1].get_included_reward_coins(), key=lambda c: c.amount)
 
         coin_to_spend = included_reward_coins[0]
-=======
-        coin_to_spend = next(iter(set(blocks[-1].get_included_reward_coins())))
->>>>>>> 604fc1fe
 
         spend_bundle = wallet.generate_signed_transaction(coin_to_spend.amount, ph_receiver, coin_to_spend)
 
@@ -385,11 +365,7 @@
             state = await client.get_blockchain_state()
             block = await client.get_block(state["peak"].header_hash)
 
-<<<<<<< HEAD
             coin_to_spend = block.get_included_reward_coins()[0]
-=======
-            coin_to_spend = next(iter(set(block.get_included_reward_coins())))
->>>>>>> 604fc1fe
 
             spend_bundle = wallet.generate_signed_transaction(coin_to_spend.amount, ph_2, coin_to_spend, memo=memo)
             await client.push_tx(spend_bundle)
@@ -799,11 +775,7 @@
         # empty mempool
         assert len(await client.get_all_mempool_items()) == 0
 
-<<<<<<< HEAD
         coin_to_spend = blocks[-1].get_included_reward_coins()[0]
-=======
-        coin_to_spend = next(iter(set(blocks[-1].get_included_reward_coins())))
->>>>>>> 604fc1fe
         spend_bundle = wallet.generate_signed_transaction(coin_to_spend.amount, ph_receiver, coin_to_spend)
         await client.push_tx(spend_bundle)
 
