from __future__ import annotations

import json
import random
<<<<<<< HEAD
from dataclasses import replace
from typing import Callable, Dict, List, Optional, Tuple
=======
from dataclasses import dataclass, replace
from typing import Callable, List, Optional, Tuple
>>>>>>> 5462631d

import importlib_resources
import pytest
from chia_rs import AugSchemeMPL, G1Element, PrivateKey

import chia._tests.util
from chia.simulator.keyring import TempKeyring
from chia.types.blockchain_format.sized_bytes import bytes32
from chia.util.errors import (
    KeychainFingerprintExists,
    KeychainFingerprintNotFound,
    KeychainKeyDataMismatch,
    KeychainLabelExists,
    KeychainLabelInvalid,
    KeychainSecretsMissing,
)
from chia.util.ints import uint32
from chia.util.keychain import (
    Keychain,
    KeyData,
    KeyDataSecrets,
    KeyTypes,
    bytes_from_mnemonic,
    bytes_to_mnemonic,
    generate_mnemonic,
    mnemonic_from_short_words,
    mnemonic_to_seed,
)
from chia.util.observation_root import ObservationRoot
from chia.wallet.vault.vault_root import VaultRoot


@dataclass
class KeyInfo:
    mnemonic: str
    entropy: bytes
    private_key: PrivateKey
    fingerprint: uint32
    public_key: G1Element
    bech32: str


_24keyinfo = KeyInfo(
    mnemonic=(
        "rapid this oven common drive ribbon bulb urban uncover napkin kitten usage enforce uncle unveil scene "
        "apart wire mystery torch peanut august flee fantasy"
    ),
    entropy=bytes.fromhex("b1fc1a7717343572077f7aecb25ded77c4a3d93b9e040a5f8649f2aa1e1e5632"),
    private_key=PrivateKey.from_bytes(
        bytes.fromhex("6c6bb4cc3dae03b8d0b327dd6765834464a883f7ca7df134970842055efe8afc")
    ),
    fingerprint=uint32(1310648153),
    public_key=G1Element.from_bytes(
        bytes.fromhex(
            "b5acf3599bc5fa5da1c00f6cc3d5bcf1560def67778b7f50a8c373a83f78761505b6250ab776e38a292e26628009aec4"
        )
    ),
    bech32="bls12381kkk0xkvmcha9mgwqpakv84du79tqmmm8w79h759gcde6s0mcwc2std39p2mhdcu29yhzvc5qpxhvgmknyl7",
)
_12keyinfo = KeyInfo(
    mnemonic=("steak rely trumpet cake banner easy consider cream marriage harvest truly shrimp"),
    entropy=bytes.fromhex("d516afa61021248b8bd197884d2fa5e3"),
    private_key=PrivateKey.from_bytes(
        bytes.fromhex("3aaec6598281320c4918a2d6ebf4c2bacabad5f85a45569fc3ba5159e13f94bf")
    ),
    fingerprint=uint32(688295223),
    public_key=G1Element.from_bytes(
        bytes.fromhex(
            "a9e652cb551d5978a9ee4b7aa52a4e826078a54b08a3d903c38611cb8a804a9a29c926e4f8549314a079e04ecde10cc1"
        )
    ),
    bech32="bls12381148n99j64r4vh320wfda222jwsfs83f2tpz3ajq7rscguhz5qf2dznjfxunu9fyc55pu7qnkduyxvzqskawt",
)


class TestKeychain:
    @pytest.mark.parametrize("key_info", [_24keyinfo, _12keyinfo])
    def test_basic_add_delete(
        self, key_info: KeyInfo, empty_temp_file_keyring: TempKeyring, seeded_random: random.Random
    ):
        kc: Keychain = Keychain(user="testing-1.8.0", service="chia-testing-1.8.0")
        kc.delete_all_keys()

        assert kc._get_free_private_key_index() == 0
        assert len(kc.get_all_private_keys()) == 0
        assert kc.get_first_private_key() is None
        assert kc.get_first_public_key() is None

        mnemonic = key_info.mnemonic
        entropy = bytes_from_mnemonic(mnemonic)
        assert bytes_to_mnemonic(entropy) == mnemonic
        mnemonic_2 = generate_mnemonic()
        fingerprint_2 = AugSchemeMPL.key_gen(mnemonic_to_seed(mnemonic_2)).get_g1().get_fingerprint()

        # misspelled words in the mnemonic
        bad_mnemonic = mnemonic.split(" ")
        bad_mnemonic[6] = "ZZZZZZ"
        with pytest.raises(ValueError, match="'ZZZZZZ' is not in the mnemonic dictionary; may be misspelled"):
            bytes_from_mnemonic(" ".join(bad_mnemonic))

        kc.add_key(mnemonic)
        assert kc._get_free_private_key_index() == 1
        assert len(kc.get_all_private_keys()) == 1

        kc.add_key(mnemonic_2)
        with pytest.raises(KeychainFingerprintExists) as e:
            kc.add_key(mnemonic_2)
        assert e.value.fingerprint == fingerprint_2
        assert kc._get_free_private_key_index() == 2
        assert len(kc.get_all_private_keys()) == 2

        assert kc._get_free_private_key_index() == 2
        assert len(kc.get_all_private_keys()) == 2
        assert len(kc.get_all_public_keys()) == 2
        all_pks: List[G1Element] = kc.get_all_public_keys_of_type(G1Element)
        assert len(all_pks) == 2

        assert kc.get_all_private_keys()[0] == kc.get_first_private_key()
        assert kc.get_all_public_keys()[0] == kc.get_first_public_key()

        assert len(kc.get_all_private_keys()) == 2

        seed_2 = mnemonic_to_seed(mnemonic)
        seed_key_2 = AugSchemeMPL.key_gen(seed_2)
        kc.delete_key_by_fingerprint(seed_key_2.get_g1().get_fingerprint())
        assert kc._get_free_private_key_index() == 0
        assert len(kc.get_all_private_keys()) == 1

        kc.delete_all_keys()
        assert kc._get_free_private_key_index() == 0
        assert len(kc.get_all_private_keys()) == 0

<<<<<<< HEAD
        kc.add_key(bech32_pubkey, label=None, private=False)
        all_pks = kc.get_all_public_keys_of_type(G1Element)
=======
        kc.add_key(key_info.bech32, label=None, private=False)
        all_pks = kc.get_all_public_keys()
>>>>>>> 5462631d
        assert len(all_pks) == 1
        assert all_pks[0] == key_info.public_key
        kc.delete_all_keys()

        kc.add_key(bytes_to_mnemonic(bytes32.random(seeded_random)))
        kc.add_key(bytes_to_mnemonic(bytes32.random(seeded_random)))
        kc.add_key(bytes_to_mnemonic(bytes32.random(seeded_random)))

        assert len(kc.get_all_public_keys()) == 3

        assert kc.get_first_private_key() is not None
        assert kc.get_first_public_key() is not None

        kc.delete_all_keys()
        kc.add_key(bytes_to_mnemonic(bytes32.random(seeded_random)))
        assert kc.get_first_public_key() is not None

    def test_add_private_key_label(self, empty_temp_file_keyring: TempKeyring):
        keychain: Keychain = Keychain(user="testing-1.8.0", service="chia-testing-1.8.0")

        key_data_0 = KeyData.generate(label="key_0")
        key_data_1 = KeyData.generate(label="key_1")
        key_data_2 = KeyData.generate(label=None)

        keychain.add_key(mnemonic_or_pk=key_data_0.mnemonic_str(), label=key_data_0.label)
        assert key_data_0 == keychain.get_key(key_data_0.fingerprint, include_secrets=True)

        # Try to add a new key with an existing label should raise
        with pytest.raises(KeychainLabelExists) as e:
            keychain.add_key(mnemonic_or_pk=key_data_1.mnemonic_str(), label=key_data_0.label)
        assert e.value.fingerprint == key_data_0.fingerprint
        assert e.value.label == key_data_0.label

        # Adding the same key with a valid label should work fine
        keychain.add_key(mnemonic_or_pk=key_data_1.mnemonic_str(), label=key_data_1.label)
        assert key_data_1 == keychain.get_key(key_data_1.fingerprint, include_secrets=True)

        # Trying to add an existing key should not have an impact on the existing label
        with pytest.raises(KeychainFingerprintExists):
            keychain.add_key(mnemonic_or_pk=key_data_0.mnemonic_str(), label="other label")
        assert key_data_0 == keychain.get_key(key_data_0.fingerprint, include_secrets=True)

        # Adding a key with no label should not assign any label
        keychain.add_key(mnemonic_or_pk=key_data_2.mnemonic_str(), label=key_data_2.label)
        assert key_data_2 == keychain.get_key(key_data_2.fingerprint, include_secrets=True)

        # All added keys should still be valid with their label
        assert all(
            key_data in [key_data_0, key_data_1, key_data_2] for key_data in keychain.get_keys(include_secrets=True)
        )

    def test_bip39_eip2333_test_vector(self, empty_temp_file_keyring: TempKeyring):
        kc: Keychain = Keychain(user="testing-1.8.0", service="chia-testing-1.8.0")
        kc.delete_all_keys()

        mnemonic = "abandon abandon abandon abandon abandon abandon abandon abandon abandon abandon abandon about"
        print("entropy to seed:", mnemonic_to_seed(mnemonic).hex())
        master_sk, _ = kc.add_key(mnemonic)
        tv_master_int = 8075452428075949470768183878078858156044736575259233735633523546099624838313
        tv_child_int = 18507161868329770878190303689452715596635858303241878571348190917018711023613
        assert master_sk == PrivateKey.from_bytes(tv_master_int.to_bytes(32, "big"))
        child_sk = AugSchemeMPL.derive_child_sk(master_sk, 0)
        assert child_sk == PrivateKey.from_bytes(tv_child_int.to_bytes(32, "big"))

    def test_bip39_test_vectors(self):
        test_vectors_path = importlib_resources.files(chia._tests.util.__name__).joinpath("bip39_test_vectors.json")
        all_vectors = json.loads(test_vectors_path.read_text(encoding="utf-8"))

        for vector_list in all_vectors["english"]:
            entropy_bytes = bytes.fromhex(vector_list[0])
            mnemonic = vector_list[1]
            seed = bytes.fromhex(vector_list[2])

            assert bytes_from_mnemonic(mnemonic) == entropy_bytes
            assert bytes_to_mnemonic(entropy_bytes) == mnemonic
            assert mnemonic_to_seed(mnemonic) == seed

    def test_bip39_test_vectors_short(self):
        """
        Tests that the first 4 letters of each mnemonic phrase matches as if it were the full phrase
        """
        test_vectors_path = importlib_resources.files(chia._tests.util.__name__).joinpath("bip39_test_vectors.json")
        all_vectors = json.loads(test_vectors_path.read_text(encoding="utf-8"))

        for idx, [entropy_hex, full_mnemonic, seed, short_mnemonic] in enumerate(all_vectors["english"]):
            entropy_bytes = bytes.fromhex(entropy_hex)
            seed = bytes.fromhex(seed)

            assert mnemonic_from_short_words(short_mnemonic) == full_mnemonic
            assert bytes_from_mnemonic(short_mnemonic) == entropy_bytes
            assert bytes_to_mnemonic(entropy_bytes) == full_mnemonic
            assert mnemonic_to_seed(short_mnemonic) == seed

    def test_utf8_nfkd(self):
        # Test code from trezor:
        # Copyright (c) 2013 Pavol Rusnak
        # Copyright (c) 2017 mruddy
        # https://github.com/trezor/python-mnemonic/blob/master/test_mnemonic.py
        # The same sentence in various UTF-8 forms
        words_nfkd = "Pr\u030ci\u0301s\u030cerne\u030c z\u030clut\u030couc\u030cky\u0301 ku\u030an\u030c u\u0301pe\u030cl d\u030ca\u0301belske\u0301 o\u0301dy za\u0301ker\u030cny\u0301 uc\u030cen\u030c be\u030cz\u030ci\u0301 pode\u0301l zo\u0301ny u\u0301lu\u030a"  # noqa: E501
        words_nfc = "P\u0159\xed\u0161ern\u011b \u017elu\u0165ou\u010dk\xfd k\u016f\u0148 \xfap\u011bl \u010f\xe1belsk\xe9 \xf3dy z\xe1ke\u0159n\xfd u\u010de\u0148 b\u011b\u017e\xed pod\xe9l z\xf3ny \xfal\u016f"  # noqa: E501
        words_nfkc = "P\u0159\xed\u0161ern\u011b \u017elu\u0165ou\u010dk\xfd k\u016f\u0148 \xfap\u011bl \u010f\xe1belsk\xe9 \xf3dy z\xe1ke\u0159n\xfd u\u010de\u0148 b\u011b\u017e\xed pod\xe9l z\xf3ny \xfal\u016f"  # noqa: E501
        words_nfd = "Pr\u030ci\u0301s\u030cerne\u030c z\u030clut\u030couc\u030cky\u0301 ku\u030an\u030c u\u0301pe\u030cl d\u030ca\u0301belske\u0301 o\u0301dy za\u0301ker\u030cny\u0301 uc\u030cen\u030c be\u030cz\u030ci\u0301 pode\u0301l zo\u0301ny u\u0301lu\u030a"  # noqa: E501

        seed_nfkd = mnemonic_to_seed(words_nfkd)
        seed_nfc = mnemonic_to_seed(words_nfc)
        seed_nfkc = mnemonic_to_seed(words_nfkc)
        seed_nfd = mnemonic_to_seed(words_nfd)

        assert seed_nfkd == seed_nfc
        assert seed_nfkd == seed_nfkc
        assert seed_nfkd == seed_nfd


def test_key_data_secrets_generate() -> None:
    secrets = KeyDataSecrets.generate()
    assert secrets.private_key == AugSchemeMPL.key_gen(mnemonic_to_seed(secrets.mnemonic_str()))
    assert secrets.entropy == bytes_from_mnemonic(secrets.mnemonic_str())


@pytest.mark.parametrize(
    "get_item, from_method", [("mnemonic", KeyDataSecrets.from_mnemonic), ("entropy", KeyDataSecrets.from_entropy)]
)
@pytest.mark.parametrize("key_info", [_24keyinfo, _12keyinfo])
def test_key_data_secrets_creation(
    key_info: KeyInfo, get_item: str, from_method: Callable[..., KeyDataSecrets]
) -> None:
    secrets = from_method(getattr(key_info, get_item))
    assert secrets.mnemonic == key_info.mnemonic.split()
    assert secrets.mnemonic_str() == key_info.mnemonic
    assert secrets.entropy == key_info.entropy
    assert secrets.private_key == key_info.private_key


@pytest.mark.parametrize("label", [None, "key"])
def test_key_data_generate(label: Optional[str]) -> None:
    key_data = KeyData.generate(label)
    assert key_data.private_key == AugSchemeMPL.key_gen(mnemonic_to_seed(key_data.mnemonic_str()))
    assert key_data.entropy == bytes_from_mnemonic(key_data.mnemonic_str())
    assert key_data.observation_root == key_data.private_key.get_g1()
    assert key_data.fingerprint == key_data.private_key.get_g1().get_fingerprint()
    assert key_data.label == label


@pytest.mark.parametrize("label", [None, "key"])
@pytest.mark.parametrize(
    "get_item, from_method", [("mnemonic", KeyData.from_mnemonic), ("entropy", KeyData.from_entropy)]
)
<<<<<<< HEAD
def test_key_data_creation(input_data: object, from_method: Callable[..., KeyData], label: Optional[str]) -> None:
    key_data = from_method(input_data, label)
    assert key_data.fingerprint == fingerprint
    assert key_data.observation_root == public_key
    assert key_data.mnemonic == mnemonic.split()
    assert key_data.mnemonic_str() == mnemonic
    assert key_data.entropy == entropy
    assert key_data.private_key == private_key
    assert key_data.label == label


def test_key_data_without_secrets() -> None:
    key_data = KeyData(fingerprint, bytes(public_key), None, None, KeyTypes.G1_ELEMENT.value)
=======
@pytest.mark.parametrize("key_info", [_24keyinfo, _12keyinfo])
def test_key_data_creation(label: str, key_info: KeyInfo, get_item: str, from_method: Callable[..., KeyData]) -> None:
    key_data = from_method(getattr(key_info, get_item), label)
    assert key_data.fingerprint == key_info.fingerprint
    assert key_data.public_key == key_info.public_key
    assert key_data.mnemonic == key_info.mnemonic.split()
    assert key_data.mnemonic_str() == key_info.mnemonic
    assert key_data.entropy == key_info.entropy
    assert key_data.private_key == key_info.private_key
    assert key_data.label == label


@pytest.mark.parametrize("key_info", [_24keyinfo, _12keyinfo])
def test_key_data_without_secrets(key_info: KeyInfo) -> None:
    key_data = KeyData(key_info.fingerprint, key_info.public_key, None, None)
>>>>>>> 5462631d
    assert key_data.secrets is None

    with pytest.raises(KeychainSecretsMissing):
        print(key_data.mnemonic)

    with pytest.raises(KeychainSecretsMissing):
        print(key_data.mnemonic_str())

    with pytest.raises(KeychainSecretsMissing):
        print(key_data.entropy)

    with pytest.raises(KeychainSecretsMissing):
        print(key_data.private_key)


@pytest.mark.parametrize(
    "input_data, data_type",
    [
        ((_24keyinfo.mnemonic.split()[:-1], _24keyinfo.entropy, _24keyinfo.private_key), "mnemonic"),
        ((_24keyinfo.mnemonic.split(), KeyDataSecrets.generate().entropy, _24keyinfo.private_key), "entropy"),
        ((_24keyinfo.mnemonic.split(), _24keyinfo.entropy, KeyDataSecrets.generate().private_key), "private_key"),
    ],
)
def test_key_data_secrets_post_init(input_data: Tuple[List[str], bytes, PrivateKey], data_type: str) -> None:
    with pytest.raises(KeychainKeyDataMismatch, match=data_type):
        KeyDataSecrets(*input_data)


@pytest.mark.parametrize(
    "input_data, data_type",
    [
        (
            (
<<<<<<< HEAD
                fingerprint,
                bytes(G1Element()),
                None,
                KeyDataSecrets(mnemonic.split(), entropy, private_key),
                KeyTypes.G1_ELEMENT.value,
            ),
            "public_key",
        ),
        ((fingerprint, bytes(G1Element()), None, None, KeyTypes.G1_ELEMENT.value), "fingerprint"),
=======
                _24keyinfo.fingerprint,
                G1Element(),
                None,
                KeyDataSecrets(_24keyinfo.mnemonic.split(), _24keyinfo.entropy, _24keyinfo.private_key),
            ),
            "public_key",
        ),
        ((_24keyinfo.fingerprint, G1Element(), None, None), "fingerprint"),
>>>>>>> 5462631d
    ],
)
def test_key_data_post_init(
    input_data: Tuple[uint32, bytes, Optional[str], Optional[KeyDataSecrets], str], data_type: str
) -> None:
    with pytest.raises(KeychainKeyDataMismatch, match=data_type):
        KeyData(*input_data)


@pytest.mark.parametrize("include_secrets", [True, False])
@pytest.mark.anyio
async def test_get_key(include_secrets: bool, get_temp_keyring: Keychain):
    keychain: Keychain = get_temp_keyring
    expected_keys = []
    # Add 10 keys and validate the result `get_key` for each of them after each addition
    for _ in range(0, 10):
        key_data = KeyData.generate()
        mnemonic_str = key_data.mnemonic_str()
        if not include_secrets:
            key_data = replace(key_data, secrets=None)
        expected_keys.append(key_data)
        # The last created key should not yet succeed in `get_key`
        with pytest.raises(KeychainFingerprintNotFound):
            keychain.get_key(expected_keys[-1].fingerprint, include_secrets)
        # Add it and validate all keys
        keychain.add_key(mnemonic_str)
        assert all(keychain.get_key(key_data.fingerprint, include_secrets) == key_data for key_data in expected_keys)
    # Remove 10 keys and validate the result `get_key` for each of them after each removal
    while len(expected_keys) > 0:
        delete_key = expected_keys.pop()
        keychain.delete_key_by_fingerprint(delete_key.fingerprint)
        # The removed key should no longer succeed in `get_key`
        with pytest.raises(KeychainFingerprintNotFound):
            keychain.get_key(delete_key.fingerprint, include_secrets)
        assert all(keychain.get_key(key_data.fingerprint, include_secrets) == key_data for key_data in expected_keys)


@pytest.mark.parametrize("include_secrets", [True, False])
@pytest.mark.anyio
async def test_get_keys(include_secrets: bool, get_temp_keyring: Keychain):
    keychain: Keychain = get_temp_keyring
    # Should be empty on start
    assert keychain.get_keys(include_secrets) == []
    expected_keys = []
    # Add 10 keys and validate the result of `get_keys` after each addition
    for _ in range(0, 10):
        key_data = KeyData.generate()
        mnemonic_str = key_data.mnemonic_str()
        if not include_secrets:
            key_data = replace(key_data, secrets=None)
        expected_keys.append(key_data)
        keychain.add_key(mnemonic_str)
        assert keychain.get_keys(include_secrets) == expected_keys
    # Remove all 10 keys and validate the result of `get_keys` after each removal
    while len(expected_keys) > 0:
        delete_key = expected_keys.pop()
        keychain.delete_key_by_fingerprint(delete_key.fingerprint)
        assert keychain.get_keys(include_secrets) == expected_keys
    # Should be empty again
    assert keychain.get_keys(include_secrets) == []


@pytest.mark.anyio
async def test_set_label(get_temp_keyring: Keychain) -> None:
    keychain: Keychain = get_temp_keyring
    # Generate a key and add it without label
    key_data_0 = KeyData.generate(label=None)
    keychain.add_key(mnemonic_or_pk=key_data_0.mnemonic_str(), label=None)
    assert key_data_0 == keychain.get_key(key_data_0.fingerprint, include_secrets=True)
    # Set a label and validate it
    key_data_0 = replace(key_data_0, label="key_0")
    assert key_data_0.label is not None
    keychain.set_label(fingerprint=key_data_0.fingerprint, label=key_data_0.label)
    assert key_data_0 == keychain.get_key(fingerprint=key_data_0.fingerprint, include_secrets=True)
    # Try to add the same label for a fingerprint where don't have a key for
    with pytest.raises(KeychainFingerprintNotFound):
        keychain.set_label(fingerprint=123456, label=key_data_0.label)
    # Add a second key
    key_data_1 = KeyData.generate(label="key_1")
    assert key_data_1.label is not None
    keychain.add_key(key_data_1.mnemonic_str())
    # Try to set the already existing label for the second key
    with pytest.raises(KeychainLabelExists) as e:
        keychain.set_label(fingerprint=key_data_1.fingerprint, label=key_data_0.label)
    assert e.value.fingerprint == key_data_0.fingerprint
    assert e.value.label == key_data_0.label

    # Set a different label to the second key and validate it
    keychain.set_label(fingerprint=key_data_1.fingerprint, label=key_data_1.label)
    assert key_data_0 == keychain.get_key(fingerprint=key_data_0.fingerprint, include_secrets=True)
    # All added keys should still be valid with their label
    assert all(key_data in [key_data_0, key_data_1] for key_data in keychain.get_keys(include_secrets=True))


@pytest.mark.parametrize(
    "label, message",
    [
        ("", "label can't be empty or whitespace only"),
        ("   ", "label can't be empty or whitespace only"),
        ("a\nb", "label can't contain newline or tab"),
        ("a\tb", "label can't contain newline or tab"),
        ("a" * 66, "label exceeds max length: 66/65"),
        ("a" * 70, "label exceeds max length: 70/65"),
    ],
)
@pytest.mark.anyio
async def test_set_label_invalid_labels(label: str, message: str, get_temp_keyring: Keychain) -> None:
    keychain: Keychain = get_temp_keyring
    key_data = KeyData.generate()
    keychain.add_key(key_data.mnemonic_str())
    with pytest.raises(KeychainLabelInvalid, match=message) as e:
        keychain.set_label(key_data.fingerprint, label)
    assert e.value.label == label


@pytest.mark.anyio
async def test_delete_label(get_temp_keyring: Keychain) -> None:
    keychain: Keychain = get_temp_keyring
    # Generate two keys and add them to the keychain
    key_data_0 = KeyData.generate(label="key_0")
    key_data_1 = KeyData.generate(label="key_1")

    def assert_delete_raises():
        # Try to delete the labels should fail now since they are gone already
        for key_data in [key_data_0, key_data_1]:
            with pytest.raises(KeychainFingerprintNotFound) as e:
                keychain.delete_label(key_data.fingerprint)
            assert e.value.fingerprint == key_data.fingerprint

    # Should pass here since the keys are not added yet
    assert_delete_raises()

    for key in [key_data_0, key_data_1]:
        keychain.add_key(mnemonic_or_pk=key.mnemonic_str(), label=key.label)
        assert key == keychain.get_key(key.fingerprint, include_secrets=True)
    # Delete the label of the first key, validate it was removed and make sure the other key retains its label
    keychain.delete_label(key_data_0.fingerprint)
    assert replace(key_data_0, label=None) == keychain.get_key(key_data_0.fingerprint, include_secrets=True)
    assert key_data_1 == keychain.get_key(key_data_1.fingerprint, include_secrets=True)
    # Re-add the label of the first key
    assert key_data_0.label is not None
    keychain.set_label(key_data_0.fingerprint, key_data_0.label)
    # Delete the label of the second key
    keychain.delete_label(key_data_1.fingerprint)
    assert key_data_0 == keychain.get_key(key_data_0.fingerprint, include_secrets=True)
    assert replace(key_data_1, label=None) == keychain.get_key(key_data_1.fingerprint, include_secrets=True)
    # Delete the label of the first key again, now both should have no label
    keychain.delete_label(key_data_0.fingerprint)
    assert replace(key_data_0, label=None) == keychain.get_key(key_data_0.fingerprint, include_secrets=True)
    assert replace(key_data_1, label=None) == keychain.get_key(key_data_1.fingerprint, include_secrets=True)
    # Should pass here since the key labels are both removed here
    assert_delete_raises()


@pytest.mark.parametrize("delete_all", [True, False])
@pytest.mark.anyio
async def test_delete_drops_labels(get_temp_keyring: Keychain, delete_all: bool) -> None:
    keychain: Keychain = get_temp_keyring
    # Generate some keys and add them to the keychain
    labels = [f"key_{i}" for i in range(5)]
    keys = [KeyData.generate(label=label) for label in labels]
    for key_data in keys:
        keychain.add_key(mnemonic_or_pk=key_data.mnemonic_str(), label=key_data.label)
        assert key_data == keychain.get_key(key_data.fingerprint, include_secrets=True)
        assert key_data.label is not None
        assert keychain.keyring_wrapper.keyring.get_label(key_data.fingerprint) == key_data.label
    if delete_all:
        # Delete the keys via `delete_all` and make sure no labels are left
        keychain.delete_all_keys()
        for key_data in keys:
            assert keychain.keyring_wrapper.keyring.get_label(key_data.fingerprint) is None
    else:
        # Delete the keys via fingerprint and make sure the label gets dropped
        for key_data in keys:
            keychain.delete_key_by_fingerprint(key_data.fingerprint)
<<<<<<< HEAD
            assert keychain.keyring_wrapper.get_label(key_data.fingerprint) is None


@pytest.mark.parametrize("key_type", [e.value for e in KeyTypes])
def test_key_type_support(key_type: str) -> None:
    """
    The purpose of this test is to make sure that whenever KeyTypes is updated, all relevant functionality is
    also updated with it.
    """
    launcher_id = bytes32(b"1" * 32)
    vault_root = VaultRoot(launcher_id)
    generate_test_key_for_key_type: Dict[str, Tuple[int, bytes, ObservationRoot]] = {
        KeyTypes.G1_ELEMENT.value: (G1Element().get_fingerprint(), bytes(G1Element()), G1Element()),
        KeyTypes.VAULT_LAUNCHER.value: (uint32(vault_root.get_fingerprint()), vault_root.launcher_id, vault_root),
    }
    obr_fingerprint, obr_bytes, obr = generate_test_key_for_key_type[key_type]
    assert KeyData(uint32(obr_fingerprint), obr_bytes, None, None, key_type).observation_root == obr
    assert KeyTypes.parse_observation_root(obr_bytes, KeyTypes(key_type)) == obr
=======
            assert keychain.keyring_wrapper.keyring.get_label(key_data.fingerprint) is None
>>>>>>> 5462631d
<|MERGE_RESOLUTION|>--- conflicted
+++ resolved
@@ -2,13 +2,8 @@
 
 import json
 import random
-<<<<<<< HEAD
-from dataclasses import replace
+from dataclasses import dataclass, replace
 from typing import Callable, Dict, List, Optional, Tuple
-=======
-from dataclasses import dataclass, replace
-from typing import Callable, List, Optional, Tuple
->>>>>>> 5462631d
 
 import importlib_resources
 import pytest
@@ -141,13 +136,8 @@
         assert kc._get_free_private_key_index() == 0
         assert len(kc.get_all_private_keys()) == 0
 
-<<<<<<< HEAD
-        kc.add_key(bech32_pubkey, label=None, private=False)
+        kc.add_key(key_info.bech32, label=None, private=False)
         all_pks = kc.get_all_public_keys_of_type(G1Element)
-=======
-        kc.add_key(key_info.bech32, label=None, private=False)
-        all_pks = kc.get_all_public_keys()
->>>>>>> 5462631d
         assert len(all_pks) == 1
         assert all_pks[0] == key_info.public_key
         kc.delete_all_keys()
@@ -296,21 +286,6 @@
 @pytest.mark.parametrize(
     "get_item, from_method", [("mnemonic", KeyData.from_mnemonic), ("entropy", KeyData.from_entropy)]
 )
-<<<<<<< HEAD
-def test_key_data_creation(input_data: object, from_method: Callable[..., KeyData], label: Optional[str]) -> None:
-    key_data = from_method(input_data, label)
-    assert key_data.fingerprint == fingerprint
-    assert key_data.observation_root == public_key
-    assert key_data.mnemonic == mnemonic.split()
-    assert key_data.mnemonic_str() == mnemonic
-    assert key_data.entropy == entropy
-    assert key_data.private_key == private_key
-    assert key_data.label == label
-
-
-def test_key_data_without_secrets() -> None:
-    key_data = KeyData(fingerprint, bytes(public_key), None, None, KeyTypes.G1_ELEMENT.value)
-=======
 @pytest.mark.parametrize("key_info", [_24keyinfo, _12keyinfo])
 def test_key_data_creation(label: str, key_info: KeyInfo, get_item: str, from_method: Callable[..., KeyData]) -> None:
     key_data = from_method(getattr(key_info, get_item), label)
@@ -325,8 +300,7 @@
 
 @pytest.mark.parametrize("key_info", [_24keyinfo, _12keyinfo])
 def test_key_data_without_secrets(key_info: KeyInfo) -> None:
-    key_data = KeyData(key_info.fingerprint, key_info.public_key, None, None)
->>>>>>> 5462631d
+    key_data = KeyData(key_info.fingerprint, bytes(key_info.public_key), None, None, KeyTypes.G1_ELEMENT.value)
     assert key_data.secrets is None
 
     with pytest.raises(KeychainSecretsMissing):
@@ -360,26 +334,15 @@
     [
         (
             (
-<<<<<<< HEAD
-                fingerprint,
-                bytes(G1Element()),
+                _24keyinfo.fingerprint,
+                G1Element(),
                 None,
-                KeyDataSecrets(mnemonic.split(), entropy, private_key),
+                KeyDataSecrets(_24keyinfo.mnemonic.split(), _24keyinfo.entropy, _24keyinfo.private_key),
                 KeyTypes.G1_ELEMENT.value,
             ),
             "public_key",
         ),
-        ((fingerprint, bytes(G1Element()), None, None, KeyTypes.G1_ELEMENT.value), "fingerprint"),
-=======
-                _24keyinfo.fingerprint,
-                G1Element(),
-                None,
-                KeyDataSecrets(_24keyinfo.mnemonic.split(), _24keyinfo.entropy, _24keyinfo.private_key),
-            ),
-            "public_key",
-        ),
-        ((_24keyinfo.fingerprint, G1Element(), None, None), "fingerprint"),
->>>>>>> 5462631d
+        ((_24keyinfo.fingerprint, G1Element(), None, None, KeyTypes.G1_ELEMENT.value), "fingerprint"),
     ],
 )
 def test_key_data_post_init(
@@ -555,8 +518,7 @@
         # Delete the keys via fingerprint and make sure the label gets dropped
         for key_data in keys:
             keychain.delete_key_by_fingerprint(key_data.fingerprint)
-<<<<<<< HEAD
-            assert keychain.keyring_wrapper.get_label(key_data.fingerprint) is None
+            assert keychain.keyring_wrapper.keyring.get_label(key_data.fingerprint) is None
 
 
 @pytest.mark.parametrize("key_type", [e.value for e in KeyTypes])
@@ -573,7 +535,4 @@
     }
     obr_fingerprint, obr_bytes, obr = generate_test_key_for_key_type[key_type]
     assert KeyData(uint32(obr_fingerprint), obr_bytes, None, None, key_type).observation_root == obr
-    assert KeyTypes.parse_observation_root(obr_bytes, KeyTypes(key_type)) == obr
-=======
-            assert keychain.keyring_wrapper.keyring.get_label(key_data.fingerprint) is None
->>>>>>> 5462631d
+    assert KeyTypes.parse_observation_root(obr_bytes, KeyTypes(key_type)) == obr