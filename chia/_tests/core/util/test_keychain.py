from __future__ import annotations

import json
import random
from dataclasses import dataclass, replace
<<<<<<< HEAD
from typing import Any, Callable, Dict, List, Optional, Tuple
=======
from typing import Callable, Optional
>>>>>>> 470ae0ff

import importlib_resources
import pytest
from chia_rs import AugSchemeMPL, G1Element, PrivateKey

import chia._tests.util
from chia.simulator.keyring import TempKeyring
from chia.types.blockchain_format.sized_bytes import bytes32
from chia.util.errors import (
    KeychainFingerprintExists,
    KeychainFingerprintNotFound,
    KeychainKeyDataMismatch,
    KeychainLabelExists,
    KeychainLabelInvalid,
    KeychainSecretsMissing,
)
from chia.util.ints import uint32
from chia.util.key_types import Secp256r1PrivateKey
from chia.util.keychain import (
    Keychain,
    KeyData,
    KeyDataSecrets,
    KeyTypes,
    bytes_from_mnemonic,
    bytes_to_mnemonic,
    generate_mnemonic,
    mnemonic_from_short_words,
    mnemonic_to_seed,
)
from chia.util.observation_root import ObservationRoot
from chia.util.secret_info import SecretInfo
from chia.wallet.vault.vault_root import VaultRoot


@dataclass
class KeyInfo:
    mnemonic: str
    entropy: bytes
    private_key: PrivateKey
    fingerprint: uint32
    public_key: G1Element
    bech32: str


_24keyinfo = KeyInfo(
    mnemonic=(
        "rapid this oven common drive ribbon bulb urban uncover napkin kitten usage enforce uncle unveil scene "
        "apart wire mystery torch peanut august flee fantasy"
    ),
    entropy=bytes.fromhex("b1fc1a7717343572077f7aecb25ded77c4a3d93b9e040a5f8649f2aa1e1e5632"),
    private_key=PrivateKey.from_bytes(
        bytes.fromhex("6c6bb4cc3dae03b8d0b327dd6765834464a883f7ca7df134970842055efe8afc")
    ),
    fingerprint=uint32(1310648153),
    public_key=G1Element.from_bytes(
        bytes.fromhex(
            "b5acf3599bc5fa5da1c00f6cc3d5bcf1560def67778b7f50a8c373a83f78761505b6250ab776e38a292e26628009aec4"
        )
    ),
    bech32="bls12381kkk0xkvmcha9mgwqpakv84du79tqmmm8w79h759gcde6s0mcwc2std39p2mhdcu29yhzvc5qpxhvgmknyl7",
)
_12keyinfo = KeyInfo(
    mnemonic=("steak rely trumpet cake banner easy consider cream marriage harvest truly shrimp"),
    entropy=bytes.fromhex("d516afa61021248b8bd197884d2fa5e3"),
    private_key=PrivateKey.from_bytes(
        bytes.fromhex("3aaec6598281320c4918a2d6ebf4c2bacabad5f85a45569fc3ba5159e13f94bf")
    ),
    fingerprint=uint32(688295223),
    public_key=G1Element.from_bytes(
        bytes.fromhex(
            "a9e652cb551d5978a9ee4b7aa52a4e826078a54b08a3d903c38611cb8a804a9a29c926e4f8549314a079e04ecde10cc1"
        )
    ),
    bech32="bls12381148n99j64r4vh320wfda222jwsfs83f2tpz3ajq7rscguhz5qf2dznjfxunu9fyc55pu7qnkduyxvzqskawt",
)


class TestKeychain:
    @pytest.mark.parametrize("key_info", [_24keyinfo, _12keyinfo])
    def test_basic_add_delete(
        self, key_info: KeyInfo, empty_temp_file_keyring: TempKeyring, seeded_random: random.Random
    ):
        kc: Keychain = Keychain(user="testing-1.8.0", service="chia-testing-1.8.0")
        kc.delete_all_keys()

        assert kc._get_free_private_key_index() == 0
        assert len(kc.get_all_private_keys()) == 0
        assert kc.get_first_private_key() is None
        assert kc.get_first_public_key() is None

        mnemonic = key_info.mnemonic
        entropy = bytes_from_mnemonic(mnemonic)
        assert bytes_to_mnemonic(entropy) == mnemonic
        mnemonic_2 = generate_mnemonic()
        fingerprint_2 = AugSchemeMPL.key_gen(mnemonic_to_seed(mnemonic_2)).public_key().get_fingerprint()

        # misspelled words in the mnemonic
        bad_mnemonic = mnemonic.split(" ")
        bad_mnemonic[6] = "ZZZZZZ"
        with pytest.raises(ValueError, match="'ZZZZZZ' is not in the mnemonic dictionary; may be misspelled"):
            bytes_from_mnemonic(" ".join(bad_mnemonic))

        kc.add_key(mnemonic)
        assert kc._get_free_private_key_index() == 1
        assert len(kc.get_all_private_keys()) == 1

        kc.add_key(mnemonic_2)
        with pytest.raises(KeychainFingerprintExists) as e:
            kc.add_key(mnemonic_2)
        assert e.value.fingerprint == fingerprint_2
        assert kc._get_free_private_key_index() == 2
        assert len(kc.get_all_private_keys()) == 2

        assert kc._get_free_private_key_index() == 2
        assert len(kc.get_all_private_keys()) == 2
        assert len(kc.get_all_public_keys()) == 2
        all_pks: List[G1Element] = kc.get_all_public_keys_of_type(G1Element)
        assert len(all_pks) == 2

        assert kc.get_all_private_keys()[0] == kc.get_first_private_key()
        assert kc.get_all_public_keys()[0] == kc.get_first_public_key()

        assert len(kc.get_all_private_keys()) == 2

        seed_2 = mnemonic_to_seed(mnemonic)
        seed_key_2 = AugSchemeMPL.key_gen(seed_2)
        kc.delete_key_by_fingerprint(seed_key_2.public_key().get_fingerprint())
        assert kc._get_free_private_key_index() == 0
        assert len(kc.get_all_private_keys()) == 1

        kc.delete_all_keys()
        assert kc._get_free_private_key_index() == 0
        assert len(kc.get_all_private_keys()) == 0

        kc.add_key(key_info.bech32, label=None, private=False)
        all_pks = kc.get_all_public_keys_of_type(G1Element)
        assert len(all_pks) == 1
        assert all_pks[0] == key_info.public_key
        kc.delete_all_keys()

        kc.add_key(bytes_to_mnemonic(bytes32.random(seeded_random)))
        kc.add_key(bytes_to_mnemonic(bytes32.random(seeded_random)))
        kc.add_key(bytes_to_mnemonic(bytes32.random(seeded_random)))

        assert len(kc.get_all_public_keys()) == 3

        assert kc.get_first_private_key() is not None
        assert kc.get_first_public_key() is not None

        kc.delete_all_keys()
        kc.add_key(bytes_to_mnemonic(bytes32.random(seeded_random)))
        assert kc.get_first_public_key() is not None

    def test_add_private_key_label(self, empty_temp_file_keyring: TempKeyring):
        keychain: Keychain = Keychain(user="testing-1.8.0", service="chia-testing-1.8.0")

        key_data_0 = KeyData.generate(label="key_0")
        key_data_1 = KeyData.generate(label="key_1")
        key_data_2 = KeyData.generate(label=None)

        keychain.add_key(mnemonic_or_pk=key_data_0.mnemonic_str(), label=key_data_0.label)
        assert key_data_0 == keychain.get_key(key_data_0.fingerprint, include_secrets=True)

        # Try to add a new key with an existing label should raise
        with pytest.raises(KeychainLabelExists) as e:
            keychain.add_key(mnemonic_or_pk=key_data_1.mnemonic_str(), label=key_data_0.label)
        assert e.value.fingerprint == key_data_0.fingerprint
        assert e.value.label == key_data_0.label

        # Adding the same key with a valid label should work fine
        keychain.add_key(mnemonic_or_pk=key_data_1.mnemonic_str(), label=key_data_1.label)
        assert key_data_1 == keychain.get_key(key_data_1.fingerprint, include_secrets=True)

        # Trying to add an existing key should not have an impact on the existing label
        with pytest.raises(KeychainFingerprintExists):
            keychain.add_key(mnemonic_or_pk=key_data_0.mnemonic_str(), label="other label")
        assert key_data_0 == keychain.get_key(key_data_0.fingerprint, include_secrets=True)

        # Adding a key with no label should not assign any label
        keychain.add_key(mnemonic_or_pk=key_data_2.mnemonic_str(), label=key_data_2.label)
        assert key_data_2 == keychain.get_key(key_data_2.fingerprint, include_secrets=True)

        # All added keys should still be valid with their label
        assert all(
            key_data in [key_data_0, key_data_1, key_data_2] for key_data in keychain.get_keys(include_secrets=True)
        )

    def test_bip39_eip2333_test_vector(self, empty_temp_file_keyring: TempKeyring):
        kc: Keychain = Keychain(user="testing-1.8.0", service="chia-testing-1.8.0")
        kc.delete_all_keys()

        mnemonic = "abandon abandon abandon abandon abandon abandon abandon abandon abandon abandon abandon about"
        print("entropy to seed:", mnemonic_to_seed(mnemonic).hex())
        master_sk, _ = kc.add_key(mnemonic)
        tv_master_int = 8075452428075949470768183878078858156044736575259233735633523546099624838313
        tv_child_int = 18507161868329770878190303689452715596635858303241878571348190917018711023613
        assert master_sk == PrivateKey.from_bytes(tv_master_int.to_bytes(32, "big"))
        child_sk = master_sk.derive_hardened(0)
        assert child_sk == PrivateKey.from_bytes(tv_child_int.to_bytes(32, "big"))

    def test_bip39_test_vectors(self):
        test_vectors_path = importlib_resources.files(chia._tests.util.__name__).joinpath("bip39_test_vectors.json")
        all_vectors = json.loads(test_vectors_path.read_text(encoding="utf-8"))

        for vector_list in all_vectors["english"]:
            entropy_bytes = bytes.fromhex(vector_list[0])
            mnemonic = vector_list[1]
            seed = bytes.fromhex(vector_list[2])

            assert bytes_from_mnemonic(mnemonic) == entropy_bytes
            assert bytes_to_mnemonic(entropy_bytes) == mnemonic
            assert mnemonic_to_seed(mnemonic) == seed

    def test_bip39_test_vectors_short(self):
        """
        Tests that the first 4 letters of each mnemonic phrase matches as if it were the full phrase
        """
        test_vectors_path = importlib_resources.files(chia._tests.util.__name__).joinpath("bip39_test_vectors.json")
        all_vectors = json.loads(test_vectors_path.read_text(encoding="utf-8"))

        for idx, [entropy_hex, full_mnemonic, seed, short_mnemonic] in enumerate(all_vectors["english"]):
            entropy_bytes = bytes.fromhex(entropy_hex)
            seed = bytes.fromhex(seed)

            assert mnemonic_from_short_words(short_mnemonic) == full_mnemonic
            assert bytes_from_mnemonic(short_mnemonic) == entropy_bytes
            assert bytes_to_mnemonic(entropy_bytes) == full_mnemonic
            assert mnemonic_to_seed(short_mnemonic) == seed

    def test_utf8_nfkd(self):
        # Test code from trezor:
        # Copyright (c) 2013 Pavol Rusnak
        # Copyright (c) 2017 mruddy
        # https://github.com/trezor/python-mnemonic/blob/master/test_mnemonic.py
        # The same sentence in various UTF-8 forms
        words_nfkd = "Pr\u030ci\u0301s\u030cerne\u030c z\u030clut\u030couc\u030cky\u0301 ku\u030an\u030c u\u0301pe\u030cl d\u030ca\u0301belske\u0301 o\u0301dy za\u0301ker\u030cny\u0301 uc\u030cen\u030c be\u030cz\u030ci\u0301 pode\u0301l zo\u0301ny u\u0301lu\u030a"  # noqa: E501
        words_nfc = "P\u0159\xed\u0161ern\u011b \u017elu\u0165ou\u010dk\xfd k\u016f\u0148 \xfap\u011bl \u010f\xe1belsk\xe9 \xf3dy z\xe1ke\u0159n\xfd u\u010de\u0148 b\u011b\u017e\xed pod\xe9l z\xf3ny \xfal\u016f"  # noqa: E501
        words_nfkc = "P\u0159\xed\u0161ern\u011b \u017elu\u0165ou\u010dk\xfd k\u016f\u0148 \xfap\u011bl \u010f\xe1belsk\xe9 \xf3dy z\xe1ke\u0159n\xfd u\u010de\u0148 b\u011b\u017e\xed pod\xe9l z\xf3ny \xfal\u016f"  # noqa: E501
        words_nfd = "Pr\u030ci\u0301s\u030cerne\u030c z\u030clut\u030couc\u030cky\u0301 ku\u030an\u030c u\u0301pe\u030cl d\u030ca\u0301belske\u0301 o\u0301dy za\u0301ker\u030cny\u0301 uc\u030cen\u030c be\u030cz\u030ci\u0301 pode\u0301l zo\u0301ny u\u0301lu\u030a"  # noqa: E501

        seed_nfkd = mnemonic_to_seed(words_nfkd)
        seed_nfc = mnemonic_to_seed(words_nfc)
        seed_nfkc = mnemonic_to_seed(words_nfkc)
        seed_nfd = mnemonic_to_seed(words_nfd)

        assert seed_nfkd == seed_nfc
        assert seed_nfkd == seed_nfkc
        assert seed_nfkd == seed_nfd


def test_key_data_secrets_generate() -> None:
    secrets = KeyDataSecrets.generate()
    assert secrets.private_key == AugSchemeMPL.key_gen(mnemonic_to_seed(secrets.mnemonic_str()))
    assert secrets.entropy == bytes_from_mnemonic(secrets.mnemonic_str())


@pytest.mark.parametrize(
    "get_item, from_method", [("mnemonic", KeyDataSecrets.from_mnemonic), ("entropy", KeyDataSecrets.from_entropy)]
)
@pytest.mark.parametrize("key_info", [_24keyinfo, _12keyinfo])
def test_key_data_secrets_creation(
    key_info: KeyInfo, get_item: str, from_method: Callable[..., KeyDataSecrets]
) -> None:
    secrets = from_method(getattr(key_info, get_item))
    assert secrets.mnemonic == key_info.mnemonic.split()
    assert secrets.mnemonic_str() == key_info.mnemonic
    assert secrets.entropy == key_info.entropy
    assert secrets.private_key == key_info.private_key


@pytest.mark.parametrize("label", [None, "key"])
def test_key_data_generate(label: Optional[str]) -> None:
    key_data = KeyData.generate(label)
    assert key_data.private_key == AugSchemeMPL.key_gen(mnemonic_to_seed(key_data.mnemonic_str()))
    assert key_data.entropy == bytes_from_mnemonic(key_data.mnemonic_str())
    assert key_data.observation_root == key_data.private_key.public_key()
    assert key_data.fingerprint == key_data.private_key.public_key().get_fingerprint()
    assert key_data.label == label


@pytest.mark.parametrize("label", [None, "key"])
@pytest.mark.parametrize(
    "get_item, from_method", [("mnemonic", KeyData.from_mnemonic), ("entropy", KeyData.from_entropy)]
)
@pytest.mark.parametrize("key_info", [_24keyinfo, _12keyinfo])
def test_key_data_creation(label: str, key_info: KeyInfo, get_item: str, from_method: Callable[..., KeyData]) -> None:
    key_data = from_method(getattr(key_info, get_item), label)
    assert key_data.fingerprint == key_info.fingerprint
    assert key_data.public_key == bytes(key_info.public_key)
    assert key_data.mnemonic == key_info.mnemonic.split()
    assert key_data.mnemonic_str() == key_info.mnemonic
    assert key_data.entropy == key_info.entropy
    assert key_data.private_key == key_info.private_key
    assert key_data.label == label


@pytest.mark.parametrize("key_info", [_24keyinfo, _12keyinfo])
def test_key_data_without_secrets(key_info: KeyInfo) -> None:
    key_data = KeyData(key_info.fingerprint, bytes(key_info.public_key), None, None, KeyTypes.G1_ELEMENT.value)
    assert key_data.secrets is None

    with pytest.raises(KeychainSecretsMissing):
        print(key_data.mnemonic)

    with pytest.raises(KeychainSecretsMissing):
        print(key_data.mnemonic_str())

    with pytest.raises(KeychainSecretsMissing):
        print(key_data.entropy)

    with pytest.raises(KeychainSecretsMissing):
        print(key_data.private_key)


@pytest.mark.parametrize(
    "input_data, data_type",
    [
        ((_24keyinfo.mnemonic.split()[:-1], _24keyinfo.entropy, _24keyinfo.private_key), "mnemonic"),
        ((_24keyinfo.mnemonic.split(), KeyDataSecrets.generate().entropy, _24keyinfo.private_key), "entropy"),
        ((_24keyinfo.mnemonic.split(), _24keyinfo.entropy, KeyDataSecrets.generate().secret_info_bytes), "private_key"),
    ],
)
<<<<<<< HEAD
def test_key_data_secrets_post_init(input_data: Tuple[List[str], bytes, bytes], data_type: str) -> None:
=======
def test_key_data_secrets_post_init(input_data: tuple[list[str], bytes, PrivateKey], data_type: str) -> None:
>>>>>>> 470ae0ff
    with pytest.raises(KeychainKeyDataMismatch, match=data_type):
        KeyDataSecrets(*input_data)


@pytest.mark.parametrize(
    "input_data, data_type",
    [
        (
            (
                _24keyinfo.fingerprint,
                bytes(G1Element()),
                None,
                KeyDataSecrets(_24keyinfo.mnemonic.split(), _24keyinfo.entropy, bytes(_24keyinfo.private_key)),
                KeyTypes.G1_ELEMENT.value,
            ),
            "public_key",
        ),
        ((_24keyinfo.fingerprint, bytes(G1Element()), None, None, KeyTypes.G1_ELEMENT.value), "fingerprint"),
    ],
)
def test_key_data_post_init(
<<<<<<< HEAD
    input_data: Tuple[uint32, bytes, Optional[str], Optional[KeyDataSecrets], str], data_type: str
=======
    input_data: tuple[uint32, G1Element, Optional[str], Optional[KeyDataSecrets]], data_type: str
>>>>>>> 470ae0ff
) -> None:
    with pytest.raises(KeychainKeyDataMismatch, match=data_type):
        KeyData(*input_data)


@pytest.mark.parametrize("include_secrets", [True, False])
@pytest.mark.anyio
async def test_get_key(include_secrets: bool, get_temp_keyring: Keychain):
    keychain: Keychain = get_temp_keyring
    expected_keys = []
    # Add 10 keys and validate the result `get_key` for each of them after each addition
    for _ in range(0, 10):
        key_data = KeyData.generate()
        mnemonic_str = key_data.mnemonic_str()
        if not include_secrets:
            key_data = replace(key_data, secrets=None)
        expected_keys.append(key_data)
        # The last created key should not yet succeed in `get_key`
        with pytest.raises(KeychainFingerprintNotFound):
            keychain.get_key(expected_keys[-1].fingerprint, include_secrets)
        # Add it and validate all keys
        keychain.add_key(mnemonic_str)
        assert all(keychain.get_key(key_data.fingerprint, include_secrets) == key_data for key_data in expected_keys)
    # Remove 10 keys and validate the result `get_key` for each of them after each removal
    while len(expected_keys) > 0:
        delete_key = expected_keys.pop()
        keychain.delete_key_by_fingerprint(delete_key.fingerprint)
        # The removed key should no longer succeed in `get_key`
        with pytest.raises(KeychainFingerprintNotFound):
            keychain.get_key(delete_key.fingerprint, include_secrets)
        assert all(keychain.get_key(key_data.fingerprint, include_secrets) == key_data for key_data in expected_keys)


@pytest.mark.parametrize("include_secrets", [True, False])
@pytest.mark.anyio
async def test_get_keys(include_secrets: bool, get_temp_keyring: Keychain):
    keychain: Keychain = get_temp_keyring
    # Should be empty on start
    assert keychain.get_keys(include_secrets) == []
    expected_keys = []
    # Add 10 keys and validate the result of `get_keys` after each addition
    for _ in range(0, 10):
        key_data = KeyData.generate()
        mnemonic_str = key_data.mnemonic_str()
        if not include_secrets:
            key_data = replace(key_data, secrets=None)
        expected_keys.append(key_data)
        keychain.add_key(mnemonic_str)
        assert keychain.get_keys(include_secrets) == expected_keys
    # Remove all 10 keys and validate the result of `get_keys` after each removal
    while len(expected_keys) > 0:
        delete_key = expected_keys.pop()
        keychain.delete_key_by_fingerprint(delete_key.fingerprint)
        assert keychain.get_keys(include_secrets) == expected_keys
    # Should be empty again
    assert keychain.get_keys(include_secrets) == []


@pytest.mark.anyio
async def test_set_label(get_temp_keyring: Keychain) -> None:
    keychain: Keychain = get_temp_keyring
    # Generate a key and add it without label
    key_data_0 = KeyData.generate(label=None)
    keychain.add_key(mnemonic_or_pk=key_data_0.mnemonic_str(), label=None)
    assert key_data_0 == keychain.get_key(key_data_0.fingerprint, include_secrets=True)
    # Set a label and validate it
    key_data_0 = replace(key_data_0, label="key_0")
    assert key_data_0.label is not None
    keychain.set_label(fingerprint=key_data_0.fingerprint, label=key_data_0.label)
    assert key_data_0 == keychain.get_key(fingerprint=key_data_0.fingerprint, include_secrets=True)
    # Try to add the same label for a fingerprint where don't have a key for
    with pytest.raises(KeychainFingerprintNotFound):
        keychain.set_label(fingerprint=123456, label=key_data_0.label)
    # Add a second key
    key_data_1 = KeyData.generate(label="key_1")
    assert key_data_1.label is not None
    keychain.add_key(key_data_1.mnemonic_str())
    # Try to set the already existing label for the second key
    with pytest.raises(KeychainLabelExists) as e:
        keychain.set_label(fingerprint=key_data_1.fingerprint, label=key_data_0.label)
    assert e.value.fingerprint == key_data_0.fingerprint
    assert e.value.label == key_data_0.label

    # Set a different label to the second key and validate it
    keychain.set_label(fingerprint=key_data_1.fingerprint, label=key_data_1.label)
    assert key_data_0 == keychain.get_key(fingerprint=key_data_0.fingerprint, include_secrets=True)
    # All added keys should still be valid with their label
    assert all(key_data in [key_data_0, key_data_1] for key_data in keychain.get_keys(include_secrets=True))


@pytest.mark.parametrize(
    "label, message",
    [
        ("", "label can't be empty or whitespace only"),
        ("   ", "label can't be empty or whitespace only"),
        ("a\nb", "label can't contain newline or tab"),
        ("a\tb", "label can't contain newline or tab"),
        ("a" * 66, "label exceeds max length: 66/65"),
        ("a" * 70, "label exceeds max length: 70/65"),
    ],
)
@pytest.mark.anyio
async def test_set_label_invalid_labels(label: str, message: str, get_temp_keyring: Keychain) -> None:
    keychain: Keychain = get_temp_keyring
    key_data = KeyData.generate()
    keychain.add_key(key_data.mnemonic_str())
    with pytest.raises(KeychainLabelInvalid, match=message) as e:
        keychain.set_label(key_data.fingerprint, label)
    assert e.value.label == label


@pytest.mark.anyio
async def test_delete_label(get_temp_keyring: Keychain) -> None:
    keychain: Keychain = get_temp_keyring
    # Generate two keys and add them to the keychain
    key_data_0 = KeyData.generate(label="key_0")
    key_data_1 = KeyData.generate(label="key_1")

    def assert_delete_raises():
        # Try to delete the labels should fail now since they are gone already
        for key_data in [key_data_0, key_data_1]:
            with pytest.raises(KeychainFingerprintNotFound) as e:
                keychain.delete_label(key_data.fingerprint)
            assert e.value.fingerprint == key_data.fingerprint

    # Should pass here since the keys are not added yet
    assert_delete_raises()

    for key in [key_data_0, key_data_1]:
        keychain.add_key(mnemonic_or_pk=key.mnemonic_str(), label=key.label)
        assert key == keychain.get_key(key.fingerprint, include_secrets=True)
    # Delete the label of the first key, validate it was removed and make sure the other key retains its label
    keychain.delete_label(key_data_0.fingerprint)
    assert replace(key_data_0, label=None) == keychain.get_key(key_data_0.fingerprint, include_secrets=True)
    assert key_data_1 == keychain.get_key(key_data_1.fingerprint, include_secrets=True)
    # Re-add the label of the first key
    assert key_data_0.label is not None
    keychain.set_label(key_data_0.fingerprint, key_data_0.label)
    # Delete the label of the second key
    keychain.delete_label(key_data_1.fingerprint)
    assert key_data_0 == keychain.get_key(key_data_0.fingerprint, include_secrets=True)
    assert replace(key_data_1, label=None) == keychain.get_key(key_data_1.fingerprint, include_secrets=True)
    # Delete the label of the first key again, now both should have no label
    keychain.delete_label(key_data_0.fingerprint)
    assert replace(key_data_0, label=None) == keychain.get_key(key_data_0.fingerprint, include_secrets=True)
    assert replace(key_data_1, label=None) == keychain.get_key(key_data_1.fingerprint, include_secrets=True)
    # Should pass here since the key labels are both removed here
    assert_delete_raises()


@pytest.mark.parametrize("delete_all", [True, False])
@pytest.mark.anyio
async def test_delete_drops_labels(get_temp_keyring: Keychain, delete_all: bool) -> None:
    keychain: Keychain = get_temp_keyring
    # Generate some keys and add them to the keychain
    labels = [f"key_{i}" for i in range(5)]
    keys = [KeyData.generate(label=label) for label in labels]
    for key_data in keys:
        keychain.add_key(mnemonic_or_pk=key_data.mnemonic_str(), label=key_data.label)
        assert key_data == keychain.get_key(key_data.fingerprint, include_secrets=True)
        assert key_data.label is not None
        assert keychain.keyring_wrapper.keyring.get_label(key_data.fingerprint) == key_data.label
    if delete_all:
        # Delete the keys via `delete_all` and make sure no labels are left
        keychain.delete_all_keys()
        for key_data in keys:
            assert keychain.keyring_wrapper.keyring.get_label(key_data.fingerprint) is None
    else:
        # Delete the keys via fingerprint and make sure the label gets dropped
        for key_data in keys:
            keychain.delete_key_by_fingerprint(key_data.fingerprint)
            assert keychain.keyring_wrapper.keyring.get_label(key_data.fingerprint) is None


@pytest.mark.parametrize("key_type", [e.value for e in KeyTypes])
@pytest.mark.parametrize("key_info", [_24keyinfo, _12keyinfo])
def test_key_type_support(key_type: str, key_info: KeyInfo) -> None:
    """
    The purpose of this test is to make sure that whenever KeyTypes is updated, all relevant functionality is
    also updated with it.
    """
    launcher_id = bytes32(b"1" * 32)
    vault_root = VaultRoot(launcher_id)
    secp_sk = Secp256r1PrivateKey.from_seed(mnemonic_to_seed(key_info.mnemonic))
    secp_pk = secp_sk.public_key()
    generate_test_key_for_key_type: Dict[str, Tuple[int, ObservationRoot, Optional[SecretInfo[Any]]]] = {
        KeyTypes.G1_ELEMENT.value: (
            G1Element().get_fingerprint(),
            G1Element(),
            key_info.private_key,
        ),
        KeyTypes.SECP_256_R1.value: (secp_pk.get_fingerprint(), secp_pk, secp_sk),
        KeyTypes.VAULT_LAUNCHER.value: (vault_root.get_fingerprint(), vault_root, None),
    }
    obr_fingerprint, obr, secret_info = generate_test_key_for_key_type[key_type]
    assert KeyData(uint32(obr_fingerprint), bytes(obr), None, None, key_type).observation_root == obr
    assert KeyTypes.parse_observation_root(bytes(obr), KeyTypes(key_type)) == obr
    if secret_info is not None:
        assert KeyTypes.parse_secret_info(bytes(secret_info), KeyTypes(key_type)) == secret_info
        assert (
            KeyTypes.parse_secret_info_from_seed(mnemonic_to_seed(key_info.mnemonic), KeyTypes(key_type)) == secret_info
        )<|MERGE_RESOLUTION|>--- conflicted
+++ resolved
@@ -3,11 +3,7 @@
 import json
 import random
 from dataclasses import dataclass, replace
-<<<<<<< HEAD
-from typing import Any, Callable, Dict, List, Optional, Tuple
-=======
-from typing import Callable, Optional
->>>>>>> 470ae0ff
+from typing import Any, Callable, Optional
 
 import importlib_resources
 import pytest
@@ -124,7 +120,7 @@
         assert kc._get_free_private_key_index() == 2
         assert len(kc.get_all_private_keys()) == 2
         assert len(kc.get_all_public_keys()) == 2
-        all_pks: List[G1Element] = kc.get_all_public_keys_of_type(G1Element)
+        all_pks: list[G1Element] = kc.get_all_public_keys_of_type(G1Element)
         assert len(all_pks) == 2
 
         assert kc.get_all_private_keys()[0] == kc.get_first_private_key()
@@ -330,11 +326,7 @@
         ((_24keyinfo.mnemonic.split(), _24keyinfo.entropy, KeyDataSecrets.generate().secret_info_bytes), "private_key"),
     ],
 )
-<<<<<<< HEAD
-def test_key_data_secrets_post_init(input_data: Tuple[List[str], bytes, bytes], data_type: str) -> None:
-=======
-def test_key_data_secrets_post_init(input_data: tuple[list[str], bytes, PrivateKey], data_type: str) -> None:
->>>>>>> 470ae0ff
+def test_key_data_secrets_post_init(input_data: tuple[list[str], bytes, bytes], data_type: str) -> None:
     with pytest.raises(KeychainKeyDataMismatch, match=data_type):
         KeyDataSecrets(*input_data)
 
@@ -356,11 +348,7 @@
     ],
 )
 def test_key_data_post_init(
-<<<<<<< HEAD
-    input_data: Tuple[uint32, bytes, Optional[str], Optional[KeyDataSecrets], str], data_type: str
-=======
-    input_data: tuple[uint32, G1Element, Optional[str], Optional[KeyDataSecrets]], data_type: str
->>>>>>> 470ae0ff
+    input_data: tuple[uint32, bytes, Optional[str], Optional[KeyDataSecrets], str], data_type: str
 ) -> None:
     with pytest.raises(KeychainKeyDataMismatch, match=data_type):
         KeyData(*input_data)
@@ -546,7 +534,7 @@
     vault_root = VaultRoot(launcher_id)
     secp_sk = Secp256r1PrivateKey.from_seed(mnemonic_to_seed(key_info.mnemonic))
     secp_pk = secp_sk.public_key()
-    generate_test_key_for_key_type: Dict[str, Tuple[int, ObservationRoot, Optional[SecretInfo[Any]]]] = {
+    generate_test_key_for_key_type: dict[str, tuple[int, ObservationRoot, Optional[SecretInfo[Any]]]] = {
         KeyTypes.G1_ELEMENT.value: (
             G1Element().get_fingerprint(),
             G1Element(),
