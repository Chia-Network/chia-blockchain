--- conflicted
+++ resolved
@@ -478,8 +478,7 @@
         # Delete the keys via fingerprint and make sure the label gets dropped
         for key_data in keys:
             keychain.delete_key_by_fingerprint(key_data.fingerprint)
-<<<<<<< HEAD
-            assert keychain.keyring_wrapper.get_label(key_data.fingerprint) is None
+            assert keychain.keyring_wrapper.keyring.get_label(key_data.fingerprint) is None
 
 
 @pytest.mark.parametrize("key_type", [e.value for e in KeyTypes])
@@ -493,7 +492,4 @@
     }
     obr_fingerprint, obr_bytes, obr = generate_test_key_for_key_type[key_type]
     assert KeyData(uint32(obr_fingerprint), obr_bytes, None, None, key_type).observation_root == obr
-    assert KeyTypes.parse_observation_root(obr_bytes, KeyTypes(key_type)) == obr
-=======
-            assert keychain.keyring_wrapper.keyring.get_label(key_data.fingerprint) is None
->>>>>>> a959a125
+    assert KeyTypes.parse_observation_root(obr_bytes, KeyTypes(key_type)) == obr