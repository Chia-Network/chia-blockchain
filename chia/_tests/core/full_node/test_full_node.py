from __future__ import annotations

import asyncio
import contextlib
import dataclasses
import logging
import random
import time
from typing import Coroutine, Dict, List, Optional, Tuple

import pytest
from chia_rs import AugSchemeMPL, G2Element, PrivateKey
from clvm.casts import int_to_bytes
from packaging.version import Version

from chia._tests.blockchain.blockchain_test_utils import _validate_and_add_block, _validate_and_add_block_no_error
from chia._tests.conftest import ConsensusMode
from chia._tests.connection_utils import add_dummy_connection, connect_and_get_peer
from chia._tests.core.full_node.stores.test_coin_store import get_future_reward_coins
from chia._tests.core.make_block_generator import make_spend_bundle
from chia._tests.core.node_height import node_height_at_least
from chia._tests.util.misc import add_blocks_in_batches, wallet_height_at_least
from chia._tests.util.setup_nodes import SimulatorsAndWalletsServices
from chia._tests.util.time_out_assert import time_out_assert, time_out_assert_custom_interval, time_out_messages
from chia.consensus.block_body_validation import ForkInfo
from chia.consensus.pot_iterations import is_overflow_block
from chia.full_node.full_node import WalletUpdate
from chia.full_node.full_node_api import FullNodeAPI
from chia.full_node.signage_point import SignagePoint
from chia.full_node.sync_store import Peak
from chia.protocols import full_node_protocol
from chia.protocols import full_node_protocol as fnp
from chia.protocols import timelord_protocol, wallet_protocol
from chia.protocols.full_node_protocol import RespondTransaction
from chia.protocols.protocol_message_types import ProtocolMessageTypes
from chia.protocols.shared_protocol import Capability, default_capabilities
from chia.protocols.wallet_protocol import SendTransaction, TransactionAck
from chia.server.address_manager import AddressManager
from chia.server.outbound_message import Message, NodeType
from chia.server.server import ChiaServer
from chia.simulator.block_tools import BlockTools, create_block_tools_async, get_signage_point, make_unfinished_block
from chia.simulator.full_node_simulator import FullNodeSimulator
from chia.simulator.keyring import TempKeyring
from chia.simulator.setup_services import setup_full_node
from chia.simulator.simulator_protocol import FarmNewBlockProtocol
from chia.types.blockchain_format.classgroup import ClassgroupElement
from chia.types.blockchain_format.foliage import Foliage, FoliageTransactionBlock, TransactionsInfo
from chia.types.blockchain_format.program import Program
from chia.types.blockchain_format.proof_of_space import ProofOfSpace, calculate_plot_id_pk, calculate_pos_challenge
from chia.types.blockchain_format.reward_chain_block import RewardChainBlockUnfinished
from chia.types.blockchain_format.serialized_program import SerializedProgram
from chia.types.blockchain_format.sized_bytes import bytes32
from chia.types.blockchain_format.vdf import CompressibleVDFField, VDFProof
from chia.types.coin_spend import make_spend
from chia.types.condition_opcodes import ConditionOpcode
from chia.types.condition_with_args import ConditionWithArgs
from chia.types.full_block import FullBlock
from chia.types.mempool_inclusion_status import MempoolInclusionStatus
from chia.types.peer_info import PeerInfo, TimestampedPeerInfo
from chia.types.spend_bundle import SpendBundle, estimate_fees
from chia.types.unfinished_block import UnfinishedBlock
from chia.util.errors import ConsensusError, Err
from chia.util.hash import std_hash
from chia.util.ints import uint8, uint16, uint32, uint64, uint128
from chia.util.limited_semaphore import LimitedSemaphore
from chia.util.recursive_replace import recursive_replace
from chia.util.vdf_prover import get_vdf_info_and_proof
from chia.wallet.util.tx_config import DEFAULT_TX_CONFIG
from chia.wallet.wallet_spend_bundle import WalletSpendBundle


async def new_transaction_not_requested(incoming, new_spend):
    await asyncio.sleep(3)
    while not incoming.empty():
        response = await incoming.get()
        if (
            response is not None
            and isinstance(response, Message)
            and response.type == ProtocolMessageTypes.request_transaction.value
        ):
            request = full_node_protocol.RequestTransaction.from_bytes(response.data)
            if request.transaction_id == new_spend.transaction_id:
                return False
    return True


async def new_transaction_requested(incoming, new_spend):
    await asyncio.sleep(1)
    while not incoming.empty():
        response = await incoming.get()
        if (
            response is not None
            and isinstance(response, Message)
            and response.type == ProtocolMessageTypes.request_transaction.value
        ):
            request = full_node_protocol.RequestTransaction.from_bytes(response.data)
            if request.transaction_id == new_spend.transaction_id:
                return True
    return False


async def get_block_path(full_node: FullNodeAPI):
    blocks_list = [await full_node.full_node.blockchain.get_full_peak()]
    assert blocks_list[0] is not None
    while blocks_list[0].height != 0:
        b = await full_node.full_node.block_store.get_full_block(blocks_list[0].prev_header_hash)
        assert b is not None
        blocks_list.insert(0, b)
    return blocks_list


@pytest.mark.anyio
async def test_sync_no_farmer(
    setup_two_nodes_and_wallet,
    default_1000_blocks: List[FullBlock],
    self_hostname: str,
    seeded_random: random.Random,
):
    nodes, wallets, bt = setup_two_nodes_and_wallet
    server_1 = nodes[0].full_node.server
    server_2 = nodes[1].full_node.server
    full_node_1 = nodes[0]
    full_node_2 = nodes[1]

    blocks = default_1000_blocks

    # full node 1 has the complete chain
    await add_blocks_in_batches(blocks, full_node_1.full_node)
    target_peak = full_node_1.full_node.blockchain.get_peak()

    # full node 2 is behind by 800 blocks
    await add_blocks_in_batches(blocks[:-800], full_node_2.full_node)
    # connect the nodes and wait for node 2 to sync up to node 1
    await connect_and_get_peer(server_1, server_2, self_hostname)

    def check_nodes_in_sync():
        p1 = full_node_2.full_node.blockchain.get_peak()
        p2 = full_node_1.full_node.blockchain.get_peak()
        return p1 == p2

    await time_out_assert(120, check_nodes_in_sync)

    assert full_node_1.full_node.blockchain.get_peak() == target_peak
    assert full_node_2.full_node.blockchain.get_peak() == target_peak


class TestFullNodeBlockCompression:
    @pytest.mark.anyio
    @pytest.mark.parametrize("tx_size", [3000000000000])
    async def test_block_compression(self, setup_two_nodes_and_wallet, empty_blockchain, tx_size, self_hostname):
        nodes, wallets, bt = setup_two_nodes_and_wallet
        server_1 = nodes[0].full_node.server
        server_2 = nodes[1].full_node.server
        server_3 = wallets[0][1]
        full_node_1 = nodes[0]
        full_node_2 = nodes[1]
        wallet_node_1 = wallets[0][0]
        wallet = wallet_node_1.wallet_state_manager.main_wallet

        # Avoid retesting the slow reorg portion, not necessary more than once
        test_reorgs = True
        _ = await connect_and_get_peer(server_1, server_2, self_hostname)
        _ = await connect_and_get_peer(server_1, server_3, self_hostname)

        ph = await wallet.get_new_puzzlehash()

        for i in range(4):
            await full_node_1.farm_new_transaction_block(FarmNewBlockProtocol(ph))

        await time_out_assert(30, wallet_height_at_least, True, wallet_node_1, 4)
        await time_out_assert(30, node_height_at_least, True, full_node_1, 4)
        await time_out_assert(30, node_height_at_least, True, full_node_2, 4)
        await full_node_1.wait_for_wallet_synced(wallet_node=wallet_node_1, timeout=30)

        # Send a transaction to mempool
        async with wallet.wallet_state_manager.new_action_scope(DEFAULT_TX_CONFIG, push=True) as action_scope:
            await wallet.generate_signed_transaction(
                tx_size,
                ph,
                action_scope,
            )
        [tr] = action_scope.side_effects.transactions
        await time_out_assert(
            10,
            full_node_2.full_node.mempool_manager.get_spendbundle,
            tr.spend_bundle,
            tr.name,
        )

        # Farm a block
        await full_node_1.farm_new_transaction_block(FarmNewBlockProtocol(ph))
        await time_out_assert(30, node_height_at_least, True, full_node_1, 5)
        await time_out_assert(30, node_height_at_least, True, full_node_2, 5)
        await time_out_assert(30, wallet_height_at_least, True, wallet_node_1, 5)
        await full_node_1.wait_for_wallet_synced(wallet_node=wallet_node_1, timeout=30)

        async def check_transaction_confirmed(transaction) -> bool:
            tx = await wallet_node_1.wallet_state_manager.get_transaction(transaction.name)
            return tx.confirmed

        await time_out_assert(30, check_transaction_confirmed, True, tr)

        # Confirm generator is not compressed
        program: Optional[SerializedProgram] = (await full_node_1.get_all_full_blocks())[-1].transactions_generator
        assert program is not None
        assert len((await full_node_1.get_all_full_blocks())[-1].transactions_generator_ref_list) == 0

        # Send another tx
        async with wallet.wallet_state_manager.new_action_scope(DEFAULT_TX_CONFIG, push=True) as action_scope:
            await wallet.generate_signed_transaction(
                20000,
                ph,
                action_scope,
            )
        [tr] = action_scope.side_effects.transactions
        await time_out_assert(
            10,
            full_node_2.full_node.mempool_manager.get_spendbundle,
            tr.spend_bundle,
            tr.name,
        )

        # Farm a block
        await full_node_1.farm_new_transaction_block(FarmNewBlockProtocol(ph))
        await time_out_assert(10, node_height_at_least, True, full_node_1, 6)
        await time_out_assert(10, node_height_at_least, True, full_node_2, 6)
        await time_out_assert(10, wallet_height_at_least, True, wallet_node_1, 6)
        await full_node_1.wait_for_wallet_synced(wallet_node=wallet_node_1, timeout=30)

        await time_out_assert(10, check_transaction_confirmed, True, tr)

        # Confirm generator is compressed
        program: Optional[SerializedProgram] = (await full_node_1.get_all_full_blocks())[-1].transactions_generator
        assert program is not None
        num_blocks = len((await full_node_1.get_all_full_blocks())[-1].transactions_generator_ref_list)
        # since the hard fork, we don't use this compression mechanism
        # anymore, we use CLVM backrefs in the encoding instead
        assert num_blocks == 0

        # Farm two empty blocks
        await full_node_1.farm_new_transaction_block(FarmNewBlockProtocol(ph))
        await full_node_1.farm_new_transaction_block(FarmNewBlockProtocol(ph))
        await time_out_assert(10, node_height_at_least, True, full_node_1, 8)
        await time_out_assert(10, node_height_at_least, True, full_node_2, 8)
        await time_out_assert(10, wallet_height_at_least, True, wallet_node_1, 8)
        await full_node_1.wait_for_wallet_synced(wallet_node=wallet_node_1, timeout=30)

        # Send another 2 tx
        async with wallet.wallet_state_manager.new_action_scope(DEFAULT_TX_CONFIG, push=True) as action_scope:
            await wallet.generate_signed_transaction(
                30000,
                ph,
                action_scope,
            )
        [tr] = action_scope.side_effects.transactions
        await time_out_assert(
            10,
            full_node_2.full_node.mempool_manager.get_spendbundle,
            tr.spend_bundle,
            tr.name,
        )
        async with wallet.wallet_state_manager.new_action_scope(DEFAULT_TX_CONFIG, push=True) as action_scope:
            await wallet.generate_signed_transaction(
                40000,
                ph,
                action_scope,
            )
        [tr] = action_scope.side_effects.transactions
        await time_out_assert(
            10,
            full_node_2.full_node.mempool_manager.get_spendbundle,
            tr.spend_bundle,
            tr.name,
        )

        async with wallet.wallet_state_manager.new_action_scope(DEFAULT_TX_CONFIG, push=True) as action_scope:
            await wallet.generate_signed_transaction(
                50000,
                ph,
                action_scope,
            )
        [tr] = action_scope.side_effects.transactions
        await time_out_assert(
            10,
            full_node_2.full_node.mempool_manager.get_spendbundle,
            tr.spend_bundle,
            tr.name,
        )

        async with wallet.wallet_state_manager.new_action_scope(DEFAULT_TX_CONFIG, push=True) as action_scope:
            await wallet.generate_signed_transaction(
                3000000000000,
                ph,
                action_scope,
            )
        [tr] = action_scope.side_effects.transactions
        await time_out_assert(
            10,
            full_node_2.full_node.mempool_manager.get_spendbundle,
            tr.spend_bundle,
            tr.name,
        )

        # Farm a block
        await full_node_1.farm_new_transaction_block(FarmNewBlockProtocol(ph))
        await time_out_assert(10, node_height_at_least, True, full_node_1, 9)
        await time_out_assert(10, node_height_at_least, True, full_node_2, 9)
        await time_out_assert(10, wallet_height_at_least, True, wallet_node_1, 9)
        await full_node_1.wait_for_wallet_synced(wallet_node=wallet_node_1, timeout=30)

        await time_out_assert(10, check_transaction_confirmed, True, tr)

        # Confirm generator is compressed
        program: Optional[SerializedProgram] = (await full_node_1.get_all_full_blocks())[-1].transactions_generator
        assert program is not None
        num_blocks = len((await full_node_1.get_all_full_blocks())[-1].transactions_generator_ref_list)
        # since the hard fork, we don't use this compression mechanism
        # anymore, we use CLVM backrefs in the encoding instead
        assert num_blocks == 0

        # Creates a standard_transaction and an anyone-can-spend tx
        async with wallet.wallet_state_manager.new_action_scope(DEFAULT_TX_CONFIG, push=False) as action_scope:
            await wallet.generate_signed_transaction(
                30000,
                Program.to(1).get_tree_hash(),
                action_scope,
            )
        [tr] = action_scope.side_effects.transactions
        extra_spend = WalletSpendBundle(
            [
                make_spend(
                    next(coin for coin in tr.additions if coin.puzzle_hash == Program.to(1).get_tree_hash()),
                    Program.to(1),
                    Program.to([[51, ph, 30000]]),
                )
            ],
            G2Element(),
        )
        new_spend_bundle = WalletSpendBundle.aggregate([tr.spend_bundle, extra_spend])
        new_tr = dataclasses.replace(
            tr,
            spend_bundle=new_spend_bundle,
            additions=new_spend_bundle.additions(),
            removals=new_spend_bundle.removals(),
        )
        [new_tr] = await wallet.wallet_state_manager.add_pending_transactions([new_tr])
        await time_out_assert(
            10,
            full_node_2.full_node.mempool_manager.get_spendbundle,
            new_tr.spend_bundle,
            new_tr.spend_bundle.name(),
        )

        # Farm a block
        await full_node_1.farm_new_transaction_block(FarmNewBlockProtocol(ph))
        await time_out_assert(10, node_height_at_least, True, full_node_1, 10)
        await time_out_assert(10, node_height_at_least, True, full_node_2, 10)
        await time_out_assert(10, wallet_height_at_least, True, wallet_node_1, 10)
        await full_node_1.wait_for_wallet_synced(wallet_node=wallet_node_1, timeout=30)

        await time_out_assert(10, check_transaction_confirmed, True, new_tr)

        # Confirm generator is not compressed, #CAT creation has a cat spend
        all_blocks = await full_node_1.get_all_full_blocks()
        program: Optional[SerializedProgram] = all_blocks[-1].transactions_generator
        assert program is not None
        assert len(all_blocks[-1].transactions_generator_ref_list) == 0

        # Make a standard transaction and an anyone-can-spend transaction
        async with wallet.wallet_state_manager.new_action_scope(DEFAULT_TX_CONFIG, push=False) as action_scope:
            await wallet.generate_signed_transaction(
                30000,
                Program.to(1).get_tree_hash(),
                action_scope,
            )
        [tr] = action_scope.side_effects.transactions
        extra_spend = WalletSpendBundle(
            [
                make_spend(
                    next(coin for coin in tr.additions if coin.puzzle_hash == Program.to(1).get_tree_hash()),
                    Program.to(1),
                    Program.to([[51, ph, 30000]]),
                )
            ],
            G2Element(),
        )
        new_spend_bundle = WalletSpendBundle.aggregate([tr.spend_bundle, extra_spend])
        new_tr = dataclasses.replace(
            tr,
            spend_bundle=new_spend_bundle,
            additions=new_spend_bundle.additions(),
            removals=new_spend_bundle.removals(),
        )
        [new_tr] = await wallet.wallet_state_manager.add_pending_transactions([new_tr])
        await time_out_assert(
            10,
            full_node_2.full_node.mempool_manager.get_spendbundle,
            new_tr.spend_bundle,
            new_tr.spend_bundle.name(),
        )

        # Farm a block
        await full_node_1.farm_new_transaction_block(FarmNewBlockProtocol(ph))
        await time_out_assert(10, node_height_at_least, True, full_node_1, 11)
        await time_out_assert(10, node_height_at_least, True, full_node_2, 11)
        await time_out_assert(10, wallet_height_at_least, True, wallet_node_1, 11)
        await full_node_1.wait_for_wallet_synced(wallet_node=wallet_node_1, timeout=30)

        # Confirm generator is not compressed
        program: Optional[SerializedProgram] = (await full_node_1.get_all_full_blocks())[-1].transactions_generator
        assert program is not None
        assert len((await full_node_1.get_all_full_blocks())[-1].transactions_generator_ref_list) == 0

        height = full_node_1.full_node.blockchain.get_peak().height

        blockchain = empty_blockchain
        all_blocks: List[FullBlock] = await full_node_1.get_all_full_blocks()
        assert height == len(all_blocks) - 1

        if test_reorgs:
            reog_blocks = bt.get_consecutive_blocks(14)
            for r in range(0, len(reog_blocks), 3):
                for reorg_block in reog_blocks[:r]:
                    await _validate_and_add_block_no_error(blockchain, reorg_block)
                for i in range(1, height):
                    for batch_size in range(1, height, 3):
                        results = await blockchain.pre_validate_blocks_multiprocessing(
                            all_blocks[:i], {}, batch_size, validate_signatures=False
                        )
                        assert results is not None
                        for result in results:
                            assert result.error is None

            for r in range(0, len(all_blocks), 3):
                for block in all_blocks[:r]:
                    await _validate_and_add_block_no_error(blockchain, block)
                for i in range(1, height):
                    for batch_size in range(1, height, 3):
                        results = await blockchain.pre_validate_blocks_multiprocessing(
                            all_blocks[:i], {}, batch_size, validate_signatures=False
                        )
                        assert results is not None
                        for result in results:
                            assert result.error is None


class TestFullNodeProtocol:
    @pytest.mark.anyio
    async def test_spendbundle_serialization(self):
        sb: SpendBundle = make_spend_bundle(1)
        protocol_message = RespondTransaction(sb)
        assert bytes(sb) == bytes(protocol_message)

    @pytest.mark.anyio
    async def test_inbound_connection_limit(self, setup_four_nodes, self_hostname):
        nodes, _, _ = setup_four_nodes
        server_1 = nodes[0].full_node.server
        server_1.config["target_peer_count"] = 2
        server_1.config["target_outbound_peer_count"] = 0
        for i in range(1, 4):
            full_node_i = nodes[i]
            server_i = full_node_i.full_node.server
            await server_i.start_client(PeerInfo(self_hostname, server_1.get_port()))
        assert len(server_1.get_connections(NodeType.FULL_NODE)) == 2

    @pytest.mark.anyio
    async def test_request_peers(self, wallet_nodes, self_hostname):
        full_node_1, full_node_2, server_1, server_2, wallet_a, wallet_receiver, _ = wallet_nodes
        full_node_2.full_node.full_node_peers.address_manager.make_private_subnets_valid()
        await server_2.start_client(PeerInfo(self_hostname, server_1.get_port()))

        async def have_msgs():
            await full_node_2.full_node.full_node_peers.address_manager.add_to_new_table(
                [TimestampedPeerInfo("127.0.0.1", uint16(1000), uint64(int(time.time())) - 1000)],
                None,
            )
            msg_bytes = await full_node_2.full_node.full_node_peers.request_peers(PeerInfo("::1", server_2._port))
            msg = fnp.RespondPeers.from_bytes(msg_bytes.data)
            if msg is not None and not (len(msg.peer_list) == 1):
                return False
            peer = msg.peer_list[0]
            return (peer.host == self_hostname or peer.host == "127.0.0.1") and peer.port == 1000

        await time_out_assert_custom_interval(10, 1, have_msgs, True)
        full_node_1.full_node.full_node_peers.address_manager = AddressManager()

    @pytest.mark.anyio
    async def test_basic_chain(self, wallet_nodes, self_hostname):
        full_node_1, full_node_2, server_1, server_2, wallet_a, wallet_receiver, bt = wallet_nodes

        incoming_queue, _ = await add_dummy_connection(server_1, self_hostname, 12312)
        expected_requests = 0
        if await full_node_1.full_node.synced():
            expected_requests = 1
        await time_out_assert(10, time_out_messages(incoming_queue, "request_mempool_transactions", expected_requests))
        peer = await connect_and_get_peer(server_1, server_2, self_hostname)
        blocks = bt.get_consecutive_blocks(1)
        for block in blocks[:1]:
            await full_node_1.full_node.add_block(block, peer)

        await time_out_assert(10, time_out_messages(incoming_queue, "new_peak", 1))

        assert full_node_1.full_node.blockchain.get_peak().height == 0

        for block in bt.get_consecutive_blocks(30):
            await full_node_1.full_node.add_block(block, peer)

        assert full_node_1.full_node.blockchain.get_peak().height == 29

    @pytest.mark.anyio
    async def test_respond_end_of_sub_slot(self, wallet_nodes, self_hostname):
        full_node_1, full_node_2, server_1, server_2, wallet_a, wallet_receiver, bt = wallet_nodes

        incoming_queue, dummy_node_id = await add_dummy_connection(server_1, self_hostname, 12312)
        expected_requests = 0
        if await full_node_1.full_node.synced():
            expected_requests = 1
        await time_out_assert(10, time_out_messages(incoming_queue, "request_mempool_transactions", expected_requests))

        peer = await connect_and_get_peer(server_1, server_2, self_hostname)

        # Create empty slots
        blocks = await full_node_1.get_all_full_blocks()
        blocks = bt.get_consecutive_blocks(1, block_list_input=blocks, skip_slots=6)

        # Add empty slots successful
        for slot in blocks[-1].finished_sub_slots[:-2]:
            await full_node_1.respond_end_of_sub_slot(fnp.RespondEndOfSubSlot(slot), peer)
        num_sub_slots_added = len(blocks[-1].finished_sub_slots[:-2])
        await time_out_assert(
            10,
            time_out_messages(
                incoming_queue,
                "new_signage_point_or_end_of_sub_slot",
                num_sub_slots_added,
            ),
        )
        # Already have sub slot
        await full_node_1.respond_end_of_sub_slot(fnp.RespondEndOfSubSlot(blocks[-1].finished_sub_slots[-3]), peer)
        await asyncio.sleep(2)
        assert incoming_queue.qsize() == 0

        # Add empty slots unsuccessful
        await full_node_1.respond_end_of_sub_slot(fnp.RespondEndOfSubSlot(blocks[-1].finished_sub_slots[-1]), peer)
        await asyncio.sleep(2)
        assert incoming_queue.qsize() == 0

        # Add some blocks
        blocks = bt.get_consecutive_blocks(4, block_list_input=blocks)
        for block in blocks[-5:]:
            await full_node_1.full_node.add_block(block, peer)
        await time_out_assert(10, time_out_messages(incoming_queue, "new_peak", 5))
        blocks = bt.get_consecutive_blocks(1, skip_slots=2, block_list_input=blocks)

        # Add empty slots successful
        for slot in blocks[-1].finished_sub_slots:
            await full_node_1.respond_end_of_sub_slot(fnp.RespondEndOfSubSlot(slot), peer)
        num_sub_slots_added = len(blocks[-1].finished_sub_slots)
        await time_out_assert(
            10,
            time_out_messages(
                incoming_queue,
                "new_signage_point_or_end_of_sub_slot",
                num_sub_slots_added,
            ),
        )

    @pytest.mark.anyio
    async def test_respond_end_of_sub_slot_no_reorg(self, wallet_nodes, self_hostname):
        full_node_1, full_node_2, server_1, server_2, wallet_a, wallet_receiver, bt = wallet_nodes

        incoming_queue, dummy_node_id = await add_dummy_connection(server_1, self_hostname, 12312)
        expected_requests = 0
        if await full_node_1.full_node.synced():
            expected_requests = 1
        await time_out_assert(10, time_out_messages(incoming_queue, "request_mempool_transactions", expected_requests))

        peer = await connect_and_get_peer(server_1, server_2, self_hostname)

        # First get two blocks in the same sub slot
        blocks = await full_node_1.get_all_full_blocks()

        for i in range(0, 9999999):
            blocks = bt.get_consecutive_blocks(5, block_list_input=blocks, skip_slots=1, seed=i.to_bytes(4, "big"))
            if len(blocks[-1].finished_sub_slots) == 0:
                break

        # Then create a fork after the first block.
        blocks_alt_1 = bt.get_consecutive_blocks(1, block_list_input=blocks[:-1], skip_slots=1)
        for slot in blocks[-1].finished_sub_slots[:-2]:
            await full_node_1.respond_end_of_sub_slot(fnp.RespondEndOfSubSlot(slot), peer)

        # Add all blocks
        for block in blocks:
            await full_node_1.full_node.add_block(block, peer)

        original_ss = full_node_1.full_node.full_node_store.finished_sub_slots[:]

        # Add subslot for first alternative
        for slot in blocks_alt_1[-1].finished_sub_slots:
            await full_node_1.respond_end_of_sub_slot(fnp.RespondEndOfSubSlot(slot), peer)

        assert full_node_1.full_node.full_node_store.finished_sub_slots == original_ss

    @pytest.mark.anyio
    async def test_respond_end_of_sub_slot_race(self, wallet_nodes, self_hostname):
        full_node_1, full_node_2, server_1, server_2, wallet_a, wallet_receiver, bt = wallet_nodes

        incoming_queue, dummy_node_id = await add_dummy_connection(server_1, self_hostname, 12312)
        expected_requests = 0
        if await full_node_1.full_node.synced():
            expected_requests = 1
        await time_out_assert(10, time_out_messages(incoming_queue, "request_mempool_transactions", expected_requests))

        peer = await connect_and_get_peer(server_1, server_2, self_hostname)

        # First get two blocks in the same sub slot
        blocks = await full_node_1.get_all_full_blocks()
        blocks = bt.get_consecutive_blocks(1, block_list_input=blocks)

        await full_node_1.full_node.add_block(blocks[-1], peer)

        blocks = bt.get_consecutive_blocks(1, block_list_input=blocks, skip_slots=1)

        original_ss = full_node_1.full_node.full_node_store.finished_sub_slots[:].copy()
        # Add the block
        await full_node_1.full_node.add_block(blocks[-1], peer)

        # Replace with original SS in order to imitate race condition (block added but subslot not yet added)
        full_node_1.full_node.full_node_store.finished_sub_slots = original_ss

        for slot in blocks[-1].finished_sub_slots:
            await full_node_1.respond_end_of_sub_slot(fnp.RespondEndOfSubSlot(slot), peer)

    @pytest.mark.anyio
    async def test_respond_unfinished(self, wallet_nodes, self_hostname):
        full_node_1, full_node_2, server_1, server_2, wallet_a, wallet_receiver, bt = wallet_nodes

        incoming_queue, dummy_node_id = await add_dummy_connection(server_1, self_hostname, 12312)
        expected_requests = 0
        if await full_node_1.full_node.synced():
            expected_requests = 1
        await time_out_assert(10, time_out_messages(incoming_queue, "request_mempool_transactions", expected_requests))

        peer = await connect_and_get_peer(server_1, server_2, self_hostname)
        blocks = await full_node_1.get_all_full_blocks()

        # Create empty slots
        blocks = bt.get_consecutive_blocks(1, block_list_input=blocks, skip_slots=6)
        block = blocks[-1]
        unf = make_unfinished_block(block, bt.constants)

        # Can't add because no sub slots
        assert full_node_1.full_node.full_node_store.get_unfinished_block(unf.partial_hash) is None

        # Add empty slots successful
        for slot in blocks[-1].finished_sub_slots:
            await full_node_1.respond_end_of_sub_slot(fnp.RespondEndOfSubSlot(slot), peer)

        await full_node_1.full_node.add_unfinished_block(unf, None)
        assert full_node_1.full_node.full_node_store.get_unfinished_block(unf.partial_hash) is not None

        # Do the same thing but with non-genesis
        await full_node_1.full_node.add_block(block)
        blocks = bt.get_consecutive_blocks(1, block_list_input=blocks, skip_slots=3)

        block = blocks[-1]
        unf = make_unfinished_block(block, bt.constants)
        assert full_node_1.full_node.full_node_store.get_unfinished_block(unf.partial_hash) is None

        for slot in blocks[-1].finished_sub_slots:
            await full_node_1.respond_end_of_sub_slot(fnp.RespondEndOfSubSlot(slot), peer)

        await full_node_1.full_node.add_unfinished_block(unf, None)
        assert full_node_1.full_node.full_node_store.get_unfinished_block(unf.partial_hash) is not None

        # Do the same thing one more time, with overflow
        await full_node_1.full_node.add_block(block)
        blocks = bt.get_consecutive_blocks(1, block_list_input=blocks, skip_slots=3, force_overflow=True)

        block = blocks[-1]
        unf = make_unfinished_block(block, bt.constants, force_overflow=True)
        assert full_node_1.full_node.full_node_store.get_unfinished_block(unf.partial_hash) is None

        for slot in blocks[-1].finished_sub_slots:
            await full_node_1.respond_end_of_sub_slot(fnp.RespondEndOfSubSlot(slot), peer)

        await full_node_1.full_node.add_unfinished_block(unf, None)
        assert full_node_1.full_node.full_node_store.get_unfinished_block(unf.partial_hash) is not None

        # This next section tests making unfinished block with transactions, and then submitting the finished block
        ph = wallet_a.get_new_puzzlehash()
        ph_receiver = wallet_receiver.get_new_puzzlehash()
        blocks = await full_node_1.get_all_full_blocks()
        blocks = bt.get_consecutive_blocks(
            2,
            block_list_input=blocks,
            guarantee_transaction_block=True,
            farmer_reward_puzzle_hash=ph,
            pool_reward_puzzle_hash=ph,
        )
        await full_node_1.full_node.add_block(blocks[-2])
        await full_node_1.full_node.add_block(blocks[-1])
        coin_to_spend = blocks[-1].get_included_reward_coins()[0]

        spend_bundle = wallet_a.generate_signed_transaction(coin_to_spend.amount, ph_receiver, coin_to_spend)

        blocks = bt.get_consecutive_blocks(
            1,
            block_list_input=blocks,
            guarantee_transaction_block=True,
            transaction_data=spend_bundle,
            force_overflow=True,
            seed=b"random seed",
        )
        block = blocks[-1]
        unf = make_unfinished_block(block, bt.constants, force_overflow=True)
        assert full_node_1.full_node.full_node_store.get_unfinished_block(unf.partial_hash) is None
        await full_node_1.full_node.add_unfinished_block(unf, None)
        assert full_node_1.full_node.full_node_store.get_unfinished_block(unf.partial_hash) is not None
        entry = full_node_1.full_node.full_node_store.get_unfinished_block_result(
            unf.partial_hash, unf.foliage.foliage_transaction_block_hash
        )
        assert entry is not None
        result = entry.result
        assert result is not None
        assert result.npc_result is not None
        assert result.npc_result.conds is not None
        assert result.npc_result.conds.cost > 0

        assert not full_node_1.full_node.blockchain.contains_block(block.header_hash)
        assert block.transactions_generator is not None
        block_no_transactions = block.replace(transactions_generator=None)
        assert block_no_transactions.transactions_generator is None

        await full_node_1.full_node.add_block(block_no_transactions)
        assert full_node_1.full_node.blockchain.contains_block(block.header_hash)

    @pytest.mark.anyio
    async def test_new_peak(self, wallet_nodes, self_hostname):
        full_node_1, full_node_2, server_1, server_2, wallet_a, wallet_receiver, bt = wallet_nodes

        incoming_queue, dummy_node_id = await add_dummy_connection(server_1, self_hostname, 12312)
        dummy_peer = server_1.all_connections[dummy_node_id]
        expected_requests = 0
        if await full_node_1.full_node.synced():
            expected_requests = 1
        await time_out_assert(10, time_out_messages(incoming_queue, "request_mempool_transactions", expected_requests))
        peer = await connect_and_get_peer(server_1, server_2, self_hostname)

        blocks = await full_node_1.get_all_full_blocks()
        blocks = bt.get_consecutive_blocks(3, block_list_input=blocks)  # Alternate chain

        blocks_reorg = bt.get_consecutive_blocks(3, block_list_input=blocks[:-1], seed=b"214")  # Alternate chain
        for block in blocks[-3:]:
            new_peak = fnp.NewPeak(
                block.header_hash,
                block.height,
                block.weight,
                uint32(0),
                block.reward_chain_block.get_unfinished().get_hash(),
            )
            task_1 = asyncio.create_task(full_node_1.new_peak(new_peak, dummy_peer))
            await time_out_assert(10, time_out_messages(incoming_queue, "request_block", 1))
            task_1.cancel()

            await full_node_1.full_node.add_block(block, peer)
            # Ignores, already have
            task_2 = asyncio.create_task(full_node_1.new_peak(new_peak, dummy_peer))
            await time_out_assert(10, time_out_messages(incoming_queue, "request_block", 0))
            task_2.cancel()

        async def suppress_value_error(coro: Coroutine) -> None:
            with contextlib.suppress(ValueError):
                await coro

        # Ignores low weight
        new_peak = fnp.NewPeak(
            blocks_reorg[-2].header_hash,
            blocks_reorg[-2].height,
            blocks_reorg[-2].weight,
            uint32(0),
            blocks_reorg[-2].reward_chain_block.get_unfinished().get_hash(),
        )
        asyncio.create_task(suppress_value_error(full_node_1.new_peak(new_peak, dummy_peer)))
        await time_out_assert(10, time_out_messages(incoming_queue, "request_block", 0))

        # Does not ignore equal weight
        new_peak = fnp.NewPeak(
            blocks_reorg[-1].header_hash,
            blocks_reorg[-1].height,
            blocks_reorg[-1].weight,
            uint32(0),
            blocks_reorg[-1].reward_chain_block.get_unfinished().get_hash(),
        )
        asyncio.create_task(suppress_value_error(full_node_1.new_peak(new_peak, dummy_peer)))
        await time_out_assert(10, time_out_messages(incoming_queue, "request_block", 1))

    @pytest.mark.anyio
    async def test_new_transaction_and_mempool(self, wallet_nodes, self_hostname, seeded_random: random.Random):
        full_node_1, full_node_2, server_1, server_2, wallet_a, wallet_receiver, bt = wallet_nodes
        wallet_ph = wallet_a.get_new_puzzlehash()
        blocks = bt.get_consecutive_blocks(
            3,
            guarantee_transaction_block=True,
            farmer_reward_puzzle_hash=wallet_ph,
            pool_reward_puzzle_hash=wallet_ph,
        )
        for block in blocks:
            await full_node_1.full_node.add_block(block)

        start_height = (
            full_node_1.full_node.blockchain.get_peak().height
            if full_node_1.full_node.blockchain.get_peak() is not None
            else -1
        )
        peer = await connect_and_get_peer(server_1, server_2, self_hostname)
        incoming_queue, node_id = await add_dummy_connection(server_1, self_hostname, 12312)
        fake_peer = server_1.all_connections[node_id]
        puzzle_hashes = []

        # Makes a bunch of coins
        conditions_dict: Dict = {ConditionOpcode.CREATE_COIN: []}
        # This should fit in one transaction
        for _ in range(100):
            receiver_puzzlehash = wallet_receiver.get_new_puzzlehash()
            puzzle_hashes.append(receiver_puzzlehash)
            output = ConditionWithArgs(ConditionOpcode.CREATE_COIN, [receiver_puzzlehash, int_to_bytes(10000000000)])

            conditions_dict[ConditionOpcode.CREATE_COIN].append(output)

        spend_bundle = wallet_a.generate_signed_transaction(
            100,
            puzzle_hashes[0],
            get_future_reward_coins(blocks[1])[0],
            condition_dic=conditions_dict,
        )
        assert spend_bundle is not None
        new_transaction = fnp.NewTransaction(spend_bundle.get_hash(), uint64(100), uint64(100))

        await full_node_1.new_transaction(new_transaction, fake_peer)
        await time_out_assert(10, new_transaction_requested, True, incoming_queue, new_transaction)

        respond_transaction_2 = fnp.RespondTransaction(spend_bundle)
        await full_node_1.respond_transaction(respond_transaction_2, peer)

        blocks = bt.get_consecutive_blocks(
            1,
            block_list_input=blocks,
            guarantee_transaction_block=True,
            transaction_data=spend_bundle,
        )
        await full_node_1.full_node.add_block(blocks[-1], None)

        # Already seen
        await full_node_1.new_transaction(new_transaction, fake_peer)
        await time_out_assert(10, new_transaction_not_requested, True, incoming_queue, new_transaction)

        await time_out_assert(10, node_height_at_least, True, full_node_1, start_height + 1)
        await time_out_assert(10, node_height_at_least, True, full_node_2, start_height + 1)

        included_tx = 0
        not_included_tx = 0
        seen_bigger_transaction_has_high_fee = False
        successful_bundle: Optional[WalletSpendBundle] = None

        # Fill mempool
        receiver_puzzlehash = wallet_receiver.get_new_puzzlehash()
        random.seed(b"123465")
        group_size = 3  # We will generate transaction bundles of this size (* standard transaction of around 3-4M cost)
        for i in range(1, len(puzzle_hashes), group_size):
            phs_to_use = [puzzle_hashes[i + j] for j in range(group_size) if (i + j) < len(puzzle_hashes)]
            coin_records = [
                (await full_node_1.full_node.coin_store.get_coin_records_by_puzzle_hash(True, puzzle_hash))[0]
                for puzzle_hash in phs_to_use
            ]

            last_iteration = (i == len(puzzle_hashes) - group_size) or len(phs_to_use) < group_size
            if last_iteration:
                force_high_fee = True
                fee = 100000000 * group_size  # 100 million * group_size (20 fee per cost)
            else:
                force_high_fee = False
                fee = random.randint(1, 100000000 * group_size)
            spend_bundles = [
                wallet_receiver.generate_signed_transaction(uint64(500), receiver_puzzlehash, coin_record.coin, fee=0)
                for coin_record in coin_records[1:]
            ] + [
                wallet_receiver.generate_signed_transaction(
                    uint64(500), receiver_puzzlehash, coin_records[0].coin, fee=fee
                )
            ]
            spend_bundle = WalletSpendBundle.aggregate(spend_bundles)
            assert estimate_fees(spend_bundle) == fee
            respond_transaction = wallet_protocol.SendTransaction(spend_bundle)

            await full_node_1.send_transaction(respond_transaction)

            request = fnp.RequestTransaction(spend_bundle.get_hash())
            req = await full_node_1.request_transaction(request)

            fee_rate_for_med = full_node_1.full_node.mempool_manager.mempool.get_min_fee_rate(5000000)
            fee_rate_for_large = full_node_1.full_node.mempool_manager.mempool.get_min_fee_rate(50000000)
            if fee_rate_for_large > fee_rate_for_med:
                seen_bigger_transaction_has_high_fee = True

            if req is not None and req.data == bytes(fnp.RespondTransaction(spend_bundle)):
                included_tx += 1
                spend_bundles.append(spend_bundle)
                assert not full_node_1.full_node.mempool_manager.mempool.at_full_capacity(0)
                assert full_node_1.full_node.mempool_manager.mempool.get_min_fee_rate(0) == 0
                if force_high_fee:
                    successful_bundle = spend_bundle
            else:
                assert full_node_1.full_node.mempool_manager.mempool.at_full_capacity(10500000 * group_size)
                assert full_node_1.full_node.mempool_manager.mempool.get_min_fee_rate(10500000 * group_size) > 0
                assert not force_high_fee
                not_included_tx += 1
        assert successful_bundle is not None
        assert full_node_1.full_node.mempool_manager.mempool.at_full_capacity(10000000 * group_size)

        # these numbers reflect the capacity of the mempool. In these
        # tests MEMPOOL_BLOCK_BUFFER is 1. The other factors are COST_PER_BYTE
        # and MAX_BLOCK_COST_CLVM
        assert included_tx == 23
        assert not_included_tx == 10
        assert seen_bigger_transaction_has_high_fee

        # Mempool is full
        new_transaction = fnp.NewTransaction(bytes32.random(seeded_random), uint64(10000000), uint64(1))
        await full_node_1.new_transaction(new_transaction, fake_peer)
        assert full_node_1.full_node.mempool_manager.mempool.at_full_capacity(10000000 * group_size)
        await time_out_assert(
            30, full_node_2.full_node.mempool_manager.mempool.at_full_capacity, True, 10000000 * group_size
        )

        await time_out_assert(10, new_transaction_not_requested, True, incoming_queue, new_transaction)

        # Idempotence in resubmission
        status, err = await full_node_1.full_node.add_transaction(
            successful_bundle, successful_bundle.name(), peer, test=True
        )
        assert status == MempoolInclusionStatus.SUCCESS
        assert err is None

        # Resubmission through wallet is also fine
        response_msg = await full_node_1.send_transaction(SendTransaction(successful_bundle), test=True)
        assert TransactionAck.from_bytes(response_msg.data).status == MempoolInclusionStatus.SUCCESS.value

        # Farm one block to clear mempool
        await full_node_1.farm_new_transaction_block(FarmNewBlockProtocol(receiver_puzzlehash))

        # No longer full
        new_transaction = fnp.NewTransaction(bytes32.random(seeded_random), uint64(1000000), uint64(1))
        await full_node_1.new_transaction(new_transaction, fake_peer)

        # Cannot resubmit transaction, but not because of ALREADY_INCLUDING
        status, err = await full_node_1.full_node.add_transaction(
            successful_bundle, successful_bundle.name(), peer, test=True
        )
        assert status == MempoolInclusionStatus.FAILED
        assert err != Err.ALREADY_INCLUDING_TRANSACTION

        await time_out_assert(10, new_transaction_requested, True, incoming_queue, new_transaction)

        # Reorg the blockchain
        blocks = await full_node_1.get_all_full_blocks()
        blocks = bt.get_consecutive_blocks(
            2,
            block_list_input=blocks[:-1],
            guarantee_transaction_block=True,
        )
        for block in blocks[-2:]:
            await full_node_1.full_node.add_block(block, peer)

        # Can now resubmit a transaction after the reorg
        status, err = await full_node_1.full_node.add_transaction(
            successful_bundle, successful_bundle.name(), peer, test=True
        )
        assert err is None
        assert status == MempoolInclusionStatus.SUCCESS

    @pytest.mark.anyio
    async def test_request_respond_transaction(self, wallet_nodes, self_hostname, seeded_random: random.Random):
        full_node_1, full_node_2, server_1, server_2, wallet_a, wallet_receiver, bt = wallet_nodes
        wallet_ph = wallet_a.get_new_puzzlehash()
        blocks = await full_node_1.get_all_full_blocks()

        blocks = bt.get_consecutive_blocks(
            3,
            block_list_input=blocks,
            guarantee_transaction_block=True,
            farmer_reward_puzzle_hash=wallet_ph,
            pool_reward_puzzle_hash=wallet_ph,
        )

        incoming_queue, dummy_node_id = await add_dummy_connection(server_1, self_hostname, 12312)

        peer = await connect_and_get_peer(server_1, server_2, self_hostname)

        for block in blocks[-3:]:
            await full_node_1.full_node.add_block(block, peer)
            await full_node_2.full_node.add_block(block, peer)

        # Farm another block to clear mempool
        await full_node_1.farm_new_transaction_block(FarmNewBlockProtocol(wallet_ph))

        tx_id = bytes32.random(seeded_random)
        request_transaction = fnp.RequestTransaction(tx_id)
        msg = await full_node_1.request_transaction(request_transaction)
        assert msg is None

        receiver_puzzlehash = wallet_receiver.get_new_puzzlehash()

        spend_bundle = wallet_a.generate_signed_transaction(
            100, receiver_puzzlehash, blocks[-1].get_included_reward_coins()[0]
        )
        assert spend_bundle is not None
        respond_transaction = fnp.RespondTransaction(spend_bundle)
        res = await full_node_1.respond_transaction(respond_transaction, peer)
        assert res is None

        # Check broadcast
        await time_out_assert(10, time_out_messages(incoming_queue, "new_transaction"))

        request_transaction = fnp.RequestTransaction(spend_bundle.get_hash())
        msg = await full_node_1.request_transaction(request_transaction)
        assert msg is not None
        assert msg.data == bytes(fnp.RespondTransaction(spend_bundle))

    @pytest.mark.anyio
    async def test_respond_transaction_fail(self, wallet_nodes, self_hostname, seeded_random: random.Random):
        full_node_1, full_node_2, server_1, server_2, wallet_a, wallet_receiver, bt = wallet_nodes
        blocks = await full_node_1.get_all_full_blocks()
        cb_ph = wallet_a.get_new_puzzlehash()

        incoming_queue, dummy_node_id = await add_dummy_connection(server_1, self_hostname, 12312)
        peer = await connect_and_get_peer(server_1, server_2, self_hostname)

        tx_id = bytes32.random(seeded_random)
        request_transaction = fnp.RequestTransaction(tx_id)
        msg = await full_node_1.request_transaction(request_transaction)
        assert msg is None

        receiver_puzzlehash = wallet_receiver.get_new_puzzlehash()

        blocks_new = bt.get_consecutive_blocks(
            3,
            block_list_input=blocks,
            guarantee_transaction_block=True,
            farmer_reward_puzzle_hash=cb_ph,
            pool_reward_puzzle_hash=cb_ph,
        )
        await asyncio.sleep(1)
        while incoming_queue.qsize() > 0:
            await incoming_queue.get()

        await full_node_1.full_node.add_block(blocks_new[-3], peer)
        await full_node_1.full_node.add_block(blocks_new[-2], peer)
        await full_node_1.full_node.add_block(blocks_new[-1], peer)

        await time_out_assert(10, time_out_messages(incoming_queue, "new_peak", 3))
        # Invalid transaction does not propagate
        spend_bundle = wallet_a.generate_signed_transaction(
            100000000000000,
            receiver_puzzlehash,
            blocks_new[-1].get_included_reward_coins()[0],
        )

        assert spend_bundle is not None
        respond_transaction = fnp.RespondTransaction(spend_bundle)
        msg = await full_node_1.respond_transaction(respond_transaction, peer)
        assert msg is None

        await asyncio.sleep(1)
        assert incoming_queue.qsize() == 0

    @pytest.mark.anyio
    async def test_request_block(self, wallet_nodes):
        full_node_1, full_node_2, server_1, server_2, wallet_a, wallet_receiver, bt = wallet_nodes
        blocks = await full_node_1.get_all_full_blocks()

        blocks = bt.get_consecutive_blocks(
            3,
            block_list_input=blocks,
            guarantee_transaction_block=True,
            farmer_reward_puzzle_hash=wallet_a.get_new_puzzlehash(),
            pool_reward_puzzle_hash=wallet_a.get_new_puzzlehash(),
        )
        spend_bundle = wallet_a.generate_signed_transaction(
            1123,
            wallet_receiver.get_new_puzzlehash(),
            blocks[-1].get_included_reward_coins()[0],
        )
        blocks = bt.get_consecutive_blocks(
            1, block_list_input=blocks, guarantee_transaction_block=True, transaction_data=spend_bundle
        )

        for block in blocks:
            await full_node_1.full_node.add_block(block)

        # Don't have height
        res = await full_node_1.request_block(fnp.RequestBlock(uint32(1248921), False))
        assert res.type == ProtocolMessageTypes.reject_block.value

        # Ask without transactions
        res = await full_node_1.request_block(fnp.RequestBlock(blocks[-1].height, False))
        assert res.type != ProtocolMessageTypes.reject_block.value
        assert fnp.RespondBlock.from_bytes(res.data).block.transactions_generator is None

        # Ask with transactions
        res = await full_node_1.request_block(fnp.RequestBlock(blocks[-1].height, True))
        assert res.type != ProtocolMessageTypes.reject_block.value
        assert fnp.RespondBlock.from_bytes(res.data).block.transactions_generator is not None

        # Ask for another one
        res = await full_node_1.request_block(fnp.RequestBlock(blocks[-1].height - 1, True))
        assert res.type != ProtocolMessageTypes.reject_block.value

    @pytest.mark.anyio
    async def test_request_blocks(self, wallet_nodes):
        full_node_1, full_node_2, server_1, server_2, wallet_a, wallet_receiver, bt = wallet_nodes
        blocks = await full_node_1.get_all_full_blocks()

        # create more blocks than constants.MAX_BLOCK_COUNT_PER_REQUEST (32)
        blocks = bt.get_consecutive_blocks(
            33,
            block_list_input=blocks,
            guarantee_transaction_block=True,
            farmer_reward_puzzle_hash=wallet_a.get_new_puzzlehash(),
            pool_reward_puzzle_hash=wallet_a.get_new_puzzlehash(),
        )

        spend_bundle = wallet_a.generate_signed_transaction(
            1123,
            wallet_receiver.get_new_puzzlehash(),
            blocks[-1].get_included_reward_coins()[0],
        )
        blocks_t = bt.get_consecutive_blocks(
            1, block_list_input=blocks, guarantee_transaction_block=True, transaction_data=spend_bundle
        )

        for block in blocks_t:
            await full_node_1.full_node.add_block(block)

        peak_height = blocks_t[-1].height

        # Start >= End
        res = await full_node_1.request_blocks(fnp.RequestBlocks(uint32(4), uint32(4), False))
        assert res is not None
        fetched_blocks = fnp.RespondBlocks.from_bytes(res.data).blocks
        assert len(fetched_blocks) == 1
        assert fetched_blocks[0].header_hash == blocks[4].header_hash
        res = await full_node_1.request_blocks(fnp.RequestBlocks(uint32(5), uint32(4), False))
        assert res.type == ProtocolMessageTypes.reject_blocks.value
        # Invalid range
        res = await full_node_1.request_blocks(
            fnp.RequestBlocks(uint32(peak_height - 5), uint32(peak_height + 5), False)
        )
        assert res.type == ProtocolMessageTypes.reject_blocks.value

        # Try fetching more blocks than constants.MAX_BLOCK_COUNT_PER_REQUESTS
        res = await full_node_1.request_blocks(fnp.RequestBlocks(uint32(0), uint32(33), False))
        assert res.type == ProtocolMessageTypes.reject_blocks.value

        # Ask without transactions
        res = await full_node_1.request_blocks(fnp.RequestBlocks(uint32(peak_height - 5), uint32(peak_height), False))

        fetched_blocks = fnp.RespondBlocks.from_bytes(res.data).blocks
        assert len(fetched_blocks) == 6
        for b in fetched_blocks:
            assert b.transactions_generator is None

        # Ask with transactions
        res = await full_node_1.request_blocks(fnp.RequestBlocks(uint32(peak_height - 5), uint32(peak_height), True))
        fetched_blocks = fnp.RespondBlocks.from_bytes(res.data).blocks
        assert len(fetched_blocks) == 6
        assert fetched_blocks[-1].transactions_generator is not None
        assert std_hash(fetched_blocks[-1]) == std_hash(blocks_t[-1])

    @pytest.mark.anyio
    @pytest.mark.parametrize("peer_version", ["0.0.35", "0.0.36"])
    @pytest.mark.parametrize("requesting", [0, 1, 2])
    async def test_new_unfinished_block(self, wallet_nodes, peer_version: str, requesting: int, self_hostname: str):
        full_node_1, full_node_2, server_1, server_2, wallet_a, wallet_receiver, bt = wallet_nodes
        blocks = await full_node_1.get_all_full_blocks()

        peer = await connect_and_get_peer(server_1, server_2, self_hostname)
        assert peer in server_1.all_connections.values()

        blocks = bt.get_consecutive_blocks(2, block_list_input=blocks)
        block: FullBlock = blocks[-1]
        unf = make_unfinished_block(block, bt.constants)

        # Don't have
        if requesting == 1:
            full_node_1.full_node.full_node_store.mark_requesting_unfinished_block(unf.partial_hash, None)
            res = await full_node_1.new_unfinished_block(fnp.NewUnfinishedBlock(unf.partial_hash))
            assert res is None
        elif requesting == 2:
            full_node_1.full_node.full_node_store.mark_requesting_unfinished_block(
                unf.partial_hash, unf.foliage.foliage_transaction_block_hash
            )
            res = await full_node_1.new_unfinished_block(fnp.NewUnfinishedBlock(unf.partial_hash))
            assert res is None
        else:
            res = await full_node_1.new_unfinished_block(fnp.NewUnfinishedBlock(unf.partial_hash))
            assert res is not None
            assert res is not None and res.data == bytes(fnp.RequestUnfinishedBlock(unf.partial_hash))

        # when we receive a new unfinished block, we advertize it to our peers.
        # We send new_unfinished_blocks to old peers (0.0.35 and earlier) and we
        # send new_unfinishe_blocks2 to new peers (0.0.6 and later). Test both
        peer.protocol_version = Version(peer_version)

        await full_node_1.full_node.add_block(blocks[-2])
        await full_node_1.full_node.add_unfinished_block(unf, None)

        msg = peer.outgoing_queue.get_nowait()
        assert msg.type == ProtocolMessageTypes.new_peak.value
        msg = peer.outgoing_queue.get_nowait()
        if peer_version == "0.0.35":
            assert msg.type == ProtocolMessageTypes.new_unfinished_block.value
            assert msg.data == bytes(fnp.NewUnfinishedBlock(unf.partial_hash))
        elif peer_version == "0.0.36":
            assert msg.type == ProtocolMessageTypes.new_unfinished_block2.value
            assert msg.data == bytes(
                fnp.NewUnfinishedBlock2(unf.partial_hash, unf.foliage.foliage_transaction_block_hash)
            )
        else:  # pragma: no cover
            # the test parameters must have been updated, update the test too!
            assert False

        # Have
        res = await full_node_1.new_unfinished_block(fnp.NewUnfinishedBlock(unf.partial_hash))
        assert res is None

    @pytest.mark.anyio
    @pytest.mark.parametrize("requesting", [0, 1, 2])
    async def test_new_unfinished_block2(self, wallet_nodes, requesting: int, self_hostname: str):
        full_node_1, full_node_2, server_1, server_2, wallet_a, wallet_receiver, bt = wallet_nodes
        blocks = await full_node_1.get_all_full_blocks()

        peer = await connect_and_get_peer(server_1, server_2, self_hostname)

        blocks = bt.get_consecutive_blocks(1, block_list_input=blocks)
        block: FullBlock = blocks[-1]
        unf = make_unfinished_block(block, bt.constants)

        # Don't have
        if requesting == 1:
            full_node_1.full_node.full_node_store.mark_requesting_unfinished_block(unf.partial_hash, None)

        if requesting == 2:
            full_node_1.full_node.full_node_store.mark_requesting_unfinished_block(
                unf.partial_hash, unf.foliage.foliage_transaction_block_hash
            )
            res = await full_node_1.new_unfinished_block2(
                fnp.NewUnfinishedBlock2(unf.partial_hash, unf.foliage.foliage_transaction_block_hash)
            )
            assert res is None
        else:
            res = await full_node_1.new_unfinished_block2(
                fnp.NewUnfinishedBlock2(unf.partial_hash, unf.foliage.foliage_transaction_block_hash)
            )
            assert res is not None and res.data == bytes(
                fnp.RequestUnfinishedBlock2(unf.partial_hash, unf.foliage.foliage_transaction_block_hash)
            )

        await full_node_1.full_node.add_unfinished_block(unf, peer)

        # Have
        res = await full_node_1.new_unfinished_block2(
            fnp.NewUnfinishedBlock2(unf.partial_hash, unf.foliage.foliage_transaction_block_hash)
        )
        assert res is None

    @pytest.mark.anyio
    async def test_new_unfinished_block2_forward_limit(self, wallet_nodes, self_hostname: str):
        full_node_1, full_node_2, server_1, server_2, wallet_a, wallet_receiver, bt = wallet_nodes
        blocks = bt.get_consecutive_blocks(3, guarantee_transaction_block=True)
        for block in blocks:
            await full_node_1.full_node.add_block(block)
        coin = blocks[-1].get_included_reward_coins()[0]
        puzzle_hash = wallet_receiver.get_new_puzzlehash()

        peer = await connect_and_get_peer(server_1, server_2, self_hostname)

        # notify the node of unfinished blocks for this reward block hash
        # we forward 3 different blocks with the same reward block hash, but no
        # more (it's configurable)
        # also, we don't forward unfinished blocks that are "worse" than the
        # best block we've already seen, so we may need to send more than 3
        # blocks to the node for it to forward 3

        unf_blocks: List[UnfinishedBlock] = []

        last_reward_hash: Optional[bytes32] = None
        for idx in range(0, 6):
            # we include a different transaction in each block. This makes the
            # foliage different in each of them, but the reward block (plot) the same
            tx = wallet_a.generate_signed_transaction(100 * (idx + 1), puzzle_hash, coin)

            # note that we use the same chain to build the new block on top of every time
            block = bt.get_consecutive_blocks(
                1, block_list_input=blocks, guarantee_transaction_block=True, transaction_data=tx
            )[-1]
            unf = make_unfinished_block(block, bt.constants)
            unf_blocks.append(unf)

            if last_reward_hash is None:
                last_reward_hash = unf.partial_hash
            else:
                assert last_reward_hash == unf.partial_hash

        # sort the blocks from worst -> best
        def sort_key(b: UnfinishedBlock) -> bytes32:
            assert b.foliage.foliage_transaction_block_hash is not None
            return b.foliage.foliage_transaction_block_hash

        unf_blocks.sort(reverse=True, key=sort_key)

        for idx, unf in enumerate(unf_blocks):
            res = await full_node_1.new_unfinished_block2(
                fnp.NewUnfinishedBlock2(unf.partial_hash, unf.foliage.foliage_transaction_block_hash)
            )
            # 3 is the default number of different unfinished blocks we forward
            if idx < 3:
                # Don't have
                assert res is not None and res.data == bytes(
                    fnp.RequestUnfinishedBlock2(unf.partial_hash, unf.foliage.foliage_transaction_block_hash)
                )
            else:
                # too many UnfinishedBlocks with the same reward hash
                assert res is None
            await full_node_1.full_node.add_unfinished_block(unf, peer)

    @pytest.mark.anyio
    @pytest.mark.parametrize(
        "committment,expected",
        [
            (0, Err.INVALID_TRANSACTIONS_GENERATOR_HASH),
            (1, Err.INVALID_TRANSACTIONS_INFO_HASH),
            (2, Err.INVALID_FOLIAGE_BLOCK_HASH),
            (3, Err.INVALID_PLOT_SIGNATURE),
            (4, Err.INVALID_PLOT_SIGNATURE),
            (5, Err.INVALID_POSPACE),
            (6, Err.INVALID_POSPACE),
            (7, Err.TOO_MANY_GENERATOR_REFS),
        ],
    )
    async def test_unfinished_block_with_replaced_generator(self, wallet_nodes, self_hostname, committment, expected):
        full_node_1, full_node_2, server_1, server_2, wallet_a, wallet_receiver, bt = wallet_nodes
        blocks = await full_node_1.get_all_full_blocks()

        peer = await connect_and_get_peer(server_1, server_2, self_hostname)

        blocks = bt.get_consecutive_blocks(1, block_list_input=blocks)
        block: FullBlock = blocks[0]
        overflow = is_overflow_block(bt.constants, block.reward_chain_block.signage_point_index)

        replaced_generator = SerializedProgram.from_bytes(b"\x80")

        if committment > 0:
            tr = block.transactions_info
            transactions_info = TransactionsInfo(
                std_hash(bytes(replaced_generator)),
                tr.generator_refs_root,
                tr.aggregated_signature,
                tr.fees,
                tr.cost,
                tr.reward_claims_incorporated,
            )
        else:
            transactions_info = block.transactions_info

        if committment > 1:
            tb = block.foliage_transaction_block
            transaction_block = FoliageTransactionBlock(
                tb.prev_transaction_block_hash,
                tb.timestamp,
                tb.filter_hash,
                tb.additions_root,
                tb.removals_root,
                transactions_info.get_hash(),
            )
        else:
            transaction_block = block.foliage_transaction_block

        if committment > 2:
            fl = block.foliage
            foliage = Foliage(
                fl.prev_block_hash,
                fl.reward_block_hash,
                fl.foliage_block_data,
                fl.foliage_block_data_signature,
                transaction_block.get_hash(),
                fl.foliage_transaction_block_signature,
            )
        else:
            foliage = block.foliage

        if committment > 3:
            fl = block.foliage

            secret_key: PrivateKey = AugSchemeMPL.key_gen(bytes([2] * 32))
            public_key = secret_key.get_g1()
            signature = AugSchemeMPL.sign(secret_key, transaction_block.get_hash())

            foliage = Foliage(
                fl.prev_block_hash,
                fl.reward_block_hash,
                fl.foliage_block_data,
                fl.foliage_block_data_signature,
                transaction_block.get_hash(),
                signature,
            )

            if committment > 4:
                pos = block.reward_chain_block.proof_of_space

                if committment > 5:
                    if pos.pool_public_key is None:
                        plot_id = calculate_plot_id_pk(pos.pool_contract_puzzle_hash, public_key)
                    else:
                        plot_id = calculate_plot_id_pk(pos.pool_public_key, public_key)
                    original_challenge_hash = block.reward_chain_block.pos_ss_cc_challenge_hash

                    if block.reward_chain_block.challenge_chain_sp_vdf is None:
                        # Edge case of first sp (start of slot), where sp_iters == 0
                        cc_sp_hash = original_challenge_hash
                    else:
                        cc_sp_hash = block.reward_chain_block.challenge_chain_sp_vdf.output.get_hash()
                    challenge = calculate_pos_challenge(plot_id, original_challenge_hash, cc_sp_hash)

                else:
                    challenge = pos.challenge

                proof_of_space = ProofOfSpace(
                    challenge,
                    pos.pool_public_key,
                    pos.pool_contract_puzzle_hash,
                    public_key,
                    pos.size,
                    pos.proof,
                )

                rcb = block.reward_chain_block.get_unfinished()
                reward_chain_block = RewardChainBlockUnfinished(
                    rcb.total_iters,
                    rcb.signage_point_index,
                    rcb.pos_ss_cc_challenge_hash,
                    proof_of_space,
                    rcb.challenge_chain_sp_vdf,
                    rcb.challenge_chain_sp_signature,
                    rcb.reward_chain_sp_vdf,
                    rcb.reward_chain_sp_signature,
                )
            else:
                reward_chain_block = block.reward_chain_block.get_unfinished()

        else:
            reward_chain_block = block.reward_chain_block.get_unfinished()

        generator_refs: List[uint32] = []
        if committment > 6:
            generator_refs = [uint32(n) for n in range(600)]

        unf = UnfinishedBlock(
            block.finished_sub_slots[:] if not overflow else block.finished_sub_slots[:-1],
            reward_chain_block,
            block.challenge_chain_sp_proof,
            block.reward_chain_sp_proof,
            foliage,
            transaction_block,
            transactions_info,
            replaced_generator,
            generator_refs,
        )

        _, header_error = await full_node_1.full_node.blockchain.validate_unfinished_block_header(unf)
        assert header_error == expected

        # tampered-with generator
        res = await full_node_1.new_unfinished_block(fnp.NewUnfinishedBlock(unf.partial_hash))
        assert res is not None
        with pytest.raises(ConsensusError, match=f"{str(expected).split('.')[1]}"):
            await full_node_1.full_node.add_unfinished_block(unf, peer)

    @pytest.mark.anyio
    async def test_double_blocks_same_pospace(self, wallet_nodes, self_hostname):
        full_node_1, full_node_2, server_1, server_2, wallet_a, wallet_receiver, bt = wallet_nodes

        incoming_queue, dummy_node_id = await add_dummy_connection(server_1, self_hostname, 12315)
        dummy_peer = server_1.all_connections[dummy_node_id]
        _ = await connect_and_get_peer(server_1, server_2, self_hostname)

        ph = wallet_a.get_new_puzzlehash()

        for i in range(2):
            await full_node_1.farm_new_transaction_block(FarmNewBlockProtocol(ph))
        blocks: List[FullBlock] = await full_node_1.get_all_full_blocks()

        coin = blocks[-1].get_included_reward_coins()[0]
        tx = wallet_a.generate_signed_transaction(10000, wallet_receiver.get_new_puzzlehash(), coin)

        blocks = bt.get_consecutive_blocks(
            1, block_list_input=blocks, guarantee_transaction_block=True, transaction_data=tx
        )

        block: FullBlock = blocks[-1]
        unf = make_unfinished_block(block, bt.constants)
        await full_node_1.full_node.add_unfinished_block(unf, dummy_peer)
        assert full_node_1.full_node.full_node_store.get_unfinished_block(unf.partial_hash)

        block_2 = recursive_replace(
            blocks[-1], "foliage_transaction_block.timestamp", unf.foliage_transaction_block.timestamp + 1
        )
        new_m = block_2.foliage.foliage_transaction_block_hash
        new_fbh_sig = bt.get_plot_signature(new_m, blocks[-1].reward_chain_block.proof_of_space.plot_public_key)
        block_2 = recursive_replace(block_2, "foliage.foliage_transaction_block_signature", new_fbh_sig)
        block_2 = recursive_replace(block_2, "transactions_generator", None)

        rb_task = asyncio.create_task(full_node_2.full_node.add_block(block_2, dummy_peer))

        await time_out_assert(10, time_out_messages(incoming_queue, "request_block", 1))
        rb_task.cancel()

    @pytest.mark.anyio
    async def test_request_unfinished_block(self, wallet_nodes, self_hostname):
        full_node_1, full_node_2, server_1, server_2, wallet_a, wallet_receiver, bt = wallet_nodes
        blocks = await full_node_1.get_all_full_blocks()
        peer = await connect_and_get_peer(server_1, server_2, self_hostname)
        blocks = bt.get_consecutive_blocks(10, block_list_input=blocks, seed=b"12345")
        for block in blocks[:-1]:
            await full_node_1.full_node.add_block(block)
        block: FullBlock = blocks[-1]
        unf = make_unfinished_block(block, bt.constants)

        # Don't have
        res = await full_node_1.request_unfinished_block(fnp.RequestUnfinishedBlock(unf.partial_hash))
        assert res is None
        await full_node_1.full_node.add_unfinished_block(unf, peer)
        # Have
        res = await full_node_1.request_unfinished_block(fnp.RequestUnfinishedBlock(unf.partial_hash))
        assert res is not None

    @pytest.mark.anyio
    async def test_request_unfinished_block2(self, wallet_nodes, self_hostname):
        full_node_1, full_node_2, server_1, server_2, wallet_a, wallet_receiver, bt = wallet_nodes
        blocks = await full_node_1.get_all_full_blocks()
        blocks = bt.get_consecutive_blocks(3, guarantee_transaction_block=True)
        for block in blocks:
            await full_node_1.full_node.add_block(block)
        coin = blocks[-1].get_included_reward_coins()[0]
        puzzle_hash = wallet_receiver.get_new_puzzlehash()

        peer = await connect_and_get_peer(server_1, server_2, self_hostname)

        # the "best" unfinished block according to the metric we use to pick one
        # deterministically
        best_unf: Optional[UnfinishedBlock] = None

        for idx in range(0, 6):
            # we include a different transaction in each block. This makes the
            # foliage different in each of them, but the reward block (plot) the same
            tx = wallet_a.generate_signed_transaction(100 * (idx + 1), puzzle_hash, coin)

            # note that we use the same chain to build the new block on top of every time
            block = bt.get_consecutive_blocks(
                1, block_list_input=blocks, guarantee_transaction_block=True, transaction_data=tx
            )[-1]
            unf = make_unfinished_block(block, bt.constants)
            assert unf.foliage.foliage_transaction_block_hash is not None

            if best_unf is None:
                best_unf = unf
            elif (
                unf.foliage.foliage_transaction_block_hash is not None
                and unf.foliage.foliage_transaction_block_hash < best_unf.foliage.foliage_transaction_block_hash
            ):
                best_unf = unf

            # Don't have
            res = await full_node_1.request_unfinished_block2(
                fnp.RequestUnfinishedBlock2(unf.partial_hash, unf.foliage.foliage_transaction_block_hash)
            )
            assert res is None

            await full_node_1.full_node.add_unfinished_block(unf, peer)
            # Have
            res = await full_node_1.request_unfinished_block2(
                fnp.RequestUnfinishedBlock2(unf.partial_hash, unf.foliage.foliage_transaction_block_hash)
            )
            assert res.data == bytes(fnp.RespondUnfinishedBlock(unf))

            res = await full_node_1.request_unfinished_block(fnp.RequestUnfinishedBlock(unf.partial_hash))
            assert res.data == bytes(fnp.RespondUnfinishedBlock(best_unf))

            res = await full_node_1.request_unfinished_block2(fnp.RequestUnfinishedBlock2(unf.partial_hash, None))
            assert res.data == bytes(fnp.RespondUnfinishedBlock(best_unf))

    @pytest.mark.anyio
    async def test_new_signage_point_or_end_of_sub_slot(self, wallet_nodes, self_hostname):
        full_node_1, full_node_2, server_1, server_2, wallet_a, wallet_receiver, bt = wallet_nodes
        blocks = await full_node_1.get_all_full_blocks()

        blocks = bt.get_consecutive_blocks(3, block_list_input=blocks, skip_slots=2)
        await full_node_1.full_node.add_block(blocks[-3])
        await full_node_1.full_node.add_block(blocks[-2])
        await full_node_1.full_node.add_block(blocks[-1])

        blockchain = full_node_1.full_node.blockchain
        peak = blockchain.get_peak()

        sp = get_signage_point(
            bt.constants,
            blockchain,
            peak,
            peak.ip_sub_slot_total_iters(bt.constants),
            uint8(11),
            [],
            peak.sub_slot_iters,
        )

        peer = await connect_and_get_peer(server_1, server_2, self_hostname)
        res = await full_node_1.new_signage_point_or_end_of_sub_slot(
            fnp.NewSignagePointOrEndOfSubSlot(None, sp.cc_vdf.challenge, uint8(11), sp.rc_vdf.challenge), peer
        )
        assert res.type == ProtocolMessageTypes.request_signage_point_or_end_of_sub_slot.value
        assert fnp.RequestSignagePointOrEndOfSubSlot.from_bytes(res.data).index_from_challenge == uint8(11)

        for block in blocks:
            await full_node_2.full_node.add_block(block)

        num_slots = 20
        blocks = bt.get_consecutive_blocks(1, block_list_input=blocks, skip_slots=num_slots)
        slots = blocks[-1].finished_sub_slots

        assert len(full_node_2.full_node.full_node_store.finished_sub_slots) <= 2
        assert len(full_node_2.full_node.full_node_store.finished_sub_slots) <= 2

        for slot in slots[:-1]:
            await full_node_1.respond_end_of_sub_slot(fnp.RespondEndOfSubSlot(slot), peer)
        assert len(full_node_1.full_node.full_node_store.finished_sub_slots) >= num_slots - 1

        incoming_queue, dummy_node_id = await add_dummy_connection(server_1, self_hostname, 12315)
        dummy_peer = server_1.all_connections[dummy_node_id]
        await full_node_1.respond_end_of_sub_slot(fnp.RespondEndOfSubSlot(slots[-1]), dummy_peer)

        assert len(full_node_1.full_node.full_node_store.finished_sub_slots) >= num_slots

        def caught_up_slots():
            return len(full_node_2.full_node.full_node_store.finished_sub_slots) >= num_slots

        await time_out_assert(20, caught_up_slots)

    @pytest.mark.anyio
    async def test_new_signage_point_caching(self, wallet_nodes, empty_blockchain, self_hostname):
        full_node_1, full_node_2, server_1, server_2, wallet_a, wallet_receiver, bt = wallet_nodes
        blocks = await full_node_1.get_all_full_blocks()

        peer = await connect_and_get_peer(server_1, server_2, self_hostname)
        blocks = bt.get_consecutive_blocks(3, block_list_input=blocks, skip_slots=2)
        await full_node_1.full_node.add_block(blocks[-3])
        await full_node_1.full_node.add_block(blocks[-2])
        await full_node_1.full_node.add_block(blocks[-1])

        blockchain = full_node_1.full_node.blockchain

        # Submit the sub slot, but not the last block
        blocks = bt.get_consecutive_blocks(1, block_list_input=blocks, skip_slots=1, force_overflow=True)
        for ss in blocks[-1].finished_sub_slots:
            challenge_chain = ss.challenge_chain.replace(
                new_difficulty=20,
            )
            slot2 = ss.replace(
                challenge_chain=challenge_chain,
            )
            await full_node_1.respond_end_of_sub_slot(fnp.RespondEndOfSubSlot(slot2), peer)

        second_blockchain = empty_blockchain
        for block in blocks:
            await _validate_and_add_block(second_blockchain, block)

        # Creates a signage point based on the last block
        peak_2 = second_blockchain.get_peak()
        sp: SignagePoint = get_signage_point(
            bt.constants,
            blockchain,
            peak_2,
            peak_2.ip_sub_slot_total_iters(bt.constants),
            uint8(4),
            [],
            peak_2.sub_slot_iters,
        )
        # Submits the signage point, cannot add because don't have block
        await full_node_1.respond_signage_point(
            fnp.RespondSignagePoint(4, sp.cc_vdf, sp.cc_proof, sp.rc_vdf, sp.rc_proof), peer
        )
        # Should not add duplicates to cache though
        await full_node_1.respond_signage_point(
            fnp.RespondSignagePoint(4, sp.cc_vdf, sp.cc_proof, sp.rc_vdf, sp.rc_proof), peer
        )
        assert full_node_1.full_node.full_node_store.get_signage_point(sp.cc_vdf.output.get_hash()) is None
        assert len(full_node_1.full_node.full_node_store.future_sp_cache[sp.rc_vdf.challenge]) == 1

        # Add block
        await full_node_1.full_node.add_block(blocks[-1], peer)

        # Now signage point should be added
        sp = full_node_1.full_node.full_node_store.get_signage_point(sp.cc_vdf.output.get_hash())
        assert sp is not None

    @pytest.mark.anyio
    async def test_slot_catch_up_genesis(self, setup_two_nodes_fixture, self_hostname):
        nodes, _, bt = setup_two_nodes_fixture
        server_1 = nodes[0].full_node.server
        server_2 = nodes[1].full_node.server
        full_node_1 = nodes[0]
        full_node_2 = nodes[1]

        peer = await connect_and_get_peer(server_1, server_2, self_hostname)
        num_slots = 20
        blocks = bt.get_consecutive_blocks(1, skip_slots=num_slots)
        slots = blocks[-1].finished_sub_slots

        assert len(full_node_2.full_node.full_node_store.finished_sub_slots) <= 2
        assert len(full_node_2.full_node.full_node_store.finished_sub_slots) <= 2

        for slot in slots[:-1]:
            await full_node_1.respond_end_of_sub_slot(fnp.RespondEndOfSubSlot(slot), peer)
        assert len(full_node_1.full_node.full_node_store.finished_sub_slots) >= num_slots - 1

        incoming_queue, dummy_node_id = await add_dummy_connection(server_1, self_hostname, 12315)
        dummy_peer = server_1.all_connections[dummy_node_id]
        await full_node_1.respond_end_of_sub_slot(fnp.RespondEndOfSubSlot(slots[-1]), dummy_peer)

        assert len(full_node_1.full_node.full_node_store.finished_sub_slots) >= num_slots

        def caught_up_slots():
            return len(full_node_2.full_node.full_node_store.finished_sub_slots) >= num_slots

        await time_out_assert(20, caught_up_slots)

    @pytest.mark.anyio
    async def test_compact_protocol(self, setup_two_nodes_fixture):
        nodes, _, bt = setup_two_nodes_fixture
        full_node_1 = nodes[0]
        full_node_2 = nodes[1]
        blocks = bt.get_consecutive_blocks(num_blocks=10, skip_slots=3)
        block = blocks[0]
        for b in blocks:
            await full_node_1.full_node.add_block(b)
        timelord_protocol_finished = []
        cc_eos_count = 0
        for sub_slot in block.finished_sub_slots:
            vdf_info, vdf_proof = get_vdf_info_and_proof(
                bt.constants,
                ClassgroupElement.get_default_element(),
                sub_slot.challenge_chain.challenge_chain_end_of_slot_vdf.challenge,
                sub_slot.challenge_chain.challenge_chain_end_of_slot_vdf.number_of_iterations,
                True,
            )
            cc_eos_count += 1
            timelord_protocol_finished.append(
                timelord_protocol.RespondCompactProofOfTime(
                    vdf_info,
                    vdf_proof,
                    block.header_hash,
                    block.height,
                    CompressibleVDFField.CC_EOS_VDF,
                )
            )
        blocks_2 = bt.get_consecutive_blocks(num_blocks=10, block_list_input=blocks, skip_slots=3)
        block = blocks_2[-10]
        for b in blocks_2[-11:]:
            await full_node_1.full_node.add_block(b)
        icc_eos_count = 0
        for sub_slot in block.finished_sub_slots:
            if sub_slot.infused_challenge_chain is not None:
                icc_eos_count += 1
                vdf_info, vdf_proof = get_vdf_info_and_proof(
                    bt.constants,
                    ClassgroupElement.get_default_element(),
                    sub_slot.infused_challenge_chain.infused_challenge_chain_end_of_slot_vdf.challenge,
                    sub_slot.infused_challenge_chain.infused_challenge_chain_end_of_slot_vdf.number_of_iterations,
                    True,
                )
                timelord_protocol_finished.append(
                    timelord_protocol.RespondCompactProofOfTime(
                        vdf_info,
                        vdf_proof,
                        block.header_hash,
                        block.height,
                        CompressibleVDFField.ICC_EOS_VDF,
                    )
                )
        assert block.reward_chain_block.challenge_chain_sp_vdf is not None
        vdf_info, vdf_proof = get_vdf_info_and_proof(
            bt.constants,
            ClassgroupElement.get_default_element(),
            block.reward_chain_block.challenge_chain_sp_vdf.challenge,
            block.reward_chain_block.challenge_chain_sp_vdf.number_of_iterations,
            True,
        )
        timelord_protocol_finished.append(
            timelord_protocol.RespondCompactProofOfTime(
                vdf_info,
                vdf_proof,
                block.header_hash,
                block.height,
                CompressibleVDFField.CC_SP_VDF,
            )
        )
        vdf_info, vdf_proof = get_vdf_info_and_proof(
            bt.constants,
            ClassgroupElement.get_default_element(),
            block.reward_chain_block.challenge_chain_ip_vdf.challenge,
            block.reward_chain_block.challenge_chain_ip_vdf.number_of_iterations,
            True,
        )
        timelord_protocol_finished.append(
            timelord_protocol.RespondCompactProofOfTime(
                vdf_info,
                vdf_proof,
                block.header_hash,
                block.height,
                CompressibleVDFField.CC_IP_VDF,
            )
        )

        # Note: the below numbers depend on the block cache, so might need to be updated
        assert cc_eos_count == 3 and icc_eos_count == 3
        for compact_proof in timelord_protocol_finished:
            await full_node_1.full_node.add_compact_proof_of_time(compact_proof)
        stored_blocks = await full_node_1.get_all_full_blocks()
        cc_eos_compact_count = 0
        icc_eos_compact_count = 0
        has_compact_cc_sp_vdf = False
        has_compact_cc_ip_vdf = False
        for block in stored_blocks:
            for sub_slot in block.finished_sub_slots:
                if sub_slot.proofs.challenge_chain_slot_proof.normalized_to_identity:
                    cc_eos_compact_count += 1
                if (
                    sub_slot.proofs.infused_challenge_chain_slot_proof is not None
                    and sub_slot.proofs.infused_challenge_chain_slot_proof.normalized_to_identity
                ):
                    icc_eos_compact_count += 1
            if block.challenge_chain_sp_proof is not None and block.challenge_chain_sp_proof.normalized_to_identity:
                has_compact_cc_sp_vdf = True
            if block.challenge_chain_ip_proof.normalized_to_identity:
                has_compact_cc_ip_vdf = True
        # Note: the below numbers depend on the block cache, so might need to be updated
        assert cc_eos_compact_count == 3
        assert icc_eos_compact_count == 3
        assert has_compact_cc_sp_vdf
        assert has_compact_cc_ip_vdf
        for height, block in enumerate(stored_blocks):
            await full_node_2.full_node.add_block(block)
            assert full_node_2.full_node.blockchain.get_peak().height == height

    @pytest.mark.anyio
    async def test_compact_protocol_invalid_messages(self, setup_two_nodes_fixture, self_hostname):
        nodes, _, bt = setup_two_nodes_fixture
        full_node_1 = nodes[0]
        full_node_2 = nodes[1]
        blocks = bt.get_consecutive_blocks(num_blocks=1, skip_slots=3)
        blocks_2 = bt.get_consecutive_blocks(num_blocks=3, block_list_input=blocks, skip_slots=3)
        for block in blocks_2[:2]:
            await full_node_1.full_node.add_block(block)
        assert full_node_1.full_node.blockchain.get_peak().height == 1
        # (wrong_vdf_info, wrong_vdf_proof) pair verifies, but it's not present in the blockchain at all.
        block = blocks_2[2]
        wrong_vdf_info, wrong_vdf_proof = get_vdf_info_and_proof(
            bt.constants,
            ClassgroupElement.get_default_element(),
            block.reward_chain_block.challenge_chain_ip_vdf.challenge,
            block.reward_chain_block.challenge_chain_ip_vdf.number_of_iterations,
            True,
        )
        timelord_protocol_invalid_messages = []
        full_node_protocol_invalid_messaages = []
        for block in blocks_2[:2]:
            for sub_slot in block.finished_sub_slots:
                vdf_info, correct_vdf_proof = get_vdf_info_and_proof(
                    bt.constants,
                    ClassgroupElement.get_default_element(),
                    sub_slot.challenge_chain.challenge_chain_end_of_slot_vdf.challenge,
                    sub_slot.challenge_chain.challenge_chain_end_of_slot_vdf.number_of_iterations,
                    True,
                )
                assert wrong_vdf_proof != correct_vdf_proof
                timelord_protocol_invalid_messages.append(
                    timelord_protocol.RespondCompactProofOfTime(
                        vdf_info,
                        wrong_vdf_proof,
                        block.header_hash,
                        block.height,
                        CompressibleVDFField.CC_EOS_VDF,
                    )
                )
                full_node_protocol_invalid_messaages.append(
                    fnp.RespondCompactVDF(
                        block.height,
                        block.header_hash,
                        CompressibleVDFField.CC_EOS_VDF,
                        vdf_info,
                        wrong_vdf_proof,
                    )
                )
                if sub_slot.infused_challenge_chain is not None:
                    vdf_info, correct_vdf_proof = get_vdf_info_and_proof(
                        bt.constants,
                        ClassgroupElement.get_default_element(),
                        sub_slot.infused_challenge_chain.infused_challenge_chain_end_of_slot_vdf.challenge,
                        sub_slot.infused_challenge_chain.infused_challenge_chain_end_of_slot_vdf.number_of_iterations,
                        True,
                    )
                    assert wrong_vdf_proof != correct_vdf_proof
                    timelord_protocol_invalid_messages.append(
                        timelord_protocol.RespondCompactProofOfTime(
                            vdf_info,
                            wrong_vdf_proof,
                            block.header_hash,
                            block.height,
                            CompressibleVDFField.ICC_EOS_VDF,
                        )
                    )
                    full_node_protocol_invalid_messaages.append(
                        fnp.RespondCompactVDF(
                            block.height,
                            block.header_hash,
                            CompressibleVDFField.ICC_EOS_VDF,
                            vdf_info,
                            wrong_vdf_proof,
                        )
                    )

            if block.reward_chain_block.challenge_chain_sp_vdf is not None:
                vdf_info, correct_vdf_proof = get_vdf_info_and_proof(
                    bt.constants,
                    ClassgroupElement.get_default_element(),
                    block.reward_chain_block.challenge_chain_sp_vdf.challenge,
                    block.reward_chain_block.challenge_chain_sp_vdf.number_of_iterations,
                    True,
                )
                sp_vdf_proof = wrong_vdf_proof
                if wrong_vdf_proof == correct_vdf_proof:
                    # This can actually happen...
                    sp_vdf_proof = VDFProof(uint8(0), b"1239819023890", True)
                timelord_protocol_invalid_messages.append(
                    timelord_protocol.RespondCompactProofOfTime(
                        vdf_info,
                        sp_vdf_proof,
                        block.header_hash,
                        block.height,
                        CompressibleVDFField.CC_SP_VDF,
                    )
                )
                full_node_protocol_invalid_messaages.append(
                    fnp.RespondCompactVDF(
                        block.height,
                        block.header_hash,
                        CompressibleVDFField.CC_SP_VDF,
                        vdf_info,
                        sp_vdf_proof,
                    )
                )

            vdf_info, correct_vdf_proof = get_vdf_info_and_proof(
                bt.constants,
                ClassgroupElement.get_default_element(),
                block.reward_chain_block.challenge_chain_ip_vdf.challenge,
                block.reward_chain_block.challenge_chain_ip_vdf.number_of_iterations,
                True,
            )
            ip_vdf_proof = wrong_vdf_proof
            if wrong_vdf_proof == correct_vdf_proof:
                # This can actually happen...
                ip_vdf_proof = VDFProof(uint8(0), b"1239819023890", True)
            timelord_protocol_invalid_messages.append(
                timelord_protocol.RespondCompactProofOfTime(
                    vdf_info,
                    ip_vdf_proof,
                    block.header_hash,
                    block.height,
                    CompressibleVDFField.CC_IP_VDF,
                )
            )
            full_node_protocol_invalid_messaages.append(
                fnp.RespondCompactVDF(
                    block.height,
                    block.header_hash,
                    CompressibleVDFField.CC_IP_VDF,
                    vdf_info,
                    ip_vdf_proof,
                )
            )

            timelord_protocol_invalid_messages.append(
                timelord_protocol.RespondCompactProofOfTime(
                    wrong_vdf_info,
                    wrong_vdf_proof,
                    block.header_hash,
                    block.height,
                    CompressibleVDFField.CC_EOS_VDF,
                )
            )
            timelord_protocol_invalid_messages.append(
                timelord_protocol.RespondCompactProofOfTime(
                    wrong_vdf_info,
                    wrong_vdf_proof,
                    block.header_hash,
                    block.height,
                    CompressibleVDFField.ICC_EOS_VDF,
                )
            )
            timelord_protocol_invalid_messages.append(
                timelord_protocol.RespondCompactProofOfTime(
                    wrong_vdf_info,
                    wrong_vdf_proof,
                    block.header_hash,
                    block.height,
                    CompressibleVDFField.CC_SP_VDF,
                )
            )
            timelord_protocol_invalid_messages.append(
                timelord_protocol.RespondCompactProofOfTime(
                    wrong_vdf_info,
                    wrong_vdf_proof,
                    block.header_hash,
                    block.height,
                    CompressibleVDFField.CC_IP_VDF,
                )
            )
            full_node_protocol_invalid_messaages.append(
                fnp.RespondCompactVDF(
                    block.height,
                    block.header_hash,
                    CompressibleVDFField.CC_EOS_VDF,
                    wrong_vdf_info,
                    wrong_vdf_proof,
                )
            )
            full_node_protocol_invalid_messaages.append(
                fnp.RespondCompactVDF(
                    block.height,
                    block.header_hash,
                    CompressibleVDFField.ICC_EOS_VDF,
                    wrong_vdf_info,
                    wrong_vdf_proof,
                )
            )
            full_node_protocol_invalid_messaages.append(
                fnp.RespondCompactVDF(
                    block.height,
                    block.header_hash,
                    CompressibleVDFField.CC_SP_VDF,
                    wrong_vdf_info,
                    wrong_vdf_proof,
                )
            )
            full_node_protocol_invalid_messaages.append(
                fnp.RespondCompactVDF(
                    block.height,
                    block.header_hash,
                    CompressibleVDFField.CC_IP_VDF,
                    wrong_vdf_info,
                    wrong_vdf_proof,
                )
            )
        server_1 = full_node_1.full_node.server
        server_2 = full_node_2.full_node.server
        peer = await connect_and_get_peer(server_1, server_2, self_hostname)
        for invalid_compact_proof in timelord_protocol_invalid_messages:
            await full_node_1.full_node.add_compact_proof_of_time(invalid_compact_proof)
        for invalid_compact_proof in full_node_protocol_invalid_messaages:
            await full_node_1.full_node.add_compact_vdf(invalid_compact_proof, peer)
        stored_blocks = await full_node_1.get_all_full_blocks()
        for block in stored_blocks:
            for sub_slot in block.finished_sub_slots:
                assert not sub_slot.proofs.challenge_chain_slot_proof.normalized_to_identity
                if sub_slot.proofs.infused_challenge_chain_slot_proof is not None:
                    assert not sub_slot.proofs.infused_challenge_chain_slot_proof.normalized_to_identity
            if block.challenge_chain_sp_proof is not None:
                assert not block.challenge_chain_sp_proof.normalized_to_identity
            assert not block.challenge_chain_ip_proof.normalized_to_identity

    @pytest.mark.anyio
    async def test_respond_compact_proof_message_limit(self, setup_two_nodes_fixture):
        nodes, _, bt = setup_two_nodes_fixture
        full_node_1 = nodes[0]
        full_node_2 = nodes[1]
        NUM_BLOCKS = 20
        # We don't compactify the last 5 blocks.
        EXPECTED_COMPACTIFIED = NUM_BLOCKS - 5
        blocks = bt.get_consecutive_blocks(num_blocks=NUM_BLOCKS)
        finished_compact_proofs = []
        for block in blocks:
            await full_node_1.full_node.add_block(block)
            await full_node_2.full_node.add_block(block)
            vdf_info, vdf_proof = get_vdf_info_and_proof(
                bt.constants,
                ClassgroupElement.get_default_element(),
                block.reward_chain_block.challenge_chain_ip_vdf.challenge,
                block.reward_chain_block.challenge_chain_ip_vdf.number_of_iterations,
                True,
            )
            finished_compact_proofs.append(
                timelord_protocol.RespondCompactProofOfTime(
                    vdf_info,
                    vdf_proof,
                    block.header_hash,
                    block.height,
                    CompressibleVDFField.CC_IP_VDF,
                )
            )

        async def coro(full_node, compact_proof):
            await full_node.respond_compact_proof_of_time(compact_proof)

        full_node_1.full_node._compact_vdf_sem = LimitedSemaphore.create(active_limit=1, waiting_limit=2)
        tasks = asyncio.gather(
            *[coro(full_node_1, respond_compact_proof) for respond_compact_proof in finished_compact_proofs]
        )
        await tasks
        stored_blocks = await full_node_1.get_all_full_blocks()
        compactified = 0
        for block in stored_blocks:
            if block.challenge_chain_ip_proof.normalized_to_identity:
                compactified += 1
        assert compactified == 3

        # The other full node receives the compact messages one at a time.
        for respond_compact_proof in finished_compact_proofs:
            await full_node_2.full_node.add_compact_proof_of_time(respond_compact_proof)
        stored_blocks = await full_node_2.get_all_full_blocks()
        compactified = 0
        for block in stored_blocks:
            if block.challenge_chain_ip_proof.normalized_to_identity:
                compactified += 1
        assert compactified == EXPECTED_COMPACTIFIED

    @pytest.mark.parametrize(
        argnames=["custom_capabilities", "expect_success"],
        argvalues=[
            # standard
            [default_capabilities[NodeType.FULL_NODE], True],
            # an additional enabled but unknown capability
            [[*default_capabilities[NodeType.FULL_NODE], (uint16(max(Capability) + 1), "1")], True],
            # no capability, not even Chia mainnet
            # TODO: shouldn't we fail without Capability.BASE?
            [[], True],
            # only an unknown capability
            # TODO: shouldn't we fail without Capability.BASE?
            [[(uint16(max(Capability) + 1), "1")], True],
        ],
    )
    @pytest.mark.anyio
    async def test_invalid_capability_can_connect(
        self,
        two_nodes: Tuple[FullNodeAPI, FullNodeAPI, ChiaServer, ChiaServer, BlockTools],
        self_hostname: str,
        custom_capabilities: List[Tuple[uint16, str]],
        expect_success: bool,
    ) -> None:
        # TODO: consider not testing this against both DB v1 and v2?

        [
            initiating_full_node_api,
            listening_full_node_api,
            initiating_server,
            listening_server,
            bt,
        ] = two_nodes

        initiating_server._local_capabilities_for_handshake = custom_capabilities

        connected = await initiating_server.start_client(PeerInfo(self_hostname, listening_server.get_port()), None)
        assert connected == expect_success, custom_capabilities


@pytest.mark.anyio
async def test_node_start_with_existing_blocks(db_version: int) -> None:
    with TempKeyring(populate=True) as keychain:
        block_tools = await create_block_tools_async(keychain=keychain)

        blocks_per_cycle = 5
        expected_height = 0

        for cycle in range(2):
            async with setup_full_node(
                consensus_constants=block_tools.constants,
                db_name="node_restart_test.db",
                self_hostname=block_tools.config["self_hostname"],
                local_bt=block_tools,
                simulator=True,
                db_version=db_version,
                reuse_db=True,
            ) as service:
                simulator_api = service._api
                assert isinstance(simulator_api, FullNodeSimulator)
                await simulator_api.farm_blocks_to_puzzlehash(count=blocks_per_cycle)

                expected_height += blocks_per_cycle
                assert simulator_api.full_node._blockchain is not None
                block_record = simulator_api.full_node._blockchain.get_peak()

                assert block_record is not None, f"block_record is None on cycle {cycle + 1}"
                assert block_record.height == expected_height, f"wrong height on cycle {cycle + 1}"


@pytest.mark.anyio
async def test_wallet_sync_task_failure(
    one_node: SimulatorsAndWalletsServices, caplog: pytest.LogCaptureFixture
) -> None:
    [full_node_service], _, _ = one_node
    full_node = full_node_service._node
    assert full_node.wallet_sync_task is not None
    caplog.set_level(logging.DEBUG)
    peak = Peak(bytes32(32 * b"0"), uint32(0), uint128(0))
    # WalletUpdate with invalid args to force an exception in FullNode.update_wallets / FullNode.wallet_sync_task
    bad_wallet_update = WalletUpdate(-10, peak, [], {})  # type: ignore[arg-type]
    await full_node.wallet_sync_queue.put(bad_wallet_update)
    await time_out_assert(30, full_node.wallet_sync_queue.empty)
    assert "update_wallets - fork_height: -10, peak_height: 0" in caplog.text
    assert "Wallet sync task failure" in caplog.text
    assert not full_node.wallet_sync_task.done()
    caplog.clear()
    # WalletUpdate with valid args to test continued processing after failure
    good_wallet_update = WalletUpdate(uint32(10), peak, [], {})
    await full_node.wallet_sync_queue.put(good_wallet_update)
    await time_out_assert(30, full_node.wallet_sync_queue.empty)
    assert "update_wallets - fork_height: 10, peak_height: 0" in caplog.text
    assert "Wallet sync task failure" not in caplog.text
    assert not full_node.wallet_sync_task.done()


@pytest.mark.anyio
@pytest.mark.parametrize("light_blocks", [True, False])
async def test_long_reorg(
    light_blocks: bool,
    one_node_one_block,
    default_10000_blocks: List[FullBlock],
    test_long_reorg_1500_blocks: List[FullBlock],
    test_long_reorg_1500_blocks_light: List[FullBlock],
    seeded_random: random.Random,
):
    node, server, bt = one_node_one_block

    fork_point = 1499
    blocks = default_10000_blocks[:3000]

    if light_blocks:
        # if the blocks have lighter weight, we need more height to compensate,
        # to force a reorg
        reorg_blocks = test_long_reorg_1500_blocks_light[:3050]
    else:
        reorg_blocks = test_long_reorg_1500_blocks[:2700]

    await add_blocks_in_batches(blocks, node.full_node)
    peak = node.full_node.blockchain.get_peak()
    chain_1_height = peak.height
    chain_1_weight = peak.weight
    chain_1_peak = peak.header_hash

    assert reorg_blocks[fork_point] == default_10000_blocks[fork_point]
    assert reorg_blocks[fork_point + 1] != default_10000_blocks[fork_point + 1]

    # one aspect of this test is to make sure we can reorg blocks that are
    # not in the cache. We need to explicitly prune the cache to get that
    # effect.
    node.full_node.blockchain.clean_block_records()

    fork_info: Optional[ForkInfo] = None
    for b in reorg_blocks:
        if (b.height % 128) == 0:
            peak = node.full_node.blockchain.get_peak()
            print(f"reorg chain: {b.height:4} " f"weight: {b.weight:7} " f"peak: {str(peak.header_hash)[:6]}")
        if b.height > fork_point and fork_info is None:
            fork_info = ForkInfo(fork_point, fork_point, reorg_blocks[fork_point].header_hash)
        await node.full_node.add_block(b, fork_info=fork_info)

    # if these asserts fires, there was no reorg
    peak = node.full_node.blockchain.get_peak()
    assert peak.header_hash != chain_1_peak
    assert peak.weight > chain_1_weight
    chain_2_weight = peak.weight
    chain_2_peak = peak.header_hash

    # if the reorg chain has lighter blocks, once we've re-orged onto it, we
    # have a greater block height. If the reorg chain has heavier blocks, we
    # end up with a lower height than the original chain (but greater weight)
    if light_blocks:
        assert peak.height > chain_1_height
    else:
        assert peak.height < chain_1_height

    # now reorg back to the original chain
    # this exercises the case where we have some of the blocks in the DB already
    node.full_node.blockchain.clean_block_records()
    # when using add_block manualy we must warmup the cache
    await node.full_node.blockchain.warmup(fork_point - 100)
    if light_blocks:
        blocks = default_10000_blocks[fork_point - 100 : 3200]
    else:
        blocks = default_10000_blocks[fork_point - 100 : 5500]

    fork_block = blocks[0]
    fork_info = ForkInfo(fork_block.height - 1, fork_block.height - 1, fork_block.prev_header_hash)
    for b in blocks:
        if (b.height % 128) == 0:
            peak = node.full_node.blockchain.get_peak()
            print(f"original chain: {b.height:4} " f"weight: {b.weight:7} " f"peak: {str(peak.header_hash)[:6]}")
        await node.full_node.add_block(b, fork_info=fork_info)

    # if these asserts fires, there was no reorg back to the original chain
    peak = node.full_node.blockchain.get_peak()
    assert peak.header_hash != chain_2_peak
    assert peak.weight > chain_2_weight


@pytest.mark.anyio
@pytest.mark.parametrize("light_blocks", [True, False])
@pytest.mark.parametrize("chain_length", [0, 100])
@pytest.mark.parametrize("fork_point", [500, 1500])
@pytest.mark.limit_consensus_modes(allowed=[ConsensusMode.HARD_FORK_2_0], reason="save time")
async def test_long_reorg_nodes(
    light_blocks: bool,
    chain_length: int,
    fork_point: int,
    three_nodes,
    default_10000_blocks: List[FullBlock],
    test_long_reorg_blocks: List[FullBlock],
    test_long_reorg_blocks_light: List[FullBlock],
    test_long_reorg_1500_blocks: List[FullBlock],
    test_long_reorg_1500_blocks_light: List[FullBlock],
    self_hostname: str,
    seeded_random: random.Random,
):
    full_node_1, full_node_2, full_node_3 = three_nodes

    if fork_point == 1500:
        blocks = default_10000_blocks[: 3600 - chain_length]
    else:
        blocks = default_10000_blocks[: 1600 - chain_length]

    if light_blocks:
        if fork_point == 1500:
            reorg_blocks = test_long_reorg_1500_blocks_light[: 3600 - chain_length]
            reorg_height = 4000
        else:
            reorg_blocks = test_long_reorg_blocks_light[: 1600 - chain_length]
            reorg_height = 4000
    else:
<<<<<<< HEAD
        reorg_blocks = test_long_reorg_blocks[: 1200 - chain_length]
    await add_blocks_in_batches(blocks, full_node_1.full_node)
=======
        if fork_point == 1500:
            reorg_blocks = test_long_reorg_1500_blocks[: 3100 - chain_length]
            reorg_height = 10000
        else:
            reorg_blocks = test_long_reorg_blocks[: 1200 - chain_length]
            reorg_height = 4000
            pytest.skip("We rely on the light-blocks test for a 0 forkpoint")

    # full node 1 has the original chain
    for block_batch in to_batches(blocks, 64):
        b = block_batch.entries[0]
        if (b.height % 128) == 0:
            print(f"main chain: {b.height:4} weight: {b.weight}")
        success, change, err = await full_node_1.full_node.add_block_batch(
            block_batch.entries, PeerInfo("0.0.0.0", 8884), None
        )
        assert err is None
        assert success is True
>>>>>>> c1d9a05e

    # full node 2 has the reorg-chain
    await add_blocks_in_batches(reorg_blocks[:-1], full_node_2.full_node)
    await connect_and_get_peer(full_node_1.full_node.server, full_node_2.full_node.server, self_hostname)

    # TODO: There appears to be an issue where the node with the lighter chain
    # fails to initiate the reorg until there's a new block farmed onto the
    # heavier chain.
    await full_node_2.full_node.add_block(reorg_blocks[-1])

    start = time.monotonic()

    def check_nodes_in_sync():
        p1 = full_node_2.full_node.blockchain.get_peak()
        p2 = full_node_1.full_node.blockchain.get_peak()
        return p1 == p2

    await time_out_assert(100, check_nodes_in_sync)
    peak = full_node_2.full_node.blockchain.get_peak()
    print(f"peak: {str(peak.header_hash)[:6]}")

    reorg1_timing = time.monotonic() - start

    p1 = full_node_1.full_node.blockchain.get_peak()
    p2 = full_node_2.full_node.blockchain.get_peak()

    assert p1.header_hash == reorg_blocks[-1].header_hash
    assert p2.header_hash == reorg_blocks[-1].header_hash

    blocks = default_10000_blocks[:reorg_height]

    # this is a pre-requisite for a reorg to happen
    assert blocks[-1].weight > p1.weight
    assert blocks[-1].weight > p2.weight

    # full node 3 has the original chain, but even longer
    await add_blocks_in_batches(blocks, full_node_3.full_node)
    print("connecting node 3")
    await connect_and_get_peer(full_node_3.full_node.server, full_node_1.full_node.server, self_hostname)
    await connect_and_get_peer(full_node_3.full_node.server, full_node_2.full_node.server, self_hostname)

    start = time.monotonic()

    def check_nodes_in_sync2():
        p1 = full_node_1.full_node.blockchain.get_peak()
        p2 = full_node_2.full_node.blockchain.get_peak()
        p3 = full_node_3.full_node.blockchain.get_peak()
        return p1 == p3 and p1 == p2

    await time_out_assert(900, check_nodes_in_sync2)

    reorg2_timing = time.monotonic() - start

    p1 = full_node_1.full_node.blockchain.get_peak()
    p2 = full_node_2.full_node.blockchain.get_peak()
    p3 = full_node_3.full_node.blockchain.get_peak()

    assert p1.header_hash == blocks[-1].header_hash
    assert p2.header_hash == blocks[-1].header_hash
    assert p3.header_hash == blocks[-1].header_hash

    print(f"reorg1 timing: {reorg1_timing:0.2f}s")
    print(f"reorg2 timing: {reorg2_timing:0.2f}s")<|MERGE_RESOLUTION|>--- conflicted
+++ resolved
@@ -2355,10 +2355,6 @@
             reorg_blocks = test_long_reorg_blocks_light[: 1600 - chain_length]
             reorg_height = 4000
     else:
-<<<<<<< HEAD
-        reorg_blocks = test_long_reorg_blocks[: 1200 - chain_length]
-    await add_blocks_in_batches(blocks, full_node_1.full_node)
-=======
         if fork_point == 1500:
             reorg_blocks = test_long_reorg_1500_blocks[: 3100 - chain_length]
             reorg_height = 10000
@@ -2367,17 +2363,7 @@
             reorg_height = 4000
             pytest.skip("We rely on the light-blocks test for a 0 forkpoint")
 
-    # full node 1 has the original chain
-    for block_batch in to_batches(blocks, 64):
-        b = block_batch.entries[0]
-        if (b.height % 128) == 0:
-            print(f"main chain: {b.height:4} weight: {b.weight}")
-        success, change, err = await full_node_1.full_node.add_block_batch(
-            block_batch.entries, PeerInfo("0.0.0.0", 8884), None
-        )
-        assert err is None
-        assert success is True
->>>>>>> c1d9a05e
+    await add_blocks_in_batches(blocks, full_node_1.full_node)
 
     # full node 2 has the reorg-chain
     await add_blocks_in_batches(reorg_blocks[:-1], full_node_2.full_node)
