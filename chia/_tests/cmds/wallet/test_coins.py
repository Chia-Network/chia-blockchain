--- conflicted
+++ resolved
@@ -6,17 +6,10 @@
 from chia_rs import Coin
 
 from chia._tests.cmds.cmd_test_utils import TestRpcClients, TestWalletRpcClient, logType, run_cli_command_and_assert
-<<<<<<< HEAD
-from chia._tests.cmds.wallet.test_consts import FINGERPRINT, FINGERPRINT_ARG, get_bytes32
-from chia.types.blockchain_format.sized_bytes import bytes32
-from chia.types.coin_record import CoinRecord
-from chia.util.ints import uint32, uint64
-from chia.wallet.conditions import ConditionValidTimes
-=======
 from chia._tests.cmds.wallet.test_consts import FINGERPRINT, FINGERPRINT_ARG, STD_TX, STD_UTX, get_bytes32
 from chia.rpc.wallet_request_types import SplitCoins, SplitCoinsResponse
 from chia.util.ints import uint16, uint32, uint64
->>>>>>> 169a2d9f
+from chia.wallet.conditions import ConditionValidTimes
 from chia.wallet.util.tx_config import DEFAULT_TX_CONFIG, CoinSelectionConfig, TXConfig
 
 test_condition_valid_times: ConditionValidTimes = ConditionValidTimes(min_time=uint64(100), max_time=uint64(150))
@@ -184,11 +177,9 @@
     # set RPC Client
     class CoinsSplitRpcClient(TestWalletRpcClient):
         async def split_coins(
-            self,
-            args: SplitCoins,
-            tx_config: TXConfig,
+            self, args: SplitCoins, tx_config: TXConfig, timelock_info: ConditionValidTimes
         ) -> SplitCoinsResponse:
-            self.add_to_log("split_coins", (args, tx_config))
+            self.add_to_log("split_coins", (args, tx_config, timelock_info))
             return SplitCoinsResponse([STD_UTX], [STD_TX])
 
     inst_rpc_client = CoinsSplitRpcClient()  # pylint: disable=no-value-for-parameter
@@ -229,13 +220,7 @@
                     push=True,
                 ),
                 DEFAULT_TX_CONFIG,
-<<<<<<< HEAD
-                [Coin(get_bytes32(1), get_bytes32(2), uint64(100000000000))],
-                1000000000,
-                True,
                 test_condition_valid_times,
-=======
->>>>>>> 169a2d9f
             )
         ],
     }
