--- conflicted
+++ resolved
@@ -409,17 +409,10 @@
     ]
     with CliRunner().isolated_filesystem():
         run_cli_command_and_assert(
-<<<<<<< HEAD
-            capsys, root_dir, command_args + [FINGERPRINT_ARG] + ["--transaction-file-out=temp"], assert_list
+            capsys, root_dir, [*command_args, FINGERPRINT_ARG, "--transaction-file-out=temp"], assert_list
         )
         run_cli_command_and_assert(
-            capsys, root_dir, command_args + [CAT_FINGERPRINT_ARG] + ["--transaction-file-out=temp2"], cat_assert_list
-=======
-            capsys, root_dir, [*command_args, FINGERPRINT_ARG, "--transaction-file=temp"], assert_list
-        )
-        run_cli_command_and_assert(
-            capsys, root_dir, [*command_args, CAT_FINGERPRINT_ARG, "--transaction-file=temp2"], cat_assert_list
->>>>>>> 709f14ab
+            capsys, root_dir, [*command_args, CAT_FINGERPRINT_ARG, "--transaction-file-out=temp2"], cat_assert_list
         )
 
         with open("temp", "rb") as file:
