from __future__ import annotations

from pathlib import Path
from typing import Any, List, Optional, Tuple

from chia_rs import G2Element

from chia._tests.cmds.cmd_test_utils import TestRpcClients, TestWalletRpcClient, logType, run_cli_command_and_assert
from chia._tests.cmds.wallet.test_consts import FINGERPRINT, FINGERPRINT_ARG, STD_TX, STD_UTX, get_bytes32
from chia.rpc.wallet_request_types import (
    NFTAddURIResponse,
    NFTMintNFTResponse,
    NFTSetNFTDIDResponse,
    NFTTransferNFTResponse,
)
from chia.types.blockchain_format.sized_bytes import bytes32
from chia.types.signing_mode import SigningMode
from chia.util.bech32m import encode_puzzle_hash
from chia.util.ints import uint8, uint16, uint32, uint64
from chia.wallet.conditions import ConditionValidTimes
from chia.wallet.nft_wallet.nft_info import NFTInfo
from chia.wallet.util.tx_config import DEFAULT_TX_CONFIG, TXConfig
from chia.wallet.wallet_spend_bundle import WalletSpendBundle

test_condition_valid_times: ConditionValidTimes = ConditionValidTimes(min_time=uint64(100), max_time=uint64(150))

# NFT Commands


def test_nft_create(capsys: object, get_test_cli_clients: Tuple[TestRpcClients, Path]) -> None:
    test_rpc_clients, root_dir = get_test_cli_clients

    # set RPC Client
    class NFTCreateRpcClient(TestWalletRpcClient):
        async def create_new_nft_wallet(self, did_id: str, name: Optional[str] = None) -> dict[str, Any]:
            self.add_to_log("create_new_nft_wallet", (did_id, name))
            return {"wallet_id": 4}

    inst_rpc_client = NFTCreateRpcClient()  # pylint: disable=no-value-for-parameter
    did_id = encode_puzzle_hash(get_bytes32(2), "did:chia:")
    test_rpc_clients.wallet_rpc_client = inst_rpc_client
    command_args = ["wallet", "nft", "create", FINGERPRINT_ARG, "-ntest", "--did-id", did_id]
    # these are various things that should be in the output
    assert_list = [f"Successfully created an NFT wallet with id 4 on key {FINGERPRINT}"]
    run_cli_command_and_assert(capsys, root_dir, command_args, assert_list)
    expected_calls: logType = {
        "create_new_nft_wallet": [(did_id, "test")],
    }
    test_rpc_clients.wallet_rpc_client.check_log(expected_calls)


def test_nft_sign_message(capsys: object, get_test_cli_clients: Tuple[TestRpcClients, Path]) -> None:
    test_rpc_clients, root_dir = get_test_cli_clients

    # set RPC Client

    inst_rpc_client = TestWalletRpcClient()  # pylint: disable=no-value-for-parameter
    test_rpc_clients.wallet_rpc_client = inst_rpc_client
    did_id = encode_puzzle_hash(get_bytes32(1), "nft")
    message = b"hello nft world!!"
    command_args = ["wallet", "did", "sign_message", FINGERPRINT_ARG, f"-m{message.hex()}"]
    # these are various things that should be in the output
    assert_list = [
        f"Message: {message.hex()}",
        f"Public Key: {bytes([4] * 48).hex()}",
        f"Signature: {bytes([7] * 576).hex()}",
        f"Signing Mode: {SigningMode.CHIP_0002.value}",
    ]
    run_cli_command_and_assert(capsys, root_dir, command_args + [f"-i{did_id}"], assert_list)
    expected_calls: logType = {
        "sign_message_by_id": [(did_id, message.hex())],  # xch std
    }
    test_rpc_clients.wallet_rpc_client.check_log(expected_calls)


def test_nft_mint(capsys: object, get_test_cli_clients: Tuple[TestRpcClients, Path]) -> None:
    test_rpc_clients, root_dir = get_test_cli_clients

    # set RPC Client
    class NFTCreateRpcClient(TestWalletRpcClient):
        async def get_nft_wallet_did(self, wallet_id: uint8) -> dict[str, Optional[str]]:
            self.add_to_log("get_nft_wallet_did", (wallet_id,))
            return {"did_id": "0xcee228b8638c67cb66a55085be99fa3b457ae5b56915896f581990f600b2c652"}

        async def mint_nft(
            self,
            wallet_id: int,
            royalty_address: Optional[str],
            target_address: Optional[str],
            hash: str,
            uris: List[str],
            meta_hash: str = "",
            meta_uris: Optional[List[str]] = None,
            license_hash: str = "",
            license_uris: Optional[List[str]] = None,
            edition_total: uint8 = uint8(1),
            edition_number: uint8 = uint8(1),
            fee: uint64 = uint64(0),
            royalty_percentage: int = 0,
            did_id: Optional[str] = None,
            reuse_puzhash: Optional[bool] = None,
            push: bool = True,
            timelock_info: ConditionValidTimes = ConditionValidTimes(),
        ) -> NFTMintNFTResponse:
            self.add_to_log(
                "mint_nft",
                (
                    wallet_id,
                    royalty_address,
                    target_address,
                    hash,
                    uris,
                    meta_hash,
                    meta_uris,
                    license_hash,
                    license_uris,
                    edition_total,
                    edition_number,
                    fee,
                    royalty_percentage,
                    did_id,
                    reuse_puzhash,
                    push,
                    timelock_info,
                ),
            )
            return NFTMintNFTResponse(
                [STD_UTX],
                [STD_TX],
                uint32(wallet_id),
                WalletSpendBundle([], G2Element()),
                bytes32([0] * 32).hex(),
            )

    inst_rpc_client = NFTCreateRpcClient()  # pylint: disable=no-value-for-parameter
    target_addr = encode_puzzle_hash(get_bytes32(2), "xch")
    test_rpc_clients.wallet_rpc_client = inst_rpc_client
    command_args = [
        "wallet",
        "nft",
        "mint",
        FINGERPRINT_ARG,
        "-i4",
        "--hash",
        "0x1234",
        "--uris",
        "https://example.com",
        "--target-address",
        target_addr,
        "-m0.5",
        "--reuse",
        "--valid-at",
        "100",
        "--expires-at",
        "150",
    ]
    # these are various things that should be in the output
    assert_list = [f"NFT minted Successfully with spend bundle: {STD_TX.spend_bundle}"]
    run_cli_command_and_assert(capsys, root_dir, command_args, assert_list)
    expected_calls: logType = {
        "get_nft_wallet_did": [(4,)],
        "mint_nft": [
            (
                4,
                None,
                "xch1qgpqyqszqgpqyqszqgpqyqszqgpqyqszqgpqyqszqgpqyqszqgpqzc0j4g",
                "0x1234",
                ["https://example.com"],
                TXConfig(
                    min_coin_amount=uint64(0),
                    max_coin_amount=uint64(18446744073709551615),
                    excluded_coin_amounts=[],
                    excluded_coin_ids=[],
                    reuse_puzhash=True,
                ),
                "",
                [],
                "",
                [],
                1,
                1,
                500000000000,
                0,
                "0xcee228b8638c67cb66a55085be99fa3b457ae5b56915896f581990f600b2c652",
                True,
                test_condition_valid_times,
            )
        ],
    }
    test_rpc_clients.wallet_rpc_client.check_log(expected_calls)


def test_nft_add_uri(capsys: object, get_test_cli_clients: Tuple[TestRpcClients, Path]) -> None:
    test_rpc_clients, root_dir = get_test_cli_clients

    # set RPC Client
    class NFTAddUriRpcClient(TestWalletRpcClient):
        async def add_uri_to_nft(
            self,
            wallet_id: int,
            nft_coin_id: str,
            key: str,
            uri: str,
            fee: int,
            tx_config: TXConfig,
            push: bool,
            timelock_info: ConditionValidTimes = ConditionValidTimes(),
        ) -> NFTAddURIResponse:
<<<<<<< HEAD
            self.add_to_log("add_uri_to_nft", (wallet_id, nft_coin_id, key, uri, fee, tx_config, push, timelock_info))
            return NFTAddURIResponse([STD_UTX], [STD_TX], uint32(wallet_id), SpendBundle([], G2Element()))
=======
            self.add_to_log("add_uri_to_nft", (wallet_id, nft_coin_id, key, uri, fee, tx_config, push))
            return NFTAddURIResponse([STD_UTX], [STD_TX], uint32(wallet_id), WalletSpendBundle([], G2Element()))
>>>>>>> d69c8403

    inst_rpc_client = NFTAddUriRpcClient()  # pylint: disable=no-value-for-parameter
    nft_coin_id = get_bytes32(2).hex()
    test_rpc_clients.wallet_rpc_client = inst_rpc_client
    command_args = [
        "wallet",
        "nft",
        "add_uri",
        FINGERPRINT_ARG,
        "-i4",
        "--nft-coin-id",
        nft_coin_id,
        "--uri",
        "https://example.com/nft",
        "-m0.5",
        "--reuse",
        "--valid-at",
        "100",
        "--expires-at",
        "150",
    ]
    # these are various things that should be in the output
    assert STD_TX.spend_bundle is not None
    assert_list = [f"URI added successfully with spend bundle: {STD_TX.spend_bundle.to_json_dict()}"]
    run_cli_command_and_assert(capsys, root_dir, command_args, assert_list)
    expected_calls: logType = {
        "add_uri_to_nft": [
            (
                4,
                nft_coin_id,
                "u",
                "https://example.com/nft",
                500000000000,
                DEFAULT_TX_CONFIG.override(reuse_puzhash=True),
                True,
                test_condition_valid_times,
            )
        ],
    }
    test_rpc_clients.wallet_rpc_client.check_log(expected_calls)


def test_nft_transfer(capsys: object, get_test_cli_clients: Tuple[TestRpcClients, Path]) -> None:
    test_rpc_clients, root_dir = get_test_cli_clients

    # set RPC Client
    class NFTTransferRpcClient(TestWalletRpcClient):
        async def transfer_nft(
            self,
            wallet_id: int,
            nft_coin_id: str,
            target_address: str,
            fee: int,
            tx_config: TXConfig,
            push: bool,
            timelock_info: ConditionValidTimes = ConditionValidTimes(),
        ) -> NFTTransferNFTResponse:
            self.add_to_log(
                "transfer_nft", (wallet_id, nft_coin_id, target_address, fee, tx_config, push, timelock_info)
            )
            return NFTTransferNFTResponse(
                [STD_UTX],
                [STD_TX],
                uint32(wallet_id),
                WalletSpendBundle([], G2Element()),
            )

    inst_rpc_client = NFTTransferRpcClient()  # pylint: disable=no-value-for-parameter
    nft_coin_id = get_bytes32(2).hex()
    target_address = encode_puzzle_hash(get_bytes32(2), "xch")
    test_rpc_clients.wallet_rpc_client = inst_rpc_client
    command_args = [
        "wallet",
        "nft",
        "transfer",
        FINGERPRINT_ARG,
        "-i4",
        "--nft-coin-id",
        nft_coin_id,
        "--target-address",
        target_address,
        "-m0.5",
        "--reuse",
        "--valid-at",
        "100",
        "--expires-at",
        "150",
    ]
    # these are various things that should be in the output
    assert STD_TX.spend_bundle is not None
    assert_list = ["NFT transferred successfully", f"spend bundle: {STD_TX.spend_bundle.to_json_dict()}"]
    run_cli_command_and_assert(capsys, root_dir, command_args, assert_list)
    expected_calls: logType = {
        "transfer_nft": [
            (
                4,
                nft_coin_id,
                target_address,
                500000000000,
                DEFAULT_TX_CONFIG.override(reuse_puzhash=True),
                True,
                test_condition_valid_times,
            )
        ],
    }
    test_rpc_clients.wallet_rpc_client.check_log(expected_calls)


def test_nft_list(capsys: object, get_test_cli_clients: Tuple[TestRpcClients, Path]) -> None:
    test_rpc_clients, root_dir = get_test_cli_clients

    # set RPC Client
    class NFTListRpcClient(TestWalletRpcClient):
        async def list_nfts(self, wallet_id: int, num: int = 50, start_index: int = 0) -> dict[str, object]:
            self.add_to_log("list_nfts", (wallet_id, num, start_index))
            nft_list = []
            for i in range(start_index, start_index + num):
                index_bytes = bytes32([i] * 32)
                nft_list.append(
                    NFTInfo(
                        nft_id=encode_puzzle_hash(index_bytes, "nft"),
                        launcher_id=get_bytes32(1),
                        nft_coin_id=index_bytes,
                        nft_coin_confirmation_height=uint32(2),
                        owner_did=get_bytes32(2),
                        royalty_percentage=uint16(1000),
                        royalty_puzzle_hash=get_bytes32(3),
                        data_uris=["https://example.com/data"],
                        data_hash=bytes([4]),
                        metadata_uris=["https://example.com/mdata"],
                        metadata_hash=bytes([5]),
                        license_uris=["https://example.com/license"],
                        license_hash=bytes([6]),
                        edition_total=uint64(10),
                        edition_number=uint64(1),
                        updater_puzhash=get_bytes32(7),
                        chain_info="",
                        mint_height=uint32(1),
                        supports_did=True,
                        p2_address=get_bytes32(8),
                    ).to_json_dict()
                )
            return {"nft_list": nft_list}

    inst_rpc_client = NFTListRpcClient()  # pylint: disable=no-value-for-parameter
    launcher_ids = [bytes32([i] * 32).hex() for i in range(50, 60)]
    test_rpc_clients.wallet_rpc_client = inst_rpc_client
    command_args = [
        "wallet",
        "nft",
        "list",
        FINGERPRINT_ARG,
        "-i4",
        "--num",
        "10",
        "--start-index",
        "50",
    ]
    # these are various things that should be in the output
    assert_list = [
        "https://example.com/data",
        "did:chia:1qgpqyqszqgpqyqszqgpqyqszqgpqyqszqgpqyqszqgpqyqszqgpq4msw0c",
    ] + launcher_ids
    run_cli_command_and_assert(capsys, root_dir, command_args, assert_list)
    expected_calls: logType = {
        "list_nfts": [(4, 10, 50)],
    }
    test_rpc_clients.wallet_rpc_client.check_log(expected_calls)


def test_nft_set_did(capsys: object, get_test_cli_clients: Tuple[TestRpcClients, Path]) -> None:
    test_rpc_clients, root_dir = get_test_cli_clients

    # set RPC Client
    class NFTSetDidRpcClient(TestWalletRpcClient):
        async def set_nft_did(
            self,
            wallet_id: int,
            did_id: str,
            nft_coin_id: str,
            fee: int,
            tx_config: TXConfig,
            push: bool,
            timelock_info: ConditionValidTimes = ConditionValidTimes(),
        ) -> NFTSetNFTDIDResponse:
            self.add_to_log("set_nft_did", (wallet_id, did_id, nft_coin_id, fee, tx_config, push, timelock_info))
            return NFTSetNFTDIDResponse(
                [STD_UTX],
                [STD_TX],
                uint32(wallet_id),
                WalletSpendBundle([], G2Element()),
            )

    inst_rpc_client = NFTSetDidRpcClient()  # pylint: disable=no-value-for-parameter
    nft_coin_id = get_bytes32(2).hex()
    did_id = encode_puzzle_hash(get_bytes32(3), "did:chia:")
    test_rpc_clients.wallet_rpc_client = inst_rpc_client
    command_args = [
        "wallet",
        "nft",
        "set_did",
        FINGERPRINT_ARG,
        "-i4",
        "--nft-coin-id",
        nft_coin_id,
        "--did-id",
        did_id,
        "-m0.5",
        "--reuse",
        "--valid-at",
        "100",
        "--expires-at",
        "150",
    ]
    # these are various things that should be in the output
    assert STD_TX.spend_bundle is not None
    assert_list = [f"Transaction to set DID on NFT has been initiated with: {STD_TX.spend_bundle.to_json_dict()}"]
    run_cli_command_and_assert(capsys, root_dir, command_args, assert_list)
    expected_calls: logType = {
        "set_nft_did": [
            (
                4,
                did_id,
                nft_coin_id,
                500000000000,
                DEFAULT_TX_CONFIG.override(reuse_puzhash=True),
                True,
                test_condition_valid_times,
            )
        ],
    }
    test_rpc_clients.wallet_rpc_client.check_log(expected_calls)


def test_nft_get_info(capsys: object, get_test_cli_clients: Tuple[TestRpcClients, Path]) -> None:
    test_rpc_clients, root_dir = get_test_cli_clients

    # set RPC Client

    inst_rpc_client = TestWalletRpcClient()  # pylint: disable=no-value-for-parameter
    nft_coin_id = get_bytes32(2).hex()
    test_rpc_clients.wallet_rpc_client = inst_rpc_client
    command_args = [
        "wallet",
        "nft",
        "get_info",
        FINGERPRINT_ARG,
        "--nft-coin-id",
        nft_coin_id,
    ]
    # these are various things that should be in the output
    assert_list = [
        f"Current NFT coin ID:       {nft_coin_id}",
        "Owner DID:                 did:chia:1qgpqyqszqgpqyqszqgpqyqszqgpqyqszqgpqyqszqgpqyqszqgpq4msw0c",
    ]
    run_cli_command_and_assert(capsys, root_dir, command_args, assert_list)
    expected_calls: logType = {
        "get_nft_info": [(nft_coin_id, True)],
    }
    test_rpc_clients.wallet_rpc_client.check_log(expected_calls)<|MERGE_RESOLUTION|>--- conflicted
+++ resolved
@@ -206,13 +206,8 @@
             push: bool,
             timelock_info: ConditionValidTimes = ConditionValidTimes(),
         ) -> NFTAddURIResponse:
-<<<<<<< HEAD
             self.add_to_log("add_uri_to_nft", (wallet_id, nft_coin_id, key, uri, fee, tx_config, push, timelock_info))
-            return NFTAddURIResponse([STD_UTX], [STD_TX], uint32(wallet_id), SpendBundle([], G2Element()))
-=======
-            self.add_to_log("add_uri_to_nft", (wallet_id, nft_coin_id, key, uri, fee, tx_config, push))
             return NFTAddURIResponse([STD_UTX], [STD_TX], uint32(wallet_id), WalletSpendBundle([], G2Element()))
->>>>>>> d69c8403
 
     inst_rpc_client = NFTAddUriRpcClient()  # pylint: disable=no-value-for-parameter
     nft_coin_id = get_bytes32(2).hex()
