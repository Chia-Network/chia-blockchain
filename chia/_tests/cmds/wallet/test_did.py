from __future__ import annotations

from pathlib import Path
from typing import Dict, List, Optional, Tuple, Union

from chia_rs import G2Element

from chia._tests.cmds.cmd_test_utils import TestRpcClients, TestWalletRpcClient, logType, run_cli_command_and_assert
from chia._tests.cmds.wallet.test_consts import FINGERPRINT_ARG, STD_TX, STD_UTX, get_bytes32
from chia.rpc.wallet_request_types import DIDMessageSpendResponse, DIDTransferDIDResponse, DIDUpdateMetadataResponse
from chia.types.blockchain_format.sized_bytes import bytes48
from chia.types.signing_mode import SigningMode
from chia.util.bech32m import encode_puzzle_hash
from chia.util.config import load_config
from chia.util.ints import uint32, uint64
from chia.wallet.conditions import Condition, ConditionValidTimes, CreateCoinAnnouncement, CreatePuzzleAnnouncement
from chia.wallet.util.tx_config import DEFAULT_TX_CONFIG, TXConfig
from chia.wallet.wallet_spend_bundle import WalletSpendBundle

test_condition_valid_times: ConditionValidTimes = ConditionValidTimes(min_time=uint64(100), max_time=uint64(150))

# DID Commands


def test_did_create(capsys: object, get_test_cli_clients: Tuple[TestRpcClients, Path]) -> None:
    test_rpc_clients, root_dir = get_test_cli_clients

    # set RPC Client
    class DidCreateRpcClient(TestWalletRpcClient):
        async def create_new_did_wallet(
            self,
            amount: int,
            tx_config: TXConfig,
            fee: int = 0,
            name: Optional[str] = "DID Wallet",
            backup_ids: Optional[List[str]] = None,
            required_num: int = 0,
            push: bool = True,
            timelock_info: ConditionValidTimes = ConditionValidTimes(),
        ) -> Dict[str, Union[str, int]]:
            if backup_ids is None:
                backup_ids = []
            self.add_to_log(
                "create_new_did_wallet", (amount, tx_config, fee, name, backup_ids, required_num, push, timelock_info)
            )
            return {"wallet_id": 3, "my_did": "did:chia:testdid123456"}

    inst_rpc_client = DidCreateRpcClient()  # pylint: disable=no-value-for-parameter
    test_rpc_clients.wallet_rpc_client = inst_rpc_client
    command_args = [
        "wallet",
        "did",
        "create",
        FINGERPRINT_ARG,
        "-ntest",
        "-a3",
        "-m0.1",
        "--valid-at",
        "100",
        "--expires-at",
        "150",
    ]
    # these are various things that should be in the output
    assert_list = [
        "Successfully created a DID wallet with name test and id 3 on key 123456",
        "Successfully created a DID did:chia:testdid123456 in the newly created DID wallet",
    ]
    run_cli_command_and_assert(capsys, root_dir, command_args, assert_list)
    expected_calls: logType = {
        "create_new_did_wallet": [
            (3, DEFAULT_TX_CONFIG, 100000000000, "test", [], 0, True, test_condition_valid_times)
        ],
    }
    test_rpc_clients.wallet_rpc_client.check_log(expected_calls)


def test_did_sign_message(capsys: object, get_test_cli_clients: Tuple[TestRpcClients, Path]) -> None:
    test_rpc_clients, root_dir = get_test_cli_clients

    # set RPC Client
    inst_rpc_client = TestWalletRpcClient()  # pylint: disable=no-value-for-parameter
    test_rpc_clients.wallet_rpc_client = inst_rpc_client
    did_id = encode_puzzle_hash(get_bytes32(1), "did:chia:")
    message = b"hello did world!!"
    command_args = ["wallet", "did", "sign_message", FINGERPRINT_ARG, f"-m{message.hex()}"]
    # these are various things that should be in the output
    assert_list = [
        f"Message: {message.hex()}",
        f"Public Key: {bytes([4] * 48).hex()}",
        f"Signature: {bytes([7] * 576).hex()}",
        f"Signing Mode: {SigningMode.CHIP_0002.value}",
    ]
    run_cli_command_and_assert(capsys, root_dir, command_args + [f"-i{did_id}"], assert_list)
    expected_calls: logType = {
        "sign_message_by_id": [(did_id, message.hex())],  # xch std
    }
    test_rpc_clients.wallet_rpc_client.check_log(expected_calls)


def test_did_set_name(capsys: object, get_test_cli_clients: Tuple[TestRpcClients, Path]) -> None:
    test_rpc_clients, root_dir = get_test_cli_clients

    # set RPC Client
    class DidSetNameRpcClient(TestWalletRpcClient):
        async def did_set_wallet_name(self, wallet_id: int, name: str) -> Dict[str, Union[str, int]]:
            self.add_to_log("did_set_wallet_name", (wallet_id, name))
            return {}

    inst_rpc_client = DidSetNameRpcClient()  # pylint: disable=no-value-for-parameter
    test_rpc_clients.wallet_rpc_client = inst_rpc_client
    w_id = 3
    did_name = "testdid"
    command_args = ["wallet", "did", "set_name", FINGERPRINT_ARG, f"-i{w_id}", f"-n{did_name}"]
    # these are various things that should be in the output
    assert_list = [f"Successfully set a new name for DID wallet with id {w_id}: {did_name}"]
    run_cli_command_and_assert(capsys, root_dir, command_args, assert_list)
    expected_calls: logType = {
        "did_set_wallet_name": [(w_id, did_name)],
    }
    test_rpc_clients.wallet_rpc_client.check_log(expected_calls)


def test_did_get_did(capsys: object, get_test_cli_clients: Tuple[TestRpcClients, Path]) -> None:
    test_rpc_clients, root_dir = get_test_cli_clients

    # set RPC Client
    class DidGetDidRpcClient(TestWalletRpcClient):
        async def get_did_id(self, wallet_id: int) -> Dict[str, str]:
            self.add_to_log("get_did_id", (wallet_id,))
            return {"my_did": encode_puzzle_hash(get_bytes32(1), "did:chia:"), "coin_id": get_bytes32(2).hex()}

    inst_rpc_client = DidGetDidRpcClient()  # pylint: disable=no-value-for-parameter
    test_rpc_clients.wallet_rpc_client = inst_rpc_client
    w_id = 3
    expected_did = encode_puzzle_hash(get_bytes32(1), "did:chia:")
    command_args = ["wallet", "did", "get_did", FINGERPRINT_ARG, f"-i{w_id}"]
    # these are various things that should be in the output
    assert_list = [f"DID:                    {expected_did}", f"Coin ID:                {get_bytes32(2)}"]
    run_cli_command_and_assert(capsys, root_dir, command_args, assert_list)
    expected_calls: logType = {
        "get_did_id": [(w_id,)],
    }
    test_rpc_clients.wallet_rpc_client.check_log(expected_calls)


def test_did_get_details(capsys: object, get_test_cli_clients: Tuple[TestRpcClients, Path]) -> None:
    test_rpc_clients, root_dir = get_test_cli_clients

    # set RPC Client
    class DidGetDetailsRpcClient(TestWalletRpcClient):
        async def get_did_info(self, coin_id: str, latest: bool) -> Dict[str, object]:
            self.add_to_log("get_did_info", (coin_id, latest))
            response = {
                "did_id": encode_puzzle_hash(get_bytes32(2), "did:chia:"),
                "latest_coin": get_bytes32(3).hex(),
                "p2_address": encode_puzzle_hash(get_bytes32(4), "xch"),
                "public_key": bytes48([5] * 48).hex(),
                "launcher_id": get_bytes32(6).hex(),
                "metadata": "did metadata",
                "recovery_list_hash": get_bytes32(7).hex(),
                "num_verification": 8,
                "full_puzzle": get_bytes32(9).hex(),
                "solution": get_bytes32(10).hex(),
                "hints": [get_bytes32(11).hex(), get_bytes32(12).hex()],
            }
            return response

    inst_rpc_client = DidGetDetailsRpcClient()  # pylint: disable=no-value-for-parameter
    test_rpc_clients.wallet_rpc_client = inst_rpc_client
    did_coin_id_hex = get_bytes32(1).hex()
    command_args = ["wallet", "did", "get_details", FINGERPRINT_ARG, "--coin_id", did_coin_id_hex]
    # these are various things that should be in the output
    assert_list = [
        f"DID:                    {encode_puzzle_hash(get_bytes32(2), 'did:chia:')}",
        f"Coin ID:                {get_bytes32(3).hex()}",
        "Inner P2 Address:       xch1qszqgpqyqszqgpqyqszqgpqyqszqgpqyqszqgpqyqszqgpqyqszqkxck8d",
        f"Public Key:             {bytes48([5] * 48).hex()}",
        f"Launcher ID:            {get_bytes32(6).hex()}",
        "DID Metadata:           did metadata",
        f"Recovery List Hash:     {get_bytes32(7).hex()}",
        "Recovery Required Verifications: 8",
        f"Last Spend Puzzle:      {get_bytes32(9).hex()}",
        "Last Spend Solution:    0a0a0a0a0a0a0a0a0a0a0a0a0a0a0a0a0a0a0a0a0a0a0a0a0a0a0a0a0a0a0a0a",
        "Last Spend Hints:       ['0b0b0b0b0b0b0b0b0b0b0b0b0b0b0b0b0b0b0b0b0b0b0b0b0b0b0b0b0b0b0b0b', "
        "'0c0c0c0c0c0c0c0c0c0c0c0c0c0c0c0c0c0c0c0c0c0c0c0c0c0c0c0c0c0c0c0c']",
    ]
    run_cli_command_and_assert(capsys, root_dir, command_args, assert_list)
    expected_calls: logType = {
        "get_did_info": [(did_coin_id_hex, True)],
    }
    test_rpc_clients.wallet_rpc_client.check_log(expected_calls)


def test_did_update_metadata(capsys: object, get_test_cli_clients: Tuple[TestRpcClients, Path]) -> None:
    test_rpc_clients, root_dir = get_test_cli_clients

    # set RPC Client
    class DidUpdateMetadataRpcClient(TestWalletRpcClient):
        async def update_did_metadata(
            self,
            wallet_id: int,
            metadata: Dict[str, object],
            tx_config: TXConfig,
            push: bool = True,
            timelock_info: ConditionValidTimes = ConditionValidTimes(),
        ) -> DIDUpdateMetadataResponse:
<<<<<<< HEAD
            self.add_to_log("update_did_metadata", (wallet_id, metadata, tx_config, push, timelock_info))
            return DIDUpdateMetadataResponse([STD_UTX], [STD_TX], SpendBundle([], G2Element()), uint32(wallet_id))
=======
            self.add_to_log("update_did_metadata", (wallet_id, metadata, tx_config, push))
            return DIDUpdateMetadataResponse([STD_UTX], [STD_TX], WalletSpendBundle([], G2Element()), uint32(wallet_id))
>>>>>>> d69c8403

    inst_rpc_client = DidUpdateMetadataRpcClient()  # pylint: disable=no-value-for-parameter
    test_rpc_clients.wallet_rpc_client = inst_rpc_client
    w_id = 3
    json_mdata = '{"test": true}'
    command_args = [
        "wallet",
        "did",
        "update_metadata",
        FINGERPRINT_ARG,
        f"-i{w_id}",
        "--metadata",
        json_mdata,
        "--reuse",
        "--valid-at",
        "100",
        "--expires-at",
        "150",
    ]
    # these are various things that should be in the output
    assert STD_TX.spend_bundle is not None
    assert_list = [f"Successfully updated DID wallet ID: {w_id}, Spend Bundle: {STD_TX.spend_bundle.to_json_dict()}"]
    run_cli_command_and_assert(capsys, root_dir, command_args, assert_list)
    expected_calls: logType = {
        "update_did_metadata": [
            (w_id, {"test": True}, DEFAULT_TX_CONFIG.override(reuse_puzhash=True), True, test_condition_valid_times)
        ],
    }
    test_rpc_clients.wallet_rpc_client.check_log(expected_calls)


def test_did_find_lost(capsys: object, get_test_cli_clients: Tuple[TestRpcClients, Path]) -> None:
    test_rpc_clients, root_dir = get_test_cli_clients

    # set RPC Client
    class DidFindLostRpcClient(TestWalletRpcClient):
        async def find_lost_did(
            self,
            coin_id: str,
            recovery_list_hash: Optional[str],
            metadata: Optional[Dict[str, object]],
            num_verification: Optional[int],
        ) -> Dict[str, Union[bool, str]]:
            self.add_to_log("find_lost_did", (coin_id, recovery_list_hash, metadata, num_verification))
            return {"success": True, "latest_coin_id": get_bytes32(2).hex()}

    inst_rpc_client = DidFindLostRpcClient()  # pylint: disable=no-value-for-parameter
    test_rpc_clients.wallet_rpc_client = inst_rpc_client
    c_id = get_bytes32(1)
    json_mdata = '{"test": true}'
    command_args = [
        "wallet",
        "did",
        "find_lost",
        FINGERPRINT_ARG,
        "--coin_id",
        c_id.hex(),
        "--metadata",
        json_mdata,
    ]
    # these are various things that should be in the output
    assert_list = [f"Successfully found lost DID {c_id.hex()}, latest coin ID: {get_bytes32(2).hex()}"]
    run_cli_command_and_assert(capsys, root_dir, command_args, assert_list)
    expected_calls: logType = {
        "find_lost_did": [(c_id.hex(), None, json_mdata, None)],
    }
    test_rpc_clients.wallet_rpc_client.check_log(expected_calls)


def test_did_message_spend(capsys: object, get_test_cli_clients: Tuple[TestRpcClients, Path]) -> None:
    test_rpc_clients, root_dir = get_test_cli_clients

    # set RPC Client
    class DidMessageSpendRpcClient(TestWalletRpcClient):
        async def did_message_spend(
            self,
            wallet_id: int,
            tx_config: TXConfig,
            extra_conditions: Tuple[Condition, ...],
            push: bool,
            timelock_info: ConditionValidTimes = ConditionValidTimes(),
        ) -> DIDMessageSpendResponse:
<<<<<<< HEAD
            self.add_to_log("did_message_spend", (wallet_id, tx_config, extra_conditions, push, timelock_info))
            return DIDMessageSpendResponse([STD_UTX], [STD_TX], SpendBundle([], G2Element()))
=======
            self.add_to_log("did_message_spend", (wallet_id, tx_config, extra_conditions, True))
            return DIDMessageSpendResponse([STD_UTX], [STD_TX], WalletSpendBundle([], G2Element()))
>>>>>>> d69c8403

    inst_rpc_client = DidMessageSpendRpcClient()  # pylint: disable=no-value-for-parameter
    test_rpc_clients.wallet_rpc_client = inst_rpc_client
    w_id = 3
    c_announcements = [get_bytes32(1), get_bytes32(2)]
    puz_announcements = [get_bytes32(3), get_bytes32(4)]
    command_args = [
        "wallet",
        "did",
        "message_spend",
        FINGERPRINT_ARG,
        f"-i{w_id}",
        "--coin_announcements",
        ",".join([announcement.hex() for announcement in c_announcements]),
        "--puzzle_announcements",
        ",".join([announcement.hex() for announcement in puz_announcements]),
        "--valid-at",
        "100",
        "--expires-at",
        "150",
    ]
    # these are various things that should be in the output
    assert STD_TX.spend_bundle is not None
    assert_list = [f"Message Spend Bundle: {STD_TX.spend_bundle.to_json_dict()}"]
    run_cli_command_and_assert(capsys, root_dir, command_args, assert_list)
    expected_calls: logType = {
        "did_message_spend": [
            (
                w_id,
                DEFAULT_TX_CONFIG,
                (
                    *(CreateCoinAnnouncement(ann) for ann in c_announcements),
                    *(CreatePuzzleAnnouncement(ann) for ann in puz_announcements),
                ),
                True,
                test_condition_valid_times,
            )
        ],
    }
    test_rpc_clients.wallet_rpc_client.check_log(expected_calls)


def test_did_transfer(capsys: object, get_test_cli_clients: Tuple[TestRpcClients, Path]) -> None:
    test_rpc_clients, root_dir = get_test_cli_clients

    # set RPC Client
    class DidTransferRpcClient(TestWalletRpcClient):
        async def did_transfer_did(
            self,
            wallet_id: int,
            address: str,
            fee: int,
            with_recovery: bool,
            tx_config: TXConfig,
            push: bool,
            timelock_info: ConditionValidTimes = ConditionValidTimes(),
        ) -> DIDTransferDIDResponse:
            self.add_to_log(
                "did_transfer_did", (wallet_id, address, fee, with_recovery, tx_config, push, timelock_info)
            )
            return DIDTransferDIDResponse(
                [STD_UTX],
                [STD_TX],
                STD_TX,
                STD_TX.name,
            )

    inst_rpc_client = DidTransferRpcClient()  # pylint: disable=no-value-for-parameter
    test_rpc_clients.wallet_rpc_client = inst_rpc_client
    w_id = 3
    t_address = encode_puzzle_hash(get_bytes32(1), "xch")
    command_args = [
        "wallet",
        "did",
        "transfer",
        FINGERPRINT_ARG,
        f"-i{w_id}",
        "-m0.5",
        "--reuse",
        "--target-address",
        t_address,
        "--valid-at",
        "100",
        "--expires-at",
        "150",
    ]
    # these are various things that should be in the output
    config = load_config(
        root_dir,
        "config.yaml",
    )
    assert_list = [
        f"Successfully transferred DID to {t_address}",
        f"Transaction ID: {get_bytes32(2).hex()}",
        f"Transaction: {STD_TX.to_json_dict_convenience(config)}",
    ]
    run_cli_command_and_assert(capsys, root_dir, command_args, assert_list)
    expected_calls: logType = {
        "did_transfer_did": [
            (
                w_id,
                t_address,
                500000000000,
                True,
                DEFAULT_TX_CONFIG.override(reuse_puzhash=True),
                True,
                test_condition_valid_times,
            )
        ],
    }
    test_rpc_clients.wallet_rpc_client.check_log(expected_calls)<|MERGE_RESOLUTION|>--- conflicted
+++ resolved
@@ -204,13 +204,8 @@
             push: bool = True,
             timelock_info: ConditionValidTimes = ConditionValidTimes(),
         ) -> DIDUpdateMetadataResponse:
-<<<<<<< HEAD
             self.add_to_log("update_did_metadata", (wallet_id, metadata, tx_config, push, timelock_info))
-            return DIDUpdateMetadataResponse([STD_UTX], [STD_TX], SpendBundle([], G2Element()), uint32(wallet_id))
-=======
-            self.add_to_log("update_did_metadata", (wallet_id, metadata, tx_config, push))
             return DIDUpdateMetadataResponse([STD_UTX], [STD_TX], WalletSpendBundle([], G2Element()), uint32(wallet_id))
->>>>>>> d69c8403
 
     inst_rpc_client = DidUpdateMetadataRpcClient()  # pylint: disable=no-value-for-parameter
     test_rpc_clients.wallet_rpc_client = inst_rpc_client
@@ -293,13 +288,8 @@
             push: bool,
             timelock_info: ConditionValidTimes = ConditionValidTimes(),
         ) -> DIDMessageSpendResponse:
-<<<<<<< HEAD
             self.add_to_log("did_message_spend", (wallet_id, tx_config, extra_conditions, push, timelock_info))
-            return DIDMessageSpendResponse([STD_UTX], [STD_TX], SpendBundle([], G2Element()))
-=======
-            self.add_to_log("did_message_spend", (wallet_id, tx_config, extra_conditions, True))
             return DIDMessageSpendResponse([STD_UTX], [STD_TX], WalletSpendBundle([], G2Element()))
->>>>>>> d69c8403
 
     inst_rpc_client = DidMessageSpendRpcClient()  # pylint: disable=no-value-for-parameter
     test_rpc_clients.wallet_rpc_client = inst_rpc_client
