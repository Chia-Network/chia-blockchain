from __future__ import annotations

import dataclasses
from pathlib import Path
from typing import Any, Dict, List, Optional, Tuple

import pytest
from chia_rs import AugSchemeMPL, G1Element, G2Element

from chia._tests.environments.wallet import WalletStateTransition, WalletTestFramework
from chia._tests.util.time_out_assert import time_out_assert
from chia.server.server import ChiaServer
from chia.simulator.block_tools import BlockTools
from chia.simulator.full_node_simulator import FullNodeSimulator
from chia.simulator.simulator_protocol import ReorgProtocol
from chia.types.blockchain_format.program import Program
from chia.types.blockchain_format.sized_bytes import bytes32
from chia.types.coin_spend import CoinSpend, compute_additions
from chia.types.peer_info import PeerInfo
from chia.types.signing_mode import CHIP_0002_SIGN_MESSAGE_PREFIX
from chia.types.spend_bundle import estimate_fees
from chia.util.bech32m import encode_puzzle_hash
from chia.util.errors import Err
from chia.util.ints import uint16, uint32, uint64
from chia.wallet.conditions import ConditionValidTimes
from chia.wallet.derive_keys import master_sk_to_wallet_sk
from chia.wallet.payment import Payment
from chia.wallet.puzzles.clawback.metadata import AutoClaimSettings
from chia.wallet.transaction_record import TransactionRecord
from chia.wallet.util.query_filter import TransactionTypeFilter
from chia.wallet.util.transaction_type import TransactionType
from chia.wallet.util.tx_config import DEFAULT_COIN_SELECTION_CONFIG, DEFAULT_TX_CONFIG
from chia.wallet.util.wallet_types import CoinType
from chia.wallet.wallet_node import WalletNode, get_wallet_db_path


class TestWalletSimulator:
    @pytest.mark.parametrize(
        "wallet_environments",
        [{"num_environments": 1, "blocks_needed": [10], "reuse_puzhash": True}],
        indirect=True,
    )
    @pytest.mark.limit_consensus_modes(reason="irrelevant")
    @pytest.mark.anyio
    async def test_wallet_coinbase(self, wallet_environments: WalletTestFramework) -> None:
        env = wallet_environments.environments[0]
        wsm = env.wallet_state_manager

        all_txs = await wsm.get_all_transactions(1)
        assert len(all_txs) == 20

        pool_rewards = 0
        farm_rewards = 0

        for tx in all_txs:
            if TransactionType(tx.type) == TransactionType.COINBASE_REWARD:
                pool_rewards += 1
            elif TransactionType(tx.type) == TransactionType.FEE_REWARD:
                farm_rewards += 1

        assert pool_rewards == 10
        assert farm_rewards == 10

    @pytest.mark.parametrize(
        "wallet_environments",
        [{"num_environments": 1, "blocks_needed": [1]}],
        indirect=True,
    )
    @pytest.mark.limit_consensus_modes(reason="irrelevant")
    @pytest.mark.anyio
    async def test_wallet_make_transaction(self, wallet_environments: WalletTestFramework) -> None:
        env = wallet_environments.environments[0]
        wallet = env.xch_wallet

        tx_amount = 10

        async with wallet.wallet_state_manager.new_action_scope(push=True) as action_scope:
            await wallet.generate_signed_transaction(
                uint64(tx_amount),
                bytes32([0] * 32),
                DEFAULT_TX_CONFIG,
                action_scope,
                uint64(0),
            )

        await wallet_environments.process_pending_states(
            [
                WalletStateTransition(
                    pre_block_balance_updates={
                        1: {
                            "unconfirmed_wallet_balance": -1 * tx_amount,
                            "<=#spendable_balance": -1 * tx_amount,
                            "<=#max_send_amount": -1 * tx_amount,
                            ">=#pending_change": 1,  # any amount increase
                            "pending_coin_removal_count": 1,
                        }
                    },
                    post_block_balance_updates={
                        1: {
                            "confirmed_wallet_balance": -1 * tx_amount,
                            ">=#spendable_balance": 1,
                            ">=#max_send_amount": 1,
                            "<=#pending_change": 1,  # any amount decrease
                            "pending_coin_removal_count": -1,
                        }
                    },
                )
            ]
        )

        # Test match_hinted_coin
        selected_coin = list(await wallet.select_coins(uint64(0), DEFAULT_COIN_SELECTION_CONFIG))[0]
        assert await wallet.match_hinted_coin(selected_coin, selected_coin.puzzle_hash)

    @pytest.mark.parametrize(
        "wallet_environments",
        [{"num_environments": 1, "blocks_needed": [1], "reuse_puzhash": True}],
        indirect=True,
    )
    @pytest.mark.limit_consensus_modes(reason="irrelevant")
    @pytest.mark.anyio
    async def test_wallet_reuse_address(self, wallet_environments: WalletTestFramework) -> None:
        env = wallet_environments.environments[0]
        wallet = env.xch_wallet

        tx_amount = 10

        async with wallet.wallet_state_manager.new_action_scope(push=True) as action_scope:
            await wallet.generate_signed_transaction(
                uint64(tx_amount),
                bytes32([0] * 32),
                DEFAULT_TX_CONFIG.override(reuse_puzhash=True),
                action_scope,
                uint64(0),
            )
        [tx] = action_scope.side_effects.transactions
        assert tx.spend_bundle is not None
        assert len(tx.spend_bundle.coin_spends) == 1
        new_puzhash = [c.puzzle_hash.hex() for c in tx.additions]
        assert tx.spend_bundle.coin_spends[0].coin.puzzle_hash.hex() in new_puzhash
        [tx] = await wallet.wallet_state_manager.add_pending_transactions([tx])

        await wallet_environments.process_pending_states(
            [
                WalletStateTransition(
                    pre_block_balance_updates={
                        1: {
                            "unconfirmed_wallet_balance": -1 * tx_amount,
                            "<=#spendable_balance": -1 * tx_amount,
                            "<=#max_send_amount": -1 * tx_amount,
                            ">=#pending_change": 1,  # any amount increase
                            "pending_coin_removal_count": 1,
                        }
                    },
                    post_block_balance_updates={
                        1: {
                            "confirmed_wallet_balance": -1 * tx_amount,
                            ">=#spendable_balance": 1,
                            ">=#max_send_amount": 1,
                            "<=#pending_change": 1,  # any amount decrease
                            "pending_coin_removal_count": -1,
                        }
                    },
                )
            ]
        )

    @pytest.mark.parametrize(
        "wallet_environments",
        [{"num_environments": 2, "blocks_needed": [2, 1], "reuse_puzhash": True}],
        indirect=True,
    )
    @pytest.mark.parametrize("number_of_coins", [1, 3])
    @pytest.mark.limit_consensus_modes(reason="irrelevant")
    @pytest.mark.anyio
    async def test_wallet_clawback_claim_auto(
        self, wallet_environments: WalletTestFramework, number_of_coins: int
    ) -> None:
        env = wallet_environments.environments[0]
        env_1 = wallet_environments.environments[1]
        wallet = env.xch_wallet
        wallet_1 = env_1.xch_wallet
        wsm = env.wallet_state_manager
        wsm_1 = env_1.wallet_state_manager

        tx_amount = 500
        normal_puzhash = await wallet_1.get_new_puzzlehash()

        # Transfer to normal wallet
<<<<<<< HEAD
        async with wallet.wallet_state_manager.new_action_scope(push=True) as action_scope:
            await wallet.generate_signed_transaction(
                uint64(tx_amount),
                normal_puzhash,
                DEFAULT_TX_CONFIG,
                action_scope,
                uint64(0),
                puzzle_decorator_override=[{"decorator": "CLAWBACK", "clawback_timelock": 10}],
            )
=======
        for _ in range(0, number_of_coins):
            async with wallet.wallet_state_manager.new_action_scope(push=False) as action_scope:
                [tx1] = await wallet.generate_signed_transaction(
                    uint64(tx_amount),
                    normal_puzhash,
                    DEFAULT_TX_CONFIG,
                    action_scope,
                    uint64(0),
                    puzzle_decorator_override=[{"decorator": "CLAWBACK", "clawback_timelock": 10}],
                )
            [tx1] = await wallet.wallet_state_manager.add_pending_transactions([tx1])
>>>>>>> c8e8527e

        await wallet_environments.process_pending_states(
            [
                WalletStateTransition(
                    pre_block_balance_updates={
                        1: {
                            "unconfirmed_wallet_balance": -1 * tx_amount * number_of_coins,
                            "<=#spendable_balance": -1 * tx_amount * number_of_coins,
                            "<=#max_send_amount": -1 * tx_amount * number_of_coins,
                            ">=#pending_change": 1,  # any amount increase
                            "pending_coin_removal_count": number_of_coins,
                        }
                    },
                    post_block_balance_updates={
                        1: {
                            "confirmed_wallet_balance": -1 * tx_amount * number_of_coins,
                            ">=#spendable_balance": 1,  # any amount increase
                            ">=#max_send_amount": 1,  # any amount increase
                            "<=#pending_change": -1,  # any amount decrease
                            "pending_coin_removal_count": -number_of_coins,
                        }
                    },
                ),
                WalletStateTransition(
                    pre_block_balance_updates={},
                    post_block_balance_updates={},
                ),
            ]
        )

<<<<<<< HEAD
        await time_out_assert(20, wsm.coin_store.count_small_unspent, 1, 1000, CoinType.CLAWBACK)
        await time_out_assert(20, wsm_1.coin_store.count_small_unspent, 1, 1000, CoinType.CLAWBACK)

        async with wallet.wallet_state_manager.new_action_scope(push=True) as action_scope:
            await wallet.generate_signed_transaction(
                uint64(tx_amount),
                normal_puzhash,
                DEFAULT_TX_CONFIG,
                action_scope,
                uint64(0),
                puzzle_decorator_override=[{"decorator": "CLAWBACK", "clawback_timelock": 10}],
            )

        await wallet_environments.process_pending_states(
            [
                WalletStateTransition(
                    pre_block_balance_updates={
                        1: {
                            "unconfirmed_wallet_balance": -1 * tx_amount,
                            "<=#spendable_balance": -1 * tx_amount,
                            "<=#max_send_amount": -1 * tx_amount,
                            ">=#pending_change": 1,  # any amount increase
                            "pending_coin_removal_count": 1,
                        }
                    },
                    post_block_balance_updates={
                        1: {
                            "confirmed_wallet_balance": -1 * tx_amount,
                            ">=#spendable_balance": 1,  # any amount increase
                            ">=#max_send_amount": 1,  # any amount increase
                            "<=#pending_change": -1,  # any amount decrease
                            "pending_coin_removal_count": -1,
                        }
                    },
                ),
                WalletStateTransition(
                    pre_block_balance_updates={},
                    post_block_balance_updates={},
                ),
            ]
        )

        await time_out_assert(20, wsm.coin_store.count_small_unspent, 2, 1000, CoinType.CLAWBACK)
        await time_out_assert(20, wsm_1.coin_store.count_small_unspent, 2, 1000, CoinType.CLAWBACK)
        async with wallet.wallet_state_manager.new_action_scope(push=True) as action_scope:
            await wallet.generate_signed_transaction(
=======
        await time_out_assert(20, wsm.coin_store.count_small_unspent, number_of_coins, tx_amount * 2, CoinType.CLAWBACK)
        await time_out_assert(
            20, wsm_1.coin_store.count_small_unspent, number_of_coins, tx_amount * 2, CoinType.CLAWBACK
        )

        async with wallet.wallet_state_manager.new_action_scope(push=False) as action_scope:
            [tx_bad] = await wallet.generate_signed_transaction(
>>>>>>> c8e8527e
                uint64(tx_amount),
                normal_puzhash,
                DEFAULT_TX_CONFIG,
                action_scope,
                uint64(0),
                puzzle_decorator_override=[{"decorator": "CLAWBACK", "clawback_timelock": 10}],
            )
<<<<<<< HEAD
=======
        [tx_bad] = await wallet.wallet_state_manager.add_pending_transactions([tx_bad])
>>>>>>> c8e8527e

        await wallet_environments.process_pending_states(
            [
                WalletStateTransition(
                    pre_block_balance_updates={
                        1: {
                            "unconfirmed_wallet_balance": -1 * tx_amount,
                            "<=#spendable_balance": -1 * tx_amount,
                            "<=#max_send_amount": -1 * tx_amount,
                            ">=#pending_change": 1,  # any amount increase
                            "pending_coin_removal_count": 1,
                        }
                    },
                    post_block_balance_updates={
                        1: {
                            "confirmed_wallet_balance": -1 * tx_amount,
                            ">=#spendable_balance": 1,  # any amount increase
                            ">=#max_send_amount": 1,  # any amount increase
                            "<=#pending_change": -1,  # any amount decrease
                            "pending_coin_removal_count": -1,
                        }
                    },
                ),
                WalletStateTransition(
                    pre_block_balance_updates={},
                    post_block_balance_updates={},
                ),
            ]
        )

<<<<<<< HEAD
        # Change 3rd coin to test missing metadata case
        [tx3] = action_scope.side_effects.transactions
        clawback_coin_id = tx3.additions[0].name()
=======
        # Change one coin to test missing metadata case
        clawback_coin_id = tx_bad.additions[0].name()
>>>>>>> c8e8527e
        coin_record = await wsm_1.coin_store.get_coin_record(clawback_coin_id)
        assert coin_record is not None
        await wsm_1.coin_store.add_coin_record(dataclasses.replace(coin_record, metadata=None))
        # Claim merkle coin
        env_1.node.set_auto_claim(AutoClaimSettings(enabled=True, batch_size=uint16(2)))
        # Trigger auto claim
        await wallet_environments.process_pending_states(
            [
                WalletStateTransition(),
                WalletStateTransition(
                    pre_block_balance_updates={},
                    # After auto claim is set, the next block will trigger submission of clawback claims
                    post_block_balance_updates={
                        1: {
                            "unconfirmed_wallet_balance": tx_amount * number_of_coins,
                            "pending_change": tx_amount
                            * number_of_coins,  # This is a little weird but I think intentional and correct
                            "pending_coin_removal_count": number_of_coins,
                        }
                    },
                ),
            ]
        )
        await wallet_environments.process_pending_states(
            [
                WalletStateTransition(),
                WalletStateTransition(
                    pre_block_balance_updates={},
                    post_block_balance_updates={
                        1: {
                            "confirmed_wallet_balance": tx_amount * number_of_coins,
                            "spendable_balance": tx_amount * number_of_coins,
                            "max_send_amount": tx_amount * number_of_coins,
                            "unspent_coin_count": number_of_coins,
                            "pending_change": -tx_amount * number_of_coins,
                            "pending_coin_removal_count": -1 * number_of_coins,
                        }
                    },
                ),
            ]
        )
        await time_out_assert(20, wsm.coin_store.count_small_unspent, 1, tx_amount * 2, CoinType.CLAWBACK)
        await time_out_assert(20, wsm_1.coin_store.count_small_unspent, 1, tx_amount * 2, CoinType.CLAWBACK)

    @pytest.mark.parametrize(
        "wallet_environments",
        [{"num_environments": 2, "blocks_needed": [1, 1], "reuse_puzhash": True}],
        indirect=True,
    )
    @pytest.mark.limit_consensus_modes(reason="irrelevant")
    @pytest.mark.anyio
    async def test_wallet_clawback_clawback(self, wallet_environments: WalletTestFramework) -> None:
        env = wallet_environments.environments[0]
        env_2 = wallet_environments.environments[1]
        wsm = env.wallet_state_manager
        wsm_2 = env_2.wallet_state_manager
        wallet = env.xch_wallet
        wallet_1 = env_2.xch_wallet
        api_0 = env.rpc_api
        api_1 = env_2.rpc_api

        tx_amount = 500
        normal_puzhash = await wallet_1.get_new_puzzlehash()
        # Transfer to normal wallet
        async with wallet.wallet_state_manager.new_action_scope(push=True) as action_scope:
            await wallet.generate_signed_transaction(
                uint64(tx_amount),
                normal_puzhash,
                DEFAULT_TX_CONFIG,
                action_scope,
                uint64(0),
                puzzle_decorator_override=[{"decorator": "CLAWBACK", "clawback_timelock": 500}],
                memos=[b"Test"],
            )

        await wallet_environments.process_pending_states(
            [
                WalletStateTransition(
                    pre_block_balance_updates={
                        1: {
                            "unconfirmed_wallet_balance": -1 * tx_amount,
                            "<=#spendable_balance": -1 * tx_amount,
                            "<=#max_send_amount": -1 * tx_amount,
                            ">=#pending_change": 1,  # any amount increase
                            "pending_coin_removal_count": 1,
                        }
                    },
                    post_block_balance_updates={
                        1: {
                            "confirmed_wallet_balance": -1 * tx_amount,
                            ">=#spendable_balance": 1,  # any amount increase
                            ">=#max_send_amount": 1,  # any amount increase
                            "<=#pending_change": -1,  # any amount decrease
                            "pending_coin_removal_count": -1,
                        }
                    },
                ),
                WalletStateTransition(
                    pre_block_balance_updates={},
                    post_block_balance_updates={},
                ),
            ]
        )

        # Check merkle coins
        await time_out_assert(20, wsm.coin_store.count_small_unspent, 1, 1000, CoinType.CLAWBACK)
        await time_out_assert(20, wsm_2.coin_store.count_small_unspent, 1, 1000, CoinType.CLAWBACK)
        txs = await api_0.get_transactions(
            dict(type_filter={"values": [TransactionType.INCOMING_CLAWBACK_SEND], "mode": 1}, wallet_id=1)
        )
        # clawback merkle coin
        [tx] = action_scope.side_effects.transactions
        merkle_coin = tx.additions[0] if tx.additions[0].amount == tx_amount else tx.additions[1]
        interested_coins = await wsm_2.interested_store.get_interested_coin_ids()
        assert merkle_coin.name() in set(interested_coins)
        assert len(txs["transactions"]) == 1
        assert not txs["transactions"][0]["confirmed"]
        assert txs["transactions"][0]["metadata"]["recipient_puzzle_hash"][2:] == normal_puzhash.hex()
        assert txs["transactions"][0]["metadata"]["coin_id"] == merkle_coin.name().hex()
        with pytest.raises(ValueError):
            await api_0.spend_clawback_coins({})

        test_fee = 10
        resp = await api_0.spend_clawback_coins(
            {"coin_ids": [normal_puzhash.hex(), merkle_coin.name().hex()], "fee": test_fee}
        )
        assert resp["success"]
        assert len(resp["transaction_ids"]) == 1

        await wallet_environments.process_pending_states(
            [
                WalletStateTransition(
                    pre_block_balance_updates={
                        1: {
                            "unconfirmed_wallet_balance": tx_amount - test_fee,
                            "<=#spendable_balance": -1,
                            "<=#max_send_amount": -1,
                            ">=#pending_change": 1,
                            "pending_coin_removal_count": 2,  # 1 for fee, one for clawback
                        }
                    },
                    post_block_balance_updates={
                        1: {
                            "confirmed_wallet_balance": tx_amount - test_fee,
                            ">=#spendable_balance": 1,
                            ">=#max_send_amount": 1,
                            "<=#pending_change": -1,
                            "unspent_coin_count": 1,
                            "pending_coin_removal_count": -2,
                        }
                    },
                ),
                WalletStateTransition(
                    pre_block_balance_updates={},
                    post_block_balance_updates={},
                ),
            ]
        )

        await time_out_assert(20, wsm.coin_store.count_small_unspent, 0, 1000, CoinType.CLAWBACK)
        await time_out_assert(20, wsm_2.coin_store.count_small_unspent, 0, 1000, CoinType.CLAWBACK)
        txs = await api_0.get_transactions(
            dict(
                type_filter={
                    "values": [TransactionType.INCOMING_CLAWBACK_SEND.value, TransactionType.OUTGOING_CLAWBACK.value],
                    "mode": 1,
                },
                wallet_id=1,
            )
        )
        assert len(txs["transactions"]) == 2
        assert txs["transactions"][0]["confirmed"]
        assert txs["transactions"][1]["confirmed"]

        txs = await api_1.get_transactions(
            dict(
                type_filter={
                    "values": [
                        TransactionType.INCOMING_CLAWBACK_RECEIVE.value,
                        TransactionType.OUTGOING_CLAWBACK.value,
                    ],
                    "mode": 1,
                },
                wallet_id=1,
            )
        )
        assert len(txs["transactions"]) == 1
        assert txs["transactions"][0]["confirmed"]
        interested_coins = await wsm_2.interested_store.get_interested_coin_ids()
        assert merkle_coin.name() not in set(interested_coins)

    @pytest.mark.parametrize(
        "wallet_environments",
        [{"num_environments": 1, "blocks_needed": [1], "reuse_puzhash": True}],
        indirect=True,
    )
    @pytest.mark.limit_consensus_modes(reason="irrelevant")
    @pytest.mark.anyio
    async def test_wallet_clawback_sent_self(self, wallet_environments: WalletTestFramework) -> None:
        env = wallet_environments.environments[0]
        wsm = env.wallet_state_manager
        wallet = env.xch_wallet
        api_0 = env.rpc_api

        tx_amount = 500
        normal_puzhash = await wallet.get_new_puzzlehash()
        # Transfer to normal wallet
        async with wallet.wallet_state_manager.new_action_scope(push=True) as action_scope:
            await wallet.generate_signed_transaction(
                uint64(tx_amount),
                normal_puzhash,
                DEFAULT_TX_CONFIG,
                action_scope,
                uint64(0),
                puzzle_decorator_override=[{"decorator": "CLAWBACK", "clawback_timelock": 5}],
                memos=[b"Test"],
            )

        await wallet_environments.process_pending_states(
            [
                WalletStateTransition(
                    pre_block_balance_updates={
                        1: {
                            "unconfirmed_wallet_balance": -1 * tx_amount,
                            "<=#spendable_balance": -1 * tx_amount,
                            "<=#max_send_amount": -1 * tx_amount,
                            ">=#pending_change": 1,  # any amount increase
                            "pending_coin_removal_count": 1,
                        }
                    },
                    post_block_balance_updates={
                        1: {
                            "confirmed_wallet_balance": -1 * tx_amount,
                            ">=#spendable_balance": 1,  # any amount increase
                            ">=#max_send_amount": 1,  # any amount increase
                            "<=#pending_change": -1,  # any amount decrease
                            "pending_coin_removal_count": -1,
                        }
                    },
                ),
                WalletStateTransition(
                    pre_block_balance_updates={},
                    post_block_balance_updates={},
                ),
            ]
        )

        # Check merkle coins
        await time_out_assert(20, wsm.coin_store.count_small_unspent, 1, 1000, CoinType.CLAWBACK)
        # Claim merkle coin
        [tx] = action_scope.side_effects.transactions
        merkle_coin = tx.additions[0] if tx.additions[0].amount == tx_amount else tx.additions[1]
        test_fee = 10
        resp = await api_0.spend_clawback_coins(
            {"coin_ids": [merkle_coin.name().hex(), normal_puzhash.hex()], "fee": test_fee}
        )
        assert resp["success"]
        assert len(resp["transaction_ids"]) == 1
        # Wait mempool update
        await wallet_environments.process_pending_states(
            [
                WalletStateTransition(
                    pre_block_balance_updates={
                        1: {
                            "unconfirmed_wallet_balance": tx_amount - test_fee,
                            "<=#spendable_balance": -1,
                            "<=#max_send_amount": -1,
                            ">=#pending_change": 1,
                            "pending_coin_removal_count": 2,  # 1 for fee, one for clawback
                        }
                    },
                    post_block_balance_updates={
                        1: {
                            "confirmed_wallet_balance": tx_amount - test_fee,
                            ">=#spendable_balance": 1,
                            ">=#max_send_amount": 1,
                            "<=#pending_change": -1,
                            "unspent_coin_count": 1,
                            "pending_coin_removal_count": -2,
                        }
                    },
                ),
                WalletStateTransition(
                    pre_block_balance_updates={},
                    post_block_balance_updates={},
                ),
            ]
        )
        await time_out_assert(20, wsm.coin_store.count_small_unspent, 0, 1000, CoinType.CLAWBACK)

        txs = await api_0.get_transactions(
            dict(
                type_filter={
                    "values": [TransactionType.INCOMING_CLAWBACK_SEND.value, TransactionType.OUTGOING_CLAWBACK.value],
                    "mode": 1,
                },
                wallet_id=1,
            )
        )
        assert len(txs["transactions"]) == 2
        assert txs["transactions"][0]["confirmed"]
        assert txs["transactions"][1]["confirmed"]
        assert txs["transactions"][0]["memos"] != txs["transactions"][1]["memos"]
        assert list(txs["transactions"][0]["memos"].values())[0] == b"Test".hex()

    @pytest.mark.parametrize(
        "wallet_environments",
        [{"num_environments": 2, "blocks_needed": [1, 1], "reuse_puzhash": True}],
        indirect=True,
    )
    @pytest.mark.limit_consensus_modes(reason="irrelevant")
    @pytest.mark.anyio
    async def test_wallet_clawback_claim_manual(self, wallet_environments: WalletTestFramework) -> None:
        env = wallet_environments.environments[0]
        env_2 = wallet_environments.environments[1]
        wsm = env.wallet_state_manager
        wsm_2 = env_2.wallet_state_manager
        wallet = env.xch_wallet
        wallet_1 = env_2.xch_wallet
        api_0 = env.rpc_api
        api_1 = env_2.rpc_api

        tx_amount = 500
        normal_puzhash = await wallet_1.get_new_puzzlehash()
        # Transfer to normal wallet
        async with wallet.wallet_state_manager.new_action_scope(push=True) as action_scope:
            await wallet.generate_signed_transaction(
                uint64(tx_amount),
                normal_puzhash,
                DEFAULT_TX_CONFIG,
                action_scope,
                uint64(0),
                puzzle_decorator_override=[{"decorator": "CLAWBACK", "clawback_timelock": 5}],
            )

        await wallet_environments.process_pending_states(
            [
                WalletStateTransition(
                    pre_block_balance_updates={
                        1: {
                            "unconfirmed_wallet_balance": -1 * tx_amount,
                            "<=#spendable_balance": -1 * tx_amount,
                            "<=#max_send_amount": -1 * tx_amount,
                            ">=#pending_change": 1,  # any amount increase
                            "pending_coin_removal_count": 1,
                        }
                    },
                    post_block_balance_updates={
                        1: {
                            "confirmed_wallet_balance": -1 * tx_amount,
                            ">=#spendable_balance": 1,  # any amount increase
                            ">=#max_send_amount": 1,  # any amount increase
                            "<=#pending_change": -1,  # any amount decrease
                            "pending_coin_removal_count": -1,
                        }
                    },
                ),
                WalletStateTransition(
                    pre_block_balance_updates={},
                    post_block_balance_updates={},
                ),
            ]
        )

        # Check merkle coins
        await time_out_assert(20, wsm.coin_store.count_small_unspent, 1, 1000, CoinType.CLAWBACK)
        await time_out_assert(20, wsm_2.coin_store.count_small_unspent, 1, 1000, CoinType.CLAWBACK)

        # Farm a block to pass timelock
        await wallet_environments.process_pending_states(
            [
                WalletStateTransition(
                    pre_block_balance_updates={},
                    post_block_balance_updates={},
                ),
                WalletStateTransition(
                    pre_block_balance_updates={},
                    post_block_balance_updates={},
                ),
            ]
        )

        # Claim merkle coin
        [tx] = action_scope.side_effects.transactions
        merkle_coin = tx.additions[0] if tx.additions[0].amount == tx_amount else tx.additions[1]
        test_fee = 10
        resp = await api_1.spend_clawback_coins(
            {"coin_ids": [merkle_coin.name().hex(), normal_puzhash.hex()], "fee": test_fee}
        )
        assert resp["success"]
        assert len(resp["transaction_ids"]) == 1

        await wallet_environments.process_pending_states(
            [
                WalletStateTransition(
                    pre_block_balance_updates={},
                    post_block_balance_updates={},
                ),
                WalletStateTransition(
                    pre_block_balance_updates={
                        1: {
                            "unconfirmed_wallet_balance": tx_amount - test_fee,
                            "<=#spendable_balance": -1 * tx_amount,
                            "<=#max_send_amount": -1 * tx_amount,
                            ">=#pending_change": 1,  # any amount increase
                            "pending_coin_removal_count": 2,  # 1 for fee, 1 for clawback
                        }
                    },
                    post_block_balance_updates={
                        1: {
                            "confirmed_wallet_balance": tx_amount - test_fee,
                            ">=#spendable_balance": 1,  # any amount increase
                            ">=#max_send_amount": 1,  # any amount increase
                            "<=#pending_change": -1,  # any amount decrease
                            "unspent_coin_count": 1,
                            "pending_coin_removal_count": -2,
                        }
                    },
                ),
            ]
        )

        await time_out_assert(20, wsm.coin_store.count_small_unspent, 0, 1000, CoinType.CLAWBACK)
        await time_out_assert(20, wsm_2.coin_store.count_small_unspent, 0, 1000, CoinType.CLAWBACK)

        txs = await api_0.get_transactions(
            dict(
                type_filter={
                    "values": [
                        TransactionType.INCOMING_CLAWBACK_SEND.value,
                    ],
                    "mode": 1,
                },
                wallet_id=1,
            )
        )
        assert len(txs["transactions"]) == 1
        assert txs["transactions"][0]["confirmed"]

    @pytest.mark.parametrize(
        "wallet_environments",
        [{"num_environments": 2, "blocks_needed": [1, 1], "reuse_puzhash": True}],
        indirect=True,
    )
    @pytest.mark.limit_consensus_modes(reason="irrelevant")
    @pytest.mark.anyio
    async def test_wallet_clawback_reorg(self, wallet_environments: WalletTestFramework) -> None:
        full_node_api = wallet_environments.full_node
        env = wallet_environments.environments[0]
        env_2 = wallet_environments.environments[1]
        wsm = env.wallet_state_manager
        wsm_2 = env_2.wallet_state_manager
        wallet = env.xch_wallet
        wallet_1 = env_2.xch_wallet

        tx_amount = 500
        normal_puzhash = await wallet_1.get_new_puzzlehash()
        # Transfer to normal wallet
        async with wallet.wallet_state_manager.new_action_scope(push=True) as action_scope:
            await wallet.generate_signed_transaction(
                uint64(tx_amount),
                normal_puzhash,
                DEFAULT_TX_CONFIG,
                action_scope,
                uint64(0),
                puzzle_decorator_override=[{"decorator": "CLAWBACK", "clawback_timelock": 5}],
            )

        await wallet_environments.process_pending_states(
            [
                WalletStateTransition(
                    pre_block_balance_updates={
                        1: {
                            "unconfirmed_wallet_balance": -1 * tx_amount,
                            "<=#spendable_balance": -1 * tx_amount,
                            "<=#max_send_amount": -1 * tx_amount,
                            ">=#pending_change": 1,  # any amount increase
                            "pending_coin_removal_count": 1,
                        }
                    },
                    post_block_balance_updates={
                        1: {
                            "confirmed_wallet_balance": -1 * tx_amount,
                            ">=#spendable_balance": 1,  # any amount increase
                            ">=#max_send_amount": 1,  # any amount increase
                            "<=#pending_change": -1,  # any amount decrease
                            "pending_coin_removal_count": -1,
                        }
                    },
                ),
                WalletStateTransition(
                    pre_block_balance_updates={},
                    post_block_balance_updates={},
                ),
            ]
        )

        # Check merkle coins
        await time_out_assert(20, wsm.coin_store.count_small_unspent, 1, 1000, CoinType.CLAWBACK)
        await time_out_assert(20, wsm_2.coin_store.count_small_unspent, 1, 1000, CoinType.CLAWBACK)
        # Reorg before claim
        # Test Reorg mint
        height = full_node_api.full_node.blockchain.get_peak_height()
        assert height is not None
        await full_node_api.reorg_from_index_to_new_index(
            ReorgProtocol(uint32(height - 2), uint32(height + 1), bytes32([0] * 32), None)
        )

        await time_out_assert(20, wsm.coin_store.count_small_unspent, 0, 1000, CoinType.CLAWBACK)
        await time_out_assert(20, wsm_2.coin_store.count_small_unspent, 0, 1000, CoinType.CLAWBACK)

        await wallet_environments.process_pending_states(
            [
                WalletStateTransition(
                    pre_block_balance_updates={
                        1: {
                            "confirmed_wallet_balance": tx_amount,  # confirmed balance comes back
                            # clawback transaction is now outstanding
                            "<=#spendable_balance": -1 * tx_amount,
                            "<=#max_send_amount": -1 * tx_amount,
                            ">=#pending_change": 1,  # any amount increase
                            "pending_coin_removal_count": 1,
                        }
                    },
                    post_block_balance_updates={
                        1: {
                            "confirmed_wallet_balance": -1 * tx_amount,
                            ">=#spendable_balance": 1,  # any amount increase
                            ">=#max_send_amount": 1,  # any amount increase
                            "<=#pending_change": -1,  # any amount decrease
                            "pending_coin_removal_count": -1,
                        }
                    },
                ),
                WalletStateTransition(
                    pre_block_balance_updates={},
                    post_block_balance_updates={},
                ),
            ]
        )

        await time_out_assert(20, wsm.coin_store.count_small_unspent, 1, 1000, CoinType.CLAWBACK)
        await time_out_assert(20, wsm_2.coin_store.count_small_unspent, 1, 1000, CoinType.CLAWBACK)

        # Claim merkle coin
        env_2.node.set_auto_claim(AutoClaimSettings(enabled=True))
        # clawback merkle coin
        await wallet_environments.process_pending_states(
            [
                WalletStateTransition(),
                WalletStateTransition(
                    pre_block_balance_updates={},
                    # After auto claim is set, the next block will trigger submission of clawback claims
                    post_block_balance_updates={
                        1: {
                            "unconfirmed_wallet_balance": tx_amount,
                            "pending_change": tx_amount,  # This is a little weird but I think intentional and correct
                            "pending_coin_removal_count": 1,
                        }
                    },
                ),
            ]
        )
        await wallet_environments.process_pending_states(
            [
                WalletStateTransition(),
                WalletStateTransition(
                    pre_block_balance_updates={},
                    post_block_balance_updates={
                        1: {
                            "confirmed_wallet_balance": tx_amount,
                            "spendable_balance": tx_amount,
                            "max_send_amount": tx_amount,
                            "unspent_coin_count": 1,
                            "pending_change": -1 * tx_amount,
                            "pending_coin_removal_count": -1,
                        }
                    },
                ),
            ]
        )
        await time_out_assert(20, wsm.coin_store.count_small_unspent, 0, 1000, CoinType.CLAWBACK)
        await time_out_assert(20, wsm_2.coin_store.count_small_unspent, 0, 1000, CoinType.CLAWBACK)
        # Reorg after claim
        height = full_node_api.full_node.blockchain.get_peak_height()
        assert height is not None
        await full_node_api.reorg_from_index_to_new_index(
            ReorgProtocol(uint32(height - 1), uint32(height + 1), bytes32([0] * 32), None)
        )

        await time_out_assert(20, wsm.coin_store.count_small_unspent, 1, 1000, CoinType.CLAWBACK)
        await time_out_assert(20, wsm_2.coin_store.count_small_unspent, 1, 1000, CoinType.CLAWBACK)

        await wallet_environments.process_pending_states(
            [
                WalletStateTransition(
                    pre_block_balance_updates={},
                    post_block_balance_updates={},
                ),
                WalletStateTransition(
                    pre_block_balance_updates={
                        1: {
                            "confirmed_wallet_balance": -1 * tx_amount,
                            "spendable_balance": -1 * tx_amount,
                            "max_send_amount": -1 * tx_amount,
                            "unspent_coin_count": -1,
                            "pending_change": tx_amount,
                            "pending_coin_removal_count": 1,
                        }
                    },
                    post_block_balance_updates={
                        1: {
                            "confirmed_wallet_balance": tx_amount,
                            "spendable_balance": tx_amount,
                            "max_send_amount": tx_amount,
                            "unspent_coin_count": 1,
                            "pending_change": -1 * tx_amount,
                            "pending_coin_removal_count": -1,
                        }
                    },
                ),
            ]
        )

        await time_out_assert(20, wsm.coin_store.count_small_unspent, 0, 1000, CoinType.CLAWBACK)
        await time_out_assert(20, wsm_2.coin_store.count_small_unspent, 0, 1000, CoinType.CLAWBACK)

    @pytest.mark.parametrize(
        "wallet_environments",
        [{"num_environments": 1, "blocks_needed": [1], "trusted": True, "reuse_puzhash": True}],
        indirect=True,
    )
    @pytest.mark.limit_consensus_modes(reason="irrelevant")
    @pytest.mark.anyio
    async def test_get_clawback_coins(self, wallet_environments: WalletTestFramework) -> None:
        env = wallet_environments.environments[0]
        wsm = env.wallet_state_manager
        wallet = env.xch_wallet

        tx_amount = 500
        # Transfer to normal wallet
        async with wallet.wallet_state_manager.new_action_scope(push=True) as action_scope:
            await wallet.generate_signed_transaction(
                uint64(tx_amount),
                bytes32([0] * 32),
                DEFAULT_TX_CONFIG,
                action_scope,
                uint64(0),
                puzzle_decorator_override=[{"decorator": "CLAWBACK", "clawback_timelock": 500}],
            )

        await wallet_environments.process_pending_states(
            [
                WalletStateTransition(
                    pre_block_balance_updates={
                        1: {
                            "unconfirmed_wallet_balance": -1 * tx_amount,
                            "<=#spendable_balance": -1 * tx_amount,
                            "<=#max_send_amount": -1 * tx_amount,
                            ">=#pending_change": 1,  # any amount increase
                            "pending_coin_removal_count": 1,
                        }
                    },
                    post_block_balance_updates={
                        1: {
                            "confirmed_wallet_balance": -1 * tx_amount,
                            ">=#spendable_balance": 1,  # any amount increase
                            ">=#max_send_amount": 1,  # any amount increase
                            "<=#pending_change": -1,  # any amount decrease
                            "pending_coin_removal_count": -1,
                        }
                    },
                ),
                WalletStateTransition(
                    pre_block_balance_updates={},
                    post_block_balance_updates={},
                ),
            ]
        )

        # Check merkle coins
        await time_out_assert(20, wsm.coin_store.count_small_unspent, 1, 1000, CoinType.CLAWBACK)
        # clawback merkle coin
        [tx] = action_scope.side_effects.transactions
        merkle_coin = tx.additions[0] if tx.additions[0].amount == tx_amount else tx.additions[1]
        resp = await env.rpc_api.get_coin_records({"wallet_id": 1, "coin_type": 1})
        assert len(resp["coin_records"]) == 1
        assert resp["coin_records"][0]["id"][2:] == merkle_coin.name().hex()

    @pytest.mark.parametrize(
        "wallet_environments",
        [{"num_environments": 2, "blocks_needed": [1, 1], "reuse_puzhash": False}],
        indirect=True,
    )
    @pytest.mark.limit_consensus_modes(reason="irrelevant")
    @pytest.mark.anyio
    async def test_clawback_resync(self, self_hostname: str, wallet_environments: WalletTestFramework) -> None:
        full_node_api = wallet_environments.full_node
        env_1 = wallet_environments.environments[0]
        env_2 = wallet_environments.environments[1]
        wsm_1 = env_1.wallet_state_manager
        wsm_2 = env_2.wallet_state_manager
        wallet_1 = env_1.xch_wallet
        wallet_2 = env_2.xch_wallet
        api_1 = env_1.rpc_api

        wallet_1_puzhash = await wallet_1.get_new_puzzlehash()
        wallet_2_puzhash = await wallet_2.get_new_puzzlehash()

        tx_amount = 500
        # Transfer to normal wallet
        async with wallet_1.wallet_state_manager.new_action_scope(push=True) as action_scope:
            await wallet_1.generate_signed_transaction(
                uint64(tx_amount),
                wallet_2_puzhash,
                DEFAULT_TX_CONFIG,
                action_scope,
                uint64(0),
                puzzle_decorator_override=[{"decorator": "CLAWBACK", "clawback_timelock": 5}],
            )

        [tx1] = action_scope.side_effects.transactions
        clawback_coin_id_1 = tx1.additions[0].name()
        assert tx1.spend_bundle is not None

        await wallet_environments.process_pending_states(
            [
                WalletStateTransition(
                    pre_block_balance_updates={
                        1: {
                            "unconfirmed_wallet_balance": -1 * tx_amount,
                            "<=#spendable_balance": -1 * tx_amount,
                            "<=#max_send_amount": -1 * tx_amount,
                            ">=#pending_change": 1,  # any amount increase
                            "pending_coin_removal_count": 1,
                        }
                    },
                    post_block_balance_updates={
                        1: {
                            "confirmed_wallet_balance": -1 * tx_amount,
                            ">=#spendable_balance": 1,  # any amount increase
                            ">=#max_send_amount": 1,  # any amount increase
                            "<=#pending_change": -1,  # any amount decrease
                            "pending_coin_removal_count": -1,
                        }
                    },
                ),
                WalletStateTransition(
                    pre_block_balance_updates={},
                    post_block_balance_updates={},
                ),
            ]
        )

        # Check merkle coins
        await time_out_assert(20, wsm_1.coin_store.count_small_unspent, 1, 1000, CoinType.CLAWBACK)
        await time_out_assert(20, wsm_2.coin_store.count_small_unspent, 1, 1000, CoinType.CLAWBACK)

        tx_amount2 = 700
        async with wallet_1.wallet_state_manager.new_action_scope(push=True) as action_scope:
            await wallet_1.generate_signed_transaction(
                uint64(tx_amount2),
                wallet_1_puzhash,
                DEFAULT_TX_CONFIG,
                action_scope,
                uint64(0),
                puzzle_decorator_override=[{"decorator": "CLAWBACK", "clawback_timelock": 5}],
            )
        [tx2] = action_scope.side_effects.transactions
        clawback_coin_id_2 = tx2.additions[0].name()
        assert tx2.spend_bundle is not None

        await wallet_environments.process_pending_states(
            [
                WalletStateTransition(
                    pre_block_balance_updates={
                        1: {
                            "unconfirmed_wallet_balance": -1 * tx_amount2,
                            "<=#spendable_balance": -1 * tx_amount2,
                            "<=#max_send_amount": -1 * tx_amount2,
                            ">=#pending_change": 1,  # any amount increase
                            "pending_coin_removal_count": 1,
                        }
                    },
                    post_block_balance_updates={
                        1: {
                            "confirmed_wallet_balance": -1 * tx_amount2,
                            ">=#spendable_balance": 1,  # any amount increase
                            ">=#max_send_amount": 1,  # any amount increase
                            "<=#pending_change": -1,  # any amount decrease
                            "pending_coin_removal_count": -1,
                        }
                    },
                ),
                WalletStateTransition(
                    pre_block_balance_updates={},
                    post_block_balance_updates={},
                ),
            ]
        )

        # Check merkle coins
        await time_out_assert(20, wsm_1.coin_store.count_small_unspent, 2, 1000, CoinType.CLAWBACK)
        await time_out_assert(20, wsm_2.coin_store.count_small_unspent, 1, 1000, CoinType.CLAWBACK)
        # clawback merkle coin
        resp = await api_1.spend_clawback_coins({"coin_ids": [clawback_coin_id_1.hex()], "fee": 0})
        assert resp["success"]
        assert len(resp["transaction_ids"]) == 1
        resp = await api_1.spend_clawback_coins({"coin_ids": [clawback_coin_id_2.hex()], "fee": 0})
        assert resp["success"]
        assert len(resp["transaction_ids"]) == 1

        await wallet_environments.process_pending_states(
            [
                WalletStateTransition(
                    pre_block_balance_updates={
                        1: {
                            "unconfirmed_wallet_balance": tx_amount + tx_amount2,
                            "pending_change": tx_amount + tx_amount2,
                            "pending_coin_removal_count": 2,
                        }
                    },
                    post_block_balance_updates={
                        1: {
                            "confirmed_wallet_balance": tx_amount + tx_amount2,
                            "max_send_amount": tx_amount + tx_amount2,
                            "spendable_balance": tx_amount + tx_amount2,
                            "pending_change": -1 * (tx_amount + tx_amount2),
                            "unspent_coin_count": 2,
                            "pending_coin_removal_count": -2,
                        }
                    },
                ),
                WalletStateTransition(
                    pre_block_balance_updates={},
                    post_block_balance_updates={},
                ),
            ]
        )

        await time_out_assert(20, wsm_1.coin_store.count_small_unspent, 0, 1000, CoinType.CLAWBACK)
        await time_out_assert(20, wsm_2.coin_store.count_small_unspent, 0, 1000, CoinType.CLAWBACK)

        before_txs: Dict[str, Dict[TransactionType, int]] = {"sender": {}, "recipient": {}}
        before_txs["sender"][TransactionType.INCOMING_CLAWBACK_SEND] = (
            await wsm_1.tx_store.get_transaction_count_for_wallet(
                1, type_filter=TransactionTypeFilter.include([TransactionType.INCOMING_CLAWBACK_SEND])
            )
        )
        before_txs["sender"][TransactionType.OUTGOING_CLAWBACK] = await wsm_1.tx_store.get_transaction_count_for_wallet(
            1, type_filter=TransactionTypeFilter.include([TransactionType.OUTGOING_CLAWBACK])
        )
        before_txs["sender"][TransactionType.OUTGOING_TX] = await wsm_1.tx_store.get_transaction_count_for_wallet(
            1, type_filter=TransactionTypeFilter.include([TransactionType.OUTGOING_TX])
        )
        before_txs["sender"][TransactionType.INCOMING_TX] = await wsm_1.tx_store.get_transaction_count_for_wallet(
            1, type_filter=TransactionTypeFilter.include([TransactionType.INCOMING_TX])
        )
        before_txs["sender"][TransactionType.COINBASE_REWARD] = await wsm_1.tx_store.get_transaction_count_for_wallet(
            1, type_filter=TransactionTypeFilter.include([TransactionType.COINBASE_REWARD])
        )
        before_txs["recipient"][TransactionType.INCOMING_CLAWBACK_RECEIVE] = (
            await wsm_2.tx_store.get_transaction_count_for_wallet(
                1, type_filter=TransactionTypeFilter.include([TransactionType.INCOMING_CLAWBACK_RECEIVE])
            )
        )
        # Resync start
        env_1.node._close()
        await env_1.node._await_closed()
        env_2.node._close()
        await env_2.node._await_closed()
        env_1.node.config["database_path"] = "wallet/db/blockchain_wallet_v2_test1_CHALLENGE_KEY.sqlite"
        env_2.node.config["database_path"] = "wallet/db/blockchain_wallet_v2_test2_CHALLENGE_KEY.sqlite"

        # use second node to start the same wallet, reusing config and db
        await env_1.node._start()
        await env_1.peer_server.start_client(PeerInfo(self_hostname, full_node_api.full_node.server.get_port()), None)
        await env_2.node._start()
        await env_2.peer_server.start_client(PeerInfo(self_hostname, full_node_api.full_node.server.get_port()), None)

        await wallet_environments.process_pending_states(
            [
                WalletStateTransition(),
                WalletStateTransition(),
            ]
        )

        wsm_1 = env_1.node.wallet_state_manager
        wsm_2 = env_2.node.wallet_state_manager

        after_txs: Dict[str, Dict[TransactionType, int]] = {"sender": {}, "recipient": {}}
        after_txs["sender"][TransactionType.INCOMING_CLAWBACK_SEND] = (
            await wsm_1.tx_store.get_transaction_count_for_wallet(
                1, type_filter=TransactionTypeFilter.include([TransactionType.INCOMING_CLAWBACK_SEND])
            )
        )
        after_txs["sender"][TransactionType.OUTGOING_CLAWBACK] = await wsm_1.tx_store.get_transaction_count_for_wallet(
            1, type_filter=TransactionTypeFilter.include([TransactionType.OUTGOING_CLAWBACK])
        )
        after_txs["sender"][TransactionType.OUTGOING_TX] = await wsm_1.tx_store.get_transaction_count_for_wallet(
            1, type_filter=TransactionTypeFilter.include([TransactionType.OUTGOING_TX])
        )
        after_txs["sender"][TransactionType.INCOMING_TX] = await wsm_1.tx_store.get_transaction_count_for_wallet(
            1, type_filter=TransactionTypeFilter.include([TransactionType.INCOMING_TX])
        )
        after_txs["sender"][TransactionType.COINBASE_REWARD] = await wsm_1.tx_store.get_transaction_count_for_wallet(
            1, type_filter=TransactionTypeFilter.include([TransactionType.COINBASE_REWARD])
        )
        after_txs["recipient"][TransactionType.INCOMING_CLAWBACK_RECEIVE] = (
            await wsm_2.tx_store.get_transaction_count_for_wallet(
                1, type_filter=TransactionTypeFilter.include([TransactionType.INCOMING_CLAWBACK_RECEIVE])
            )
        )
        # Check clawback
        clawback_tx_1 = await wsm_1.tx_store.get_transaction_record(clawback_coin_id_1)
        clawback_tx_2 = await wsm_1.tx_store.get_transaction_record(clawback_coin_id_2)
        assert clawback_tx_1 is not None
        assert clawback_tx_1.confirmed
        assert clawback_tx_2 is not None
        assert clawback_tx_2.confirmed
        outgoing_clawback_txs = await wsm_1.tx_store.get_transactions_between(
            1, 0, 100, type_filter=TransactionTypeFilter.include([TransactionType.OUTGOING_CLAWBACK])
        )
        assert len(outgoing_clawback_txs) == 2
        assert outgoing_clawback_txs[0].confirmed
        assert outgoing_clawback_txs[1].confirmed

        # transactions should be the same

        assert (
            before_txs["sender"][TransactionType.OUTGOING_CLAWBACK]
            == after_txs["sender"][TransactionType.OUTGOING_CLAWBACK]
        )
        assert before_txs["sender"] == after_txs["sender"]
        assert before_txs["recipient"] == after_txs["recipient"]

    @pytest.mark.parametrize(
        "wallet_environments",
        [{"num_environments": 1, "blocks_needed": [3]}],
        indirect=True,
    )
    @pytest.mark.limit_consensus_modes(reason="irrelevant")
    @pytest.mark.anyio
    async def test_wallet_coinbase_reorg(self, wallet_environments: WalletTestFramework) -> None:
        full_node_api = wallet_environments.full_node
        env = wallet_environments.environments[0]
        wallet = env.xch_wallet

        peak = full_node_api.full_node.blockchain.get_peak()
        assert peak is not None
        permanent_height = peak.height  # The height of the blocks we will not reorg

        extra_blocks = 2
        await full_node_api.farm_blocks_to_wallet(count=extra_blocks, wallet=wallet)
        await full_node_api.wait_for_wallet_synced(wallet_node=env.node, timeout=5)
        await env.change_balances(
            {
                1: {
                    "confirmed_wallet_balance": 2_000_000_000_000 * extra_blocks,
                    "unconfirmed_wallet_balance": 2_000_000_000_000 * extra_blocks,
                    "max_send_amount": 2_000_000_000_000 * extra_blocks,
                    "spendable_balance": 2_000_000_000_000 * extra_blocks,
                    "unspent_coin_count": 4,
                }
            }
        )

        await full_node_api.reorg_from_index_to_new_index(
            ReorgProtocol(
                uint32(permanent_height), uint32(permanent_height + extra_blocks + 6), bytes32(32 * b"0"), None
            )
        )

        await full_node_api.wait_for_wallet_synced(wallet_node=env.node, timeout=5)

        await env.change_balances(
            {
                1: {
                    "confirmed_wallet_balance": -2_000_000_000_000 * extra_blocks,
                    "unconfirmed_wallet_balance": -2_000_000_000_000 * extra_blocks,
                    "max_send_amount": -2_000_000_000_000 * extra_blocks,
                    "spendable_balance": -2_000_000_000_000 * extra_blocks,
                    "unspent_coin_count": -4,
                }
            }
        )

    @pytest.mark.parametrize("trusted", [True, False])
    @pytest.mark.anyio
    async def test_wallet_send_to_three_peers(
        self,
        three_sim_two_wallets: Tuple[List[FullNodeSimulator], List[Tuple[WalletNode, ChiaServer]], BlockTools],
        trusted: bool,
        self_hostname: str,
    ) -> None:
        num_blocks = 10
        full_nodes, wallets, _ = three_sim_two_wallets

        wallet_0, wallet_server_0 = wallets[0]

        full_node_api_0 = full_nodes[0]
        full_node_api_1 = full_nodes[1]
        full_node_api_2 = full_nodes[2]

        full_node_0 = full_node_api_0.full_node
        full_node_1 = full_node_api_1.full_node
        full_node_2 = full_node_api_2.full_node

        server_0 = full_node_0.server
        server_1 = full_node_1.server
        server_2 = full_node_2.server

        if trusted:
            wallet_0.config["trusted_peers"] = {
                server_0.node_id.hex(): server_0.node_id.hex(),
                server_1.node_id.hex(): server_1.node_id.hex(),
                server_2.node_id.hex(): server_2.node_id.hex(),
            }

        else:
            wallet_0.config["trusted_peers"] = {}

        # wallet0 <-> sever0
        await wallet_server_0.start_client(PeerInfo(self_hostname, server_0.get_port()), None)

        await full_node_api_0.farm_blocks_to_wallet(count=num_blocks, wallet=wallet_0.wallet_state_manager.main_wallet)

        all_blocks = await full_node_api_0.get_all_full_blocks()

        for block in all_blocks:
            await full_node_1.add_block(block)
            await full_node_2.add_block(block)

        async with wallet_0.wallet_state_manager.new_action_scope(push=True) as action_scope:
            await wallet_0.wallet_state_manager.main_wallet.generate_signed_transaction(
                uint64(10),
                bytes32(32 * b"0"),
                DEFAULT_TX_CONFIG,
                action_scope,
                uint64(0),
            )
        await full_node_api_0.wait_transaction_records_entered_mempool(records=action_scope.side_effects.transactions)

        # wallet0 <-> sever1
        await wallet_server_0.start_client(PeerInfo(self_hostname, server_1.get_port()), wallet_0.on_connect)
        await full_node_api_1.wait_transaction_records_entered_mempool(records=action_scope.side_effects.transactions)

        # wallet0 <-> sever2
        await wallet_server_0.start_client(PeerInfo(self_hostname, server_2.get_port()), wallet_0.on_connect)
        await full_node_api_2.wait_transaction_records_entered_mempool(records=action_scope.side_effects.transactions)

    @pytest.mark.parametrize(
        "wallet_environments",
        [{"num_environments": 2, "blocks_needed": [1, 1]}],
        indirect=True,
    )
    @pytest.mark.limit_consensus_modes(reason="irrelevant")
    @pytest.mark.anyio
    async def test_wallet_make_transaction_hop(self, wallet_environments: WalletTestFramework) -> None:
        env_0 = wallet_environments.environments[0]
        env_1 = wallet_environments.environments[1]
        wallet_0 = env_0.xch_wallet
        wallet_1 = env_1.xch_wallet

        tx_amount = 10
        async with wallet_0.wallet_state_manager.new_action_scope(push=True) as action_scope:
            await wallet_0.generate_signed_transaction(
                uint64(tx_amount),
                await wallet_1.get_puzzle_hash(False),
                DEFAULT_TX_CONFIG,
                action_scope,
                uint64(0),
            )

        await wallet_environments.process_pending_states(
            [
                WalletStateTransition(
                    pre_block_balance_updates={
                        1: {
                            "unconfirmed_wallet_balance": -1 * tx_amount,
                            "<=#spendable_balance": -1 * tx_amount,
                            "<=#max_send_amount": -1 * tx_amount,
                            ">=#pending_change": 1,  # any amount increase
                            "pending_coin_removal_count": 1,
                        }
                    },
                    post_block_balance_updates={
                        1: {
                            "confirmed_wallet_balance": -1 * tx_amount,
                            ">=#spendable_balance": 1,  # any amount increase
                            ">=#max_send_amount": 1,  # any amount increase
                            "<=#pending_change": -1,  # any amount decrease
                            "pending_coin_removal_count": -1,
                        }
                    },
                ),
                WalletStateTransition(
                    pre_block_balance_updates={},
                    post_block_balance_updates={
                        1: {
                            "confirmed_wallet_balance": tx_amount,
                            "unconfirmed_wallet_balance": tx_amount,
                            "spendable_balance": tx_amount,
                            "max_send_amount": tx_amount,
                            "unspent_coin_count": 1,
                        }
                    },
                ),
            ]
        )

        tx_amount = 5
        async with wallet_1.wallet_state_manager.new_action_scope(push=True) as action_scope:
            await wallet_1.generate_signed_transaction(
                uint64(tx_amount), await wallet_0.get_puzzle_hash(False), DEFAULT_TX_CONFIG, action_scope, uint64(0)
            )

        await wallet_environments.process_pending_states(
            [
                WalletStateTransition(
                    pre_block_balance_updates={},
                    post_block_balance_updates={
                        1: {
                            "confirmed_wallet_balance": tx_amount,
                            "unconfirmed_wallet_balance": tx_amount,
                            "spendable_balance": tx_amount,
                            "max_send_amount": tx_amount,
                            "unspent_coin_count": 1,
                        }
                    },
                ),
                WalletStateTransition(
                    pre_block_balance_updates={
                        1: {
                            "unconfirmed_wallet_balance": -1 * tx_amount,
                            "<=#spendable_balance": -1 * tx_amount,
                            "<=#max_send_amount": -1 * tx_amount,
                            ">=#pending_change": 1,  # any amount increase
                            "pending_coin_removal_count": 1,
                        }
                    },
                    post_block_balance_updates={
                        1: {
                            "confirmed_wallet_balance": -1 * tx_amount,
                            ">=#spendable_balance": 1,  # any amount increase
                            ">=#max_send_amount": 1,  # any amount increase
                            "<=#pending_change": -1,  # any amount decrease
                            "pending_coin_removal_count": -1,
                        }
                    },
                ),
            ]
        )

    @pytest.mark.parametrize(
        "wallet_environments",
        [{"num_environments": 2, "blocks_needed": [1, 1]}],
        indirect=True,
    )
    @pytest.mark.limit_consensus_modes(reason="irrelevant")
    @pytest.mark.anyio
    async def test_wallet_make_transaction_with_fee(self, wallet_environments: WalletTestFramework) -> None:
        env_0 = wallet_environments.environments[0]
        env_1 = wallet_environments.environments[1]
        wallet_0 = env_0.xch_wallet
        wallet_1 = env_1.xch_wallet

        tx_amount = 1_750_000_000_000  # ensures we grab both coins
        tx_fee = 10
        async with wallet_0.wallet_state_manager.new_action_scope(push=True) as action_scope:
            await wallet_0.generate_signed_transaction(
                uint64(tx_amount),
                await wallet_1.get_new_puzzlehash(),
                DEFAULT_TX_CONFIG,
                action_scope,
                uint64(tx_fee),
            )
        [tx] = action_scope.side_effects.transactions
        assert tx.spend_bundle is not None

        fees = estimate_fees(tx.spend_bundle)
        assert fees == tx_fee

        await wallet_environments.process_pending_states(
            [
                WalletStateTransition(
                    pre_block_balance_updates={
                        1: {
                            "unconfirmed_wallet_balance": -1 * tx_amount - tx_fee,
                            "<=#spendable_balance": -1 * tx_amount - tx_fee,
                            "<=#max_send_amount": -1 * tx_amount - tx_fee,
                            ">=#pending_change": 1,  # any amount increase
                            "pending_coin_removal_count": 2,
                        }
                    },
                    post_block_balance_updates={
                        1: {
                            "confirmed_wallet_balance": -1 * tx_amount - tx_fee,
                            ">=#spendable_balance": 1,  # any amount increase
                            ">=#max_send_amount": 1,  # any amount increase
                            "<=#pending_change": -1,  # any amount decrease
                            "pending_coin_removal_count": -2,
                            "unspent_coin_count": -1,
                        }
                    },
                ),
                WalletStateTransition(
                    pre_block_balance_updates={},
                    post_block_balance_updates={
                        1: {
                            "confirmed_wallet_balance": tx_amount,
                            "unconfirmed_wallet_balance": tx_amount,
                            "spendable_balance": tx_amount,
                            "max_send_amount": tx_amount,
                            "unspent_coin_count": 1,
                        }
                    },
                ),
            ]
        )

    @pytest.mark.parametrize(
        "wallet_environments",
        [{"num_environments": 2, "blocks_needed": [1, 1]}],
        indirect=True,
    )
    @pytest.mark.limit_consensus_modes(reason="irrelevant")
    @pytest.mark.anyio
    async def test_wallet_make_transaction_with_memo(self, wallet_environments: WalletTestFramework) -> None:
        env_0 = wallet_environments.environments[0]
        env_1 = wallet_environments.environments[1]
        wallet_0 = env_0.xch_wallet
        wallet_1 = env_1.xch_wallet

        tx_amount = 1_750_000_000_000  # ensures we grab both coins
        tx_fee = 10
        ph_2 = await wallet_1.get_new_puzzlehash()
        async with wallet_0.wallet_state_manager.new_action_scope(push=True) as action_scope:
            await wallet_0.generate_signed_transaction(
                uint64(tx_amount), ph_2, DEFAULT_TX_CONFIG, action_scope, uint64(tx_fee), memos=[ph_2]
            )
        [tx] = action_scope.side_effects.transactions
        assert tx.spend_bundle is not None

        fees = estimate_fees(tx.spend_bundle)
        assert fees == tx_fee

        tx_id = tx.name.hex()
        memos = await env_0.rpc_api.get_transaction_memo(dict(transaction_id=tx_id))
        # test json serialization
        assert len(memos[tx_id]) == 1
        assert list(memos[tx_id].values())[0][0] == ph_2.hex()

        await wallet_environments.process_pending_states(
            [
                WalletStateTransition(
                    pre_block_balance_updates={
                        1: {
                            "unconfirmed_wallet_balance": -1 * tx_amount - tx_fee,
                            "<=#spendable_balance": -1 * tx_amount - tx_fee,
                            "<=#max_send_amount": -1 * tx_amount - tx_fee,
                            ">=#pending_change": 1,  # any amount increase
                            "pending_coin_removal_count": 2,
                        }
                    },
                    post_block_balance_updates={
                        1: {
                            "confirmed_wallet_balance": -1 * tx_amount - tx_fee,
                            ">=#spendable_balance": 1,  # any amount increase
                            ">=#max_send_amount": 1,  # any amount increase
                            "<=#pending_change": -1,  # any amount decrease
                            "pending_coin_removal_count": -2,
                            "unspent_coin_count": -1,
                        }
                    },
                ),
                WalletStateTransition(
                    pre_block_balance_updates={},
                    post_block_balance_updates={
                        1: {
                            "confirmed_wallet_balance": tx_amount,
                            "unconfirmed_wallet_balance": tx_amount,
                            "spendable_balance": tx_amount,
                            "max_send_amount": tx_amount,
                            "unspent_coin_count": 1,
                        }
                    },
                ),
            ]
        )

        for coin in tx.additions:
            if coin.amount == tx_amount:
                tx_id = coin.name().hex()
        memos = await env_1.rpc_api.get_transaction_memo(dict(transaction_id=tx_id))
        assert len(memos[tx_id]) == 1
        assert list(memos[tx_id].values())[0][0] == ph_2.hex()

    @pytest.mark.parametrize(
        "wallet_environments",
        [{"num_environments": 1, "blocks_needed": [1], "trusted": True, "reuse_puzhash": True}],
        indirect=True,
    )
    @pytest.mark.limit_consensus_modes(reason="irrelevant")
    @pytest.mark.anyio
    async def test_wallet_create_hit_max_send_amount(self, wallet_environments: WalletTestFramework) -> None:
        env = wallet_environments.environments[0]
        wallet = env.xch_wallet

        ph = await wallet.get_puzzle_hash(False)
        primaries = [Payment(ph, uint64(1000000000 + i)) for i in range(int(wallet.max_send_quantity) + 1)]
        async with wallet.wallet_state_manager.new_action_scope(push=True) as action_scope:
            await wallet.generate_signed_transaction(
                uint64(1), ph, DEFAULT_TX_CONFIG, action_scope, uint64(0), primaries=primaries
            )

        await wallet_environments.process_pending_states(
            [
                WalletStateTransition(
                    pre_block_balance_updates={
                        1: {
                            # tx sent to ourselves
                            "unconfirmed_wallet_balance": 0,
                            "<=#spendable_balance": 0,
                            "<=#max_send_amount": 0,
                            ">=#pending_change": 1,  # any amount increase
                            "pending_coin_removal_count": 1,
                        }
                    },
                    post_block_balance_updates={
                        1: {
                            "confirmed_wallet_balance": 0,
                            ">=#spendable_balance": 1,  # any amount increase
                            ">=#max_send_amount": 1,  # any amount increase
                            "<=#pending_change": -1,  # any amount decrease
                            "pending_coin_removal_count": -1,
                            "unspent_coin_count": len(primaries) + 1,
                        }
                    },
                ),
            ]
        )

        max_sent_amount = await wallet.get_max_send_amount()
        assert max_sent_amount < (await wallet.get_spendable_balance())

        # 1) Generate transaction that is under the limit
        async with wallet.wallet_state_manager.new_action_scope(push=False) as action_scope:
            await wallet.generate_signed_transaction(
                uint64(max_sent_amount - 1),
                ph,
                DEFAULT_TX_CONFIG,
                action_scope,
                uint64(0),
            )

        assert action_scope.side_effects.transactions[0].amount == uint64(max_sent_amount - 1)

        # 2) Generate transaction that is equal to limit
        async with wallet.wallet_state_manager.new_action_scope(push=False) as action_scope:
            await wallet.generate_signed_transaction(
                uint64(max_sent_amount),
                ph,
                DEFAULT_TX_CONFIG,
                action_scope,
                uint64(0),
            )

        assert action_scope.side_effects.transactions[0].amount == uint64(max_sent_amount)

        # 3) Generate transaction that is greater than limit
        with pytest.raises(
            ValueError,
            match=f"Transaction for {max_sent_amount + 1} is greater than max spendable balance in a block of "
            f"{max_sent_amount}. There may be other transactions pending or our minimum coin amount is too high.",
        ):
            async with wallet.wallet_state_manager.new_action_scope(push=False) as action_scope:
                await wallet.generate_signed_transaction(
                    uint64(max_sent_amount + 1),
                    ph,
                    DEFAULT_TX_CONFIG,
                    action_scope,
                    uint64(0),
                )

    @pytest.mark.parametrize(
        "wallet_environments",
        [{"num_environments": 1, "blocks_needed": [2], "trusted": True, "reuse_puzhash": True}],
        indirect=True,
    )
    @pytest.mark.limit_consensus_modes(reason="irrelevant")
    @pytest.mark.anyio
    async def test_wallet_prevent_fee_theft(self, wallet_environments: WalletTestFramework) -> None:
        env = wallet_environments.environments[0]
        wallet = env.xch_wallet

        tx_amount = 1_750_000_000_000
        tx_fee = 2_000_000_000_000
        async with wallet.wallet_state_manager.new_action_scope(push=False) as action_scope:
            await wallet.generate_signed_transaction(
                uint64(tx_amount),
                bytes32([0] * 32),
                DEFAULT_TX_CONFIG,
                action_scope,
                uint64(tx_fee),
            )
        [tx] = action_scope.side_effects.transactions
        assert tx.spend_bundle is not None

        stolen_cs: Optional[CoinSpend] = None
        # extract coin_spend from generated spend_bundle
        for cs in tx.spend_bundle.coin_spends:
            if compute_additions(cs) == []:
                stolen_cs = cs

        assert stolen_cs is not None

        # get a legit signature
        stolen_sb, _ = await wallet.wallet_state_manager.sign_bundle([stolen_cs])
        name = stolen_sb.name()
        stolen_tx = TransactionRecord(
            confirmed_at_height=uint32(0),
            created_at_time=uint64(0),
            to_puzzle_hash=bytes32(32 * b"0"),
            amount=uint64(0),
            fee_amount=uint64(0),
            confirmed=False,
            sent=uint32(0),
            spend_bundle=stolen_sb,
            additions=[],
            removals=[],
            wallet_id=wallet.id(),
            sent_to=[],
            trade_id=None,
            type=uint32(TransactionType.OUTGOING_TX.value),
            name=name,
            memos=[],
            valid_times=ConditionValidTimes(),
        )
        [stolen_tx] = await wallet.wallet_state_manager.add_pending_transactions([stolen_tx])

        async def transaction_has_failed(tx_id: bytes32) -> bool:
            tx = await wallet.wallet_state_manager.tx_store.get_transaction_record(tx_id)
            assert tx is not None
            return any(error_str == Err.ASSERT_ANNOUNCE_CONSUMED_FAILED.name for _, _, error_str in tx.sent_to)

        await time_out_assert(10, transaction_has_failed, True, stolen_tx.name)

    @pytest.mark.parametrize(
        "wallet_environments",
        [{"num_environments": 2, "blocks_needed": [4, 1]}],
        indirect=True,
    )
    @pytest.mark.limit_consensus_modes(reason="irrelevant")
    @pytest.mark.anyio
    async def test_wallet_tx_reorg(self, wallet_environments: WalletTestFramework) -> None:
        full_node_api = wallet_environments.full_node
        env = wallet_environments.environments[0]
        env_2 = wallet_environments.environments[1]
        wsm = env.wallet_state_manager
        wallet = env.xch_wallet
        wallet_2 = env_2.xch_wallet

        # Ensure that we use a coin that we will not reorg out
        tx_amount = 1000
        coins = await wallet.select_coins(
            amount=uint64(tx_amount), coin_selection_config=DEFAULT_TX_CONFIG.coin_selection_config
        )
        coin = next(iter(coins))

        reorg_height = full_node_api.full_node.blockchain.get_peak_height()
        assert reorg_height is not None
        await full_node_api.farm_blocks_to_puzzlehash(count=3)

        async with wallet.wallet_state_manager.new_action_scope(push=True) as action_scope:
            await wallet.generate_signed_transaction(
                uint64(tx_amount), await wallet_2.get_puzzle_hash(False), DEFAULT_TX_CONFIG, action_scope, coins={coin}
            )

        await wallet_environments.process_pending_states(
            [
                WalletStateTransition(
                    pre_block_balance_updates={
                        1: {
                            "unconfirmed_wallet_balance": -1 * tx_amount,
                            "<=#spendable_balance": -1 * tx_amount,
                            "<=#max_send_amount": -1 * tx_amount,
                            ">=#pending_change": 1,  # any amount increase
                            "pending_coin_removal_count": 1,
                        }
                    },
                    post_block_balance_updates={
                        1: {
                            "confirmed_wallet_balance": -1 * tx_amount,
                            ">=#spendable_balance": 1,  # any amount increase
                            ">=#max_send_amount": 1,  # any amount increase
                            "<=#pending_change": -1,  # any amount decrease
                            "pending_coin_removal_count": -1,
                        }
                    },
                ),
                WalletStateTransition(
                    pre_block_balance_updates={},
                    post_block_balance_updates={
                        1: {
                            "confirmed_wallet_balance": tx_amount,
                            "unconfirmed_wallet_balance": tx_amount,
                            "spendable_balance": tx_amount,
                            "max_send_amount": tx_amount,
                            "unspent_coin_count": 1,
                        }
                    },
                ),
            ]
        )

        peak = full_node_api.full_node.blockchain.get_peak()
        assert peak is not None
        peak_height = peak.height
        assert peak_height is not None

        target_height_after_reorg = peak_height + 3
        # Perform a reorg, which will revert the transaction in the full node and wallet, and cause wallet to resubmit
        await full_node_api.reorg_from_index_to_new_index(
            ReorgProtocol(uint32(reorg_height - 1), uint32(target_height_after_reorg), bytes32(32 * b"0"), None)
        )

        await time_out_assert(20, full_node_api.full_node.blockchain.get_peak_height, target_height_after_reorg)

        await wallet_environments.process_pending_states(
            [
                WalletStateTransition(
                    pre_block_balance_updates={
                        1: {
                            "confirmed_wallet_balance": tx_amount,
                            "unconfirmed_wallet_balance": 0,
                            "<=#spendable_balance": -1,  # any amount decrease
                            "<=#max_send_amount": -1,  # any amount decrease
                            ">=#pending_change": 1,  # any amount increase
                            "pending_coin_removal_count": 1,
                        }
                    },
                    post_block_balance_updates={
                        1: {
                            "confirmed_wallet_balance": -1 * tx_amount,
                            ">=#spendable_balance": -1,  # any amount increase
                            ">=#max_send_amount": -1,  # any amount increase
                            "<=#pending_change": -1,  # any amount decrease
                            "pending_coin_removal_count": -1,
                        }
                    },
                ),
                WalletStateTransition(
                    pre_block_balance_updates={
                        1: {
                            "confirmed_wallet_balance": -1 * tx_amount,
                            "unconfirmed_wallet_balance": -1 * tx_amount,
                            "spendable_balance": -1 * tx_amount,
                            "max_send_amount": -1 * tx_amount,
                            "unspent_coin_count": -1,
                        }
                    },
                    post_block_balance_updates={
                        1: {
                            "confirmed_wallet_balance": tx_amount,
                            "unconfirmed_wallet_balance": tx_amount,
                            "spendable_balance": tx_amount,
                            "max_send_amount": tx_amount,
                            "unspent_coin_count": 1,
                        }
                    },
                ),
            ]
        )

        unconfirmed = await wsm.tx_store.get_unconfirmed_for_wallet(int(wallet.id()))
        assert len(unconfirmed) == 0
        [tx] = action_scope.side_effects.transactions
        tx_record = await wsm.tx_store.get_transaction_record(tx.name)
        assert tx_record is not None
        removed = tx_record.removals[0]
        added = tx_record.additions[0]
        added_1 = tx_record.additions[1]
        wallet_coin_record_rem = await wsm.coin_store.get_coin_record(removed.name())
        assert wallet_coin_record_rem is not None
        assert wallet_coin_record_rem.spent

        coin_record_full_node = await full_node_api.full_node.coin_store.get_coin_record(removed.name())
        assert coin_record_full_node is not None
        assert coin_record_full_node.spent
        add_1_coin_record_full_node = await full_node_api.full_node.coin_store.get_coin_record(added.name())
        assert add_1_coin_record_full_node is not None
        assert add_1_coin_record_full_node.confirmed_block_index > 0
        add_2_coin_record_full_node = await full_node_api.full_node.coin_store.get_coin_record(added_1.name())
        assert add_2_coin_record_full_node is not None
        assert add_2_coin_record_full_node.confirmed_block_index > 0

    @pytest.mark.parametrize(
        "wallet_environments",
        [
            {
                "num_environments": 1,
                "blocks_needed": [1],
                "trusted": True,
                "reuse_puzhash": False,
                "config_overrides": {"initial_num_public_keys": 100},
            }
        ],
        indirect=True,
    )
    @pytest.mark.anyio
    async def test_address_sliding_window(self, wallet_environments: WalletTestFramework) -> None:
        full_node_api = wallet_environments.full_node
        env = wallet_environments.environments[0]
        wallet = env.xch_wallet

        peak = full_node_api.full_node.blockchain.get_peak_height()
        assert peak is not None

        puzzle_hashes = []
        for i in range(211):
            pubkey = master_sk_to_wallet_sk(wallet.wallet_state_manager.get_master_private_key(), uint32(i)).get_g1()
            puzzle: Program = wallet.puzzle_for_pk(pubkey)
            puzzle_hash: bytes32 = puzzle.get_tree_hash()
            puzzle_hashes.append(puzzle_hash)

        await full_node_api.farm_blocks_to_puzzlehash(count=1, farm_to=puzzle_hashes[0])
        await full_node_api.farm_blocks_to_puzzlehash(count=1, farm_to=puzzle_hashes[210])
        await full_node_api.farm_blocks_to_puzzlehash(
            count=1,
            farm_to=puzzle_hashes[114],
            guarantee_transaction_blocks=True,
        )

        await full_node_api.wait_for_wallet_synced(env.node, peak_height=uint32(peak + 3))
        await env.change_balances(
            {
                1: {
                    "confirmed_wallet_balance": 2_000_000_000_000,
                    "unconfirmed_wallet_balance": 2_000_000_000_000,
                    "spendable_balance": 2_000_000_000_000,
                    "max_send_amount": 2_000_000_000_000,
                    "unspent_coin_count": 2,
                }
            }
        )

        await full_node_api.farm_blocks_to_puzzlehash(
            count=1,
            farm_to=puzzle_hashes[50],
            guarantee_transaction_blocks=True,
        )
        await full_node_api.farm_blocks_to_puzzlehash(
            count=1,
            guarantee_transaction_blocks=True,
        )

        await full_node_api.wait_for_wallet_synced(env.node, peak_height=uint32(peak + 5))
        await env.change_balances(
            {
                1: {
                    "confirmed_wallet_balance": 6_000_000_000_000,
                    "unconfirmed_wallet_balance": 6_000_000_000_000,
                    "spendable_balance": 6_000_000_000_000,
                    "max_send_amount": 6_000_000_000_000,
                    "unspent_coin_count": 6,
                }
            }
        )

        await full_node_api.farm_blocks_to_puzzlehash(count=1, farm_to=puzzle_hashes[113])
        await full_node_api.farm_blocks_to_puzzlehash(
            count=1,
            farm_to=puzzle_hashes[209],
            guarantee_transaction_blocks=True,
        )
        await full_node_api.farm_blocks_to_puzzlehash(count=1, guarantee_transaction_blocks=True)

        await full_node_api.wait_for_wallet_synced(env.node, peak_height=uint32(peak + 8))
        await env.change_balances(
            {
                1: {
                    "confirmed_wallet_balance": 4_000_000_000_000,
                    "unconfirmed_wallet_balance": 4_000_000_000_000,
                    "spendable_balance": 4_000_000_000_000,
                    "max_send_amount": 4_000_000_000_000,
                    "unspent_coin_count": 4,
                }
            }
        )

    @pytest.mark.parametrize(
        "wallet_environments",
        [{"num_environments": 1, "blocks_needed": [1]}],
        indirect=True,
    )
    @pytest.mark.limit_consensus_modes(reason="irrelevant")
    @pytest.mark.anyio
    async def test_sign_message(self, wallet_environments: WalletTestFramework) -> None:
        env = wallet_environments.environments[0]
        api_0 = env.rpc_api

        # Test general string
        message = "Hello World"
        ph = await env.xch_wallet.get_puzzle_hash(False)
        response = await api_0.sign_message_by_address({"address": encode_puzzle_hash(ph, "xch"), "message": message})
        puzzle: Program = Program.to((CHIP_0002_SIGN_MESSAGE_PREFIX, message))

        assert AugSchemeMPL.verify(
            G1Element.from_bytes(bytes.fromhex(response["pubkey"])),
            puzzle.get_tree_hash(),
            G2Element.from_bytes(bytes.fromhex(response["signature"])),
        )
        # Test hex string
        message = "0123456789ABCDEF"
        response = await api_0.sign_message_by_address(
            {"address": encode_puzzle_hash(ph, "xch"), "message": message, "is_hex": True}
        )
        puzzle = Program.to((CHIP_0002_SIGN_MESSAGE_PREFIX, bytes.fromhex(message)))

        assert AugSchemeMPL.verify(
            G1Element.from_bytes(bytes.fromhex(response["pubkey"])),
            puzzle.get_tree_hash(),
            G2Element.from_bytes(bytes.fromhex(response["signature"])),
        )
        # Test informal input
        message = "0123456789ABCDEF"
        response = await api_0.sign_message_by_address(
            {"address": encode_puzzle_hash(ph, "xch"), "message": message, "is_hex": "true", "safe_mode": "true"}
        )
        puzzle = Program.to((CHIP_0002_SIGN_MESSAGE_PREFIX, bytes.fromhex(message)))

        assert AugSchemeMPL.verify(
            G1Element.from_bytes(bytes.fromhex(response["pubkey"])),
            puzzle.get_tree_hash(),
            G2Element.from_bytes(bytes.fromhex(response["signature"])),
        )
        # Test BLS sign string
        message = "Hello World"
        response = await api_0.sign_message_by_address(
            {"address": encode_puzzle_hash(ph, "xch"), "message": message, "is_hex": False, "safe_mode": False}
        )

        assert AugSchemeMPL.verify(
            G1Element.from_bytes(bytes.fromhex(response["pubkey"])),
            bytes(message, "utf-8"),
            G2Element.from_bytes(bytes.fromhex(response["signature"])),
        )
        # Test BLS sign hex
        message = "0123456789ABCDEF"
        response = await api_0.sign_message_by_address(
            {"address": encode_puzzle_hash(ph, "xch"), "message": message, "is_hex": True, "safe_mode": False}
        )

        assert AugSchemeMPL.verify(
            G1Element.from_bytes(bytes.fromhex(response["pubkey"])),
            bytes.fromhex(message),
            G2Element.from_bytes(bytes.fromhex(response["signature"])),
        )

    @pytest.mark.parametrize(
        "wallet_environments",
        [{"num_environments": 1, "blocks_needed": [2]}],
        indirect=True,
    )
    @pytest.mark.limit_consensus_modes(reason="irrelevant")
    @pytest.mark.anyio
    async def test_wallet_transaction_options(self, wallet_environments: WalletTestFramework) -> None:
        env = wallet_environments.environments[0]
        wallet = env.xch_wallet

        AMOUNT_TO_SEND = 4000000000000
        coins = await wallet.select_coins(uint64(AMOUNT_TO_SEND), DEFAULT_TX_CONFIG.coin_selection_config)
        coin_list = list(coins)

        async with wallet.wallet_state_manager.new_action_scope(push=True) as action_scope:
            await wallet.generate_signed_transaction(
                uint64(AMOUNT_TO_SEND),
                bytes32([0] * 32),
                DEFAULT_TX_CONFIG,
                action_scope,
                uint64(0),
                coins=coins,
                origin_id=coin_list[2].name(),
            )
        [tx] = action_scope.side_effects.transactions
        assert tx.spend_bundle is not None
        paid_coin = [coin for coin in tx.spend_bundle.additions() if coin.amount == AMOUNT_TO_SEND][0]
        assert paid_coin.parent_coin_info == coin_list[2].name()
        [tx] = await wallet.wallet_state_manager.add_pending_transactions([tx])

        await wallet_environments.process_pending_states(
            [
                WalletStateTransition(
                    pre_block_balance_updates={
                        1: {
                            "unconfirmed_wallet_balance": -1 * AMOUNT_TO_SEND,
                            "spendable_balance": -1 * AMOUNT_TO_SEND,  # used exact amount
                            "max_send_amount": -1 * AMOUNT_TO_SEND,  # used exact amount
                            "pending_change": 0,  # used exact amount
                            "pending_coin_removal_count": len(coins),
                        }
                    },
                    post_block_balance_updates={
                        1: {
                            "confirmed_wallet_balance": -1 * AMOUNT_TO_SEND,
                            "spendable_balance": 0,  # used exact amount
                            "max_send_amount": 0,  # used exact amount
                            "pending_change": 0,  # used exact amount
                            "unspent_coin_count": -len(coins),
                            "pending_coin_removal_count": -len(coins),
                        }
                    },
                )
            ]
        )


def test_get_wallet_db_path_v2_r1() -> None:
    root_path: Path = Path("/x/y/z/.chia/mainnet").resolve()
    config: Dict[str, Any] = {
        "database_path": "wallet/db/blockchain_wallet_v2_r1_CHALLENGE_KEY.sqlite",
        "selected_network": "mainnet",
    }
    fingerprint: str = "1234567890"
    wallet_db_path: Path = get_wallet_db_path(root_path, config, fingerprint)

    assert wallet_db_path == root_path.joinpath("wallet/db/blockchain_wallet_v2_r1_mainnet_1234567890.sqlite")


def test_get_wallet_db_path_v2() -> None:
    root_path: Path = Path("/x/y/z/.chia/mainnet").resolve()
    config: Dict[str, Any] = {
        "database_path": "wallet/db/blockchain_wallet_v2_CHALLENGE_KEY.sqlite",
        "selected_network": "mainnet",
    }
    fingerprint: str = "1234567890"
    wallet_db_path: Path = get_wallet_db_path(root_path, config, fingerprint)

    assert wallet_db_path == root_path.joinpath("wallet/db/blockchain_wallet_v2_r1_mainnet_1234567890.sqlite")


def test_get_wallet_db_path_v1() -> None:
    root_path: Path = Path("/x/y/z/.chia/mainnet").resolve()
    config: Dict[str, Any] = {
        "database_path": "wallet/db/blockchain_wallet_v1_CHALLENGE_KEY.sqlite",
        "selected_network": "mainnet",
    }
    fingerprint: str = "1234567890"
    wallet_db_path: Path = get_wallet_db_path(root_path, config, fingerprint)

    assert wallet_db_path == root_path.joinpath("wallet/db/blockchain_wallet_v2_r1_mainnet_1234567890.sqlite")


def test_get_wallet_db_path_testnet() -> None:
    root_path: Path = Path("/x/y/z/.chia/testnet").resolve()
    config: Dict[str, Any] = {
        "database_path": "wallet/db/blockchain_wallet_v2_CHALLENGE_KEY.sqlite",
        "selected_network": "testnet",
    }
    fingerprint: str = "1234567890"
    wallet_db_path: Path = get_wallet_db_path(root_path, config, fingerprint)

    assert wallet_db_path == root_path.joinpath("wallet/db/blockchain_wallet_v2_r1_testnet_1234567890.sqlite")


@pytest.mark.anyio
async def test_wallet_has_no_server(
    simulator_and_wallet: Tuple[List[FullNodeSimulator], List[Tuple[WalletNode, ChiaServer]], BlockTools],
) -> None:
    full_nodes, wallets, bt = simulator_and_wallet
    wallet_node, wallet_server = wallets[0]

    assert wallet_server.webserver is None<|MERGE_RESOLUTION|>--- conflicted
+++ resolved
@@ -187,7 +187,51 @@
         normal_puzhash = await wallet_1.get_new_puzzlehash()
 
         # Transfer to normal wallet
-<<<<<<< HEAD
+        for _ in range(0, number_of_coins):
+            async with wallet.wallet_state_manager.new_action_scope(push=True) as action_scope:
+                await wallet.generate_signed_transaction(
+                    uint64(tx_amount),
+                    normal_puzhash,
+                    DEFAULT_TX_CONFIG,
+                    action_scope,
+                    uint64(0),
+                    puzzle_decorator_override=[{"decorator": "CLAWBACK", "clawback_timelock": 10}],
+                )
+
+        await wallet_environments.process_pending_states(
+            [
+                WalletStateTransition(
+                    pre_block_balance_updates={
+                        1: {
+                            "unconfirmed_wallet_balance": -1 * tx_amount * number_of_coins,
+                            "<=#spendable_balance": -1 * tx_amount * number_of_coins,
+                            "<=#max_send_amount": -1 * tx_amount * number_of_coins,
+                            ">=#pending_change": 1,  # any amount increase
+                            "pending_coin_removal_count": number_of_coins,
+                        }
+                    },
+                    post_block_balance_updates={
+                        1: {
+                            "confirmed_wallet_balance": -1 * tx_amount * number_of_coins,
+                            ">=#spendable_balance": 1,  # any amount increase
+                            ">=#max_send_amount": 1,  # any amount increase
+                            "<=#pending_change": -1,  # any amount decrease
+                            "pending_coin_removal_count": -number_of_coins,
+                        }
+                    },
+                ),
+                WalletStateTransition(
+                    pre_block_balance_updates={},
+                    post_block_balance_updates={},
+                ),
+            ]
+        )
+
+        await time_out_assert(20, wsm.coin_store.count_small_unspent, number_of_coins, tx_amount * 2, CoinType.CLAWBACK)
+        await time_out_assert(
+            20, wsm_1.coin_store.count_small_unspent, number_of_coins, tx_amount * 2, CoinType.CLAWBACK
+        )
+
         async with wallet.wallet_state_manager.new_action_scope(push=True) as action_scope:
             await wallet.generate_signed_transaction(
                 uint64(tx_amount),
@@ -197,62 +241,7 @@
                 uint64(0),
                 puzzle_decorator_override=[{"decorator": "CLAWBACK", "clawback_timelock": 10}],
             )
-=======
-        for _ in range(0, number_of_coins):
-            async with wallet.wallet_state_manager.new_action_scope(push=False) as action_scope:
-                [tx1] = await wallet.generate_signed_transaction(
-                    uint64(tx_amount),
-                    normal_puzhash,
-                    DEFAULT_TX_CONFIG,
-                    action_scope,
-                    uint64(0),
-                    puzzle_decorator_override=[{"decorator": "CLAWBACK", "clawback_timelock": 10}],
-                )
-            [tx1] = await wallet.wallet_state_manager.add_pending_transactions([tx1])
->>>>>>> c8e8527e
-
-        await wallet_environments.process_pending_states(
-            [
-                WalletStateTransition(
-                    pre_block_balance_updates={
-                        1: {
-                            "unconfirmed_wallet_balance": -1 * tx_amount * number_of_coins,
-                            "<=#spendable_balance": -1 * tx_amount * number_of_coins,
-                            "<=#max_send_amount": -1 * tx_amount * number_of_coins,
-                            ">=#pending_change": 1,  # any amount increase
-                            "pending_coin_removal_count": number_of_coins,
-                        }
-                    },
-                    post_block_balance_updates={
-                        1: {
-                            "confirmed_wallet_balance": -1 * tx_amount * number_of_coins,
-                            ">=#spendable_balance": 1,  # any amount increase
-                            ">=#max_send_amount": 1,  # any amount increase
-                            "<=#pending_change": -1,  # any amount decrease
-                            "pending_coin_removal_count": -number_of_coins,
-                        }
-                    },
-                ),
-                WalletStateTransition(
-                    pre_block_balance_updates={},
-                    post_block_balance_updates={},
-                ),
-            ]
-        )
-
-<<<<<<< HEAD
-        await time_out_assert(20, wsm.coin_store.count_small_unspent, 1, 1000, CoinType.CLAWBACK)
-        await time_out_assert(20, wsm_1.coin_store.count_small_unspent, 1, 1000, CoinType.CLAWBACK)
-
-        async with wallet.wallet_state_manager.new_action_scope(push=True) as action_scope:
-            await wallet.generate_signed_transaction(
-                uint64(tx_amount),
-                normal_puzhash,
-                DEFAULT_TX_CONFIG,
-                action_scope,
-                uint64(0),
-                puzzle_decorator_override=[{"decorator": "CLAWBACK", "clawback_timelock": 10}],
-            )
+        [tx_bad] = action_scope.side_effects.transactions
 
         await wallet_environments.process_pending_states(
             [
@@ -283,68 +272,8 @@
             ]
         )
 
-        await time_out_assert(20, wsm.coin_store.count_small_unspent, 2, 1000, CoinType.CLAWBACK)
-        await time_out_assert(20, wsm_1.coin_store.count_small_unspent, 2, 1000, CoinType.CLAWBACK)
-        async with wallet.wallet_state_manager.new_action_scope(push=True) as action_scope:
-            await wallet.generate_signed_transaction(
-=======
-        await time_out_assert(20, wsm.coin_store.count_small_unspent, number_of_coins, tx_amount * 2, CoinType.CLAWBACK)
-        await time_out_assert(
-            20, wsm_1.coin_store.count_small_unspent, number_of_coins, tx_amount * 2, CoinType.CLAWBACK
-        )
-
-        async with wallet.wallet_state_manager.new_action_scope(push=False) as action_scope:
-            [tx_bad] = await wallet.generate_signed_transaction(
->>>>>>> c8e8527e
-                uint64(tx_amount),
-                normal_puzhash,
-                DEFAULT_TX_CONFIG,
-                action_scope,
-                uint64(0),
-                puzzle_decorator_override=[{"decorator": "CLAWBACK", "clawback_timelock": 10}],
-            )
-<<<<<<< HEAD
-=======
-        [tx_bad] = await wallet.wallet_state_manager.add_pending_transactions([tx_bad])
->>>>>>> c8e8527e
-
-        await wallet_environments.process_pending_states(
-            [
-                WalletStateTransition(
-                    pre_block_balance_updates={
-                        1: {
-                            "unconfirmed_wallet_balance": -1 * tx_amount,
-                            "<=#spendable_balance": -1 * tx_amount,
-                            "<=#max_send_amount": -1 * tx_amount,
-                            ">=#pending_change": 1,  # any amount increase
-                            "pending_coin_removal_count": 1,
-                        }
-                    },
-                    post_block_balance_updates={
-                        1: {
-                            "confirmed_wallet_balance": -1 * tx_amount,
-                            ">=#spendable_balance": 1,  # any amount increase
-                            ">=#max_send_amount": 1,  # any amount increase
-                            "<=#pending_change": -1,  # any amount decrease
-                            "pending_coin_removal_count": -1,
-                        }
-                    },
-                ),
-                WalletStateTransition(
-                    pre_block_balance_updates={},
-                    post_block_balance_updates={},
-                ),
-            ]
-        )
-
-<<<<<<< HEAD
-        # Change 3rd coin to test missing metadata case
-        [tx3] = action_scope.side_effects.transactions
-        clawback_coin_id = tx3.additions[0].name()
-=======
         # Change one coin to test missing metadata case
         clawback_coin_id = tx_bad.additions[0].name()
->>>>>>> c8e8527e
         coin_record = await wsm_1.coin_store.get_coin_record(clawback_coin_id)
         assert coin_record is not None
         await wsm_1.coin_store.add_coin_record(dataclasses.replace(coin_record, metadata=None))
