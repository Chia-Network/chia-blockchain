from __future__ import annotations

import dataclasses
from pathlib import Path
from typing import Any, Dict, List, Optional, Tuple

import pytest
from chia_rs import AugSchemeMPL, G1Element, G2Element

from chia._tests.environments.wallet import WalletStateTransition, WalletTestFramework
from chia._tests.util.time_out_assert import time_out_assert
from chia.server.server import ChiaServer
from chia.simulator.block_tools import BlockTools
from chia.simulator.full_node_simulator import FullNodeSimulator
from chia.simulator.simulator_protocol import ReorgProtocol
from chia.types.blockchain_format.program import Program
from chia.types.blockchain_format.sized_bytes import bytes32
from chia.types.coin_spend import CoinSpend, compute_additions
from chia.types.peer_info import PeerInfo
from chia.types.signing_mode import CHIP_0002_SIGN_MESSAGE_PREFIX
from chia.types.spend_bundle import estimate_fees
from chia.util.bech32m import encode_puzzle_hash
from chia.util.errors import Err
from chia.util.ints import uint16, uint32, uint64
from chia.wallet.conditions import ConditionValidTimes
from chia.wallet.derive_keys import master_sk_to_wallet_sk
from chia.wallet.payment import Payment
from chia.wallet.puzzles.clawback.metadata import AutoClaimSettings
from chia.wallet.transaction_record import TransactionRecord
from chia.wallet.util.query_filter import TransactionTypeFilter
from chia.wallet.util.transaction_type import TransactionType
from chia.wallet.util.tx_config import DEFAULT_COIN_SELECTION_CONFIG, DEFAULT_TX_CONFIG
from chia.wallet.util.wallet_types import CoinType
from chia.wallet.wallet_node import WalletNode, get_wallet_db_path


class TestWalletSimulator:
    @pytest.mark.parametrize(
        "wallet_environments",
        [{"num_environments": 1, "blocks_needed": [10], "reuse_puzhash": True}],
        indirect=True,
    )
    @pytest.mark.limit_consensus_modes(reason="irrelevant")
    @pytest.mark.anyio
    async def test_wallet_coinbase(self, wallet_environments: WalletTestFramework) -> None:
        env = wallet_environments.environments[0]
        wsm = env.wallet_state_manager

        all_txs = await wsm.get_all_transactions(1)
        assert len(all_txs) == 20

        pool_rewards = 0
        farm_rewards = 0

        for tx in all_txs:
            if TransactionType(tx.type) == TransactionType.COINBASE_REWARD:
                pool_rewards += 1
            elif TransactionType(tx.type) == TransactionType.FEE_REWARD:
                farm_rewards += 1

        assert pool_rewards == 10
        assert farm_rewards == 10

    @pytest.mark.parametrize(
        "wallet_environments",
        [{"num_environments": 1, "blocks_needed": [1]}],
        indirect=True,
    )
    @pytest.mark.limit_consensus_modes(reason="irrelevant")
    @pytest.mark.anyio
    async def test_wallet_make_transaction(self, wallet_environments: WalletTestFramework) -> None:
        env = wallet_environments.environments[0]
        wallet = env.xch_wallet

        tx_amount = 10

        async with wallet.wallet_state_manager.new_action_scope(push=False) as action_scope:
            [tx] = await wallet.generate_signed_transaction(
                uint64(tx_amount),
                bytes32([0] * 32),
                DEFAULT_TX_CONFIG,
                action_scope,
                uint64(0),
            )
        [tx] = await wallet.wallet_state_manager.add_pending_transactions([tx])

        await wallet_environments.process_pending_states(
            [
                WalletStateTransition(
                    pre_block_balance_updates={
                        1: {
                            "unconfirmed_wallet_balance": -1 * tx_amount,
                            "<=#spendable_balance": -1 * tx_amount,
                            "<=#max_send_amount": -1 * tx_amount,
                            ">=#pending_change": 1,  # any amount increase
                            "pending_coin_removal_count": 1,
                        }
                    },
                    post_block_balance_updates={
                        1: {
                            "confirmed_wallet_balance": -1 * tx_amount,
                            ">=#spendable_balance": 1,
                            ">=#max_send_amount": 1,
                            "<=#pending_change": 1,  # any amount decrease
                            "pending_coin_removal_count": -1,
                        }
                    },
                )
            ]
        )

        # Test match_hinted_coin
        selected_coin = list(await wallet.select_coins(uint64(0), DEFAULT_COIN_SELECTION_CONFIG))[0]
        assert await wallet.match_hinted_coin(selected_coin, selected_coin.puzzle_hash)

    @pytest.mark.parametrize(
        "wallet_environments",
        [{"num_environments": 1, "blocks_needed": [1], "reuse_puzhash": True}],
        indirect=True,
    )
    @pytest.mark.limit_consensus_modes(reason="irrelevant")
    @pytest.mark.anyio
    async def test_wallet_reuse_address(self, wallet_environments: WalletTestFramework) -> None:
        env = wallet_environments.environments[0]
        wallet = env.xch_wallet

        tx_amount = 10

        async with wallet.wallet_state_manager.new_action_scope(push=False) as action_scope:
            [tx] = await wallet.generate_signed_transaction(
                uint64(tx_amount),
                bytes32([0] * 32),
                DEFAULT_TX_CONFIG.override(reuse_puzhash=True),
                action_scope,
                uint64(0),
            )
        assert tx.spend_bundle is not None
        assert len(tx.spend_bundle.coin_spends) == 1
        new_puzhash = [c.puzzle_hash.hex() for c in tx.additions]
        assert tx.spend_bundle.coin_spends[0].coin.puzzle_hash.hex() in new_puzhash
        [tx] = await wallet.wallet_state_manager.add_pending_transactions([tx])

        await wallet_environments.process_pending_states(
            [
                WalletStateTransition(
                    pre_block_balance_updates={
                        1: {
                            "unconfirmed_wallet_balance": -1 * tx_amount,
                            "<=#spendable_balance": -1 * tx_amount,
                            "<=#max_send_amount": -1 * tx_amount,
                            ">=#pending_change": 1,  # any amount increase
                            "pending_coin_removal_count": 1,
                        }
                    },
                    post_block_balance_updates={
                        1: {
                            "confirmed_wallet_balance": -1 * tx_amount,
                            ">=#spendable_balance": 1,
                            ">=#max_send_amount": 1,
                            "<=#pending_change": 1,  # any amount decrease
                            "pending_coin_removal_count": -1,
                        }
                    },
                )
            ]
        )

    @pytest.mark.parametrize(
        "wallet_environments",
        [{"num_environments": 2, "blocks_needed": [2, 1], "reuse_puzhash": True}],
        indirect=True,
    )
    @pytest.mark.parametrize("number_of_coins", [1, 3])
    @pytest.mark.limit_consensus_modes(reason="irrelevant")
    @pytest.mark.anyio
    async def test_wallet_clawback_claim_auto(
        self, wallet_environments: WalletTestFramework, number_of_coins: int
    ) -> None:
        env = wallet_environments.environments[0]
        env_1 = wallet_environments.environments[1]
        wallet = env.xch_wallet
        wallet_1 = env_1.xch_wallet
        wsm = env.wallet_state_manager
        wsm_1 = env_1.wallet_state_manager

        tx_amount = 500
        normal_puzhash = await wallet_1.get_new_puzzlehash()

        # Transfer to normal wallet
<<<<<<< HEAD
        async with wallet.wallet_state_manager.new_action_scope(push=False) as action_scope:
=======
        for _ in range(0, number_of_coins):
>>>>>>> 1bf3f295
            [tx1] = await wallet.generate_signed_transaction(
                uint64(tx_amount),
                normal_puzhash,
                DEFAULT_TX_CONFIG,
<<<<<<< HEAD
                action_scope,
                uint64(0),
                puzzle_decorator_override=[{"decorator": "CLAWBACK", "clawback_timelock": 10}],
            )
        [tx1] = await wallet.wallet_state_manager.add_pending_transactions([tx1])
=======
                uint64(0),
                puzzle_decorator_override=[{"decorator": "CLAWBACK", "clawback_timelock": 10}],
            )
            [tx1] = await wallet.wallet_state_manager.add_pending_transactions([tx1])
>>>>>>> 1bf3f295

        await wallet_environments.process_pending_states(
            [
                WalletStateTransition(
                    pre_block_balance_updates={
                        1: {
                            "unconfirmed_wallet_balance": -1 * tx_amount * number_of_coins,
                            "<=#spendable_balance": -1 * tx_amount * number_of_coins,
                            "<=#max_send_amount": -1 * tx_amount * number_of_coins,
                            ">=#pending_change": 1,  # any amount increase
                            "pending_coin_removal_count": number_of_coins,
                        }
                    },
                    post_block_balance_updates={
                        1: {
                            "confirmed_wallet_balance": -1 * tx_amount * number_of_coins,
                            ">=#spendable_balance": 1,  # any amount increase
                            ">=#max_send_amount": 1,  # any amount increase
                            "<=#pending_change": -1,  # any amount decrease
                            "pending_coin_removal_count": -number_of_coins,
                        }
                    },
                ),
                WalletStateTransition(
                    pre_block_balance_updates={},
                    post_block_balance_updates={},
                ),
            ]
        )

<<<<<<< HEAD
        await time_out_assert(20, wsm.coin_store.count_small_unspent, 1, 1000, CoinType.CLAWBACK)
        await time_out_assert(20, wsm_1.coin_store.count_small_unspent, 1, 1000, CoinType.CLAWBACK)

        async with wallet.wallet_state_manager.new_action_scope(push=False) as action_scope:
            [tx2] = await wallet.generate_signed_transaction(
                uint64(tx_amount),
                normal_puzhash,
                DEFAULT_TX_CONFIG,
                action_scope,
                uint64(0),
                puzzle_decorator_override=[{"decorator": "CLAWBACK", "clawback_timelock": 10}],
            )
        [tx2] = await wallet.wallet_state_manager.add_pending_transactions([tx2])

        await wallet_environments.process_pending_states(
            [
                WalletStateTransition(
                    pre_block_balance_updates={
                        1: {
                            "unconfirmed_wallet_balance": -1 * tx_amount,
                            "<=#spendable_balance": -1 * tx_amount,
                            "<=#max_send_amount": -1 * tx_amount,
                            ">=#pending_change": 1,  # any amount increase
                            "pending_coin_removal_count": 1,
                        }
                    },
                    post_block_balance_updates={
                        1: {
                            "confirmed_wallet_balance": -1 * tx_amount,
                            ">=#spendable_balance": 1,  # any amount increase
                            ">=#max_send_amount": 1,  # any amount increase
                            "<=#pending_change": -1,  # any amount decrease
                            "pending_coin_removal_count": -1,
                        }
                    },
                ),
                WalletStateTransition(
                    pre_block_balance_updates={},
                    post_block_balance_updates={},
                ),
            ]
        )

        await time_out_assert(20, wsm.coin_store.count_small_unspent, 2, 1000, CoinType.CLAWBACK)
        await time_out_assert(20, wsm_1.coin_store.count_small_unspent, 2, 1000, CoinType.CLAWBACK)
        async with wallet.wallet_state_manager.new_action_scope(push=False) as action_scope:
            [tx3] = await wallet.generate_signed_transaction(
                uint64(tx_amount),
                normal_puzhash,
                DEFAULT_TX_CONFIG,
                action_scope,
                uint64(0),
                puzzle_decorator_override=[{"decorator": "CLAWBACK", "clawback_timelock": 10}],
            )
        [tx3] = await wallet.wallet_state_manager.add_pending_transactions([tx3])
=======
        await time_out_assert(20, wsm.coin_store.count_small_unspent, number_of_coins, tx_amount * 2, CoinType.CLAWBACK)
        await time_out_assert(
            20, wsm_1.coin_store.count_small_unspent, number_of_coins, tx_amount * 2, CoinType.CLAWBACK
        )

        [tx_bad] = await wallet.generate_signed_transaction(
            uint64(tx_amount),
            normal_puzhash,
            DEFAULT_TX_CONFIG,
            uint64(0),
            puzzle_decorator_override=[{"decorator": "CLAWBACK", "clawback_timelock": 10}],
        )
        [tx_bad] = await wallet.wallet_state_manager.add_pending_transactions([tx_bad])
>>>>>>> 1bf3f295

        await wallet_environments.process_pending_states(
            [
                WalletStateTransition(
                    pre_block_balance_updates={
                        1: {
                            "unconfirmed_wallet_balance": -1 * tx_amount,
                            "<=#spendable_balance": -1 * tx_amount,
                            "<=#max_send_amount": -1 * tx_amount,
                            ">=#pending_change": 1,  # any amount increase
                            "pending_coin_removal_count": 1,
                        }
                    },
                    post_block_balance_updates={
                        1: {
                            "confirmed_wallet_balance": -1 * tx_amount,
                            ">=#spendable_balance": 1,  # any amount increase
                            ">=#max_send_amount": 1,  # any amount increase
                            "<=#pending_change": -1,  # any amount decrease
                            "pending_coin_removal_count": -1,
                        }
                    },
                ),
                WalletStateTransition(
                    pre_block_balance_updates={},
                    post_block_balance_updates={},
                ),
            ]
        )

        # Change one coin to test missing metadata case
        clawback_coin_id = tx_bad.additions[0].name()
        coin_record = await wsm_1.coin_store.get_coin_record(clawback_coin_id)
        assert coin_record is not None
        await wsm_1.coin_store.add_coin_record(dataclasses.replace(coin_record, metadata=None))
        # Claim merkle coin
        env_1.node.set_auto_claim(AutoClaimSettings(enabled=True, batch_size=uint16(2)))
        # Trigger auto claim
        await wallet_environments.process_pending_states(
            [
                WalletStateTransition(),
                WalletStateTransition(
                    pre_block_balance_updates={},
                    # After auto claim is set, the next block will trigger submission of clawback claims
                    post_block_balance_updates={
                        1: {
                            "unconfirmed_wallet_balance": tx_amount * number_of_coins,
                            "pending_change": tx_amount
                            * number_of_coins,  # This is a little weird but I think intentional and correct
                            "pending_coin_removal_count": number_of_coins,
                        }
                    },
                ),
            ]
        )
        await wallet_environments.process_pending_states(
            [
                WalletStateTransition(),
                WalletStateTransition(
                    pre_block_balance_updates={},
                    post_block_balance_updates={
                        1: {
                            "confirmed_wallet_balance": tx_amount * number_of_coins,
                            "spendable_balance": tx_amount * number_of_coins,
                            "max_send_amount": tx_amount * number_of_coins,
                            "unspent_coin_count": number_of_coins,
                            "pending_change": -tx_amount * number_of_coins,
                            "pending_coin_removal_count": -1 * number_of_coins,
                        }
                    },
                ),
            ]
        )
        await time_out_assert(20, wsm.coin_store.count_small_unspent, 1, tx_amount * 2, CoinType.CLAWBACK)
        await time_out_assert(20, wsm_1.coin_store.count_small_unspent, 1, tx_amount * 2, CoinType.CLAWBACK)

    @pytest.mark.parametrize(
        "wallet_environments",
        [{"num_environments": 2, "blocks_needed": [1, 1], "reuse_puzhash": True}],
        indirect=True,
    )
    @pytest.mark.limit_consensus_modes(reason="irrelevant")
    @pytest.mark.anyio
    async def test_wallet_clawback_clawback(self, wallet_environments: WalletTestFramework) -> None:
        env = wallet_environments.environments[0]
        env_2 = wallet_environments.environments[1]
        wsm = env.wallet_state_manager
        wsm_2 = env_2.wallet_state_manager
        wallet = env.xch_wallet
        wallet_1 = env_2.xch_wallet
        api_0 = env.rpc_api
        api_1 = env_2.rpc_api

        tx_amount = 500
        normal_puzhash = await wallet_1.get_new_puzzlehash()
        # Transfer to normal wallet
        async with wallet.wallet_state_manager.new_action_scope(push=False) as action_scope:
            [tx] = await wallet.generate_signed_transaction(
                uint64(tx_amount),
                normal_puzhash,
                DEFAULT_TX_CONFIG,
                action_scope,
                uint64(0),
                puzzle_decorator_override=[{"decorator": "CLAWBACK", "clawback_timelock": 500}],
                memos=[b"Test"],
            )

        [tx] = await wallet.wallet_state_manager.add_pending_transactions([tx])

        await wallet_environments.process_pending_states(
            [
                WalletStateTransition(
                    pre_block_balance_updates={
                        1: {
                            "unconfirmed_wallet_balance": -1 * tx_amount,
                            "<=#spendable_balance": -1 * tx_amount,
                            "<=#max_send_amount": -1 * tx_amount,
                            ">=#pending_change": 1,  # any amount increase
                            "pending_coin_removal_count": 1,
                        }
                    },
                    post_block_balance_updates={
                        1: {
                            "confirmed_wallet_balance": -1 * tx_amount,
                            ">=#spendable_balance": 1,  # any amount increase
                            ">=#max_send_amount": 1,  # any amount increase
                            "<=#pending_change": -1,  # any amount decrease
                            "pending_coin_removal_count": -1,
                        }
                    },
                ),
                WalletStateTransition(
                    pre_block_balance_updates={},
                    post_block_balance_updates={},
                ),
            ]
        )

        # Check merkle coins
        await time_out_assert(20, wsm.coin_store.count_small_unspent, 1, 1000, CoinType.CLAWBACK)
        await time_out_assert(20, wsm_2.coin_store.count_small_unspent, 1, 1000, CoinType.CLAWBACK)
        txs = await api_0.get_transactions(
            dict(type_filter={"values": [TransactionType.INCOMING_CLAWBACK_SEND], "mode": 1}, wallet_id=1)
        )
        # clawback merkle coin
        merkle_coin = tx.additions[0] if tx.additions[0].amount == tx_amount else tx.additions[1]
        interested_coins = await wsm_2.interested_store.get_interested_coin_ids()
        assert merkle_coin.name() in set(interested_coins)
        assert len(txs["transactions"]) == 1
        assert not txs["transactions"][0]["confirmed"]
        assert txs["transactions"][0]["metadata"]["recipient_puzzle_hash"][2:] == normal_puzhash.hex()
        assert txs["transactions"][0]["metadata"]["coin_id"] == merkle_coin.name().hex()
        with pytest.raises(ValueError):
            await api_0.spend_clawback_coins({})

        test_fee = 10
        resp = await api_0.spend_clawback_coins(
            {"coin_ids": [normal_puzhash.hex(), merkle_coin.name().hex()], "fee": test_fee}
        )
        assert resp["success"]
        assert len(resp["transaction_ids"]) == 1

        await wallet_environments.process_pending_states(
            [
                WalletStateTransition(
                    pre_block_balance_updates={
                        1: {
                            "unconfirmed_wallet_balance": tx_amount - test_fee,
                            "<=#spendable_balance": -1,
                            "<=#max_send_amount": -1,
                            ">=#pending_change": 1,
                            "pending_coin_removal_count": 2,  # 1 for fee, one for clawback
                        }
                    },
                    post_block_balance_updates={
                        1: {
                            "confirmed_wallet_balance": tx_amount - test_fee,
                            ">=#spendable_balance": 1,
                            ">=#max_send_amount": 1,
                            "<=#pending_change": -1,
                            "unspent_coin_count": 1,
                            "pending_coin_removal_count": -2,
                        }
                    },
                ),
                WalletStateTransition(
                    pre_block_balance_updates={},
                    post_block_balance_updates={},
                ),
            ]
        )

        await time_out_assert(20, wsm.coin_store.count_small_unspent, 0, 1000, CoinType.CLAWBACK)
        await time_out_assert(20, wsm_2.coin_store.count_small_unspent, 0, 1000, CoinType.CLAWBACK)
        txs = await api_0.get_transactions(
            dict(
                type_filter={
                    "values": [TransactionType.INCOMING_CLAWBACK_SEND.value, TransactionType.OUTGOING_CLAWBACK.value],
                    "mode": 1,
                },
                wallet_id=1,
            )
        )
        assert len(txs["transactions"]) == 2
        assert txs["transactions"][0]["confirmed"]
        assert txs["transactions"][1]["confirmed"]

        txs = await api_1.get_transactions(
            dict(
                type_filter={
                    "values": [
                        TransactionType.INCOMING_CLAWBACK_RECEIVE.value,
                        TransactionType.OUTGOING_CLAWBACK.value,
                    ],
                    "mode": 1,
                },
                wallet_id=1,
            )
        )
        assert len(txs["transactions"]) == 1
        assert txs["transactions"][0]["confirmed"]
        interested_coins = await wsm_2.interested_store.get_interested_coin_ids()
        assert merkle_coin.name() not in set(interested_coins)

    @pytest.mark.parametrize(
        "wallet_environments",
        [{"num_environments": 1, "blocks_needed": [1], "reuse_puzhash": True}],
        indirect=True,
    )
    @pytest.mark.limit_consensus_modes(reason="irrelevant")
    @pytest.mark.anyio
    async def test_wallet_clawback_sent_self(self, wallet_environments: WalletTestFramework) -> None:
        env = wallet_environments.environments[0]
        wsm = env.wallet_state_manager
        wallet = env.xch_wallet
        api_0 = env.rpc_api

        tx_amount = 500
        normal_puzhash = await wallet.get_new_puzzlehash()
        # Transfer to normal wallet
        async with wallet.wallet_state_manager.new_action_scope(push=False) as action_scope:
            [tx] = await wallet.generate_signed_transaction(
                uint64(tx_amount),
                normal_puzhash,
                DEFAULT_TX_CONFIG,
                action_scope,
                uint64(0),
                puzzle_decorator_override=[{"decorator": "CLAWBACK", "clawback_timelock": 5}],
                memos=[b"Test"],
            )

        [tx] = await wallet.wallet_state_manager.add_pending_transactions([tx])

        await wallet_environments.process_pending_states(
            [
                WalletStateTransition(
                    pre_block_balance_updates={
                        1: {
                            "unconfirmed_wallet_balance": -1 * tx_amount,
                            "<=#spendable_balance": -1 * tx_amount,
                            "<=#max_send_amount": -1 * tx_amount,
                            ">=#pending_change": 1,  # any amount increase
                            "pending_coin_removal_count": 1,
                        }
                    },
                    post_block_balance_updates={
                        1: {
                            "confirmed_wallet_balance": -1 * tx_amount,
                            ">=#spendable_balance": 1,  # any amount increase
                            ">=#max_send_amount": 1,  # any amount increase
                            "<=#pending_change": -1,  # any amount decrease
                            "pending_coin_removal_count": -1,
                        }
                    },
                ),
                WalletStateTransition(
                    pre_block_balance_updates={},
                    post_block_balance_updates={},
                ),
            ]
        )

        # Check merkle coins
        await time_out_assert(20, wsm.coin_store.count_small_unspent, 1, 1000, CoinType.CLAWBACK)
        # Claim merkle coin
        merkle_coin = tx.additions[0] if tx.additions[0].amount == tx_amount else tx.additions[1]
        test_fee = 10
        resp = await api_0.spend_clawback_coins(
            {"coin_ids": [merkle_coin.name().hex(), normal_puzhash.hex()], "fee": test_fee}
        )
        assert resp["success"]
        assert len(resp["transaction_ids"]) == 1
        # Wait mempool update
        await wallet_environments.process_pending_states(
            [
                WalletStateTransition(
                    pre_block_balance_updates={
                        1: {
                            "unconfirmed_wallet_balance": tx_amount - test_fee,
                            "<=#spendable_balance": -1,
                            "<=#max_send_amount": -1,
                            ">=#pending_change": 1,
                            "pending_coin_removal_count": 2,  # 1 for fee, one for clawback
                        }
                    },
                    post_block_balance_updates={
                        1: {
                            "confirmed_wallet_balance": tx_amount - test_fee,
                            ">=#spendable_balance": 1,
                            ">=#max_send_amount": 1,
                            "<=#pending_change": -1,
                            "unspent_coin_count": 1,
                            "pending_coin_removal_count": -2,
                        }
                    },
                ),
                WalletStateTransition(
                    pre_block_balance_updates={},
                    post_block_balance_updates={},
                ),
            ]
        )
        await time_out_assert(20, wsm.coin_store.count_small_unspent, 0, 1000, CoinType.CLAWBACK)

        txs = await api_0.get_transactions(
            dict(
                type_filter={
                    "values": [TransactionType.INCOMING_CLAWBACK_SEND.value, TransactionType.OUTGOING_CLAWBACK.value],
                    "mode": 1,
                },
                wallet_id=1,
            )
        )
        assert len(txs["transactions"]) == 2
        assert txs["transactions"][0]["confirmed"]
        assert txs["transactions"][1]["confirmed"]
        assert txs["transactions"][0]["memos"] != txs["transactions"][1]["memos"]
        assert list(txs["transactions"][0]["memos"].values())[0] == b"Test".hex()

    @pytest.mark.parametrize(
        "wallet_environments",
        [{"num_environments": 2, "blocks_needed": [1, 1], "reuse_puzhash": True}],
        indirect=True,
    )
    @pytest.mark.limit_consensus_modes(reason="irrelevant")
    @pytest.mark.anyio
    async def test_wallet_clawback_claim_manual(self, wallet_environments: WalletTestFramework) -> None:
        env = wallet_environments.environments[0]
        env_2 = wallet_environments.environments[1]
        wsm = env.wallet_state_manager
        wsm_2 = env_2.wallet_state_manager
        wallet = env.xch_wallet
        wallet_1 = env_2.xch_wallet
        api_0 = env.rpc_api
        api_1 = env_2.rpc_api

        tx_amount = 500
        normal_puzhash = await wallet_1.get_new_puzzlehash()
        # Transfer to normal wallet
        async with wallet.wallet_state_manager.new_action_scope(push=False) as action_scope:
            [tx] = await wallet.generate_signed_transaction(
                uint64(tx_amount),
                normal_puzhash,
                DEFAULT_TX_CONFIG,
                action_scope,
                uint64(0),
                puzzle_decorator_override=[{"decorator": "CLAWBACK", "clawback_timelock": 5}],
            )

        [tx] = await wallet.wallet_state_manager.add_pending_transactions([tx])

        await wallet_environments.process_pending_states(
            [
                WalletStateTransition(
                    pre_block_balance_updates={
                        1: {
                            "unconfirmed_wallet_balance": -1 * tx_amount,
                            "<=#spendable_balance": -1 * tx_amount,
                            "<=#max_send_amount": -1 * tx_amount,
                            ">=#pending_change": 1,  # any amount increase
                            "pending_coin_removal_count": 1,
                        }
                    },
                    post_block_balance_updates={
                        1: {
                            "confirmed_wallet_balance": -1 * tx_amount,
                            ">=#spendable_balance": 1,  # any amount increase
                            ">=#max_send_amount": 1,  # any amount increase
                            "<=#pending_change": -1,  # any amount decrease
                            "pending_coin_removal_count": -1,
                        }
                    },
                ),
                WalletStateTransition(
                    pre_block_balance_updates={},
                    post_block_balance_updates={},
                ),
            ]
        )

        # Check merkle coins
        await time_out_assert(20, wsm.coin_store.count_small_unspent, 1, 1000, CoinType.CLAWBACK)
        await time_out_assert(20, wsm_2.coin_store.count_small_unspent, 1, 1000, CoinType.CLAWBACK)

        # Farm a block to pass timelock
        await wallet_environments.process_pending_states(
            [
                WalletStateTransition(
                    pre_block_balance_updates={},
                    post_block_balance_updates={},
                ),
                WalletStateTransition(
                    pre_block_balance_updates={},
                    post_block_balance_updates={},
                ),
            ]
        )

        # Claim merkle coin
        merkle_coin = tx.additions[0] if tx.additions[0].amount == tx_amount else tx.additions[1]
        test_fee = 10
        resp = await api_1.spend_clawback_coins(
            {"coin_ids": [merkle_coin.name().hex(), normal_puzhash.hex()], "fee": test_fee}
        )
        assert resp["success"]
        assert len(resp["transaction_ids"]) == 1

        await wallet_environments.process_pending_states(
            [
                WalletStateTransition(
                    pre_block_balance_updates={},
                    post_block_balance_updates={},
                ),
                WalletStateTransition(
                    pre_block_balance_updates={
                        1: {
                            "unconfirmed_wallet_balance": tx_amount - test_fee,
                            "<=#spendable_balance": -1 * tx_amount,
                            "<=#max_send_amount": -1 * tx_amount,
                            ">=#pending_change": 1,  # any amount increase
                            "pending_coin_removal_count": 2,  # 1 for fee, 1 for clawback
                        }
                    },
                    post_block_balance_updates={
                        1: {
                            "confirmed_wallet_balance": tx_amount - test_fee,
                            ">=#spendable_balance": 1,  # any amount increase
                            ">=#max_send_amount": 1,  # any amount increase
                            "<=#pending_change": -1,  # any amount decrease
                            "unspent_coin_count": 1,
                            "pending_coin_removal_count": -2,
                        }
                    },
                ),
            ]
        )

        await time_out_assert(20, wsm.coin_store.count_small_unspent, 0, 1000, CoinType.CLAWBACK)
        await time_out_assert(20, wsm_2.coin_store.count_small_unspent, 0, 1000, CoinType.CLAWBACK)

        txs = await api_0.get_transactions(
            dict(
                type_filter={
                    "values": [
                        TransactionType.INCOMING_CLAWBACK_SEND.value,
                    ],
                    "mode": 1,
                },
                wallet_id=1,
            )
        )
        assert len(txs["transactions"]) == 1
        assert txs["transactions"][0]["confirmed"]

    @pytest.mark.parametrize(
        "wallet_environments",
        [{"num_environments": 2, "blocks_needed": [1, 1], "reuse_puzhash": True}],
        indirect=True,
    )
    @pytest.mark.limit_consensus_modes(reason="irrelevant")
    @pytest.mark.anyio
    async def test_wallet_clawback_reorg(self, wallet_environments: WalletTestFramework) -> None:
        full_node_api = wallet_environments.full_node
        env = wallet_environments.environments[0]
        env_2 = wallet_environments.environments[1]
        wsm = env.wallet_state_manager
        wsm_2 = env_2.wallet_state_manager
        wallet = env.xch_wallet
        wallet_1 = env_2.xch_wallet

        tx_amount = 500
        normal_puzhash = await wallet_1.get_new_puzzlehash()
        # Transfer to normal wallet
        async with wallet.wallet_state_manager.new_action_scope(push=False) as action_scope:
            [tx] = await wallet.generate_signed_transaction(
                uint64(tx_amount),
                normal_puzhash,
                DEFAULT_TX_CONFIG,
                action_scope,
                uint64(0),
                puzzle_decorator_override=[{"decorator": "CLAWBACK", "clawback_timelock": 5}],
            )

        [tx] = await wallet.wallet_state_manager.add_pending_transactions([tx])

        await wallet_environments.process_pending_states(
            [
                WalletStateTransition(
                    pre_block_balance_updates={
                        1: {
                            "unconfirmed_wallet_balance": -1 * tx_amount,
                            "<=#spendable_balance": -1 * tx_amount,
                            "<=#max_send_amount": -1 * tx_amount,
                            ">=#pending_change": 1,  # any amount increase
                            "pending_coin_removal_count": 1,
                        }
                    },
                    post_block_balance_updates={
                        1: {
                            "confirmed_wallet_balance": -1 * tx_amount,
                            ">=#spendable_balance": 1,  # any amount increase
                            ">=#max_send_amount": 1,  # any amount increase
                            "<=#pending_change": -1,  # any amount decrease
                            "pending_coin_removal_count": -1,
                        }
                    },
                ),
                WalletStateTransition(
                    pre_block_balance_updates={},
                    post_block_balance_updates={},
                ),
            ]
        )

        # Check merkle coins
        await time_out_assert(20, wsm.coin_store.count_small_unspent, 1, 1000, CoinType.CLAWBACK)
        await time_out_assert(20, wsm_2.coin_store.count_small_unspent, 1, 1000, CoinType.CLAWBACK)
        # Reorg before claim
        # Test Reorg mint
        height = full_node_api.full_node.blockchain.get_peak_height()
        assert height is not None
        await full_node_api.reorg_from_index_to_new_index(
            ReorgProtocol(uint32(height - 2), uint32(height + 1), bytes32([0] * 32), None)
        )

        await time_out_assert(20, wsm.coin_store.count_small_unspent, 0, 1000, CoinType.CLAWBACK)
        await time_out_assert(20, wsm_2.coin_store.count_small_unspent, 0, 1000, CoinType.CLAWBACK)

        await wallet_environments.process_pending_states(
            [
                WalletStateTransition(
                    pre_block_balance_updates={
                        1: {
                            "confirmed_wallet_balance": tx_amount,  # confirmed balance comes back
                            # clawback transaction is now outstanding
                            "<=#spendable_balance": -1 * tx_amount,
                            "<=#max_send_amount": -1 * tx_amount,
                            ">=#pending_change": 1,  # any amount increase
                            "pending_coin_removal_count": 1,
                        }
                    },
                    post_block_balance_updates={
                        1: {
                            "confirmed_wallet_balance": -1 * tx_amount,
                            ">=#spendable_balance": 1,  # any amount increase
                            ">=#max_send_amount": 1,  # any amount increase
                            "<=#pending_change": -1,  # any amount decrease
                            "pending_coin_removal_count": -1,
                        }
                    },
                ),
                WalletStateTransition(
                    pre_block_balance_updates={},
                    post_block_balance_updates={},
                ),
            ]
        )

        await time_out_assert(20, wsm.coin_store.count_small_unspent, 1, 1000, CoinType.CLAWBACK)
        await time_out_assert(20, wsm_2.coin_store.count_small_unspent, 1, 1000, CoinType.CLAWBACK)

        # Claim merkle coin
        env_2.node.set_auto_claim(AutoClaimSettings(enabled=True))
        # clawback merkle coin
        await wallet_environments.process_pending_states(
            [
                WalletStateTransition(),
                WalletStateTransition(
                    pre_block_balance_updates={},
                    # After auto claim is set, the next block will trigger submission of clawback claims
                    post_block_balance_updates={
                        1: {
                            "unconfirmed_wallet_balance": tx_amount,
                            "pending_change": tx_amount,  # This is a little weird but I think intentional and correct
                            "pending_coin_removal_count": 1,
                        }
                    },
                ),
            ]
        )
        await wallet_environments.process_pending_states(
            [
                WalletStateTransition(),
                WalletStateTransition(
                    pre_block_balance_updates={},
                    post_block_balance_updates={
                        1: {
                            "confirmed_wallet_balance": tx_amount,
                            "spendable_balance": tx_amount,
                            "max_send_amount": tx_amount,
                            "unspent_coin_count": 1,
                            "pending_change": -1 * tx_amount,
                            "pending_coin_removal_count": -1,
                        }
                    },
                ),
            ]
        )
        await time_out_assert(20, wsm.coin_store.count_small_unspent, 0, 1000, CoinType.CLAWBACK)
        await time_out_assert(20, wsm_2.coin_store.count_small_unspent, 0, 1000, CoinType.CLAWBACK)
        # Reorg after claim
        height = full_node_api.full_node.blockchain.get_peak_height()
        assert height is not None
        await full_node_api.reorg_from_index_to_new_index(
            ReorgProtocol(uint32(height - 1), uint32(height + 1), bytes32([0] * 32), None)
        )

        await time_out_assert(20, wsm.coin_store.count_small_unspent, 1, 1000, CoinType.CLAWBACK)
        await time_out_assert(20, wsm_2.coin_store.count_small_unspent, 1, 1000, CoinType.CLAWBACK)

        await wallet_environments.process_pending_states(
            [
                WalletStateTransition(
                    pre_block_balance_updates={},
                    post_block_balance_updates={},
                ),
                WalletStateTransition(
                    pre_block_balance_updates={
                        1: {
                            "confirmed_wallet_balance": -1 * tx_amount,
                            "spendable_balance": -1 * tx_amount,
                            "max_send_amount": -1 * tx_amount,
                            "unspent_coin_count": -1,
                            "pending_change": tx_amount,
                            "pending_coin_removal_count": 1,
                        }
                    },
                    post_block_balance_updates={
                        1: {
                            "confirmed_wallet_balance": tx_amount,
                            "spendable_balance": tx_amount,
                            "max_send_amount": tx_amount,
                            "unspent_coin_count": 1,
                            "pending_change": -1 * tx_amount,
                            "pending_coin_removal_count": -1,
                        }
                    },
                ),
            ]
        )

        await time_out_assert(20, wsm.coin_store.count_small_unspent, 0, 1000, CoinType.CLAWBACK)
        await time_out_assert(20, wsm_2.coin_store.count_small_unspent, 0, 1000, CoinType.CLAWBACK)

    @pytest.mark.parametrize(
        "wallet_environments",
        [{"num_environments": 1, "blocks_needed": [1], "trusted": True, "reuse_puzhash": True}],
        indirect=True,
    )
    @pytest.mark.limit_consensus_modes(reason="irrelevant")
    @pytest.mark.anyio
    async def test_get_clawback_coins(self, wallet_environments: WalletTestFramework) -> None:
        env = wallet_environments.environments[0]
        wsm = env.wallet_state_manager
        wallet = env.xch_wallet

        tx_amount = 500
        # Transfer to normal wallet
        async with wallet.wallet_state_manager.new_action_scope(push=False) as action_scope:
            [tx] = await wallet.generate_signed_transaction(
                uint64(tx_amount),
                bytes32([0] * 32),
                DEFAULT_TX_CONFIG,
                action_scope,
                uint64(0),
                puzzle_decorator_override=[{"decorator": "CLAWBACK", "clawback_timelock": 500}],
            )

        [tx] = await wallet.wallet_state_manager.add_pending_transactions([tx])

        await wallet_environments.process_pending_states(
            [
                WalletStateTransition(
                    pre_block_balance_updates={
                        1: {
                            "unconfirmed_wallet_balance": -1 * tx_amount,
                            "<=#spendable_balance": -1 * tx_amount,
                            "<=#max_send_amount": -1 * tx_amount,
                            ">=#pending_change": 1,  # any amount increase
                            "pending_coin_removal_count": 1,
                        }
                    },
                    post_block_balance_updates={
                        1: {
                            "confirmed_wallet_balance": -1 * tx_amount,
                            ">=#spendable_balance": 1,  # any amount increase
                            ">=#max_send_amount": 1,  # any amount increase
                            "<=#pending_change": -1,  # any amount decrease
                            "pending_coin_removal_count": -1,
                        }
                    },
                ),
                WalletStateTransition(
                    pre_block_balance_updates={},
                    post_block_balance_updates={},
                ),
            ]
        )

        # Check merkle coins
        await time_out_assert(20, wsm.coin_store.count_small_unspent, 1, 1000, CoinType.CLAWBACK)
        # clawback merkle coin
        merkle_coin = tx.additions[0] if tx.additions[0].amount == tx_amount else tx.additions[1]
        resp = await env.rpc_api.get_coin_records({"wallet_id": 1, "coin_type": 1})
        assert len(resp["coin_records"]) == 1
        assert resp["coin_records"][0]["id"][2:] == merkle_coin.name().hex()

    @pytest.mark.parametrize(
        "wallet_environments",
        [{"num_environments": 2, "blocks_needed": [1, 1], "reuse_puzhash": False}],
        indirect=True,
    )
    @pytest.mark.limit_consensus_modes(reason="irrelevant")
    @pytest.mark.anyio
    async def test_clawback_resync(self, self_hostname: str, wallet_environments: WalletTestFramework) -> None:
        full_node_api = wallet_environments.full_node
        env_1 = wallet_environments.environments[0]
        env_2 = wallet_environments.environments[1]
        wsm_1 = env_1.wallet_state_manager
        wsm_2 = env_2.wallet_state_manager
        wallet_1 = env_1.xch_wallet
        wallet_2 = env_2.xch_wallet
        api_1 = env_1.rpc_api

        wallet_1_puzhash = await wallet_1.get_new_puzzlehash()
        wallet_2_puzhash = await wallet_2.get_new_puzzlehash()

        tx_amount = 500
        # Transfer to normal wallet
        async with wallet_1.wallet_state_manager.new_action_scope(push=False) as action_scope:
            [tx1] = await wallet_1.generate_signed_transaction(
                uint64(tx_amount),
                wallet_2_puzhash,
                DEFAULT_TX_CONFIG,
                action_scope,
                uint64(0),
                puzzle_decorator_override=[{"decorator": "CLAWBACK", "clawback_timelock": 5}],
            )

        clawback_coin_id_1 = tx1.additions[0].name()
        assert tx1.spend_bundle is not None
        [tx1] = await wallet_1.wallet_state_manager.add_pending_transactions([tx1])

        await wallet_environments.process_pending_states(
            [
                WalletStateTransition(
                    pre_block_balance_updates={
                        1: {
                            "unconfirmed_wallet_balance": -1 * tx_amount,
                            "<=#spendable_balance": -1 * tx_amount,
                            "<=#max_send_amount": -1 * tx_amount,
                            ">=#pending_change": 1,  # any amount increase
                            "pending_coin_removal_count": 1,
                        }
                    },
                    post_block_balance_updates={
                        1: {
                            "confirmed_wallet_balance": -1 * tx_amount,
                            ">=#spendable_balance": 1,  # any amount increase
                            ">=#max_send_amount": 1,  # any amount increase
                            "<=#pending_change": -1,  # any amount decrease
                            "pending_coin_removal_count": -1,
                        }
                    },
                ),
                WalletStateTransition(
                    pre_block_balance_updates={},
                    post_block_balance_updates={},
                ),
            ]
        )

        # Check merkle coins
        await time_out_assert(20, wsm_1.coin_store.count_small_unspent, 1, 1000, CoinType.CLAWBACK)
        await time_out_assert(20, wsm_2.coin_store.count_small_unspent, 1, 1000, CoinType.CLAWBACK)

        tx_amount2 = 700
        async with wallet_1.wallet_state_manager.new_action_scope(push=False) as action_scope:
            [tx2] = await wallet_1.generate_signed_transaction(
                uint64(tx_amount2),
                wallet_1_puzhash,
                DEFAULT_TX_CONFIG,
                action_scope,
                uint64(0),
                puzzle_decorator_override=[{"decorator": "CLAWBACK", "clawback_timelock": 5}],
            )
        clawback_coin_id_2 = tx2.additions[0].name()
        assert tx2.spend_bundle is not None
        [tx2] = await wallet_1.wallet_state_manager.add_pending_transactions([tx2])

        await wallet_environments.process_pending_states(
            [
                WalletStateTransition(
                    pre_block_balance_updates={
                        1: {
                            "unconfirmed_wallet_balance": -1 * tx_amount2,
                            "<=#spendable_balance": -1 * tx_amount2,
                            "<=#max_send_amount": -1 * tx_amount2,
                            ">=#pending_change": 1,  # any amount increase
                            "pending_coin_removal_count": 1,
                        }
                    },
                    post_block_balance_updates={
                        1: {
                            "confirmed_wallet_balance": -1 * tx_amount2,
                            ">=#spendable_balance": 1,  # any amount increase
                            ">=#max_send_amount": 1,  # any amount increase
                            "<=#pending_change": -1,  # any amount decrease
                            "pending_coin_removal_count": -1,
                        }
                    },
                ),
                WalletStateTransition(
                    pre_block_balance_updates={},
                    post_block_balance_updates={},
                ),
            ]
        )

        # Check merkle coins
        await time_out_assert(20, wsm_1.coin_store.count_small_unspent, 2, 1000, CoinType.CLAWBACK)
        await time_out_assert(20, wsm_2.coin_store.count_small_unspent, 1, 1000, CoinType.CLAWBACK)
        # clawback merkle coin
        resp = await api_1.spend_clawback_coins({"coin_ids": [clawback_coin_id_1.hex()], "fee": 0})
        assert resp["success"]
        assert len(resp["transaction_ids"]) == 1
        resp = await api_1.spend_clawback_coins({"coin_ids": [clawback_coin_id_2.hex()], "fee": 0})
        assert resp["success"]
        assert len(resp["transaction_ids"]) == 1

        await wallet_environments.process_pending_states(
            [
                WalletStateTransition(
                    pre_block_balance_updates={
                        1: {
                            "unconfirmed_wallet_balance": tx_amount + tx_amount2,
                            "pending_change": tx_amount + tx_amount2,
                            "pending_coin_removal_count": 2,
                        }
                    },
                    post_block_balance_updates={
                        1: {
                            "confirmed_wallet_balance": tx_amount + tx_amount2,
                            "max_send_amount": tx_amount + tx_amount2,
                            "spendable_balance": tx_amount + tx_amount2,
                            "pending_change": -1 * (tx_amount + tx_amount2),
                            "unspent_coin_count": 2,
                            "pending_coin_removal_count": -2,
                        }
                    },
                ),
                WalletStateTransition(
                    pre_block_balance_updates={},
                    post_block_balance_updates={},
                ),
            ]
        )

        await time_out_assert(20, wsm_1.coin_store.count_small_unspent, 0, 1000, CoinType.CLAWBACK)
        await time_out_assert(20, wsm_2.coin_store.count_small_unspent, 0, 1000, CoinType.CLAWBACK)

        before_txs: Dict[str, Dict[TransactionType, int]] = {"sender": {}, "recipient": {}}
        before_txs["sender"][TransactionType.INCOMING_CLAWBACK_SEND] = (
            await wsm_1.tx_store.get_transaction_count_for_wallet(
                1, type_filter=TransactionTypeFilter.include([TransactionType.INCOMING_CLAWBACK_SEND])
            )
        )
        before_txs["sender"][TransactionType.OUTGOING_CLAWBACK] = await wsm_1.tx_store.get_transaction_count_for_wallet(
            1, type_filter=TransactionTypeFilter.include([TransactionType.OUTGOING_CLAWBACK])
        )
        before_txs["sender"][TransactionType.OUTGOING_TX] = await wsm_1.tx_store.get_transaction_count_for_wallet(
            1, type_filter=TransactionTypeFilter.include([TransactionType.OUTGOING_TX])
        )
        before_txs["sender"][TransactionType.INCOMING_TX] = await wsm_1.tx_store.get_transaction_count_for_wallet(
            1, type_filter=TransactionTypeFilter.include([TransactionType.INCOMING_TX])
        )
        before_txs["sender"][TransactionType.COINBASE_REWARD] = await wsm_1.tx_store.get_transaction_count_for_wallet(
            1, type_filter=TransactionTypeFilter.include([TransactionType.COINBASE_REWARD])
        )
        before_txs["recipient"][TransactionType.INCOMING_CLAWBACK_RECEIVE] = (
            await wsm_2.tx_store.get_transaction_count_for_wallet(
                1, type_filter=TransactionTypeFilter.include([TransactionType.INCOMING_CLAWBACK_RECEIVE])
            )
        )
        # Resync start
        env_1.node._close()
        await env_1.node._await_closed()
        env_2.node._close()
        await env_2.node._await_closed()
        env_1.node.config["database_path"] = "wallet/db/blockchain_wallet_v2_test1_CHALLENGE_KEY.sqlite"
        env_2.node.config["database_path"] = "wallet/db/blockchain_wallet_v2_test2_CHALLENGE_KEY.sqlite"

        # use second node to start the same wallet, reusing config and db
        await env_1.node._start()
        await env_1.peer_server.start_client(PeerInfo(self_hostname, full_node_api.full_node.server.get_port()), None)
        await env_2.node._start()
        await env_2.peer_server.start_client(PeerInfo(self_hostname, full_node_api.full_node.server.get_port()), None)

        await wallet_environments.process_pending_states(
            [
                WalletStateTransition(),
                WalletStateTransition(),
            ]
        )

        wsm_1 = env_1.node.wallet_state_manager
        wsm_2 = env_2.node.wallet_state_manager

        after_txs: Dict[str, Dict[TransactionType, int]] = {"sender": {}, "recipient": {}}
        after_txs["sender"][TransactionType.INCOMING_CLAWBACK_SEND] = (
            await wsm_1.tx_store.get_transaction_count_for_wallet(
                1, type_filter=TransactionTypeFilter.include([TransactionType.INCOMING_CLAWBACK_SEND])
            )
        )
        after_txs["sender"][TransactionType.OUTGOING_CLAWBACK] = await wsm_1.tx_store.get_transaction_count_for_wallet(
            1, type_filter=TransactionTypeFilter.include([TransactionType.OUTGOING_CLAWBACK])
        )
        after_txs["sender"][TransactionType.OUTGOING_TX] = await wsm_1.tx_store.get_transaction_count_for_wallet(
            1, type_filter=TransactionTypeFilter.include([TransactionType.OUTGOING_TX])
        )
        after_txs["sender"][TransactionType.INCOMING_TX] = await wsm_1.tx_store.get_transaction_count_for_wallet(
            1, type_filter=TransactionTypeFilter.include([TransactionType.INCOMING_TX])
        )
        after_txs["sender"][TransactionType.COINBASE_REWARD] = await wsm_1.tx_store.get_transaction_count_for_wallet(
            1, type_filter=TransactionTypeFilter.include([TransactionType.COINBASE_REWARD])
        )
        after_txs["recipient"][TransactionType.INCOMING_CLAWBACK_RECEIVE] = (
            await wsm_2.tx_store.get_transaction_count_for_wallet(
                1, type_filter=TransactionTypeFilter.include([TransactionType.INCOMING_CLAWBACK_RECEIVE])
            )
        )
        # Check clawback
        clawback_tx_1 = await wsm_1.tx_store.get_transaction_record(clawback_coin_id_1)
        clawback_tx_2 = await wsm_1.tx_store.get_transaction_record(clawback_coin_id_2)
        assert clawback_tx_1 is not None
        assert clawback_tx_1.confirmed
        assert clawback_tx_2 is not None
        assert clawback_tx_2.confirmed
        outgoing_clawback_txs = await wsm_1.tx_store.get_transactions_between(
            1, 0, 100, type_filter=TransactionTypeFilter.include([TransactionType.OUTGOING_CLAWBACK])
        )
        assert len(outgoing_clawback_txs) == 2
        assert outgoing_clawback_txs[0].confirmed
        assert outgoing_clawback_txs[1].confirmed

        # transactions should be the same

        assert (
            before_txs["sender"][TransactionType.OUTGOING_CLAWBACK]
            == after_txs["sender"][TransactionType.OUTGOING_CLAWBACK]
        )
        assert before_txs["sender"] == after_txs["sender"]
        assert before_txs["recipient"] == after_txs["recipient"]

    @pytest.mark.parametrize(
        "wallet_environments",
        [{"num_environments": 1, "blocks_needed": [3]}],
        indirect=True,
    )
    @pytest.mark.limit_consensus_modes(reason="irrelevant")
    @pytest.mark.anyio
    async def test_wallet_coinbase_reorg(self, wallet_environments: WalletTestFramework) -> None:
        full_node_api = wallet_environments.full_node
        env = wallet_environments.environments[0]
        wallet = env.xch_wallet

        peak = full_node_api.full_node.blockchain.get_peak()
        assert peak is not None
        permanent_height = peak.height  # The height of the blocks we will not reorg

        extra_blocks = 2
        await full_node_api.farm_blocks_to_wallet(count=extra_blocks, wallet=wallet)
        await full_node_api.wait_for_wallet_synced(wallet_node=env.node, timeout=5)
        await env.change_balances(
            {
                1: {
                    "confirmed_wallet_balance": 2_000_000_000_000 * extra_blocks,
                    "unconfirmed_wallet_balance": 2_000_000_000_000 * extra_blocks,
                    "max_send_amount": 2_000_000_000_000 * extra_blocks,
                    "spendable_balance": 2_000_000_000_000 * extra_blocks,
                    "unspent_coin_count": 4,
                }
            }
        )

        await full_node_api.reorg_from_index_to_new_index(
            ReorgProtocol(
                uint32(permanent_height), uint32(permanent_height + extra_blocks + 6), bytes32(32 * b"0"), None
            )
        )

        await full_node_api.wait_for_wallet_synced(wallet_node=env.node, timeout=5)

        await env.change_balances(
            {
                1: {
                    "confirmed_wallet_balance": -2_000_000_000_000 * extra_blocks,
                    "unconfirmed_wallet_balance": -2_000_000_000_000 * extra_blocks,
                    "max_send_amount": -2_000_000_000_000 * extra_blocks,
                    "spendable_balance": -2_000_000_000_000 * extra_blocks,
                    "unspent_coin_count": -4,
                }
            }
        )

    @pytest.mark.parametrize("trusted", [True, False])
    @pytest.mark.anyio
    async def test_wallet_send_to_three_peers(
        self,
        three_sim_two_wallets: Tuple[List[FullNodeSimulator], List[Tuple[WalletNode, ChiaServer]], BlockTools],
        trusted: bool,
        self_hostname: str,
    ) -> None:
        num_blocks = 10
        full_nodes, wallets, _ = three_sim_two_wallets

        wallet_0, wallet_server_0 = wallets[0]

        full_node_api_0 = full_nodes[0]
        full_node_api_1 = full_nodes[1]
        full_node_api_2 = full_nodes[2]

        full_node_0 = full_node_api_0.full_node
        full_node_1 = full_node_api_1.full_node
        full_node_2 = full_node_api_2.full_node

        server_0 = full_node_0.server
        server_1 = full_node_1.server
        server_2 = full_node_2.server

        if trusted:
            wallet_0.config["trusted_peers"] = {
                server_0.node_id.hex(): server_0.node_id.hex(),
                server_1.node_id.hex(): server_1.node_id.hex(),
                server_2.node_id.hex(): server_2.node_id.hex(),
            }

        else:
            wallet_0.config["trusted_peers"] = {}

        # wallet0 <-> sever0
        await wallet_server_0.start_client(PeerInfo(self_hostname, server_0.get_port()), None)

        await full_node_api_0.farm_blocks_to_wallet(count=num_blocks, wallet=wallet_0.wallet_state_manager.main_wallet)

        all_blocks = await full_node_api_0.get_all_full_blocks()

        for block in all_blocks:
            await full_node_1.add_block(block)
            await full_node_2.add_block(block)

        async with wallet_0.wallet_state_manager.new_action_scope(push=False) as action_scope:
            [tx] = await wallet_0.wallet_state_manager.main_wallet.generate_signed_transaction(
                uint64(10),
                bytes32(32 * b"0"),
                DEFAULT_TX_CONFIG,
                action_scope,
                uint64(0),
            )
        assert tx.spend_bundle is not None
        [tx] = await wallet_0.wallet_state_manager.main_wallet.wallet_state_manager.add_pending_transactions([tx])
        await full_node_api_0.wait_transaction_records_entered_mempool(records=[tx])

        # wallet0 <-> sever1
        await wallet_server_0.start_client(PeerInfo(self_hostname, server_1.get_port()), wallet_0.on_connect)
        await full_node_api_1.wait_transaction_records_entered_mempool(records=[tx])

        # wallet0 <-> sever2
        await wallet_server_0.start_client(PeerInfo(self_hostname, server_2.get_port()), wallet_0.on_connect)
        await full_node_api_2.wait_transaction_records_entered_mempool(records=[tx])

    @pytest.mark.parametrize(
        "wallet_environments",
        [{"num_environments": 2, "blocks_needed": [1, 1]}],
        indirect=True,
    )
    @pytest.mark.limit_consensus_modes(reason="irrelevant")
    @pytest.mark.anyio
    async def test_wallet_make_transaction_hop(self, wallet_environments: WalletTestFramework) -> None:
        env_0 = wallet_environments.environments[0]
        env_1 = wallet_environments.environments[1]
        wallet_0 = env_0.xch_wallet
        wallet_1 = env_1.xch_wallet

        tx_amount = 10
        async with wallet_0.wallet_state_manager.new_action_scope(push=False) as action_scope:
            [tx] = await wallet_0.generate_signed_transaction(
                uint64(tx_amount),
                await wallet_1.get_puzzle_hash(False),
                DEFAULT_TX_CONFIG,
                action_scope,
                uint64(0),
            )
        [tx] = await wallet_0.wallet_state_manager.add_pending_transactions([tx])

        await wallet_environments.process_pending_states(
            [
                WalletStateTransition(
                    pre_block_balance_updates={
                        1: {
                            "unconfirmed_wallet_balance": -1 * tx_amount,
                            "<=#spendable_balance": -1 * tx_amount,
                            "<=#max_send_amount": -1 * tx_amount,
                            ">=#pending_change": 1,  # any amount increase
                            "pending_coin_removal_count": 1,
                        }
                    },
                    post_block_balance_updates={
                        1: {
                            "confirmed_wallet_balance": -1 * tx_amount,
                            ">=#spendable_balance": 1,  # any amount increase
                            ">=#max_send_amount": 1,  # any amount increase
                            "<=#pending_change": -1,  # any amount decrease
                            "pending_coin_removal_count": -1,
                        }
                    },
                ),
                WalletStateTransition(
                    pre_block_balance_updates={},
                    post_block_balance_updates={
                        1: {
                            "confirmed_wallet_balance": tx_amount,
                            "unconfirmed_wallet_balance": tx_amount,
                            "spendable_balance": tx_amount,
                            "max_send_amount": tx_amount,
                            "unspent_coin_count": 1,
                        }
                    },
                ),
            ]
        )

        tx_amount = 5
        async with wallet_0.wallet_state_manager.new_action_scope(push=False) as action_scope:
            [tx] = await wallet_1.generate_signed_transaction(
                uint64(tx_amount), await wallet_0.get_puzzle_hash(False), DEFAULT_TX_CONFIG, action_scope, uint64(0)
            )
        [tx] = await wallet_1.wallet_state_manager.add_pending_transactions([tx])

        await wallet_environments.process_pending_states(
            [
                WalletStateTransition(
                    pre_block_balance_updates={},
                    post_block_balance_updates={
                        1: {
                            "confirmed_wallet_balance": tx_amount,
                            "unconfirmed_wallet_balance": tx_amount,
                            "spendable_balance": tx_amount,
                            "max_send_amount": tx_amount,
                            "unspent_coin_count": 1,
                        }
                    },
                ),
                WalletStateTransition(
                    pre_block_balance_updates={
                        1: {
                            "unconfirmed_wallet_balance": -1 * tx_amount,
                            "<=#spendable_balance": -1 * tx_amount,
                            "<=#max_send_amount": -1 * tx_amount,
                            ">=#pending_change": 1,  # any amount increase
                            "pending_coin_removal_count": 1,
                        }
                    },
                    post_block_balance_updates={
                        1: {
                            "confirmed_wallet_balance": -1 * tx_amount,
                            ">=#spendable_balance": 1,  # any amount increase
                            ">=#max_send_amount": 1,  # any amount increase
                            "<=#pending_change": -1,  # any amount decrease
                            "pending_coin_removal_count": -1,
                        }
                    },
                ),
            ]
        )

    @pytest.mark.parametrize(
        "wallet_environments",
        [{"num_environments": 2, "blocks_needed": [1, 1]}],
        indirect=True,
    )
    @pytest.mark.limit_consensus_modes(reason="irrelevant")
    @pytest.mark.anyio
    async def test_wallet_make_transaction_with_fee(self, wallet_environments: WalletTestFramework) -> None:
        env_0 = wallet_environments.environments[0]
        env_1 = wallet_environments.environments[1]
        wallet_0 = env_0.xch_wallet
        wallet_1 = env_1.xch_wallet

        tx_amount = 1_750_000_000_000  # ensures we grab both coins
        tx_fee = 10
        async with wallet_0.wallet_state_manager.new_action_scope(push=False) as action_scope:
            [tx] = await wallet_0.generate_signed_transaction(
                uint64(tx_amount),
                await wallet_1.get_new_puzzlehash(),
                DEFAULT_TX_CONFIG,
                action_scope,
                uint64(tx_fee),
            )
        assert tx.spend_bundle is not None

        fees = estimate_fees(tx.spend_bundle)
        assert fees == tx_fee

        [tx] = await wallet_0.wallet_state_manager.add_pending_transactions([tx])

        await wallet_environments.process_pending_states(
            [
                WalletStateTransition(
                    pre_block_balance_updates={
                        1: {
                            "unconfirmed_wallet_balance": -1 * tx_amount - tx_fee,
                            "<=#spendable_balance": -1 * tx_amount - tx_fee,
                            "<=#max_send_amount": -1 * tx_amount - tx_fee,
                            ">=#pending_change": 1,  # any amount increase
                            "pending_coin_removal_count": 2,
                        }
                    },
                    post_block_balance_updates={
                        1: {
                            "confirmed_wallet_balance": -1 * tx_amount - tx_fee,
                            ">=#spendable_balance": 1,  # any amount increase
                            ">=#max_send_amount": 1,  # any amount increase
                            "<=#pending_change": -1,  # any amount decrease
                            "pending_coin_removal_count": -2,
                            "unspent_coin_count": -1,
                        }
                    },
                ),
                WalletStateTransition(
                    pre_block_balance_updates={},
                    post_block_balance_updates={
                        1: {
                            "confirmed_wallet_balance": tx_amount,
                            "unconfirmed_wallet_balance": tx_amount,
                            "spendable_balance": tx_amount,
                            "max_send_amount": tx_amount,
                            "unspent_coin_count": 1,
                        }
                    },
                ),
            ]
        )

    @pytest.mark.parametrize(
        "wallet_environments",
        [{"num_environments": 2, "blocks_needed": [1, 1]}],
        indirect=True,
    )
    @pytest.mark.limit_consensus_modes(reason="irrelevant")
    @pytest.mark.anyio
    async def test_wallet_make_transaction_with_memo(self, wallet_environments: WalletTestFramework) -> None:
        env_0 = wallet_environments.environments[0]
        env_1 = wallet_environments.environments[1]
        wallet_0 = env_0.xch_wallet
        wallet_1 = env_1.xch_wallet

        tx_amount = 1_750_000_000_000  # ensures we grab both coins
        tx_fee = 10
        ph_2 = await wallet_1.get_new_puzzlehash()
        async with wallet_0.wallet_state_manager.new_action_scope(push=False) as action_scope:
            [tx] = await wallet_0.generate_signed_transaction(
                uint64(tx_amount), ph_2, DEFAULT_TX_CONFIG, action_scope, uint64(tx_fee), memos=[ph_2]
            )
        assert tx.spend_bundle is not None

        fees = estimate_fees(tx.spend_bundle)
        assert fees == tx_fee

        [tx] = await wallet_0.wallet_state_manager.add_pending_transactions([tx])
        tx_id = tx.name.hex()
        memos = await env_0.rpc_api.get_transaction_memo(dict(transaction_id=tx_id))
        # test json serialization
        assert len(memos[tx_id]) == 1
        assert list(memos[tx_id].values())[0][0] == ph_2.hex()

        await wallet_environments.process_pending_states(
            [
                WalletStateTransition(
                    pre_block_balance_updates={
                        1: {
                            "unconfirmed_wallet_balance": -1 * tx_amount - tx_fee,
                            "<=#spendable_balance": -1 * tx_amount - tx_fee,
                            "<=#max_send_amount": -1 * tx_amount - tx_fee,
                            ">=#pending_change": 1,  # any amount increase
                            "pending_coin_removal_count": 2,
                        }
                    },
                    post_block_balance_updates={
                        1: {
                            "confirmed_wallet_balance": -1 * tx_amount - tx_fee,
                            ">=#spendable_balance": 1,  # any amount increase
                            ">=#max_send_amount": 1,  # any amount increase
                            "<=#pending_change": -1,  # any amount decrease
                            "pending_coin_removal_count": -2,
                            "unspent_coin_count": -1,
                        }
                    },
                ),
                WalletStateTransition(
                    pre_block_balance_updates={},
                    post_block_balance_updates={
                        1: {
                            "confirmed_wallet_balance": tx_amount,
                            "unconfirmed_wallet_balance": tx_amount,
                            "spendable_balance": tx_amount,
                            "max_send_amount": tx_amount,
                            "unspent_coin_count": 1,
                        }
                    },
                ),
            ]
        )

        for coin in tx.additions:
            if coin.amount == tx_amount:
                tx_id = coin.name().hex()
        memos = await env_1.rpc_api.get_transaction_memo(dict(transaction_id=tx_id))
        assert len(memos[tx_id]) == 1
        assert list(memos[tx_id].values())[0][0] == ph_2.hex()

    @pytest.mark.parametrize(
        "wallet_environments",
        [{"num_environments": 1, "blocks_needed": [1], "trusted": True, "reuse_puzhash": True}],
        indirect=True,
    )
    @pytest.mark.limit_consensus_modes(reason="irrelevant")
    @pytest.mark.anyio
    async def test_wallet_create_hit_max_send_amount(self, wallet_environments: WalletTestFramework) -> None:
        env = wallet_environments.environments[0]
        wallet = env.xch_wallet

        ph = await wallet.get_puzzle_hash(False)
        primaries = [Payment(ph, uint64(1000000000 + i)) for i in range(int(wallet.max_send_quantity) + 1)]
        async with wallet.wallet_state_manager.new_action_scope(push=False) as action_scope:
            [tx_split_coins] = await wallet.generate_signed_transaction(
                uint64(1), ph, DEFAULT_TX_CONFIG, action_scope, uint64(0), primaries=primaries
            )
        assert tx_split_coins.spend_bundle is not None

        [tx_split_coins] = await wallet.wallet_state_manager.add_pending_transactions([tx_split_coins])

        await wallet_environments.process_pending_states(
            [
                WalletStateTransition(
                    pre_block_balance_updates={
                        1: {
                            # tx sent to ourselves
                            "unconfirmed_wallet_balance": 0,
                            "<=#spendable_balance": 0,
                            "<=#max_send_amount": 0,
                            ">=#pending_change": 1,  # any amount increase
                            "pending_coin_removal_count": 1,
                        }
                    },
                    post_block_balance_updates={
                        1: {
                            "confirmed_wallet_balance": 0,
                            ">=#spendable_balance": 1,  # any amount increase
                            ">=#max_send_amount": 1,  # any amount increase
                            "<=#pending_change": -1,  # any amount decrease
                            "pending_coin_removal_count": -1,
                            "unspent_coin_count": len(primaries) + 1,
                        }
                    },
                ),
            ]
        )

        max_sent_amount = await wallet.get_max_send_amount()
        assert max_sent_amount < (await wallet.get_spendable_balance())

        # 1) Generate transaction that is under the limit
        async with wallet.wallet_state_manager.new_action_scope(push=False) as action_scope:
            [transaction_record] = await wallet.generate_signed_transaction(
                uint64(max_sent_amount - 1),
                ph,
                DEFAULT_TX_CONFIG,
                action_scope,
                uint64(0),
            )

        assert transaction_record.amount == uint64(max_sent_amount - 1)

        # 2) Generate transaction that is equal to limit
        async with wallet.wallet_state_manager.new_action_scope(push=False) as action_scope:
            [transaction_record] = await wallet.generate_signed_transaction(
                uint64(max_sent_amount),
                ph,
                DEFAULT_TX_CONFIG,
                action_scope,
                uint64(0),
            )

        assert transaction_record.amount == uint64(max_sent_amount)

        # 3) Generate transaction that is greater than limit
        with pytest.raises(
            ValueError,
            match=f"Transaction for {max_sent_amount + 1} is greater than max spendable balance in a block of "
            f"{max_sent_amount}. There may be other transactions pending or our minimum coin amount is too high.",
        ):
            async with wallet.wallet_state_manager.new_action_scope(push=False) as action_scope:
                await wallet.generate_signed_transaction(
                    uint64(max_sent_amount + 1),
                    ph,
                    DEFAULT_TX_CONFIG,
                    action_scope,
                    uint64(0),
                )

    @pytest.mark.parametrize(
        "wallet_environments",
        [{"num_environments": 1, "blocks_needed": [2], "trusted": True, "reuse_puzhash": True}],
        indirect=True,
    )
    @pytest.mark.limit_consensus_modes(reason="irrelevant")
    @pytest.mark.anyio
    async def test_wallet_prevent_fee_theft(self, wallet_environments: WalletTestFramework) -> None:
        env = wallet_environments.environments[0]
        wallet = env.xch_wallet

        tx_amount = 1_750_000_000_000
        tx_fee = 2_000_000_000_000
        async with wallet.wallet_state_manager.new_action_scope(push=False) as action_scope:
            [tx] = await wallet.generate_signed_transaction(
                uint64(tx_amount),
                bytes32([0] * 32),
                DEFAULT_TX_CONFIG,
                action_scope,
                uint64(tx_fee),
            )
        assert tx.spend_bundle is not None

        stolen_cs: Optional[CoinSpend] = None
        # extract coin_spend from generated spend_bundle
        for cs in tx.spend_bundle.coin_spends:
            if compute_additions(cs) == []:
                stolen_cs = cs

        assert stolen_cs is not None

        # get a legit signature
        stolen_sb, _ = await wallet.wallet_state_manager.sign_bundle([stolen_cs])
        name = stolen_sb.name()
        stolen_tx = TransactionRecord(
            confirmed_at_height=uint32(0),
            created_at_time=uint64(0),
            to_puzzle_hash=bytes32(32 * b"0"),
            amount=uint64(0),
            fee_amount=uint64(0),
            confirmed=False,
            sent=uint32(0),
            spend_bundle=stolen_sb,
            additions=[],
            removals=[],
            wallet_id=wallet.id(),
            sent_to=[],
            trade_id=None,
            type=uint32(TransactionType.OUTGOING_TX.value),
            name=name,
            memos=[],
            valid_times=ConditionValidTimes(),
        )
        [stolen_tx] = await wallet.wallet_state_manager.add_pending_transactions([stolen_tx])

        async def transaction_has_failed(tx_id: bytes32) -> bool:
            tx = await wallet.wallet_state_manager.tx_store.get_transaction_record(tx_id)
            assert tx is not None
            return any(error_str == Err.ASSERT_ANNOUNCE_CONSUMED_FAILED.name for _, _, error_str in tx.sent_to)

        await time_out_assert(10, transaction_has_failed, True, stolen_tx.name)

    @pytest.mark.parametrize(
        "wallet_environments",
        [{"num_environments": 2, "blocks_needed": [4, 1]}],
        indirect=True,
    )
    @pytest.mark.limit_consensus_modes(reason="irrelevant")
    @pytest.mark.anyio
    async def test_wallet_tx_reorg(self, wallet_environments: WalletTestFramework) -> None:
        full_node_api = wallet_environments.full_node
        env = wallet_environments.environments[0]
        env_2 = wallet_environments.environments[1]
        wsm = env.wallet_state_manager
        wallet = env.xch_wallet
        wallet_2 = env_2.xch_wallet

        # Ensure that we use a coin that we will not reorg out
        tx_amount = 1000
        coins = await wallet.select_coins(
            amount=uint64(tx_amount), coin_selection_config=DEFAULT_TX_CONFIG.coin_selection_config
        )
        coin = next(iter(coins))

        reorg_height = full_node_api.full_node.blockchain.get_peak_height()
        assert reorg_height is not None
        await full_node_api.farm_blocks_to_puzzlehash(count=3)

        async with wallet.wallet_state_manager.new_action_scope(push=False) as action_scope:
            [tx] = await wallet.generate_signed_transaction(
                uint64(tx_amount), await wallet_2.get_puzzle_hash(False), DEFAULT_TX_CONFIG, action_scope, coins={coin}
            )
        assert tx.spend_bundle is not None
        [tx] = await wallet.wallet_state_manager.add_pending_transactions([tx])

        await wallet_environments.process_pending_states(
            [
                WalletStateTransition(
                    pre_block_balance_updates={
                        1: {
                            "unconfirmed_wallet_balance": -1 * tx_amount,
                            "<=#spendable_balance": -1 * tx_amount,
                            "<=#max_send_amount": -1 * tx_amount,
                            ">=#pending_change": 1,  # any amount increase
                            "pending_coin_removal_count": 1,
                        }
                    },
                    post_block_balance_updates={
                        1: {
                            "confirmed_wallet_balance": -1 * tx_amount,
                            ">=#spendable_balance": 1,  # any amount increase
                            ">=#max_send_amount": 1,  # any amount increase
                            "<=#pending_change": -1,  # any amount decrease
                            "pending_coin_removal_count": -1,
                        }
                    },
                ),
                WalletStateTransition(
                    pre_block_balance_updates={},
                    post_block_balance_updates={
                        1: {
                            "confirmed_wallet_balance": tx_amount,
                            "unconfirmed_wallet_balance": tx_amount,
                            "spendable_balance": tx_amount,
                            "max_send_amount": tx_amount,
                            "unspent_coin_count": 1,
                        }
                    },
                ),
            ]
        )

        peak = full_node_api.full_node.blockchain.get_peak()
        assert peak is not None
        peak_height = peak.height
        assert peak_height is not None

        target_height_after_reorg = peak_height + 3
        # Perform a reorg, which will revert the transaction in the full node and wallet, and cause wallet to resubmit
        await full_node_api.reorg_from_index_to_new_index(
            ReorgProtocol(uint32(reorg_height - 1), uint32(target_height_after_reorg), bytes32(32 * b"0"), None)
        )

        await time_out_assert(20, full_node_api.full_node.blockchain.get_peak_height, target_height_after_reorg)

        await wallet_environments.process_pending_states(
            [
                WalletStateTransition(
                    pre_block_balance_updates={
                        1: {
                            "confirmed_wallet_balance": tx_amount,
                            "unconfirmed_wallet_balance": 0,
                            "<=#spendable_balance": -1,  # any amount decrease
                            "<=#max_send_amount": -1,  # any amount decrease
                            ">=#pending_change": 1,  # any amount increase
                            "pending_coin_removal_count": 1,
                        }
                    },
                    post_block_balance_updates={
                        1: {
                            "confirmed_wallet_balance": -1 * tx_amount,
                            ">=#spendable_balance": -1,  # any amount increase
                            ">=#max_send_amount": -1,  # any amount increase
                            "<=#pending_change": -1,  # any amount decrease
                            "pending_coin_removal_count": -1,
                        }
                    },
                ),
                WalletStateTransition(
                    pre_block_balance_updates={
                        1: {
                            "confirmed_wallet_balance": -1 * tx_amount,
                            "unconfirmed_wallet_balance": -1 * tx_amount,
                            "spendable_balance": -1 * tx_amount,
                            "max_send_amount": -1 * tx_amount,
                            "unspent_coin_count": -1,
                        }
                    },
                    post_block_balance_updates={
                        1: {
                            "confirmed_wallet_balance": tx_amount,
                            "unconfirmed_wallet_balance": tx_amount,
                            "spendable_balance": tx_amount,
                            "max_send_amount": tx_amount,
                            "unspent_coin_count": 1,
                        }
                    },
                ),
            ]
        )

        unconfirmed = await wsm.tx_store.get_unconfirmed_for_wallet(int(wallet.id()))
        assert len(unconfirmed) == 0
        tx_record = await wsm.tx_store.get_transaction_record(tx.name)
        assert tx_record is not None
        removed = tx_record.removals[0]
        added = tx_record.additions[0]
        added_1 = tx_record.additions[1]
        wallet_coin_record_rem = await wsm.coin_store.get_coin_record(removed.name())
        assert wallet_coin_record_rem is not None
        assert wallet_coin_record_rem.spent

        coin_record_full_node = await full_node_api.full_node.coin_store.get_coin_record(removed.name())
        assert coin_record_full_node is not None
        assert coin_record_full_node.spent
        add_1_coin_record_full_node = await full_node_api.full_node.coin_store.get_coin_record(added.name())
        assert add_1_coin_record_full_node is not None
        assert add_1_coin_record_full_node.confirmed_block_index > 0
        add_2_coin_record_full_node = await full_node_api.full_node.coin_store.get_coin_record(added_1.name())
        assert add_2_coin_record_full_node is not None
        assert add_2_coin_record_full_node.confirmed_block_index > 0

    @pytest.mark.parametrize(
        "wallet_environments",
        [
            {
                "num_environments": 1,
                "blocks_needed": [1],
                "trusted": True,
                "reuse_puzhash": False,
                "config_overrides": {"initial_num_public_keys": 100},
            }
        ],
        indirect=True,
    )
    @pytest.mark.anyio
    async def test_address_sliding_window(self, wallet_environments: WalletTestFramework) -> None:
        full_node_api = wallet_environments.full_node
        env = wallet_environments.environments[0]
        wallet = env.xch_wallet

        peak = full_node_api.full_node.blockchain.get_peak_height()
        assert peak is not None

        puzzle_hashes = []
        for i in range(211):
            pubkey = master_sk_to_wallet_sk(wallet.wallet_state_manager.get_master_private_key(), uint32(i)).get_g1()
            puzzle: Program = wallet.puzzle_for_pk(pubkey)
            puzzle_hash: bytes32 = puzzle.get_tree_hash()
            puzzle_hashes.append(puzzle_hash)

        await full_node_api.farm_blocks_to_puzzlehash(count=1, farm_to=puzzle_hashes[0])
        await full_node_api.farm_blocks_to_puzzlehash(count=1, farm_to=puzzle_hashes[210])
        await full_node_api.farm_blocks_to_puzzlehash(
            count=1,
            farm_to=puzzle_hashes[114],
            guarantee_transaction_blocks=True,
        )

        await full_node_api.wait_for_wallet_synced(env.node, peak_height=uint32(peak + 3))
        await env.change_balances(
            {
                1: {
                    "confirmed_wallet_balance": 2_000_000_000_000,
                    "unconfirmed_wallet_balance": 2_000_000_000_000,
                    "spendable_balance": 2_000_000_000_000,
                    "max_send_amount": 2_000_000_000_000,
                    "unspent_coin_count": 2,
                }
            }
        )

        await full_node_api.farm_blocks_to_puzzlehash(
            count=1,
            farm_to=puzzle_hashes[50],
            guarantee_transaction_blocks=True,
        )
        await full_node_api.farm_blocks_to_puzzlehash(
            count=1,
            guarantee_transaction_blocks=True,
        )

        await full_node_api.wait_for_wallet_synced(env.node, peak_height=uint32(peak + 5))
        await env.change_balances(
            {
                1: {
                    "confirmed_wallet_balance": 6_000_000_000_000,
                    "unconfirmed_wallet_balance": 6_000_000_000_000,
                    "spendable_balance": 6_000_000_000_000,
                    "max_send_amount": 6_000_000_000_000,
                    "unspent_coin_count": 6,
                }
            }
        )

        await full_node_api.farm_blocks_to_puzzlehash(count=1, farm_to=puzzle_hashes[113])
        await full_node_api.farm_blocks_to_puzzlehash(
            count=1,
            farm_to=puzzle_hashes[209],
            guarantee_transaction_blocks=True,
        )
        await full_node_api.farm_blocks_to_puzzlehash(count=1, guarantee_transaction_blocks=True)

        await full_node_api.wait_for_wallet_synced(env.node, peak_height=uint32(peak + 8))
        await env.change_balances(
            {
                1: {
                    "confirmed_wallet_balance": 4_000_000_000_000,
                    "unconfirmed_wallet_balance": 4_000_000_000_000,
                    "spendable_balance": 4_000_000_000_000,
                    "max_send_amount": 4_000_000_000_000,
                    "unspent_coin_count": 4,
                }
            }
        )

    @pytest.mark.parametrize(
        "wallet_environments",
        [{"num_environments": 1, "blocks_needed": [1]}],
        indirect=True,
    )
    @pytest.mark.limit_consensus_modes(reason="irrelevant")
    @pytest.mark.anyio
    async def test_sign_message(self, wallet_environments: WalletTestFramework) -> None:
        env = wallet_environments.environments[0]
        api_0 = env.rpc_api

        # Test general string
        message = "Hello World"
        ph = await env.xch_wallet.get_puzzle_hash(False)
        response = await api_0.sign_message_by_address({"address": encode_puzzle_hash(ph, "xch"), "message": message})
        puzzle: Program = Program.to((CHIP_0002_SIGN_MESSAGE_PREFIX, message))

        assert AugSchemeMPL.verify(
            G1Element.from_bytes(bytes.fromhex(response["pubkey"])),
            puzzle.get_tree_hash(),
            G2Element.from_bytes(bytes.fromhex(response["signature"])),
        )
        # Test hex string
        message = "0123456789ABCDEF"
        response = await api_0.sign_message_by_address(
            {"address": encode_puzzle_hash(ph, "xch"), "message": message, "is_hex": True}
        )
        puzzle = Program.to((CHIP_0002_SIGN_MESSAGE_PREFIX, bytes.fromhex(message)))

        assert AugSchemeMPL.verify(
            G1Element.from_bytes(bytes.fromhex(response["pubkey"])),
            puzzle.get_tree_hash(),
            G2Element.from_bytes(bytes.fromhex(response["signature"])),
        )
        # Test informal input
        message = "0123456789ABCDEF"
        response = await api_0.sign_message_by_address(
            {"address": encode_puzzle_hash(ph, "xch"), "message": message, "is_hex": "true", "safe_mode": "true"}
        )
        puzzle = Program.to((CHIP_0002_SIGN_MESSAGE_PREFIX, bytes.fromhex(message)))

        assert AugSchemeMPL.verify(
            G1Element.from_bytes(bytes.fromhex(response["pubkey"])),
            puzzle.get_tree_hash(),
            G2Element.from_bytes(bytes.fromhex(response["signature"])),
        )
        # Test BLS sign string
        message = "Hello World"
        response = await api_0.sign_message_by_address(
            {"address": encode_puzzle_hash(ph, "xch"), "message": message, "is_hex": False, "safe_mode": False}
        )

        assert AugSchemeMPL.verify(
            G1Element.from_bytes(bytes.fromhex(response["pubkey"])),
            bytes(message, "utf-8"),
            G2Element.from_bytes(bytes.fromhex(response["signature"])),
        )
        # Test BLS sign hex
        message = "0123456789ABCDEF"
        response = await api_0.sign_message_by_address(
            {"address": encode_puzzle_hash(ph, "xch"), "message": message, "is_hex": True, "safe_mode": False}
        )

        assert AugSchemeMPL.verify(
            G1Element.from_bytes(bytes.fromhex(response["pubkey"])),
            bytes.fromhex(message),
            G2Element.from_bytes(bytes.fromhex(response["signature"])),
        )

    @pytest.mark.parametrize(
        "wallet_environments",
        [{"num_environments": 1, "blocks_needed": [2]}],
        indirect=True,
    )
    @pytest.mark.limit_consensus_modes(reason="irrelevant")
    @pytest.mark.anyio
    async def test_wallet_transaction_options(self, wallet_environments: WalletTestFramework) -> None:
        env = wallet_environments.environments[0]
        wallet = env.xch_wallet

        AMOUNT_TO_SEND = 4000000000000
        coins = await wallet.select_coins(uint64(AMOUNT_TO_SEND), DEFAULT_TX_CONFIG.coin_selection_config)
        coin_list = list(coins)

        async with wallet.wallet_state_manager.new_action_scope(push=False) as action_scope:
            [tx] = await wallet.generate_signed_transaction(
                uint64(AMOUNT_TO_SEND),
                bytes32([0] * 32),
                DEFAULT_TX_CONFIG,
                action_scope,
                uint64(0),
                coins=coins,
                origin_id=coin_list[2].name(),
            )
        assert tx.spend_bundle is not None
        paid_coin = [coin for coin in tx.spend_bundle.additions() if coin.amount == AMOUNT_TO_SEND][0]
        assert paid_coin.parent_coin_info == coin_list[2].name()
        [tx] = await wallet.wallet_state_manager.add_pending_transactions([tx])

        await wallet_environments.process_pending_states(
            [
                WalletStateTransition(
                    pre_block_balance_updates={
                        1: {
                            "unconfirmed_wallet_balance": -1 * AMOUNT_TO_SEND,
                            "spendable_balance": -1 * AMOUNT_TO_SEND,  # used exact amount
                            "max_send_amount": -1 * AMOUNT_TO_SEND,  # used exact amount
                            "pending_change": 0,  # used exact amount
                            "pending_coin_removal_count": len(coins),
                        }
                    },
                    post_block_balance_updates={
                        1: {
                            "confirmed_wallet_balance": -1 * AMOUNT_TO_SEND,
                            "spendable_balance": 0,  # used exact amount
                            "max_send_amount": 0,  # used exact amount
                            "pending_change": 0,  # used exact amount
                            "unspent_coin_count": -len(coins),
                            "pending_coin_removal_count": -len(coins),
                        }
                    },
                )
            ]
        )


def test_get_wallet_db_path_v2_r1() -> None:
    root_path: Path = Path("/x/y/z/.chia/mainnet").resolve()
    config: Dict[str, Any] = {
        "database_path": "wallet/db/blockchain_wallet_v2_r1_CHALLENGE_KEY.sqlite",
        "selected_network": "mainnet",
    }
    fingerprint: str = "1234567890"
    wallet_db_path: Path = get_wallet_db_path(root_path, config, fingerprint)

    assert wallet_db_path == root_path.joinpath("wallet/db/blockchain_wallet_v2_r1_mainnet_1234567890.sqlite")


def test_get_wallet_db_path_v2() -> None:
    root_path: Path = Path("/x/y/z/.chia/mainnet").resolve()
    config: Dict[str, Any] = {
        "database_path": "wallet/db/blockchain_wallet_v2_CHALLENGE_KEY.sqlite",
        "selected_network": "mainnet",
    }
    fingerprint: str = "1234567890"
    wallet_db_path: Path = get_wallet_db_path(root_path, config, fingerprint)

    assert wallet_db_path == root_path.joinpath("wallet/db/blockchain_wallet_v2_r1_mainnet_1234567890.sqlite")


def test_get_wallet_db_path_v1() -> None:
    root_path: Path = Path("/x/y/z/.chia/mainnet").resolve()
    config: Dict[str, Any] = {
        "database_path": "wallet/db/blockchain_wallet_v1_CHALLENGE_KEY.sqlite",
        "selected_network": "mainnet",
    }
    fingerprint: str = "1234567890"
    wallet_db_path: Path = get_wallet_db_path(root_path, config, fingerprint)

    assert wallet_db_path == root_path.joinpath("wallet/db/blockchain_wallet_v2_r1_mainnet_1234567890.sqlite")


def test_get_wallet_db_path_testnet() -> None:
    root_path: Path = Path("/x/y/z/.chia/testnet").resolve()
    config: Dict[str, Any] = {
        "database_path": "wallet/db/blockchain_wallet_v2_CHALLENGE_KEY.sqlite",
        "selected_network": "testnet",
    }
    fingerprint: str = "1234567890"
    wallet_db_path: Path = get_wallet_db_path(root_path, config, fingerprint)

    assert wallet_db_path == root_path.joinpath("wallet/db/blockchain_wallet_v2_r1_testnet_1234567890.sqlite")


@pytest.mark.anyio
async def test_wallet_has_no_server(
    simulator_and_wallet: Tuple[List[FullNodeSimulator], List[Tuple[WalletNode, ChiaServer]], BlockTools],
) -> None:
    full_nodes, wallets, bt = simulator_and_wallet
    wallet_node, wallet_server = wallets[0]

    assert wallet_server.webserver is None<|MERGE_RESOLUTION|>--- conflicted
+++ resolved
@@ -187,27 +187,17 @@
         normal_puzhash = await wallet_1.get_new_puzzlehash()
 
         # Transfer to normal wallet
-<<<<<<< HEAD
-        async with wallet.wallet_state_manager.new_action_scope(push=False) as action_scope:
-=======
         for _ in range(0, number_of_coins):
->>>>>>> 1bf3f295
-            [tx1] = await wallet.generate_signed_transaction(
-                uint64(tx_amount),
-                normal_puzhash,
-                DEFAULT_TX_CONFIG,
-<<<<<<< HEAD
-                action_scope,
-                uint64(0),
-                puzzle_decorator_override=[{"decorator": "CLAWBACK", "clawback_timelock": 10}],
-            )
-        [tx1] = await wallet.wallet_state_manager.add_pending_transactions([tx1])
-=======
-                uint64(0),
-                puzzle_decorator_override=[{"decorator": "CLAWBACK", "clawback_timelock": 10}],
-            )
+            async with wallet.wallet_state_manager.new_action_scope(push=False) as action_scope:
+                [tx1] = await wallet.generate_signed_transaction(
+                    uint64(tx_amount),
+                    normal_puzhash,
+                    DEFAULT_TX_CONFIG,
+                    action_scope,
+                    uint64(0),
+                    puzzle_decorator_override=[{"decorator": "CLAWBACK", "clawback_timelock": 10}],
+                )
             [tx1] = await wallet.wallet_state_manager.add_pending_transactions([tx1])
->>>>>>> 1bf3f295
 
         await wallet_environments.process_pending_states(
             [
@@ -238,12 +228,13 @@
             ]
         )
 
-<<<<<<< HEAD
-        await time_out_assert(20, wsm.coin_store.count_small_unspent, 1, 1000, CoinType.CLAWBACK)
-        await time_out_assert(20, wsm_1.coin_store.count_small_unspent, 1, 1000, CoinType.CLAWBACK)
+        await time_out_assert(20, wsm.coin_store.count_small_unspent, number_of_coins, tx_amount * 2, CoinType.CLAWBACK)
+        await time_out_assert(
+            20, wsm_1.coin_store.count_small_unspent, number_of_coins, tx_amount * 2, CoinType.CLAWBACK
+        )
 
         async with wallet.wallet_state_manager.new_action_scope(push=False) as action_scope:
-            [tx2] = await wallet.generate_signed_transaction(
+            [tx_bad] = await wallet.generate_signed_transaction(
                 uint64(tx_amount),
                 normal_puzhash,
                 DEFAULT_TX_CONFIG,
@@ -251,64 +242,7 @@
                 uint64(0),
                 puzzle_decorator_override=[{"decorator": "CLAWBACK", "clawback_timelock": 10}],
             )
-        [tx2] = await wallet.wallet_state_manager.add_pending_transactions([tx2])
-
-        await wallet_environments.process_pending_states(
-            [
-                WalletStateTransition(
-                    pre_block_balance_updates={
-                        1: {
-                            "unconfirmed_wallet_balance": -1 * tx_amount,
-                            "<=#spendable_balance": -1 * tx_amount,
-                            "<=#max_send_amount": -1 * tx_amount,
-                            ">=#pending_change": 1,  # any amount increase
-                            "pending_coin_removal_count": 1,
-                        }
-                    },
-                    post_block_balance_updates={
-                        1: {
-                            "confirmed_wallet_balance": -1 * tx_amount,
-                            ">=#spendable_balance": 1,  # any amount increase
-                            ">=#max_send_amount": 1,  # any amount increase
-                            "<=#pending_change": -1,  # any amount decrease
-                            "pending_coin_removal_count": -1,
-                        }
-                    },
-                ),
-                WalletStateTransition(
-                    pre_block_balance_updates={},
-                    post_block_balance_updates={},
-                ),
-            ]
-        )
-
-        await time_out_assert(20, wsm.coin_store.count_small_unspent, 2, 1000, CoinType.CLAWBACK)
-        await time_out_assert(20, wsm_1.coin_store.count_small_unspent, 2, 1000, CoinType.CLAWBACK)
-        async with wallet.wallet_state_manager.new_action_scope(push=False) as action_scope:
-            [tx3] = await wallet.generate_signed_transaction(
-                uint64(tx_amount),
-                normal_puzhash,
-                DEFAULT_TX_CONFIG,
-                action_scope,
-                uint64(0),
-                puzzle_decorator_override=[{"decorator": "CLAWBACK", "clawback_timelock": 10}],
-            )
-        [tx3] = await wallet.wallet_state_manager.add_pending_transactions([tx3])
-=======
-        await time_out_assert(20, wsm.coin_store.count_small_unspent, number_of_coins, tx_amount * 2, CoinType.CLAWBACK)
-        await time_out_assert(
-            20, wsm_1.coin_store.count_small_unspent, number_of_coins, tx_amount * 2, CoinType.CLAWBACK
-        )
-
-        [tx_bad] = await wallet.generate_signed_transaction(
-            uint64(tx_amount),
-            normal_puzhash,
-            DEFAULT_TX_CONFIG,
-            uint64(0),
-            puzzle_decorator_override=[{"decorator": "CLAWBACK", "clawback_timelock": 10}],
-        )
         [tx_bad] = await wallet.wallet_state_manager.add_pending_transactions([tx_bad])
->>>>>>> 1bf3f295
 
         await wallet_environments.process_pending_states(
             [
