from __future__ import annotations

import pytest
from chia_rs import G2Element
from chia_rs.sized_bytes import bytes32

from chia._tests.util.spend_sim import CostLogger, sim_and_client
from chia.types.blockchain_format.coin import Coin
from chia.types.blockchain_format.program import Program
from chia.types.coin_spend import make_spend
from chia.types.mempool_inclusion_status import MempoolInclusionStatus
from chia.util.errors import Err
from chia.wallet.db_wallet.db_wallet_puzzles import GRAFTROOT_DL_OFFERS
from chia.wallet.util.merkle_utils import build_merkle_tree, build_merkle_tree_from_binary_tree, simplify_merkle_proof
from chia.wallet.wallet_spend_bundle import WalletSpendBundle

# Always returns the last value
# (mod solution
#
#   (defun recurse (solution last_value)
#     (if solution
#         (recurse (r solution) (f solution))
#         last_value
#     )
#   )
#
#   (recurse solution ())
# )
ACS = Program.fromhex(
    "ff02ffff01ff02ff02ffff04ff02ffff04ff03ffff01ff8080808080ffff04ffff01ff02ffff03ff05ffff01ff02ff02ffff04ff02ffff04ff0dffff04ff09ff8080808080ffff010b80ff0180ff018080"
)
ACS_PH = ACS.get_tree_hash()

NIL_PH = Program.to(None).get_tree_hash()


@pytest.mark.anyio
async def test_graftroot(cost_logger: CostLogger) -> None:
    async with sim_and_client() as (sim, sim_client):
        # Create the coin we're testing
        all_values: list[bytes32] = [bytes32([x] * 32) for x in range(0, 100)]
        root, proofs = build_merkle_tree(all_values)
        p2_conditions = Program.to((1, [[51, ACS_PH, 0]]))  # An coin to create to make sure this hits the blockchain
        desired_key_values = ((bytes32.zeros, bytes32([1] * 32)), (bytes32([7] * 32), bytes32([8] * 32)))
        desired_row_hashes: list[bytes32] = [build_merkle_tree_from_binary_tree(kv)[0] for kv in desired_key_values]
        fake_struct: Program = Program.to((ACS_PH, NIL_PH))
        graftroot_puzzle: Program = GRAFTROOT_DL_OFFERS.curry(
            # Do everything twice to test depending on multiple singleton updates
            p2_conditions,
            [fake_struct, fake_struct],
            [ACS_PH, ACS_PH],
            [desired_row_hashes, desired_row_hashes],
        )
        await sim.farm_block(graftroot_puzzle.get_tree_hash())
        graftroot_coin: Coin = (await sim_client.get_coin_records_by_puzzle_hash(graftroot_puzzle.get_tree_hash()))[
            0
        ].coin

        # Build some merkle trees that won't satidy the requirements
        def filter_all(values: list[bytes32]) -> list[bytes32]:
            return [h for i, h in enumerate(values) if (h, values[min(i, i + 1)]) not in desired_key_values]

        def filter_to_only_one(values: list[bytes32]) -> list[bytes32]:
            return [h for i, h in enumerate(values) if (h, values[min(i, i + 1)]) not in desired_key_values[1:]]

        # And one that will
        def filter_none(values: list[bytes32]) -> list[bytes32]:
            return values

        for list_filter in (filter_all, filter_to_only_one, filter_none):
            # Create the "singleton"
            filtered_values = list_filter(all_values)
            root, proofs = build_merkle_tree(filtered_values)
            filtered_row_hashes: dict[bytes32, tuple[int, list[bytes32]]] = {
                simplify_merkle_proof(v, (proofs[v][0], [proofs[v][1][0]])): (proofs[v][0] >> 1, proofs[v][1][1:])
                for v in filtered_values
            }
            fake_puzzle: Program = ACS.curry(fake_struct, ACS.curry(ACS_PH, (root, None), NIL_PH, None))
            await sim.farm_block(fake_puzzle.get_tree_hash())
            fake_coin: Coin = (await sim_client.get_coin_records_by_puzzle_hash(fake_puzzle.get_tree_hash()))[0].coin

            # Create the spend
            fake_spend = make_spend(
                fake_coin,
                fake_puzzle,
                Program.to([[[62, "$"]]]),
            )

            proofs_of_inclusion = []
            for row_hash in desired_row_hashes:
                if row_hash in filtered_row_hashes:
                    proofs_of_inclusion.append(filtered_row_hashes[row_hash])
                else:
                    proofs_of_inclusion.append((0, []))

            graftroot_spend = make_spend(
                graftroot_coin,
                graftroot_puzzle,
                Program.to(
                    [
                        # Again, everything twice
                        [proofs_of_inclusion] * 2,
                        [(root, None), (root, None)],
                        [NIL_PH, NIL_PH],
                        [NIL_PH, NIL_PH],
                        [],
                    ]
                ),
            )

            final_bundle = WalletSpendBundle([fake_spend, graftroot_spend], G2Element())
            result = await sim_client.push_tx(final_bundle)

            # If this is the satisfactory merkle tree
            if filtered_values == all_values:
                cost_logger.add_cost(
                    "DL Graftroot - fake singleton w/ announce + prove two rows in a DL merkle tree + create one child",
                    final_bundle,
                )
                assert result == (MempoolInclusionStatus.SUCCESS, None)
                # clear the mempool
                same_height = sim.block_height
                await sim.farm_block()
                assert len(await sim_client.get_coin_records_by_puzzle_hash(ACS_PH)) > 0
                await sim.rewind(same_height)

                # try with a bad merkle root announcement
                new_fake_spend = make_spend(
                    fake_coin,
                    ACS.curry(fake_struct, ACS.curry(ACS_PH, (bytes32.zeros, None), None, None)),
                    Program.to([[[62, "$"]]]),
                )
                new_final_bundle = WalletSpendBundle([new_fake_spend, graftroot_spend], G2Element())
                result = await sim_client.push_tx(new_final_bundle)

<<<<<<< HEAD
=======
                # TODO: This test probably needs to be updated
>>>>>>> ae706ad8
                # The original version of this test made sure we return the
                # following error. Now that puzzle reveal validation was moved
                # into chia_rs, this failure will be detected before running
                # the puzzle. This test probably needs to be updated
                # assert result == (MempoolInclusionStatus.FAILED, Err.ASSERT_ANNOUNCE_CONSUMED_FAILED)

                assert result == (MempoolInclusionStatus.FAILED, Err.WRONG_PUZZLE_HASH)
            else:
                assert result == (MempoolInclusionStatus.FAILED, Err.GENERATOR_RUNTIME_ERROR)
                with pytest.raises(ValueError, match="clvm raise"):
                    graftroot_puzzle.run(Program.from_serialized(graftroot_spend.solution))<|MERGE_RESOLUTION|>--- conflicted
+++ resolved
@@ -133,10 +133,7 @@
                 new_final_bundle = WalletSpendBundle([new_fake_spend, graftroot_spend], G2Element())
                 result = await sim_client.push_tx(new_final_bundle)
 
-<<<<<<< HEAD
-=======
                 # TODO: This test probably needs to be updated
->>>>>>> ae706ad8
                 # The original version of this test made sure we return the
                 # following error. Now that puzzle reveal validation was moved
                 # into chia_rs, this failure will be detected before running
