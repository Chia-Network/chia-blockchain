from __future__ import annotations

import time
from typing import Any, Optional

<<<<<<< HEAD
from chia_rs import G1Element, G2Element, compute_merkle_set_root
from chia_rs.sized_ints import uint8, uint32, uint64, uint128
=======
from chia_rs import ConsensusConstants, G1Element, G2Element, compute_merkle_set_root
>>>>>>> 30c4ef26
from chiabip158 import PyBIP158

from chia.consensus.block_record import BlockRecord
from chia.consensus.block_rewards import calculate_base_farmer_reward, calculate_pool_reward
from chia.consensus.coinbase import create_farmer_coin, create_pool_coin
from chia.consensus.full_block_to_block_record import block_to_block_record
from chia.full_node.bundle_tools import simple_solution_generator
from chia.simulator.block_tools import BlockTools, compute_additions_unchecked
from chia.types.blockchain_format.classgroup import ClassgroupElement
from chia.types.blockchain_format.coin import Coin, hash_coin_ids
from chia.types.blockchain_format.foliage import Foliage, FoliageBlockData, FoliageTransactionBlock, TransactionsInfo
from chia.types.blockchain_format.pool_target import PoolTarget
from chia.types.blockchain_format.proof_of_space import ProofOfSpace
from chia.types.blockchain_format.reward_chain_block import RewardChainBlock, RewardChainBlockUnfinished
from chia.types.blockchain_format.sized_bytes import bytes32, bytes100
from chia.types.blockchain_format.vdf import VDFInfo, VDFProof
from chia.types.full_block import FullBlock
from chia.types.generator_types import BlockGenerator
from chia.types.spend_bundle import SpendBundle
from chia.types.unfinished_block import UnfinishedBlock
from chia.util.block_cache import BlockCache
from chia.util.hash import std_hash

DEFAULT_PROOF_OF_SPACE = ProofOfSpace(
    bytes32.zeros,
    G1Element(),
    None,
    G1Element(),
    uint8(20),
    bytes(32 * 5),
)
DEFAULT_VDF_INFO = VDFInfo(bytes32.zeros, uint64(1), ClassgroupElement(bytes100.zeros))
DEFAULT_VDF_PROOF = VDFProof(uint8(0), bytes(100), False)


class WalletBlockTools(BlockTools):
    """
    Tools to generate blocks for wallet testing.
    (Differs from standard block tools by patching away as much consensus logic as possible)
    """

    def get_consecutive_blocks(
        self,
        num_blocks: int,
        block_list_input: Optional[list[FullBlock]] = None,
        *,
        farmer_reward_puzzle_hash: Optional[bytes32] = None,
        pool_reward_puzzle_hash: Optional[bytes32] = None,
        transaction_data: Optional[SpendBundle] = None,
        genesis_timestamp: Optional[uint64] = None,
        **kwargs: Any,  # We're overriding so there's many arguments no longer used.
    ) -> list[FullBlock]:
        assert num_blocks > 0
        constants = self.constants

        if farmer_reward_puzzle_hash is None:
            farmer_reward_puzzle_hash = self.farmer_ph

        if block_list_input is None:
            block_list_input = []

        blocks: dict[bytes32, BlockRecord]
        if len(block_list_input) == 0:
            height_to_hash = {}
            blocks = {}
        elif block_list_input[-1].header_hash == self._block_cache_header:
            height_to_hash = self._block_cache_height_to_hash
            blocks = self._block_cache
        else:
            height_to_hash, _, blocks = load_block_list(block_list_input, constants)

        if len(block_list_input) > 0:
            latest_block: Optional[BlockRecord] = blocks[block_list_input[-1].header_hash]
            assert latest_block is not None
            assert latest_block.timestamp is not None
            last_timestamp = latest_block.timestamp
        else:
            latest_block = None
            last_timestamp = uint64((int(time.time()) if genesis_timestamp is None else genesis_timestamp) - 20)

        for _ in range(0, num_blocks):
            additions = []
            removals = []
            block_generator: Optional[BlockGenerator] = None
            if transaction_data is not None and len(block_list_input) > 0:
                additions = compute_additions_unchecked(transaction_data)
                removals = transaction_data.removals()
                block_generator = simple_solution_generator(transaction_data)
            pool_target = PoolTarget(
                pool_reward_puzzle_hash if pool_reward_puzzle_hash is not None else self.pool_ph, uint32(0)
            )

            (
                full_block,
                block_record,
                new_timestamp,
            ) = get_full_block_and_block_record(
                constants,
                blocks,
                last_timestamp,
                farmer_reward_puzzle_hash,
                pool_target,
                latest_block,
                block_generator,
                additions,
                removals,
            )

            transaction_data = None

            last_timestamp = uint64(new_timestamp)
            block_list_input.append(full_block)
            blocks[full_block.header_hash] = block_record
            height_to_hash[uint32(full_block.height)] = full_block.header_hash
            latest_block = block_record

        self._block_cache_header = block_list_input[-1].header_hash
        self._block_cache_height_to_hash = height_to_hash
        self._block_cache_difficulty = uint64(1)
        self._block_cache = blocks
        return block_list_input


def load_block_list(
    block_list: list[FullBlock], constants: ConsensusConstants
) -> tuple[dict[uint32, bytes32], uint64, dict[bytes32, BlockRecord]]:
    height_to_hash: dict[uint32, bytes32] = {}
    blocks: dict[bytes32, BlockRecord] = {}
    sub_slot_iters = constants.SUB_SLOT_ITERS_STARTING
    for full_block in block_list:
        if full_block.height != 0 and len(full_block.finished_sub_slots) > 0:
            if full_block.finished_sub_slots[0].challenge_chain.new_sub_slot_iters is not None:  # pragma: no cover
                sub_slot_iters = full_block.finished_sub_slots[0].challenge_chain.new_sub_slot_iters
        blocks[full_block.header_hash] = block_to_block_record(
            constants,
            BlockCache(blocks),
            uint64(1),
            full_block,
            sub_slot_iters,
        )
        height_to_hash[uint32(full_block.height)] = full_block.header_hash
    return height_to_hash, uint64(1), blocks


def finish_block(
    constants: ConsensusConstants,
    unfinished_block: UnfinishedBlock,
    prev_block: Optional[BlockRecord],
    blocks: dict[bytes32, BlockRecord],
) -> tuple[FullBlock, BlockRecord]:
    if prev_block is None:
        new_weight = uint128(1)
        new_height = uint32(0)
    else:
        new_weight = uint128(prev_block.weight + 1)
        new_height = uint32(prev_block.height + 1)

    full_block = FullBlock(
        [],
        RewardChainBlock(
            new_weight,
            new_height,
            uint128(1),
            uint8(1),
            bytes32.zeros,
            unfinished_block.reward_chain_block.proof_of_space,
            DEFAULT_VDF_INFO,
            G2Element(),
            DEFAULT_VDF_INFO,
            DEFAULT_VDF_INFO,
            G2Element(),
            DEFAULT_VDF_INFO,
            DEFAULT_VDF_INFO,
            prev_block is not None,
        ),
        DEFAULT_VDF_PROOF,
        DEFAULT_VDF_PROOF,
        DEFAULT_VDF_PROOF,
        DEFAULT_VDF_PROOF,
        DEFAULT_VDF_PROOF,
        unfinished_block.foliage,
        unfinished_block.foliage_transaction_block,
        unfinished_block.transactions_info,
        unfinished_block.transactions_generator,
        [],
    )

    block_record = block_to_block_record(constants, BlockCache(blocks), uint64(1), full_block, uint64(1))
    return full_block, block_record


def get_full_block_and_block_record(
    constants: ConsensusConstants,
    blocks: dict[bytes32, BlockRecord],
    last_timestamp: uint64,
    farmer_reward_puzzlehash: bytes32,
    pool_target: PoolTarget,
    prev_block: Optional[BlockRecord],
    block_generator: Optional[BlockGenerator],
    additions: list[Coin],
    removals: list[Coin],
) -> tuple[FullBlock, BlockRecord, float]:
    timestamp = last_timestamp + 20
    if prev_block is None:
        height: uint32 = uint32(0)
        prev_block_hash: bytes32 = constants.GENESIS_CHALLENGE
    else:
        height = uint32(prev_block.height + 1)
        prev_block_hash = prev_block.header_hash

    fees: uint64 = uint64(sum(c.amount for c in removals) - sum(c.amount for c in additions))

    if height > 0:
        assert prev_block is not None
        additions.append(
            create_pool_coin(
                prev_block.height,
                prev_block.pool_puzzle_hash,
                calculate_pool_reward(prev_block.height),
                constants.GENESIS_CHALLENGE,
            )
        )
        additions.append(
            create_farmer_coin(
                prev_block.height,
                prev_block.farmer_puzzle_hash,
                uint64(
                    calculate_base_farmer_reward(prev_block.height) + prev_block.fees
                    if prev_block.fees is not None
                    else 0
                ),
                constants.GENESIS_CHALLENGE,
            )
        )

    byte_array_tx: list[bytearray] = []
    removal_ids: list[bytes32] = []
    puzzlehash_coin_map: dict[bytes32, list[bytes32]] = {}
    for coin in additions:
        puzzlehash_coin_map.setdefault(coin.puzzle_hash, [])
        puzzlehash_coin_map[coin.puzzle_hash].append(coin.name())
        byte_array_tx.append(bytearray(coin.puzzle_hash))
    for coin in removals:
        cname = coin.name()
        removal_ids.append(cname)
        byte_array_tx.append(bytearray(cname))
    bip158: PyBIP158 = PyBIP158(byte_array_tx)
    filter_hash = std_hash(bytes(bip158.GetEncoded()))

    additions_merkle_items: list[bytes32] = []
    for puzzle, coin_ids in puzzlehash_coin_map.items():
        additions_merkle_items.append(puzzle)
        additions_merkle_items.append(hash_coin_ids(coin_ids))

    additions_root = bytes32(compute_merkle_set_root(additions_merkle_items))
    removals_root = bytes32(compute_merkle_set_root(removal_ids))

    generator_hash = bytes32.zeros
    if block_generator is not None:
        generator_hash = std_hash(block_generator.program)

    foliage_data = FoliageBlockData(
        bytes32.zeros,
        pool_target,
        G2Element(),
        farmer_reward_puzzlehash,
        bytes32.zeros,
    )

    transactions_info = TransactionsInfo(
        generator_hash,
        bytes32.zeros,
        G2Element(),
        fees,
        uint64(constants.MAX_BLOCK_COST_CLVM),
        additions[-2:],
    )

    foliage_transaction_block = FoliageTransactionBlock(
        prev_block_hash,
        uint64(timestamp),
        filter_hash,
        additions_root,
        removals_root,
        transactions_info.get_hash(),
    )

    foliage = Foliage(
        prev_block_hash,
        bytes32.zeros,
        foliage_data,
        G2Element(),
        foliage_transaction_block.get_hash(),
        G2Element(),
    )
    unfinished_block = UnfinishedBlock(
        [],
        RewardChainBlockUnfinished(
            uint128(1),
            uint8(1),
            bytes32.zeros,
            DEFAULT_PROOF_OF_SPACE,
            None,
            G2Element(),
            None,
            G2Element(),
        ),
        None,
        None,
        foliage,
        foliage_transaction_block,
        transactions_info,
        block_generator.program if block_generator else None,
        [],
    )

    full_block, block_record = finish_block(constants, unfinished_block, prev_block, blocks)

    return full_block, block_record, timestamp<|MERGE_RESOLUTION|>--- conflicted
+++ resolved
@@ -3,12 +3,8 @@
 import time
 from typing import Any, Optional
 
-<<<<<<< HEAD
-from chia_rs import G1Element, G2Element, compute_merkle_set_root
+from chia_rs import ConsensusConstants, G1Element, G2Element, compute_merkle_set_root
 from chia_rs.sized_ints import uint8, uint32, uint64, uint128
-=======
-from chia_rs import ConsensusConstants, G1Element, G2Element, compute_merkle_set_root
->>>>>>> 30c4ef26
 from chiabip158 import PyBIP158
 
 from chia.consensus.block_record import BlockRecord
