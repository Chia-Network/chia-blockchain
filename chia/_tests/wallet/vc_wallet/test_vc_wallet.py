from __future__ import annotations

import dataclasses
from typing import Any, Awaitable, Callable, List, Optional

import pytest
from chia_rs import G2Element
from typing_extensions import Literal

from chia._tests.environments.wallet import WalletEnvironment, WalletStateTransition, WalletTestFramework
from chia._tests.util.time_out_assert import time_out_assert_not_none
from chia.rpc.wallet_rpc_client import WalletRpcClient
from chia.simulator.full_node_simulator import FullNodeSimulator
from chia.types.blockchain_format.coin import coin_as_list
from chia.types.blockchain_format.program import Program
from chia.types.blockchain_format.sized_bytes import bytes32
from chia.types.coin_spend import make_spend
from chia.types.peer_info import PeerInfo
from chia.types.spend_bundle import SpendBundle
from chia.util.bech32m import encode_puzzle_hash
from chia.util.ints import uint64
from chia.wallet.cat_wallet.cat_utils import CAT_MOD, construct_cat_puzzle
from chia.wallet.cat_wallet.cat_wallet import CATWallet
from chia.wallet.did_wallet.did_wallet import DIDWallet
from chia.wallet.util.query_filter import TransactionTypeFilter
from chia.wallet.util.transaction_type import TransactionType
from chia.wallet.util.tx_config import DEFAULT_TX_CONFIG
from chia.wallet.util.wallet_types import WalletType
from chia.wallet.vc_wallet.cr_cat_drivers import ProofsChecker, construct_cr_layer
from chia.wallet.vc_wallet.cr_cat_wallet import CRCATWallet
from chia.wallet.vc_wallet.vc_store import VCProofs, VCRecord
from chia.wallet.wallet import Wallet
from chia.wallet.wallet_node import WalletNode


async def mint_cr_cat(
    num_blocks: int,
    wallet_0: Wallet,
    wallet_node_0: WalletNode,
    client_0: WalletRpcClient,
    full_node_api: FullNodeSimulator,
    authorized_providers: List[bytes32] = [],
    tail: Program = Program.to(None),
    proofs_checker: ProofsChecker = ProofsChecker(["foo", "bar"]),
) -> None:
    our_puzzle: Program = await wallet_0.get_new_puzzle()
    cat_puzzle: Program = construct_cat_puzzle(
        CAT_MOD,
        tail.get_tree_hash(),
        Program.to(1),
    )
    CAT_AMOUNT_0 = uint64(100)

    await full_node_api.wait_for_wallet_synced(wallet_node=wallet_node_0, timeout=20)
    tx = (
        await client_0.create_signed_transactions(
            [
                {
                    "puzzle_hash": cat_puzzle.get_tree_hash(),
                    "amount": CAT_AMOUNT_0,
                }
            ],
            DEFAULT_TX_CONFIG,
            wallet_id=1,
        )
    ).signed_tx
    spend_bundle = tx.spend_bundle
    assert spend_bundle is not None

    # Do the eve spend back to our wallet and add the CR layer
    cat_coin = next(c for c in spend_bundle.additions() if c.amount == CAT_AMOUNT_0)
    eve_spend = SpendBundle(
        [
            make_spend(
                cat_coin,
                cat_puzzle,
                Program.to(
                    [
                        Program.to(
                            [
                                [
                                    51,
                                    construct_cr_layer(
                                        authorized_providers,
                                        proofs_checker.as_program(),
                                        our_puzzle,
                                    ).get_tree_hash(),
                                    CAT_AMOUNT_0,
                                    [our_puzzle.get_tree_hash()],
                                ],
                                [51, None, -113, tail, None],
                                [1, our_puzzle.get_tree_hash(), authorized_providers, proofs_checker.as_program()],
                            ]
                        ),
                        None,
                        cat_coin.name(),
                        coin_as_list(cat_coin),
                        [cat_coin.parent_coin_info, Program.to(1).get_tree_hash(), cat_coin.amount],
                        0,
                        0,
                    ]
                ),
            )
        ],
        G2Element(),
    )
    spend_bundle = SpendBundle.aggregate([spend_bundle, eve_spend])
    await wallet_node_0.wallet_state_manager.add_pending_transactions(
        [dataclasses.replace(tx, spend_bundle=spend_bundle, name=spend_bundle.name())]
    )
    await time_out_assert_not_none(5, full_node_api.full_node.mempool_manager.get_spendbundle, spend_bundle.name())


@pytest.mark.parametrize(
    "wallet_environments",
    [
        {
            "num_environments": 2,
            "config_overrides": {"automatically_add_unknown_cats": True},
            "blocks_needed": [2, 1],
        }
    ],
    indirect=True,
)
@pytest.mark.anyio
async def test_vc_lifecycle(wallet_environments: WalletTestFramework) -> None:
    # Setup
    full_node_api: FullNodeSimulator = wallet_environments.full_node
    env_0 = wallet_environments.environments[0]
    env_1 = wallet_environments.environments[1]
    wallet_node_0 = wallet_environments.environments[0].node
    wallet_node_1 = wallet_environments.environments[1].node
    wallet_0 = wallet_environments.environments[0].xch_wallet
    wallet_1 = wallet_environments.environments[1].xch_wallet
    client_0 = wallet_environments.environments[0].rpc_client
    client_1 = wallet_environments.environments[1].rpc_client

    # Define wallet aliases
    env_0.wallet_aliases = {
        "xch": 1,
        "did": 2,
        "vc": 3,
        "crcat": 4,
    }
    env_1.wallet_aliases = {
        "xch": 1,
        "crcat": 2,
        "vc": 3,
    }

    # Generate DID as an "authorized provider"
    async with wallet_0.wallet_state_manager.new_action_scope(push=True) as action_scope:
        did_id: bytes32 = bytes32.from_hexstr(
            (
                await DIDWallet.create_new_did_wallet(
                    wallet_node_0.wallet_state_manager, wallet_0, uint64(1), DEFAULT_TX_CONFIG, action_scope
                )
            ).get_my_DID()
        )

    # Mint a VC
    vc_record = (
        await client_0.vc_mint(
            did_id,
            wallet_environments.tx_config,
            target_address=await wallet_0.get_new_puzzlehash(),
            fee=uint64(1_750_000_000_000),
        )
    ).vc_record

    await wallet_environments.process_pending_states(
        [
            WalletStateTransition(
                pre_block_balance_updates={
                    "xch": {
                        # 1_750_000_000_000 for VC mint fee, 1 for VC singleton, 1 for DID mint
                        "unconfirmed_wallet_balance": -1_750_000_000_002,
                        # I'm not sure incrementing pending_coin_removal_count here by 3 is the spirit of this number
                        # One existing coin has been removed and two ephemeral coins have been removed
                        # Does pending_coin_removal_count attempt to show the number of current pending removals
                        # Or does it intend to just mean all pending removals that we should eventually get states for?
                        "pending_coin_removal_count": 5,  # 4 for VC mint, 1 for DID mint
                        "<=#spendable_balance": -1_750_000_000_002,
                        "<=#max_send_amount": -1_750_000_000_002,
                        "set_remainder": True,
                    },
                    "did": {"init": True, "set_remainder": True},
                    "vc": {
                        "init": True,
                        "confirmed_wallet_balance": 0,
                        "unconfirmed_wallet_balance": 0,
                        "spendable_balance": 0,
                        "pending_change": 0,
                        "max_send_amount": 0,
                        "unspent_coin_count": 0,
                        "pending_coin_removal_count": 0,
                    },
                },
                post_block_balance_updates={
                    "xch": {
                        # 1_750_000_000_000 for VC mint fee, 1 for VC singleton, 1 for DID mint
                        "confirmed_wallet_balance": -1_750_000_000_002,
                        "pending_coin_removal_count": -5,  # 3 for VC mint, 1 for DID mint
                        "set_remainder": True,
                    },
                    "did": {
                        "set_remainder": True,
                    },
                    "vc": {
                        "unspent_coin_count": 1,
                    },
                },
            ),
            WalletStateTransition(),
        ]
    )
    new_vc_record: Optional[VCRecord] = await client_0.vc_get(vc_record.vc.launcher_id)
    assert new_vc_record is not None

    # Spend VC
    proofs: VCProofs = VCProofs({"foo": "1", "bar": "1", "baz": "1", "qux": "1", "grault": "1"})
    proof_root: bytes32 = proofs.root()
    await client_0.vc_spend(
        vc_record.vc.launcher_id,
        wallet_environments.tx_config,
        new_proof_hash=proof_root,
        fee=uint64(100),
    )
    await wallet_environments.process_pending_states(
        [
            WalletStateTransition(
                pre_block_balance_updates={
                    "xch": {
                        "unconfirmed_wallet_balance": -100,
                        "pending_coin_removal_count": 1,
                        "<=#spendable_balance": -100,
                        "<=#max_send_amount": -100,
                        "set_remainder": True,
                    },
                    "did": {
                        "spendable_balance": -1,
                        "pending_change": 1,
                        "pending_coin_removal_count": 1,
                    },
                    "vc": {
                        "pending_coin_removal_count": 1,
                    },
                },
                post_block_balance_updates={
                    "xch": {
                        "confirmed_wallet_balance": -100,
                        "pending_coin_removal_count": -1,
                        "set_remainder": True,
                    },
                    "did": {
                        "spendable_balance": 1,
                        "pending_change": -1,
                        "pending_coin_removal_count": -1,
                    },
                    "vc": {
                        "pending_coin_removal_count": -1,
                    },
                },
            ),
            WalletStateTransition(),
        ]
    )
    vc_record_updated: Optional[VCRecord] = await client_0.vc_get(vc_record.vc.launcher_id)
    assert vc_record_updated is not None
    assert vc_record_updated.vc.proof_hash == proof_root

    # Do a mundane spend
    await client_0.vc_spend(vc_record.vc.launcher_id, wallet_environments.tx_config)
    await wallet_environments.process_pending_states(
        [
            WalletStateTransition(
                pre_block_balance_updates={
                    "vc": {
                        "pending_coin_removal_count": 1,
                    },
                },
                post_block_balance_updates={
                    "vc": {
                        "pending_coin_removal_count": -1,
                    },
                },
            ),
            WalletStateTransition(),
        ]
    )

    # Add proofs to DB
    await client_0.vc_add_proofs(proofs.key_value_pairs)
    await client_0.vc_add_proofs(proofs.key_value_pairs)  # Doing it again just to make sure it doesn't care
    assert await client_0.vc_get_proofs_for_root(proof_root) == proofs.key_value_pairs
    vc_records, fetched_proofs = await client_0.vc_get_list()
    assert len(vc_records) == 1
    assert fetched_proofs[proof_root.hex()] == proofs.key_value_pairs

    # Mint CR-CAT
    await mint_cr_cat(1, wallet_0, wallet_node_0, client_0, full_node_api, [did_id])
    await wallet_environments.process_pending_states(
        [
            WalletStateTransition(
                pre_block_balance_updates={
                    "xch": {
                        "unconfirmed_wallet_balance": -100,
                        "<=#spendable_balance": -100,
                        "<=#max_send_amount": -100,
                        "set_remainder": True,
                    },
                },
                post_block_balance_updates={
                    "xch": {
                        "confirmed_wallet_balance": -100,
                        "set_remainder": True,
                    },
                    "crcat": {
                        "init": True,
                        "confirmed_wallet_balance": 100,
                        "unconfirmed_wallet_balance": 100,
                        "spendable_balance": 100,
                        "pending_change": 0,
                        "max_send_amount": 100,
                        "unspent_coin_count": 1,
                        "pending_coin_removal_count": 0,
                    },
                },
            ),
            WalletStateTransition(),
        ]
    )

    cr_cat_wallet_0 = wallet_node_0.wallet_state_manager.wallets[env_0.dealias_wallet_id("crcat")]
    assert isinstance(cr_cat_wallet_0, CRCATWallet)
    assert await CRCATWallet.create(  # just testing the create method doesn't throw
        wallet_node_0.wallet_state_manager,
        wallet_node_0.wallet_state_manager.main_wallet,
        (await wallet_node_0.wallet_state_manager.get_all_wallet_info_entries(wallet_type=WalletType.CRCAT))[0],
    )
    assert {
        "data": bytes(cr_cat_wallet_0.info).hex(),
        "id": env_0.dealias_wallet_id("crcat"),
        "name": cr_cat_wallet_0.get_name(),
        "type": cr_cat_wallet_0.type(),
        "authorized_providers": [p.hex() for p in cr_cat_wallet_0.info.authorized_providers],
        "flags_needed": cr_cat_wallet_0.info.proofs_checker.flags,
    } == (await client_0.get_wallets(wallet_type=cr_cat_wallet_0.type()))[0]
    assert await wallet_node_0.wallet_state_manager.get_wallet_for_asset_id(cr_cat_wallet_0.get_asset_id()) is not None
    wallet_1_ph = await wallet_1.get_new_puzzlehash()
    wallet_1_addr = encode_puzzle_hash(wallet_1_ph, "txch")
<<<<<<< HEAD
    await client_0.cat_spend(
        cr_cat_wallet_0.id(),
        wallet_environments.tx_config,
        uint64(90),
        wallet_1_addr,
        uint64(2000000000),
        memos=["hey"],
    )
    txs = await wallet_0.wallet_state_manager.tx_store.get_all_unconfirmed()
=======
    tx = (
        await client_0.cat_spend(
            cr_cat_wallet_0.id(),
            wallet_environments.tx_config,
            uint64(90),
            wallet_1_addr,
            uint64(2000000000),
            memos=["hey"],
        )
    ).transaction
    [tx] = await wallet_node_0.wallet_state_manager.add_pending_transactions([tx])
>>>>>>> 8cf8a407
    await wallet_environments.process_pending_states(
        [
            WalletStateTransition(
                pre_block_balance_updates={
                    "xch": {
                        "unconfirmed_wallet_balance": -2000000000,
                        "pending_coin_removal_count": 1,
                        "<=#spendable_balance": -2000000000,
                        "<=#max_send_amount": -2000000000,
                        "set_remainder": True,
                    },
                    "vc": {
                        "pending_coin_removal_count": 1,
                    },
                    "crcat": {
                        "unconfirmed_wallet_balance": -90,
                        "spendable_balance": -100,
                        "max_send_amount": -100,
                        "pending_change": 10,
                        "pending_coin_removal_count": 1,
                    },
                },
                post_block_balance_updates={
                    "xch": {
                        "confirmed_wallet_balance": -2000000000,
                        "pending_coin_removal_count": -1,
                        "set_remainder": True,
                    },
                    "vc": {
                        "pending_coin_removal_count": -1,
                    },
                    "crcat": {
                        "confirmed_wallet_balance": -90,
                        "spendable_balance": 10,
                        "max_send_amount": 10,
                        "pending_change": -10,
                        "pending_coin_removal_count": -1,
                    },
                },
            ),
            WalletStateTransition(
                post_block_balance_updates={
                    "crcat": {
                        "init": True,
                        "confirmed_wallet_balance": 0,
                        "unconfirmed_wallet_balance": 0,
                        "spendable_balance": 0,
                        "pending_change": 0,
                        "max_send_amount": 0,
                        "unspent_coin_count": 0,
                        "pending_coin_removal_count": 0,
                    }
                },
                post_block_additional_balance_info={
                    "crcat": {
                        "pending_approval_balance": 90,
                    },
                },
            ),
        ]
    )
    assert await wallet_node_1.wallet_state_manager.wallets[env_1.dealias_wallet_id("crcat")].match_hinted_coin(
        next(c for tx in txs for c in tx.additions if c.amount == 90), wallet_1_ph
    )
    pending_tx = await client_1.get_transactions(
        env_1.dealias_wallet_id("crcat"),
        0,
        1,
        reverse=True,
        type_filter=TransactionTypeFilter.include([TransactionType.INCOMING_CRCAT_PENDING]),
    )
    assert len(pending_tx) == 1

    # Send the VC to wallet_1 to use for the CR-CATs
    await client_0.vc_spend(
        vc_record.vc.launcher_id, wallet_environments.tx_config, new_puzhash=await wallet_1.get_new_puzzlehash()
    )
    await wallet_environments.process_pending_states(
        [
            WalletStateTransition(
                pre_block_balance_updates={
                    "vc": {
                        "pending_coin_removal_count": 1,
                    }
                },
                post_block_balance_updates={
                    "vc": {
                        "pending_coin_removal_count": -1,
                        "unspent_coin_count": -1,
                    }
                },
            ),
            WalletStateTransition(
                post_block_balance_updates={
                    "vc": {"init": True, "set_remainder": True},
                }
            ),
        ]
    )
    await client_1.vc_add_proofs(proofs.key_value_pairs)

    # Claim the pending approval to our wallet
    await client_1.crcat_approve_pending(
        env_1.dealias_wallet_id("crcat"),
        uint64(90),
        wallet_environments.tx_config,
        fee=uint64(90),
    )
    await wallet_environments.process_pending_states(
        [
            WalletStateTransition(),
            WalletStateTransition(
                pre_block_balance_updates={
                    "xch": {
                        "unconfirmed_wallet_balance": -90,
                        "pending_coin_removal_count": 1,
                        "<=#spendable_balance": -90,
                        "<=#max_send_amount": -90,
                        "set_remainder": True,
                    },
                    "vc": {
                        "pending_coin_removal_count": 1,
                    },
                    "crcat": {
                        "unconfirmed_wallet_balance": 90,
                        "pending_change": 90,
                        "pending_coin_removal_count": 1,
                    },
                },
                post_block_balance_updates={
                    "xch": {
                        "confirmed_wallet_balance": -90,
                        "pending_coin_removal_count": -1,
                        "set_remainder": True,
                    },
                    "vc": {
                        "pending_coin_removal_count": -1,
                    },
                    "crcat": {
                        "confirmed_wallet_balance": 90,
                        "spendable_balance": 90,
                        "max_send_amount": 90,
                        "pending_change": -90,
                        "unspent_coin_count": 1,
                        "pending_coin_removal_count": -1,
                    },
                },
                post_block_additional_balance_info={
                    "crcat": {
                        "pending_approval_balance": 0,
                    },
                },
            ),
        ]
    )

    # (Negative test) Try to spend a CR-CAT that we don't have a valid VC for
    with pytest.raises(ValueError):
        await client_0.cat_spend(
            cr_cat_wallet_0.id(),
            wallet_environments.tx_config,
            uint64(10),
            wallet_1_addr,
        )

    # Test melting a CRCAT
    tx = (
        await client_1.cat_spend(
            env_1.dealias_wallet_id("crcat"),
            wallet_environments.tx_config,
            uint64(20),
            wallet_1_addr,
            uint64(0),
            cat_discrepancy=(-50, Program.to(None), Program.to(None)),
        )
    ).transaction
    [tx] = await wallet_node_1.wallet_state_manager.add_pending_transactions([tx])
    await wallet_environments.process_pending_states(
        [
            WalletStateTransition(),
            WalletStateTransition(
                pre_block_balance_updates={
                    "xch": {
                        "unconfirmed_wallet_balance": 20,
                        "pending_coin_removal_count": 1,
                        "<=#spendable_balance": 20,
                        "<=#max_send_amount": 20,
                        "set_remainder": True,
                    },
                    "vc": {
                        "pending_coin_removal_count": 1,
                    },
                    "crcat": {
                        "unconfirmed_wallet_balance": -50,
                        "spendable_balance": -90,
                        "max_send_amount": -90,
                        "pending_change": 40,
                        "pending_coin_removal_count": 1,
                    },
                },
                post_block_balance_updates={
                    "xch": {
                        "confirmed_wallet_balance": 20,
                        "pending_coin_removal_count": -1,
                        "set_remainder": True,
                    },
                    "vc": {
                        "pending_coin_removal_count": -1,
                    },
                    "crcat": {
                        "confirmed_wallet_balance": -50,  # should go straight to confirmed because we sent to ourselves
                        "spendable_balance": 40,
                        "max_send_amount": 40,
                        "pending_change": -40,
                        "pending_coin_removal_count": -1,
                        "unspent_coin_count": 1,
                    },
                },
            ),
        ]
    )
    vc_record_updated = await client_1.vc_get(vc_record_updated.vc.launcher_id)
    assert vc_record_updated is not None

    # Revoke VC
    await client_0.vc_revoke(vc_record_updated.vc.coin.parent_coin_info, wallet_environments.tx_config, uint64(1))
    await wallet_environments.process_pending_states(
        [
            WalletStateTransition(
                pre_block_balance_updates={
                    "xch": {
                        "unconfirmed_wallet_balance": -1,
                        "pending_coin_removal_count": 1,
                        "<=#spendable_balance": -1,
                        "<=#max_send_amount": -1,
                        "set_remainder": True,
                    },
                    "did": {
                        "spendable_balance": -1,
                        "pending_change": 1,
                        "pending_coin_removal_count": 1,
                    },
                },
                post_block_balance_updates={
                    "xch": {
                        "confirmed_wallet_balance": -1,
                        "pending_coin_removal_count": -1,
                        "set_remainder": True,
                    },
                    "did": {
                        "spendable_balance": 1,
                        "pending_change": -1,
                        "pending_coin_removal_count": -1,
                    },
                },
            ),
            WalletStateTransition(
                post_block_balance_updates={
                    "vc": {
                        "unspent_coin_count": -1,
                    },
                },
            ),
        ]
    )
    assert (
        len(await (await wallet_node_0.wallet_state_manager.get_or_create_vc_wallet()).store.get_unconfirmed_vcs()) == 0
    )


@pytest.mark.parametrize(
    "wallet_environments",
    [
        {
            "num_environments": 1,
            "blocks_needed": [1],
        }
    ],
    indirect=True,
)
@pytest.mark.anyio
async def test_self_revoke(wallet_environments: WalletTestFramework) -> None:
    # Setup
    env_0: WalletEnvironment = wallet_environments.environments[0]
    wallet_node_0 = env_0.node
    wallet_0 = env_0.xch_wallet
    client_0 = env_0.rpc_client

    # Aliases
    env_0.wallet_aliases = {
        "xch": 1,
        "did": 2,
        "vc": 3,
    }

    # Generate DID as an "authorized provider"
    async with wallet_0.wallet_state_manager.new_action_scope(push=True) as action_scope:
        did_wallet: DIDWallet = await DIDWallet.create_new_did_wallet(
            wallet_node_0.wallet_state_manager, wallet_0, uint64(1), DEFAULT_TX_CONFIG, action_scope
        )
    did_id: bytes32 = bytes32.from_hexstr(did_wallet.get_my_DID())

    vc_record = (
        await client_0.vc_mint(
            did_id, wallet_environments.tx_config, target_address=await wallet_0.get_new_puzzlehash(), fee=uint64(200)
        )
    ).vc_record
    await wallet_environments.process_pending_states(
        [
            WalletStateTransition(
                # Balance checking for this spend covered in test_vc_lifecycle
                pre_block_balance_updates={
                    "xch": {"set_remainder": True},
                    "did": {"init": True, "set_remainder": True},
                    "vc": {"init": True, "set_remainder": True},
                },
                post_block_balance_updates={
                    "xch": {"set_remainder": True},
                    "did": {"set_remainder": True},
                    "vc": {"set_remainder": True},
                },
            )
        ]
    )
    new_vc_record: Optional[VCRecord] = await client_0.vc_get(vc_record.vc.launcher_id)
    assert new_vc_record is not None

    # Test a negative case real quick (mostly unrelated)
    with pytest.raises(ValueError, match="at the same time"):
        async with wallet_node_0.wallet_state_manager.new_action_scope(push=False) as action_scope:
            await (await wallet_node_0.wallet_state_manager.get_or_create_vc_wallet()).generate_signed_transaction(
                new_vc_record.vc.launcher_id,
                wallet_environments.tx_config,
                action_scope,
                new_proof_hash=bytes32([0] * 32),
                self_revoke=True,
            )

    # Send the DID to oblivion
    async with did_wallet.wallet_state_manager.new_action_scope(push=True) as action_scope:
        await did_wallet.transfer_did(bytes32([0] * 32), uint64(0), False, wallet_environments.tx_config, action_scope)

    await wallet_environments.process_pending_states(
        [
            WalletStateTransition(
                pre_block_balance_updates={
                    "did": {"set_remainder": True},
                },
                post_block_balance_updates={},
            )
        ]
    )

    # Make sure revoking still works
    await client_0.vc_revoke(new_vc_record.vc.coin.parent_coin_info, wallet_environments.tx_config, uint64(0))
    await wallet_environments.process_pending_states(
        [
            WalletStateTransition(
                # Balance checking for this spend covered in test_vc_lifecycle
                pre_block_balance_updates={
                    "vc": {
                        "pending_coin_removal_count": 1,
                    },
                },
                post_block_balance_updates={
                    "vc": {
                        "pending_coin_removal_count": -1,
                        "unspent_coin_count": -1,
                    },
                },
            )
        ]
    )
    vc_record_revoked: Optional[VCRecord] = await client_0.vc_get(vc_record.vc.launcher_id)
    assert vc_record_revoked is None
    assert (
        len(await (await wallet_node_0.wallet_state_manager.get_or_create_vc_wallet()).store.get_unconfirmed_vcs()) == 0
    )


@pytest.mark.parametrize(
    "trusted",
    [True, False],
)
@pytest.mark.anyio
async def test_cat_wallet_conversion(
    self_hostname: str,
    one_wallet_and_one_simulator_services: Any,
    trusted: Any,
) -> None:
    num_blocks = 1
    full_nodes, wallets, bt = one_wallet_and_one_simulator_services
    full_node_api: FullNodeSimulator = full_nodes[0]._api
    full_node_server = full_node_api.full_node.server
    wallet_service_0 = wallets[0]
    wallet_node_0 = wallet_service_0._node
    wallet_0 = wallet_node_0.wallet_state_manager.main_wallet

    client_0 = await WalletRpcClient.create(
        bt.config["self_hostname"],
        wallet_service_0.rpc_server.listen_port,
        wallet_service_0.root_path,
        wallet_service_0.config,
    )

    if trusted:
        wallet_node_0.config["trusted_peers"] = {
            full_node_api.full_node.server.node_id.hex(): full_node_api.full_node.server.node_id.hex()
        }
    else:
        wallet_node_0.config["trusted_peers"] = {}

    await wallet_node_0.server.start_client(PeerInfo(self_hostname, full_node_server.get_port()), None)
    await full_node_api.farm_blocks_to_wallet(count=num_blocks, wallet=wallet_0)
    await full_node_api.wait_for_wallet_synced(wallet_node=wallet_node_0, timeout=20)

    # Key point of test: create a normal CAT wallet first, and see if it gets converted to CR-CAT wallet
    await CATWallet.get_or_create_wallet_for_cat(
        wallet_node_0.wallet_state_manager, wallet_0, Program.to(None).get_tree_hash().hex()
    )

    did_id = bytes32([0] * 32)
    await mint_cr_cat(num_blocks, wallet_0, wallet_node_0, client_0, full_node_api, [did_id])
    await full_node_api.farm_blocks_to_wallet(count=num_blocks, wallet=wallet_0)
    await full_node_api.wait_for_wallet_synced(wallet_node=wallet_node_0, timeout=20)

    async def check_length(length: int, func: Callable[..., Awaitable[Any]], *args: Any) -> Optional[Literal[True]]:
        if len(await func(*args)) == length:
            return True
        return None  # pragma: no cover

    await time_out_assert_not_none(
        15, check_length, 1, wallet_node_0.wallet_state_manager.get_all_wallet_info_entries, WalletType.CRCAT
    )
    await time_out_assert_not_none(
        15, check_length, 0, wallet_node_0.wallet_state_manager.get_all_wallet_info_entries, WalletType.CAT
    )<|MERGE_RESOLUTION|>--- conflicted
+++ resolved
@@ -349,18 +349,7 @@
     assert await wallet_node_0.wallet_state_manager.get_wallet_for_asset_id(cr_cat_wallet_0.get_asset_id()) is not None
     wallet_1_ph = await wallet_1.get_new_puzzlehash()
     wallet_1_addr = encode_puzzle_hash(wallet_1_ph, "txch")
-<<<<<<< HEAD
-    await client_0.cat_spend(
-        cr_cat_wallet_0.id(),
-        wallet_environments.tx_config,
-        uint64(90),
-        wallet_1_addr,
-        uint64(2000000000),
-        memos=["hey"],
-    )
-    txs = await wallet_0.wallet_state_manager.tx_store.get_all_unconfirmed()
-=======
-    tx = (
+    txs = (
         await client_0.cat_spend(
             cr_cat_wallet_0.id(),
             wallet_environments.tx_config,
@@ -369,9 +358,8 @@
             uint64(2000000000),
             memos=["hey"],
         )
-    ).transaction
-    [tx] = await wallet_node_0.wallet_state_manager.add_pending_transactions([tx])
->>>>>>> 8cf8a407
+    ).transactions
+    txs = await wallet_node_0.wallet_state_manager.add_pending_transactions(txs)
     await wallet_environments.process_pending_states(
         [
             WalletStateTransition(
