from __future__ import annotations

<<<<<<< HEAD
from hashlib import sha256
from typing import Awaitable, Callable
=======
from typing import Awaitable, Callable, List
>>>>>>> 45b45d94

import pytest
from cryptography.hazmat.backends import default_backend
from cryptography.hazmat.primitives.asymmetric import ec
from cryptography.hazmat.primitives.serialization import Encoding, PublicFormat

from chia._tests.conftest import ConsensusMode
from chia._tests.environments.wallet import WalletStateTransition, WalletTestFramework
from chia.types.blockchain_format.sized_bytes import bytes32
from chia.util.ints import uint32, uint64
from chia.wallet.payment import Payment
from chia.wallet.util.tx_config import DEFAULT_COIN_SELECTION_CONFIG, DEFAULT_TX_CONFIG
from chia.wallet.vault.vault_info import VaultInfo
from chia.wallet.vault.vault_root import VaultRoot
from chia.wallet.vault.vault_wallet import Vault


async def vault_setup(wallet_environments: WalletTestFramework, with_recovery: bool) -> None:
    env = wallet_environments.environments[0]
    seed = 0x1A62C9636D1C9DB2E7D564D0C11603BF456AAD25AA7B12BDFD762B4E38E7EDC6
    SECP_SK = ec.derive_private_key(seed, ec.SECP256R1(), default_backend())
    SECP_PK = SECP_SK.public_key().public_bytes(Encoding.X962, PublicFormat.CompressedPoint)

    # Temporary hack so execute_signing_instructions can access the key
    env.wallet_state_manager.config["test_sk"] = SECP_SK
    client = wallet_environments.environments[1].rpc_client
    fingerprint = (await client.get_public_keys())[0]
    bls_pk = None
    timelock = None
    if with_recovery:
        bls_pk_hex = (await client.get_private_key(fingerprint))["pk"]
        bls_pk = bytes.fromhex(bls_pk_hex)
        timelock = uint64(10)
    hidden_puzzle_index = uint32(0)
    res = await client.vault_create(
        SECP_PK, hidden_puzzle_index, bls_pk=bls_pk, timelock=timelock, tx_config=DEFAULT_TX_CONFIG
    )
    vault_tx = res[0]
    assert vault_tx

    eve_coin = [item for item in vault_tx.additions if item not in vault_tx.removals and item.amount == 1][0]
    launcher_id = eve_coin.parent_coin_info
    vault_root = VaultRoot.from_bytes(launcher_id)
    await wallet_environments.process_pending_states(
        [
            WalletStateTransition(
                pre_block_balance_updates={
                    1: {
                        "init": True,
                        "set_remainder": True,
                    }
                },
                post_block_balance_updates={
                    1: {
                        # "confirmed_wallet_balance": -1,
                        "set_remainder": True,
                    }
                },
            ),
            WalletStateTransition(
                pre_block_balance_updates={
                    1: {
                        "init": True,
                        "set_remainder": True,
                    }
                },
                post_block_balance_updates={
                    1: {
                        # "confirmed_wallet_balance": -1,
                        "set_remainder": True,
                    }
                },
            ),
        ]
    )
    await env.node.keychain_proxy.add_key(launcher_id.hex(), label="vault", private=False)
    await env.restart(vault_root.get_fingerprint())
    await wallet_environments.full_node.wait_for_wallet_synced(env.node, 20)


@pytest.mark.parametrize(
    "wallet_environments",
    [{"num_environments": 2, "blocks_needed": [1, 1]}],
    indirect=True,
)
@pytest.mark.parametrize("setup_function", [vault_setup])
@pytest.mark.parametrize("with_recovery", [True, False])
@pytest.mark.limit_consensus_modes(allowed=[ConsensusMode.HARD_FORK_2_0], reason="requires secp")
@pytest.mark.anyio
async def test_vault_creation(
    wallet_environments: WalletTestFramework,
    setup_function: Callable[[WalletTestFramework, bool], Awaitable[None]],
    with_recovery: bool,
) -> None:
    await setup_function(wallet_environments, with_recovery)
    env = wallet_environments.environments[0]
    assert isinstance(env.xch_wallet, Vault)

    wallet: Vault = env.xch_wallet
    await wallet.sync_vault_launcher()
    assert wallet.vault_info

    # get a p2_singleton
    p2_singleton_puzzle_hash = wallet.get_p2_singleton_puzzle_hash()

    coins_to_create = 2
    funding_amount = uint64(1000000000)
    funding_wallet = wallet_environments.environments[1].xch_wallet
    async with funding_wallet.wallet_state_manager.new_action_scope() as action_scope:
        for _ in range(coins_to_create):
            await funding_wallet.generate_signed_transaction(
                funding_amount,
                p2_singleton_puzzle_hash,
                DEFAULT_TX_CONFIG,
                action_scope,
                memos=[wallet.vault_info.pubkey],
            )

    await wallet_environments.process_pending_states(
        [
            WalletStateTransition(
                pre_block_balance_updates={
                    1: {
                        "init": True,
                        "set_remainder": True,
                    }
                },
                post_block_balance_updates={
                    1: {
                        "confirmed_wallet_balance": funding_amount * 2,
                        "set_remainder": True,
                    }
                },
            ),
        ],
    )

    recipient_ph = await funding_wallet.get_new_puzzlehash()

    primaries = [
        Payment(recipient_ph, uint64(500000000), memos=[recipient_ph]),
        Payment(recipient_ph, uint64(510000000), memos=[recipient_ph]),
    ]
    amount = uint64(1000000)
    fee = uint64(100)
    balance_delta = 1011000099

    async with wallet.wallet_state_manager.new_action_scope(push=False, sign=False) as action_scope:
        await wallet.generate_signed_transaction(
            amount, recipient_ph, DEFAULT_TX_CONFIG, action_scope, primaries=primaries, fee=fee, memos=[recipient_ph]
        )

    await wallet_environments.environments[0].rpc_client.push_transactions(
        action_scope.side_effects.transactions, sign=True
    )
    vault_eve_id = wallet.vault_info.coin.name()

    await wallet_environments.process_pending_states(
        [
            WalletStateTransition(
                pre_block_balance_updates={
                    1: {
                        "set_remainder": True,
                    }
                },
                post_block_balance_updates={
                    1: {
                        "confirmed_wallet_balance": -balance_delta,
                        "set_remainder": True,
                    }
                },
            ),
        ],
    )

    # check the wallet and singleton store have the latest vault coin
    assert wallet.vault_info.coin.parent_coin_info == vault_eve_id
    record = (await wallet.wallet_state_manager.singleton_store.get_records_by_coin_id(wallet.vault_info.coin.name()))[
        0
    ]
    assert record is not None

    assert isinstance(record.custom_data, bytes)
    custom_data = record.custom_data
    vault_info = VaultInfo.from_bytes(custom_data)
    assert vault_info == wallet.vault_info
    assert vault_info.recovery_info == wallet.vault_info.recovery_info

    # test make_solution
    coin = (await wallet.select_coins(uint64(100), DEFAULT_COIN_SELECTION_CONFIG)).pop()
    wallet.make_solution(primaries, coin_id=coin.name())
    with pytest.raises(ValueError):
        wallet.make_solution(primaries)

    # test match_hinted_coin
    matched = await wallet.match_hinted_coin(wallet.vault_info.coin, wallet.vault_info.inner_puzzle_hash)
    assert matched


@pytest.mark.parametrize(
    "wallet_environments",
    [{"num_environments": 2, "blocks_needed": [1, 1]}],
    indirect=True,
)
@pytest.mark.parametrize("setup_function", [vault_setup])
@pytest.mark.parametrize("with_recovery", [True])
@pytest.mark.parametrize("spent_recovery", [True, False])
@pytest.mark.limit_consensus_modes(allowed=[ConsensusMode.HARD_FORK_2_0], reason="requires secp")
@pytest.mark.anyio
async def test_vault_recovery(
    wallet_environments: WalletTestFramework,
    setup_function: Callable[[WalletTestFramework, bool], Awaitable[None]],
    with_recovery: bool,
    spent_recovery: bool,
) -> None:
    await setup_function(wallet_environments, with_recovery)
    env = wallet_environments.environments[0]
    assert isinstance(env.xch_wallet, Vault)
    recovery_seed = 0x6D836489B057E59FF0E16CE2D8F876C454697B76549E11D93F8102C4140B2DC5
    RECOVERY_SECP_SK = ec.derive_private_key(recovery_seed, ec.SECP256R1(), default_backend())
    RECOVERY_SECP_PK = RECOVERY_SECP_SK.public_key().public_bytes(Encoding.X962, PublicFormat.CompressedPoint)
    client = wallet_environments.environments[1].rpc_client
    fingerprint = (await client.get_public_keys())[0]
    bls_pk_hex = (await client.get_private_key(fingerprint))["pk"]
    bls_pk = bytes.fromhex(bls_pk_hex)
    timelock = uint64(10)

    wallet: Vault = env.xch_wallet
    await wallet.sync_vault_launcher()
    assert wallet.vault_info

    p2_addr = await wallet_environments.environments[0].rpc_client.get_next_address(wallet.id(), False)

    funding_amount = uint64(1000000000)
    funding_wallet = wallet_environments.environments[1].xch_wallet
    await wallet_environments.environments[1].rpc_client.send_transaction(
        funding_wallet.id(), funding_amount, p2_addr, DEFAULT_TX_CONFIG
    )

    await wallet_environments.process_pending_states(
        [
            WalletStateTransition(
                pre_block_balance_updates={
                    1: {
                        "init": True,
                        "set_remainder": True,
                    }
                },
                post_block_balance_updates={
                    1: {
                        "confirmed_wallet_balance": funding_amount,
                        "set_remainder": True,
                    }
                },
            ),
        ],
    )

    # make a spend before recovery
    if spent_recovery:
        amount = uint64(10000)
        recipient_ph = await funding_wallet.get_new_puzzlehash()
        async with wallet.wallet_state_manager.new_action_scope(push=False, sign=False) as action_scope:
            await wallet.generate_signed_transaction(
                amount, recipient_ph, DEFAULT_TX_CONFIG, action_scope, memos=[recipient_ph]
            )

        await wallet_environments.environments[0].rpc_client.push_transactions(
            action_scope.side_effects.transactions, sign=True
        )

        await wallet_environments.process_pending_states(
            [
                WalletStateTransition(
                    pre_block_balance_updates={
                        1: {
                            "set_remainder": True,
                        }
                    },
                    post_block_balance_updates={
                        1: {
                            "confirmed_wallet_balance": -amount + 1,
                            "set_remainder": True,
                        }
                    },
                ),
            ],
        )

    [initiate_tx, finish_tx] = await env.rpc_client.vault_recovery(
        wallet_id=wallet.id(),
        secp_pk=RECOVERY_SECP_PK,
        hp_index=uint32(0),
        tx_config=DEFAULT_TX_CONFIG,
        bls_pk=bls_pk,
        timelock=timelock,
    )

    await wallet_environments.environments[1].rpc_client.push_transactions([initiate_tx], sign=True)

    vault_coin = wallet.vault_info.coin

    await wallet_environments.process_pending_states(
        [
            WalletStateTransition(
                pre_block_balance_updates={
                    1: {
                        "set_remainder": True,
                    }
                },
                post_block_balance_updates={
                    1: {
                        "<=#confirmed_wallet_balance": 1,
                        "set_remainder": True,
                    }
                },
            ),
        ],
    )

    recovery_coin = wallet.vault_info.coin
    assert recovery_coin.parent_coin_info == vault_coin.name()

    wallet_environments.full_node.time_per_block = 100
    await wallet_environments.full_node.farm_blocks_to_puzzlehash(
        count=2, guarantee_transaction_blocks=True, farm_to=bytes32(b"1" * 32)
    )

    await wallet_environments.environments[1].rpc_client.push_transactions([finish_tx])

    await wallet_environments.process_pending_states(
        [
            WalletStateTransition(
                pre_block_balance_updates={
                    1: {
                        "set_remainder": True,
                    }
                },
                post_block_balance_updates={
                    1: {
                        "<=#confirmed_wallet_balance": 1,
                        "set_remainder": True,
                    }
                },
            ),
        ],
    )

    recovered_coin = wallet.vault_info.coin
    assert recovered_coin.parent_coin_info == recovery_coin.name()

    # spend recovery balance
    env.wallet_state_manager.config["test_sk"] = RECOVERY_SECP_SK
    recipient_ph = await funding_wallet.get_new_puzzlehash()
    amount = uint64(200)

    async with wallet.wallet_state_manager.new_action_scope(push=False, sign=False) as action_scope:
        await wallet.generate_signed_transaction(
            amount, recipient_ph, DEFAULT_TX_CONFIG, action_scope, memos=[recipient_ph]
        )

    await wallet_environments.environments[0].rpc_client.push_transactions(
        action_scope.side_effects.transactions, sign=True
    )
    await wallet_environments.process_pending_states(
        [
            WalletStateTransition(
                pre_block_balance_updates={
                    1: {
                        "set_remainder": True,
                    }
                },
                post_block_balance_updates={
                    1: {
                        "confirmed_wallet_balance": -amount - 1,
                        "set_remainder": True,
                    }
                },
            ),
        ],
    )<|MERGE_RESOLUTION|>--- conflicted
+++ resolved
@@ -1,11 +1,6 @@
 from __future__ import annotations
 
-<<<<<<< HEAD
-from hashlib import sha256
 from typing import Awaitable, Callable
-=======
-from typing import Awaitable, Callable, List
->>>>>>> 45b45d94
 
 import pytest
 from cryptography.hazmat.backends import default_backend
