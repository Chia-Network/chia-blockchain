from __future__ import annotations

import asyncio
import functools
import logging
from dataclasses import dataclass
from typing import Awaitable, Callable, List, Optional
from unittest.mock import MagicMock

import pytest
from aiosqlite import Error as AIOSqliteError
from chia_rs import confirm_not_included_already_hashed
from colorlog import getLogger

from chia._tests.connection_utils import disconnect_all, disconnect_all_and_reconnect
from chia._tests.util.blockchain_mock import BlockchainMock
from chia._tests.util.misc import add_blocks_in_batches, wallet_height_at_least
from chia._tests.util.setup_nodes import OldSimulatorsAndWallets
from chia._tests.util.time_out_assert import time_out_assert, time_out_assert_not_none
from chia._tests.weight_proof.test_weight_proof import load_blocks_dont_validate
from chia.consensus.block_body_validation import ForkInfo
from chia.consensus.block_record import BlockRecord
from chia.consensus.block_rewards import calculate_base_farmer_reward, calculate_pool_reward
from chia.consensus.constants import ConsensusConstants
from chia.consensus.difficulty_adjustment import get_next_sub_slot_iters_and_difficulty
from chia.full_node.weight_proof import WeightProofHandler
from chia.protocols import full_node_protocol, wallet_protocol
from chia.protocols.protocol_message_types import ProtocolMessageTypes
from chia.protocols.shared_protocol import Capability
from chia.protocols.wallet_protocol import (
    CoinState,
    RequestAdditions,
    RespondAdditions,
    RespondBlockHeaders,
    SendTransaction,
)
from chia.server.outbound_message import Message, make_msg
from chia.server.ws_connection import WSChiaConnection
from chia.simulator.simulator_protocol import FarmNewBlockProtocol
from chia.types.blockchain_format.program import Program
from chia.types.blockchain_format.sized_bytes import bytes32
from chia.types.full_block import FullBlock
from chia.types.peer_info import PeerInfo
from chia.types.validation_state import ValidationState
from chia.util.hash import std_hash
from chia.util.ints import uint32, uint64, uint128
from chia.wallet.nft_wallet.nft_wallet import NFTWallet
from chia.wallet.payment import Payment
from chia.wallet.util.compute_memos import compute_memos
from chia.wallet.util.tx_config import DEFAULT_TX_CONFIG
from chia.wallet.util.wallet_sync_utils import PeerRequestException
from chia.wallet.util.wallet_types import WalletIdentifier
from chia.wallet.wallet_state_manager import WalletStateManager
from chia.wallet.wallet_weight_proof_handler import get_wp_fork_point


async def get_tx_count(wsm: WalletStateManager, wallet_id: int) -> int:
    txs = await wsm.get_all_transactions(wallet_id)
    return len(txs)


async def get_nft_count(wallet: NFTWallet) -> int:
    return await wallet.get_nft_count()


log = getLogger(__name__)


pytestmark = pytest.mark.standard_block_tools


@pytest.mark.limit_consensus_modes(reason="save time")
@pytest.mark.anyio
async def test_request_block_headers(
    simulator_and_wallet: OldSimulatorsAndWallets, default_400_blocks: List[FullBlock]
) -> None:
    # Tests the edge case of receiving funds right before the recent blocks  in weight proof
    [full_node_api], [(wallet_node, _)], bt = simulator_and_wallet

    wallet = wallet_node.wallet_state_manager.main_wallet
    ph = await wallet.get_new_puzzlehash()
    await add_blocks_in_batches(default_400_blocks[:100], full_node_api.full_node)

    msg = await full_node_api.request_block_headers(wallet_protocol.RequestBlockHeaders(uint32(10), uint32(15), False))
    assert msg is not None
    assert msg.type == ProtocolMessageTypes.respond_block_headers.value
    res_block_headers = RespondBlockHeaders.from_bytes(msg.data)
    bh = res_block_headers.header_blocks
    assert len(bh) == 6
    assert [x.reward_chain_block.height for x in default_400_blocks[10:16]] == [x.reward_chain_block.height for x in bh]
    assert [x.foliage for x in default_400_blocks[10:16]] == [x.foliage for x in bh]
    assert [x.transactions_filter for x in bh] == [b"\x00"] * 6

    num_blocks = 20
    new_blocks = bt.get_consecutive_blocks(num_blocks, block_list_input=default_400_blocks, pool_reward_puzzle_hash=ph)
    await add_blocks_in_batches(new_blocks, full_node_api.full_node)
    msg = await full_node_api.request_block_headers(wallet_protocol.RequestBlockHeaders(uint32(110), uint32(115), True))
    assert msg is not None
    res_block_headers = RespondBlockHeaders.from_bytes(msg.data)
    bh = res_block_headers.header_blocks
    assert len(bh) == 6


# @pytest.mark.parametrize(
#     "test_case",
#     [(1_000_000, 10_000_010, False, ProtocolMessageTypes.reject_block_headers)],
#     [(80, 99, False, ProtocolMessageTypes.respond_block_headers)],
#     [(10, 8, False, None)],
# )
@pytest.mark.anyio
async def test_request_block_headers_rejected(
    simulator_and_wallet: OldSimulatorsAndWallets, default_400_blocks: List[FullBlock]
) -> None:
    # Tests the edge case of receiving funds right before the recent blocks  in weight proof
    [full_node_api], _, _ = simulator_and_wallet

    # start_height, end_height, return_filter, expected_res = test_case

    msg = await full_node_api.request_block_headers(
        wallet_protocol.RequestBlockHeaders(uint32(1_000_000), uint32(1_000_010), False)
    )
    assert msg is not None
    assert msg.type == ProtocolMessageTypes.reject_block_headers.value

    await add_blocks_in_batches(default_400_blocks[:150], full_node_api.full_node)
    msg = await full_node_api.request_block_headers(wallet_protocol.RequestBlockHeaders(uint32(80), uint32(99), False))
    assert msg is not None
    assert msg.type == ProtocolMessageTypes.respond_block_headers.value
    msg = await full_node_api.request_block_headers(wallet_protocol.RequestBlockHeaders(uint32(10), uint32(8), False))
    assert msg is not None
    assert msg.type == ProtocolMessageTypes.reject_block_headers.value

    msg = await full_node_api.request_block_headers(wallet_protocol.RequestBlockHeaders(uint32(10), uint32(8), True))
    assert msg is not None
    assert msg.type == ProtocolMessageTypes.reject_block_headers.value

    # test for 128 blocks to fetch at once limit
    msg = await full_node_api.request_block_headers(wallet_protocol.RequestBlockHeaders(uint32(10), uint32(140), True))
    assert msg is not None
    assert msg.type == ProtocolMessageTypes.reject_block_headers.value

    msg = await full_node_api.request_block_headers(wallet_protocol.RequestBlockHeaders(uint32(90), uint32(160), False))
    assert msg is not None
    assert msg.type == ProtocolMessageTypes.reject_block_headers.value
    msg = await full_node_api.request_block_headers(wallet_protocol.RequestBlockHeaders(uint32(90), uint32(160), True))
    assert msg is not None
    assert msg.type == ProtocolMessageTypes.reject_block_headers.value


@pytest.mark.parametrize(
    "two_wallet_nodes",
    [dict(disable_capabilities=[Capability.BLOCK_HEADERS]), dict(disable_capabilities=[Capability.BASE])],
    indirect=True,
)
@pytest.mark.limit_consensus_modes(reason="save time")
@pytest.mark.anyio
async def test_basic_sync_wallet(
    two_wallet_nodes: OldSimulatorsAndWallets,
    default_400_blocks: List[FullBlock],
    self_hostname: str,
    use_delta_sync: bool,
) -> None:
    [full_node_api], wallets, bt = two_wallet_nodes
    full_node = full_node_api.full_node
    full_node_server = full_node.server

    # Trusted node sync
    wallets[0][0].config["trusted_peers"] = {full_node_server.node_id.hex(): full_node_server.node_id.hex()}
    wallets[0][0].config["use_delta_sync"] = use_delta_sync

    # Untrusted node sync
    wallets[1][0].config["trusted_peers"] = {}
    wallets[1][0].config["use_delta_sync"] = use_delta_sync

    await add_blocks_in_batches(default_400_blocks, full_node)
    for wallet_node, wallet_server in wallets:
        await wallet_server.start_client(PeerInfo(self_hostname, full_node_server.get_port()), None)

    for wallet_node, wallet_server in wallets:
        await time_out_assert(100, wallet_height_at_least, True, wallet_node, len(default_400_blocks) - 1)

    # Tests a reorg with the wallet
    num_blocks = 30
    blocks_reorg = bt.get_consecutive_blocks(num_blocks - 1, block_list_input=default_400_blocks[:-5])
    blocks_reorg = bt.get_consecutive_blocks(1, blocks_reorg, guarantee_transaction_block=True, current_time=True)

    await add_blocks_in_batches(blocks_reorg[1:], full_node, blocks_reorg[0].header_hash)

    for wallet_node, wallet_server in wallets:
        await disconnect_all_and_reconnect(wallet_server, full_node_server, self_hostname)

    for wallet_node, wallet_server in wallets:
        await time_out_assert(
            100, wallet_height_at_least, True, wallet_node, len(default_400_blocks) + num_blocks - 5 - 1
        )
        await time_out_assert(20, wallet_node.wallet_state_manager.synced)
        await disconnect_all(wallet_server)
        assert not (await wallet_node.wallet_state_manager.synced())


@pytest.mark.parametrize(
    "two_wallet_nodes",
    [dict(disable_capabilities=[Capability.BLOCK_HEADERS]), dict(disable_capabilities=[Capability.BASE])],
    indirect=True,
)
@pytest.mark.limit_consensus_modes(reason="save time")
@pytest.mark.anyio
async def test_almost_recent(
    two_wallet_nodes: OldSimulatorsAndWallets,
    default_400_blocks: List[FullBlock],
    self_hostname: str,
    blockchain_constants: ConsensusConstants,
    use_delta_sync: bool,
) -> None:
    # Tests the edge case of receiving funds right before the recent blocks  in weight proof
    [full_node_api], wallets, bt = two_wallet_nodes
    full_node = full_node_api.full_node
    full_node_server = full_node.server

    # Trusted node sync
    wallets[0][0].config["trusted_peers"] = {full_node_server.node_id.hex(): full_node_server.node_id.hex()}
    wallets[0][0].config["use_delta_sync"] = use_delta_sync

    # Untrusted node sync
    wallets[1][0].config["trusted_peers"] = {}
    wallets[1][0].config["use_delta_sync"] = use_delta_sync

    base_num_blocks = 400
    await add_blocks_in_batches(default_400_blocks, full_node)

    all_blocks = default_400_blocks
    both_phs = []
    for wallet_node, wallet_server in wallets:
        wallet = wallet_node.wallet_state_manager.main_wallet
        both_phs.append(await wallet.get_new_puzzlehash())

    for i in range(20):
        # Tests a reorg with the wallet
        ph = both_phs[i % 2]
        all_blocks = bt.get_consecutive_blocks(1, block_list_input=all_blocks, pool_reward_puzzle_hash=ph)
        await full_node.add_block(all_blocks[-1])

    new_blocks = bt.get_consecutive_blocks(
        blockchain_constants.WEIGHT_PROOF_RECENT_BLOCKS + 10, block_list_input=all_blocks
    )

    await add_blocks_in_batches(
        new_blocks[base_num_blocks + 20 :], full_node, new_blocks[base_num_blocks + 19].header_hash
    )

    for wallet_node, wallet_server in wallets:
        wallet = wallet_node.wallet_state_manager.main_wallet
        await wallet_server.start_client(PeerInfo(self_hostname, full_node_server.get_port()), None)
        await time_out_assert(30, wallet.get_confirmed_balance, 10 * calculate_pool_reward(uint32(1000)))


@pytest.mark.anyio
async def test_backtrack_sync_wallet(
    two_wallet_nodes: OldSimulatorsAndWallets,
    default_400_blocks: List[FullBlock],
    self_hostname: str,
    use_delta_sync: bool,
) -> None:
    full_nodes, wallets, _ = two_wallet_nodes
    full_node_api = full_nodes[0]
    full_node_server = full_node_api.full_node.server

    # Trusted node sync
    wallets[0][0].config["trusted_peers"] = {full_node_server.node_id.hex(): full_node_server.node_id.hex()}
    wallets[0][0].config["use_delta_sync"] = use_delta_sync

    # Untrusted node sync
    wallets[1][0].config["trusted_peers"] = {}
    wallets[1][0].config["use_delta_sync"] = use_delta_sync

    for block in default_400_blocks[:20]:
        await full_node_api.full_node.add_block(block)

    for wallet_node, wallet_server in wallets:
        await wallet_server.start_client(PeerInfo(self_hostname, full_node_server.get_port()), None)

    for wallet_node, wallet_server in wallets:
        await time_out_assert(100, wallet_height_at_least, True, wallet_node, 19)


# Tests a reorg with the wallet
@pytest.mark.anyio
async def test_short_batch_sync_wallet(
    two_wallet_nodes: OldSimulatorsAndWallets,
    default_400_blocks: List[FullBlock],
    self_hostname: str,
    use_delta_sync: bool,
) -> None:
    [full_node_api], wallets, _ = two_wallet_nodes
    full_node = full_node_api.full_node
    full_node_server = full_node.server

    # Trusted node sync
    wallets[0][0].config["trusted_peers"] = {full_node_server.node_id.hex(): full_node_server.node_id.hex()}
    wallets[0][0].config["use_delta_sync"] = use_delta_sync

    # Untrusted node sync
    wallets[1][0].config["trusted_peers"] = {}
    wallets[1][0].config["use_delta_sync"] = use_delta_sync

    await add_blocks_in_batches(default_400_blocks[:200], full_node)

    for wallet_node, wallet_server in wallets:
        await wallet_server.start_client(PeerInfo(self_hostname, full_node_server.get_port()), None)

    for wallet_node, wallet_server in wallets:
        await time_out_assert(100, wallet_height_at_least, True, wallet_node, 199)


@pytest.mark.limit_consensus_modes(reason="save time")
@pytest.mark.anyio
async def test_long_sync_wallet(
    two_wallet_nodes: OldSimulatorsAndWallets,
    default_1000_blocks: List[FullBlock],
    default_400_blocks: List[FullBlock],
    self_hostname: str,
    use_delta_sync: bool,
) -> None:
    [full_node_api], wallets, bt = two_wallet_nodes
    full_node = full_node_api.full_node
    full_node_server = full_node.server

    # Trusted node sync
    wallets[0][0].config["trusted_peers"] = {full_node_server.node_id.hex(): full_node_server.node_id.hex()}
    wallets[0][0].config["use_delta_sync"] = use_delta_sync

    # Untrusted node sync
    wallets[1][0].config["trusted_peers"] = {}
    wallets[1][0].config["use_delta_sync"] = use_delta_sync

    await add_blocks_in_batches(default_400_blocks, full_node)

    for wallet_node, wallet_server in wallets:
        await wallet_server.start_client(PeerInfo(self_hostname, full_node_server.get_port()), None)

    for wallet_node, wallet_server in wallets:
        await time_out_assert(600, wallet_height_at_least, True, wallet_node, len(default_400_blocks) - 1)

    # Tests a long reorg
    await add_blocks_in_batches(default_1000_blocks, full_node)

    for wallet_node, wallet_server in wallets:
        await disconnect_all_and_reconnect(wallet_server, full_node_server, self_hostname)

        log.info(f"wallet node height is {await wallet_node.wallet_state_manager.blockchain.get_finished_sync_up_to()}")
        await time_out_assert(600, wallet_height_at_least, True, wallet_node, len(default_1000_blocks) - 1)

        await disconnect_all_and_reconnect(wallet_server, full_node_server, self_hostname)

    # Tests a short reorg
    num_blocks = 30
    blocks_reorg = bt.get_consecutive_blocks(num_blocks, block_list_input=default_1000_blocks[:-5])

    block_record = await full_node.blockchain.get_block_record_from_db(blocks_reorg[-num_blocks - 10].header_hash)
    sub_slot_iters, difficulty = get_next_sub_slot_iters_and_difficulty(
        full_node.constants, True, block_record, full_node.blockchain
    )
    fork_height = blocks_reorg[-num_blocks - 10].height - 1
    await full_node.add_block_batch(
        blocks_reorg[-num_blocks - 10 : -1],
        PeerInfo("0.0.0.0", 0),
<<<<<<< HEAD
        ForkInfo(fork_height, fork_height, blocks_reorg[-num_blocks - 10].prev_header_hash),
        current_ssi=sub_slot_iters,
        current_difficulty=difficulty,
=======
        None,
        ValidationState(sub_slot_iters, difficulty, None),
>>>>>>> d678131d
    )
    await full_node.add_block(blocks_reorg[-1])

    for wallet_node, wallet_server in wallets:
        await time_out_assert(
            120, wallet_height_at_least, True, wallet_node, len(default_1000_blocks) + num_blocks - 5 - 1
        )


@pytest.mark.limit_consensus_modes(reason="save time")
@pytest.mark.anyio
async def test_wallet_reorg_sync(
    two_wallet_nodes: OldSimulatorsAndWallets,
    default_400_blocks: List[FullBlock],
    self_hostname: str,
    use_delta_sync: bool,
) -> None:
    num_blocks = 5
    [full_node_api], wallets, bt = two_wallet_nodes
    full_node = full_node_api.full_node
    full_node_server = full_node.server

    # Trusted node sync
    wallets[0][0].config["trusted_peers"] = {full_node_server.node_id.hex(): full_node_server.node_id.hex()}
    wallets[0][0].config["use_delta_sync"] = use_delta_sync

    # Untrusted node sync
    wallets[1][0].config["trusted_peers"] = {}
    wallets[1][0].config["use_delta_sync"] = use_delta_sync

    phs = []
    for wallet_node, wallet_server in wallets:
        wallet = wallet_node.wallet_state_manager.main_wallet
        phs.append(await wallet.get_new_puzzlehash())
        await wallet_server.start_client(PeerInfo(self_hostname, full_node_server.get_port()), None)

    # Insert 400 blocks
    await full_node.add_block(default_400_blocks[0])
    await add_blocks_in_batches(default_400_blocks[1:], full_node)
    # Farm few more with reward
    for _ in range(num_blocks - 1):
        await full_node_api.farm_new_transaction_block(FarmNewBlockProtocol(phs[0]))

    for _ in range(num_blocks):
        await full_node_api.farm_new_transaction_block(FarmNewBlockProtocol(phs[1]))

    # Confirm we have the funds
    funds = sum(
        calculate_pool_reward(uint32(i)) + calculate_base_farmer_reward(uint32(i)) for i in range(1, num_blocks)
    )

    for wallet_node, wallet_server in wallets:
        wallet = wallet_node.wallet_state_manager.main_wallet
        await time_out_assert(60, wallet.get_confirmed_balance, funds)
        await time_out_assert(60, get_tx_count, 2 * (num_blocks - 1), wallet_node.wallet_state_manager, 1)

    # Reorg blocks that carry reward
    num_blocks = 30
    blocks_reorg = bt.get_consecutive_blocks(num_blocks, block_list_input=default_400_blocks[:-5])

    for block in blocks_reorg[-30:]:
        await full_node.add_block(block)

    for wallet_node, wallet_server in wallets:
        wallet = wallet_node.wallet_state_manager.main_wallet
        await time_out_assert(60, get_tx_count, 0, wallet_node.wallet_state_manager, 1)
        await time_out_assert(60, wallet.get_confirmed_balance, 0)


@pytest.mark.limit_consensus_modes(reason="save time")
@pytest.mark.anyio
async def test_wallet_reorg_get_coinbase(
    two_wallet_nodes: OldSimulatorsAndWallets, default_400_blocks: List[FullBlock], self_hostname: str
) -> None:
    [full_node_api], wallets, bt = two_wallet_nodes
    full_node = full_node_api.full_node
    full_node_server = full_node.server

    # Trusted node sync
    wallets[0][0].config["trusted_peers"] = {full_node_server.node_id.hex(): full_node_server.node_id.hex()}

    # Untrusted node sync
    wallets[1][0].config["trusted_peers"] = {}

    for wallet_node, wallet_server in wallets:
        await wallet_server.start_client(PeerInfo(self_hostname, full_node_server.get_port()), None)

    # Insert 400 blocks
    await add_blocks_in_batches(default_400_blocks, full_node)

    # Reorg blocks that carry reward
    num_blocks_reorg = 30
    blocks_reorg = bt.get_consecutive_blocks(num_blocks_reorg, block_list_input=default_400_blocks[:-5])
    await add_blocks_in_batches(blocks_reorg[:-6], full_node)

    await full_node.add_block(blocks_reorg[-6])

    for wallet_node, wallet_server in wallets:
        await time_out_assert(30, get_tx_count, 0, wallet_node.wallet_state_manager, 1)
        await full_node_api.wait_for_wallet_synced(wallet_node=wallet_node, timeout=30)

    num_blocks_reorg_1 = 40
    all_blocks_reorg_2 = blocks_reorg[:-30]
    for wallet_node, wallet_server in wallets:
        wallet = wallet_node.wallet_state_manager.main_wallet
        ph = await wallet.get_new_puzzlehash()
        all_blocks_reorg_2 = bt.get_consecutive_blocks(
            1, pool_reward_puzzle_hash=ph, farmer_reward_puzzle_hash=ph, block_list_input=all_blocks_reorg_2
        )
    blocks_reorg_2 = bt.get_consecutive_blocks(num_blocks_reorg_1, block_list_input=all_blocks_reorg_2)
    block_record = await full_node.blockchain.get_block_record_from_db(blocks_reorg_2[-45].header_hash)
    sub_slot_iters, difficulty = get_next_sub_slot_iters_and_difficulty(
        full_node.constants, True, block_record, full_node.blockchain
    )
    await full_node.add_block_batch(
        blocks_reorg_2[-44:],
        PeerInfo("0.0.0.0", 0),
<<<<<<< HEAD
        ForkInfo(blocks_reorg_2[-45].height, blocks_reorg_2[-45].height, blocks_reorg_2[-45].header_hash),
        current_ssi=sub_slot_iters,
        current_difficulty=difficulty,
=======
        None,
        ValidationState(sub_slot_iters, difficulty, None),
>>>>>>> d678131d
    )

    for wallet_node, wallet_server in wallets:
        await disconnect_all_and_reconnect(wallet_server, full_node_server, self_hostname)

    # Confirm we have the funds
    funds = calculate_pool_reward(uint32(len(all_blocks_reorg_2))) + calculate_base_farmer_reward(
        uint32(len(all_blocks_reorg_2))
    )

    for wallet_node, wallet_server in wallets:
        wallet = wallet_node.wallet_state_manager.main_wallet
        await full_node_api.wait_for_wallet_synced(wallet_node=wallet_node, timeout=60)

        await time_out_assert(20, get_tx_count, 2, wallet_node.wallet_state_manager, 1)
        await time_out_assert(20, wallet.get_confirmed_balance, funds)


@pytest.mark.anyio
async def test_request_additions_errors(simulator_and_wallet: OldSimulatorsAndWallets, self_hostname: str) -> None:
    full_nodes, wallets, _ = simulator_and_wallet
    wallet_node, wallet_server = wallets[0]
    wallet = wallet_node.wallet_state_manager.main_wallet
    ph = await wallet.get_new_puzzlehash()

    full_node_api = full_nodes[0]
    await wallet_server.start_client(PeerInfo(self_hostname, full_node_api.full_node.server.get_port()), None)

    for _ in range(2):
        await full_node_api.farm_new_transaction_block(FarmNewBlockProtocol(ph))

    await full_node_api.wait_for_wallet_synced(wallet_node=wallet_node, timeout=20)

    last_block: Optional[BlockRecord] = full_node_api.full_node.blockchain.get_peak()
    assert last_block is not None

    # Invalid height
    with pytest.raises(ValueError):
        await full_node_api.request_additions(RequestAdditions(uint32(100), last_block.header_hash, [ph]))

    # Invalid header hash
    with pytest.raises(ValueError):
        await full_node_api.request_additions(RequestAdditions(last_block.height, std_hash(b""), [ph]))

    # No results
    fake_coin = std_hash(b"")
    assert ph != fake_coin
    res1 = await full_node_api.request_additions(
        RequestAdditions(last_block.height, last_block.header_hash, [fake_coin])
    )
    assert res1 is not None
    response = RespondAdditions.from_bytes(res1.data)
    assert response.height == last_block.height
    assert response.header_hash == last_block.header_hash
    assert response.proofs is not None
    assert len(response.proofs) == 1
    assert len(response.coins) == 1
    full_block = await full_node_api.full_node.block_store.get_full_block(last_block.header_hash)
    assert full_block is not None
    assert full_block.foliage_transaction_block is not None
    root = full_block.foliage_transaction_block.additions_root
    assert confirm_not_included_already_hashed(root, response.proofs[0][0], response.proofs[0][1])
    # proofs is a tuple of (puzzlehash, proof, proof_2)
    # proof is a proof of inclusion (or exclusion) of that puzzlehash
    # proof_2 is a proof of all the coins with that puzzlehash
    # all coin names are concatenated and hashed into one entry in the merkle set for proof_2
    # the response contains the list of coins so you can check the proof_2

    assert response.proofs[0][0] == std_hash(b"")
    assert response.proofs[0][1] is not None
    assert response.proofs[0][2] is None


@pytest.mark.anyio
async def test_request_additions_success(simulator_and_wallet: OldSimulatorsAndWallets, self_hostname: str) -> None:
    full_nodes, wallets, _ = simulator_and_wallet
    wallet_node, wallet_server = wallets[0]
    wallet = wallet_node.wallet_state_manager.main_wallet
    ph = await wallet.get_new_puzzlehash()

    full_node_api = full_nodes[0]
    await wallet_server.start_client(PeerInfo(self_hostname, full_node_api.full_node.server.get_port()), None)

    for _ in range(2):
        await full_node_api.farm_new_transaction_block(FarmNewBlockProtocol(ph))

    await full_node_api.wait_for_wallet_synced(wallet_node=wallet_node, timeout=20)

    payees: List[Payment] = []
    for i in range(10):
        payee_ph = await wallet.get_new_puzzlehash()
        payees.append(Payment(payee_ph, uint64(i + 100)))
        payees.append(Payment(payee_ph, uint64(i + 200)))

    async with wallet.wallet_state_manager.new_action_scope(DEFAULT_TX_CONFIG, push=True) as action_scope:
        await wallet.generate_signed_transaction(uint64(0), ph, action_scope, primaries=payees)
    [tx] = action_scope.side_effects.transactions
    assert tx.spend_bundle is not None
    await full_node_api.send_transaction(SendTransaction(tx.spend_bundle))
    await full_node_api.wait_transaction_records_entered_mempool([tx])
    await full_node_api.farm_new_transaction_block(FarmNewBlockProtocol(ph))

    last_block = full_node_api.full_node.blockchain.get_peak()
    assert last_block is not None
    await full_node_api.wait_for_wallet_synced(wallet_node=wallet_node, timeout=20)

    res2 = await full_node_api.request_additions(
        RequestAdditions(last_block.height, None, [payees[0].puzzle_hash, payees[2].puzzle_hash, std_hash(b"1")])
    )

    assert res2 is not None
    response = RespondAdditions.from_bytes(res2.data)
    assert response.height == last_block.height
    assert response.header_hash == last_block.header_hash
    assert response.proofs is not None
    assert len(response.proofs) == 3

    # First two PHs are included
    for i in range(2):
        assert response.proofs[i][0] in {payees[j].puzzle_hash for j in (0, 2)}
        assert response.proofs[i][1] is not None
        assert response.proofs[i][2] is not None

    # Third PH is not included
    assert response.proofs[2][2] is None

    coin_list_dict = {p: coin_list for p, coin_list in response.coins}

    assert len(coin_list_dict) == 3
    for p, coin_list in coin_list_dict.items():
        if p == std_hash(b"1"):
            # this is the one that is not included
            assert len(coin_list) == 0
        else:
            for coin in coin_list:
                assert coin.puzzle_hash == p
            # The other ones are included
            assert len(coin_list) == 2

    # None for puzzle hashes returns all coins and no proofs
    res3 = await full_node_api.request_additions(RequestAdditions(last_block.height, last_block.header_hash, None))

    assert res3 is not None
    response = RespondAdditions.from_bytes(res3.data)
    assert response.height == last_block.height
    assert response.header_hash == last_block.header_hash
    assert response.proofs is None
    assert len(response.coins) == 12
    assert sum(len(c_list) for _, c_list in response.coins) == 24

    # [] for puzzle hashes returns nothing
    res4 = await full_node_api.request_additions(RequestAdditions(last_block.height, last_block.header_hash, []))
    assert res4 is not None
    response = RespondAdditions.from_bytes(res4.data)
    assert response.proofs == []
    assert len(response.coins) == 0


@pytest.mark.anyio
async def test_get_wp_fork_point(
    default_10000_blocks: List[FullBlock], blockchain_constants: ConsensusConstants
) -> None:
    blocks = default_10000_blocks
    header_cache, height_to_hash, sub_blocks, summaries = await load_blocks_dont_validate(blocks, blockchain_constants)
    wpf = WeightProofHandler(blockchain_constants, BlockchainMock(sub_blocks, header_cache, height_to_hash, summaries))
    wp1 = await wpf.get_proof_of_weight(header_cache[height_to_hash[uint32(9_000)]].header_hash)
    assert wp1 is not None
    wp2 = await wpf.get_proof_of_weight(header_cache[height_to_hash[uint32(9_030)]].header_hash)
    assert wp2 is not None
    wp3 = await wpf.get_proof_of_weight(header_cache[height_to_hash[uint32(7_500)]].header_hash)
    assert wp3 is not None
    wp4 = await wpf.get_proof_of_weight(header_cache[height_to_hash[uint32(8_700)]].header_hash)
    assert wp4 is not None
    wp5 = await wpf.get_proof_of_weight(header_cache[height_to_hash[uint32(9_700)]].header_hash)
    assert wp5 is not None
    wp6 = await wpf.get_proof_of_weight(header_cache[height_to_hash[uint32(9_010)]].header_hash)
    assert wp6 is not None
    fork12 = get_wp_fork_point(blockchain_constants, wp1, wp2)
    fork13 = get_wp_fork_point(blockchain_constants, wp3, wp1)
    fork14 = get_wp_fork_point(blockchain_constants, wp4, wp1)
    fork23 = get_wp_fork_point(blockchain_constants, wp3, wp2)
    fork24 = get_wp_fork_point(blockchain_constants, wp4, wp2)
    fork34 = get_wp_fork_point(blockchain_constants, wp3, wp4)
    fork45 = get_wp_fork_point(blockchain_constants, wp4, wp5)
    fork16 = get_wp_fork_point(blockchain_constants, wp1, wp6)

    # overlap between recent chain in wps, fork point is the tip of the shorter wp
    assert fork12 == wp1.recent_chain_data[-1].height
    assert fork16 == wp1.recent_chain_data[-1].height

    # if there is an overlap between the recent chains we can find the exact fork point
    # if not we should get the latest block with a sub epoch summary that exists in both wp's
    # this can happen in fork24 and fork14 since they are not very far and also not very close

    if wp2.recent_chain_data[0].height > wp4.recent_chain_data[-1].height:
        assert fork24 in summaries.keys()
        assert fork24 < wp4.recent_chain_data[-1].height
    else:
        assert fork24 == wp4.recent_chain_data[-1].height

    if wp1.recent_chain_data[0].height > wp4.recent_chain_data[-1].height:
        assert fork14 in summaries.keys()
        assert fork14 < wp4.recent_chain_data[-1].height
    else:
        assert fork14 == wp4.recent_chain_data[-1].height

    # no overlap between recent chain in wps, fork point
    # is the latest block with a sub epoch summary that exists in both wp's
    assert fork13 in summaries.keys()
    assert fork13 < wp3.recent_chain_data[-1].height
    assert fork23 in summaries.keys()
    assert fork23 < wp3.recent_chain_data[-1].height
    assert fork34 in summaries.keys()
    assert fork23 < wp3.recent_chain_data[-1].height
    assert fork45 in summaries.keys()
    assert fork45 < wp4.recent_chain_data[-1].height


"""
This tests that a wallet filters out the dust properly.
It runs in seven phases:
1. Create a single dust coin.
    Typically (though there are edge cases), this coin will not be filtered.
2. Create dust coins until the filter threshold has been reached.
    At this point, none of the dust should be filtered.
3. Create 10 coins that are exactly the size of the filter threshold.
    These should not be filtered because they are not dust.
4. Create one more dust coin. This coin should be filtered.
5. Create 5 coins below the threshold and 5 at or above.
    Those below the threshold should get filtered, and those above should not.
6. Clear all coins from the dust wallet.
    Send to the dust wallet "spam_filter_after_n_txs" coins that are equal in value to "xch_spam_amount".
    Send 1 mojo from the dust wallet. The dust wallet should receive a change coin valued at "xch_spam_amount-1".
7: Create an NFT wallet for the farmer wallet, and generate an NFT in that wallet.
    Create an NFT wallet for the dust wallet.
    Send the NFT to the dust wallet. The NFT should not be filtered.
"""


@pytest.mark.anyio
@pytest.mark.parametrize(
    "spam_filter_after_n_txs, xch_spam_amount, dust_value",
    [
        # In the following tests, the filter is run right away:
        (0, 1, 1),  # nothing is filtered
        # In the following tests, 1 coin will be created in part 1, and 9 in part 2:
        (10, 10_000_000_000, 1),  # everything is dust
        (10, 10_000_000_000, 10_000_000_000),  # max dust threshold, dust is same size so not filtered
        # Test with more coins
        (105, 1_000_000, 1),  # default filter level (1m mojos), default dust size (1)
    ],
)
async def test_dusted_wallet(
    self_hostname: str,
    two_wallet_nodes_custom_spam_filtering: OldSimulatorsAndWallets,
    spam_filter_after_n_txs: int,
    xch_spam_amount: int,
    dust_value: int,
    use_delta_sync: bool,
) -> None:
    full_nodes, wallets, _ = two_wallet_nodes_custom_spam_filtering

    farm_wallet_node, farm_wallet_server = wallets[0]
    farm_wallet_node.config["use_delta_sync"] = use_delta_sync
    dust_wallet_node, dust_wallet_server = wallets[1]
    dust_wallet_node.config["use_delta_sync"] = use_delta_sync

    # Create two wallets, one for farming (not used for testing), and one for testing dust.
    farm_wallet = farm_wallet_node.wallet_state_manager.main_wallet
    dust_wallet = dust_wallet_node.wallet_state_manager.main_wallet
    ph = await farm_wallet.get_new_puzzlehash()

    full_node_api = full_nodes[0]

    # It's also possible to obtain the current settings for spam_filter_after_n_txs and xch_spam_amount
    # spam_filter_after_n_txs = wallets[0][0].config["spam_filter_after_n_txs"]
    # xch_spam_amount = wallets[0][0].config["xch_spam_amount"]
    # dust_value=1

    # Verify legal values for the settings to be tested
    # If spam_filter_after_n_txs is greater than 250, this test will take a long time to run.
    # Current max value for xch_spam_amount is 0.01 XCH.
    # If needed, this could be increased but we would need to farm more blocks.
    # The max dust_value could be increased, but would require farming more blocks.
    assert spam_filter_after_n_txs >= 0
    assert spam_filter_after_n_txs <= 250
    assert xch_spam_amount >= 1
    assert xch_spam_amount <= 10_000_000_000
    assert dust_value >= 1
    assert dust_value <= 10_000_000_000

    # start both clients
    await farm_wallet_server.start_client(PeerInfo(self_hostname, full_node_api.full_node.server.get_port()), None)
    await dust_wallet_server.start_client(PeerInfo(self_hostname, full_node_api.full_node.server.get_port()), None)

    # Farm two blocks
    for _ in range(2):
        await full_node_api.farm_new_transaction_block(FarmNewBlockProtocol(ph))

    # sync both nodes
    await full_node_api.wait_for_wallets_synced(wallet_nodes=[farm_wallet_node, dust_wallet_node], timeout=20)

    # Part 1: create a single dust coin
    payees: List[Payment] = []
    payee_ph = await dust_wallet.get_new_puzzlehash()
    payees.append(Payment(payee_ph, uint64(dust_value)))

    # construct and send tx
    async with farm_wallet.wallet_state_manager.new_action_scope(DEFAULT_TX_CONFIG, push=True) as action_scope:
        await farm_wallet.generate_signed_transaction(uint64(0), ph, action_scope, primaries=payees)
    [tx] = action_scope.side_effects.transactions
    assert tx.spend_bundle is not None
    await full_node_api.send_transaction(SendTransaction(tx.spend_bundle))
    await full_node_api.wait_transaction_records_entered_mempool([tx])
    await full_node_api.wait_for_wallets_synced(wallet_nodes=[farm_wallet_node, dust_wallet_node], timeout=20)
    await full_node_api.farm_new_transaction_block(FarmNewBlockProtocol(ph))
    await full_node_api.wait_for_wallets_synced(wallet_nodes=[farm_wallet_node, dust_wallet_node], timeout=20)

    # The dust is only filtered at this point if spam_filter_after_n_txs is 0 and xch_spam_amount is > dust_value.
    if spam_filter_after_n_txs > 0:
        dust_coins = 1
        large_dust_coins = 0
        large_dust_balance = 0
    elif xch_spam_amount <= dust_value:
        dust_coins = 0
        large_dust_coins = 1
        large_dust_balance = dust_value
    else:
        dust_coins = 0
        large_dust_coins = 0
        large_dust_balance = 0

    # Obtain and log important values
    all_unspent = await dust_wallet_node.wallet_state_manager.coin_store.get_all_unspent_coins()
    log.info(f"all_unspent is {all_unspent}")
    small_unspent_count = len([r for r in all_unspent if r.coin.amount < xch_spam_amount])
    balance = await dust_wallet.get_confirmed_balance()
    async with dust_wallet.wallet_state_manager.new_action_scope(DEFAULT_TX_CONFIG, push=False) as action_scope:
        num_coins = len(await dust_wallet.select_coins(uint64(balance), action_scope))

    log.info(f"Small coin count is {small_unspent_count}")
    log.info(f"Wallet balance is {balance}")
    log.info(f"Number of coins is {num_coins}")

    log.info(f"spam_filter_after_n_txs {spam_filter_after_n_txs}")
    log.info(f"xch_spam_amount {xch_spam_amount}")
    log.info(f"dust_value {dust_value}")

    # Verify balance and number of coins not filtered.
    assert balance == dust_coins * dust_value + large_dust_balance
    assert num_coins == dust_coins + large_dust_coins

    # Part 2: Create dust coins until the filter threshold has been reached.
    # Nothing should be filtered yet (unless spam_filter_after_n_txs is 0).
    payees = []

    # Determine how much dust to create, recalling that there already is one dust coin.
    new_dust = spam_filter_after_n_txs - 1
    dust_remaining = new_dust

    while dust_remaining > 0:
        payee_ph = await dust_wallet.get_new_puzzlehash()
        payees.append(Payment(payee_ph, uint64(dust_value)))

        # After every 100 (at most) coins added, push the tx and advance the chain
        # This greatly speeds up the overall process
        if dust_remaining % 100 == 0 and dust_remaining != new_dust:
            # construct and send tx
            async with farm_wallet.wallet_state_manager.new_action_scope(DEFAULT_TX_CONFIG, push=True) as action_scope:
                await farm_wallet.generate_signed_transaction(uint64(0), ph, action_scope, primaries=payees)
            [tx] = action_scope.side_effects.transactions
            assert tx.spend_bundle is not None
            await full_node_api.send_transaction(SendTransaction(tx.spend_bundle))

            # advance the chain and sync both wallets
            await full_node_api.wait_transaction_records_entered_mempool([tx])
            await full_node_api.wait_for_wallets_synced(wallet_nodes=[farm_wallet_node, dust_wallet_node], timeout=20)
            await full_node_api.farm_new_transaction_block(FarmNewBlockProtocol(ph))
            await full_node_api.wait_for_wallets_synced(wallet_nodes=[farm_wallet_node, dust_wallet_node], timeout=20)
            # reset payees
            payees = []

        dust_remaining -= 1

    # Only need to create tx if there was new dust to be added
    if new_dust >= 1:
        # construct and send tx
        async with farm_wallet.wallet_state_manager.new_action_scope(DEFAULT_TX_CONFIG, push=True) as action_scope:
            await farm_wallet.generate_signed_transaction(uint64(0), ph, action_scope, primaries=payees)
        [tx] = action_scope.side_effects.transactions
        assert tx.spend_bundle is not None
        await full_node_api.send_transaction(SendTransaction(tx.spend_bundle))

        # advance the chain and sync both wallets
        await full_node_api.wait_transaction_records_entered_mempool([tx])
        await full_node_api.wait_for_wallets_synced(wallet_nodes=[farm_wallet_node, dust_wallet_node], timeout=20)
        await full_node_api.farm_new_transaction_block(FarmNewBlockProtocol(ph))
        await full_node_api.wait_for_wallets_synced(wallet_nodes=[farm_wallet_node, dust_wallet_node], timeout=20)

    # Obtain and log important values
    all_unspent = await dust_wallet_node.wallet_state_manager.coin_store.get_all_unspent_coins()
    small_unspent_count = len([r for r in all_unspent if r.coin.amount < xch_spam_amount])
    balance = await dust_wallet.get_confirmed_balance()
    # Selecting coins by using the wallet's coin selection algorithm won't work for large
    # numbers of coins, so we'll use the state manager for the rest of the test
    spendable_coins = await dust_wallet_node.wallet_state_manager.get_spendable_coins_for_wallet(1)
    num_coins = len(spendable_coins)

    log.info(f"Small coin count is {small_unspent_count}")
    log.info(f"Wallet balance is {balance}")
    log.info(f"Number of coins is {num_coins}")

    # obtain the total expected coins (new_dust could be negative)
    if new_dust > 0:
        dust_coins += new_dust

    # Make sure the number of coins matches the expected number.
    # At this point, nothing should be getting filtered unless spam_filter_after_n_txs is 0.
    assert dust_coins == spam_filter_after_n_txs
    assert balance == dust_coins * dust_value + large_dust_balance
    assert num_coins == dust_coins + large_dust_coins

    # Part 3: Create 10 coins that are exactly the size of the filter threshold.
    # These should not get filtered.
    large_coins = 10

    payees = []

    for _ in range(large_coins):
        payee_ph = await dust_wallet.get_new_puzzlehash()
        payees.append(Payment(payee_ph, uint64(xch_spam_amount)))

    # construct and send tx
    async with farm_wallet.wallet_state_manager.new_action_scope(DEFAULT_TX_CONFIG, push=True) as action_scope:
        await farm_wallet.generate_signed_transaction(uint64(0), ph, action_scope, primaries=payees)
    [tx] = action_scope.side_effects.transactions
    assert tx.spend_bundle is not None
    await full_node_api.send_transaction(SendTransaction(tx.spend_bundle))

    # advance the chain and sync both wallets
    await full_node_api.wait_transaction_records_entered_mempool([tx])
    await full_node_api.wait_for_wallets_synced(wallet_nodes=[farm_wallet_node, dust_wallet_node], timeout=20)
    await full_node_api.farm_new_transaction_block(FarmNewBlockProtocol(ph))
    await full_node_api.wait_for_wallets_synced(wallet_nodes=[farm_wallet_node, dust_wallet_node], timeout=20)

    # Obtain and log important values
    all_unspent = await dust_wallet_node.wallet_state_manager.coin_store.get_all_unspent_coins()
    small_unspent_count = len([r for r in all_unspent if r.coin.amount < xch_spam_amount])
    balance = await dust_wallet.get_confirmed_balance()
    spendable_coins = await dust_wallet_node.wallet_state_manager.get_spendable_coins_for_wallet(1)
    num_coins = len(spendable_coins)

    log.info(f"Small coin count is {small_unspent_count}")
    log.info(f"Wallet balance is {balance}")
    log.info(f"Number of coins is {num_coins}")

    large_coin_balance = large_coins * xch_spam_amount

    # Determine whether the filter should have been activated.
    # Make sure the number of coins matches the expected number.
    # At this point, nothing should be getting filtered unless spam_filter_after_n_txs is 0.
    assert dust_coins == spam_filter_after_n_txs
    assert balance == dust_coins * dust_value + large_coins * xch_spam_amount + large_dust_balance
    assert num_coins == dust_coins + large_coins + large_dust_coins

    # Part 4: Create one more dust coin to test the threshold
    payees = []

    payee_ph = await dust_wallet.get_new_puzzlehash()
    payees.append(Payment(payee_ph, uint64(dust_value)))

    # construct and send tx
    async with farm_wallet.wallet_state_manager.new_action_scope(DEFAULT_TX_CONFIG, push=True) as action_scope:
        await farm_wallet.generate_signed_transaction(uint64(0), ph, action_scope, primaries=payees)
    [tx] = action_scope.side_effects.transactions
    assert tx.spend_bundle is not None
    await full_node_api.send_transaction(SendTransaction(tx.spend_bundle))

    # advance the chain and sync both wallets
    await full_node_api.wait_transaction_records_entered_mempool([tx])
    await full_node_api.wait_for_wallets_synced(wallet_nodes=[farm_wallet_node, dust_wallet_node], timeout=20)
    await full_node_api.farm_new_transaction_block(FarmNewBlockProtocol(ph))
    await full_node_api.wait_for_wallets_synced(wallet_nodes=[farm_wallet_node, dust_wallet_node], timeout=20)

    # Obtain and log important values
    all_unspent = await dust_wallet_node.wallet_state_manager.coin_store.get_all_unspent_coins()
    small_unspent_count = len([r for r in all_unspent if r.coin.amount < xch_spam_amount])
    balance = await dust_wallet.get_confirmed_balance()
    spendable_coins = await dust_wallet_node.wallet_state_manager.get_spendable_coins_for_wallet(1)
    num_coins = len(spendable_coins)

    log.info(f"Small coin count is {small_unspent_count}")
    log.info(f"Wallet balance is {balance}")
    log.info(f"Number of coins is {num_coins}")

    # In the edge case where the new "dust" is larger than the threshold,
    # then it is actually a large dust coin that won't get filtered.
    if dust_value >= xch_spam_amount:
        large_dust_coins += 1
        large_dust_balance += dust_value

    assert dust_coins == spam_filter_after_n_txs
    assert balance == dust_coins * dust_value + large_coins * xch_spam_amount + large_dust_balance
    assert num_coins == dust_coins + large_dust_coins + large_coins

    # Part 5: Create 5 coins below the threshold and 5 at or above.
    # Those below the threshold should get filtered, and those above should not.
    payees = []

    for i in range(5):
        payee_ph = await dust_wallet.get_new_puzzlehash()

        # Create a large coin and add on the appropriate balance.
        payees.append(Payment(payee_ph, uint64(xch_spam_amount + i)))
        large_coins += 1
        large_coin_balance += xch_spam_amount + i

        payee_ph = await dust_wallet.get_new_puzzlehash()

        # Make sure we are always creating coins with a positive value.
        if xch_spam_amount - dust_value - i > 0:
            payees.append(Payment(payee_ph, uint64(xch_spam_amount - dust_value - i)))
        else:
            payees.append(Payment(payee_ph, uint64(dust_value)))
        # In cases where xch_spam_amount is sufficiently low,
        # the new dust should be considered a large coina and not be filtered.
        if xch_spam_amount <= dust_value:
            large_dust_coins += 1
            large_dust_balance += dust_value

    # construct and send tx
    async with farm_wallet.wallet_state_manager.new_action_scope(DEFAULT_TX_CONFIG, push=True) as action_scope:
        await farm_wallet.generate_signed_transaction(uint64(0), ph, action_scope, primaries=payees)
    [tx] = action_scope.side_effects.transactions
    assert tx.spend_bundle is not None
    await full_node_api.send_transaction(SendTransaction(tx.spend_bundle))

    # advance the chain and sync both wallets
    await full_node_api.wait_transaction_records_entered_mempool([tx])
    await full_node_api.wait_for_wallets_synced(wallet_nodes=[farm_wallet_node, dust_wallet_node], timeout=20)
    await full_node_api.farm_new_transaction_block(FarmNewBlockProtocol(ph))
    await full_node_api.wait_for_wallets_synced(wallet_nodes=[farm_wallet_node, dust_wallet_node], timeout=20)

    # Obtain and log important values
    all_unspent = await dust_wallet_node.wallet_state_manager.coin_store.get_all_unspent_coins()
    small_unspent_count = len([r for r in all_unspent if r.coin.amount < xch_spam_amount])
    balance = await dust_wallet.get_confirmed_balance()
    spendable_coins = await dust_wallet_node.wallet_state_manager.get_spendable_coins_for_wallet(1)
    num_coins = len(spendable_coins)

    log.info(f"Small coin count is {small_unspent_count}")
    log.info(f"Wallet balance is {balance}")
    log.info(f"Number of coins is {num_coins}")

    # The filter should have automatically been activated by now, regardless of filter value
    assert dust_coins == spam_filter_after_n_txs
    assert balance == dust_coins * dust_value + large_coin_balance + large_dust_balance
    assert num_coins == dust_coins + large_dust_coins + large_coins

    # Part 6: Clear all coins from the dust wallet.
    # Send to the dust wallet "spam_filter_after_n_txs" coins that are equal in value to "xch_spam_amount".
    # Send 1 mojo from the dust wallet. The dust wallet should receive a change coin valued at "xch_spam_amount-1".

    payee_ph = await farm_wallet.get_new_puzzlehash()
    payees = [Payment(payee_ph, uint64(balance))]

    # construct and send tx
    async with dust_wallet.wallet_state_manager.new_action_scope(DEFAULT_TX_CONFIG, push=True) as action_scope:
        await dust_wallet.generate_signed_transaction(uint64(0), ph, action_scope, primaries=payees)
    [tx] = action_scope.side_effects.transactions
    assert tx.spend_bundle is not None
    await full_node_api.send_transaction(SendTransaction(tx.spend_bundle))

    # advance the chain and sync both wallets
    await full_node_api.wait_transaction_records_entered_mempool([tx])
    await full_node_api.wait_for_wallets_synced(wallet_nodes=[farm_wallet_node, dust_wallet_node], timeout=20)
    await full_node_api.farm_new_transaction_block(FarmNewBlockProtocol(ph))
    await full_node_api.wait_for_wallets_synced(wallet_nodes=[farm_wallet_node, dust_wallet_node], timeout=20)

    # Obtain and log important values
    all_unspent = await dust_wallet_node.wallet_state_manager.coin_store.get_all_unspent_coins()
    unspent_count = len(all_unspent)
    balance = await dust_wallet.get_confirmed_balance()

    # Make sure the dust wallet is empty
    assert unspent_count == 0
    assert balance == 0

    # create the same number of dust coins as the filter
    if spam_filter_after_n_txs > 0:
        coins_remaining = spam_filter_after_n_txs
    else:
        # in the edge case, create one coin
        coins_remaining = 1

    # The size of the coin to send the dust wallet is the same as xch_spam_amount
    if xch_spam_amount > 1:
        coin_value = xch_spam_amount
    else:
        # Handle the edge case to make sure the coin is at least 2 mojos
        # This is needed to receive change
        coin_value = 2

    while coins_remaining > 0:
        payee_ph = await dust_wallet.get_new_puzzlehash()
        payees.append(Payment(payee_ph, uint64(coin_value)))

        # After every 100 (at most) coins added, push the tx and advance the chain
        # This greatly speeds up the overall process
        if coins_remaining % 100 == 0 and coins_remaining != spam_filter_after_n_txs:
            # construct and send tx
            async with farm_wallet.wallet_state_manager.new_action_scope(DEFAULT_TX_CONFIG, push=True) as action_scope:
                await farm_wallet.generate_signed_transaction(uint64(0), ph, action_scope, primaries=payees)
            [tx] = action_scope.side_effects.transactions
            assert tx.spend_bundle is not None
            await full_node_api.send_transaction(SendTransaction(tx.spend_bundle))
            await full_node_api.wait_transaction_records_entered_mempool([tx])
            await full_node_api.wait_for_wallets_synced(wallet_nodes=[farm_wallet_node, dust_wallet_node], timeout=20)
            await full_node_api.farm_new_transaction_block(FarmNewBlockProtocol(ph))
            await full_node_api.wait_for_wallets_synced(wallet_nodes=[farm_wallet_node, dust_wallet_node], timeout=20)
            # reset payees
            payees = []

        coins_remaining -= 1

    # construct and send tx
    async with farm_wallet.wallet_state_manager.new_action_scope(DEFAULT_TX_CONFIG, push=True) as action_scope:
        await farm_wallet.generate_signed_transaction(uint64(0), ph, action_scope, primaries=payees)
    [tx] = action_scope.side_effects.transactions
    assert tx.spend_bundle is not None
    await full_node_api.send_transaction(SendTransaction(tx.spend_bundle))

    # advance the chain and sync both wallets
    await full_node_api.wait_transaction_records_entered_mempool([tx])
    await full_node_api.wait_for_wallets_synced(wallet_nodes=[farm_wallet_node, dust_wallet_node], timeout=20)
    await full_node_api.farm_new_transaction_block(FarmNewBlockProtocol(ph))
    await full_node_api.wait_for_wallets_synced(wallet_nodes=[farm_wallet_node, dust_wallet_node], timeout=20)

    # Obtain and log important values
    all_unspent = await dust_wallet_node.wallet_state_manager.coin_store.get_all_unspent_coins()
    unspent_count = len(all_unspent)
    balance = await dust_wallet.get_confirmed_balance()

    # Verify the number of coins and value
    if spam_filter_after_n_txs > 0:
        assert unspent_count == spam_filter_after_n_txs
    else:
        # in the edge case there should be 1 coin
        assert unspent_count == 1
    assert balance == unspent_count * coin_value

    # Send a 1 mojo coin from the dust wallet to the farm wallet
    payee_ph = await farm_wallet.get_new_puzzlehash()
    payees = [Payment(payee_ph, uint64(1))]

    # construct and send tx
    async with dust_wallet.wallet_state_manager.new_action_scope(DEFAULT_TX_CONFIG, push=True) as action_scope:
        await dust_wallet.generate_signed_transaction(uint64(0), ph, action_scope, primaries=payees)
    [tx] = action_scope.side_effects.transactions
    assert tx.spend_bundle is not None
    await full_node_api.send_transaction(SendTransaction(tx.spend_bundle))

    # advance the chain and sync both wallets
    await full_node_api.wait_transaction_records_entered_mempool([tx])
    await full_node_api.wait_for_wallets_synced(wallet_nodes=[farm_wallet_node, dust_wallet_node], timeout=20)
    await full_node_api.farm_new_transaction_block(FarmNewBlockProtocol(ph))
    await full_node_api.wait_for_wallets_synced(wallet_nodes=[farm_wallet_node, dust_wallet_node], timeout=20)

    # Obtain and log important values
    all_unspent = await dust_wallet_node.wallet_state_manager.coin_store.get_all_unspent_coins()
    unspent_count = len(all_unspent)
    balance = await dust_wallet.get_confirmed_balance()

    # Make sure the dust wallet received a change coin worth 1 mojo less than the original coin size
    if spam_filter_after_n_txs > 0:
        assert unspent_count == spam_filter_after_n_txs
    else:
        # in the edge case there should be 1 coin
        assert unspent_count == 1
    assert balance == (unspent_count * coin_value) - 1

    # Part 7: Create NFT wallets for the farmer and dust wallets.
    #         Generate an NFT in the farmer wallet.
    #         Send the NFT to the dust wallet, which already has enough coins to trigger the dust filter.
    #         The NFT should not be filtered.

    # Start with new puzzlehashes for each wallet
    farm_ph = await farm_wallet.get_new_puzzlehash()
    dust_ph = await dust_wallet.get_new_puzzlehash()

    # Create an NFT wallet for the farmer and dust wallet
    farm_nft_wallet = await NFTWallet.create_new_nft_wallet(
        farm_wallet_node.wallet_state_manager, farm_wallet, name="FARM NFT WALLET"
    )
    dust_nft_wallet = await NFTWallet.create_new_nft_wallet(
        dust_wallet_node.wallet_state_manager, dust_wallet, name="DUST NFT WALLET"
    )

    # Create a new NFT and send it to the farmer's NFT wallet
    metadata = Program.to(
        [("u", ["https://www.chia.net/img/branding/chia-logo.svg"]), ("h", "0xD4584AD463139FA8C0D9F68F4B59F185")]
    )
    async with farm_nft_wallet.wallet_state_manager.new_action_scope(DEFAULT_TX_CONFIG, push=True) as action_scope:
        await farm_nft_wallet.generate_new_nft(metadata, action_scope)
    for tx in action_scope.side_effects.transactions:
        if tx.spend_bundle is not None:
            assert len(compute_memos(tx.spend_bundle)) > 0
            await time_out_assert_not_none(
                20, full_node_api.full_node.mempool_manager.get_spendbundle, tx.spend_bundle.name()
            )

    # Farm a new block
    await full_node_api.wait_for_wallets_synced(wallet_nodes=[farm_wallet_node, dust_wallet_node], timeout=20)
    await full_node_api.farm_new_transaction_block(FarmNewBlockProtocol(farm_ph))
    await full_node_api.wait_for_wallets_synced(wallet_nodes=[farm_wallet_node, dust_wallet_node], timeout=20)

    # Make sure the dust wallet has enough unspent coins in that the next coin would be filtered
    # if it were a normal dust coin (and not an NFT)
    all_unspent = await dust_wallet_node.wallet_state_manager.coin_store.get_all_unspent_coins()
    assert len(all_unspent) >= spam_filter_after_n_txs

    # Make sure the NFT is in the farmer's NFT wallet, and the dust NFT wallet is empty
    await time_out_assert(15, get_nft_count, 1, farm_nft_wallet)
    await time_out_assert(15, get_nft_count, 0, dust_nft_wallet)

    nft_coins = await farm_nft_wallet.get_current_nfts()
    # Send the NFT to the dust wallet
    async with farm_nft_wallet.wallet_state_manager.new_action_scope(DEFAULT_TX_CONFIG, push=True) as action_scope:
        await farm_nft_wallet.generate_signed_transaction(
            [uint64(nft_coins[0].coin.amount)], [dust_ph], action_scope, coins={nft_coins[0].coin}
        )
    assert len(action_scope.side_effects.transactions) == 1
    txs = await farm_wallet_node.wallet_state_manager.add_pending_transactions(action_scope.side_effects.transactions)
    assert txs[0].spend_bundle is not None
    assert len(compute_memos(txs[0].spend_bundle)) > 0

    # Farm a new block.
    await full_node_api.wait_transaction_records_entered_mempool(txs)
    await full_node_api.wait_for_wallets_synced(wallet_nodes=[farm_wallet_node, dust_wallet_node], timeout=20)
    await full_node_api.farm_new_transaction_block(FarmNewBlockProtocol(farm_ph))
    await full_node_api.wait_for_wallets_synced(wallet_nodes=[farm_wallet_node, dust_wallet_node], timeout=20)

    # Make sure the dust wallet has enough unspent coins in that the next coin would be filtered
    # if it were a normal dust coin (and not an NFT)
    all_unspent = await dust_wallet_node.wallet_state_manager.coin_store.get_all_unspent_coins()
    assert len(all_unspent) >= spam_filter_after_n_txs

    # The dust wallet should now hold the NFT. It should not be filtered
    await time_out_assert(15, get_nft_count, 0, farm_nft_wallet)
    await time_out_assert(15, get_nft_count, 1, dust_nft_wallet)


@pytest.mark.anyio
async def test_retry_store(
    two_wallet_nodes: OldSimulatorsAndWallets, self_hostname: str, monkeypatch: pytest.MonkeyPatch
) -> None:
    full_nodes, wallets, _ = two_wallet_nodes
    full_node_api = full_nodes[0]
    full_node_server = full_node_api.full_node.server

    await full_node_api.farm_new_transaction_block(FarmNewBlockProtocol(bytes32([0] * 32)))

    # Trusted node sync
    wallets[0][0].config["trusted_peers"] = {full_node_server.node_id.hex(): full_node_server.node_id.hex()}

    # Untrusted node sync
    wallets[1][0].config["trusted_peers"] = {}

    @dataclass
    class FlakinessInfo:
        coin_state_flaky: bool = True
        fetch_children_flaky: bool = True
        get_timestamp_flaky: bool = True
        db_flaky: bool = True

    def flaky_get_coin_state(
        flakiness_info: FlakinessInfo,
        func: Callable[[List[bytes32], WSChiaConnection, Optional[uint32]], Awaitable[List[CoinState]]],
    ) -> Callable[[List[bytes32], WSChiaConnection, Optional[uint32]], Awaitable[List[CoinState]]]:
        async def new_func(
            coin_names: List[bytes32], peer: WSChiaConnection, fork_height: Optional[uint32] = None
        ) -> List[CoinState]:
            if flakiness_info.coin_state_flaky:
                flakiness_info.coin_state_flaky = False
                raise PeerRequestException()
            else:
                return await func(coin_names, peer, fork_height)

        return new_func

    request_puzzle_solution_failure_tested = False

    def flaky_request_puzzle_solution(
        func: Callable[[wallet_protocol.RequestPuzzleSolution], Awaitable[Optional[Message]]]
    ) -> Callable[[wallet_protocol.RequestPuzzleSolution], Awaitable[Optional[Message]]]:
        @functools.wraps(func)
        async def new_func(request: wallet_protocol.RequestPuzzleSolution) -> Optional[Message]:
            nonlocal request_puzzle_solution_failure_tested
            if not request_puzzle_solution_failure_tested:
                request_puzzle_solution_failure_tested = True
                # This can just return None if we have `none_response` enabled.
                reject = wallet_protocol.RejectPuzzleSolution(bytes32([0] * 32), uint32(0))
                return make_msg(ProtocolMessageTypes.reject_puzzle_solution, reject)
            else:
                return await func(request)

        return new_func

    def flaky_fetch_children(
        flakiness_info: FlakinessInfo,
        func: Callable[[bytes32, WSChiaConnection, Optional[uint32]], Awaitable[List[CoinState]]],
    ) -> Callable[[bytes32, WSChiaConnection, Optional[uint32]], Awaitable[List[CoinState]]]:
        async def new_func(
            coin_name: bytes32, peer: WSChiaConnection, fork_height: Optional[uint32] = None
        ) -> List[CoinState]:
            if flakiness_info.fetch_children_flaky:
                flakiness_info.fetch_children_flaky = False
                raise PeerRequestException()
            else:
                return await func(coin_name, peer, fork_height)

        return new_func

    def flaky_get_timestamp(
        flakiness_info: FlakinessInfo, func: Callable[[uint32], Awaitable[uint64]]
    ) -> Callable[[uint32], Awaitable[uint64]]:
        async def new_func(height: uint32) -> uint64:
            if flakiness_info.get_timestamp_flaky:
                flakiness_info.get_timestamp_flaky = False
                raise PeerRequestException()
            else:
                return await func(height)

        return new_func

    def flaky_info_for_puzhash(
        flakiness_info: FlakinessInfo, func: Callable[[bytes32], Awaitable[Optional[WalletIdentifier]]]
    ) -> Callable[[bytes32], Awaitable[Optional[WalletIdentifier]]]:
        async def new_func(puzzle_hash: bytes32) -> Optional[WalletIdentifier]:
            if flakiness_info.db_flaky:
                flakiness_info.db_flaky = False
                raise AIOSqliteError()
            else:
                return await func(puzzle_hash)

        return new_func

    with monkeypatch.context() as m:
        m.setattr(
            full_node_api,
            "request_puzzle_solution",
            flaky_request_puzzle_solution(full_node_api.request_puzzle_solution),
        )

        for wallet_node, wallet_server in wallets:
            wallet_node.coin_state_retry_seconds = 1
            request_puzzle_solution_failure_tested = False
            flakiness_info = FlakinessInfo()
            m.setattr(wallet_node, "get_coin_state", flaky_get_coin_state(flakiness_info, wallet_node.get_coin_state))
            m.setattr(wallet_node, "fetch_children", flaky_fetch_children(flakiness_info, wallet_node.fetch_children))
            m.setattr(
                wallet_node,
                "get_timestamp_for_height",
                flaky_get_timestamp(flakiness_info, wallet_node.get_timestamp_for_height),
            )
            m.setattr(
                wallet_node.wallet_state_manager.puzzle_store,
                "get_wallet_identifier_for_puzzle_hash",
                flaky_info_for_puzhash(
                    flakiness_info, wallet_node.wallet_state_manager.puzzle_store.get_wallet_identifier_for_puzzle_hash
                ),
            )

            await wallet_server.start_client(PeerInfo(self_hostname, full_node_server.get_port()), None)

            wallet = wallet_node.wallet_state_manager.main_wallet
            ph = await wallet.get_new_puzzlehash()
            await full_node_api.farm_new_transaction_block(FarmNewBlockProtocol(ph))
            await full_node_api.farm_new_transaction_block(FarmNewBlockProtocol(bytes32([0] * 32)))

            async def retry_store_empty() -> bool:
                return len(await wallet_node.wallet_state_manager.retry_store.get_all_states_to_retry()) == 0

            async def assert_coin_state_retry() -> None:
                # Wait for retry coin states to show up
                await time_out_assert(15, retry_store_empty, False)
                # And become retried/removed
                await time_out_assert(30, retry_store_empty, True)

            await assert_coin_state_retry()

            async with wallet.wallet_state_manager.new_action_scope(DEFAULT_TX_CONFIG, push=True) as action_scope:
                await wallet.generate_signed_transaction(
                    uint64(1_000_000_000_000), bytes32([0] * 32), action_scope, memos=[ph]
                )
            [tx] = action_scope.side_effects.transactions
            await time_out_assert(30, wallet.get_confirmed_balance, 2_000_000_000_000)

            async def tx_in_mempool() -> bool:
                return full_node_api.full_node.mempool_manager.get_spendbundle(tx.name) is not None

            await time_out_assert(15, tx_in_mempool)
            await full_node_api.farm_new_transaction_block(FarmNewBlockProtocol(bytes32([0] * 32)))

            await assert_coin_state_retry()

            assert not flakiness_info.coin_state_flaky
            assert request_puzzle_solution_failure_tested
            assert not flakiness_info.fetch_children_flaky
            assert not flakiness_info.get_timestamp_flaky
            assert not flakiness_info.db_flaky
            await time_out_assert(30, wallet.get_confirmed_balance, 1_000_000_000_000)


# TODO: fix this test
@pytest.mark.limit_consensus_modes(reason="save time")
@pytest.mark.anyio
@pytest.mark.skip("the test fails with 'wallet_state_manager not assigned'. This test doesn't work, skip it for now")
async def test_bad_peak_mismatch(
    two_wallet_nodes: OldSimulatorsAndWallets,
    default_1000_blocks: List[FullBlock],
    self_hostname: str,
    blockchain_constants: ConsensusConstants,
    monkeypatch: pytest.MonkeyPatch,
) -> None:
    [full_node_api], [(wallet_node, wallet_server), _], _ = two_wallet_nodes
    full_node = full_node_api.full_node
    full_node_server = full_node.server
    blocks = default_1000_blocks
    header_cache, height_to_hash, sub_blocks, summaries = await load_blocks_dont_validate(blocks, blockchain_constants)
    wpf = WeightProofHandler(blockchain_constants, BlockchainMock(sub_blocks, header_cache, height_to_hash, summaries))

    await wallet_server.start_client(PeerInfo(self_hostname, full_node_server.get_port()), None)

    await add_blocks_in_batches(blocks, full_node)

    await wallet_server.start_client(PeerInfo(self_hostname, full_node_server.get_port()), None)

    # make wp for lower height
    wp = await wpf.get_proof_of_weight(height_to_hash[uint32(800)])
    assert wp is not None
    # create the node respond with the lighter proof
    wp_msg = make_msg(
        ProtocolMessageTypes.respond_proof_of_weight,
        full_node_protocol.RespondProofOfWeight(wp, wp.recent_chain_data[-1].header_hash),
    )
    with monkeypatch.context() as m:
        f: asyncio.Future[Optional[Message]] = asyncio.Future()
        f.set_result(wp_msg)
        m.setattr(full_node_api, "request_proof_of_weight", MagicMock(return_value=f))

        # create the node respond with the lighter header block
        header_block_msg = make_msg(
            ProtocolMessageTypes.respond_block_header,
            wallet_protocol.RespondBlockHeader(wp.recent_chain_data[-1]),
        )
        f2: asyncio.Future[Optional[Message]] = asyncio.Future()
        f2.set_result(header_block_msg)
        m.setattr(full_node_api, "request_block_header", MagicMock(return_value=f2))

        # create new fake peak msg
        fake_peak_height = uint32(11_000)
        fake_peak_weight = uint128(1_000_000_000)
        msg = wallet_protocol.NewPeakWallet(
            blocks[-1].header_hash, fake_peak_height, fake_peak_weight, uint32(max(blocks[-1].height - 1, uint32(0)))
        )
        await asyncio.sleep(3)
        await wallet_server.start_client(PeerInfo(self_hostname, full_node_server.get_port()), None)
        await wallet_node.new_peak_wallet(msg, wallet_server.all_connections.popitem()[1])
        await asyncio.sleep(3)
        peak = await wallet_node.wallet_state_manager.blockchain.get_peak_block()
        assert peak is not None
        assert peak.height != fake_peak_height


@pytest.mark.limit_consensus_modes(reason="save time")
@pytest.mark.anyio
async def test_long_sync_untrusted_break(
    setup_two_nodes_and_wallet: OldSimulatorsAndWallets,
    default_1000_blocks: List[FullBlock],
    default_400_blocks: List[FullBlock],
    self_hostname: str,
    caplog: pytest.LogCaptureFixture,
    monkeypatch: pytest.MonkeyPatch,
    use_delta_sync: bool,
) -> None:
    [trusted_full_node_api, untrusted_full_node_api], [(wallet_node, wallet_server)], _ = setup_two_nodes_and_wallet
    trusted_full_node_server = trusted_full_node_api.full_node.server
    untrusted_full_node_server = untrusted_full_node_api.full_node.server
    wallet_node.config["trusted_peers"] = {trusted_full_node_server.node_id.hex(): None}
    wallet_node.config["use_delta_sync"] = use_delta_sync

    sync_canceled = False

    async def register_interest_in_puzzle_hash() -> None:
        nonlocal sync_canceled
        # Just sleep a long time here to simulate a long-running untrusted sync
        try:
            await asyncio.sleep(120)
        except Exception:
            sync_canceled = True
            raise

    def wallet_syncing() -> bool:
        return wallet_node.wallet_state_manager.sync_mode

    def check_sync_canceled() -> bool:
        return sync_canceled

    def synced_to_trusted() -> bool:
        return trusted_full_node_server.node_id in wallet_node.synced_peers

    def only_trusted_peer() -> bool:
        trusted_peers = sum(wallet_node.is_trusted(peer) for peer in wallet_server.all_connections.values())
        untrusted_peers = sum(not wallet_node.is_trusted(peer) for peer in wallet_server.all_connections.values())
        return trusted_peers == 1 and untrusted_peers == 0

    await add_blocks_in_batches(default_400_blocks, trusted_full_node_api.full_node)

    await add_blocks_in_batches(default_1000_blocks[:400], untrusted_full_node_api.full_node)

    with monkeypatch.context() as m:
        m.setattr(
            untrusted_full_node_api,
            "register_interest_in_puzzle_hash",
            MagicMock(return_value=register_interest_in_puzzle_hash()),
        )

        # Connect to the untrusted peer and wait until the long sync started
        await wallet_server.start_client(PeerInfo(self_hostname, untrusted_full_node_server.get_port()), None)
        await time_out_assert(30, wallet_syncing)
        with caplog.at_level(logging.INFO):
            # Connect to the trusted peer and make sure the running untrusted long sync gets interrupted via disconnect
            await wallet_server.start_client(PeerInfo(self_hostname, trusted_full_node_server.get_port()), None)
            await time_out_assert(600, wallet_height_at_least, True, wallet_node, len(default_400_blocks) - 1)
            assert time_out_assert(10, synced_to_trusted)
            assert untrusted_full_node_server.node_id not in wallet_node.synced_peers
            assert "Connected to a synced trusted peer, disconnecting from all untrusted nodes." in caplog.text

        # Make sure the sync was interrupted
        assert time_out_assert(30, check_sync_canceled)
        # And that we only have a trusted peer left
        assert time_out_assert(30, only_trusted_peer)<|MERGE_RESOLUTION|>--- conflicted
+++ resolved
@@ -364,14 +364,8 @@
     await full_node.add_block_batch(
         blocks_reorg[-num_blocks - 10 : -1],
         PeerInfo("0.0.0.0", 0),
-<<<<<<< HEAD
         ForkInfo(fork_height, fork_height, blocks_reorg[-num_blocks - 10].prev_header_hash),
-        current_ssi=sub_slot_iters,
-        current_difficulty=difficulty,
-=======
-        None,
         ValidationState(sub_slot_iters, difficulty, None),
->>>>>>> d678131d
     )
     await full_node.add_block(blocks_reorg[-1])
 
@@ -489,14 +483,8 @@
     await full_node.add_block_batch(
         blocks_reorg_2[-44:],
         PeerInfo("0.0.0.0", 0),
-<<<<<<< HEAD
         ForkInfo(blocks_reorg_2[-45].height, blocks_reorg_2[-45].height, blocks_reorg_2[-45].header_hash),
-        current_ssi=sub_slot_iters,
-        current_difficulty=difficulty,
-=======
-        None,
         ValidationState(sub_slot_iters, difficulty, None),
->>>>>>> d678131d
     )
 
     for wallet_node, wallet_server in wallets:
