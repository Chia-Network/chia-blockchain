from __future__ import annotations

import asyncio
import dataclasses
import json
import logging
import random
from operator import attrgetter
from typing import Any, Optional, cast

import aiosqlite
import pytest
from chia_rs import G1Element, G2Element

from chia._tests.util.time_out_assert import time_out_assert, time_out_assert_not_none
from chia._tests.wallet.test_wallet_coin_store import (
    get_coin_records_amount_filter_tests,
    get_coin_records_amount_range_tests,
    get_coin_records_coin_id_filter_tests,
    get_coin_records_coin_type_tests,
    get_coin_records_confirmed_range_tests,
    get_coin_records_include_total_count_tests,
    get_coin_records_mixed_tests,
    get_coin_records_offset_limit_tests,
    get_coin_records_order_tests,
    get_coin_records_parent_coin_id_filter_tests,
    get_coin_records_puzzle_hash_filter_tests,
    get_coin_records_reverse_tests,
    get_coin_records_spent_range_tests,
    get_coin_records_wallet_id_tests,
    get_coin_records_wallet_type_tests,
    record_1,
    record_2,
    record_3,
    record_4,
    record_5,
    record_6,
    record_7,
    record_8,
    record_9,
)
from chia.consensus.block_rewards import calculate_base_farmer_reward, calculate_pool_reward
from chia.consensus.coinbase import create_puzzlehash_for_pk
from chia.rpc.full_node_rpc_client import FullNodeRpcClient
from chia.rpc.rpc_server import RpcServer
from chia.rpc.wallet_request_types import (
    AddKey,
    CheckDeleteKey,
    DefaultCAT,
    DeleteKey,
    DIDGetPubkey,
    GetNotifications,
    GetPrivateKey,
    GetTimestampForHeight,
    LogIn,
<<<<<<< HEAD
=======
    PushTransactions,
    SetWalletResyncOnStartup,
    SplitCoins,
    SplitCoinsResponse,
>>>>>>> cfab9eb2
    VerifySignature,
    VerifySignatureResponse,
)
from chia.rpc.wallet_rpc_api import WalletRpcApi
from chia.rpc.wallet_rpc_client import WalletRpcClient
from chia.server.server import ChiaServer
from chia.server.start_service import Service
from chia.simulator.full_node_simulator import FullNodeSimulator
from chia.simulator.simulator_protocol import FarmNewBlockProtocol
from chia.types.blockchain_format.coin import Coin, coin_as_list
from chia.types.blockchain_format.program import Program
from chia.types.blockchain_format.sized_bytes import bytes32
from chia.types.coin_record import CoinRecord
from chia.types.coin_spend import CoinSpend, make_spend
from chia.types.peer_info import PeerInfo
from chia.types.signing_mode import SigningMode
from chia.util.bech32m import decode_puzzle_hash, encode_puzzle_hash
from chia.util.config import load_config, lock_and_load_config, save_config
from chia.util.db_wrapper import DBWrapper2
from chia.util.hash import std_hash
from chia.util.ints import uint16, uint32, uint64
from chia.util.streamable import ConversionError, InvalidTypeError
from chia.wallet.cat_wallet.cat_constants import DEFAULT_CATS
from chia.wallet.cat_wallet.cat_utils import CAT_MOD, construct_cat_puzzle
from chia.wallet.cat_wallet.cat_wallet import CATWallet
from chia.wallet.conditions import (
    ConditionValidTimes,
    CreateCoinAnnouncement,
    CreatePuzzleAnnouncement,
    Remark,
    conditions_to_json_dicts,
)
from chia.wallet.derive_keys import master_sk_to_wallet_sk, master_sk_to_wallet_sk_unhardened
from chia.wallet.did_wallet.did_wallet import DIDWallet
from chia.wallet.nft_wallet.nft_wallet import NFTWallet
from chia.wallet.puzzles.clawback.metadata import AutoClaimSettings
from chia.wallet.signer_protocol import UnsignedTransaction
from chia.wallet.trading.trade_status import TradeStatus
from chia.wallet.transaction_record import TransactionRecord
from chia.wallet.transaction_sorting import SortKey
from chia.wallet.uncurried_puzzle import uncurry_puzzle
from chia.wallet.util.address_type import AddressType
from chia.wallet.util.blind_signer_tl import BLIND_SIGNER_TRANSLATION
from chia.wallet.util.clvm_streamable import byte_deserialize_clvm_streamable
from chia.wallet.util.compute_memos import compute_memos
from chia.wallet.util.query_filter import AmountFilter, HashFilter, TransactionTypeFilter
from chia.wallet.util.transaction_type import TransactionType
from chia.wallet.util.tx_config import DEFAULT_COIN_SELECTION_CONFIG, DEFAULT_TX_CONFIG
from chia.wallet.util.wallet_types import CoinType, WalletType
from chia.wallet.wallet import Wallet
from chia.wallet.wallet_coin_record import WalletCoinRecord
from chia.wallet.wallet_coin_store import GetCoinRecords
from chia.wallet.wallet_node import WalletNode
from chia.wallet.wallet_protocol import WalletProtocol
from chia.wallet.wallet_spend_bundle import WalletSpendBundle

log = logging.getLogger(__name__)


@dataclasses.dataclass
class WalletBundle:
    service: Service
    node: WalletNode
    rpc_client: WalletRpcClient
    wallet: Wallet


@dataclasses.dataclass
class FullNodeBundle:
    server: ChiaServer
    api: FullNodeSimulator
    rpc_client: FullNodeRpcClient


@dataclasses.dataclass
class WalletRpcTestEnvironment:
    wallet_1: WalletBundle
    wallet_2: WalletBundle
    full_node: FullNodeBundle


async def check_client_synced(wallet_client: WalletRpcClient) -> bool:
    return (await wallet_client.get_sync_status()).synced


async def farm_transaction_block(full_node_api: FullNodeSimulator, wallet_node: WalletNode):
    await full_node_api.farm_blocks_to_puzzlehash(count=1)
    await full_node_api.wait_for_wallet_synced(wallet_node=wallet_node, timeout=20)


def check_mempool_spend_count(full_node_api: FullNodeSimulator, num_of_spends):
    return full_node_api.full_node.mempool_manager.mempool.size() == num_of_spends


async def farm_transaction(full_node_api: FullNodeSimulator, wallet_node: WalletNode, spend_bundle: WalletSpendBundle):
    await time_out_assert(
        20, full_node_api.full_node.mempool_manager.get_spendbundle, spend_bundle, spend_bundle.name()
    )
    await farm_transaction_block(full_node_api, wallet_node)
    assert full_node_api.full_node.mempool_manager.get_spendbundle(spend_bundle.name()) is None


async def generate_funds(full_node_api: FullNodeSimulator, wallet_bundle: WalletBundle, num_blocks: int = 1):
    wallet_id = 1
    initial_balances = await wallet_bundle.rpc_client.get_wallet_balance(wallet_id)
    ph: bytes32 = decode_puzzle_hash(await wallet_bundle.rpc_client.get_next_address(wallet_id, True))
    generated_funds = 0
    for i in range(0, num_blocks):
        await full_node_api.farm_new_transaction_block(FarmNewBlockProtocol(ph))
        peak_height = full_node_api.full_node.blockchain.get_peak_height()
        assert peak_height is not None
        generated_funds += calculate_pool_reward(peak_height) + calculate_base_farmer_reward(peak_height)

    # Farm a dummy block to confirm the created funds
    await farm_transaction_block(full_node_api, wallet_bundle.node)

    expected_confirmed = initial_balances["confirmed_wallet_balance"] + generated_funds
    expected_unconfirmed = initial_balances["unconfirmed_wallet_balance"] + generated_funds
    await time_out_assert(20, get_confirmed_balance, expected_confirmed, wallet_bundle.rpc_client, wallet_id)
    await time_out_assert(20, get_unconfirmed_balance, expected_unconfirmed, wallet_bundle.rpc_client, wallet_id)
    await time_out_assert(20, check_client_synced, True, wallet_bundle.rpc_client)

    return generated_funds


@pytest.fixture(scope="function", params=[True, False])
async def wallet_rpc_environment(two_wallet_nodes_services, request, self_hostname):
    full_node, wallets, bt = two_wallet_nodes_services
    full_node_service = full_node[0]
    full_node_api = full_node_service._api
    full_node_server = full_node_api.full_node.server
    wallet_service = wallets[0]
    wallet_service_2 = wallets[1]
    wallet_node = wallet_service._node
    wallet_node_2 = wallet_service_2._node
    wallet = wallet_node.wallet_state_manager.main_wallet
    wallet_2 = wallet_node_2.wallet_state_manager.main_wallet

    config = bt.config
    hostname = config["self_hostname"]

    if request.param:
        wallet_node.config["trusted_peers"] = {full_node_server.node_id.hex(): full_node_server.node_id.hex()}
        wallet_node_2.config["trusted_peers"] = {full_node_server.node_id.hex(): full_node_server.node_id.hex()}
    else:
        wallet_node.config["trusted_peers"] = {}
        wallet_node_2.config["trusted_peers"] = {}

    await wallet_node.server.start_client(PeerInfo(self_hostname, full_node_server.get_port()), None)
    await wallet_node_2.server.start_client(PeerInfo(self_hostname, full_node_server.get_port()), None)

    async with WalletRpcClient.create_as_context(
        hostname, wallet_service.rpc_server.listen_port, wallet_service.root_path, wallet_service.config
    ) as client:
        async with WalletRpcClient.create_as_context(
            hostname, wallet_service_2.rpc_server.listen_port, wallet_service_2.root_path, wallet_service_2.config
        ) as client_2:
            async with FullNodeRpcClient.create_as_context(
                hostname,
                full_node_service.rpc_server.listen_port,
                full_node_service.root_path,
                full_node_service.config,
            ) as client_node:
                wallet_bundle_1: WalletBundle = WalletBundle(wallet_service, wallet_node, client, wallet)
                wallet_bundle_2: WalletBundle = WalletBundle(wallet_service_2, wallet_node_2, client_2, wallet_2)
                node_bundle: FullNodeBundle = FullNodeBundle(full_node_server, full_node_api, client_node)

                yield WalletRpcTestEnvironment(wallet_bundle_1, wallet_bundle_2, node_bundle)


async def create_tx_outputs(wallet: Wallet, output_args: list[tuple[int, Optional[list[str]]]]) -> list[dict[str, Any]]:
    outputs = []
    for args in output_args:
        output = {"amount": uint64(args[0]), "puzzle_hash": await wallet.get_new_puzzlehash()}
        if args[1] is not None:
            assert len(args[1]) > 0
            output["memos"] = args[1]
        outputs.append(output)
    return outputs


async def assert_wallet_types(client: WalletRpcClient, expected: dict[WalletType, int]) -> None:
    for wallet_type in WalletType:
        wallets = await client.get_wallets(wallet_type)
        wallet_count = len(wallets)
        if wallet_type in expected:
            assert wallet_count == expected.get(wallet_type, 0)
            for wallet in wallets:
                assert wallet["type"] == wallet_type.value


def assert_tx_amounts(
    tx: TransactionRecord,
    outputs: list[dict[str, Any]],
    *,
    amount_fee: uint64,
    change_expected: bool,
    is_cat: bool = False,
) -> None:
    assert tx.fee_amount == amount_fee
    assert tx.amount == sum(output["amount"] for output in outputs)
    expected_additions = len(outputs) + 1 if change_expected else len(outputs)
    assert len(tx.additions) == expected_additions
    addition_amounts = [addition.amount for addition in tx.additions]
    removal_amounts = [removal.amount for removal in tx.removals]
    for output in outputs:
        assert output["amount"] in addition_amounts
    if is_cat:
        assert (sum(removal_amounts) - sum(addition_amounts)) == 0
    else:
        assert (sum(removal_amounts) - sum(addition_amounts)) == amount_fee


async def assert_push_tx_error(node_rpc: FullNodeRpcClient, tx: TransactionRecord):
    spend_bundle = tx.spend_bundle
    assert spend_bundle is not None
    # check error for a ASSERT_ANNOUNCE_CONSUMED_FAILED and if the error is not there throw a value error
    try:
        await node_rpc.push_tx(spend_bundle)
    except ValueError as error:
        error_string = error.args[0]["error"]
        if error_string.find("ASSERT_ANNOUNCE_CONSUMED_FAILED") == -1:
            raise ValueError from error


async def assert_get_balance(rpc_client: WalletRpcClient, wallet_node: WalletNode, wallet: WalletProtocol) -> None:
    expected_balance = await wallet_node.get_balance(wallet.id())
    expected_balance_dict = expected_balance.to_json_dict()
    expected_balance_dict["wallet_id"] = wallet.id()
    expected_balance_dict["wallet_type"] = wallet.type()
    expected_balance_dict["fingerprint"] = wallet_node.logged_in_fingerprint
    if wallet.type() in {WalletType.CAT, WalletType.CRCAT}:
        assert isinstance(wallet, CATWallet)
        expected_balance_dict["asset_id"] = wallet.get_asset_id()
    assert await rpc_client.get_wallet_balance(wallet.id()) == expected_balance_dict


async def tx_in_mempool(client: WalletRpcClient, transaction_id: bytes32):
    tx = await client.get_transaction(transaction_id)
    return tx.is_in_mempool()


async def get_confirmed_balance(client: WalletRpcClient, wallet_id: int):
    return (await client.get_wallet_balance(wallet_id))["confirmed_wallet_balance"]


async def get_unconfirmed_balance(client: WalletRpcClient, wallet_id: int):
    return (await client.get_wallet_balance(wallet_id))["unconfirmed_wallet_balance"]


@pytest.mark.anyio
async def test_send_transaction(wallet_rpc_environment: WalletRpcTestEnvironment):
    env: WalletRpcTestEnvironment = wallet_rpc_environment

    wallet_2: Wallet = env.wallet_2.wallet
    wallet_node: WalletNode = env.wallet_1.node
    full_node_api: FullNodeSimulator = env.full_node.api
    client: WalletRpcClient = env.wallet_1.rpc_client

    generated_funds = await generate_funds(full_node_api, env.wallet_1)

    addr = encode_puzzle_hash(await wallet_2.get_new_puzzlehash(), "txch")
    tx_amount = uint64(15600000)
    with pytest.raises(ValueError):
        await client.send_transaction(1, uint64(100000000000000001), addr, DEFAULT_TX_CONFIG)

    # Tests sending a basic transaction
    extra_conditions = (Remark(Program.to(("test", None))),)
    non_existent_coin = Coin(bytes32.zeros, bytes32.zeros, uint64(0))
    tx_no_push = (
        await client.send_transaction(
            1,
            tx_amount,
            addr,
            memos=["this is a basic tx"],
            tx_config=DEFAULT_TX_CONFIG.override(
                excluded_coin_amounts=[uint64(250000000000)],
                excluded_coin_ids=[non_existent_coin.name()],
                reuse_puzhash=True,
            ),
            extra_conditions=extra_conditions,
            push=False,
        )
    ).transaction
    response = await client.fetch(
        "send_transaction",
        {
            "wallet_id": 1,
            "amount": tx_amount,
            "address": addr,
            "fee": 0,
            "memos": ["this is a basic tx"],
            "puzzle_decorator": None,
            "extra_conditions": conditions_to_json_dicts(extra_conditions),
            "exclude_coin_amounts": [250000000000],
            "exclude_coins": [non_existent_coin.to_json_dict()],
            "reuse_puzhash": True,
            "CHIP-0029": True,
            "translation": "CHIP-0028",
            "push": True,
        },
    )
    assert response["success"]
    tx = TransactionRecord.from_json_dict_convenience(response["transactions"][0])
    [
        byte_deserialize_clvm_streamable(
            bytes.fromhex(utx), UnsignedTransaction, translation_layer=BLIND_SIGNER_TRANSLATION
        )
        for utx in response["unsigned_transactions"]
    ]
    assert tx == dataclasses.replace(tx_no_push, created_at_time=tx.created_at_time)
    transaction_id = tx.name
    spend_bundle = tx.spend_bundle
    assert spend_bundle is not None

    await time_out_assert(20, tx_in_mempool, True, client, transaction_id)
    await time_out_assert(20, get_unconfirmed_balance, generated_funds - tx_amount, client, 1)

    await farm_transaction(full_node_api, wallet_node, spend_bundle)

    # Checks that the memo can be retrieved
    tx_confirmed = await client.get_transaction(transaction_id)
    assert tx_confirmed.confirmed
    assert len(tx_confirmed.get_memos()) == 1
    assert [b"this is a basic tx"] in tx_confirmed.get_memos().values()
    assert list(tx_confirmed.get_memos().keys())[0] in [a.name() for a in spend_bundle.additions()]

    await time_out_assert(20, get_confirmed_balance, generated_funds - tx_amount, client, 1)


@pytest.mark.anyio
async def test_push_transactions(wallet_rpc_environment: WalletRpcTestEnvironment):
    env: WalletRpcTestEnvironment = wallet_rpc_environment

    wallet: Wallet = env.wallet_1.wallet
    wallet_node: WalletNode = env.wallet_1.node
    full_node_api: FullNodeSimulator = env.full_node.api
    client: WalletRpcClient = env.wallet_1.rpc_client

    await generate_funds(full_node_api, env.wallet_1, num_blocks=2)

    outputs = await create_tx_outputs(wallet, [(1234321, None)])

    tx = (
        await client.create_signed_transactions(
            outputs,
            tx_config=DEFAULT_TX_CONFIG,
            fee=uint64(100),
        )
    ).signed_tx

    resp_client = await client.push_transactions(
        PushTransactions(transactions=[tx], fee=uint64(10)),
        DEFAULT_TX_CONFIG,
    )
    resp = await client.fetch(
        "push_transactions", {"transactions": [tx.to_json_dict_convenience(wallet_node.config)], "fee": 10}
    )
    assert resp["success"]
    resp = await client.fetch("push_transactions", {"transactions": [bytes(tx).hex()], "fee": 10})
    assert resp["success"]

    spend_bundle = WalletSpendBundle.aggregate(
        [tx.spend_bundle for tx in resp_client.transactions if tx.spend_bundle is not None]
    )
    assert spend_bundle is not None
    await farm_transaction(full_node_api, wallet_node, spend_bundle)

    for tx in resp_client.transactions:
        assert (await client.get_transaction(transaction_id=tx.name)).confirmed


@pytest.mark.anyio
async def test_get_balance(wallet_rpc_environment: WalletRpcTestEnvironment):
    env = wallet_rpc_environment
    wallet: Wallet = env.wallet_1.wallet
    wallet_node: WalletNode = env.wallet_1.node
    full_node_api: FullNodeSimulator = env.full_node.api
    wallet_rpc_client = env.wallet_1.rpc_client
    await full_node_api.farm_blocks_to_wallet(2, wallet)
    async with wallet.wallet_state_manager.new_action_scope(DEFAULT_TX_CONFIG, push=True) as action_scope:
        cat_wallet = await CATWallet.create_new_cat_wallet(
            wallet_node.wallet_state_manager,
            wallet,
            {"identifier": "genesis_by_id"},
            uint64(100),
            action_scope,
        )
    await full_node_api.wait_transaction_records_entered_mempool(action_scope.side_effects.transactions)
    await full_node_api.wait_for_wallet_synced(wallet_node)
    await assert_get_balance(wallet_rpc_client, wallet_node, wallet)
    await assert_get_balance(wallet_rpc_client, wallet_node, cat_wallet)


@pytest.mark.anyio
async def test_get_farmed_amount(wallet_rpc_environment: WalletRpcTestEnvironment):
    env = wallet_rpc_environment
    wallet: Wallet = env.wallet_1.wallet
    full_node_api: FullNodeSimulator = env.full_node.api
    wallet_rpc_client = env.wallet_1.rpc_client
    await full_node_api.farm_blocks_to_wallet(2, wallet)

    get_farmed_amount_result = await wallet_rpc_client.get_farmed_amount()
    get_timestamp_for_height_result = await wallet_rpc_client.get_timestamp_for_height(
        GetTimestampForHeight(uint32(3))
    )  # genesis + 2

    expected_result = {
        "blocks_won": 2,
        "farmed_amount": 4_000_000_000_000,
        "farmer_reward_amount": 500_000_000_000,
        "fee_amount": 0,
        "last_height_farmed": 3,
        "last_time_farmed": get_timestamp_for_height_result.timestamp,
        "pool_reward_amount": 3_500_000_000_000,
        "success": True,
    }
    assert get_farmed_amount_result == expected_result


@pytest.mark.anyio
async def test_get_farmed_amount_with_fee(wallet_rpc_environment: WalletRpcTestEnvironment):
    env = wallet_rpc_environment
    wallet: Wallet = env.wallet_1.wallet
    full_node_api: FullNodeSimulator = env.full_node.api
    wallet_rpc_client = env.wallet_1.rpc_client
    wallet_node: WalletNode = env.wallet_1.node

    await generate_funds(full_node_api, env.wallet_1)

    fee_amount = 100
    async with wallet.wallet_state_manager.new_action_scope(DEFAULT_TX_CONFIG, push=True) as action_scope:
        await wallet.generate_signed_transaction(
            amount=uint64(5),
            puzzle_hash=bytes32.zeros,
            action_scope=action_scope,
            fee=uint64(fee_amount),
        )

    our_ph = await wallet.get_new_puzzlehash()
    await full_node_api.wait_transaction_records_entered_mempool(records=action_scope.side_effects.transactions)
    await full_node_api.farm_blocks_to_puzzlehash(count=2, farm_to=our_ph, guarantee_transaction_blocks=True)
    await full_node_api.wait_for_wallet_synced(wallet_node=wallet_node, timeout=20)

    result = await wallet_rpc_client.get_farmed_amount()
    assert result["fee_amount"] == fee_amount


@pytest.mark.anyio
async def test_get_timestamp_for_height(wallet_rpc_environment: WalletRpcTestEnvironment):
    env: WalletRpcTestEnvironment = wallet_rpc_environment

    full_node_api: FullNodeSimulator = env.full_node.api
    client: WalletRpcClient = env.wallet_1.rpc_client

    await generate_funds(full_node_api, env.wallet_1)

    # This tests that the client returns successfully, rather than raising or returning something unexpected
    await client.get_timestamp_for_height(GetTimestampForHeight(uint32(1)))


@pytest.mark.parametrize(
    "output_args, fee, select_coin, is_cat",
    [
        ([(348026, None)], 0, False, False),
        ([(1270495230, ["memo_1"]), (902347, ["memo_2"])], 1, True, False),
        ([(84920, ["memo_1_0", "memo_1_1"]), (1, ["memo_2_0"])], 0, False, False),
        (
            [(32058710, ["memo_1_0", "memo_1_1"]), (1, ["memo_2_0"]), (923, ["memo_3_0", "memo_3_1"])],
            32804,
            True,
            False,
        ),
        ([(1337, ["LEET"]), (81000, ["pingwei"])], 817, False, True),
        ([(120000000000, None), (120000000000, None)], 10000000000, True, False),
    ],
)
@pytest.mark.anyio
async def test_create_signed_transaction(
    wallet_rpc_environment: WalletRpcTestEnvironment,
    output_args: list[tuple[int, Optional[list[str]]]],
    fee: int,
    select_coin: bool,
    is_cat: bool,
):
    env: WalletRpcTestEnvironment = wallet_rpc_environment

    wallet_2: Wallet = env.wallet_2.wallet
    wallet_1_node: WalletNode = env.wallet_1.node
    wallet_1_rpc: WalletRpcClient = env.wallet_1.rpc_client
    full_node_api: FullNodeSimulator = env.full_node.api
    full_node_rpc: FullNodeRpcClient = env.full_node.rpc_client

    generated_funds = await generate_funds(full_node_api, env.wallet_1)

    wallet_id = 1
    if is_cat:
        generated_funds = 10**9

        res = await wallet_1_rpc.create_new_cat_and_wallet(uint64(generated_funds), test=True)
        assert res["success"]
        wallet_id = res["wallet_id"]

        await time_out_assert(5, check_mempool_spend_count, True, full_node_api, 1)
        for i in range(5):
            if check_mempool_spend_count(full_node_api, 0):
                break
            await farm_transaction_block(full_node_api, wallet_1_node)

    outputs = await create_tx_outputs(wallet_2, output_args)
    amount_outputs = sum(output["amount"] for output in outputs)
    amount_fee = uint64(fee)

    if is_cat:
        amount_total = amount_outputs
    else:
        amount_total = amount_outputs + amount_fee

    selected_coin = None
    if select_coin:
        selected_coin = await wallet_1_rpc.select_coins(
            amount=amount_total, wallet_id=wallet_id, coin_selection_config=DEFAULT_COIN_SELECTION_CONFIG
        )
        assert len(selected_coin) == 1

    txs = (
        await wallet_1_rpc.create_signed_transactions(
            outputs,
            coins=selected_coin,
            fee=amount_fee,
            wallet_id=wallet_id,
            # shouldn't actually block it
            tx_config=DEFAULT_TX_CONFIG.override(
                excluded_coin_amounts=[uint64(selected_coin[0].amount)] if selected_coin is not None else [],
            ),
            push=True,
        )
    ).transactions
    change_expected = not selected_coin or selected_coin[0].amount - amount_total > 0
    assert_tx_amounts(txs[-1], outputs, amount_fee=amount_fee, change_expected=change_expected, is_cat=is_cat)

    # Farm the transaction and make sure the wallet balance reflects it correct
    spend_bundle = txs[0].spend_bundle
    assert spend_bundle is not None
    await farm_transaction(full_node_api, wallet_1_node, spend_bundle)
    await time_out_assert(20, get_confirmed_balance, generated_funds - amount_total, wallet_1_rpc, wallet_id)

    # Assert every coin comes from the same parent
    additions: list[Coin] = spend_bundle.additions()
    assert len({c.parent_coin_info for c in additions}) == 2 if is_cat else 1

    # Assert you can get the spend for each addition
    for addition in additions:
        cr: Optional[CoinRecord] = await full_node_rpc.get_coin_record_by_name(addition.name())
        assert cr is not None
        spend: Optional[CoinSpend] = await full_node_rpc.get_puzzle_and_solution(
            addition.parent_coin_info, cr.confirmed_block_index
        )
        assert spend is not None

    # Assert the memos are all correct
    addition_dict: dict[bytes32, Coin] = {addition.name(): addition for addition in additions}
    memo_dictionary: dict[bytes32, list[bytes]] = compute_memos(spend_bundle)
    for output in outputs:
        if "memos" in output:
            found: bool = False
            for addition_id, addition in addition_dict.items():
                if (
                    is_cat
                    and addition.amount == output["amount"]
                    and memo_dictionary[addition_id][0] == output["puzzle_hash"]
                    and memo_dictionary[addition_id][1:] == [memo.encode() for memo in output["memos"]]
                ) or (
                    addition.amount == output["amount"]
                    and addition.puzzle_hash == output["puzzle_hash"]
                    and memo_dictionary[addition_id] == [memo.encode() for memo in output["memos"]]
                ):
                    found = True
            assert found


@pytest.mark.anyio
async def test_create_signed_transaction_with_coin_announcement(wallet_rpc_environment: WalletRpcTestEnvironment):
    env: WalletRpcTestEnvironment = wallet_rpc_environment

    wallet_2: Wallet = env.wallet_2.wallet
    full_node_api: FullNodeSimulator = env.full_node.api
    client: WalletRpcClient = env.wallet_1.rpc_client
    client_node: FullNodeRpcClient = env.full_node.rpc_client

    await generate_funds(full_node_api, env.wallet_1)

    signed_tx_amount = uint64(888000)
    tx_coin_announcements = [
        CreateCoinAnnouncement(
            std_hash(b"\xca" + std_hash(b"message")),
            std_hash(b"coin_id_1"),
        ),
        CreateCoinAnnouncement(
            bytes(Program.to("a string")),
            std_hash(b"coin_id_2"),
        ),
    ]
    outputs = await create_tx_outputs(wallet_2, [(signed_tx_amount, None)])
    tx_res: TransactionRecord = (
        await client.create_signed_transactions(
            outputs, tx_config=DEFAULT_TX_CONFIG, extra_conditions=(*tx_coin_announcements,)
        )
    ).signed_tx
    assert_tx_amounts(tx_res, outputs, amount_fee=uint64(0), change_expected=True)
    await assert_push_tx_error(client_node, tx_res)


@pytest.mark.anyio
async def test_create_signed_transaction_with_puzzle_announcement(wallet_rpc_environment: WalletRpcTestEnvironment):
    env: WalletRpcTestEnvironment = wallet_rpc_environment

    wallet_2: Wallet = env.wallet_2.wallet
    full_node_api: FullNodeSimulator = env.full_node.api
    client: WalletRpcClient = env.wallet_1.rpc_client
    client_node: FullNodeRpcClient = env.full_node.rpc_client

    await generate_funds(full_node_api, env.wallet_1)

    signed_tx_amount = uint64(888000)
    tx_puzzle_announcements = [
        CreatePuzzleAnnouncement(
            std_hash(b"\xca" + std_hash(b"message")),
            std_hash(b"puzzle_hash_1"),
        ),
        CreatePuzzleAnnouncement(
            bytes(Program.to("a string")),
            std_hash(b"puzzle_hash_2"),
        ),
    ]
    outputs = await create_tx_outputs(wallet_2, [(signed_tx_amount, None)])
    tx_res = (
        await client.create_signed_transactions(
            outputs, tx_config=DEFAULT_TX_CONFIG, extra_conditions=(*tx_puzzle_announcements,)
        )
    ).signed_tx
    assert_tx_amounts(tx_res, outputs, amount_fee=uint64(0), change_expected=True)
    await assert_push_tx_error(client_node, tx_res)


@pytest.mark.anyio
async def test_create_signed_transaction_with_excluded_coins(wallet_rpc_environment: WalletRpcTestEnvironment) -> None:
    env: WalletRpcTestEnvironment = wallet_rpc_environment
    wallet_1: Wallet = env.wallet_1.wallet
    wallet_1_rpc: WalletRpcClient = env.wallet_1.rpc_client
    full_node_api: FullNodeSimulator = env.full_node.api
    full_node_rpc: FullNodeRpcClient = env.full_node.rpc_client
    await generate_funds(full_node_api, env.wallet_1)

    async def it_does_not_include_the_excluded_coins() -> None:
        selected_coins = await wallet_1_rpc.select_coins(
            amount=250000000000, wallet_id=1, coin_selection_config=DEFAULT_COIN_SELECTION_CONFIG
        )
        assert len(selected_coins) == 1
        outputs = await create_tx_outputs(wallet_1, [(uint64(250000000000), None)])

        tx = (
            await wallet_1_rpc.create_signed_transactions(
                outputs,
                DEFAULT_TX_CONFIG.override(
                    excluded_coin_ids=[c.name() for c in selected_coins],
                ),
            )
        ).signed_tx

        assert len(tx.removals) == 1
        assert tx.removals[0] != selected_coins[0]
        assert tx.removals[0].amount == uint64(1750000000000)
        await assert_push_tx_error(full_node_rpc, tx)

    async def it_throws_an_error_when_all_spendable_coins_are_excluded() -> None:
        selected_coins = await wallet_1_rpc.select_coins(
            amount=1750000000000, wallet_id=1, coin_selection_config=DEFAULT_COIN_SELECTION_CONFIG
        )
        assert len(selected_coins) == 1
        outputs = await create_tx_outputs(wallet_1, [(uint64(1750000000000), None)])

        with pytest.raises(ValueError):
            await wallet_1_rpc.create_signed_transactions(
                outputs,
                DEFAULT_TX_CONFIG.override(
                    excluded_coin_ids=[c.name() for c in selected_coins],
                ),
            )

    await it_does_not_include_the_excluded_coins()
    await it_throws_an_error_when_all_spendable_coins_are_excluded()


@pytest.mark.anyio
async def test_spend_clawback_coins(wallet_rpc_environment: WalletRpcTestEnvironment):
    env: WalletRpcTestEnvironment = wallet_rpc_environment

    wallet_1_node: WalletNode = env.wallet_1.node
    wallet_2_node: WalletNode = env.wallet_2.node
    wallet_1_rpc: WalletRpcClient = env.wallet_1.rpc_client
    wallet_2_rpc: WalletRpcClient = env.wallet_2.rpc_client
    wallet_1 = wallet_1_node.wallet_state_manager.main_wallet
    wallet_2 = wallet_2_node.wallet_state_manager.main_wallet
    full_node_api: FullNodeSimulator = env.full_node.api
    wallet_2_api = WalletRpcApi(wallet_2_node)

    generated_funds = await generate_funds(full_node_api, env.wallet_1, 1)
    await generate_funds(full_node_api, env.wallet_2, 1)
    wallet_1_puzhash = await wallet_1.get_new_puzzlehash()
    await full_node_api.wait_for_wallet_synced(wallet_node=wallet_1_node, timeout=20)
    wallet_2_puzhash = await wallet_2.get_new_puzzlehash()
    tx = (
        await wallet_1_rpc.send_transaction(
            wallet_id=1,
            amount=uint64(500),
            address=encode_puzzle_hash(wallet_2_puzhash, "txch"),
            tx_config=DEFAULT_TX_CONFIG,
            fee=uint64(0),
            puzzle_decorator_override=[{"decorator": "CLAWBACK", "clawback_timelock": 5}],
        )
    ).transaction
    clawback_coin_id_1 = tx.additions[0].name()
    assert tx.spend_bundle is not None
    await farm_transaction(full_node_api, wallet_1_node, tx.spend_bundle)
    await full_node_api.wait_for_wallet_synced(wallet_node=wallet_2_node, timeout=20)
    tx = (
        await wallet_2_rpc.send_transaction(
            wallet_id=1,
            amount=uint64(500),
            address=encode_puzzle_hash(wallet_1_puzhash, "txch"),
            tx_config=DEFAULT_TX_CONFIG,
            fee=uint64(0),
            puzzle_decorator_override=[{"decorator": "CLAWBACK", "clawback_timelock": 5}],
        )
    ).transaction
    assert tx.spend_bundle is not None
    clawback_coin_id_2 = tx.additions[0].name()
    await farm_transaction(full_node_api, wallet_2_node, tx.spend_bundle)
    await time_out_assert(20, get_confirmed_balance, generated_funds - 500, wallet_1_rpc, 1)
    await time_out_assert(20, get_confirmed_balance, generated_funds - 500, wallet_2_rpc, 1)
    await asyncio.sleep(10)
    # Test missing coin_ids
    has_exception = False
    try:
        await wallet_2_api.spend_clawback_coins({})
    except ValueError:
        has_exception = True
    assert has_exception
    # Test coin ID is not a Clawback coin
    invalid_coin_id = tx.removals[0].name()
    resp = await wallet_2_rpc.spend_clawback_coins([invalid_coin_id], 500)
    assert resp["success"]
    assert resp["transaction_ids"] == []
    # Test unsupported wallet
    coin_record = await wallet_1_node.wallet_state_manager.coin_store.get_coin_record(clawback_coin_id_1)
    assert coin_record is not None
    await wallet_1_node.wallet_state_manager.coin_store.add_coin_record(
        dataclasses.replace(coin_record, wallet_type=WalletType.CAT)
    )
    resp = await wallet_1_rpc.spend_clawback_coins([clawback_coin_id_1], 100)
    assert resp["success"]
    assert len(resp["transaction_ids"]) == 0
    # Test missing metadata
    await wallet_1_node.wallet_state_manager.coin_store.add_coin_record(dataclasses.replace(coin_record, metadata=None))
    resp = await wallet_1_rpc.spend_clawback_coins([clawback_coin_id_1], 100)
    assert resp["success"]
    assert len(resp["transaction_ids"]) == 0
    # Test missing incoming tx
    coin_record = await wallet_1_node.wallet_state_manager.coin_store.get_coin_record(clawback_coin_id_2)
    assert coin_record is not None
    fake_coin = Coin(coin_record.coin.parent_coin_info, wallet_2_puzhash, coin_record.coin.amount)
    await wallet_1_node.wallet_state_manager.coin_store.add_coin_record(
        dataclasses.replace(coin_record, coin=fake_coin)
    )
    resp = await wallet_1_rpc.spend_clawback_coins([fake_coin.name()], 100)
    assert resp["transaction_ids"] == []
    # Test coin puzzle hash doesn't match the puzzle
    farmed_tx = (await wallet_1.wallet_state_manager.tx_store.get_farming_rewards())[0]
    await wallet_1.wallet_state_manager.tx_store.add_transaction_record(
        dataclasses.replace(farmed_tx, name=fake_coin.name())
    )
    await wallet_1_node.wallet_state_manager.coin_store.add_coin_record(
        dataclasses.replace(coin_record, coin=fake_coin)
    )
    resp = await wallet_1_rpc.spend_clawback_coins([fake_coin.name()], 100)
    assert resp["transaction_ids"] == []
    # Test claim spend
    await wallet_2_rpc.set_auto_claim(
        AutoClaimSettings(
            enabled=False,
            tx_fee=uint64(100),
            min_amount=uint64(0),
            batch_size=uint16(1),
        )
    )
    resp = await wallet_2_rpc.spend_clawback_coins([clawback_coin_id_1, clawback_coin_id_2], 100)
    assert resp["success"]
    assert len(resp["transaction_ids"]) == 2
    for _tx in resp["transactions"]:
        clawback_tx = TransactionRecord.from_json_dict_convenience(_tx)
        if clawback_tx.spend_bundle is not None:
            await time_out_assert_not_none(
                10, full_node_api.full_node.mempool_manager.get_spendbundle, clawback_tx.spend_bundle.name()
            )
    await farm_transaction_block(full_node_api, wallet_2_node)
    await time_out_assert(20, get_confirmed_balance, generated_funds + 300, wallet_2_rpc, 1)
    # Test spent coin
    resp = await wallet_2_rpc.spend_clawback_coins([clawback_coin_id_1], 500)
    assert resp["success"]
    assert resp["transaction_ids"] == []


@pytest.mark.anyio
async def test_send_transaction_multi(wallet_rpc_environment: WalletRpcTestEnvironment):
    env: WalletRpcTestEnvironment = wallet_rpc_environment

    wallet_2: Wallet = env.wallet_2.wallet
    wallet_node: WalletNode = env.wallet_1.node
    full_node_api: FullNodeSimulator = env.full_node.api
    client: WalletRpcClient = env.wallet_1.rpc_client

    generated_funds = await generate_funds(full_node_api, env.wallet_1)

    removals = await client.select_coins(
        1750000000000, wallet_id=1, coin_selection_config=DEFAULT_COIN_SELECTION_CONFIG
    )  # we want a coin that won't be selected by default
    outputs = await create_tx_outputs(wallet_2, [(uint64(1), ["memo_1"]), (uint64(2), ["memo_2"])])
    amount_outputs = sum(output["amount"] for output in outputs)
    amount_fee = uint64(amount_outputs + 1)

    send_tx_res: TransactionRecord = (
        await client.send_transaction_multi(
            1,
            outputs,
            DEFAULT_TX_CONFIG,
            coins=removals,
            fee=amount_fee,
        )
    ).transaction
    spend_bundle = send_tx_res.spend_bundle
    assert spend_bundle is not None
    assert send_tx_res is not None

    assert_tx_amounts(send_tx_res, outputs, amount_fee=amount_fee, change_expected=True)
    assert send_tx_res.removals == removals

    await farm_transaction(full_node_api, wallet_node, spend_bundle)

    await time_out_assert(20, get_confirmed_balance, generated_funds - amount_outputs - amount_fee, client, 1)

    # Checks that the memo can be retrieved
    tx_confirmed = await client.get_transaction(send_tx_res.name)
    assert tx_confirmed.confirmed
    memos = tx_confirmed.get_memos()
    assert len(memos) == len(outputs)
    for output in outputs:
        assert [output["memos"][0].encode()] in memos.values()
    spend_bundle = send_tx_res.spend_bundle
    assert spend_bundle is not None
    for key in memos.keys():
        assert key in [a.name() for a in spend_bundle.additions()]


@pytest.mark.anyio
async def test_get_transactions(wallet_rpc_environment: WalletRpcTestEnvironment):
    env: WalletRpcTestEnvironment = wallet_rpc_environment

    wallet: Wallet = env.wallet_1.wallet
    wallet_node: WalletNode = env.wallet_1.node
    full_node_api: FullNodeSimulator = env.full_node.api
    client: WalletRpcClient = env.wallet_1.rpc_client

    await generate_funds(full_node_api, env.wallet_1, 5)

    all_transactions = await client.get_transactions(1)
    assert len(all_transactions) >= 10
    # Test transaction pagination
    some_transactions = await client.get_transactions(1, 0, 5)
    some_transactions_2 = await client.get_transactions(1, 5, 10)
    assert some_transactions == all_transactions[0:5]
    assert some_transactions_2 == all_transactions[5:10]

    # Testing sorts
    # Test the default sort (CONFIRMED_AT_HEIGHT)
    assert all_transactions == sorted(all_transactions, key=attrgetter("confirmed_at_height"))
    all_transactions = await client.get_transactions(1, reverse=True)
    assert all_transactions == sorted(all_transactions, key=attrgetter("confirmed_at_height"), reverse=True)

    # Test RELEVANCE
    puzhash = await wallet.get_new_puzzlehash()
    await full_node_api.wait_for_wallet_synced(wallet_node=wallet_node, timeout=20)
    await client.send_transaction(
        1, uint64(1), encode_puzzle_hash(puzhash, "txch"), DEFAULT_TX_CONFIG
    )  # Create a pending tx

    all_transactions = await client.get_transactions(1, sort_key=SortKey.RELEVANCE)
    sorted_transactions = sorted(all_transactions, key=attrgetter("created_at_time"), reverse=True)
    sorted_transactions = sorted(sorted_transactions, key=attrgetter("confirmed_at_height"), reverse=True)
    sorted_transactions = sorted(sorted_transactions, key=attrgetter("confirmed"))
    assert all_transactions == sorted_transactions

    all_transactions = await client.get_transactions(1, sort_key=SortKey.RELEVANCE, reverse=True)
    sorted_transactions = sorted(all_transactions, key=attrgetter("created_at_time"))
    sorted_transactions = sorted(sorted_transactions, key=attrgetter("confirmed_at_height"))
    sorted_transactions = sorted(sorted_transactions, key=attrgetter("confirmed"), reverse=True)
    assert all_transactions == sorted_transactions

    # Test get_transactions to address
    ph_by_addr = await wallet.get_new_puzzlehash()
    await full_node_api.wait_for_wallet_synced(wallet_node=wallet_node, timeout=20)
    await client.send_transaction(1, uint64(1), encode_puzzle_hash(ph_by_addr, "txch"), DEFAULT_TX_CONFIG)
    await full_node_api.wait_for_wallet_synced(wallet_node=wallet_node, timeout=20)
    tx_for_address = await client.get_transactions(1, to_address=encode_puzzle_hash(ph_by_addr, "txch"))
    assert len(tx_for_address) == 1
    assert tx_for_address[0].to_puzzle_hash == ph_by_addr

    # Test type filter
    all_transactions = await client.get_transactions(
        1, type_filter=TransactionTypeFilter.include([TransactionType.COINBASE_REWARD])
    )
    assert len(all_transactions) == 5
    assert all(transaction.type == TransactionType.COINBASE_REWARD for transaction in all_transactions)
    # Test confirmed filter
    all_transactions = await client.get_transactions(1, confirmed=True)
    assert len(all_transactions) == 10
    assert all(transaction.confirmed for transaction in all_transactions)
    all_transactions = await client.get_transactions(1, confirmed=False)
    assert len(all_transactions) == 2
    assert all(not transaction.confirmed for transaction in all_transactions)

    # Test bypass broken txs
    await wallet.wallet_state_manager.tx_store.add_transaction_record(
        dataclasses.replace(all_transactions[0], type=uint32(TransactionType.INCOMING_CLAWBACK_SEND))
    )
    all_transactions = await client.get_transactions(
        1, type_filter=TransactionTypeFilter.include([TransactionType.INCOMING_CLAWBACK_SEND]), confirmed=False
    )
    assert len(all_transactions) == 1


@pytest.mark.anyio
async def test_get_transaction_count(wallet_rpc_environment: WalletRpcTestEnvironment):
    env: WalletRpcTestEnvironment = wallet_rpc_environment

    full_node_api: FullNodeSimulator = env.full_node.api
    client: WalletRpcClient = env.wallet_1.rpc_client

    await generate_funds(full_node_api, env.wallet_1)

    all_transactions = await client.get_transactions(1)
    assert len(all_transactions) > 0
    transaction_count = await client.get_transaction_count(1)
    assert transaction_count == len(all_transactions)
    transaction_count = await client.get_transaction_count(1, confirmed=False)
    assert transaction_count == 0
    transaction_count = await client.get_transaction_count(
        1, type_filter=TransactionTypeFilter.include([TransactionType.INCOMING_CLAWBACK_SEND])
    )
    assert transaction_count == 0


@pytest.mark.anyio
async def test_cat_endpoints(wallet_rpc_environment: WalletRpcTestEnvironment):
    env: WalletRpcTestEnvironment = wallet_rpc_environment

    wallet_node: WalletNode = env.wallet_1.node

    client: WalletRpcClient = env.wallet_1.rpc_client
    client_2: WalletRpcClient = env.wallet_2.rpc_client

    full_node_api: FullNodeSimulator = env.full_node.api

    await generate_funds(full_node_api, env.wallet_1, 1)
    await generate_funds(full_node_api, env.wallet_2, 1)

    # Test a deprecated path
    with pytest.raises(ValueError, match="dropped"):
        await client.fetch(
            "create_new_wallet",
            {
                "wallet_type": "cat_wallet",
                "mode": "new",
            },
        )

    # Creates a CAT wallet with 100 mojos and a CAT with 20 mojos and fee=10
    await client.create_new_cat_and_wallet(uint64(100), fee=uint64(10), test=True)
    await time_out_assert(20, check_client_synced, True, client)

    res = await client.create_new_cat_and_wallet(uint64(20), test=True)
    assert res["success"]
    cat_0_id = res["wallet_id"]
    asset_id = bytes32.fromhex(res["asset_id"])
    assert len(asset_id) > 0

    await assert_wallet_types(client, {WalletType.STANDARD_WALLET: 1, WalletType.CAT: 2})
    await assert_wallet_types(client_2, {WalletType.STANDARD_WALLET: 1})

    bal_0 = await client.get_wallet_balance(cat_0_id)
    assert bal_0["confirmed_wallet_balance"] == 0
    assert bal_0["pending_coin_removal_count"] == 1
    col = await client.get_cat_asset_id(cat_0_id)
    assert col == asset_id
    assert (await client.get_cat_name(cat_0_id)) == CATWallet.default_wallet_name_for_unknown_cat(asset_id.hex())
    await client.set_cat_name(cat_0_id, "My cat")
    assert (await client.get_cat_name(cat_0_id)) == "My cat"
    result = await client.cat_asset_id_to_name(col)
    assert result is not None
    wid, name = result
    assert wid == cat_0_id
    assert name == "My cat"
    result = await client.cat_asset_id_to_name(bytes32.zeros)
    assert result is None
    verified_asset_id = next(iter(DEFAULT_CATS.items()))[1]["asset_id"]
    result = await client.cat_asset_id_to_name(bytes32.from_hexstr(verified_asset_id))
    assert result is not None
    should_be_none, name = result
    assert should_be_none is None
    assert name == next(iter(DEFAULT_CATS.items()))[1]["name"]

    # make sure spend is in mempool before farming tx block
    await time_out_assert(5, check_mempool_spend_count, True, full_node_api, 2)
    for i in range(5):
        if check_mempool_spend_count(full_node_api, 0):
            break
        await farm_transaction_block(full_node_api, wallet_node)

    # check that we farmed the transaction
    assert check_mempool_spend_count(full_node_api, 0)
    await full_node_api.wait_for_wallet_synced(wallet_node=wallet_node, timeout=5)

    await time_out_assert(5, get_confirmed_balance, 20, client, cat_0_id)
    bal_0 = await client.get_wallet_balance(cat_0_id)
    assert bal_0["pending_coin_removal_count"] == 0
    assert bal_0["unspent_coin_count"] == 1

    # Creates a second wallet with the same CAT
    res = await client_2.create_wallet_for_existing_cat(asset_id)
    assert res["success"]
    cat_1_id = res["wallet_id"]
    cat_1_asset_id = bytes.fromhex(res["asset_id"])
    assert cat_1_asset_id == asset_id

    await assert_wallet_types(client, {WalletType.STANDARD_WALLET: 1, WalletType.CAT: 2})
    await assert_wallet_types(client_2, {WalletType.STANDARD_WALLET: 1, WalletType.CAT: 1})

    await farm_transaction_block(full_node_api, wallet_node)

    bal_1 = await client_2.get_wallet_balance(cat_1_id)
    assert bal_1["confirmed_wallet_balance"] == 0

    addr_0 = await client.get_next_address(cat_0_id, False)
    addr_1 = await client_2.get_next_address(cat_1_id, False)

    assert addr_0 != addr_1

    # Test CAT spend without a fee
    with pytest.raises(ValueError):
        await client.cat_spend(
            cat_0_id,
            DEFAULT_TX_CONFIG.override(
                excluded_coin_amounts=[uint64(20)],
                excluded_coin_ids=[bytes32.zeros],
            ),
            uint64(4),
            addr_1,
            uint64(0),
            ["the cat memo"],
        )
    tx_res = await client.cat_spend(cat_0_id, DEFAULT_TX_CONFIG, uint64(4), addr_1, uint64(0), ["the cat memo"])

    spend_bundle = tx_res.transaction.spend_bundle
    assert spend_bundle is not None
    assert uncurry_puzzle(spend_bundle.coin_spends[0].puzzle_reveal).mod == CAT_MOD
    await farm_transaction(full_node_api, wallet_node, spend_bundle)

    await farm_transaction_block(full_node_api, wallet_node)

    # Test CAT spend with a fee
    tx_res = await client.cat_spend(cat_0_id, DEFAULT_TX_CONFIG, uint64(1), addr_1, uint64(5_000_000), ["the cat memo"])

    spend_bundle = tx_res.transaction.spend_bundle
    assert spend_bundle is not None
    await farm_transaction(full_node_api, wallet_node, spend_bundle)

    # Test CAT spend with a fee and pre-specified removals / coins
    removals = await client.select_coins(
        amount=uint64(2), wallet_id=cat_0_id, coin_selection_config=DEFAULT_COIN_SELECTION_CONFIG
    )
    tx_res = await client.cat_spend(
        cat_0_id, DEFAULT_TX_CONFIG, uint64(1), addr_1, uint64(5_000_000), ["the cat memo"], removals=removals
    )

    spend_bundle = tx_res.transaction.spend_bundle
    assert spend_bundle is not None
    assert removals[0] in {removal for tx in tx_res.transactions for removal in tx.removals}
    await farm_transaction(full_node_api, wallet_node, spend_bundle)

    # Test unacknowledged CAT
    await wallet_node.wallet_state_manager.interested_store.add_unacknowledged_token(
        asset_id, "Unknown", uint32(10000), bytes32(b"\00" * 32)
    )
    cats = await client.get_stray_cats()
    assert len(cats) == 1

    await time_out_assert(20, get_confirmed_balance, 14, client, cat_0_id)
    await time_out_assert(20, get_confirmed_balance, 6, client_2, cat_1_id)

    # Test CAT coin selection
    selected_coins = await client.select_coins(
        amount=1, wallet_id=cat_0_id, coin_selection_config=DEFAULT_COIN_SELECTION_CONFIG
    )
    assert len(selected_coins) > 0

    # Test get_cat_list
    cat_list = (await client.get_cat_list()).cat_list
    assert len(DEFAULT_CATS) == len(cat_list)
    default_cats_set = {
        DefaultCAT(asset_id=bytes32.from_hexstr(cat["asset_id"]), name=cat["name"], symbol=cat["symbol"])
        for cat in DEFAULT_CATS.values()
    }
    assert default_cats_set == set(cat_list)


@pytest.mark.anyio
async def test_offer_endpoints(wallet_rpc_environment: WalletRpcTestEnvironment):
    env: WalletRpcTestEnvironment = wallet_rpc_environment

    wallet_node: WalletNode = env.wallet_1.node
    wallet_1_rpc: WalletRpcClient = env.wallet_1.rpc_client
    wallet_2_rpc: WalletRpcClient = env.wallet_2.rpc_client
    full_node_api: FullNodeSimulator = env.full_node.api

    await generate_funds(full_node_api, env.wallet_1, 1)
    await generate_funds(full_node_api, env.wallet_2, 1)

    # Creates a CAT wallet with 20 mojos
    res = await wallet_1_rpc.create_new_cat_and_wallet(uint64(20), test=True)
    assert res["success"]
    cat_wallet_id = res["wallet_id"]
    cat_asset_id = bytes32.fromhex(res["asset_id"])
    await time_out_assert(5, check_mempool_spend_count, True, full_node_api, 1)
    await farm_transaction_block(full_node_api, wallet_node)
    await full_node_api.wait_for_wallet_synced(wallet_node=wallet_node, timeout=5)

    await time_out_assert(5, get_confirmed_balance, 20, wallet_1_rpc, cat_wallet_id)

    # Creates a wallet for the same CAT on wallet_2 and send 4 CAT from wallet_1 to it
    await wallet_2_rpc.create_wallet_for_existing_cat(cat_asset_id)
    wallet_2_address = await wallet_2_rpc.get_next_address(cat_wallet_id, False)
    adds = [{"puzzle_hash": decode_puzzle_hash(wallet_2_address), "amount": uint64(4), "memos": ["the cat memo"]}]
    tx_res = (
        await wallet_1_rpc.send_transaction_multi(
            cat_wallet_id, additions=adds, tx_config=DEFAULT_TX_CONFIG, fee=uint64(0)
        )
    ).transaction
    spend_bundle = tx_res.spend_bundle
    assert spend_bundle is not None
    await farm_transaction(full_node_api, wallet_node, spend_bundle)
    await time_out_assert(5, get_confirmed_balance, 4, wallet_2_rpc, cat_wallet_id)
    test_crs: list[CoinRecord] = await wallet_1_rpc.get_coin_records_by_names(
        [a.name() for a in spend_bundle.additions() if a.amount != 4]
    )
    for cr in test_crs:
        assert cr.coin in spend_bundle.additions()
    with pytest.raises(ValueError):
        await wallet_1_rpc.get_coin_records_by_names([a.name() for a in spend_bundle.additions() if a.amount == 4])
    # Create an offer of 5 chia for one CAT
    await wallet_1_rpc.create_offer_for_ids(
        {uint32(1): -5, cat_asset_id.hex(): 1}, DEFAULT_TX_CONFIG, validate_only=True
    )
    all_offers = await wallet_1_rpc.get_all_offers()
    assert len(all_offers) == 0

    driver_dict: dict[str, Any] = {cat_asset_id.hex(): {"type": "CAT", "tail": "0x" + cat_asset_id.hex()}}

    create_res = await wallet_1_rpc.create_offer_for_ids(
        {uint32(1): -5, cat_asset_id.hex(): 1},
        DEFAULT_TX_CONFIG,
        driver_dict=driver_dict,
        fee=uint64(1),
    )
    offer = create_res.offer

    id, summary = await wallet_1_rpc.get_offer_summary(offer)
    assert id == offer.name()
    id, advanced_summary = await wallet_1_rpc.get_offer_summary(offer, advanced=True)
    assert id == offer.name()
    assert summary == {
        "offered": {"xch": 5},
        "requested": {cat_asset_id.hex(): 1},
        "infos": driver_dict,
        "fees": 1,
        "additions": [c.name().hex() for c in offer.additions()],
        "removals": [c.name().hex() for c in offer.removals()],
        "valid_times": {
            "max_height": None,
            "max_time": None,
            "min_height": None,
            "min_time": None,
        },
    }
    assert advanced_summary == summary

    id, valid = await wallet_1_rpc.check_offer_validity(offer)
    assert id == offer.name()

    all_offers = await wallet_1_rpc.get_all_offers(file_contents=True)
    assert len(all_offers) == 1
    assert TradeStatus(all_offers[0].status) == TradeStatus.PENDING_ACCEPT
    assert all_offers[0].offer == bytes(offer)

    offer_count = await wallet_1_rpc.get_offers_count()
    assert offer_count.total == 1
    assert offer_count.my_offers_count == 1
    assert offer_count.taken_offers_count == 0

    trade_record = (await wallet_2_rpc.take_offer(offer, DEFAULT_TX_CONFIG, fee=uint64(1))).trade_record
    assert TradeStatus(trade_record.status) == TradeStatus.PENDING_CONFIRM

    await wallet_1_rpc.cancel_offer(offer.name(), DEFAULT_TX_CONFIG, secure=False)

    trade_record = await wallet_1_rpc.get_offer(offer.name(), file_contents=True)
    assert trade_record.offer == bytes(offer)
    assert TradeStatus(trade_record.status) == TradeStatus.CANCELLED

    await wallet_1_rpc.cancel_offer(offer.name(), DEFAULT_TX_CONFIG, fee=uint64(1), secure=True)

    trade_record = await wallet_1_rpc.get_offer(offer.name())
    assert TradeStatus(trade_record.status) == TradeStatus.PENDING_CANCEL

    create_res = await wallet_1_rpc.create_offer_for_ids(
        {uint32(1): -5, cat_wallet_id: 1}, DEFAULT_TX_CONFIG, fee=uint64(1)
    )
    all_offers = await wallet_1_rpc.get_all_offers()
    assert len(all_offers) == 2
    offer_count = await wallet_1_rpc.get_offers_count()
    assert offer_count.total == 2
    assert offer_count.my_offers_count == 2
    assert offer_count.taken_offers_count == 0
    new_trade_record = create_res.trade_record

    await farm_transaction_block(full_node_api, wallet_node)

    async def is_trade_confirmed(client, trade) -> bool:
        trade_record = await client.get_offer(trade.name())
        return TradeStatus(trade_record.status) == TradeStatus.CONFIRMED

    await time_out_assert(15, is_trade_confirmed, True, wallet_1_rpc, offer)

    # Test trade sorting
    def only_ids(trades):
        return [t.trade_id for t in trades]

    trade_record = await wallet_1_rpc.get_offer(offer.name())
    all_offers = await wallet_1_rpc.get_all_offers(include_completed=True)  # confirmed at index descending
    assert len(all_offers) == 2
    assert only_ids(all_offers) == only_ids([trade_record, new_trade_record])
    all_offers = await wallet_1_rpc.get_all_offers(include_completed=True, reverse=True)  # confirmed at index ascending
    assert only_ids(all_offers) == only_ids([new_trade_record, trade_record])
    all_offers = await wallet_1_rpc.get_all_offers(include_completed=True, sort_key="RELEVANCE")  # most relevant
    assert only_ids(all_offers) == only_ids([new_trade_record, trade_record])
    all_offers = await wallet_1_rpc.get_all_offers(
        include_completed=True, sort_key="RELEVANCE", reverse=True
    )  # least relevant
    assert only_ids(all_offers) == only_ids([trade_record, new_trade_record])
    # Test pagination
    all_offers = await wallet_1_rpc.get_all_offers(include_completed=True, start=0, end=1)
    assert len(all_offers) == 1
    all_offers = await wallet_1_rpc.get_all_offers(include_completed=True, start=50)
    assert len(all_offers) == 0
    all_offers = await wallet_1_rpc.get_all_offers(include_completed=True, start=0, end=50)
    assert len(all_offers) == 2

    ###
    # This is temporary code, delete it when we no longer care about incorrectly parsing old offers
    # There's also temp code in wallet_rpc_api.py
    with pytest.raises(ValueError, match="Old offer format is no longer supported"):
        await wallet_1_rpc.fetch(
            "get_offer_summary",
            {
                "offer": "offer1qqr83wcuu2rykcmqvpsxygqq0qthwpmsrsutadthxda7ppk8wemm74e88h2dh265k7fv7kdk2etmg99xpm0yu8ddl4rkhl73mflmfasl4h75w6lllup4t7urp0mstehm8cnmc6mdxn0rvdejdfpway2ccm6srenn6urvdmgvand96gat25z42f4u2sh7ad7upvhfty77v6ak76dmrdxrzdgn89mlr58ya6j77yax8095r2u2g826yg9jq4q6xzt4g6yveqnhg6r77lrt3weksdwcwz5ava4t5mtdem5syjejwg53q6t5lfd2t5p6dds9dylj7jxw2fmquugdnkvke5jckmsr8ne4akwha9hv9y24x6shezhaxqjegegprjp6h8hua2a24lntev22zkxdkhya5u7k6uhenv2jwwf8nddcs99707290u0yw7jv8w500yarnlew75keam9mwejmanardkdpk6awxj7ndl9ka35zfvydvfj646fuq7j6zv5uzl3czrw76psrnaudu2d65mtez7m9sz9xat52s87v6vmlpmknvju0u4wq5kklflwuamnaczl8vkne284ehyamaaxuzkcdvpjg3tlt7cxhy0r6fammc0arha65nxcv7kpxmra5zck7emrn7v4teuk6473eh7l39mqp5zafdmygm0tf0hp2ug20fhk7mlkmve4atg76xv9mw0xe2ped72mvkqall4hstp0a9jsxyyasz6dl7zmka2kwfx94w0knut43r4x447w3shmw5alldevrdu2gthelcjt8h6775p92ktlmlg846varj62rghj67e2hyhlauwkkv6nhnvt7wm6tt2kh2xw6kze0ttxsqplfct7mk4jvnykm0arw2juvnmkudgyerj59dn4ja8r5avud67zd7mr2cl54skynhs4twu2qgwrcdzcchhfee008e30yazzwu96h2uhaprejkrgns5w8nds244k3uyfhtmmzne29hmmdsvvlrtr02w0nc0thtkpywwmmxuqfc0tsssdflned"  # noqa: E501
            },
        )
    with pytest.raises(ValueError, match="Old offer format is no longer supported"):
        await wallet_1_rpc.fetch(
            "check_offer_validity",
            {
                "offer": "offer1qqr83wcuu2rykcmqvpsxygqq0qthwpmsrsutadthxda7ppk8wemm74e88h2dh265k7fv7kdk2etmg99xpm0yu8ddl4rkhl73mflmfasl4h75w6lllup4t7urp0mstehm8cnmc6mdxn0rvdejdfpway2ccm6srenn6urvdmgvand96gat25z42f4u2sh7ad7upvhfty77v6ak76dmrdxrzdgn89mlr58ya6j77yax8095r2u2g826yg9jq4q6xzt4g6yveqnhg6r77lrt3weksdwcwz5ava4t5mtdem5syjejwg53q6t5lfd2t5p6dds9dylj7jxw2fmquugdnkvke5jckmsr8ne4akwha9hv9y24x6shezhaxqjegegprjp6h8hua2a24lntev22zkxdkhya5u7k6uhenv2jwwf8nddcs99707290u0yw7jv8w500yarnlew75keam9mwejmanardkdpk6awxj7ndl9ka35zfvydvfj646fuq7j6zv5uzl3czrw76psrnaudu2d65mtez7m9sz9xat52s87v6vmlpmknvju0u4wq5kklflwuamnaczl8vkne284ehyamaaxuzkcdvpjg3tlt7cxhy0r6fammc0arha65nxcv7kpxmra5zck7emrn7v4teuk6473eh7l39mqp5zafdmygm0tf0hp2ug20fhk7mlkmve4atg76xv9mw0xe2ped72mvkqall4hstp0a9jsxyyasz6dl7zmka2kwfx94w0knut43r4x447w3shmw5alldevrdu2gthelcjt8h6775p92ktlmlg846varj62rghj67e2hyhlauwkkv6nhnvt7wm6tt2kh2xw6kze0ttxsqplfct7mk4jvnykm0arw2juvnmkudgyerj59dn4ja8r5avud67zd7mr2cl54skynhs4twu2qgwrcdzcchhfee008e30yazzwu96h2uhaprejkrgns5w8nds244k3uyfhtmmzne29hmmdsvvlrtr02w0nc0thtkpywwmmxuqfc0tsssdflned"  # noqa: E501
            },
        )
    with pytest.raises(ValueError, match="Old offer format is no longer supported"):
        await wallet_1_rpc.fetch(
            "take_offer",
            {
                "offer": "offer1qqr83wcuu2rykcmqvpsxygqq0qthwpmsrsutadthxda7ppk8wemm74e88h2dh265k7fv7kdk2etmg99xpm0yu8ddl4rkhl73mflmfasl4h75w6lllup4t7urp0mstehm8cnmc6mdxn0rvdejdfpway2ccm6srenn6urvdmgvand96gat25z42f4u2sh7ad7upvhfty77v6ak76dmrdxrzdgn89mlr58ya6j77yax8095r2u2g826yg9jq4q6xzt4g6yveqnhg6r77lrt3weksdwcwz5ava4t5mtdem5syjejwg53q6t5lfd2t5p6dds9dylj7jxw2fmquugdnkvke5jckmsr8ne4akwha9hv9y24x6shezhaxqjegegprjp6h8hua2a24lntev22zkxdkhya5u7k6uhenv2jwwf8nddcs99707290u0yw7jv8w500yarnlew75keam9mwejmanardkdpk6awxj7ndl9ka35zfvydvfj646fuq7j6zv5uzl3czrw76psrnaudu2d65mtez7m9sz9xat52s87v6vmlpmknvju0u4wq5kklflwuamnaczl8vkne284ehyamaaxuzkcdvpjg3tlt7cxhy0r6fammc0arha65nxcv7kpxmra5zck7emrn7v4teuk6473eh7l39mqp5zafdmygm0tf0hp2ug20fhk7mlkmve4atg76xv9mw0xe2ped72mvkqall4hstp0a9jsxyyasz6dl7zmka2kwfx94w0knut43r4x447w3shmw5alldevrdu2gthelcjt8h6775p92ktlmlg846varj62rghj67e2hyhlauwkkv6nhnvt7wm6tt2kh2xw6kze0ttxsqplfct7mk4jvnykm0arw2juvnmkudgyerj59dn4ja8r5avud67zd7mr2cl54skynhs4twu2qgwrcdzcchhfee008e30yazzwu96h2uhaprejkrgns5w8nds244k3uyfhtmmzne29hmmdsvvlrtr02w0nc0thtkpywwmmxuqfc0tsssdflned"  # noqa: E501
            },
        )
    with pytest.raises(ValueError, match="Old offer format is no longer supported"):
        await wallet_1_rpc.fetch(
            "get_offer_summary",
            {
                "offer": "offer1qqqqqqsqqqqqqqqqqqqqqqqqqqqqqqqqqqqqqqqqqqqqqqqqqqqqqqqqqqx68z6sprqv0dvdkvr4rv8r8mwlw7mzuyht6gn74y8yx8ta952h2qqqqqqqqqqqqrls9lllq8ls9lllq8ls9l67lllsflczlllsflllqnlstlllqnll7zllxnlstq8lluz07zllszqgpq8lluz0llczlutl7tuqlllsfl6llllsflllqtljalllqnls9lllqnl30luqszqgplllqnll7qhl9tll7p8lqtll7p8lsgp8llllqnlcyptllllsfluzpdlllqyqszqgpq8lluz0lqdllllsfluzq9llllcyl7pq9lllluz0lqs9llll7p8lsg9llluqszqgpqyqszqgpqyqszq0llcylllsrlllllln63hlqtlnx08lluzqrlcpl7qukqhlllljplczllls8lc9lllsrlczlue0llcylup0llcyluxlllcylllshlmulllshle5lujgplllp0lhelllp0lhelllp0lnflevsrlsnq8llu9l7l8lp0ll7zllxnlcpqyqszq0lqyqszqgplllqy9cplcpsrll7qhlluplllezlllsnlllphlstq8ly2q0llcflllsmlctsrlj9q8llu2l79llluqcrluqsrll7q0lp0lstlctlutcplllq8ls3qyqluqcplllqtll7qllp0ll7q0lqtll7qllluylllczluh0llcylup0llcylufllqyqszq0lqstn7q0llcplup074hlluz07qhlluz0llczluflllcyla0lllcylutlllcyluhlllcyl7qmllllqnlcyqtllllsflcml7qgpqyqszqgpq8lluz0lqsp0llcpqyqszq0llcpluygpq8lqxq0llcplup0llcrlutlllcplup0llcrllljpluph7q0llcpsgqhllllq8ls3qyqluqcplllq8ls3qyqluqcpq8lqxq07p8lluz07p0ly7q0llcylll3plctlatcplmhszq0llllqtll7qllqhll7q0lqtll7qllluylllczllls8lllp8l3rl6csrll7q2el7qgplcpsrll7qvp37q0llcplup07fhlluz07qhlluz07r0lluz07zllluz0llcyl7qmnluzq9ucpluqszqgpqyqlllsrlczlaa0llcylup0llcyllls9lllq0ll7z0lz8l43q8lluql7p8ltrll7p8llup07ahlluz07qhlluz07yllluz0720lluz0llctlu607kuqlllsfletl7qgpqyqszqgpleeszq0llcplup0llcrlllsnlc3laugplllq8ls9lllq0ll7g8llup0llcrlllsnlllqyslllcdlu5cpq8lluql7qhlluplllcflllselefl7q07dyqlawgplllq8lszq0lszq07qvql7qgplcpszq0llcpp8ll7q0lpzqgplcpsrll7qgfsrlsrqyqluqcplllqnll7qhlluplllcflugl7kyqlllszk0lszq07qvqlllsflllqtljdlllqnls9lllqnlsmlllqnlshlllqnl30luqszqgpqyql7qgpqyqszqgplcpsrll7q0lqnlcplllqnlcplchszqgplcpsrll7qhllupl7p0lluql7p8lp8ll7qhl2mll7p8lqtll7p8lphll7p8lp0lcpqyqszqgplllqy9cplcpsrlshlmulllshle5lu5gplllp0lhelllp0lhelllp0lnflevsrlstq8llu9l7l8llup07vhlluz07qhlluz07pllluz0llctlu607dyql7qgpqyqsrll7zllxnlcpqyqszq0llczllls8lllqllstq8lluql7zllluqs9lllqtljalllqnls9lllqnlsnluqszqgplllqtljalllqnls9lllqnlsmluqszqgpq8lluql7zllluqsrlc9szq07qvqlllsflllqnlnplllqnl4lluqszq0llczlal0llcylup0llcylllsflllqnljllc9srll7p8ltllcyqtlszq0llcyllls9lexlllsflczlllsflctlllsflc9lllsrluqszqgpqyqlllsflchlllsfluphlll7p8lsgqhllllqnll7qhl9tll7p8lqtll7p8lsgz0llllqnll7qhlwmll7p8lqtll7p8lp8ll7p8lsg90llllqnll7zllxnljmq8lluz0790lszqgpqyqszq0llcyl7ppdlllszqgpqyqsrll7p8lsgzlllllqnlcyzlll7qgpqyqszqgpqyqszqgplczlad0llcylup0llcyla0lllcylualllcyllls9lllq0l30lllq8lsnledllls9le2lllsflczlllsfle8lllsflllqtlhdlllqnls9lllqnljnlllqnl40lllqnll7zllxnlcrwvqlllsfl6el7qgpqyqszqgplllqnlcrdllszqgpqyqszq0lqyqluqcplllqnl30lllqnlstlllqnlcyqhllllsflllqnll7p8l0rll7p8llu807h8llup07thlluz07qhlluz0llcyluhlllcyl7pqzlllszqgpluqszqgpq8lszqgplllqnll7p8lyrll7p8llu9llqdllaw0llczluh0llcylup0llcylllsflc4lllsflllzrlcyqtllll3rluzqt0l72uql7pq9luql7qgpq8lszqgpqyql7qgpq8lzwqgpluqszqgpqyqszqgpq8lqxqgplllqnll7qdqx7l0xc8wskqn8d5at9dfqmwyt5q675phnkk4zh4e2x9tklqa9fa0llcylllsrgqn55h9a7c7aq9zfj2tx6aa5268xz2r2ds5emgu9yut5hhkp96rrmll7p8lluql7qhlluql7qhlptll7p8lqtll7p8lq0lcpqyqsrll7p8lluqlllen8mll7qhllupl7p0lluql7p8lluz07r8lluz0llczlu00llcylup0llcyluyllqyqszq0lqyqsrll7qhlzmll7p8lqtll7p8lr8ll7p8llup07zhlluz07qhlluz07r0lszqgpq8lszqgpqyqsrlcpq8lqxq0llczllls8lc9lllsrlcylllsflcgluycplllqtl3dlllqnls9lllqnlsmlllqnlshluqszqgpqyqlllszzuqluqcplczllls8lllqllstq8lluql7zllluqs9lllqtl3alllqnls9lllqnlsnluqszqgplllqtl3alllqnls9lllqnlsmluqszqgpq8lluql7zllluqsrlc9szq07qvqluqcpq8lqxqgpqyqlll6pm3jc0w0dpj78zznpvxj057m22f2nk94gc3kus29jvxnefjjd4nklll6qehe6qve5g6r23z4txtrxjqhdg8npntzhw2w8yrkg7y50ksplt32lup0llaqvmuaqxv6ydp4g324n93nfqtk5rese43th98rjpmy0z28mgql4c4gpqyqsq00wsa2002kemp6v5g4avmmdc4edymhaj5vjzvnxuupgu00ufh83e8mt9q2autw93k0a55w5wf5mtdfdaxw9d3fk97dfqhtx8m2d32eqqqqqw3499peelczlllsrlczlllsrlczllls8lctlllsrlczllls8lllp8lstlllrhlshlllrmll7zllp0ll7qhlqmll7p8lqtll7p8lzllcpqyqszqgpqyqlllsrlczlutl7tuqlllsrlcgszq07qvqlllsrlcylllsflcylllsflc9lllsflllqtlsdlllqnls9lllqnl30luqszqgpluqszqgplllqtl30le0szqgplcpsrll7p8lluql7vhlqtll7qlllurl7pvqlllsrlctlllszqhllup07phlluz07qhlluz07z0lszqgpq8llup07phlluz07qhlluz07r0lszqgpqyqlllsrlctlllszq0lqkqgplcpsrlsrqyqlllsflllqxcgqwvaass7c74kdmgtgwq3v5kzcf7pdchnqjuw9yqd0agsgjr8tmua30nshgv7ddn8t3xehd0htnk5luqcpq8lsrll7q0lluellg96ufqk9maa268cn0r6xsre3fs33hcp384eu0uxj77w5fa0n8u008lsrq8lluellgyyddvdkw7jgeu9ugpwah0mk34v4un87qgnqaphe48qss0nmf637mlc2w3499pe4q8llu607qvqlllnelaqhyk2jzy6hxkmuzskhzpz5m6mwylj0h0akznfr3r7sw0e9n8ka2ycplll8ll6pp0j4c0pkvfpy06hd4gelhdvdp3798ghlx6m6eawkk5f4dcazw5cszq0lqyq5xlm42y5nv02th262u6tkmtmrq28nggx4mgvj35gewqav8wcn28jfgtphpthhwrs2pqys2s8zmwv6pur6s6vtyytar26hgp0tgcrc2xg0cxkqdfx3zyyckk769hp4p5dmvcfshc9a4j7feww6uvqc2mthvez7ttx"  # noqa: E501
            },
        )
    with pytest.raises(ValueError, match="Old offer format is no longer supported"):
        await wallet_1_rpc.fetch(
            "check_offer_validity",
            {
                "offer": "offer1qqqqqqsqqqqqqqqqqqqqqqqqqqqqqqqqqqqqqqqqqqqqqqqqqqqqqqqqqqx68z6sprqv0dvdkvr4rv8r8mwlw7mzuyht6gn74y8yx8ta952h2qqqqqqqqqqqqrls9lllq8ls9lllq8ls9l67lllsflczlllsflllqnlstlllqnll7zllxnlstq8lluz07zllszqgpq8lluz0llczlutl7tuqlllsfl6llllsflllqtljalllqnls9lllqnl30luqszqgplllqnll7qhl9tll7p8lqtll7p8lsgp8llllqnlcyptllllsfluzpdlllqyqszqgpq8lluz0lqdllllsfluzq9llllcyl7pq9lllluz0lqs9llll7p8lsg9llluqszqgpqyqszqgpqyqszq0llcylllsrlllllln63hlqtlnx08lluzqrlcpl7qukqhlllljplczllls8lc9lllsrlczlue0llcylup0llcyluxlllcylllshlmulllshle5lujgplllp0lhelllp0lhelllp0lnflevsrlsnq8llu9l7l8lp0ll7zllxnlcpqyqszq0lqyqszqgplllqy9cplcpsrll7qhlluplllezlllsnlllphlstq8ly2q0llcflllsmlctsrlj9q8llu2l79llluqcrluqsrll7q0lp0lstlctlutcplllq8ls3qyqluqcplllqtll7qllp0ll7q0lqtll7qllluylllczluh0llcylup0llcylufllqyqszq0lqstn7q0llcplup074hlluz07qhlluz0llczluflllcyla0lllcylutlllcyluhlllcyl7qmllllqnlcyqtllllsflcml7qgpqyqszqgpq8lluz0lqsp0llcpqyqszq0llcpluygpq8lqxq0llcplup0llcrlutlllcplup0llcrllljpluph7q0llcpsgqhllllq8ls3qyqluqcplllq8ls3qyqluqcpq8lqxq07p8lluz07p0ly7q0llcylll3plctlatcplmhszq0llllqtll7qllqhll7q0lqtll7qllluylllczllls8lllp8l3rl6csrll7q2el7qgplcpsrll7qvp37q0llcplup07fhlluz07qhlluz07r0lluz07zllluz0llcyl7qmnluzq9ucpluqszqgpqyqlllsrlczlaa0llcylup0llcyllls9lllq0ll7z0lz8l43q8lluql7p8ltrll7p8llup07ahlluz07qhlluz07yllluz0720lluz0llctlu607kuqlllsfletl7qgpqyqszqgpleeszq0llcplup0llcrlllsnlc3laugplllq8ls9lllq0ll7g8llup0llcrlllsnlllqyslllcdlu5cpq8lluql7qhlluplllcflllselefl7q07dyqlawgplllq8lszq0lszq07qvql7qgplcpszq0llcpp8ll7q0lpzqgplcpsrll7qgfsrlsrqyqluqcplllqnll7qhlluplllcflugl7kyqlllszk0lszq07qvqlllsflllqtljdlllqnls9lllqnlsmlllqnlshlllqnl30luqszqgpqyql7qgpqyqszqgplcpsrll7q0lqnlcplllqnlcplchszqgplcpsrll7qhllupl7p0lluql7p8lp8ll7qhl2mll7p8lqtll7p8lphll7p8lp0lcpqyqszqgplllqy9cplcpsrlshlmulllshle5lu5gplllp0lhelllp0lhelllp0lnflevsrlstq8llu9l7l8llup07vhlluz07qhlluz07pllluz0llctlu607dyql7qgpqyqsrll7zllxnlcpqyqszq0llczllls8lllqllstq8lluql7zllluqs9lllqtljalllqnls9lllqnlsnluqszqgplllqtljalllqnls9lllqnlsmluqszqgpq8lluql7zllluqsrlc9szq07qvqlllsflllqnlnplllqnl4lluqszq0llczlal0llcylup0llcylllsflllqnljllc9srll7p8ltllcyqtlszq0llcyllls9lexlllsflczlllsflctlllsflc9lllsrluqszqgpqyqlllsflchlllsfluphlll7p8lsgqhllllqnll7qhl9tll7p8lqtll7p8lsgz0llllqnll7qhlwmll7p8lqtll7p8lp8ll7p8lsg90llllqnll7zllxnljmq8lluz0790lszqgpqyqszq0llcyl7ppdlllszqgpqyqsrll7p8lsgzlllllqnlcyzlll7qgpqyqszqgpqyqszqgplczlad0llcylup0llcyla0lllcylualllcyllls9lllq0l30lllq8lsnledllls9le2lllsflczlllsfle8lllsflllqtlhdlllqnls9lllqnljnlllqnl40lllqnll7zllxnlcrwvqlllsfl6el7qgpqyqszqgplllqnlcrdllszqgpqyqszq0lqyqluqcplllqnl30lllqnlstlllqnlcyqhllllsflllqnll7p8l0rll7p8llu807h8llup07thlluz07qhlluz0llcyluhlllcyl7pqzlllszqgpluqszqgpq8lszqgplllqnll7p8lyrll7p8llu9llqdllaw0llczluh0llcylup0llcylllsflc4lllsflllzrlcyqtllll3rluzqt0l72uql7pq9luql7qgpq8lszqgpqyql7qgpq8lzwqgpluqszqgpqyqszqgpq8lqxqgplllqnll7qdqx7l0xc8wskqn8d5at9dfqmwyt5q675phnkk4zh4e2x9tklqa9fa0llcylllsrgqn55h9a7c7aq9zfj2tx6aa5268xz2r2ds5emgu9yut5hhkp96rrmll7p8lluql7qhlluql7qhlptll7p8lqtll7p8lq0lcpqyqsrll7p8lluqlllen8mll7qhllupl7p0lluql7p8lluz07r8lluz0llczlu00llcylup0llcyluyllqyqszq0lqyqsrll7qhlzmll7p8lqtll7p8lr8ll7p8llup07zhlluz07qhlluz07r0lszqgpq8lszqgpqyqsrlcpq8lqxq0llczllls8lc9lllsrlcylllsflcgluycplllqtl3dlllqnls9lllqnlsmlllqnlshluqszqgpqyqlllszzuqluqcplczllls8lllqllstq8lluql7zllluqs9lllqtl3alllqnls9lllqnlsnluqszqgplllqtl3alllqnls9lllqnlsmluqszqgpq8lluql7zllluqsrlc9szq07qvqluqcpq8lqxqgpqyqlll6pm3jc0w0dpj78zznpvxj057m22f2nk94gc3kus29jvxnefjjd4nklll6qehe6qve5g6r23z4txtrxjqhdg8npntzhw2w8yrkg7y50ksplt32lup0llaqvmuaqxv6ydp4g324n93nfqtk5rese43th98rjpmy0z28mgql4c4gpqyqsq00wsa2002kemp6v5g4avmmdc4edymhaj5vjzvnxuupgu00ufh83e8mt9q2autw93k0a55w5wf5mtdfdaxw9d3fk97dfqhtx8m2d32eqqqqqw3499peelczlllsrlczlllsrlczllls8lctlllsrlczllls8lllp8lstlllrhlshlllrmll7zllp0ll7qhlqmll7p8lqtll7p8lzllcpqyqszqgpqyqlllsrlczlutl7tuqlllsrlcgszq07qvqlllsrlcylllsflcylllsflc9lllsflllqtlsdlllqnls9lllqnl30luqszqgpluqszqgplllqtl30le0szqgplcpsrll7p8lluql7vhlqtll7qlllurl7pvqlllsrlctlllszqhllup07phlluz07qhlluz07z0lszqgpq8llup07phlluz07qhlluz07r0lszqgpqyqlllsrlctlllszq0lqkqgplcpsrlsrqyqlllsflllqxcgqwvaass7c74kdmgtgwq3v5kzcf7pdchnqjuw9yqd0agsgjr8tmua30nshgv7ddn8t3xehd0htnk5luqcpq8lsrll7q0lluellg96ufqk9maa268cn0r6xsre3fs33hcp384eu0uxj77w5fa0n8u008lsrq8lluellgyyddvdkw7jgeu9ugpwah0mk34v4un87qgnqaphe48qss0nmf637mlc2w3499pe4q8llu607qvqlllnelaqhyk2jzy6hxkmuzskhzpz5m6mwylj0h0akznfr3r7sw0e9n8ka2ycplll8ll6pp0j4c0pkvfpy06hd4gelhdvdp3798ghlx6m6eawkk5f4dcazw5cszq0lqyq5xlm42y5nv02th262u6tkmtmrq28nggx4mgvj35gewqav8wcn28jfgtphpthhwrs2pqys2s8zmwv6pur6s6vtyytar26hgp0tgcrc2xg0cxkqdfx3zyyckk769hp4p5dmvcfshc9a4j7feww6uvqc2mthvez7ttx"  # noqa: E501
            },
        )
    with pytest.raises(ValueError, match="Old offer format is no longer supported"):
        await wallet_1_rpc.fetch(
            "take_offer",
            {
                "offer": "offer1qqqqqqsqqqqqqqqqqqqqqqqqqqqqqqqqqqqqqqqqqqqqqqqqqqqqqqqqqqx68z6sprqv0dvdkvr4rv8r8mwlw7mzuyht6gn74y8yx8ta952h2qqqqqqqqqqqqrls9lllq8ls9lllq8ls9l67lllsflczlllsflllqnlstlllqnll7zllxnlstq8lluz07zllszqgpq8lluz0llczlutl7tuqlllsfl6llllsflllqtljalllqnls9lllqnl30luqszqgplllqnll7qhl9tll7p8lqtll7p8lsgp8llllqnlcyptllllsfluzpdlllqyqszqgpq8lluz0lqdllllsfluzq9llllcyl7pq9lllluz0lqs9llll7p8lsg9llluqszqgpqyqszqgpqyqszq0llcylllsrlllllln63hlqtlnx08lluzqrlcpl7qukqhlllljplczllls8lc9lllsrlczlue0llcylup0llcyluxlllcylllshlmulllshle5lujgplllp0lhelllp0lhelllp0lnflevsrlsnq8llu9l7l8lp0ll7zllxnlcpqyqszq0lqyqszqgplllqy9cplcpsrll7qhlluplllezlllsnlllphlstq8ly2q0llcflllsmlctsrlj9q8llu2l79llluqcrluqsrll7q0lp0lstlctlutcplllq8ls3qyqluqcplllqtll7qllp0ll7q0lqtll7qllluylllczluh0llcylup0llcylufllqyqszq0lqstn7q0llcplup074hlluz07qhlluz0llczluflllcyla0lllcylutlllcyluhlllcyl7qmllllqnlcyqtllllsflcml7qgpqyqszqgpq8lluz0lqsp0llcpqyqszq0llcpluygpq8lqxq0llcplup0llcrlutlllcplup0llcrllljpluph7q0llcpsgqhllllq8ls3qyqluqcplllq8ls3qyqluqcpq8lqxq07p8lluz07p0ly7q0llcylll3plctlatcplmhszq0llllqtll7qllqhll7q0lqtll7qllluylllczllls8lllp8l3rl6csrll7q2el7qgplcpsrll7qvp37q0llcplup07fhlluz07qhlluz07r0lluz07zllluz0llcyl7qmnluzq9ucpluqszqgpqyqlllsrlczlaa0llcylup0llcyllls9lllq0ll7z0lz8l43q8lluql7p8ltrll7p8llup07ahlluz07qhlluz07yllluz0720lluz0llctlu607kuqlllsfletl7qgpqyqszqgpleeszq0llcplup0llcrlllsnlc3laugplllq8ls9lllq0ll7g8llup0llcrlllsnlllqyslllcdlu5cpq8lluql7qhlluplllcflllselefl7q07dyqlawgplllq8lszq0lszq07qvql7qgplcpszq0llcpp8ll7q0lpzqgplcpsrll7qgfsrlsrqyqluqcplllqnll7qhlluplllcflugl7kyqlllszk0lszq07qvqlllsflllqtljdlllqnls9lllqnlsmlllqnlshlllqnl30luqszqgpqyql7qgpqyqszqgplcpsrll7q0lqnlcplllqnlcplchszqgplcpsrll7qhllupl7p0lluql7p8lp8ll7qhl2mll7p8lqtll7p8lphll7p8lp0lcpqyqszqgplllqy9cplcpsrlshlmulllshle5lu5gplllp0lhelllp0lhelllp0lnflevsrlstq8llu9l7l8llup07vhlluz07qhlluz07pllluz0llctlu607dyql7qgpqyqsrll7zllxnlcpqyqszq0llczllls8lllqllstq8lluql7zllluqs9lllqtljalllqnls9lllqnlsnluqszqgplllqtljalllqnls9lllqnlsmluqszqgpq8lluql7zllluqsrlc9szq07qvqlllsflllqnlnplllqnl4lluqszq0llczlal0llcylup0llcylllsflllqnljllc9srll7p8ltllcyqtlszq0llcyllls9lexlllsflczlllsflctlllsflc9lllsrluqszqgpqyqlllsflchlllsfluphlll7p8lsgqhllllqnll7qhl9tll7p8lqtll7p8lsgz0llllqnll7qhlwmll7p8lqtll7p8lp8ll7p8lsg90llllqnll7zllxnljmq8lluz0790lszqgpqyqszq0llcyl7ppdlllszqgpqyqsrll7p8lsgzlllllqnlcyzlll7qgpqyqszqgpqyqszqgplczlad0llcylup0llcyla0lllcylualllcyllls9lllq0l30lllq8lsnledllls9le2lllsflczlllsfle8lllsflllqtlhdlllqnls9lllqnljnlllqnl40lllqnll7zllxnlcrwvqlllsfl6el7qgpqyqszqgplllqnlcrdllszqgpqyqszq0lqyqluqcplllqnl30lllqnlstlllqnlcyqhllllsflllqnll7p8l0rll7p8llu807h8llup07thlluz07qhlluz0llcyluhlllcyl7pqzlllszqgpluqszqgpq8lszqgplllqnll7p8lyrll7p8llu9llqdllaw0llczluh0llcylup0llcylllsflc4lllsflllzrlcyqtllll3rluzqt0l72uql7pq9luql7qgpq8lszqgpqyql7qgpq8lzwqgpluqszqgpqyqszqgpq8lqxqgplllqnll7qdqx7l0xc8wskqn8d5at9dfqmwyt5q675phnkk4zh4e2x9tklqa9fa0llcylllsrgqn55h9a7c7aq9zfj2tx6aa5268xz2r2ds5emgu9yut5hhkp96rrmll7p8lluql7qhlluql7qhlptll7p8lqtll7p8lq0lcpqyqsrll7p8lluqlllen8mll7qhllupl7p0lluql7p8lluz07r8lluz0llczlu00llcylup0llcyluyllqyqszq0lqyqsrll7qhlzmll7p8lqtll7p8lr8ll7p8llup07zhlluz07qhlluz07r0lszqgpq8lszqgpqyqsrlcpq8lqxq0llczllls8lc9lllsrlcylllsflcgluycplllqtl3dlllqnls9lllqnlsmlllqnlshluqszqgpqyqlllszzuqluqcplczllls8lllqllstq8lluql7zllluqs9lllqtl3alllqnls9lllqnlsnluqszqgplllqtl3alllqnls9lllqnlsmluqszqgpq8lluql7zllluqsrlc9szq07qvqluqcpq8lqxqgpqyqlll6pm3jc0w0dpj78zznpvxj057m22f2nk94gc3kus29jvxnefjjd4nklll6qehe6qve5g6r23z4txtrxjqhdg8npntzhw2w8yrkg7y50ksplt32lup0llaqvmuaqxv6ydp4g324n93nfqtk5rese43th98rjpmy0z28mgql4c4gpqyqsq00wsa2002kemp6v5g4avmmdc4edymhaj5vjzvnxuupgu00ufh83e8mt9q2autw93k0a55w5wf5mtdfdaxw9d3fk97dfqhtx8m2d32eqqqqqw3499peelczlllsrlczlllsrlczllls8lctlllsrlczllls8lllp8lstlllrhlshlllrmll7zllp0ll7qhlqmll7p8lqtll7p8lzllcpqyqszqgpqyqlllsrlczlutl7tuqlllsrlcgszq07qvqlllsrlcylllsflcylllsflc9lllsflllqtlsdlllqnls9lllqnl30luqszqgpluqszqgplllqtl30le0szqgplcpsrll7p8lluql7vhlqtll7qlllurl7pvqlllsrlctlllszqhllup07phlluz07qhlluz07z0lszqgpq8llup07phlluz07qhlluz07r0lszqgpqyqlllsrlctlllszq0lqkqgplcpsrlsrqyqlllsflllqxcgqwvaass7c74kdmgtgwq3v5kzcf7pdchnqjuw9yqd0agsgjr8tmua30nshgv7ddn8t3xehd0htnk5luqcpq8lsrll7q0lluellg96ufqk9maa268cn0r6xsre3fs33hcp384eu0uxj77w5fa0n8u008lsrq8lluellgyyddvdkw7jgeu9ugpwah0mk34v4un87qgnqaphe48qss0nmf637mlc2w3499pe4q8llu607qvqlllnelaqhyk2jzy6hxkmuzskhzpz5m6mwylj0h0akznfr3r7sw0e9n8ka2ycplll8ll6pp0j4c0pkvfpy06hd4gelhdvdp3798ghlx6m6eawkk5f4dcazw5cszq0lqyq5xlm42y5nv02th262u6tkmtmrq28nggx4mgvj35gewqav8wcn28jfgtphpthhwrs2pqys2s8zmwv6pur6s6vtyytar26hgp0tgcrc2xg0cxkqdfx3zyyckk769hp4p5dmvcfshc9a4j7feww6uvqc2mthvez7ttx"  # noqa: E501
            },
        )
    ###

    await wallet_1_rpc.create_offer_for_ids(
        {uint32(1): -5, cat_asset_id.hex(): 1},
        DEFAULT_TX_CONFIG,
        driver_dict=driver_dict,
    )
    assert len([o for o in await wallet_1_rpc.get_all_offers() if o.status == TradeStatus.PENDING_ACCEPT.value]) == 2
    await wallet_1_rpc.cancel_offers(DEFAULT_TX_CONFIG, batch_size=1)
    assert len([o for o in await wallet_1_rpc.get_all_offers() if o.status == TradeStatus.PENDING_ACCEPT.value]) == 0
    await time_out_assert(5, check_mempool_spend_count, True, full_node_api, 2)

    await farm_transaction_block(full_node_api, wallet_node)

    await wallet_1_rpc.create_offer_for_ids(
        {uint32(1): -5, cat_asset_id.hex(): 1},
        DEFAULT_TX_CONFIG,
        driver_dict=driver_dict,
    )
    await wallet_1_rpc.create_offer_for_ids(
        {uint32(1): 5, cat_asset_id.hex(): -1},
        DEFAULT_TX_CONFIG,
        driver_dict=driver_dict,
    )
    assert len([o for o in await wallet_1_rpc.get_all_offers() if o.status == TradeStatus.PENDING_ACCEPT.value]) == 2
    await wallet_1_rpc.cancel_offers(DEFAULT_TX_CONFIG, cancel_all=True)
    assert len([o for o in await wallet_1_rpc.get_all_offers() if o.status == TradeStatus.PENDING_ACCEPT.value]) == 0
    await time_out_assert(5, check_mempool_spend_count, True, full_node_api, 1)
    await farm_transaction_block(full_node_api, wallet_node)

    await wallet_1_rpc.create_offer_for_ids(
        {uint32(1): 5, cat_asset_id.hex(): -1},
        DEFAULT_TX_CONFIG,
        driver_dict=driver_dict,
    )
    assert len([o for o in await wallet_1_rpc.get_all_offers() if o.status == TradeStatus.PENDING_ACCEPT.value]) == 1
    await wallet_1_rpc.cancel_offers(DEFAULT_TX_CONFIG, asset_id=bytes32.zeros)
    assert len([o for o in await wallet_1_rpc.get_all_offers() if o.status == TradeStatus.PENDING_ACCEPT.value]) == 1
    await wallet_1_rpc.cancel_offers(DEFAULT_TX_CONFIG, asset_id=cat_asset_id)
    assert len([o for o in await wallet_1_rpc.get_all_offers() if o.status == TradeStatus.PENDING_ACCEPT.value]) == 0
    await time_out_assert(5, check_mempool_spend_count, True, full_node_api, 1)

    with pytest.raises(ValueError, match="not currently supported"):
        await wallet_1_rpc.create_offer_for_ids(
            {uint32(1): -5, cat_asset_id.hex(): 1},
            DEFAULT_TX_CONFIG,
            driver_dict=driver_dict,
            timelock_info=ConditionValidTimes(min_secs_since_created=uint64(1)),
        )


@pytest.mark.anyio
async def test_get_coin_records_by_names(wallet_rpc_environment: WalletRpcTestEnvironment) -> None:
    env: WalletRpcTestEnvironment = wallet_rpc_environment
    wallet_node: WalletNode = env.wallet_1.node
    client: WalletRpcClient = env.wallet_1.rpc_client
    store = wallet_node.wallet_state_manager.coin_store
    full_node_api = env.full_node.api
    # Generate some funds
    generated_funds = await generate_funds(full_node_api, env.wallet_1, 5)
    address = encode_puzzle_hash(await env.wallet_1.wallet.get_new_puzzlehash(), "txch")
    await full_node_api.wait_for_wallet_synced(wallet_node=wallet_node, timeout=20)

    # Spend half of it back to the same wallet get some spent coins in the wallet
    tx = (await client.send_transaction(1, uint64(generated_funds / 2), address, DEFAULT_TX_CONFIG)).transaction
    assert tx.spend_bundle is not None
    await time_out_assert(20, tx_in_mempool, True, client, tx.name)
    await farm_transaction(full_node_api, wallet_node, tx.spend_bundle)
    await full_node_api.wait_for_wallet_synced(wallet_node=wallet_node, timeout=5)
    # Prepare some records and parameters first
    result = await store.get_coin_records()
    coins = {record.coin for record in result.records}
    coins_unspent = {record.coin for record in result.records if not record.spent}
    coin_ids = [coin.name() for coin in coins]
    coin_ids_unspent = [coin.name() for coin in coins_unspent]
    assert len(coin_ids) > 0
    assert len(coin_ids_unspent) > 0
    # Do some queries to trigger all parameters
    # 1. Empty coin_ids
    assert await client.get_coin_records_by_names([]) == []
    # 2. All coins
    rpc_result = await client.get_coin_records_by_names(coin_ids + coin_ids_unspent)
    assert {record.coin for record in rpc_result} == {*coins, *coins_unspent}
    # 3. All spent coins
    rpc_result = await client.get_coin_records_by_names(coin_ids, include_spent_coins=True)
    assert {record.coin for record in rpc_result} == coins
    # 4. All unspent coins
    rpc_result = await client.get_coin_records_by_names(coin_ids_unspent, include_spent_coins=False)
    assert {record.coin for record in rpc_result} == coins_unspent
    # 5. Filter start/end height
    filter_records = result.records[:10]
    assert len(filter_records) == 10
    filter_coin_ids = [record.name() for record in filter_records]
    filter_coins = {record.coin for record in filter_records}
    min_height = min(record.confirmed_block_height for record in filter_records)
    max_height = max(record.confirmed_block_height for record in filter_records)
    assert min_height != max_height
    rpc_result = await client.get_coin_records_by_names(filter_coin_ids, start_height=min_height, end_height=max_height)
    assert {record.coin for record in rpc_result} == filter_coins
    # 8. Test the failure case
    with pytest.raises(ValueError, match="not found"):
        await client.get_coin_records_by_names(coin_ids, include_spent_coins=False)


@pytest.mark.anyio
async def test_did_endpoints(wallet_rpc_environment: WalletRpcTestEnvironment):
    env: WalletRpcTestEnvironment = wallet_rpc_environment

    wallet_1: Wallet = env.wallet_1.wallet
    wallet_2: Wallet = env.wallet_2.wallet
    wallet_1_node: WalletNode = env.wallet_1.node
    wallet_2_node: WalletNode = env.wallet_2.node
    wallet_1_rpc: WalletRpcClient = env.wallet_1.rpc_client
    wallet_2_rpc: WalletRpcClient = env.wallet_2.rpc_client
    full_node_api: FullNodeSimulator = env.full_node.api
    wallet_1_id = wallet_1.id()

    await generate_funds(env.full_node.api, env.wallet_1, 5)

    # Create a DID wallet
    res = await wallet_1_rpc.create_new_did_wallet(amount=1, tx_config=DEFAULT_TX_CONFIG, name="Profile 1")
    assert res["success"]
    did_wallet_id_0 = res["wallet_id"]
    did_id_0 = res["my_did"]

    # Get wallet name
    res = await wallet_1_rpc.did_get_wallet_name(did_wallet_id_0)
    assert res["success"]
    assert res["name"] == "Profile 1"
    nft_wallet: WalletProtocol = wallet_1_node.wallet_state_manager.wallets[did_wallet_id_0 + 1]
    assert isinstance(nft_wallet, NFTWallet)
    assert nft_wallet.get_name() == "Profile 1 NFT Wallet"

    # Set wallet name
    new_wallet_name = "test name"
    res = await wallet_1_rpc.did_set_wallet_name(did_wallet_id_0, new_wallet_name)
    assert res["success"]
    res = await wallet_1_rpc.did_get_wallet_name(did_wallet_id_0)
    assert res["success"]
    assert res["name"] == new_wallet_name
    with pytest.raises(ValueError, match="wallet id 1 is of type Wallet but type DIDWallet is required"):
        await wallet_1_rpc.did_set_wallet_name(wallet_1_id, new_wallet_name)

    # Check DID ID
    res = await wallet_1_rpc.get_did_id(did_wallet_id_0)
    assert res["success"]
    assert did_id_0 == res["my_did"]
    # Create backup file
    res = await wallet_1_rpc.create_did_backup_file(did_wallet_id_0, "backup.did")
    assert res["success"]

    await time_out_assert(5, check_mempool_spend_count, True, full_node_api, 1)
    await farm_transaction_block(full_node_api, wallet_1_node)
    # Update recovery list
    update_res = await wallet_1_rpc.update_did_recovery_list(did_wallet_id_0, [did_id_0], 1, DEFAULT_TX_CONFIG)
    assert len(update_res.transactions) > 0
    res = await wallet_1_rpc.get_did_recovery_list(did_wallet_id_0)
    assert res["num_required"] == 1
    assert res["recovery_list"][0] == did_id_0

    await time_out_assert(5, check_mempool_spend_count, True, full_node_api, 1)
    await farm_transaction_block(full_node_api, wallet_1_node)

    # Update metadata
    with pytest.raises(ValueError, match="wallet id 1 is of type Wallet but type DIDWallet is required"):
        await wallet_1_rpc.update_did_metadata(wallet_1_id, {"Twitter": "Https://test"}, DEFAULT_TX_CONFIG)
    await wallet_1_rpc.update_did_metadata(did_wallet_id_0, {"Twitter": "Https://test"}, DEFAULT_TX_CONFIG)

    res = await wallet_1_rpc.get_did_metadata(did_wallet_id_0)
    assert res["metadata"]["Twitter"] == "Https://test"

    await time_out_assert(5, check_mempool_spend_count, True, full_node_api, 1)
    await farm_transaction_block(full_node_api, wallet_1_node)

    # Transfer DID
    addr = encode_puzzle_hash(await wallet_2.get_new_puzzlehash(), "txch")
    await wallet_1_rpc.did_transfer_did(did_wallet_id_0, addr, 0, True, DEFAULT_TX_CONFIG)

    await time_out_assert(5, check_mempool_spend_count, True, full_node_api, 1)
    await farm_transaction_block(full_node_api, wallet_1_node)

    async def num_wallets() -> int:
        return len(await wallet_2_node.wallet_state_manager.get_all_wallet_info_entries())

    await time_out_assert(30, num_wallets, 2)

    did_wallets = list(
        filter(
            lambda w: (w.type == WalletType.DECENTRALIZED_ID),
            await wallet_2_node.wallet_state_manager.get_all_wallet_info_entries(),
        )
    )
    did_wallet_2: WalletProtocol = wallet_2_node.wallet_state_manager.wallets[did_wallets[0].id]
    assert isinstance(did_wallet_2, DIDWallet)
    assert (
        encode_puzzle_hash(bytes32.from_hexstr(did_wallet_2.get_my_DID()), AddressType.DID.hrp(wallet_2_node.config))
        == did_id_0
    )
    metadata = json.loads(did_wallet_2.did_info.metadata)
    assert metadata["Twitter"] == "Https://test"

    last_did_coin = await did_wallet_2.get_coin()
    await wallet_2_rpc.did_message_spend(did_wallet_2.id(), DEFAULT_TX_CONFIG, push=True)
    await wallet_2_node.wallet_state_manager.add_interested_coin_ids([last_did_coin.name()])

    await time_out_assert(5, check_mempool_spend_count, True, full_node_api, 1)
    await farm_transaction_block(full_node_api, wallet_2_node)

    next_did_coin = await did_wallet_2.get_coin()
    assert next_did_coin.parent_coin_info == last_did_coin.name()
    last_did_coin = next_did_coin

    await wallet_2_rpc.did_message_spend(did_wallet_2.id(), DEFAULT_TX_CONFIG.override(reuse_puzhash=True), push=True)
    await wallet_2_node.wallet_state_manager.add_interested_coin_ids([last_did_coin.name()])

    await time_out_assert(5, check_mempool_spend_count, True, full_node_api, 1)
    await farm_transaction_block(full_node_api, wallet_2_node)

    next_did_coin = await did_wallet_2.get_coin()
    assert next_did_coin.parent_coin_info == last_did_coin.name()
    assert next_did_coin.puzzle_hash == last_did_coin.puzzle_hash

    # Test did_get_pubkey
    pubkey_res = await wallet_2_rpc.get_did_pubkey(DIDGetPubkey(did_wallet_2.id()))
    assert isinstance(pubkey_res.pubkey, G1Element)


@pytest.mark.anyio
async def test_nft_endpoints(wallet_rpc_environment: WalletRpcTestEnvironment):
    env: WalletRpcTestEnvironment = wallet_rpc_environment
    wallet_1_node: WalletNode = env.wallet_1.node
    wallet_1_rpc: WalletRpcClient = env.wallet_1.rpc_client
    wallet_2: Wallet = env.wallet_2.wallet
    wallet_2_node: WalletNode = env.wallet_2.node
    wallet_2_rpc: WalletRpcClient = env.wallet_2.rpc_client
    full_node_api: FullNodeSimulator = env.full_node.api

    await generate_funds(env.full_node.api, env.wallet_1, 5)

    res = await wallet_1_rpc.create_new_nft_wallet(None)
    nft_wallet_id = res["wallet_id"]
    mint_res = await wallet_1_rpc.mint_nft(
        nft_wallet_id,
        None,
        None,
        "0xD4584AD463139FA8C0D9F68F4B59F185",
        ["https://www.chia.net/img/branding/chia-logo.svg"],
        DEFAULT_TX_CONFIG,
    )

    spend_bundle = mint_res.spend_bundle

    await farm_transaction(full_node_api, wallet_1_node, spend_bundle)

    await full_node_api.wait_for_wallet_synced(wallet_node=wallet_1_node, timeout=15)

    nft_wallet: WalletProtocol = wallet_1_node.wallet_state_manager.wallets[nft_wallet_id]
    assert isinstance(nft_wallet, NFTWallet)

    async def have_nfts():
        return await nft_wallet.get_nft_count() > 0

    await time_out_assert(15, have_nfts, True)

    # Test with the hex version of nft_id
    nft_id = (await nft_wallet.get_current_nfts())[0].coin.name().hex()
    nft_info = (await wallet_1_rpc.get_nft_info(nft_id))["nft_info"]
    assert nft_info["nft_coin_id"][2:] == (await nft_wallet.get_current_nfts())[0].coin.name().hex()
    # Test with the bech32m version of nft_id
    hmr_nft_id = encode_puzzle_hash(
        (await nft_wallet.get_current_nfts())[0].coin.name(), AddressType.NFT.hrp(wallet_1_node.config)
    )
    nft_info = (await wallet_1_rpc.get_nft_info(hmr_nft_id))["nft_info"]
    assert nft_info["nft_coin_id"][2:] == (await nft_wallet.get_current_nfts())[0].coin.name().hex()

    addr = encode_puzzle_hash(await wallet_2.get_new_puzzlehash(), "txch")
    await wallet_1_rpc.transfer_nft(nft_wallet_id, nft_id, addr, 0, DEFAULT_TX_CONFIG)
    await time_out_assert(5, check_mempool_spend_count, True, full_node_api, 1)
    await farm_transaction_block(full_node_api, wallet_1_node)
    await time_out_assert(5, check_mempool_spend_count, True, full_node_api, 0)
    await full_node_api.wait_for_wallet_synced(wallet_node=wallet_1_node, timeout=5)

    await full_node_api.wait_for_wallet_synced(wallet_node=wallet_2_node, timeout=5)

    nft_wallet_id_1 = (
        await wallet_2_node.wallet_state_manager.get_all_wallet_info_entries(wallet_type=WalletType.NFT)
    )[0].id
    nft_wallet_1: WalletProtocol = wallet_2_node.wallet_state_manager.wallets[nft_wallet_id_1]
    assert isinstance(nft_wallet_1, NFTWallet)
    nft_info_1 = (await wallet_1_rpc.get_nft_info(nft_id, False))["nft_info"]
    assert nft_info_1 == nft_info
    nft_info_1 = (await wallet_1_rpc.get_nft_info(nft_id))["nft_info"]
    assert nft_info_1["nft_coin_id"][2:] == (await nft_wallet_1.get_current_nfts())[0].coin.name().hex()
    # Cross-check NFT
    nft_info_2 = (await wallet_2_rpc.list_nfts(nft_wallet_id_1))["nft_list"][0]
    assert nft_info_1 == nft_info_2

    # Test royalty endpoint
    royalty_summary = await wallet_1_rpc.nft_calculate_royalties(
        {
            "my asset": ("my address", uint16(10000)),
        },
        {
            None: uint64(10000),
        },
    )
    assert royalty_summary == {
        "my asset": [
            {
                "asset": None,
                "address": "my address",
                "amount": 10000,
            }
        ],
    }


async def _check_delete_key(
    client: WalletRpcClient, wallet_node: WalletNode, farmer_fp: int, pool_fp: int, observer: bool = False
) -> None:
    # Add in reward addresses into farmer and pool for testing delete key checks
    # set farmer to first private key
    create_sk = master_sk_to_wallet_sk_unhardened if observer else master_sk_to_wallet_sk

    sk = await wallet_node.get_key_for_fingerprint(farmer_fp, private=True)
    assert sk is not None
    farmer_ph = create_puzzlehash_for_pk(create_sk(sk, uint32(0)).get_g1())

    sk = await wallet_node.get_key_for_fingerprint(pool_fp, private=True)
    assert sk is not None
    pool_ph = create_puzzlehash_for_pk(create_sk(sk, uint32(0)).get_g1())

    with lock_and_load_config(wallet_node.root_path, "config.yaml") as test_config:
        test_config["farmer"]["xch_target_address"] = encode_puzzle_hash(farmer_ph, "txch")
        test_config["pool"]["xch_target_address"] = encode_puzzle_hash(pool_ph, "txch")
        save_config(wallet_node.root_path, "config.yaml", test_config)

    # Check farmer_fp key
    resp = await client.check_delete_key(CheckDeleteKey(uint32(farmer_fp)))
    assert resp.fingerprint == farmer_fp
    assert resp.used_for_farmer_rewards is True
    assert resp.used_for_pool_rewards is False

    # Check pool_fp key
    resp = await client.check_delete_key(CheckDeleteKey(uint32(pool_fp)))
    assert resp.fingerprint == pool_fp
    assert resp.used_for_farmer_rewards is False
    assert resp.used_for_pool_rewards is True

    # Check unknown key
    resp = await client.check_delete_key(CheckDeleteKey(uint32(123456), uint16(10)))
    assert resp.fingerprint == 123456
    assert resp.used_for_farmer_rewards is False
    assert resp.used_for_pool_rewards is False


@pytest.mark.anyio
async def test_key_and_address_endpoints(wallet_rpc_environment: WalletRpcTestEnvironment):
    env: WalletRpcTestEnvironment = wallet_rpc_environment

    wallet: Wallet = env.wallet_1.wallet
    wallet_node: WalletNode = env.wallet_1.node
    client: WalletRpcClient = env.wallet_1.rpc_client

    address = await client.get_next_address(1, True)
    assert len(address) > 10

    pks = (await client.get_public_keys()).pk_fingerprints
    assert len(pks) == 1

    await generate_funds(env.full_node.api, env.wallet_1)

    assert (await client.get_height_info()).height > 0

    ph = await wallet.get_new_puzzlehash()
    addr = encode_puzzle_hash(ph, "txch")
    tx_amount = uint64(15600000)
    await env.full_node.api.wait_for_wallet_synced(wallet_node=wallet_node, timeout=20)
    created_tx = (await client.send_transaction(1, tx_amount, addr, DEFAULT_TX_CONFIG)).transaction

    await time_out_assert(20, tx_in_mempool, True, client, created_tx.name)
    assert len(await wallet.wallet_state_manager.tx_store.get_unconfirmed_for_wallet(1)) == 1
    await client.delete_unconfirmed_transactions(1)
    assert len(await wallet.wallet_state_manager.tx_store.get_unconfirmed_for_wallet(1)) == 0

    sk_resp = await client.get_private_key(GetPrivateKey(pks[0]))
    assert sk_resp.private_key.fingerprint == pks[0]
    assert sk_resp.private_key.seed is not None

    resp = await client.generate_mnemonic()
    assert len(resp.mnemonic) == 24

    await client.add_key(AddKey(resp.mnemonic))

    pks = (await client.get_public_keys()).pk_fingerprints
    assert len(pks) == 2

    await client.log_in(LogIn(pks[1]))
    sk_resp = await client.get_private_key(GetPrivateKey(pks[1]))
    assert sk_resp.private_key.fingerprint == pks[1]

    # test hardened keys
    await _check_delete_key(client=client, wallet_node=wallet_node, farmer_fp=pks[0], pool_fp=pks[1], observer=False)

    # test observer keys
    await _check_delete_key(client=client, wallet_node=wallet_node, farmer_fp=pks[0], pool_fp=pks[1], observer=True)

    # set farmer to empty string
    with lock_and_load_config(wallet_node.root_path, "config.yaml") as test_config:
        test_config["farmer"]["xch_target_address"] = ""
        save_config(wallet_node.root_path, "config.yaml", test_config)

    # Check key
    delete_key_resp = await client.check_delete_key(CheckDeleteKey(pks[1]))
    assert delete_key_resp.fingerprint == pks[1]
    assert delete_key_resp.used_for_farmer_rewards is False
    assert delete_key_resp.used_for_pool_rewards is True

    # set farmer and pool to empty string
    with lock_and_load_config(wallet_node.root_path, "config.yaml") as test_config:
        test_config["farmer"]["xch_target_address"] = ""
        test_config["pool"]["xch_target_address"] = ""
        save_config(wallet_node.root_path, "config.yaml", test_config)

    # Check key
    delete_key_resp = await client.check_delete_key(CheckDeleteKey(pks[0]))
    assert delete_key_resp.fingerprint == pks[0]
    assert delete_key_resp.used_for_farmer_rewards is False
    assert delete_key_resp.used_for_pool_rewards is False

    await client.delete_key(DeleteKey(pks[0]))
    await client.log_in(LogIn(uint32(pks[1])))
    assert len((await client.get_public_keys()).pk_fingerprints) == 1

    assert not (await client.get_sync_status()).synced

    wallets = await client.get_wallets()
    assert len(wallets) == 1
    assert await get_unconfirmed_balance(client, int(wallets[0]["id"])) == 0

    with pytest.raises(ValueError):
        await client.send_transaction(wallets[0]["id"], uint64(100), addr, DEFAULT_TX_CONFIG)

    # Delete all keys
    await client.delete_all_keys()
    assert len((await client.get_public_keys()).pk_fingerprints) == 0


@pytest.mark.anyio
async def test_select_coins_rpc(wallet_rpc_environment: WalletRpcTestEnvironment):
    env: WalletRpcTestEnvironment = wallet_rpc_environment

    wallet_2: Wallet = env.wallet_2.wallet
    wallet_node: WalletNode = env.wallet_1.node
    full_node_api: FullNodeSimulator = env.full_node.api
    client: WalletRpcClient = env.wallet_1.rpc_client
    client_2: WalletRpcClient = env.wallet_2.rpc_client

    funds = await generate_funds(full_node_api, env.wallet_1)

    addr = encode_puzzle_hash(await wallet_2.get_new_puzzlehash(), "txch")
    coin_300: list[Coin]
    tx_amounts: list[uint64] = [uint64(1000), uint64(300), uint64(1000), uint64(1000), uint64(10000)]
    for tx_amount in tx_amounts:
        funds -= tx_amount
        # create coins for tests
        tx = (await client.send_transaction(1, tx_amount, addr, DEFAULT_TX_CONFIG)).transaction
        spend_bundle = tx.spend_bundle
        assert spend_bundle is not None
        for coin in spend_bundle.additions():
            if coin.amount == uint64(300):
                coin_300 = [coin]

        await time_out_assert(20, tx_in_mempool, True, client, tx.name)
        await farm_transaction(full_node_api, wallet_node, spend_bundle)
        await time_out_assert(20, get_confirmed_balance, funds, client, 1)

    # test min coin amount
    min_coins: list[Coin] = await client_2.select_coins(
        amount=1000,
        wallet_id=1,
        coin_selection_config=DEFAULT_COIN_SELECTION_CONFIG.override(min_coin_amount=uint64(1001)),
    )
    assert min_coins is not None
    assert len(min_coins) == 1 and min_coins[0].amount == uint64(10000)

    # test max coin amount
    max_coins: list[Coin] = await client_2.select_coins(
        amount=2000,
        wallet_id=1,
        coin_selection_config=DEFAULT_COIN_SELECTION_CONFIG.override(
            min_coin_amount=uint64(999), max_coin_amount=uint64(9999)
        ),
    )
    assert max_coins is not None
    assert len(max_coins) == 2 and max_coins[0].amount == uint64(1000)

    # test excluded coin amounts
    non_1000_amt: int = sum(a for a in tx_amounts if a != 1000)
    excluded_amt_coins: list[Coin] = await client_2.select_coins(
        amount=non_1000_amt,
        wallet_id=1,
        coin_selection_config=DEFAULT_COIN_SELECTION_CONFIG.override(excluded_coin_amounts=[uint64(1000)]),
    )
    assert excluded_amt_coins is not None
    assert (
        len(excluded_amt_coins) == len(tuple(a for a in tx_amounts if a != 1000))
        and sum(c.amount for c in excluded_amt_coins) == non_1000_amt
    )

    # test excluded coins
    with pytest.raises(ValueError):
        await client_2.select_coins(
            amount=5000,
            wallet_id=1,
            coin_selection_config=DEFAULT_COIN_SELECTION_CONFIG.override(
                excluded_coin_ids=[c.name() for c in min_coins]
            ),
        )
    excluded_test = await client_2.select_coins(
        amount=1300,
        wallet_id=1,
        coin_selection_config=DEFAULT_COIN_SELECTION_CONFIG.override(excluded_coin_ids=[c.name() for c in coin_300]),
    )
    assert len(excluded_test) == 2
    for coin in excluded_test:
        assert coin != coin_300[0]

    # test backwards compatibility in the RPC
    identical_test = (
        await client_2.fetch(
            "select_coins",
            {
                "amount": 1300,
                "wallet_id": 1,
                "exclude_coins": [c.to_json_dict() for c in coin_300],
            },
        )
    )["coins"]
    assert len(identical_test) == 2
    for coin in identical_test:
        assert coin != coin_300[0]

    # test get coins
    all_coins, _, _ = await client_2.get_spendable_coins(
        wallet_id=1,
        coin_selection_config=DEFAULT_COIN_SELECTION_CONFIG.override(
            excluded_coin_ids=[c.name() for c in excluded_amt_coins]
        ),
    )
    assert set(excluded_amt_coins).intersection({rec.coin for rec in all_coins}) == set()
    all_coins, _, _ = await client_2.get_spendable_coins(
        wallet_id=1,
        coin_selection_config=DEFAULT_COIN_SELECTION_CONFIG.override(excluded_coin_amounts=[uint64(1000)]),
    )
    assert len([rec for rec in all_coins if rec.coin.amount == 1000]) == 0
    all_coins_2, _, _ = await client_2.get_spendable_coins(
        wallet_id=1,
        coin_selection_config=DEFAULT_COIN_SELECTION_CONFIG.override(max_coin_amount=uint64(999)),
    )
    assert all_coins_2[0].coin == coin_300[0]
    with pytest.raises(ValueError):  # validate fail on invalid coin id.
        await client_2.get_spendable_coins(
            wallet_id=1,
            coin_selection_config=DEFAULT_COIN_SELECTION_CONFIG.override(excluded_coin_ids=[b"a"]),
        )


@pytest.mark.anyio
async def test_get_coin_records_rpc(wallet_rpc_environment: WalletRpcTestEnvironment) -> None:
    env: WalletRpcTestEnvironment = wallet_rpc_environment
    wallet_node: WalletNode = env.wallet_1.node
    client: WalletRpcClient = env.wallet_1.rpc_client
    store = wallet_node.wallet_state_manager.coin_store

    for record in [record_1, record_2, record_3, record_4, record_5, record_6, record_7, record_8, record_9]:
        await store.add_coin_record(record)

    async def run_test_case(
        test_case: str,
        test_request: GetCoinRecords,
        test_total_count: Optional[int],
        test_records: list[WalletCoinRecord],
    ):
        response = await client.get_coin_records(test_request)
        assert response["coin_records"] == [coin.to_json_dict_parsed_metadata() for coin in test_records], test_case
        assert response["total_count"] == test_total_count, test_case

    for name, tests in {
        "offset_limit": get_coin_records_offset_limit_tests,
        "wallet_id": get_coin_records_wallet_id_tests,
        "wallet_type": get_coin_records_wallet_type_tests,
        "coin_type": get_coin_records_coin_type_tests,
        "coin_id_filter": get_coin_records_coin_id_filter_tests,
        "puzzle_hash_filter": get_coin_records_puzzle_hash_filter_tests,
        "parent_coin_id_filter": get_coin_records_parent_coin_id_filter_tests,
        "amount_filter": get_coin_records_amount_filter_tests,
        "amount_range": get_coin_records_amount_range_tests,
        "confirmed_range": get_coin_records_confirmed_range_tests,
        "spent_range": get_coin_records_spent_range_tests,
        "order": get_coin_records_order_tests,
        "reverse": get_coin_records_reverse_tests,
    }.items():
        for i, (request, expected_records) in enumerate(tests):
            await run_test_case(f"{name}-{i}", request, None, expected_records)

    for name, total_count_tests in {
        "total_count": get_coin_records_include_total_count_tests,
        "mixed": get_coin_records_mixed_tests,
    }.items():
        for i, (request, expected_total_count, expected_records) in enumerate(total_count_tests):
            await run_test_case(f"{name}-{i}", request, expected_total_count, expected_records)


@pytest.mark.anyio
async def test_get_coin_records_rpc_limits(
    wallet_rpc_environment: WalletRpcTestEnvironment,
    seeded_random: random.Random,
) -> None:
    env: WalletRpcTestEnvironment = wallet_rpc_environment
    wallet_node: WalletNode = env.wallet_1.node
    client: WalletRpcClient = env.wallet_1.rpc_client
    rpc_server: Optional[RpcServer] = wallet_rpc_environment.wallet_1.service.rpc_server
    assert rpc_server is not None
    api: WalletRpcApi = cast(WalletRpcApi, rpc_server.rpc_api)
    store = wallet_node.wallet_state_manager.coin_store

    # Adjust the limits for faster testing
    WalletRpcApi.max_get_coin_records_limit = uint32(5)
    WalletRpcApi.max_get_coin_records_filter_items = uint32(5)

    max_coins = api.max_get_coin_records_limit * 10
    coin_records = [
        WalletCoinRecord(
            Coin(bytes32.random(seeded_random), bytes32.random(seeded_random), uint64(seeded_random.randrange(2**64))),
            uint32(seeded_random.randrange(2**32)),
            uint32(0),
            False,
            False,
            WalletType.STANDARD_WALLET,
            uint32(0),
            CoinType.NORMAL,
            None,
        )
        for _ in range(max_coins)
    ]
    for record in coin_records:
        await store.add_coin_record(record)

    limit = api.max_get_coin_records_limit
    response_records = []
    for i in range(int(max_coins / api.max_get_coin_records_limit)):
        offset = uint32(api.max_get_coin_records_limit * i)
        response = await client.get_coin_records(GetCoinRecords(limit=limit, offset=offset, include_total_count=True))
        response_records.extend(list(response["coin_records"]))

    assert len(response_records) == max_coins
    # Make sure we got all expected records
    parsed_records = [coin.to_json_dict_parsed_metadata() for coin in coin_records]
    for expected_record in parsed_records:
        assert expected_record in response_records

    # Request coins with the max number of filter items
    max_filter_items = api.max_get_coin_records_filter_items
    filter_records = coin_records[:max_filter_items]
    coin_id_filter = HashFilter.include([coin.name() for coin in filter_records])
    puzzle_hash_filter = HashFilter.include([coin.coin.puzzle_hash for coin in filter_records])
    parent_coin_id_filter = HashFilter.include([coin.coin.parent_coin_info for coin in filter_records])
    amount_filter = AmountFilter.include([uint64(coin.coin.amount) for coin in coin_records[:max_filter_items]])
    for request in [
        GetCoinRecords(coin_id_filter=coin_id_filter),
        GetCoinRecords(puzzle_hash_filter=puzzle_hash_filter),
        GetCoinRecords(parent_coin_id_filter=parent_coin_id_filter),
        GetCoinRecords(amount_filter=amount_filter),
        GetCoinRecords(
            coin_id_filter=coin_id_filter,
            puzzle_hash_filter=puzzle_hash_filter,
            parent_coin_id_filter=parent_coin_id_filter,
            amount_filter=amount_filter,
        ),
    ]:
        response = await client.get_coin_records(request)
        parsed_records = [coin.to_json_dict_parsed_metadata() for coin in filter_records]
        for expected_record in parsed_records:
            assert expected_record in response["coin_records"]


@pytest.mark.anyio
async def test_get_coin_records_rpc_failures(
    wallet_rpc_environment: WalletRpcTestEnvironment,
    seeded_random: random.Random,
) -> None:
    env: WalletRpcTestEnvironment = wallet_rpc_environment
    client: WalletRpcClient = env.wallet_1.rpc_client
    rpc_server: Optional[RpcServer] = wallet_rpc_environment.wallet_1.service.rpc_server
    assert rpc_server is not None
    api = cast(WalletRpcApi, rpc_server.rpc_api)

    too_many_hashes = [bytes32.random(seeded_random) for _ in range(api.max_get_coin_records_filter_items + 1)]
    too_many_amounts = [
        uint64(uint64(seeded_random.randrange(2**64))) for _ in range(api.max_get_coin_records_filter_items + 1)
    ]
    # Run requests which exceeds the allowed limit and contain too much filter items
    for name, request in {
        "limit": GetCoinRecords(limit=uint32(api.max_get_coin_records_limit + 1)),
        "coin_id_filter": GetCoinRecords(coin_id_filter=HashFilter.include(too_many_hashes)),
        "puzzle_hash_filter": GetCoinRecords(puzzle_hash_filter=HashFilter.include(too_many_hashes)),
        "parent_coin_id_filter": GetCoinRecords(parent_coin_id_filter=HashFilter.include(too_many_hashes)),
        "amount_filter": GetCoinRecords(amount_filter=AmountFilter.include(too_many_amounts)),
    }.items():
        with pytest.raises(ValueError, match=name):
            await client.get_coin_records(request)

    # Type validation is handled via `Streamable.from_json_dict´ but the below should make at least sure it triggers.
    for field, value in {
        "offset": "invalid",
        "limit": "invalid",
        "wallet_id": "invalid",
        "wallet_type": 100,
        "coin_type": 100,
        "coin_id_filter": "invalid",
        "puzzle_hash_filter": "invalid",
        "parent_coin_id_filter": "invalid",
        "amount_filter": "invalid",
        "amount_range": "invalid",
        "confirmed_range": "invalid",
        "spent_range": "invalid",
        "order": 8,
    }.items():
        with pytest.raises((ConversionError, InvalidTypeError, ValueError)):
            json_dict = GetCoinRecords().to_json_dict()
            json_dict[field] = value
            await api.get_coin_records(json_dict)


@pytest.mark.anyio
async def test_notification_rpcs(wallet_rpc_environment: WalletRpcTestEnvironment):
    env: WalletRpcTestEnvironment = wallet_rpc_environment

    wallet_2: Wallet = env.wallet_2.wallet
    wallet_node: WalletNode = env.wallet_1.node
    full_node_api: FullNodeSimulator = env.full_node.api
    client: WalletRpcClient = env.wallet_1.rpc_client
    client_2: WalletRpcClient = env.wallet_2.rpc_client

    await generate_funds(full_node_api, env.wallet_1)

    env.wallet_2.node.config["enable_notifications"] = True
    env.wallet_2.node.config["required_notification_amount"] = 100000000000
    tx = await client.send_notification(
        await wallet_2.get_new_puzzlehash(),
        b"hello",
        uint64(100000000000),
        fee=uint64(100000000000),
    )

    assert tx.spend_bundle is not None
    await time_out_assert(
        5,
        full_node_api.full_node.mempool_manager.get_spendbundle,
        tx.spend_bundle,
        tx.spend_bundle.name(),
    )
    await farm_transaction(full_node_api, wallet_node, tx.spend_bundle)
    await time_out_assert(20, env.wallet_2.wallet.get_confirmed_balance, uint64(100000000000))

    notification = (await client_2.get_notifications(GetNotifications())).notifications[0]
    assert [notification] == (await client_2.get_notifications(GetNotifications([notification.id]))).notifications
    assert [] == (await client_2.get_notifications(GetNotifications(None, uint32(0), uint32(0)))).notifications
    assert [notification] == (await client_2.get_notifications(GetNotifications(None, None, uint32(1)))).notifications
    assert [] == (await client_2.get_notifications(GetNotifications(None, uint32(1), None))).notifications
    assert [notification] == (await client_2.get_notifications(GetNotifications(None, None, None))).notifications
    assert await client_2.delete_notifications()
    assert [] == (await client_2.get_notifications(GetNotifications([notification.id]))).notifications

    tx = await client.send_notification(
        await wallet_2.get_new_puzzlehash(),
        b"hello",
        uint64(100000000000),
        fee=uint64(100000000000),
    )

    assert tx.spend_bundle is not None
    await time_out_assert(
        5,
        full_node_api.full_node.mempool_manager.get_spendbundle,
        tx.spend_bundle,
        tx.spend_bundle.name(),
    )
    await farm_transaction(full_node_api, wallet_node, tx.spend_bundle)
    await time_out_assert(20, env.wallet_2.wallet.get_confirmed_balance, uint64(200000000000))

    notification = (await client_2.get_notifications(GetNotifications())).notifications[0]
    assert await client_2.delete_notifications([notification.id])
    assert [] == (await client_2.get_notifications(GetNotifications([notification.id]))).notifications


# The signatures below were made from an ephemeral key pair that isn't included in the test code.
# When modifying this test, any key can be used to generate signatures. Only the pubkey needs to
# be included in the test code.
#
# Example 1:
# $ chia keys generate
# $ chia keys sign -d 'hello world' -t 'm/12381/8444/1/1'
#
# Example 2:
# $ chia wallet get_address
# xch1vk0dj7cx7d638h80mcuw70xqlnr56pmuhzajemn5ym02vhl3mzyqrrd4wp
# $ chia wallet sign_message -m $(echo -n 'hello world' | xxd -p)
# -a xch1vk0dj7cx7d638h80mcuw70xqlnr56pmuhzajemn5ym02vhl3mzyqrrd4wp
#
@pytest.mark.parametrize(
    ["rpc_request", "rpc_response"],
    [
        # Valid signatures
        (
            # chia keys sign -d "Let's eat, Grandma" -t "m/12381/8444/1/1"
            {
                "message": "4c65742773206561742c204772616e646d61",  # Let's eat, Grandma
                "pubkey": (
                    "89d8e2a225c2ff543222bd0f2ba457a44acbdd147e4dfa02"
                    "eadaef73eae49450dc708fd7c86800b60e8bc456e77563e4"
                ),
                "signature": (
                    "8006f63537563f038321eeda25f3838613d8f938e95f19d1d19ccbe634e9ee4d69552536aab08b4fe961305"
                    "e534ffddf096199ae936b272dac88c936e8774bfc7a6f24025085026db3b7c3c41b472db3daf99b5e6cabf2"
                    "6034d8782d10ef148d"
                ),
            },
            VerifySignatureResponse(isValid=True),
        ),
        (
            # chia wallet sign_message -m $(echo -n 'Happy happy joy joy' | xxd -p)
            # -a xch1e2pcue5q7t4sg8gygz3aht369sk78rzzs92zx65ktn9a9qurw35saajvkh
            {
                "message": "4861707079206861707079206a6f79206a6f79",  # Happy happy joy joy
                "pubkey": (
                    "8e156d106f1b0ff0ebbe5ab27b1797a19cf3e895a7a435b0"
                    "03a1df2dd477d622be928379625b759ef3b388b286ee8658"
                ),
                "signature": (
                    "a804111f80be2ed0d4d3fdd139c8fe20cd506b99b03592563d85292abcbb9cd6ff6df2e7a13093e330d66aa"
                    "5218bbe0e17677c9a23a9f18dbe488b7026be59d476161f5e6f0eea109cd7be22b1f74fda9c80c6b845ecc6"
                    "91246eb1c7f1b66a6a"
                ),
                "signing_mode": SigningMode.CHIP_0002.value,
            },
            VerifySignatureResponse(isValid=True),
        ),
        (
            # chia wallet sign_message -m $(echo -n 'Happy happy joy joy' | xxd -p)
            # -a xch1e2pcue5q7t4sg8gygz3aht369sk78rzzs92zx65ktn9a9qurw35saajvkh
            {
                "message": "4861707079206861707079206a6f79206a6f79",  # Happy happy joy joy
                "pubkey": (
                    "8e156d106f1b0ff0ebbe5ab27b1797a19cf3e895a7a435b0"
                    "03a1df2dd477d622be928379625b759ef3b388b286ee8658"
                ),
                "signature": (
                    "a804111f80be2ed0d4d3fdd139c8fe20cd506b99b03592563d85292abcbb9cd6ff6df2e7a13093e330d66aa"
                    "5218bbe0e17677c9a23a9f18dbe488b7026be59d476161f5e6f0eea109cd7be22b1f74fda9c80c6b845ecc6"
                    "91246eb1c7f1b66a6a"
                ),
                "signing_mode": SigningMode.CHIP_0002.value,
                "address": "xch1e2pcue5q7t4sg8gygz3aht369sk78rzzs92zx65ktn9a9qurw35saajvkh",
            },
            VerifySignatureResponse(isValid=True),
        ),
        (
            {
                "message": "4f7a6f6e65",  # Ozone
                "pubkey": (
                    "8fba5482e6c798a06ee1fd95deaaa83f11c46da06006ab35"
                    "24e917f4e116c2bdec69d6098043ca568290ac366e5e2dc5"
                ),
                "signature": (
                    "92a5124d53b74e4197d075277d0b31eda1571353415c4a87952035aa392d4e9206b35e4af959e7135e45db1"
                    "c884b8b970f9cbffd42291edc1acdb124554f04608b8d842c19e1404d306f881fa79c0e287bdfcf36a6e5da"
                    "334981b974a6cebfd0"
                ),
                "signing_mode": SigningMode.CHIP_0002_P2_DELEGATED_CONDITIONS.value,
                "address": "xch1hh9phcc8tt703dla70qthlhrxswy88va04zvc7vd8cx2v6a5ywyst8mgul",
            },
            VerifySignatureResponse(isValid=True),
        ),
        # Negative tests
        (
            # Message was modified
            {
                "message": "4c6574277320656174204772616e646d61",  # Let's eat Grandma
                "pubkey": (
                    "89d8e2a225c2ff543222bd0f2ba457a44acbdd147e4dfa02"
                    "eadaef73eae49450dc708fd7c86800b60e8bc456e77563e4"
                ),
                "signature": (
                    "8006f63537563f038321eeda25f3838613d8f938e95f19d1d19ccbe634e9ee4d69552536aab08b4fe961305"
                    "e534ffddf096199ae936b272dac88c936e8774bfc7a6f24025085026db3b7c3c41b472db3daf99b5e6cabf2"
                    "6034d8782d10ef148d"
                ),
            },
            VerifySignatureResponse(isValid=False, error="Signature is invalid."),
        ),
        (
            # Valid signature but address doesn't match pubkey
            {
                "message": "4861707079206861707079206a6f79206a6f79",  # Happy happy joy joy
                "pubkey": (
                    "8e156d106f1b0ff0ebbe5ab27b1797a19cf3e895a7a435b0"
                    "03a1df2dd477d622be928379625b759ef3b388b286ee8658"
                ),
                "signature": (
                    "a804111f80be2ed0d4d3fdd139c8fe20cd506b99b03592563d85292abcbb9cd6ff6df2e7a13093e330d66aa"
                    "5218bbe0e17677c9a23a9f18dbe488b7026be59d476161f5e6f0eea109cd7be22b1f74fda9c80c6b845ecc6"
                    "91246eb1c7f1b66a6a"
                ),
                "signing_mode": SigningMode.CHIP_0002.value,
                "address": "xch1d0rekc2javy5gpruzmcnk4e4qq834jzlvxt5tcgl2ylt49t26gdsjen7t0",
            },
            VerifySignatureResponse(isValid=False, error="Public key doesn't match the address"),
        ),
        (
            {
                "message": "4f7a6f6e65",  # Ozone
                "pubkey": (
                    "8fba5482e6c798a06ee1fd95deaaa83f11c46da06006ab35"
                    "24e917f4e116c2bdec69d6098043ca568290ac366e5e2dc5"
                ),
                "signature": (
                    "92a5124d53b74e4197d075277d0b31eda1571353415c4a87952035aa392d4e9206b35e4af959e7135e45db1"
                    "c884b8b970f9cbffd42291edc1acdb124554f04608b8d842c19e1404d306f881fa79c0e287bdfcf36a6e5da"
                    "334981b974a6cebfd0"
                ),
                "address": "xch1hh9phcc8tt703dla70qthlhrxswy88va04zvc7vd8cx2v6a5ywyst8mgul",
            },
            VerifySignatureResponse(isValid=False, error="Public key doesn't match the address"),
        ),
    ],
)
@pytest.mark.parametrize("prefix_hex_strings", [True, False], ids=["with 0x", "no 0x"])
@pytest.mark.anyio
@pytest.mark.limit_consensus_modes(reason="irrelevant")
async def test_verify_signature(
    wallet_rpc_environment: WalletRpcTestEnvironment,
    rpc_request: dict[str, Any],
    rpc_response: dict[str, Any],
    prefix_hex_strings: bool,
):
    rpc_server: Optional[RpcServer] = wallet_rpc_environment.wallet_1.service.rpc_server
    assert rpc_server is not None
    updated_request = rpc_request.copy()
    updated_request["pubkey"] = ("0x" if prefix_hex_strings else "") + updated_request["pubkey"]
    updated_request["signature"] = ("0x" if prefix_hex_strings else "") + updated_request["signature"]
    res = await wallet_rpc_environment.wallet_1.rpc_client.verify_signature(
        VerifySignature.from_json_dict(updated_request)
    )
    assert res == rpc_response


@pytest.mark.anyio
@pytest.mark.limit_consensus_modes(reason="irrelevant")
async def test_set_auto_claim(wallet_rpc_environment: WalletRpcTestEnvironment):
    env: WalletRpcTestEnvironment = wallet_rpc_environment
    full_node_api: FullNodeSimulator = env.full_node.api
    rpc_server: Optional[RpcServer] = wallet_rpc_environment.wallet_1.service.rpc_server
    await generate_funds(full_node_api, env.wallet_1)
    assert rpc_server is not None
    api: WalletRpcApi = cast(WalletRpcApi, rpc_server.rpc_api)
    req = {"enabled": False, "tx_fee": -1, "min_amount": 100}
    has_exception = False
    try:
        # Manually using API to test error condition
        await api.set_auto_claim(req)
    except ConversionError:
        has_exception = True
    assert has_exception
    req = {"enabled": False, "batch_size": 0, "min_amount": 100}
    res = await env.wallet_1.rpc_client.set_auto_claim(
        AutoClaimSettings(enabled=False, batch_size=uint16(0), min_amount=uint64(100))
    )
    assert not res.enabled
    assert res.tx_fee == 0
    assert res.min_amount == 100
    assert res.batch_size == 50


@pytest.mark.anyio
@pytest.mark.limit_consensus_modes(reason="irrelevant")
async def test_get_auto_claim(wallet_rpc_environment: WalletRpcTestEnvironment):
    env: WalletRpcTestEnvironment = wallet_rpc_environment
    full_node_api: FullNodeSimulator = env.full_node.api
    rpc_server: Optional[RpcServer] = wallet_rpc_environment.wallet_1.service.rpc_server
    await generate_funds(full_node_api, env.wallet_1)
    assert rpc_server is not None
    res = await env.wallet_1.rpc_client.get_auto_claim()
    assert not res.enabled
    assert res.tx_fee == 0
    assert res.min_amount == 0
    assert res.batch_size == 50


@pytest.mark.anyio
async def test_set_wallet_resync_on_startup(wallet_rpc_environment: WalletRpcTestEnvironment):
    env: WalletRpcTestEnvironment = wallet_rpc_environment
    full_node_api: FullNodeSimulator = env.full_node.api
    client: WalletRpcClient = env.wallet_1.rpc_client
    await generate_funds(full_node_api, env.wallet_1)
    wc = env.wallet_1.rpc_client
    await wc.create_new_did_wallet(1, DEFAULT_TX_CONFIG, 0)
    await time_out_assert(5, check_mempool_spend_count, True, full_node_api, 1)
    await farm_transaction_block(full_node_api, env.wallet_1.node)
    await time_out_assert(20, check_client_synced, True, wc)

    nft_wallet = await wc.create_new_nft_wallet(None)
    nft_wallet_id = nft_wallet["wallet_id"]
    address = await wc.get_next_address(env.wallet_1.wallet.id(), True)
    await wc.mint_nft(
        nft_wallet_id,
        tx_config=DEFAULT_TX_CONFIG,
        royalty_address=address,
        target_address=address,
        hash="deadbeef",
        uris=["http://test.nft"],
    )
    await time_out_assert(5, check_mempool_spend_count, True, full_node_api, 1)
    await farm_transaction_block(full_node_api, env.wallet_1.node)
    await time_out_assert(20, check_client_synced, True, wc)

    wallet_node: WalletNode = env.wallet_1.node
    wallet_node_2: WalletNode = env.wallet_2.node
    # Test Clawback resync
    tx = (
        await wc.send_transaction(
            wallet_id=1,
            amount=uint64(500),
            address=address,
            tx_config=DEFAULT_TX_CONFIG,
            fee=uint64(0),
            puzzle_decorator_override=[{"decorator": "CLAWBACK", "clawback_timelock": 5}],
        )
    ).transaction
    clawback_coin_id = tx.additions[0].name()
    assert tx.spend_bundle is not None
    await farm_transaction(full_node_api, wallet_node, tx.spend_bundle)
    await time_out_assert(20, check_client_synced, True, wc)
    await asyncio.sleep(10)
    resp = await wc.spend_clawback_coins([clawback_coin_id], 0)
    assert resp["success"]
    assert len(resp["transaction_ids"]) == 1
    await time_out_assert_not_none(
        10, full_node_api.full_node.mempool_manager.get_spendbundle, bytes32.from_hexstr(resp["transaction_ids"][0])
    )
    await farm_transaction_block(full_node_api, wallet_node)
    await time_out_assert(20, check_client_synced, True, wc)
    wallet_node_2._close()
    await wallet_node_2._await_closed()
    # set flag to reset wallet sync data on start
    await client.set_wallet_resync_on_startup(SetWalletResyncOnStartup())
    fingerprint = wallet_node.logged_in_fingerprint
    assert wallet_node._wallet_state_manager
    # 2 reward coins, 1 DID, 1 NFT, 1 clawbacked coin
    assert len(await wallet_node._wallet_state_manager.coin_store.get_all_unspent_coins()) == 5
    assert await wallet_node._wallet_state_manager.nft_store.count() == 1
    # standard wallet, did wallet, nft wallet, did nft wallet
    assert len(await wallet_node.wallet_state_manager.user_store.get_all_wallet_info_entries()) == 4
    before_txs = await wallet_node.wallet_state_manager.tx_store.get_all_transactions()
    wallet_node._close()
    await wallet_node._await_closed()
    config = load_config(wallet_node.root_path, "config.yaml")
    # check that flag was set in config file
    assert config["wallet"]["reset_sync_for_fingerprint"] == fingerprint
    new_config = wallet_node.config.copy()
    new_config["reset_sync_for_fingerprint"] = config["wallet"]["reset_sync_for_fingerprint"]
    wallet_node_2.config = new_config
    wallet_node_2.root_path = wallet_node.root_path
    wallet_node_2.local_keychain = wallet_node.local_keychain
    # use second node to start the same wallet, reusing config and db
    await wallet_node_2._start_with_fingerprint(fingerprint)
    assert wallet_node_2._wallet_state_manager
    after_txs = await wallet_node_2.wallet_state_manager.tx_store.get_all_transactions()
    # transactions should be the same
    assert after_txs == before_txs
    # Check clawback
    clawback_tx = await wallet_node_2.wallet_state_manager.tx_store.get_transaction_record(clawback_coin_id)
    assert clawback_tx is not None
    assert clawback_tx.confirmed
    # only coin_store was populated in this case, but now should be empty
    assert len(await wallet_node_2._wallet_state_manager.coin_store.get_all_unspent_coins()) == 0
    assert await wallet_node_2._wallet_state_manager.nft_store.count() == 0
    # we don't delete wallets
    assert len(await wallet_node_2.wallet_state_manager.user_store.get_all_wallet_info_entries()) == 4
    updated_config = load_config(wallet_node.root_path, "config.yaml")
    # check that it's disabled after reset
    assert updated_config["wallet"].get("reset_sync_for_fingerprint") is None
    wallet_node_2._close()
    await wallet_node_2._await_closed()


@pytest.mark.anyio
async def test_set_wallet_resync_on_startup_disable(wallet_rpc_environment: WalletRpcTestEnvironment):
    env: WalletRpcTestEnvironment = wallet_rpc_environment
    full_node_api: FullNodeSimulator = env.full_node.api
    client: WalletRpcClient = env.wallet_1.rpc_client
    await generate_funds(full_node_api, env.wallet_1)
    wallet_node: WalletNode = env.wallet_1.node
    wallet_node_2: WalletNode = env.wallet_2.node
    wallet_node_2._close()
    await wallet_node_2._await_closed()
    # set flag to reset wallet sync data on start
    await client.set_wallet_resync_on_startup(SetWalletResyncOnStartup())
    fingerprint = wallet_node.logged_in_fingerprint
    assert wallet_node._wallet_state_manager
    assert len(await wallet_node._wallet_state_manager.coin_store.get_all_unspent_coins()) == 2
    before_txs = await wallet_node.wallet_state_manager.tx_store.get_all_transactions()
    await client.set_wallet_resync_on_startup(SetWalletResyncOnStartup(False))
    wallet_node._close()
    await wallet_node._await_closed()
    config = load_config(wallet_node.root_path, "config.yaml")
    # check that flag was set in config file
    assert config["wallet"].get("reset_sync_for_fingerprint") is None
    new_config = wallet_node.config.copy()
    new_config["reset_sync_for_fingerprint"] = config["wallet"].get("reset_sync_for_fingerprint")
    wallet_node_2.config = new_config
    wallet_node_2.root_path = wallet_node.root_path
    wallet_node_2.local_keychain = wallet_node.local_keychain
    # use second node to start the same wallet, reusing config and db
    await wallet_node_2._start_with_fingerprint(fingerprint)
    assert wallet_node_2._wallet_state_manager
    after_txs = await wallet_node_2.wallet_state_manager.tx_store.get_all_transactions()
    # transactions should be the same
    assert after_txs == before_txs
    # only coin_store was populated in this case, but now should be empty
    assert len(await wallet_node_2._wallet_state_manager.coin_store.get_all_unspent_coins()) == 2
    wallet_node_2._close()
    await wallet_node_2._await_closed()


@pytest.mark.anyio
@pytest.mark.limit_consensus_modes(reason="irrelevant")
async def test_set_wallet_resync_schema(wallet_rpc_environment: WalletRpcTestEnvironment):
    env: WalletRpcTestEnvironment = wallet_rpc_environment
    full_node_api: FullNodeSimulator = env.full_node.api
    await generate_funds(full_node_api, env.wallet_1)
    wallet_node: WalletNode = env.wallet_1.node
    fingerprint = wallet_node.logged_in_fingerprint
    assert fingerprint
    db_path = wallet_node.wallet_state_manager.db_path
    assert await wallet_node.reset_sync_db(
        db_path, fingerprint
    ), "Schema has been changed, reset sync db won't work, please update WalletNode.reset_sync_db function"
    dbw: DBWrapper2 = wallet_node.wallet_state_manager.db_wrapper
    conn: aiosqlite.Connection
    async with dbw.writer() as conn:
        await conn.execute("CREATE TABLE blah(temp int)")
    await wallet_node.reset_sync_db(db_path, fingerprint)
    assert (
        len(list(await conn.execute_fetchall("SELECT name FROM sqlite_master WHERE type='table' AND name='blah'"))) == 0
    )


@pytest.mark.anyio
async def test_cat_spend_run_tail(wallet_rpc_environment: WalletRpcTestEnvironment):
    env: WalletRpcTestEnvironment = wallet_rpc_environment

    wallet_node: WalletNode = env.wallet_1.node
    client: WalletRpcClient = env.wallet_1.rpc_client
    full_node_api: FullNodeSimulator = env.full_node.api
    full_node_rpc: FullNodeRpcClient = env.full_node.rpc_client

    await generate_funds(full_node_api, env.wallet_1, 1)

    # Send to a CAT with an anyone can spend TAIL
    our_ph: bytes32 = await env.wallet_1.wallet.get_new_puzzlehash()
    cat_puzzle: Program = construct_cat_puzzle(CAT_MOD, Program.to(None).get_tree_hash(), Program.to(1))
    addr = encode_puzzle_hash(
        cat_puzzle.get_tree_hash(),
        "txch",
    )
    tx_amount = uint64(100)

    tx = (await client.send_transaction(1, tx_amount, addr, DEFAULT_TX_CONFIG)).transaction
    transaction_id = tx.name
    spend_bundle = tx.spend_bundle
    assert spend_bundle is not None

    await time_out_assert(20, tx_in_mempool, True, client, transaction_id)
    await farm_transaction(full_node_api, wallet_node, spend_bundle)

    # Do the eve spend back to our wallet
    cat_coin = next(c for c in spend_bundle.additions() if c.amount == tx_amount)
    eve_spend = WalletSpendBundle(
        [
            make_spend(
                cat_coin,
                cat_puzzle,
                Program.to(
                    [
                        Program.to([[51, our_ph, tx_amount, [our_ph]], [51, None, -113, None, None]]),
                        None,
                        cat_coin.name(),
                        coin_as_list(cat_coin),
                        [cat_coin.parent_coin_info, Program.to(1).get_tree_hash(), cat_coin.amount],
                        0,
                        0,
                    ]
                ),
            )
        ],
        G2Element(),
    )
    await full_node_rpc.push_tx(eve_spend)
    await farm_transaction(full_node_api, wallet_node, eve_spend)

    # Make sure we have the CAT
    res = await client.create_wallet_for_existing_cat(Program.to(None).get_tree_hash())
    assert res["success"]
    cat_wallet_id = res["wallet_id"]
    await time_out_assert(20, get_confirmed_balance, tx_amount, client, cat_wallet_id)

    # Attempt to melt it fully
    tx = (
        await client.cat_spend(
            cat_wallet_id,
            amount=uint64(0),
            tx_config=DEFAULT_TX_CONFIG,
            inner_address=encode_puzzle_hash(our_ph, "txch"),
            cat_discrepancy=(tx_amount * -1, Program.to(None), Program.to(None)),
        )
    ).transaction
    transaction_id = tx.name
    spend_bundle = tx.spend_bundle
    assert spend_bundle is not None

    await time_out_assert(20, tx_in_mempool, True, client, transaction_id)
    await farm_transaction(full_node_api, wallet_node, spend_bundle)

    await time_out_assert(20, get_confirmed_balance, 0, client, cat_wallet_id)


@pytest.mark.anyio
async def test_get_balances(wallet_rpc_environment: WalletRpcTestEnvironment):
    env: WalletRpcTestEnvironment = wallet_rpc_environment

    client: WalletRpcClient = env.wallet_1.rpc_client
    wallet_node: WalletNode = env.wallet_1.node

    full_node_api: FullNodeSimulator = env.full_node.api

    await generate_funds(full_node_api, env.wallet_1, 1)

    await time_out_assert(20, check_client_synced, True, client)
    # Creates a CAT wallet with 100 mojos and a CAT with 20 mojos
    await client.create_new_cat_and_wallet(uint64(100), test=True)

    await time_out_assert(20, check_client_synced, True, client)
    res = await client.create_new_cat_and_wallet(uint64(20), test=True)
    assert res["success"]
    await time_out_assert(5, check_mempool_spend_count, True, full_node_api, 2)
    await farm_transaction_block(full_node_api, wallet_node)
    await time_out_assert(20, check_client_synced, True, client)
    bal = await client.get_wallet_balances()
    assert len(bal) == 3
    assert bal["1"]["confirmed_wallet_balance"] == 1999999999880
    assert bal["2"]["confirmed_wallet_balance"] == 100
    assert bal["3"]["confirmed_wallet_balance"] == 20
    bal_ids = await client.get_wallet_balances([3, 2])
    assert len(bal_ids) == 2
    assert bal["2"]["confirmed_wallet_balance"] == 100
<<<<<<< HEAD
    assert bal["3"]["confirmed_wallet_balance"] == 20
=======
    assert bal["3"]["confirmed_wallet_balance"] == 20


@pytest.mark.parametrize(
    "wallet_environments",
    [
        {
            "num_environments": 1,
            "blocks_needed": [1],
        }
    ],
    indirect=True,
)
@pytest.mark.limit_consensus_modes([ConsensusMode.PLAIN], reason="irrelevant")
@pytest.mark.anyio
async def test_split_coins(wallet_environments: WalletTestFramework) -> None:
    env = wallet_environments.environments[0]
    env.wallet_aliases = {
        "xch": 1,
        "cat": 2,
    }

    # Test XCH first
    async with env.wallet_state_manager.new_action_scope(wallet_environments.tx_config) as action_scope:
        target_coin = list(await env.xch_wallet.select_coins(uint64(250_000_000_000), action_scope))[0]
        assert target_coin.amount == 250_000_000_000

    xch_request = SplitCoins(
        wallet_id=uint32(1),
        number_of_coins=uint16(100),
        amount_per_coin=uint64(100),
        target_coin_id=target_coin.name(),
        fee=uint64(1_000_000_000_000),  # 1 XCH
        push=True,
    )

    with pytest.raises(ResponseFailureError, match="501 coins is greater then the maximum limit of 500 coins"):
        await env.rpc_client.split_coins(
            dataclasses.replace(xch_request, number_of_coins=uint16(501)),
            wallet_environments.tx_config,
        )

    with pytest.raises(ResponseFailureError, match="Could not find coin with ID 00000000000000000"):
        await env.rpc_client.split_coins(
            dataclasses.replace(xch_request, target_coin_id=bytes32.zeros),
            wallet_environments.tx_config,
        )

    with pytest.raises(ResponseFailureError, match="is less than the total amount of the split"):
        await env.rpc_client.split_coins(
            dataclasses.replace(xch_request, amount_per_coin=uint64(1_000_000_000_000)),
            wallet_environments.tx_config,
        )

    with pytest.raises(ResponseFailureError, match="Wallet with ID 42 does not exist"):
        await env.rpc_client.split_coins(
            dataclasses.replace(xch_request, wallet_id=uint32(42)),
            wallet_environments.tx_config,
        )

    env.wallet_state_manager.wallets[uint32(42)] = object()  # type: ignore[assignment]
    with pytest.raises(ResponseFailureError, match="Cannot split coins from non-fungible wallet types"):
        await env.rpc_client.split_coins(
            dataclasses.replace(xch_request, wallet_id=uint32(42)),
            wallet_environments.tx_config,
        )
    del env.wallet_state_manager.wallets[uint32(42)]

    response = await env.rpc_client.split_coins(
        dataclasses.replace(xch_request, number_of_coins=uint16(0)),
        wallet_environments.tx_config,
    )
    assert response == SplitCoinsResponse([], [])

    await env.rpc_client.split_coins(
        xch_request,
        wallet_environments.tx_config,
    )

    await wallet_environments.process_pending_states(
        [
            WalletStateTransition(
                pre_block_balance_updates={
                    "xch": {
                        "unconfirmed_wallet_balance": -1_000_000_000_000,  # just the fee
                        "spendable_balance": -2_000_000_000_000,
                        "pending_change": 1_000_000_000_000,
                        "max_send_amount": -2_000_000_000_000,
                        "pending_coin_removal_count": 2,
                    }
                },
                post_block_balance_updates={
                    "xch": {
                        "confirmed_wallet_balance": -1_000_000_000_000,  # just the fee
                        "spendable_balance": 1_000_000_000_000,
                        "pending_change": -1_000_000_000_000,
                        "max_send_amount": 1_000_000_000_000,
                        "pending_coin_removal_count": -2,
                        "unspent_coin_count": 99,  # split 1 into 100 i.e. +99
                    }
                },
            )
        ]
    )

    # Now do CATs
    async with env.wallet_state_manager.new_action_scope(wallet_environments.tx_config, push=True) as action_scope:
        cat_wallet = await CATWallet.create_new_cat_wallet(
            env.wallet_state_manager,
            env.xch_wallet,
            {"identifier": "genesis_by_id"},
            uint64(50),
            action_scope,
        )

    await wallet_environments.process_pending_states(
        [
            WalletStateTransition(
                # no need to test this, it is tested elsewhere
                pre_block_balance_updates={
                    "xch": {"set_remainder": True},
                    "cat": {"init": True, "set_remainder": True},
                },
                post_block_balance_updates={
                    "xch": {"set_remainder": True},
                    "cat": {"set_remainder": True},
                },
            )
        ]
    )

    async with env.wallet_state_manager.new_action_scope(wallet_environments.tx_config) as action_scope:
        target_coin = list(await cat_wallet.select_coins(uint64(50), action_scope))[0]
        assert target_coin.amount == 50

    cat_request = SplitCoins(
        wallet_id=uint32(2),
        number_of_coins=uint16(50),
        amount_per_coin=uint64(1),
        target_coin_id=target_coin.name(),
        push=True,
    )

    await env.rpc_client.split_coins(
        cat_request,
        wallet_environments.tx_config,
    )

    await wallet_environments.process_pending_states(
        [
            WalletStateTransition(
                pre_block_balance_updates={
                    "cat": {
                        "unconfirmed_wallet_balance": 0,
                        "spendable_balance": -50,
                        "pending_change": 50,
                        "max_send_amount": -50,
                        "pending_coin_removal_count": 1,
                    }
                },
                post_block_balance_updates={
                    "cat": {
                        "confirmed_wallet_balance": 0,
                        "spendable_balance": 50,
                        "pending_change": -50,
                        "max_send_amount": 50,
                        "pending_coin_removal_count": -1,
                        "unspent_coin_count": 49,  # split 1 into 50 i.e. +49
                    }
                },
            )
        ]
    )


@pytest.mark.parametrize(
    "wallet_environments",
    [
        {
            "num_environments": 1,
            "blocks_needed": [2],
        }
    ],
    indirect=True,
)
@pytest.mark.limit_consensus_modes([ConsensusMode.PLAIN], reason="irrelevant")
@pytest.mark.anyio
async def test_combine_coins(wallet_environments: WalletTestFramework) -> None:
    env = wallet_environments.environments[0]
    env.wallet_aliases = {
        "xch": 1,
        "cat": 2,
    }

    # Should have 4 coins, two 1.75 XCH, two 0.25 XCH

    # Grab one of the 0.25 ones to specify
    async with env.wallet_state_manager.new_action_scope(wallet_environments.tx_config) as action_scope:
        target_coin = list(await env.xch_wallet.select_coins(uint64(250_000_000_000), action_scope))[0]
        assert target_coin.amount == 250_000_000_000

    # These parameters will give us the maximum amount of behavior coverage
    # - More amount than the coin we specify
    # - Less amount than will have to be selected in order create it
    # - Higher # coins than necessary to create it
    fee = uint64(100)
    xch_combine_request = CombineCoins(
        wallet_id=uint32(1),
        target_coin_amount=uint64(1_000_000_000_000),
        number_of_coins=uint16(3),
        target_coin_ids=[target_coin.name()],
        fee=fee,
        push=True,
    )

    # Test some error cases first
    with pytest.raises(ResponseFailureError, match="greater then the maximum limit"):
        await env.rpc_client.combine_coins(
            dataclasses.replace(xch_combine_request, number_of_coins=uint16(501)),
            wallet_environments.tx_config,
        )

    with pytest.raises(ResponseFailureError, match="You need at least two coins to combine"):
        await env.rpc_client.combine_coins(
            dataclasses.replace(xch_combine_request, number_of_coins=uint16(0)),
            wallet_environments.tx_config,
        )

    with pytest.raises(ResponseFailureError, match="More coin IDs specified than desired number of coins to combine"):
        await env.rpc_client.combine_coins(
            dataclasses.replace(xch_combine_request, target_coin_ids=[bytes32.zeros] * 100),
            wallet_environments.tx_config,
        )

    with pytest.raises(ResponseFailureError, match="Wallet with ID 50 does not exist"):
        await env.rpc_client.combine_coins(
            dataclasses.replace(xch_combine_request, wallet_id=uint32(50)),
            wallet_environments.tx_config,
        )

    env.wallet_state_manager.wallets[uint32(42)] = object()  # type: ignore[assignment]
    with pytest.raises(ResponseFailureError, match="Cannot combine coins from non-fungible wallet types"):
        await env.rpc_client.combine_coins(
            dataclasses.replace(xch_combine_request, wallet_id=uint32(42)),
            wallet_environments.tx_config,
        )
    del env.wallet_state_manager.wallets[uint32(42)]

    # Now push the request
    await env.rpc_client.combine_coins(
        xch_combine_request,
        wallet_environments.tx_config,
    )

    await wallet_environments.process_pending_states(
        [
            WalletStateTransition(
                pre_block_balance_updates={
                    "xch": {
                        "unconfirmed_wallet_balance": -fee,
                        "spendable_balance": -2_250_000_000_000,
                        "pending_change": 2_250_000_000_000 - fee,
                        "max_send_amount": -2_250_000_000_000,
                        "pending_coin_removal_count": 3,
                    }
                },
                post_block_balance_updates={
                    "xch": {
                        "confirmed_wallet_balance": -fee,
                        "spendable_balance": 2_250_000_000_000 - fee,
                        "pending_change": -(2_250_000_000_000 - fee),
                        "max_send_amount": 2_250_000_000_000 - fee,
                        "pending_coin_removal_count": -3,
                        "unspent_coin_count": -1,  # combine 3 into 1 + change
                    }
                },
            )
        ]
    )

    # Now do CATs
    async with env.wallet_state_manager.new_action_scope(wallet_environments.tx_config, push=True) as action_scope:
        cat_wallet = await CATWallet.create_new_cat_wallet(
            env.wallet_state_manager,
            env.xch_wallet,
            {"identifier": "genesis_by_id"},
            uint64(50),
            action_scope,
        )

    await wallet_environments.process_pending_states(
        [
            WalletStateTransition(
                # no need to test this, it is tested elsewhere
                pre_block_balance_updates={
                    "xch": {"set_remainder": True},
                    "cat": {"init": True, "set_remainder": True},
                },
                post_block_balance_updates={
                    "xch": {"set_remainder": True},
                    "cat": {"set_remainder": True},
                },
            )
        ]
    )

    BIG_COIN_AMOUNT = uint64(30)
    SMALL_COIN_AMOUNT = uint64(15)
    REALLY_SMALL_COIN_AMOUNT = uint64(5)
    async with env.wallet_state_manager.new_action_scope(wallet_environments.tx_config, push=True) as action_scope:
        await cat_wallet.generate_signed_transaction(
            [BIG_COIN_AMOUNT, SMALL_COIN_AMOUNT, REALLY_SMALL_COIN_AMOUNT],
            [await env.xch_wallet.get_puzzle_hash(new=action_scope.config.tx_config.reuse_puzhash)] * 3,
            action_scope,
        )

    await wallet_environments.process_pending_states(
        [
            WalletStateTransition(
                # no need to test this, it is tested elsewhere
                pre_block_balance_updates={
                    "xch": {"set_remainder": True},
                    "cat": {"init": True, "set_remainder": True},
                },
                post_block_balance_updates={
                    "xch": {"set_remainder": True},
                    "cat": {"set_remainder": True},
                },
            )
        ]
    )

    # We're going to test that we select the two smaller coins
    cat_combine_request = CombineCoins(
        wallet_id=uint32(2),
        target_coin_amount=None,
        number_of_coins=uint16(2),
        target_coin_ids=[],
        largest_first=False,
        fee=fee,
        push=True,
    )

    await env.rpc_client.combine_coins(
        cat_combine_request,
        wallet_environments.tx_config,
    )

    await wallet_environments.process_pending_states(
        [
            WalletStateTransition(
                pre_block_balance_updates={
                    "xch": {
                        "unconfirmed_wallet_balance": -fee,
                        "set_remainder": True,  # We only really care that a fee was in fact attached
                    },
                    "cat": {
                        "spendable_balance": -SMALL_COIN_AMOUNT - REALLY_SMALL_COIN_AMOUNT,
                        "pending_change": SMALL_COIN_AMOUNT + REALLY_SMALL_COIN_AMOUNT,
                        "max_send_amount": -SMALL_COIN_AMOUNT - REALLY_SMALL_COIN_AMOUNT,
                        "pending_coin_removal_count": 2,
                    },
                },
                post_block_balance_updates={
                    "xch": {
                        "confirmed_wallet_balance": -fee,
                        "set_remainder": True,  # We only really care that a fee was in fact attached
                    },
                    "cat": {
                        "spendable_balance": SMALL_COIN_AMOUNT + REALLY_SMALL_COIN_AMOUNT,
                        "pending_change": -SMALL_COIN_AMOUNT - REALLY_SMALL_COIN_AMOUNT,
                        "max_send_amount": SMALL_COIN_AMOUNT + REALLY_SMALL_COIN_AMOUNT,
                        "pending_coin_removal_count": -2,
                        "unspent_coin_count": -1,
                    },
                },
            )
        ]
    )


@pytest.mark.parametrize(
    "wallet_environments",
    [
        {
            "num_environments": 1,
            "blocks_needed": [2],
            "trusted": True,  # irrelevant
            "reuse_puzhash": True,  # irrelevant
        }
    ],
    indirect=True,
)
@pytest.mark.limit_consensus_modes(reason="irrelevant")
@pytest.mark.anyio
async def test_fee_bigger_than_selection_coin_combining(wallet_environments: WalletTestFramework) -> None:
    """
    This tests the case where the coins we would otherwise select are not enough to pay the fee.
    """

    env = wallet_environments.environments[0]
    env.wallet_aliases = {
        "xch": 1,
        "cat": 2,
    }

    # Should have 4 coins, two 1.75 XCH, two 0.25 XCH

    # Grab one of the 0.25 ones to specify
    async with env.wallet_state_manager.new_action_scope(wallet_environments.tx_config) as action_scope:
        target_coin = list(await env.xch_wallet.select_coins(uint64(250_000_000_000), action_scope))[0]
        assert target_coin.amount == 250_000_000_000

    fee = uint64(1_750_000_000_000)
    # Under standard circumstances we would select the small coins, but this is not enough to pay the fee
    # Instead, we will grab the big coin first and combine it with one of the smaller coins
    xch_combine_request = CombineCoins(
        wallet_id=uint32(1),
        number_of_coins=uint16(2),
        fee=fee,
        largest_first=False,
        push=True,
    )

    # First test an error where fee selection causes too many coins to be selected
    with pytest.raises(ResponseFailureError, match="without selecting more coins than specified: 3"):
        await env.rpc_client.combine_coins(
            dataclasses.replace(xch_combine_request, fee=uint64(2_250_000_000_000)),
            wallet_environments.tx_config,
        )

    await env.rpc_client.combine_coins(
        xch_combine_request,
        wallet_environments.tx_config,
    )

    await wallet_environments.process_pending_states(
        [
            WalletStateTransition(
                pre_block_balance_updates={
                    "xch": {
                        "unconfirmed_wallet_balance": -fee,
                        "spendable_balance": -2_000_000_000_000,
                        "pending_change": 250_000_000_000,
                        "max_send_amount": -2_000_000_000_000,
                        "pending_coin_removal_count": 2,
                    }
                },
                post_block_balance_updates={
                    "xch": {
                        "confirmed_wallet_balance": -fee,
                        "spendable_balance": 250_000_000_000,
                        "pending_change": -250_000_000_000,
                        "max_send_amount": 250_000_000_000,
                        "pending_coin_removal_count": -2,
                        "unspent_coin_count": -1,  # combine 2 into 1
                    }
                },
            )
        ]
    )
>>>>>>> cfab9eb2
<|MERGE_RESOLUTION|>--- conflicted
+++ resolved
@@ -53,13 +53,8 @@
     GetPrivateKey,
     GetTimestampForHeight,
     LogIn,
-<<<<<<< HEAD
-=======
     PushTransactions,
     SetWalletResyncOnStartup,
-    SplitCoins,
-    SplitCoinsResponse,
->>>>>>> cfab9eb2
     VerifySignature,
     VerifySignatureResponse,
 )
@@ -2647,468 +2642,4 @@
     bal_ids = await client.get_wallet_balances([3, 2])
     assert len(bal_ids) == 2
     assert bal["2"]["confirmed_wallet_balance"] == 100
-<<<<<<< HEAD
-    assert bal["3"]["confirmed_wallet_balance"] == 20
-=======
-    assert bal["3"]["confirmed_wallet_balance"] == 20
-
-
-@pytest.mark.parametrize(
-    "wallet_environments",
-    [
-        {
-            "num_environments": 1,
-            "blocks_needed": [1],
-        }
-    ],
-    indirect=True,
-)
-@pytest.mark.limit_consensus_modes([ConsensusMode.PLAIN], reason="irrelevant")
-@pytest.mark.anyio
-async def test_split_coins(wallet_environments: WalletTestFramework) -> None:
-    env = wallet_environments.environments[0]
-    env.wallet_aliases = {
-        "xch": 1,
-        "cat": 2,
-    }
-
-    # Test XCH first
-    async with env.wallet_state_manager.new_action_scope(wallet_environments.tx_config) as action_scope:
-        target_coin = list(await env.xch_wallet.select_coins(uint64(250_000_000_000), action_scope))[0]
-        assert target_coin.amount == 250_000_000_000
-
-    xch_request = SplitCoins(
-        wallet_id=uint32(1),
-        number_of_coins=uint16(100),
-        amount_per_coin=uint64(100),
-        target_coin_id=target_coin.name(),
-        fee=uint64(1_000_000_000_000),  # 1 XCH
-        push=True,
-    )
-
-    with pytest.raises(ResponseFailureError, match="501 coins is greater then the maximum limit of 500 coins"):
-        await env.rpc_client.split_coins(
-            dataclasses.replace(xch_request, number_of_coins=uint16(501)),
-            wallet_environments.tx_config,
-        )
-
-    with pytest.raises(ResponseFailureError, match="Could not find coin with ID 00000000000000000"):
-        await env.rpc_client.split_coins(
-            dataclasses.replace(xch_request, target_coin_id=bytes32.zeros),
-            wallet_environments.tx_config,
-        )
-
-    with pytest.raises(ResponseFailureError, match="is less than the total amount of the split"):
-        await env.rpc_client.split_coins(
-            dataclasses.replace(xch_request, amount_per_coin=uint64(1_000_000_000_000)),
-            wallet_environments.tx_config,
-        )
-
-    with pytest.raises(ResponseFailureError, match="Wallet with ID 42 does not exist"):
-        await env.rpc_client.split_coins(
-            dataclasses.replace(xch_request, wallet_id=uint32(42)),
-            wallet_environments.tx_config,
-        )
-
-    env.wallet_state_manager.wallets[uint32(42)] = object()  # type: ignore[assignment]
-    with pytest.raises(ResponseFailureError, match="Cannot split coins from non-fungible wallet types"):
-        await env.rpc_client.split_coins(
-            dataclasses.replace(xch_request, wallet_id=uint32(42)),
-            wallet_environments.tx_config,
-        )
-    del env.wallet_state_manager.wallets[uint32(42)]
-
-    response = await env.rpc_client.split_coins(
-        dataclasses.replace(xch_request, number_of_coins=uint16(0)),
-        wallet_environments.tx_config,
-    )
-    assert response == SplitCoinsResponse([], [])
-
-    await env.rpc_client.split_coins(
-        xch_request,
-        wallet_environments.tx_config,
-    )
-
-    await wallet_environments.process_pending_states(
-        [
-            WalletStateTransition(
-                pre_block_balance_updates={
-                    "xch": {
-                        "unconfirmed_wallet_balance": -1_000_000_000_000,  # just the fee
-                        "spendable_balance": -2_000_000_000_000,
-                        "pending_change": 1_000_000_000_000,
-                        "max_send_amount": -2_000_000_000_000,
-                        "pending_coin_removal_count": 2,
-                    }
-                },
-                post_block_balance_updates={
-                    "xch": {
-                        "confirmed_wallet_balance": -1_000_000_000_000,  # just the fee
-                        "spendable_balance": 1_000_000_000_000,
-                        "pending_change": -1_000_000_000_000,
-                        "max_send_amount": 1_000_000_000_000,
-                        "pending_coin_removal_count": -2,
-                        "unspent_coin_count": 99,  # split 1 into 100 i.e. +99
-                    }
-                },
-            )
-        ]
-    )
-
-    # Now do CATs
-    async with env.wallet_state_manager.new_action_scope(wallet_environments.tx_config, push=True) as action_scope:
-        cat_wallet = await CATWallet.create_new_cat_wallet(
-            env.wallet_state_manager,
-            env.xch_wallet,
-            {"identifier": "genesis_by_id"},
-            uint64(50),
-            action_scope,
-        )
-
-    await wallet_environments.process_pending_states(
-        [
-            WalletStateTransition(
-                # no need to test this, it is tested elsewhere
-                pre_block_balance_updates={
-                    "xch": {"set_remainder": True},
-                    "cat": {"init": True, "set_remainder": True},
-                },
-                post_block_balance_updates={
-                    "xch": {"set_remainder": True},
-                    "cat": {"set_remainder": True},
-                },
-            )
-        ]
-    )
-
-    async with env.wallet_state_manager.new_action_scope(wallet_environments.tx_config) as action_scope:
-        target_coin = list(await cat_wallet.select_coins(uint64(50), action_scope))[0]
-        assert target_coin.amount == 50
-
-    cat_request = SplitCoins(
-        wallet_id=uint32(2),
-        number_of_coins=uint16(50),
-        amount_per_coin=uint64(1),
-        target_coin_id=target_coin.name(),
-        push=True,
-    )
-
-    await env.rpc_client.split_coins(
-        cat_request,
-        wallet_environments.tx_config,
-    )
-
-    await wallet_environments.process_pending_states(
-        [
-            WalletStateTransition(
-                pre_block_balance_updates={
-                    "cat": {
-                        "unconfirmed_wallet_balance": 0,
-                        "spendable_balance": -50,
-                        "pending_change": 50,
-                        "max_send_amount": -50,
-                        "pending_coin_removal_count": 1,
-                    }
-                },
-                post_block_balance_updates={
-                    "cat": {
-                        "confirmed_wallet_balance": 0,
-                        "spendable_balance": 50,
-                        "pending_change": -50,
-                        "max_send_amount": 50,
-                        "pending_coin_removal_count": -1,
-                        "unspent_coin_count": 49,  # split 1 into 50 i.e. +49
-                    }
-                },
-            )
-        ]
-    )
-
-
-@pytest.mark.parametrize(
-    "wallet_environments",
-    [
-        {
-            "num_environments": 1,
-            "blocks_needed": [2],
-        }
-    ],
-    indirect=True,
-)
-@pytest.mark.limit_consensus_modes([ConsensusMode.PLAIN], reason="irrelevant")
-@pytest.mark.anyio
-async def test_combine_coins(wallet_environments: WalletTestFramework) -> None:
-    env = wallet_environments.environments[0]
-    env.wallet_aliases = {
-        "xch": 1,
-        "cat": 2,
-    }
-
-    # Should have 4 coins, two 1.75 XCH, two 0.25 XCH
-
-    # Grab one of the 0.25 ones to specify
-    async with env.wallet_state_manager.new_action_scope(wallet_environments.tx_config) as action_scope:
-        target_coin = list(await env.xch_wallet.select_coins(uint64(250_000_000_000), action_scope))[0]
-        assert target_coin.amount == 250_000_000_000
-
-    # These parameters will give us the maximum amount of behavior coverage
-    # - More amount than the coin we specify
-    # - Less amount than will have to be selected in order create it
-    # - Higher # coins than necessary to create it
-    fee = uint64(100)
-    xch_combine_request = CombineCoins(
-        wallet_id=uint32(1),
-        target_coin_amount=uint64(1_000_000_000_000),
-        number_of_coins=uint16(3),
-        target_coin_ids=[target_coin.name()],
-        fee=fee,
-        push=True,
-    )
-
-    # Test some error cases first
-    with pytest.raises(ResponseFailureError, match="greater then the maximum limit"):
-        await env.rpc_client.combine_coins(
-            dataclasses.replace(xch_combine_request, number_of_coins=uint16(501)),
-            wallet_environments.tx_config,
-        )
-
-    with pytest.raises(ResponseFailureError, match="You need at least two coins to combine"):
-        await env.rpc_client.combine_coins(
-            dataclasses.replace(xch_combine_request, number_of_coins=uint16(0)),
-            wallet_environments.tx_config,
-        )
-
-    with pytest.raises(ResponseFailureError, match="More coin IDs specified than desired number of coins to combine"):
-        await env.rpc_client.combine_coins(
-            dataclasses.replace(xch_combine_request, target_coin_ids=[bytes32.zeros] * 100),
-            wallet_environments.tx_config,
-        )
-
-    with pytest.raises(ResponseFailureError, match="Wallet with ID 50 does not exist"):
-        await env.rpc_client.combine_coins(
-            dataclasses.replace(xch_combine_request, wallet_id=uint32(50)),
-            wallet_environments.tx_config,
-        )
-
-    env.wallet_state_manager.wallets[uint32(42)] = object()  # type: ignore[assignment]
-    with pytest.raises(ResponseFailureError, match="Cannot combine coins from non-fungible wallet types"):
-        await env.rpc_client.combine_coins(
-            dataclasses.replace(xch_combine_request, wallet_id=uint32(42)),
-            wallet_environments.tx_config,
-        )
-    del env.wallet_state_manager.wallets[uint32(42)]
-
-    # Now push the request
-    await env.rpc_client.combine_coins(
-        xch_combine_request,
-        wallet_environments.tx_config,
-    )
-
-    await wallet_environments.process_pending_states(
-        [
-            WalletStateTransition(
-                pre_block_balance_updates={
-                    "xch": {
-                        "unconfirmed_wallet_balance": -fee,
-                        "spendable_balance": -2_250_000_000_000,
-                        "pending_change": 2_250_000_000_000 - fee,
-                        "max_send_amount": -2_250_000_000_000,
-                        "pending_coin_removal_count": 3,
-                    }
-                },
-                post_block_balance_updates={
-                    "xch": {
-                        "confirmed_wallet_balance": -fee,
-                        "spendable_balance": 2_250_000_000_000 - fee,
-                        "pending_change": -(2_250_000_000_000 - fee),
-                        "max_send_amount": 2_250_000_000_000 - fee,
-                        "pending_coin_removal_count": -3,
-                        "unspent_coin_count": -1,  # combine 3 into 1 + change
-                    }
-                },
-            )
-        ]
-    )
-
-    # Now do CATs
-    async with env.wallet_state_manager.new_action_scope(wallet_environments.tx_config, push=True) as action_scope:
-        cat_wallet = await CATWallet.create_new_cat_wallet(
-            env.wallet_state_manager,
-            env.xch_wallet,
-            {"identifier": "genesis_by_id"},
-            uint64(50),
-            action_scope,
-        )
-
-    await wallet_environments.process_pending_states(
-        [
-            WalletStateTransition(
-                # no need to test this, it is tested elsewhere
-                pre_block_balance_updates={
-                    "xch": {"set_remainder": True},
-                    "cat": {"init": True, "set_remainder": True},
-                },
-                post_block_balance_updates={
-                    "xch": {"set_remainder": True},
-                    "cat": {"set_remainder": True},
-                },
-            )
-        ]
-    )
-
-    BIG_COIN_AMOUNT = uint64(30)
-    SMALL_COIN_AMOUNT = uint64(15)
-    REALLY_SMALL_COIN_AMOUNT = uint64(5)
-    async with env.wallet_state_manager.new_action_scope(wallet_environments.tx_config, push=True) as action_scope:
-        await cat_wallet.generate_signed_transaction(
-            [BIG_COIN_AMOUNT, SMALL_COIN_AMOUNT, REALLY_SMALL_COIN_AMOUNT],
-            [await env.xch_wallet.get_puzzle_hash(new=action_scope.config.tx_config.reuse_puzhash)] * 3,
-            action_scope,
-        )
-
-    await wallet_environments.process_pending_states(
-        [
-            WalletStateTransition(
-                # no need to test this, it is tested elsewhere
-                pre_block_balance_updates={
-                    "xch": {"set_remainder": True},
-                    "cat": {"init": True, "set_remainder": True},
-                },
-                post_block_balance_updates={
-                    "xch": {"set_remainder": True},
-                    "cat": {"set_remainder": True},
-                },
-            )
-        ]
-    )
-
-    # We're going to test that we select the two smaller coins
-    cat_combine_request = CombineCoins(
-        wallet_id=uint32(2),
-        target_coin_amount=None,
-        number_of_coins=uint16(2),
-        target_coin_ids=[],
-        largest_first=False,
-        fee=fee,
-        push=True,
-    )
-
-    await env.rpc_client.combine_coins(
-        cat_combine_request,
-        wallet_environments.tx_config,
-    )
-
-    await wallet_environments.process_pending_states(
-        [
-            WalletStateTransition(
-                pre_block_balance_updates={
-                    "xch": {
-                        "unconfirmed_wallet_balance": -fee,
-                        "set_remainder": True,  # We only really care that a fee was in fact attached
-                    },
-                    "cat": {
-                        "spendable_balance": -SMALL_COIN_AMOUNT - REALLY_SMALL_COIN_AMOUNT,
-                        "pending_change": SMALL_COIN_AMOUNT + REALLY_SMALL_COIN_AMOUNT,
-                        "max_send_amount": -SMALL_COIN_AMOUNT - REALLY_SMALL_COIN_AMOUNT,
-                        "pending_coin_removal_count": 2,
-                    },
-                },
-                post_block_balance_updates={
-                    "xch": {
-                        "confirmed_wallet_balance": -fee,
-                        "set_remainder": True,  # We only really care that a fee was in fact attached
-                    },
-                    "cat": {
-                        "spendable_balance": SMALL_COIN_AMOUNT + REALLY_SMALL_COIN_AMOUNT,
-                        "pending_change": -SMALL_COIN_AMOUNT - REALLY_SMALL_COIN_AMOUNT,
-                        "max_send_amount": SMALL_COIN_AMOUNT + REALLY_SMALL_COIN_AMOUNT,
-                        "pending_coin_removal_count": -2,
-                        "unspent_coin_count": -1,
-                    },
-                },
-            )
-        ]
-    )
-
-
-@pytest.mark.parametrize(
-    "wallet_environments",
-    [
-        {
-            "num_environments": 1,
-            "blocks_needed": [2],
-            "trusted": True,  # irrelevant
-            "reuse_puzhash": True,  # irrelevant
-        }
-    ],
-    indirect=True,
-)
-@pytest.mark.limit_consensus_modes(reason="irrelevant")
-@pytest.mark.anyio
-async def test_fee_bigger_than_selection_coin_combining(wallet_environments: WalletTestFramework) -> None:
-    """
-    This tests the case where the coins we would otherwise select are not enough to pay the fee.
-    """
-
-    env = wallet_environments.environments[0]
-    env.wallet_aliases = {
-        "xch": 1,
-        "cat": 2,
-    }
-
-    # Should have 4 coins, two 1.75 XCH, two 0.25 XCH
-
-    # Grab one of the 0.25 ones to specify
-    async with env.wallet_state_manager.new_action_scope(wallet_environments.tx_config) as action_scope:
-        target_coin = list(await env.xch_wallet.select_coins(uint64(250_000_000_000), action_scope))[0]
-        assert target_coin.amount == 250_000_000_000
-
-    fee = uint64(1_750_000_000_000)
-    # Under standard circumstances we would select the small coins, but this is not enough to pay the fee
-    # Instead, we will grab the big coin first and combine it with one of the smaller coins
-    xch_combine_request = CombineCoins(
-        wallet_id=uint32(1),
-        number_of_coins=uint16(2),
-        fee=fee,
-        largest_first=False,
-        push=True,
-    )
-
-    # First test an error where fee selection causes too many coins to be selected
-    with pytest.raises(ResponseFailureError, match="without selecting more coins than specified: 3"):
-        await env.rpc_client.combine_coins(
-            dataclasses.replace(xch_combine_request, fee=uint64(2_250_000_000_000)),
-            wallet_environments.tx_config,
-        )
-
-    await env.rpc_client.combine_coins(
-        xch_combine_request,
-        wallet_environments.tx_config,
-    )
-
-    await wallet_environments.process_pending_states(
-        [
-            WalletStateTransition(
-                pre_block_balance_updates={
-                    "xch": {
-                        "unconfirmed_wallet_balance": -fee,
-                        "spendable_balance": -2_000_000_000_000,
-                        "pending_change": 250_000_000_000,
-                        "max_send_amount": -2_000_000_000_000,
-                        "pending_coin_removal_count": 2,
-                    }
-                },
-                post_block_balance_updates={
-                    "xch": {
-                        "confirmed_wallet_balance": -fee,
-                        "spendable_balance": 250_000_000_000,
-                        "pending_change": -250_000_000_000,
-                        "max_send_amount": 250_000_000_000,
-                        "pending_coin_removal_count": -2,
-                        "unspent_coin_count": -1,  # combine 2 into 1
-                    }
-                },
-            )
-        ]
-    )
->>>>>>> cfab9eb2
+    assert bal["3"]["confirmed_wallet_balance"] == 20