--- conflicted
+++ resolved
@@ -2665,183 +2665,6 @@
     [
         {
             "num_environments": 1,
-<<<<<<< HEAD
-=======
-            "blocks_needed": [1],
-        }
-    ],
-    indirect=True,
-)
-@pytest.mark.limit_consensus_modes([ConsensusMode.PLAIN], reason="irrelevant")
-@pytest.mark.anyio
-async def test_split_coins(wallet_environments: WalletTestFramework) -> None:
-    env = wallet_environments.environments[0]
-    env.wallet_aliases = {
-        "xch": 1,
-        "cat": 2,
-    }
-
-    # Test XCH first
-    async with env.wallet_state_manager.new_action_scope(wallet_environments.tx_config) as action_scope:
-        target_coin = next(iter(await env.xch_wallet.select_coins(uint64(250_000_000_000), action_scope)))
-        assert target_coin.amount == 250_000_000_000
-
-    xch_request = SplitCoins(
-        wallet_id=uint32(1),
-        number_of_coins=uint16(100),
-        amount_per_coin=uint64(100),
-        target_coin_id=target_coin.name(),
-        fee=uint64(1_000_000_000_000),  # 1 XCH
-        push=True,
-    )
-
-    with pytest.raises(ResponseFailureError, match="501 coins is greater then the maximum limit of 500 coins"):
-        await env.rpc_client.split_coins(
-            dataclasses.replace(xch_request, number_of_coins=uint16(501)),
-            wallet_environments.tx_config,
-        )
-
-    with pytest.raises(ResponseFailureError, match="Could not find coin with ID 00000000000000000"):
-        await env.rpc_client.split_coins(
-            dataclasses.replace(xch_request, target_coin_id=bytes32.zeros),
-            wallet_environments.tx_config,
-        )
-
-    with pytest.raises(ResponseFailureError, match="is less than the total amount of the split"):
-        await env.rpc_client.split_coins(
-            dataclasses.replace(xch_request, amount_per_coin=uint64(1_000_000_000_000)),
-            wallet_environments.tx_config,
-        )
-
-    with pytest.raises(ResponseFailureError, match="Wallet with ID 42 does not exist"):
-        await env.rpc_client.split_coins(
-            dataclasses.replace(xch_request, wallet_id=uint32(42)),
-            wallet_environments.tx_config,
-        )
-
-    env.wallet_state_manager.wallets[uint32(42)] = object()  # type: ignore[assignment]
-    with pytest.raises(ResponseFailureError, match="Cannot split coins from non-fungible wallet types"):
-        await env.rpc_client.split_coins(
-            dataclasses.replace(xch_request, wallet_id=uint32(42)),
-            wallet_environments.tx_config,
-        )
-    del env.wallet_state_manager.wallets[uint32(42)]
-
-    response = await env.rpc_client.split_coins(
-        dataclasses.replace(xch_request, number_of_coins=uint16(0)),
-        wallet_environments.tx_config,
-    )
-    assert response == SplitCoinsResponse([], [])
-
-    with wallet_environments.new_puzzle_hashes_allowed():
-        await env.rpc_client.split_coins(
-            xch_request,
-            wallet_environments.tx_config,
-        )
-
-    await wallet_environments.process_pending_states(
-        [
-            WalletStateTransition(
-                pre_block_balance_updates={
-                    "xch": {
-                        "unconfirmed_wallet_balance": -1_000_000_000_000,  # just the fee
-                        "spendable_balance": -2_000_000_000_000,
-                        "pending_change": 1_000_000_000_000,
-                        "max_send_amount": -2_000_000_000_000,
-                        "pending_coin_removal_count": 2,
-                    }
-                },
-                post_block_balance_updates={
-                    "xch": {
-                        "confirmed_wallet_balance": -1_000_000_000_000,  # just the fee
-                        "spendable_balance": 1_000_000_000_000,
-                        "pending_change": -1_000_000_000_000,
-                        "max_send_amount": 1_000_000_000_000,
-                        "pending_coin_removal_count": -2,
-                        "unspent_coin_count": 99,  # split 1 into 100 i.e. +99
-                    }
-                },
-            )
-        ]
-    )
-
-    # Now do CATs
-    async with env.wallet_state_manager.new_action_scope(wallet_environments.tx_config, push=True) as action_scope:
-        cat_wallet = await CATWallet.create_new_cat_wallet(
-            env.wallet_state_manager,
-            env.xch_wallet,
-            {"identifier": "genesis_by_id"},
-            uint64(50),
-            action_scope,
-        )
-
-    await wallet_environments.process_pending_states(
-        [
-            WalletStateTransition(
-                # no need to test this, it is tested elsewhere
-                pre_block_balance_updates={
-                    "xch": {"set_remainder": True},
-                    "cat": {"init": True, "set_remainder": True},
-                },
-                post_block_balance_updates={
-                    "xch": {"set_remainder": True},
-                    "cat": {"set_remainder": True},
-                },
-            )
-        ]
-    )
-
-    async with env.wallet_state_manager.new_action_scope(wallet_environments.tx_config) as action_scope:
-        target_coin = next(iter(await cat_wallet.select_coins(uint64(50), action_scope)))
-        assert target_coin.amount == 50
-
-    cat_request = SplitCoins(
-        wallet_id=uint32(2),
-        number_of_coins=uint16(50),
-        amount_per_coin=uint64(1),
-        target_coin_id=target_coin.name(),
-        push=True,
-    )
-
-    with wallet_environments.new_puzzle_hashes_allowed():
-        await env.rpc_client.split_coins(
-            cat_request,
-            wallet_environments.tx_config,
-        )
-
-    await wallet_environments.process_pending_states(
-        [
-            WalletStateTransition(
-                pre_block_balance_updates={
-                    "cat": {
-                        "unconfirmed_wallet_balance": 0,
-                        "spendable_balance": -50,
-                        "pending_change": 50,
-                        "max_send_amount": -50,
-                        "pending_coin_removal_count": 1,
-                    }
-                },
-                post_block_balance_updates={
-                    "cat": {
-                        "confirmed_wallet_balance": 0,
-                        "spendable_balance": 50,
-                        "pending_change": -50,
-                        "max_send_amount": 50,
-                        "pending_coin_removal_count": -1,
-                        "unspent_coin_count": 49,  # split 1 into 50 i.e. +49
-                    }
-                },
-            )
-        ]
-    )
-
-
-@pytest.mark.parametrize(
-    "wallet_environments",
-    [
-        {
-            "num_environments": 1,
->>>>>>> 76e4ea6b
             "blocks_needed": [2],
         }
     ],
