from __future__ import annotations

import asyncio
import dataclasses
import json
import logging
import random
from operator import attrgetter
from typing import Any, Dict, List, Optional, Tuple, cast

import aiosqlite
import pytest
from chia_rs import G1Element, G2Element

from chia._tests.conftest import ConsensusMode
from chia._tests.environments.wallet import WalletStateTransition, WalletTestFramework
from chia._tests.util.time_out_assert import time_out_assert, time_out_assert_not_none
from chia._tests.wallet.test_wallet_coin_store import (
    get_coin_records_amount_filter_tests,
    get_coin_records_amount_range_tests,
    get_coin_records_coin_id_filter_tests,
    get_coin_records_coin_type_tests,
    get_coin_records_confirmed_range_tests,
    get_coin_records_include_total_count_tests,
    get_coin_records_mixed_tests,
    get_coin_records_offset_limit_tests,
    get_coin_records_order_tests,
    get_coin_records_parent_coin_id_filter_tests,
    get_coin_records_puzzle_hash_filter_tests,
    get_coin_records_reverse_tests,
    get_coin_records_spent_range_tests,
    get_coin_records_wallet_id_tests,
    get_coin_records_wallet_type_tests,
    record_1,
    record_2,
    record_3,
    record_4,
    record_5,
    record_6,
    record_7,
    record_8,
    record_9,
)
from chia.consensus.block_rewards import calculate_base_farmer_reward, calculate_pool_reward
from chia.consensus.coinbase import create_puzzlehash_for_pk
from chia.rpc.full_node_rpc_client import FullNodeRpcClient
from chia.rpc.rpc_client import ResponseFailureError
from chia.rpc.rpc_server import RpcServer
from chia.rpc.wallet_request_types import (
    AddKey,
    CheckDeleteKey,
    CombineCoins,
<<<<<<< HEAD
    DeleteKey,
=======
    DefaultCAT,
>>>>>>> c6630f9a
    DIDGetPubkey,
    GetNotifications,
    GetPrivateKey,
    LogIn,
    SplitCoins,
    SplitCoinsResponse,
    VerifySignature,
    VerifySignatureResponse,
)
from chia.rpc.wallet_rpc_api import WalletRpcApi
from chia.rpc.wallet_rpc_client import WalletRpcClient
from chia.server.server import ChiaServer
from chia.server.start_service import Service
from chia.simulator.full_node_simulator import FullNodeSimulator
from chia.simulator.simulator_protocol import FarmNewBlockProtocol
from chia.types.blockchain_format.coin import Coin, coin_as_list
from chia.types.blockchain_format.program import Program
from chia.types.blockchain_format.sized_bytes import bytes32
from chia.types.coin_record import CoinRecord
from chia.types.coin_spend import CoinSpend, make_spend
from chia.types.peer_info import PeerInfo
from chia.types.signing_mode import SigningMode
from chia.util.bech32m import decode_puzzle_hash, encode_puzzle_hash
from chia.util.config import load_config, lock_and_load_config, save_config
from chia.util.db_wrapper import DBWrapper2
from chia.util.hash import std_hash
from chia.util.ints import uint16, uint32, uint64
from chia.util.streamable import ConversionError, InvalidTypeError
from chia.wallet.cat_wallet.cat_constants import DEFAULT_CATS
from chia.wallet.cat_wallet.cat_utils import CAT_MOD, construct_cat_puzzle
from chia.wallet.cat_wallet.cat_wallet import CATWallet
from chia.wallet.conditions import (
    ConditionValidTimes,
    CreateCoinAnnouncement,
    CreatePuzzleAnnouncement,
    Remark,
    conditions_to_json_dicts,
)
from chia.wallet.derive_keys import master_sk_to_wallet_sk, master_sk_to_wallet_sk_unhardened
from chia.wallet.did_wallet.did_wallet import DIDWallet
from chia.wallet.nft_wallet.nft_wallet import NFTWallet
from chia.wallet.puzzles.clawback.metadata import AutoClaimSettings
from chia.wallet.signer_protocol import UnsignedTransaction
from chia.wallet.trading.trade_status import TradeStatus
from chia.wallet.transaction_record import TransactionRecord
from chia.wallet.transaction_sorting import SortKey
from chia.wallet.uncurried_puzzle import uncurry_puzzle
from chia.wallet.util.address_type import AddressType
from chia.wallet.util.blind_signer_tl import BLIND_SIGNER_TRANSLATION
from chia.wallet.util.clvm_streamable import byte_deserialize_clvm_streamable
from chia.wallet.util.compute_memos import compute_memos
from chia.wallet.util.query_filter import AmountFilter, HashFilter, TransactionTypeFilter
from chia.wallet.util.transaction_type import TransactionType
from chia.wallet.util.tx_config import DEFAULT_COIN_SELECTION_CONFIG, DEFAULT_TX_CONFIG
from chia.wallet.util.wallet_types import CoinType, WalletType
from chia.wallet.wallet import Wallet
from chia.wallet.wallet_coin_record import WalletCoinRecord
from chia.wallet.wallet_coin_store import GetCoinRecords
from chia.wallet.wallet_node import WalletNode
from chia.wallet.wallet_protocol import WalletProtocol
from chia.wallet.wallet_spend_bundle import WalletSpendBundle

log = logging.getLogger(__name__)


@dataclasses.dataclass
class WalletBundle:
    service: Service
    node: WalletNode
    rpc_client: WalletRpcClient
    wallet: Wallet


@dataclasses.dataclass
class FullNodeBundle:
    server: ChiaServer
    api: FullNodeSimulator
    rpc_client: FullNodeRpcClient


@dataclasses.dataclass
class WalletRpcTestEnvironment:
    wallet_1: WalletBundle
    wallet_2: WalletBundle
    full_node: FullNodeBundle


async def farm_transaction_block(full_node_api: FullNodeSimulator, wallet_node: WalletNode):
    await full_node_api.farm_blocks_to_puzzlehash(count=1)
    await full_node_api.wait_for_wallet_synced(wallet_node=wallet_node, timeout=20)


def check_mempool_spend_count(full_node_api: FullNodeSimulator, num_of_spends):
    return full_node_api.full_node.mempool_manager.mempool.size() == num_of_spends


async def farm_transaction(full_node_api: FullNodeSimulator, wallet_node: WalletNode, spend_bundle: WalletSpendBundle):
    await time_out_assert(
        20, full_node_api.full_node.mempool_manager.get_spendbundle, spend_bundle, spend_bundle.name()
    )
    await farm_transaction_block(full_node_api, wallet_node)
    assert full_node_api.full_node.mempool_manager.get_spendbundle(spend_bundle.name()) is None


async def generate_funds(full_node_api: FullNodeSimulator, wallet_bundle: WalletBundle, num_blocks: int = 1):
    wallet_id = 1
    initial_balances = await wallet_bundle.rpc_client.get_wallet_balance(wallet_id)
    ph: bytes32 = decode_puzzle_hash(await wallet_bundle.rpc_client.get_next_address(wallet_id, True))
    generated_funds = 0
    for i in range(0, num_blocks):
        await full_node_api.farm_new_transaction_block(FarmNewBlockProtocol(ph))
        peak_height = full_node_api.full_node.blockchain.get_peak_height()
        assert peak_height is not None
        generated_funds += calculate_pool_reward(peak_height) + calculate_base_farmer_reward(peak_height)

    # Farm a dummy block to confirm the created funds
    await farm_transaction_block(full_node_api, wallet_bundle.node)

    expected_confirmed = initial_balances["confirmed_wallet_balance"] + generated_funds
    expected_unconfirmed = initial_balances["unconfirmed_wallet_balance"] + generated_funds
    await time_out_assert(20, get_confirmed_balance, expected_confirmed, wallet_bundle.rpc_client, wallet_id)
    await time_out_assert(20, get_unconfirmed_balance, expected_unconfirmed, wallet_bundle.rpc_client, wallet_id)
    await time_out_assert(20, wallet_bundle.rpc_client.get_synced)

    return generated_funds


@pytest.fixture(scope="function", params=[True, False])
async def wallet_rpc_environment(two_wallet_nodes_services, request, self_hostname):
    full_node, wallets, bt = two_wallet_nodes_services
    full_node_service = full_node[0]
    full_node_api = full_node_service._api
    full_node_server = full_node_api.full_node.server
    wallet_service = wallets[0]
    wallet_service_2 = wallets[1]
    wallet_node = wallet_service._node
    wallet_node_2 = wallet_service_2._node
    wallet = wallet_node.wallet_state_manager.main_wallet
    wallet_2 = wallet_node_2.wallet_state_manager.main_wallet

    config = bt.config
    hostname = config["self_hostname"]

    if request.param:
        wallet_node.config["trusted_peers"] = {full_node_server.node_id.hex(): full_node_server.node_id.hex()}
        wallet_node_2.config["trusted_peers"] = {full_node_server.node_id.hex(): full_node_server.node_id.hex()}
    else:
        wallet_node.config["trusted_peers"] = {}
        wallet_node_2.config["trusted_peers"] = {}

    await wallet_node.server.start_client(PeerInfo(self_hostname, full_node_server.get_port()), None)
    await wallet_node_2.server.start_client(PeerInfo(self_hostname, full_node_server.get_port()), None)

    async with WalletRpcClient.create_as_context(
        hostname, wallet_service.rpc_server.listen_port, wallet_service.root_path, wallet_service.config
    ) as client:
        async with WalletRpcClient.create_as_context(
            hostname, wallet_service_2.rpc_server.listen_port, wallet_service_2.root_path, wallet_service_2.config
        ) as client_2:
            async with FullNodeRpcClient.create_as_context(
                hostname,
                full_node_service.rpc_server.listen_port,
                full_node_service.root_path,
                full_node_service.config,
            ) as client_node:
                wallet_bundle_1: WalletBundle = WalletBundle(wallet_service, wallet_node, client, wallet)
                wallet_bundle_2: WalletBundle = WalletBundle(wallet_service_2, wallet_node_2, client_2, wallet_2)
                node_bundle: FullNodeBundle = FullNodeBundle(full_node_server, full_node_api, client_node)

                yield WalletRpcTestEnvironment(wallet_bundle_1, wallet_bundle_2, node_bundle)


async def create_tx_outputs(wallet: Wallet, output_args: List[Tuple[int, Optional[List[str]]]]) -> List[Dict[str, Any]]:
    outputs = []
    for args in output_args:
        output = {"amount": uint64(args[0]), "puzzle_hash": await wallet.get_new_puzzlehash()}
        if args[1] is not None:
            assert len(args[1]) > 0
            output["memos"] = args[1]
        outputs.append(output)
    return outputs


async def assert_wallet_types(client: WalletRpcClient, expected: Dict[WalletType, int]) -> None:
    for wallet_type in WalletType:
        wallets = await client.get_wallets(wallet_type)
        wallet_count = len(wallets)
        if wallet_type in expected:
            assert wallet_count == expected.get(wallet_type, 0)
            for wallet in wallets:
                assert wallet["type"] == wallet_type.value


def assert_tx_amounts(
    tx: TransactionRecord,
    outputs: List[Dict[str, Any]],
    *,
    amount_fee: uint64,
    change_expected: bool,
    is_cat: bool = False,
) -> None:
    assert tx.fee_amount == amount_fee
    assert tx.amount == sum(output["amount"] for output in outputs)
    expected_additions = len(outputs) + 1 if change_expected else len(outputs)
    assert len(tx.additions) == expected_additions
    addition_amounts = [addition.amount for addition in tx.additions]
    removal_amounts = [removal.amount for removal in tx.removals]
    for output in outputs:
        assert output["amount"] in addition_amounts
    if is_cat:
        assert (sum(removal_amounts) - sum(addition_amounts)) == 0
    else:
        assert (sum(removal_amounts) - sum(addition_amounts)) == amount_fee


async def assert_push_tx_error(node_rpc: FullNodeRpcClient, tx: TransactionRecord):
    spend_bundle = tx.spend_bundle
    assert spend_bundle is not None
    # check error for a ASSERT_ANNOUNCE_CONSUMED_FAILED and if the error is not there throw a value error
    try:
        await node_rpc.push_tx(spend_bundle)
    except ValueError as error:
        error_string = error.args[0]["error"]  # noqa:  # pylint: disable=E1126
        if error_string.find("ASSERT_ANNOUNCE_CONSUMED_FAILED") == -1:
            raise ValueError from error


async def assert_get_balance(rpc_client: WalletRpcClient, wallet_node: WalletNode, wallet: WalletProtocol) -> None:
    expected_balance = await wallet_node.get_balance(wallet.id())
    expected_balance_dict = expected_balance.to_json_dict()
    expected_balance_dict["wallet_id"] = wallet.id()
    expected_balance_dict["wallet_type"] = wallet.type()
    expected_balance_dict["fingerprint"] = wallet_node.logged_in_fingerprint
    if wallet.type() in {WalletType.CAT, WalletType.CRCAT}:
        assert isinstance(wallet, CATWallet)
        expected_balance_dict["asset_id"] = wallet.get_asset_id()
    assert await rpc_client.get_wallet_balance(wallet.id()) == expected_balance_dict


async def tx_in_mempool(client: WalletRpcClient, transaction_id: bytes32):
    tx = await client.get_transaction(transaction_id)
    return tx.is_in_mempool()


async def get_confirmed_balance(client: WalletRpcClient, wallet_id: int):
    return (await client.get_wallet_balance(wallet_id))["confirmed_wallet_balance"]


async def get_unconfirmed_balance(client: WalletRpcClient, wallet_id: int):
    return (await client.get_wallet_balance(wallet_id))["unconfirmed_wallet_balance"]


@pytest.mark.anyio
async def test_send_transaction(wallet_rpc_environment: WalletRpcTestEnvironment):
    env: WalletRpcTestEnvironment = wallet_rpc_environment

    wallet_2: Wallet = env.wallet_2.wallet
    wallet_node: WalletNode = env.wallet_1.node
    full_node_api: FullNodeSimulator = env.full_node.api
    client: WalletRpcClient = env.wallet_1.rpc_client

    generated_funds = await generate_funds(full_node_api, env.wallet_1)

    addr = encode_puzzle_hash(await wallet_2.get_new_puzzlehash(), "txch")
    tx_amount = uint64(15600000)
    with pytest.raises(ValueError):
        await client.send_transaction(1, uint64(100000000000000001), addr, DEFAULT_TX_CONFIG)

    # Tests sending a basic transaction
    extra_conditions = (Remark(Program.to(("test", None))),)
    non_existent_coin = Coin(bytes32([0] * 32), bytes32([0] * 32), uint64(0))
    tx_no_push = (
        await client.send_transaction(
            1,
            tx_amount,
            addr,
            memos=["this is a basic tx"],
            tx_config=DEFAULT_TX_CONFIG.override(
                excluded_coin_amounts=[uint64(250000000000)],
                excluded_coin_ids=[non_existent_coin.name()],
                reuse_puzhash=True,
            ),
            extra_conditions=extra_conditions,
            push=False,
        )
    ).transaction
    response = await client.fetch(
        "send_transaction",
        {
            "wallet_id": 1,
            "amount": tx_amount,
            "address": addr,
            "fee": 0,
            "memos": ["this is a basic tx"],
            "puzzle_decorator": None,
            "extra_conditions": conditions_to_json_dicts(extra_conditions),
            "exclude_coin_amounts": [250000000000],
            "exclude_coins": [non_existent_coin.to_json_dict()],
            "reuse_puzhash": True,
            "CHIP-0029": True,
            "translation": "CHIP-0028",
            "push": True,
        },
    )
    assert response["success"]
    tx = TransactionRecord.from_json_dict_convenience(response["transactions"][0])
    [
        byte_deserialize_clvm_streamable(
            bytes.fromhex(utx), UnsignedTransaction, translation_layer=BLIND_SIGNER_TRANSLATION
        )
        for utx in response["unsigned_transactions"]
    ]
    assert tx == dataclasses.replace(tx_no_push, created_at_time=tx.created_at_time)
    transaction_id = tx.name
    spend_bundle = tx.spend_bundle
    assert spend_bundle is not None

    await time_out_assert(20, tx_in_mempool, True, client, transaction_id)
    await time_out_assert(20, get_unconfirmed_balance, generated_funds - tx_amount, client, 1)

    await farm_transaction(full_node_api, wallet_node, spend_bundle)

    # Checks that the memo can be retrieved
    tx_confirmed = await client.get_transaction(transaction_id)
    assert tx_confirmed.confirmed
    assert len(tx_confirmed.get_memos()) == 1
    assert [b"this is a basic tx"] in tx_confirmed.get_memos().values()
    assert list(tx_confirmed.get_memos().keys())[0] in [a.name() for a in spend_bundle.additions()]

    await time_out_assert(20, get_confirmed_balance, generated_funds - tx_amount, client, 1)


@pytest.mark.anyio
async def test_push_transactions(wallet_rpc_environment: WalletRpcTestEnvironment):
    env: WalletRpcTestEnvironment = wallet_rpc_environment

    wallet: Wallet = env.wallet_1.wallet
    wallet_node: WalletNode = env.wallet_1.node
    full_node_api: FullNodeSimulator = env.full_node.api
    client: WalletRpcClient = env.wallet_1.rpc_client

    await generate_funds(full_node_api, env.wallet_1, num_blocks=2)

    outputs = await create_tx_outputs(wallet, [(1234321, None)])

    tx = (
        await client.create_signed_transactions(
            outputs,
            tx_config=DEFAULT_TX_CONFIG,
            fee=uint64(100),
        )
    ).signed_tx

    resp_client = await client.push_transactions([tx], fee=uint64(10))
    resp = await client.fetch(
        "push_transactions", {"transactions": [tx.to_json_dict_convenience(wallet_node.config)], "fee": 10}
    )
    assert resp["success"]
    resp = await client.fetch("push_transactions", {"transactions": [tx.to_json_dict()], "fee": 10})
    assert resp["success"]

    spend_bundle = WalletSpendBundle.aggregate(
        [
            # We ARE checking that the spend bundle is not None but mypy can't recognize this
            TransactionRecord.from_json_dict_convenience(tx).spend_bundle  # type: ignore[type-var]
            for tx in resp_client["transactions"]
            if tx["spend_bundle"] is not None
        ]
    )
    assert spend_bundle is not None
    await farm_transaction(full_node_api, wallet_node, spend_bundle)

    for tx_json in resp_client["transactions"]:
        tx = TransactionRecord.from_json_dict_convenience(tx_json)
        tx = await client.get_transaction(transaction_id=tx.name)
        assert tx.confirmed


@pytest.mark.anyio
async def test_get_balance(wallet_rpc_environment: WalletRpcTestEnvironment):
    env = wallet_rpc_environment
    wallet: Wallet = env.wallet_1.wallet
    wallet_node: WalletNode = env.wallet_1.node
    full_node_api: FullNodeSimulator = env.full_node.api
    wallet_rpc_client = env.wallet_1.rpc_client
    await full_node_api.farm_blocks_to_wallet(2, wallet)
    async with wallet.wallet_state_manager.new_action_scope(DEFAULT_TX_CONFIG, push=True) as action_scope:
        cat_wallet = await CATWallet.create_new_cat_wallet(
            wallet_node.wallet_state_manager,
            wallet,
            {"identifier": "genesis_by_id"},
            uint64(100),
            action_scope,
        )
    await full_node_api.wait_transaction_records_entered_mempool(action_scope.side_effects.transactions)
    await full_node_api.wait_for_wallet_synced(wallet_node)
    await assert_get_balance(wallet_rpc_client, wallet_node, wallet)
    await assert_get_balance(wallet_rpc_client, wallet_node, cat_wallet)


@pytest.mark.anyio
async def test_get_farmed_amount(wallet_rpc_environment: WalletRpcTestEnvironment):
    env = wallet_rpc_environment
    wallet: Wallet = env.wallet_1.wallet
    full_node_api: FullNodeSimulator = env.full_node.api
    wallet_rpc_client = env.wallet_1.rpc_client
    await full_node_api.farm_blocks_to_wallet(2, wallet)

    get_farmed_amount_result = await wallet_rpc_client.get_farmed_amount()
    get_timestamp_for_height_result = await wallet_rpc_client.get_timestamp_for_height(uint32(3))  # genesis + 2

    expected_result = {
        "blocks_won": 2,
        "farmed_amount": 4_000_000_000_000,
        "farmer_reward_amount": 500_000_000_000,
        "fee_amount": 0,
        "last_height_farmed": 3,
        "last_time_farmed": get_timestamp_for_height_result,
        "pool_reward_amount": 3_500_000_000_000,
        "success": True,
    }
    assert get_farmed_amount_result == expected_result


@pytest.mark.anyio
async def test_get_farmed_amount_with_fee(wallet_rpc_environment: WalletRpcTestEnvironment):
    env = wallet_rpc_environment
    wallet: Wallet = env.wallet_1.wallet
    full_node_api: FullNodeSimulator = env.full_node.api
    wallet_rpc_client = env.wallet_1.rpc_client
    wallet_node: WalletNode = env.wallet_1.node

    await generate_funds(full_node_api, env.wallet_1)

    fee_amount = 100
    async with wallet.wallet_state_manager.new_action_scope(DEFAULT_TX_CONFIG, push=True) as action_scope:
        await wallet.generate_signed_transaction(
            amount=uint64(5),
            puzzle_hash=bytes32([0] * 32),
            action_scope=action_scope,
            fee=uint64(fee_amount),
        )

    our_ph = await wallet.get_new_puzzlehash()
    await full_node_api.wait_transaction_records_entered_mempool(records=action_scope.side_effects.transactions)
    await full_node_api.farm_blocks_to_puzzlehash(count=2, farm_to=our_ph, guarantee_transaction_blocks=True)
    await full_node_api.wait_for_wallet_synced(wallet_node=wallet_node, timeout=20)

    result = await wallet_rpc_client.get_farmed_amount()
    assert result["fee_amount"] == fee_amount


@pytest.mark.anyio
async def test_get_timestamp_for_height(wallet_rpc_environment: WalletRpcTestEnvironment):
    env: WalletRpcTestEnvironment = wallet_rpc_environment

    full_node_api: FullNodeSimulator = env.full_node.api
    client: WalletRpcClient = env.wallet_1.rpc_client

    await generate_funds(full_node_api, env.wallet_1)

    # This tests that the client returns a uint64, rather than raising or returning something unexpected
    uint64(await client.get_timestamp_for_height(uint32(1)))


@pytest.mark.parametrize(
    "output_args, fee, select_coin, is_cat",
    [
        ([(348026, None)], 0, False, False),
        ([(1270495230, ["memo_1"]), (902347, ["memo_2"])], 1, True, False),
        ([(84920, ["memo_1_0", "memo_1_1"]), (1, ["memo_2_0"])], 0, False, False),
        (
            [(32058710, ["memo_1_0", "memo_1_1"]), (1, ["memo_2_0"]), (923, ["memo_3_0", "memo_3_1"])],
            32804,
            True,
            False,
        ),
        ([(1337, ["LEET"]), (81000, ["pingwei"])], 817, False, True),
        ([(120000000000, None), (120000000000, None)], 10000000000, True, False),
    ],
)
@pytest.mark.anyio
async def test_create_signed_transaction(
    wallet_rpc_environment: WalletRpcTestEnvironment,
    output_args: List[Tuple[int, Optional[List[str]]]],
    fee: int,
    select_coin: bool,
    is_cat: bool,
):
    env: WalletRpcTestEnvironment = wallet_rpc_environment

    wallet_2: Wallet = env.wallet_2.wallet
    wallet_1_node: WalletNode = env.wallet_1.node
    wallet_1_rpc: WalletRpcClient = env.wallet_1.rpc_client
    full_node_api: FullNodeSimulator = env.full_node.api
    full_node_rpc: FullNodeRpcClient = env.full_node.rpc_client

    generated_funds = await generate_funds(full_node_api, env.wallet_1)

    wallet_id = 1
    if is_cat:
        generated_funds = 10**9

        res = await wallet_1_rpc.create_new_cat_and_wallet(uint64(generated_funds), test=True)
        assert res["success"]
        wallet_id = res["wallet_id"]

        await time_out_assert(5, check_mempool_spend_count, True, full_node_api, 1)
        for i in range(5):
            if check_mempool_spend_count(full_node_api, 0):
                break
            await farm_transaction_block(full_node_api, wallet_1_node)

    outputs = await create_tx_outputs(wallet_2, output_args)
    amount_outputs = sum(output["amount"] for output in outputs)
    amount_fee = uint64(fee)

    if is_cat:
        amount_total = amount_outputs
    else:
        amount_total = amount_outputs + amount_fee

    selected_coin = None
    if select_coin:
        selected_coin = await wallet_1_rpc.select_coins(
            amount=amount_total, wallet_id=wallet_id, coin_selection_config=DEFAULT_COIN_SELECTION_CONFIG
        )
        assert len(selected_coin) == 1

    txs = (
        await wallet_1_rpc.create_signed_transactions(
            outputs,
            coins=selected_coin,
            fee=amount_fee,
            wallet_id=wallet_id,
            # shouldn't actually block it
            tx_config=DEFAULT_TX_CONFIG.override(
                excluded_coin_amounts=[uint64(selected_coin[0].amount)] if selected_coin is not None else [],
            ),
            push=True,
        )
    ).transactions
    change_expected = not selected_coin or selected_coin[0].amount - amount_total > 0
    assert_tx_amounts(txs[-1], outputs, amount_fee=amount_fee, change_expected=change_expected, is_cat=is_cat)

    # Farm the transaction and make sure the wallet balance reflects it correct
    spend_bundle = txs[0].spend_bundle
    assert spend_bundle is not None
    await farm_transaction(full_node_api, wallet_1_node, spend_bundle)
    await time_out_assert(20, get_confirmed_balance, generated_funds - amount_total, wallet_1_rpc, wallet_id)

    # Assert every coin comes from the same parent
    additions: List[Coin] = spend_bundle.additions()
    assert len({c.parent_coin_info for c in additions}) == 2 if is_cat else 1

    # Assert you can get the spend for each addition
    for addition in additions:
        cr: Optional[CoinRecord] = await full_node_rpc.get_coin_record_by_name(addition.name())
        assert cr is not None
        spend: Optional[CoinSpend] = await full_node_rpc.get_puzzle_and_solution(
            addition.parent_coin_info, cr.confirmed_block_index
        )
        assert spend is not None

    # Assert the memos are all correct
    addition_dict: Dict[bytes32, Coin] = {addition.name(): addition for addition in additions}
    memo_dictionary: Dict[bytes32, List[bytes]] = compute_memos(spend_bundle)
    for output in outputs:
        if "memos" in output:
            found: bool = False
            for addition_id, addition in addition_dict.items():
                if (
                    is_cat
                    and addition.amount == output["amount"]
                    and memo_dictionary[addition_id][0] == output["puzzle_hash"]
                    and memo_dictionary[addition_id][1:] == [memo.encode() for memo in output["memos"]]
                ) or (
                    addition.amount == output["amount"]
                    and addition.puzzle_hash == output["puzzle_hash"]
                    and memo_dictionary[addition_id] == [memo.encode() for memo in output["memos"]]
                ):
                    found = True
            assert found


@pytest.mark.anyio
async def test_create_signed_transaction_with_coin_announcement(wallet_rpc_environment: WalletRpcTestEnvironment):
    env: WalletRpcTestEnvironment = wallet_rpc_environment

    wallet_2: Wallet = env.wallet_2.wallet
    full_node_api: FullNodeSimulator = env.full_node.api
    client: WalletRpcClient = env.wallet_1.rpc_client
    client_node: FullNodeRpcClient = env.full_node.rpc_client

    await generate_funds(full_node_api, env.wallet_1)

    signed_tx_amount = uint64(888000)
    tx_coin_announcements = [
        CreateCoinAnnouncement(
            std_hash(b"\xca" + std_hash(b"message")),
            std_hash(b"coin_id_1"),
        ),
        CreateCoinAnnouncement(
            bytes(Program.to("a string")),
            std_hash(b"coin_id_2"),
        ),
    ]
    outputs = await create_tx_outputs(wallet_2, [(signed_tx_amount, None)])
    tx_res: TransactionRecord = (
        await client.create_signed_transactions(
            outputs, tx_config=DEFAULT_TX_CONFIG, extra_conditions=(*tx_coin_announcements,)
        )
    ).signed_tx
    assert_tx_amounts(tx_res, outputs, amount_fee=uint64(0), change_expected=True)
    await assert_push_tx_error(client_node, tx_res)


@pytest.mark.anyio
async def test_create_signed_transaction_with_puzzle_announcement(wallet_rpc_environment: WalletRpcTestEnvironment):
    env: WalletRpcTestEnvironment = wallet_rpc_environment

    wallet_2: Wallet = env.wallet_2.wallet
    full_node_api: FullNodeSimulator = env.full_node.api
    client: WalletRpcClient = env.wallet_1.rpc_client
    client_node: FullNodeRpcClient = env.full_node.rpc_client

    await generate_funds(full_node_api, env.wallet_1)

    signed_tx_amount = uint64(888000)
    tx_puzzle_announcements = [
        CreatePuzzleAnnouncement(
            std_hash(b"\xca" + std_hash(b"message")),
            std_hash(b"puzzle_hash_1"),
        ),
        CreatePuzzleAnnouncement(
            bytes(Program.to("a string")),
            std_hash(b"puzzle_hash_2"),
        ),
    ]
    outputs = await create_tx_outputs(wallet_2, [(signed_tx_amount, None)])
    tx_res = (
        await client.create_signed_transactions(
            outputs, tx_config=DEFAULT_TX_CONFIG, extra_conditions=(*tx_puzzle_announcements,)
        )
    ).signed_tx
    assert_tx_amounts(tx_res, outputs, amount_fee=uint64(0), change_expected=True)
    await assert_push_tx_error(client_node, tx_res)


@pytest.mark.anyio
async def test_create_signed_transaction_with_excluded_coins(wallet_rpc_environment: WalletRpcTestEnvironment) -> None:
    env: WalletRpcTestEnvironment = wallet_rpc_environment
    wallet_1: Wallet = env.wallet_1.wallet
    wallet_1_rpc: WalletRpcClient = env.wallet_1.rpc_client
    full_node_api: FullNodeSimulator = env.full_node.api
    full_node_rpc: FullNodeRpcClient = env.full_node.rpc_client
    await generate_funds(full_node_api, env.wallet_1)

    async def it_does_not_include_the_excluded_coins() -> None:
        selected_coins = await wallet_1_rpc.select_coins(
            amount=250000000000, wallet_id=1, coin_selection_config=DEFAULT_COIN_SELECTION_CONFIG
        )
        assert len(selected_coins) == 1
        outputs = await create_tx_outputs(wallet_1, [(uint64(250000000000), None)])

        tx = (
            await wallet_1_rpc.create_signed_transactions(
                outputs,
                DEFAULT_TX_CONFIG.override(
                    excluded_coin_ids=[c.name() for c in selected_coins],
                ),
            )
        ).signed_tx

        assert len(tx.removals) == 1
        assert tx.removals[0] != selected_coins[0]
        assert tx.removals[0].amount == uint64(1750000000000)
        await assert_push_tx_error(full_node_rpc, tx)

    async def it_throws_an_error_when_all_spendable_coins_are_excluded() -> None:
        selected_coins = await wallet_1_rpc.select_coins(
            amount=1750000000000, wallet_id=1, coin_selection_config=DEFAULT_COIN_SELECTION_CONFIG
        )
        assert len(selected_coins) == 1
        outputs = await create_tx_outputs(wallet_1, [(uint64(1750000000000), None)])

        with pytest.raises(ValueError):
            await wallet_1_rpc.create_signed_transactions(
                outputs,
                DEFAULT_TX_CONFIG.override(
                    excluded_coin_ids=[c.name() for c in selected_coins],
                ),
            )

    await it_does_not_include_the_excluded_coins()
    await it_throws_an_error_when_all_spendable_coins_are_excluded()


@pytest.mark.anyio
async def test_spend_clawback_coins(wallet_rpc_environment: WalletRpcTestEnvironment):
    env: WalletRpcTestEnvironment = wallet_rpc_environment

    wallet_1_node: WalletNode = env.wallet_1.node
    wallet_2_node: WalletNode = env.wallet_2.node
    wallet_1_rpc: WalletRpcClient = env.wallet_1.rpc_client
    wallet_2_rpc: WalletRpcClient = env.wallet_2.rpc_client
    wallet_1 = wallet_1_node.wallet_state_manager.main_wallet
    wallet_2 = wallet_2_node.wallet_state_manager.main_wallet
    full_node_api: FullNodeSimulator = env.full_node.api
    wallet_2_api = WalletRpcApi(wallet_2_node)

    generated_funds = await generate_funds(full_node_api, env.wallet_1, 1)
    await generate_funds(full_node_api, env.wallet_2, 1)
    wallet_1_puzhash = await wallet_1.get_new_puzzlehash()
    await full_node_api.wait_for_wallet_synced(wallet_node=wallet_1_node, timeout=20)
    wallet_2_puzhash = await wallet_2.get_new_puzzlehash()
    tx = (
        await wallet_1_rpc.send_transaction(
            wallet_id=1,
            amount=uint64(500),
            address=encode_puzzle_hash(wallet_2_puzhash, "txch"),
            tx_config=DEFAULT_TX_CONFIG,
            fee=uint64(0),
            puzzle_decorator_override=[{"decorator": "CLAWBACK", "clawback_timelock": 5}],
        )
    ).transaction
    clawback_coin_id_1 = tx.additions[0].name()
    assert tx.spend_bundle is not None
    await farm_transaction(full_node_api, wallet_1_node, tx.spend_bundle)
    await full_node_api.wait_for_wallet_synced(wallet_node=wallet_2_node, timeout=20)
    tx = (
        await wallet_2_rpc.send_transaction(
            wallet_id=1,
            amount=uint64(500),
            address=encode_puzzle_hash(wallet_1_puzhash, "txch"),
            tx_config=DEFAULT_TX_CONFIG,
            fee=uint64(0),
            puzzle_decorator_override=[{"decorator": "CLAWBACK", "clawback_timelock": 5}],
        )
    ).transaction
    assert tx.spend_bundle is not None
    clawback_coin_id_2 = tx.additions[0].name()
    await farm_transaction(full_node_api, wallet_2_node, tx.spend_bundle)
    await time_out_assert(20, get_confirmed_balance, generated_funds - 500, wallet_1_rpc, 1)
    await time_out_assert(20, get_confirmed_balance, generated_funds - 500, wallet_2_rpc, 1)
    await asyncio.sleep(10)
    # Test missing coin_ids
    has_exception = False
    try:
        await wallet_2_api.spend_clawback_coins({})
    except ValueError:
        has_exception = True
    assert has_exception
    # Test coin ID is not a Clawback coin
    invalid_coin_id = tx.removals[0].name()
    resp = await wallet_2_rpc.spend_clawback_coins([invalid_coin_id], 500)
    assert resp["success"]
    assert resp["transaction_ids"] == []
    # Test unsupported wallet
    coin_record = await wallet_1_node.wallet_state_manager.coin_store.get_coin_record(clawback_coin_id_1)
    assert coin_record is not None
    await wallet_1_node.wallet_state_manager.coin_store.add_coin_record(
        dataclasses.replace(coin_record, wallet_type=WalletType.CAT)
    )
    resp = await wallet_1_rpc.spend_clawback_coins([clawback_coin_id_1], 100)
    assert resp["success"]
    assert len(resp["transaction_ids"]) == 0
    # Test missing metadata
    await wallet_1_node.wallet_state_manager.coin_store.add_coin_record(dataclasses.replace(coin_record, metadata=None))
    resp = await wallet_1_rpc.spend_clawback_coins([clawback_coin_id_1], 100)
    assert resp["success"]
    assert len(resp["transaction_ids"]) == 0
    # Test missing incoming tx
    coin_record = await wallet_1_node.wallet_state_manager.coin_store.get_coin_record(clawback_coin_id_2)
    assert coin_record is not None
    fake_coin = Coin(coin_record.coin.parent_coin_info, wallet_2_puzhash, coin_record.coin.amount)
    await wallet_1_node.wallet_state_manager.coin_store.add_coin_record(
        dataclasses.replace(coin_record, coin=fake_coin)
    )
    resp = await wallet_1_rpc.spend_clawback_coins([fake_coin.name()], 100)
    assert resp["transaction_ids"] == []
    # Test coin puzzle hash doesn't match the puzzle
    farmed_tx = (await wallet_1.wallet_state_manager.tx_store.get_farming_rewards())[0]
    await wallet_1.wallet_state_manager.tx_store.add_transaction_record(
        dataclasses.replace(farmed_tx, name=fake_coin.name())
    )
    await wallet_1_node.wallet_state_manager.coin_store.add_coin_record(
        dataclasses.replace(coin_record, coin=fake_coin)
    )
    resp = await wallet_1_rpc.spend_clawback_coins([fake_coin.name()], 100)
    assert resp["transaction_ids"] == []
    # Test claim spend
    await wallet_2_rpc.set_auto_claim(
        AutoClaimSettings(
            enabled=False,
            tx_fee=uint64(100),
            min_amount=uint64(0),
            batch_size=uint16(1),
        )
    )
    resp = await wallet_2_rpc.spend_clawback_coins([clawback_coin_id_1, clawback_coin_id_2], 100)
    assert resp["success"]
    assert len(resp["transaction_ids"]) == 2
    for _tx in resp["transactions"]:
        clawback_tx = TransactionRecord.from_json_dict_convenience(_tx)
        if clawback_tx.spend_bundle is not None:
            await time_out_assert_not_none(
                10, full_node_api.full_node.mempool_manager.get_spendbundle, clawback_tx.spend_bundle.name()
            )
    await farm_transaction_block(full_node_api, wallet_2_node)
    await time_out_assert(20, get_confirmed_balance, generated_funds + 300, wallet_2_rpc, 1)
    # Test spent coin
    resp = await wallet_2_rpc.spend_clawback_coins([clawback_coin_id_1], 500)
    assert resp["success"]
    assert resp["transaction_ids"] == []


@pytest.mark.anyio
async def test_send_transaction_multi(wallet_rpc_environment: WalletRpcTestEnvironment):
    env: WalletRpcTestEnvironment = wallet_rpc_environment

    wallet_2: Wallet = env.wallet_2.wallet
    wallet_node: WalletNode = env.wallet_1.node
    full_node_api: FullNodeSimulator = env.full_node.api
    client: WalletRpcClient = env.wallet_1.rpc_client

    generated_funds = await generate_funds(full_node_api, env.wallet_1)

    removals = await client.select_coins(
        1750000000000, wallet_id=1, coin_selection_config=DEFAULT_COIN_SELECTION_CONFIG
    )  # we want a coin that won't be selected by default
    outputs = await create_tx_outputs(wallet_2, [(uint64(1), ["memo_1"]), (uint64(2), ["memo_2"])])
    amount_outputs = sum(output["amount"] for output in outputs)
    amount_fee = uint64(amount_outputs + 1)

    send_tx_res: TransactionRecord = (
        await client.send_transaction_multi(
            1,
            outputs,
            DEFAULT_TX_CONFIG,
            coins=removals,
            fee=amount_fee,
        )
    ).transaction
    spend_bundle = send_tx_res.spend_bundle
    assert spend_bundle is not None
    assert send_tx_res is not None

    assert_tx_amounts(send_tx_res, outputs, amount_fee=amount_fee, change_expected=True)
    assert send_tx_res.removals == removals

    await farm_transaction(full_node_api, wallet_node, spend_bundle)

    await time_out_assert(20, get_confirmed_balance, generated_funds - amount_outputs - amount_fee, client, 1)

    # Checks that the memo can be retrieved
    tx_confirmed = await client.get_transaction(send_tx_res.name)
    assert tx_confirmed.confirmed
    memos = tx_confirmed.get_memos()
    assert len(memos) == len(outputs)
    for output in outputs:
        assert [output["memos"][0].encode()] in memos.values()
    spend_bundle = send_tx_res.spend_bundle
    assert spend_bundle is not None
    for key in memos.keys():
        assert key in [a.name() for a in spend_bundle.additions()]


@pytest.mark.anyio
async def test_get_transactions(wallet_rpc_environment: WalletRpcTestEnvironment):
    env: WalletRpcTestEnvironment = wallet_rpc_environment

    wallet: Wallet = env.wallet_1.wallet
    wallet_node: WalletNode = env.wallet_1.node
    full_node_api: FullNodeSimulator = env.full_node.api
    client: WalletRpcClient = env.wallet_1.rpc_client

    await generate_funds(full_node_api, env.wallet_1, 5)

    all_transactions = await client.get_transactions(1)
    assert len(all_transactions) >= 10
    # Test transaction pagination
    some_transactions = await client.get_transactions(1, 0, 5)
    some_transactions_2 = await client.get_transactions(1, 5, 10)
    assert some_transactions == all_transactions[0:5]
    assert some_transactions_2 == all_transactions[5:10]

    # Testing sorts
    # Test the default sort (CONFIRMED_AT_HEIGHT)
    assert all_transactions == sorted(all_transactions, key=attrgetter("confirmed_at_height"))
    all_transactions = await client.get_transactions(1, reverse=True)
    assert all_transactions == sorted(all_transactions, key=attrgetter("confirmed_at_height"), reverse=True)

    # Test RELEVANCE
    puzhash = await wallet.get_new_puzzlehash()
    await full_node_api.wait_for_wallet_synced(wallet_node=wallet_node, timeout=20)
    await client.send_transaction(
        1, uint64(1), encode_puzzle_hash(puzhash, "txch"), DEFAULT_TX_CONFIG
    )  # Create a pending tx

    all_transactions = await client.get_transactions(1, sort_key=SortKey.RELEVANCE)
    sorted_transactions = sorted(all_transactions, key=attrgetter("created_at_time"), reverse=True)
    sorted_transactions = sorted(sorted_transactions, key=attrgetter("confirmed_at_height"), reverse=True)
    sorted_transactions = sorted(sorted_transactions, key=attrgetter("confirmed"))
    assert all_transactions == sorted_transactions

    all_transactions = await client.get_transactions(1, sort_key=SortKey.RELEVANCE, reverse=True)
    sorted_transactions = sorted(all_transactions, key=attrgetter("created_at_time"))
    sorted_transactions = sorted(sorted_transactions, key=attrgetter("confirmed_at_height"))
    sorted_transactions = sorted(sorted_transactions, key=attrgetter("confirmed"), reverse=True)
    assert all_transactions == sorted_transactions

    # Test get_transactions to address
    ph_by_addr = await wallet.get_new_puzzlehash()
    await full_node_api.wait_for_wallet_synced(wallet_node=wallet_node, timeout=20)
    await client.send_transaction(1, uint64(1), encode_puzzle_hash(ph_by_addr, "txch"), DEFAULT_TX_CONFIG)
    await full_node_api.wait_for_wallet_synced(wallet_node=wallet_node, timeout=20)
    tx_for_address = await client.get_transactions(1, to_address=encode_puzzle_hash(ph_by_addr, "txch"))
    assert len(tx_for_address) == 1
    assert tx_for_address[0].to_puzzle_hash == ph_by_addr

    # Test type filter
    all_transactions = await client.get_transactions(
        1, type_filter=TransactionTypeFilter.include([TransactionType.COINBASE_REWARD])
    )
    assert len(all_transactions) == 5
    assert all(transaction.type == TransactionType.COINBASE_REWARD for transaction in all_transactions)
    # Test confirmed filter
    all_transactions = await client.get_transactions(1, confirmed=True)
    assert len(all_transactions) == 10
    assert all(transaction.confirmed for transaction in all_transactions)
    all_transactions = await client.get_transactions(1, confirmed=False)
    assert len(all_transactions) == 2
    assert all(not transaction.confirmed for transaction in all_transactions)

    # Test bypass broken txs
    await wallet.wallet_state_manager.tx_store.add_transaction_record(
        dataclasses.replace(all_transactions[0], type=uint32(TransactionType.INCOMING_CLAWBACK_SEND))
    )
    all_transactions = await client.get_transactions(
        1, type_filter=TransactionTypeFilter.include([TransactionType.INCOMING_CLAWBACK_SEND]), confirmed=False
    )
    assert len(all_transactions) == 1


@pytest.mark.anyio
async def test_get_transaction_count(wallet_rpc_environment: WalletRpcTestEnvironment):
    env: WalletRpcTestEnvironment = wallet_rpc_environment

    full_node_api: FullNodeSimulator = env.full_node.api
    client: WalletRpcClient = env.wallet_1.rpc_client

    await generate_funds(full_node_api, env.wallet_1)

    all_transactions = await client.get_transactions(1)
    assert len(all_transactions) > 0
    transaction_count = await client.get_transaction_count(1)
    assert transaction_count == len(all_transactions)
    transaction_count = await client.get_transaction_count(1, confirmed=False)
    assert transaction_count == 0
    transaction_count = await client.get_transaction_count(
        1, type_filter=TransactionTypeFilter.include([TransactionType.INCOMING_CLAWBACK_SEND])
    )
    assert transaction_count == 0


@pytest.mark.anyio
async def test_cat_endpoints(wallet_rpc_environment: WalletRpcTestEnvironment):
    env: WalletRpcTestEnvironment = wallet_rpc_environment

    wallet_node: WalletNode = env.wallet_1.node

    client: WalletRpcClient = env.wallet_1.rpc_client
    client_2: WalletRpcClient = env.wallet_2.rpc_client

    full_node_api: FullNodeSimulator = env.full_node.api

    await generate_funds(full_node_api, env.wallet_1, 1)
    await generate_funds(full_node_api, env.wallet_2, 1)

    # Test a deprecated path
    with pytest.raises(ValueError, match="dropped"):
        await client.fetch(
            "create_new_wallet",
            {
                "wallet_type": "cat_wallet",
                "mode": "new",
            },
        )

    # Creates a CAT wallet with 100 mojos and a CAT with 20 mojos and fee=10
    await client.create_new_cat_and_wallet(uint64(100), fee=uint64(10), test=True)
    await time_out_assert(20, client.get_synced)

    res = await client.create_new_cat_and_wallet(uint64(20), test=True)
    assert res["success"]
    cat_0_id = res["wallet_id"]
    asset_id = bytes32.fromhex(res["asset_id"])
    assert len(asset_id) > 0

    await assert_wallet_types(client, {WalletType.STANDARD_WALLET: 1, WalletType.CAT: 2})
    await assert_wallet_types(client_2, {WalletType.STANDARD_WALLET: 1})

    bal_0 = await client.get_wallet_balance(cat_0_id)
    assert bal_0["confirmed_wallet_balance"] == 0
    assert bal_0["pending_coin_removal_count"] == 1
    col = await client.get_cat_asset_id(cat_0_id)
    assert col == asset_id
    assert (await client.get_cat_name(cat_0_id)) == CATWallet.default_wallet_name_for_unknown_cat(asset_id.hex())
    await client.set_cat_name(cat_0_id, "My cat")
    assert (await client.get_cat_name(cat_0_id)) == "My cat"
    result = await client.cat_asset_id_to_name(col)
    assert result is not None
    wid, name = result
    assert wid == cat_0_id
    assert name == "My cat"
    result = await client.cat_asset_id_to_name(bytes32([0] * 32))
    assert result is None
    verified_asset_id = next(iter(DEFAULT_CATS.items()))[1]["asset_id"]
    result = await client.cat_asset_id_to_name(bytes32.from_hexstr(verified_asset_id))
    assert result is not None
    should_be_none, name = result
    assert should_be_none is None
    assert name == next(iter(DEFAULT_CATS.items()))[1]["name"]

    # make sure spend is in mempool before farming tx block
    await time_out_assert(5, check_mempool_spend_count, True, full_node_api, 2)
    for i in range(5):
        if check_mempool_spend_count(full_node_api, 0):
            break
        await farm_transaction_block(full_node_api, wallet_node)

    # check that we farmed the transaction
    assert check_mempool_spend_count(full_node_api, 0)
    await full_node_api.wait_for_wallet_synced(wallet_node=wallet_node, timeout=5)

    await time_out_assert(5, get_confirmed_balance, 20, client, cat_0_id)
    bal_0 = await client.get_wallet_balance(cat_0_id)
    assert bal_0["pending_coin_removal_count"] == 0
    assert bal_0["unspent_coin_count"] == 1

    # Creates a second wallet with the same CAT
    res = await client_2.create_wallet_for_existing_cat(asset_id)
    assert res["success"]
    cat_1_id = res["wallet_id"]
    cat_1_asset_id = bytes.fromhex(res["asset_id"])
    assert cat_1_asset_id == asset_id

    await assert_wallet_types(client, {WalletType.STANDARD_WALLET: 1, WalletType.CAT: 2})
    await assert_wallet_types(client_2, {WalletType.STANDARD_WALLET: 1, WalletType.CAT: 1})

    await farm_transaction_block(full_node_api, wallet_node)

    bal_1 = await client_2.get_wallet_balance(cat_1_id)
    assert bal_1["confirmed_wallet_balance"] == 0

    addr_0 = await client.get_next_address(cat_0_id, False)
    addr_1 = await client_2.get_next_address(cat_1_id, False)

    assert addr_0 != addr_1

    # Test CAT spend without a fee
    with pytest.raises(ValueError):
        await client.cat_spend(
            cat_0_id,
            DEFAULT_TX_CONFIG.override(
                excluded_coin_amounts=[uint64(20)],
                excluded_coin_ids=[bytes32([0] * 32)],
            ),
            uint64(4),
            addr_1,
            uint64(0),
            ["the cat memo"],
        )
    tx_res = await client.cat_spend(cat_0_id, DEFAULT_TX_CONFIG, uint64(4), addr_1, uint64(0), ["the cat memo"])

    spend_bundle = tx_res.transaction.spend_bundle
    assert spend_bundle is not None
    assert uncurry_puzzle(spend_bundle.coin_spends[0].puzzle_reveal).mod == CAT_MOD
    await farm_transaction(full_node_api, wallet_node, spend_bundle)

    await farm_transaction_block(full_node_api, wallet_node)

    # Test CAT spend with a fee
    tx_res = await client.cat_spend(cat_0_id, DEFAULT_TX_CONFIG, uint64(1), addr_1, uint64(5_000_000), ["the cat memo"])

    spend_bundle = tx_res.transaction.spend_bundle
    assert spend_bundle is not None
    await farm_transaction(full_node_api, wallet_node, spend_bundle)

    # Test CAT spend with a fee and pre-specified removals / coins
    removals = await client.select_coins(
        amount=uint64(2), wallet_id=cat_0_id, coin_selection_config=DEFAULT_COIN_SELECTION_CONFIG
    )
    tx_res = await client.cat_spend(
        cat_0_id, DEFAULT_TX_CONFIG, uint64(1), addr_1, uint64(5_000_000), ["the cat memo"], removals=removals
    )

    spend_bundle = tx_res.transaction.spend_bundle
    assert spend_bundle is not None
    assert removals[0] in {removal for tx in tx_res.transactions for removal in tx.removals}
    await farm_transaction(full_node_api, wallet_node, spend_bundle)

    # Test unacknowledged CAT
    await wallet_node.wallet_state_manager.interested_store.add_unacknowledged_token(
        asset_id, "Unknown", uint32(10000), bytes32(b"\00" * 32)
    )
    cats = await client.get_stray_cats()
    assert len(cats) == 1

    await time_out_assert(20, get_confirmed_balance, 14, client, cat_0_id)
    await time_out_assert(20, get_confirmed_balance, 6, client_2, cat_1_id)

    # Test CAT coin selection
    selected_coins = await client.select_coins(
        amount=1, wallet_id=cat_0_id, coin_selection_config=DEFAULT_COIN_SELECTION_CONFIG
    )
    assert len(selected_coins) > 0

    # Test get_cat_list
    cat_list = (await client.get_cat_list()).cat_list
    assert len(DEFAULT_CATS) == len(cat_list)
    default_cats_set = {
        DefaultCAT(asset_id=bytes32.from_hexstr(cat["asset_id"]), name=cat["name"], symbol=cat["symbol"])
        for cat in DEFAULT_CATS.values()
    }
    assert default_cats_set == set(cat_list)


@pytest.mark.anyio
async def test_offer_endpoints(wallet_rpc_environment: WalletRpcTestEnvironment):
    env: WalletRpcTestEnvironment = wallet_rpc_environment

    wallet_node: WalletNode = env.wallet_1.node
    wallet_1_rpc: WalletRpcClient = env.wallet_1.rpc_client
    wallet_2_rpc: WalletRpcClient = env.wallet_2.rpc_client
    full_node_api: FullNodeSimulator = env.full_node.api

    await generate_funds(full_node_api, env.wallet_1, 1)
    await generate_funds(full_node_api, env.wallet_2, 1)

    # Creates a CAT wallet with 20 mojos
    res = await wallet_1_rpc.create_new_cat_and_wallet(uint64(20), test=True)
    assert res["success"]
    cat_wallet_id = res["wallet_id"]
    cat_asset_id = bytes32.fromhex(res["asset_id"])
    await time_out_assert(5, check_mempool_spend_count, True, full_node_api, 1)
    await farm_transaction_block(full_node_api, wallet_node)
    await full_node_api.wait_for_wallet_synced(wallet_node=wallet_node, timeout=5)

    await time_out_assert(5, get_confirmed_balance, 20, wallet_1_rpc, cat_wallet_id)

    # Creates a wallet for the same CAT on wallet_2 and send 4 CAT from wallet_1 to it
    await wallet_2_rpc.create_wallet_for_existing_cat(cat_asset_id)
    wallet_2_address = await wallet_2_rpc.get_next_address(cat_wallet_id, False)
    adds = [{"puzzle_hash": decode_puzzle_hash(wallet_2_address), "amount": uint64(4), "memos": ["the cat memo"]}]
    tx_res = (
        await wallet_1_rpc.send_transaction_multi(
            cat_wallet_id, additions=adds, tx_config=DEFAULT_TX_CONFIG, fee=uint64(0)
        )
    ).transaction
    spend_bundle = tx_res.spend_bundle
    assert spend_bundle is not None
    await farm_transaction(full_node_api, wallet_node, spend_bundle)
    await time_out_assert(5, get_confirmed_balance, 4, wallet_2_rpc, cat_wallet_id)
    test_crs: List[CoinRecord] = await wallet_1_rpc.get_coin_records_by_names(
        [a.name() for a in spend_bundle.additions() if a.amount != 4]
    )
    for cr in test_crs:
        assert cr.coin in spend_bundle.additions()
    with pytest.raises(ValueError):
        await wallet_1_rpc.get_coin_records_by_names([a.name() for a in spend_bundle.additions() if a.amount == 4])
    # Create an offer of 5 chia for one CAT
    await wallet_1_rpc.create_offer_for_ids(
        {uint32(1): -5, cat_asset_id.hex(): 1}, DEFAULT_TX_CONFIG, validate_only=True
    )
    all_offers = await wallet_1_rpc.get_all_offers()
    assert len(all_offers) == 0

    driver_dict: Dict[str, Any] = {cat_asset_id.hex(): {"type": "CAT", "tail": "0x" + cat_asset_id.hex()}}

    create_res = await wallet_1_rpc.create_offer_for_ids(
        {uint32(1): -5, cat_asset_id.hex(): 1},
        DEFAULT_TX_CONFIG,
        driver_dict=driver_dict,
        fee=uint64(1),
    )
    offer = create_res.offer

    id, summary = await wallet_1_rpc.get_offer_summary(offer)
    assert id == offer.name()
    id, advanced_summary = await wallet_1_rpc.get_offer_summary(offer, advanced=True)
    assert id == offer.name()
    assert summary == {
        "offered": {"xch": 5},
        "requested": {cat_asset_id.hex(): 1},
        "infos": driver_dict,
        "fees": 1,
        "additions": [c.name().hex() for c in offer.additions()],
        "removals": [c.name().hex() for c in offer.removals()],
        "valid_times": {
            "max_height": None,
            "max_time": None,
            "min_height": None,
            "min_time": None,
        },
    }
    assert advanced_summary == summary

    id, valid = await wallet_1_rpc.check_offer_validity(offer)
    assert id == offer.name()

    all_offers = await wallet_1_rpc.get_all_offers(file_contents=True)
    assert len(all_offers) == 1
    assert TradeStatus(all_offers[0].status) == TradeStatus.PENDING_ACCEPT
    assert all_offers[0].offer == bytes(offer)

    offer_count = await wallet_1_rpc.get_offers_count()
    assert offer_count.total == 1
    assert offer_count.my_offers_count == 1
    assert offer_count.taken_offers_count == 0

    trade_record = (await wallet_2_rpc.take_offer(offer, DEFAULT_TX_CONFIG, fee=uint64(1))).trade_record
    assert TradeStatus(trade_record.status) == TradeStatus.PENDING_CONFIRM

    await wallet_1_rpc.cancel_offer(offer.name(), DEFAULT_TX_CONFIG, secure=False)

    trade_record = await wallet_1_rpc.get_offer(offer.name(), file_contents=True)
    assert trade_record.offer == bytes(offer)
    assert TradeStatus(trade_record.status) == TradeStatus.CANCELLED

    await wallet_1_rpc.cancel_offer(offer.name(), DEFAULT_TX_CONFIG, fee=uint64(1), secure=True)

    trade_record = await wallet_1_rpc.get_offer(offer.name())
    assert TradeStatus(trade_record.status) == TradeStatus.PENDING_CANCEL

    create_res = await wallet_1_rpc.create_offer_for_ids(
        {uint32(1): -5, cat_wallet_id: 1}, DEFAULT_TX_CONFIG, fee=uint64(1)
    )
    all_offers = await wallet_1_rpc.get_all_offers()
    assert len(all_offers) == 2
    offer_count = await wallet_1_rpc.get_offers_count()
    assert offer_count.total == 2
    assert offer_count.my_offers_count == 2
    assert offer_count.taken_offers_count == 0
    new_trade_record = create_res.trade_record

    await farm_transaction_block(full_node_api, wallet_node)

    async def is_trade_confirmed(client, trade) -> bool:
        trade_record = await client.get_offer(trade.name())
        return TradeStatus(trade_record.status) == TradeStatus.CONFIRMED

    await time_out_assert(15, is_trade_confirmed, True, wallet_1_rpc, offer)

    # Test trade sorting
    def only_ids(trades):
        return [t.trade_id for t in trades]

    trade_record = await wallet_1_rpc.get_offer(offer.name())
    all_offers = await wallet_1_rpc.get_all_offers(include_completed=True)  # confirmed at index descending
    assert len(all_offers) == 2
    assert only_ids(all_offers) == only_ids([trade_record, new_trade_record])
    all_offers = await wallet_1_rpc.get_all_offers(include_completed=True, reverse=True)  # confirmed at index ascending
    assert only_ids(all_offers) == only_ids([new_trade_record, trade_record])
    all_offers = await wallet_1_rpc.get_all_offers(include_completed=True, sort_key="RELEVANCE")  # most relevant
    assert only_ids(all_offers) == only_ids([new_trade_record, trade_record])
    all_offers = await wallet_1_rpc.get_all_offers(
        include_completed=True, sort_key="RELEVANCE", reverse=True
    )  # least relevant
    assert only_ids(all_offers) == only_ids([trade_record, new_trade_record])
    # Test pagination
    all_offers = await wallet_1_rpc.get_all_offers(include_completed=True, start=0, end=1)
    assert len(all_offers) == 1
    all_offers = await wallet_1_rpc.get_all_offers(include_completed=True, start=50)
    assert len(all_offers) == 0
    all_offers = await wallet_1_rpc.get_all_offers(include_completed=True, start=0, end=50)
    assert len(all_offers) == 2

    ###
    # This is temporary code, delete it when we no longer care about incorrectly parsing old offers
    # There's also temp code in wallet_rpc_api.py
    with pytest.raises(ValueError, match="Old offer format is no longer supported"):
        await wallet_1_rpc.fetch(
            "get_offer_summary",
            {
                "offer": "offer1qqr83wcuu2rykcmqvpsxygqq0qthwpmsrsutadthxda7ppk8wemm74e88h2dh265k7fv7kdk2etmg99xpm0yu8ddl4rkhl73mflmfasl4h75w6lllup4t7urp0mstehm8cnmc6mdxn0rvdejdfpway2ccm6srenn6urvdmgvand96gat25z42f4u2sh7ad7upvhfty77v6ak76dmrdxrzdgn89mlr58ya6j77yax8095r2u2g826yg9jq4q6xzt4g6yveqnhg6r77lrt3weksdwcwz5ava4t5mtdem5syjejwg53q6t5lfd2t5p6dds9dylj7jxw2fmquugdnkvke5jckmsr8ne4akwha9hv9y24x6shezhaxqjegegprjp6h8hua2a24lntev22zkxdkhya5u7k6uhenv2jwwf8nddcs99707290u0yw7jv8w500yarnlew75keam9mwejmanardkdpk6awxj7ndl9ka35zfvydvfj646fuq7j6zv5uzl3czrw76psrnaudu2d65mtez7m9sz9xat52s87v6vmlpmknvju0u4wq5kklflwuamnaczl8vkne284ehyamaaxuzkcdvpjg3tlt7cxhy0r6fammc0arha65nxcv7kpxmra5zck7emrn7v4teuk6473eh7l39mqp5zafdmygm0tf0hp2ug20fhk7mlkmve4atg76xv9mw0xe2ped72mvkqall4hstp0a9jsxyyasz6dl7zmka2kwfx94w0knut43r4x447w3shmw5alldevrdu2gthelcjt8h6775p92ktlmlg846varj62rghj67e2hyhlauwkkv6nhnvt7wm6tt2kh2xw6kze0ttxsqplfct7mk4jvnykm0arw2juvnmkudgyerj59dn4ja8r5avud67zd7mr2cl54skynhs4twu2qgwrcdzcchhfee008e30yazzwu96h2uhaprejkrgns5w8nds244k3uyfhtmmzne29hmmdsvvlrtr02w0nc0thtkpywwmmxuqfc0tsssdflned"  # noqa: E501
            },
        )
    with pytest.raises(ValueError, match="Old offer format is no longer supported"):
        await wallet_1_rpc.fetch(
            "check_offer_validity",
            {
                "offer": "offer1qqr83wcuu2rykcmqvpsxygqq0qthwpmsrsutadthxda7ppk8wemm74e88h2dh265k7fv7kdk2etmg99xpm0yu8ddl4rkhl73mflmfasl4h75w6lllup4t7urp0mstehm8cnmc6mdxn0rvdejdfpway2ccm6srenn6urvdmgvand96gat25z42f4u2sh7ad7upvhfty77v6ak76dmrdxrzdgn89mlr58ya6j77yax8095r2u2g826yg9jq4q6xzt4g6yveqnhg6r77lrt3weksdwcwz5ava4t5mtdem5syjejwg53q6t5lfd2t5p6dds9dylj7jxw2fmquugdnkvke5jckmsr8ne4akwha9hv9y24x6shezhaxqjegegprjp6h8hua2a24lntev22zkxdkhya5u7k6uhenv2jwwf8nddcs99707290u0yw7jv8w500yarnlew75keam9mwejmanardkdpk6awxj7ndl9ka35zfvydvfj646fuq7j6zv5uzl3czrw76psrnaudu2d65mtez7m9sz9xat52s87v6vmlpmknvju0u4wq5kklflwuamnaczl8vkne284ehyamaaxuzkcdvpjg3tlt7cxhy0r6fammc0arha65nxcv7kpxmra5zck7emrn7v4teuk6473eh7l39mqp5zafdmygm0tf0hp2ug20fhk7mlkmve4atg76xv9mw0xe2ped72mvkqall4hstp0a9jsxyyasz6dl7zmka2kwfx94w0knut43r4x447w3shmw5alldevrdu2gthelcjt8h6775p92ktlmlg846varj62rghj67e2hyhlauwkkv6nhnvt7wm6tt2kh2xw6kze0ttxsqplfct7mk4jvnykm0arw2juvnmkudgyerj59dn4ja8r5avud67zd7mr2cl54skynhs4twu2qgwrcdzcchhfee008e30yazzwu96h2uhaprejkrgns5w8nds244k3uyfhtmmzne29hmmdsvvlrtr02w0nc0thtkpywwmmxuqfc0tsssdflned"  # noqa: E501
            },
        )
    with pytest.raises(ValueError, match="Old offer format is no longer supported"):
        await wallet_1_rpc.fetch(
            "take_offer",
            {
                "offer": "offer1qqr83wcuu2rykcmqvpsxygqq0qthwpmsrsutadthxda7ppk8wemm74e88h2dh265k7fv7kdk2etmg99xpm0yu8ddl4rkhl73mflmfasl4h75w6lllup4t7urp0mstehm8cnmc6mdxn0rvdejdfpway2ccm6srenn6urvdmgvand96gat25z42f4u2sh7ad7upvhfty77v6ak76dmrdxrzdgn89mlr58ya6j77yax8095r2u2g826yg9jq4q6xzt4g6yveqnhg6r77lrt3weksdwcwz5ava4t5mtdem5syjejwg53q6t5lfd2t5p6dds9dylj7jxw2fmquugdnkvke5jckmsr8ne4akwha9hv9y24x6shezhaxqjegegprjp6h8hua2a24lntev22zkxdkhya5u7k6uhenv2jwwf8nddcs99707290u0yw7jv8w500yarnlew75keam9mwejmanardkdpk6awxj7ndl9ka35zfvydvfj646fuq7j6zv5uzl3czrw76psrnaudu2d65mtez7m9sz9xat52s87v6vmlpmknvju0u4wq5kklflwuamnaczl8vkne284ehyamaaxuzkcdvpjg3tlt7cxhy0r6fammc0arha65nxcv7kpxmra5zck7emrn7v4teuk6473eh7l39mqp5zafdmygm0tf0hp2ug20fhk7mlkmve4atg76xv9mw0xe2ped72mvkqall4hstp0a9jsxyyasz6dl7zmka2kwfx94w0knut43r4x447w3shmw5alldevrdu2gthelcjt8h6775p92ktlmlg846varj62rghj67e2hyhlauwkkv6nhnvt7wm6tt2kh2xw6kze0ttxsqplfct7mk4jvnykm0arw2juvnmkudgyerj59dn4ja8r5avud67zd7mr2cl54skynhs4twu2qgwrcdzcchhfee008e30yazzwu96h2uhaprejkrgns5w8nds244k3uyfhtmmzne29hmmdsvvlrtr02w0nc0thtkpywwmmxuqfc0tsssdflned"  # noqa: E501
            },
        )
    with pytest.raises(ValueError, match="Old offer format is no longer supported"):
        await wallet_1_rpc.fetch(
            "get_offer_summary",
            {
                "offer": "offer1qqqqqqsqqqqqqqqqqqqqqqqqqqqqqqqqqqqqqqqqqqqqqqqqqqqqqqqqqqx68z6sprqv0dvdkvr4rv8r8mwlw7mzuyht6gn74y8yx8ta952h2qqqqqqqqqqqqrls9lllq8ls9lllq8ls9l67lllsflczlllsflllqnlstlllqnll7zllxnlstq8lluz07zllszqgpq8lluz0llczlutl7tuqlllsfl6llllsflllqtljalllqnls9lllqnl30luqszqgplllqnll7qhl9tll7p8lqtll7p8lsgp8llllqnlcyptllllsfluzpdlllqyqszqgpq8lluz0lqdllllsfluzq9llllcyl7pq9lllluz0lqs9llll7p8lsg9llluqszqgpqyqszqgpqyqszq0llcylllsrlllllln63hlqtlnx08lluzqrlcpl7qukqhlllljplczllls8lc9lllsrlczlue0llcylup0llcyluxlllcylllshlmulllshle5lujgplllp0lhelllp0lhelllp0lnflevsrlsnq8llu9l7l8lp0ll7zllxnlcpqyqszq0lqyqszqgplllqy9cplcpsrll7qhlluplllezlllsnlllphlstq8ly2q0llcflllsmlctsrlj9q8llu2l79llluqcrluqsrll7q0lp0lstlctlutcplllq8ls3qyqluqcplllqtll7qllp0ll7q0lqtll7qllluylllczluh0llcylup0llcylufllqyqszq0lqstn7q0llcplup074hlluz07qhlluz0llczluflllcyla0lllcylutlllcyluhlllcyl7qmllllqnlcyqtllllsflcml7qgpqyqszqgpq8lluz0lqsp0llcpqyqszq0llcpluygpq8lqxq0llcplup0llcrlutlllcplup0llcrllljpluph7q0llcpsgqhllllq8ls3qyqluqcplllq8ls3qyqluqcpq8lqxq07p8lluz07p0ly7q0llcylll3plctlatcplmhszq0llllqtll7qllqhll7q0lqtll7qllluylllczllls8lllp8l3rl6csrll7q2el7qgplcpsrll7qvp37q0llcplup07fhlluz07qhlluz07r0lluz07zllluz0llcyl7qmnluzq9ucpluqszqgpqyqlllsrlczlaa0llcylup0llcyllls9lllq0ll7z0lz8l43q8lluql7p8ltrll7p8llup07ahlluz07qhlluz07yllluz0720lluz0llctlu607kuqlllsfletl7qgpqyqszqgpleeszq0llcplup0llcrlllsnlc3laugplllq8ls9lllq0ll7g8llup0llcrlllsnlllqyslllcdlu5cpq8lluql7qhlluplllcflllselefl7q07dyqlawgplllq8lszq0lszq07qvql7qgplcpszq0llcpp8ll7q0lpzqgplcpsrll7qgfsrlsrqyqluqcplllqnll7qhlluplllcflugl7kyqlllszk0lszq07qvqlllsflllqtljdlllqnls9lllqnlsmlllqnlshlllqnl30luqszqgpqyql7qgpqyqszqgplcpsrll7q0lqnlcplllqnlcplchszqgplcpsrll7qhllupl7p0lluql7p8lp8ll7qhl2mll7p8lqtll7p8lphll7p8lp0lcpqyqszqgplllqy9cplcpsrlshlmulllshle5lu5gplllp0lhelllp0lhelllp0lnflevsrlstq8llu9l7l8llup07vhlluz07qhlluz07pllluz0llctlu607dyql7qgpqyqsrll7zllxnlcpqyqszq0llczllls8lllqllstq8lluql7zllluqs9lllqtljalllqnls9lllqnlsnluqszqgplllqtljalllqnls9lllqnlsmluqszqgpq8lluql7zllluqsrlc9szq07qvqlllsflllqnlnplllqnl4lluqszq0llczlal0llcylup0llcylllsflllqnljllc9srll7p8ltllcyqtlszq0llcyllls9lexlllsflczlllsflctlllsflc9lllsrluqszqgpqyqlllsflchlllsfluphlll7p8lsgqhllllqnll7qhl9tll7p8lqtll7p8lsgz0llllqnll7qhlwmll7p8lqtll7p8lp8ll7p8lsg90llllqnll7zllxnljmq8lluz0790lszqgpqyqszq0llcyl7ppdlllszqgpqyqsrll7p8lsgzlllllqnlcyzlll7qgpqyqszqgpqyqszqgplczlad0llcylup0llcyla0lllcylualllcyllls9lllq0l30lllq8lsnledllls9le2lllsflczlllsfle8lllsflllqtlhdlllqnls9lllqnljnlllqnl40lllqnll7zllxnlcrwvqlllsfl6el7qgpqyqszqgplllqnlcrdllszqgpqyqszq0lqyqluqcplllqnl30lllqnlstlllqnlcyqhllllsflllqnll7p8l0rll7p8llu807h8llup07thlluz07qhlluz0llcyluhlllcyl7pqzlllszqgpluqszqgpq8lszqgplllqnll7p8lyrll7p8llu9llqdllaw0llczluh0llcylup0llcylllsflc4lllsflllzrlcyqtllll3rluzqt0l72uql7pq9luql7qgpq8lszqgpqyql7qgpq8lzwqgpluqszqgpqyqszqgpq8lqxqgplllqnll7qdqx7l0xc8wskqn8d5at9dfqmwyt5q675phnkk4zh4e2x9tklqa9fa0llcylllsrgqn55h9a7c7aq9zfj2tx6aa5268xz2r2ds5emgu9yut5hhkp96rrmll7p8lluql7qhlluql7qhlptll7p8lqtll7p8lq0lcpqyqsrll7p8lluqlllen8mll7qhllupl7p0lluql7p8lluz07r8lluz0llczlu00llcylup0llcyluyllqyqszq0lqyqsrll7qhlzmll7p8lqtll7p8lr8ll7p8llup07zhlluz07qhlluz07r0lszqgpq8lszqgpqyqsrlcpq8lqxq0llczllls8lc9lllsrlcylllsflcgluycplllqtl3dlllqnls9lllqnlsmlllqnlshluqszqgpqyqlllszzuqluqcplczllls8lllqllstq8lluql7zllluqs9lllqtl3alllqnls9lllqnlsnluqszqgplllqtl3alllqnls9lllqnlsmluqszqgpq8lluql7zllluqsrlc9szq07qvqluqcpq8lqxqgpqyqlll6pm3jc0w0dpj78zznpvxj057m22f2nk94gc3kus29jvxnefjjd4nklll6qehe6qve5g6r23z4txtrxjqhdg8npntzhw2w8yrkg7y50ksplt32lup0llaqvmuaqxv6ydp4g324n93nfqtk5rese43th98rjpmy0z28mgql4c4gpqyqsq00wsa2002kemp6v5g4avmmdc4edymhaj5vjzvnxuupgu00ufh83e8mt9q2autw93k0a55w5wf5mtdfdaxw9d3fk97dfqhtx8m2d32eqqqqqw3499peelczlllsrlczlllsrlczllls8lctlllsrlczllls8lllp8lstlllrhlshlllrmll7zllp0ll7qhlqmll7p8lqtll7p8lzllcpqyqszqgpqyqlllsrlczlutl7tuqlllsrlcgszq07qvqlllsrlcylllsflcylllsflc9lllsflllqtlsdlllqnls9lllqnl30luqszqgpluqszqgplllqtl30le0szqgplcpsrll7p8lluql7vhlqtll7qlllurl7pvqlllsrlctlllszqhllup07phlluz07qhlluz07z0lszqgpq8llup07phlluz07qhlluz07r0lszqgpqyqlllsrlctlllszq0lqkqgplcpsrlsrqyqlllsflllqxcgqwvaass7c74kdmgtgwq3v5kzcf7pdchnqjuw9yqd0agsgjr8tmua30nshgv7ddn8t3xehd0htnk5luqcpq8lsrll7q0lluellg96ufqk9maa268cn0r6xsre3fs33hcp384eu0uxj77w5fa0n8u008lsrq8lluellgyyddvdkw7jgeu9ugpwah0mk34v4un87qgnqaphe48qss0nmf637mlc2w3499pe4q8llu607qvqlllnelaqhyk2jzy6hxkmuzskhzpz5m6mwylj0h0akznfr3r7sw0e9n8ka2ycplll8ll6pp0j4c0pkvfpy06hd4gelhdvdp3798ghlx6m6eawkk5f4dcazw5cszq0lqyq5xlm42y5nv02th262u6tkmtmrq28nggx4mgvj35gewqav8wcn28jfgtphpthhwrs2pqys2s8zmwv6pur6s6vtyytar26hgp0tgcrc2xg0cxkqdfx3zyyckk769hp4p5dmvcfshc9a4j7feww6uvqc2mthvez7ttx"  # noqa: E501
            },
        )
    with pytest.raises(ValueError, match="Old offer format is no longer supported"):
        await wallet_1_rpc.fetch(
            "check_offer_validity",
            {
                "offer": "offer1qqqqqqsqqqqqqqqqqqqqqqqqqqqqqqqqqqqqqqqqqqqqqqqqqqqqqqqqqqx68z6sprqv0dvdkvr4rv8r8mwlw7mzuyht6gn74y8yx8ta952h2qqqqqqqqqqqqrls9lllq8ls9lllq8ls9l67lllsflczlllsflllqnlstlllqnll7zllxnlstq8lluz07zllszqgpq8lluz0llczlutl7tuqlllsfl6llllsflllqtljalllqnls9lllqnl30luqszqgplllqnll7qhl9tll7p8lqtll7p8lsgp8llllqnlcyptllllsfluzpdlllqyqszqgpq8lluz0lqdllllsfluzq9llllcyl7pq9lllluz0lqs9llll7p8lsg9llluqszqgpqyqszqgpqyqszq0llcylllsrlllllln63hlqtlnx08lluzqrlcpl7qukqhlllljplczllls8lc9lllsrlczlue0llcylup0llcyluxlllcylllshlmulllshle5lujgplllp0lhelllp0lhelllp0lnflevsrlsnq8llu9l7l8lp0ll7zllxnlcpqyqszq0lqyqszqgplllqy9cplcpsrll7qhlluplllezlllsnlllphlstq8ly2q0llcflllsmlctsrlj9q8llu2l79llluqcrluqsrll7q0lp0lstlctlutcplllq8ls3qyqluqcplllqtll7qllp0ll7q0lqtll7qllluylllczluh0llcylup0llcylufllqyqszq0lqstn7q0llcplup074hlluz07qhlluz0llczluflllcyla0lllcylutlllcyluhlllcyl7qmllllqnlcyqtllllsflcml7qgpqyqszqgpq8lluz0lqsp0llcpqyqszq0llcpluygpq8lqxq0llcplup0llcrlutlllcplup0llcrllljpluph7q0llcpsgqhllllq8ls3qyqluqcplllq8ls3qyqluqcpq8lqxq07p8lluz07p0ly7q0llcylll3plctlatcplmhszq0llllqtll7qllqhll7q0lqtll7qllluylllczllls8lllp8l3rl6csrll7q2el7qgplcpsrll7qvp37q0llcplup07fhlluz07qhlluz07r0lluz07zllluz0llcyl7qmnluzq9ucpluqszqgpqyqlllsrlczlaa0llcylup0llcyllls9lllq0ll7z0lz8l43q8lluql7p8ltrll7p8llup07ahlluz07qhlluz07yllluz0720lluz0llctlu607kuqlllsfletl7qgpqyqszqgpleeszq0llcplup0llcrlllsnlc3laugplllq8ls9lllq0ll7g8llup0llcrlllsnlllqyslllcdlu5cpq8lluql7qhlluplllcflllselefl7q07dyqlawgplllq8lszq0lszq07qvql7qgplcpszq0llcpp8ll7q0lpzqgplcpsrll7qgfsrlsrqyqluqcplllqnll7qhlluplllcflugl7kyqlllszk0lszq07qvqlllsflllqtljdlllqnls9lllqnlsmlllqnlshlllqnl30luqszqgpqyql7qgpqyqszqgplcpsrll7q0lqnlcplllqnlcplchszqgplcpsrll7qhllupl7p0lluql7p8lp8ll7qhl2mll7p8lqtll7p8lphll7p8lp0lcpqyqszqgplllqy9cplcpsrlshlmulllshle5lu5gplllp0lhelllp0lhelllp0lnflevsrlstq8llu9l7l8llup07vhlluz07qhlluz07pllluz0llctlu607dyql7qgpqyqsrll7zllxnlcpqyqszq0llczllls8lllqllstq8lluql7zllluqs9lllqtljalllqnls9lllqnlsnluqszqgplllqtljalllqnls9lllqnlsmluqszqgpq8lluql7zllluqsrlc9szq07qvqlllsflllqnlnplllqnl4lluqszq0llczlal0llcylup0llcylllsflllqnljllc9srll7p8ltllcyqtlszq0llcyllls9lexlllsflczlllsflctlllsflc9lllsrluqszqgpqyqlllsflchlllsfluphlll7p8lsgqhllllqnll7qhl9tll7p8lqtll7p8lsgz0llllqnll7qhlwmll7p8lqtll7p8lp8ll7p8lsg90llllqnll7zllxnljmq8lluz0790lszqgpqyqszq0llcyl7ppdlllszqgpqyqsrll7p8lsgzlllllqnlcyzlll7qgpqyqszqgpqyqszqgplczlad0llcylup0llcyla0lllcylualllcyllls9lllq0l30lllq8lsnledllls9le2lllsflczlllsfle8lllsflllqtlhdlllqnls9lllqnljnlllqnl40lllqnll7zllxnlcrwvqlllsfl6el7qgpqyqszqgplllqnlcrdllszqgpqyqszq0lqyqluqcplllqnl30lllqnlstlllqnlcyqhllllsflllqnll7p8l0rll7p8llu807h8llup07thlluz07qhlluz0llcyluhlllcyl7pqzlllszqgpluqszqgpq8lszqgplllqnll7p8lyrll7p8llu9llqdllaw0llczluh0llcylup0llcylllsflc4lllsflllzrlcyqtllll3rluzqt0l72uql7pq9luql7qgpq8lszqgpqyql7qgpq8lzwqgpluqszqgpqyqszqgpq8lqxqgplllqnll7qdqx7l0xc8wskqn8d5at9dfqmwyt5q675phnkk4zh4e2x9tklqa9fa0llcylllsrgqn55h9a7c7aq9zfj2tx6aa5268xz2r2ds5emgu9yut5hhkp96rrmll7p8lluql7qhlluql7qhlptll7p8lqtll7p8lq0lcpqyqsrll7p8lluqlllen8mll7qhllupl7p0lluql7p8lluz07r8lluz0llczlu00llcylup0llcyluyllqyqszq0lqyqsrll7qhlzmll7p8lqtll7p8lr8ll7p8llup07zhlluz07qhlluz07r0lszqgpq8lszqgpqyqsrlcpq8lqxq0llczllls8lc9lllsrlcylllsflcgluycplllqtl3dlllqnls9lllqnlsmlllqnlshluqszqgpqyqlllszzuqluqcplczllls8lllqllstq8lluql7zllluqs9lllqtl3alllqnls9lllqnlsnluqszqgplllqtl3alllqnls9lllqnlsmluqszqgpq8lluql7zllluqsrlc9szq07qvqluqcpq8lqxqgpqyqlll6pm3jc0w0dpj78zznpvxj057m22f2nk94gc3kus29jvxnefjjd4nklll6qehe6qve5g6r23z4txtrxjqhdg8npntzhw2w8yrkg7y50ksplt32lup0llaqvmuaqxv6ydp4g324n93nfqtk5rese43th98rjpmy0z28mgql4c4gpqyqsq00wsa2002kemp6v5g4avmmdc4edymhaj5vjzvnxuupgu00ufh83e8mt9q2autw93k0a55w5wf5mtdfdaxw9d3fk97dfqhtx8m2d32eqqqqqw3499peelczlllsrlczlllsrlczllls8lctlllsrlczllls8lllp8lstlllrhlshlllrmll7zllp0ll7qhlqmll7p8lqtll7p8lzllcpqyqszqgpqyqlllsrlczlutl7tuqlllsrlcgszq07qvqlllsrlcylllsflcylllsflc9lllsflllqtlsdlllqnls9lllqnl30luqszqgpluqszqgplllqtl30le0szqgplcpsrll7p8lluql7vhlqtll7qlllurl7pvqlllsrlctlllszqhllup07phlluz07qhlluz07z0lszqgpq8llup07phlluz07qhlluz07r0lszqgpqyqlllsrlctlllszq0lqkqgplcpsrlsrqyqlllsflllqxcgqwvaass7c74kdmgtgwq3v5kzcf7pdchnqjuw9yqd0agsgjr8tmua30nshgv7ddn8t3xehd0htnk5luqcpq8lsrll7q0lluellg96ufqk9maa268cn0r6xsre3fs33hcp384eu0uxj77w5fa0n8u008lsrq8lluellgyyddvdkw7jgeu9ugpwah0mk34v4un87qgnqaphe48qss0nmf637mlc2w3499pe4q8llu607qvqlllnelaqhyk2jzy6hxkmuzskhzpz5m6mwylj0h0akznfr3r7sw0e9n8ka2ycplll8ll6pp0j4c0pkvfpy06hd4gelhdvdp3798ghlx6m6eawkk5f4dcazw5cszq0lqyq5xlm42y5nv02th262u6tkmtmrq28nggx4mgvj35gewqav8wcn28jfgtphpthhwrs2pqys2s8zmwv6pur6s6vtyytar26hgp0tgcrc2xg0cxkqdfx3zyyckk769hp4p5dmvcfshc9a4j7feww6uvqc2mthvez7ttx"  # noqa: E501
            },
        )
    with pytest.raises(ValueError, match="Old offer format is no longer supported"):
        await wallet_1_rpc.fetch(
            "take_offer",
            {
                "offer": "offer1qqqqqqsqqqqqqqqqqqqqqqqqqqqqqqqqqqqqqqqqqqqqqqqqqqqqqqqqqqx68z6sprqv0dvdkvr4rv8r8mwlw7mzuyht6gn74y8yx8ta952h2qqqqqqqqqqqqrls9lllq8ls9lllq8ls9l67lllsflczlllsflllqnlstlllqnll7zllxnlstq8lluz07zllszqgpq8lluz0llczlutl7tuqlllsfl6llllsflllqtljalllqnls9lllqnl30luqszqgplllqnll7qhl9tll7p8lqtll7p8lsgp8llllqnlcyptllllsfluzpdlllqyqszqgpq8lluz0lqdllllsfluzq9llllcyl7pq9lllluz0lqs9llll7p8lsg9llluqszqgpqyqszqgpqyqszq0llcylllsrlllllln63hlqtlnx08lluzqrlcpl7qukqhlllljplczllls8lc9lllsrlczlue0llcylup0llcyluxlllcylllshlmulllshle5lujgplllp0lhelllp0lhelllp0lnflevsrlsnq8llu9l7l8lp0ll7zllxnlcpqyqszq0lqyqszqgplllqy9cplcpsrll7qhlluplllezlllsnlllphlstq8ly2q0llcflllsmlctsrlj9q8llu2l79llluqcrluqsrll7q0lp0lstlctlutcplllq8ls3qyqluqcplllqtll7qllp0ll7q0lqtll7qllluylllczluh0llcylup0llcylufllqyqszq0lqstn7q0llcplup074hlluz07qhlluz0llczluflllcyla0lllcylutlllcyluhlllcyl7qmllllqnlcyqtllllsflcml7qgpqyqszqgpq8lluz0lqsp0llcpqyqszq0llcpluygpq8lqxq0llcplup0llcrlutlllcplup0llcrllljpluph7q0llcpsgqhllllq8ls3qyqluqcplllq8ls3qyqluqcpq8lqxq07p8lluz07p0ly7q0llcylll3plctlatcplmhszq0llllqtll7qllqhll7q0lqtll7qllluylllczllls8lllp8l3rl6csrll7q2el7qgplcpsrll7qvp37q0llcplup07fhlluz07qhlluz07r0lluz07zllluz0llcyl7qmnluzq9ucpluqszqgpqyqlllsrlczlaa0llcylup0llcyllls9lllq0ll7z0lz8l43q8lluql7p8ltrll7p8llup07ahlluz07qhlluz07yllluz0720lluz0llctlu607kuqlllsfletl7qgpqyqszqgpleeszq0llcplup0llcrlllsnlc3laugplllq8ls9lllq0ll7g8llup0llcrlllsnlllqyslllcdlu5cpq8lluql7qhlluplllcflllselefl7q07dyqlawgplllq8lszq0lszq07qvql7qgplcpszq0llcpp8ll7q0lpzqgplcpsrll7qgfsrlsrqyqluqcplllqnll7qhlluplllcflugl7kyqlllszk0lszq07qvqlllsflllqtljdlllqnls9lllqnlsmlllqnlshlllqnl30luqszqgpqyql7qgpqyqszqgplcpsrll7q0lqnlcplllqnlcplchszqgplcpsrll7qhllupl7p0lluql7p8lp8ll7qhl2mll7p8lqtll7p8lphll7p8lp0lcpqyqszqgplllqy9cplcpsrlshlmulllshle5lu5gplllp0lhelllp0lhelllp0lnflevsrlstq8llu9l7l8llup07vhlluz07qhlluz07pllluz0llctlu607dyql7qgpqyqsrll7zllxnlcpqyqszq0llczllls8lllqllstq8lluql7zllluqs9lllqtljalllqnls9lllqnlsnluqszqgplllqtljalllqnls9lllqnlsmluqszqgpq8lluql7zllluqsrlc9szq07qvqlllsflllqnlnplllqnl4lluqszq0llczlal0llcylup0llcylllsflllqnljllc9srll7p8ltllcyqtlszq0llcyllls9lexlllsflczlllsflctlllsflc9lllsrluqszqgpqyqlllsflchlllsfluphlll7p8lsgqhllllqnll7qhl9tll7p8lqtll7p8lsgz0llllqnll7qhlwmll7p8lqtll7p8lp8ll7p8lsg90llllqnll7zllxnljmq8lluz0790lszqgpqyqszq0llcyl7ppdlllszqgpqyqsrll7p8lsgzlllllqnlcyzlll7qgpqyqszqgpqyqszqgplczlad0llcylup0llcyla0lllcylualllcyllls9lllq0l30lllq8lsnledllls9le2lllsflczlllsfle8lllsflllqtlhdlllqnls9lllqnljnlllqnl40lllqnll7zllxnlcrwvqlllsfl6el7qgpqyqszqgplllqnlcrdllszqgpqyqszq0lqyqluqcplllqnl30lllqnlstlllqnlcyqhllllsflllqnll7p8l0rll7p8llu807h8llup07thlluz07qhlluz0llcyluhlllcyl7pqzlllszqgpluqszqgpq8lszqgplllqnll7p8lyrll7p8llu9llqdllaw0llczluh0llcylup0llcylllsflc4lllsflllzrlcyqtllll3rluzqt0l72uql7pq9luql7qgpq8lszqgpqyql7qgpq8lzwqgpluqszqgpqyqszqgpq8lqxqgplllqnll7qdqx7l0xc8wskqn8d5at9dfqmwyt5q675phnkk4zh4e2x9tklqa9fa0llcylllsrgqn55h9a7c7aq9zfj2tx6aa5268xz2r2ds5emgu9yut5hhkp96rrmll7p8lluql7qhlluql7qhlptll7p8lqtll7p8lq0lcpqyqsrll7p8lluqlllen8mll7qhllupl7p0lluql7p8lluz07r8lluz0llczlu00llcylup0llcyluyllqyqszq0lqyqsrll7qhlzmll7p8lqtll7p8lr8ll7p8llup07zhlluz07qhlluz07r0lszqgpq8lszqgpqyqsrlcpq8lqxq0llczllls8lc9lllsrlcylllsflcgluycplllqtl3dlllqnls9lllqnlsmlllqnlshluqszqgpqyqlllszzuqluqcplczllls8lllqllstq8lluql7zllluqs9lllqtl3alllqnls9lllqnlsnluqszqgplllqtl3alllqnls9lllqnlsmluqszqgpq8lluql7zllluqsrlc9szq07qvqluqcpq8lqxqgpqyqlll6pm3jc0w0dpj78zznpvxj057m22f2nk94gc3kus29jvxnefjjd4nklll6qehe6qve5g6r23z4txtrxjqhdg8npntzhw2w8yrkg7y50ksplt32lup0llaqvmuaqxv6ydp4g324n93nfqtk5rese43th98rjpmy0z28mgql4c4gpqyqsq00wsa2002kemp6v5g4avmmdc4edymhaj5vjzvnxuupgu00ufh83e8mt9q2autw93k0a55w5wf5mtdfdaxw9d3fk97dfqhtx8m2d32eqqqqqw3499peelczlllsrlczlllsrlczllls8lctlllsrlczllls8lllp8lstlllrhlshlllrmll7zllp0ll7qhlqmll7p8lqtll7p8lzllcpqyqszqgpqyqlllsrlczlutl7tuqlllsrlcgszq07qvqlllsrlcylllsflcylllsflc9lllsflllqtlsdlllqnls9lllqnl30luqszqgpluqszqgplllqtl30le0szqgplcpsrll7p8lluql7vhlqtll7qlllurl7pvqlllsrlctlllszqhllup07phlluz07qhlluz07z0lszqgpq8llup07phlluz07qhlluz07r0lszqgpqyqlllsrlctlllszq0lqkqgplcpsrlsrqyqlllsflllqxcgqwvaass7c74kdmgtgwq3v5kzcf7pdchnqjuw9yqd0agsgjr8tmua30nshgv7ddn8t3xehd0htnk5luqcpq8lsrll7q0lluellg96ufqk9maa268cn0r6xsre3fs33hcp384eu0uxj77w5fa0n8u008lsrq8lluellgyyddvdkw7jgeu9ugpwah0mk34v4un87qgnqaphe48qss0nmf637mlc2w3499pe4q8llu607qvqlllnelaqhyk2jzy6hxkmuzskhzpz5m6mwylj0h0akznfr3r7sw0e9n8ka2ycplll8ll6pp0j4c0pkvfpy06hd4gelhdvdp3798ghlx6m6eawkk5f4dcazw5cszq0lqyq5xlm42y5nv02th262u6tkmtmrq28nggx4mgvj35gewqav8wcn28jfgtphpthhwrs2pqys2s8zmwv6pur6s6vtyytar26hgp0tgcrc2xg0cxkqdfx3zyyckk769hp4p5dmvcfshc9a4j7feww6uvqc2mthvez7ttx"  # noqa: E501
            },
        )
    ###

    await wallet_1_rpc.create_offer_for_ids(
        {uint32(1): -5, cat_asset_id.hex(): 1},
        DEFAULT_TX_CONFIG,
        driver_dict=driver_dict,
    )
    assert len([o for o in await wallet_1_rpc.get_all_offers() if o.status == TradeStatus.PENDING_ACCEPT.value]) == 2
    await wallet_1_rpc.cancel_offers(DEFAULT_TX_CONFIG, batch_size=1)
    assert len([o for o in await wallet_1_rpc.get_all_offers() if o.status == TradeStatus.PENDING_ACCEPT.value]) == 0
    await time_out_assert(5, check_mempool_spend_count, True, full_node_api, 2)

    await farm_transaction_block(full_node_api, wallet_node)

    await wallet_1_rpc.create_offer_for_ids(
        {uint32(1): -5, cat_asset_id.hex(): 1},
        DEFAULT_TX_CONFIG,
        driver_dict=driver_dict,
    )
    await wallet_1_rpc.create_offer_for_ids(
        {uint32(1): 5, cat_asset_id.hex(): -1},
        DEFAULT_TX_CONFIG,
        driver_dict=driver_dict,
    )
    assert len([o for o in await wallet_1_rpc.get_all_offers() if o.status == TradeStatus.PENDING_ACCEPT.value]) == 2
    await wallet_1_rpc.cancel_offers(DEFAULT_TX_CONFIG, cancel_all=True)
    assert len([o for o in await wallet_1_rpc.get_all_offers() if o.status == TradeStatus.PENDING_ACCEPT.value]) == 0
    await time_out_assert(5, check_mempool_spend_count, True, full_node_api, 1)
    await farm_transaction_block(full_node_api, wallet_node)

    await wallet_1_rpc.create_offer_for_ids(
        {uint32(1): 5, cat_asset_id.hex(): -1},
        DEFAULT_TX_CONFIG,
        driver_dict=driver_dict,
    )
    assert len([o for o in await wallet_1_rpc.get_all_offers() if o.status == TradeStatus.PENDING_ACCEPT.value]) == 1
    await wallet_1_rpc.cancel_offers(DEFAULT_TX_CONFIG, asset_id=bytes32([0] * 32))
    assert len([o for o in await wallet_1_rpc.get_all_offers() if o.status == TradeStatus.PENDING_ACCEPT.value]) == 1
    await wallet_1_rpc.cancel_offers(DEFAULT_TX_CONFIG, asset_id=cat_asset_id)
    assert len([o for o in await wallet_1_rpc.get_all_offers() if o.status == TradeStatus.PENDING_ACCEPT.value]) == 0
    await time_out_assert(5, check_mempool_spend_count, True, full_node_api, 1)

    with pytest.raises(ValueError, match="not currently supported"):
        await wallet_1_rpc.create_offer_for_ids(
            {uint32(1): -5, cat_asset_id.hex(): 1},
            DEFAULT_TX_CONFIG,
            driver_dict=driver_dict,
            timelock_info=ConditionValidTimes(min_secs_since_created=uint64(1)),
        )


@pytest.mark.anyio
async def test_get_coin_records_by_names(wallet_rpc_environment: WalletRpcTestEnvironment) -> None:
    env: WalletRpcTestEnvironment = wallet_rpc_environment
    wallet_node: WalletNode = env.wallet_1.node
    client: WalletRpcClient = env.wallet_1.rpc_client
    store = wallet_node.wallet_state_manager.coin_store
    full_node_api = env.full_node.api
    # Generate some funds
    generated_funds = await generate_funds(full_node_api, env.wallet_1, 5)
    address = encode_puzzle_hash(await env.wallet_1.wallet.get_new_puzzlehash(), "txch")
    await full_node_api.wait_for_wallet_synced(wallet_node=wallet_node, timeout=20)

    # Spend half of it back to the same wallet get some spent coins in the wallet
    tx = (await client.send_transaction(1, uint64(generated_funds / 2), address, DEFAULT_TX_CONFIG)).transaction
    assert tx.spend_bundle is not None
    await time_out_assert(20, tx_in_mempool, True, client, tx.name)
    await farm_transaction(full_node_api, wallet_node, tx.spend_bundle)
    await full_node_api.wait_for_wallet_synced(wallet_node=wallet_node, timeout=5)
    # Prepare some records and parameters first
    result = await store.get_coin_records()
    coins = {record.coin for record in result.records}
    coins_unspent = {record.coin for record in result.records if not record.spent}
    coin_ids = [coin.name() for coin in coins]
    coin_ids_unspent = [coin.name() for coin in coins_unspent]
    assert len(coin_ids) > 0
    assert len(coin_ids_unspent) > 0
    # Do some queries to trigger all parameters
    # 1. Empty coin_ids
    assert await client.get_coin_records_by_names([]) == []
    # 2. All coins
    rpc_result = await client.get_coin_records_by_names(coin_ids + coin_ids_unspent)
    assert {record.coin for record in rpc_result} == {*coins, *coins_unspent}
    # 3. All spent coins
    rpc_result = await client.get_coin_records_by_names(coin_ids, include_spent_coins=True)
    assert {record.coin for record in rpc_result} == coins
    # 4. All unspent coins
    rpc_result = await client.get_coin_records_by_names(coin_ids_unspent, include_spent_coins=False)
    assert {record.coin for record in rpc_result} == coins_unspent
    # 5. Filter start/end height
    filter_records = result.records[:10]
    assert len(filter_records) == 10
    filter_coin_ids = [record.name() for record in filter_records]
    filter_coins = {record.coin for record in filter_records}
    min_height = min(record.confirmed_block_height for record in filter_records)
    max_height = max(record.confirmed_block_height for record in filter_records)
    assert min_height != max_height
    rpc_result = await client.get_coin_records_by_names(filter_coin_ids, start_height=min_height, end_height=max_height)
    assert {record.coin for record in rpc_result} == filter_coins
    # 8. Test the failure case
    with pytest.raises(ValueError, match="not found"):
        await client.get_coin_records_by_names(coin_ids, include_spent_coins=False)


@pytest.mark.anyio
async def test_did_endpoints(wallet_rpc_environment: WalletRpcTestEnvironment):
    env: WalletRpcTestEnvironment = wallet_rpc_environment

    wallet_1: Wallet = env.wallet_1.wallet
    wallet_2: Wallet = env.wallet_2.wallet
    wallet_1_node: WalletNode = env.wallet_1.node
    wallet_2_node: WalletNode = env.wallet_2.node
    wallet_1_rpc: WalletRpcClient = env.wallet_1.rpc_client
    wallet_2_rpc: WalletRpcClient = env.wallet_2.rpc_client
    full_node_api: FullNodeSimulator = env.full_node.api
    wallet_1_id = wallet_1.id()

    await generate_funds(env.full_node.api, env.wallet_1, 5)

    # Create a DID wallet
    res = await wallet_1_rpc.create_new_did_wallet(amount=1, tx_config=DEFAULT_TX_CONFIG, name="Profile 1")
    assert res["success"]
    did_wallet_id_0 = res["wallet_id"]
    did_id_0 = res["my_did"]

    # Get wallet name
    res = await wallet_1_rpc.did_get_wallet_name(did_wallet_id_0)
    assert res["success"]
    assert res["name"] == "Profile 1"
    nft_wallet: WalletProtocol = wallet_1_node.wallet_state_manager.wallets[did_wallet_id_0 + 1]
    assert isinstance(nft_wallet, NFTWallet)
    assert nft_wallet.get_name() == "Profile 1 NFT Wallet"

    # Set wallet name
    new_wallet_name = "test name"
    res = await wallet_1_rpc.did_set_wallet_name(did_wallet_id_0, new_wallet_name)
    assert res["success"]
    res = await wallet_1_rpc.did_get_wallet_name(did_wallet_id_0)
    assert res["success"]
    assert res["name"] == new_wallet_name
    with pytest.raises(ValueError, match="wallet id 1 is of type Wallet but type DIDWallet is required"):
        await wallet_1_rpc.did_set_wallet_name(wallet_1_id, new_wallet_name)

    # Check DID ID
    res = await wallet_1_rpc.get_did_id(did_wallet_id_0)
    assert res["success"]
    assert did_id_0 == res["my_did"]
    # Create backup file
    res = await wallet_1_rpc.create_did_backup_file(did_wallet_id_0, "backup.did")
    assert res["success"]

    await time_out_assert(5, check_mempool_spend_count, True, full_node_api, 1)
    await farm_transaction_block(full_node_api, wallet_1_node)
    # Update recovery list
    update_res = await wallet_1_rpc.update_did_recovery_list(did_wallet_id_0, [did_id_0], 1, DEFAULT_TX_CONFIG)
    assert len(update_res.transactions) > 0
    res = await wallet_1_rpc.get_did_recovery_list(did_wallet_id_0)
    assert res["num_required"] == 1
    assert res["recovery_list"][0] == did_id_0

    await time_out_assert(5, check_mempool_spend_count, True, full_node_api, 1)
    await farm_transaction_block(full_node_api, wallet_1_node)

    # Update metadata
    with pytest.raises(ValueError, match="wallet id 1 is of type Wallet but type DIDWallet is required"):
        await wallet_1_rpc.update_did_metadata(wallet_1_id, {"Twitter": "Https://test"}, DEFAULT_TX_CONFIG)
    await wallet_1_rpc.update_did_metadata(did_wallet_id_0, {"Twitter": "Https://test"}, DEFAULT_TX_CONFIG)

    res = await wallet_1_rpc.get_did_metadata(did_wallet_id_0)
    assert res["metadata"]["Twitter"] == "Https://test"

    await time_out_assert(5, check_mempool_spend_count, True, full_node_api, 1)
    await farm_transaction_block(full_node_api, wallet_1_node)

    # Transfer DID
    addr = encode_puzzle_hash(await wallet_2.get_new_puzzlehash(), "txch")
    await wallet_1_rpc.did_transfer_did(did_wallet_id_0, addr, 0, True, DEFAULT_TX_CONFIG)

    await time_out_assert(5, check_mempool_spend_count, True, full_node_api, 1)
    await farm_transaction_block(full_node_api, wallet_1_node)

    async def num_wallets() -> int:
        return len(await wallet_2_node.wallet_state_manager.get_all_wallet_info_entries())

    await time_out_assert(30, num_wallets, 2)

    did_wallets = list(
        filter(
            lambda w: (w.type == WalletType.DECENTRALIZED_ID),
            await wallet_2_node.wallet_state_manager.get_all_wallet_info_entries(),
        )
    )
    did_wallet_2: WalletProtocol = wallet_2_node.wallet_state_manager.wallets[did_wallets[0].id]
    assert isinstance(did_wallet_2, DIDWallet)
    assert (
        encode_puzzle_hash(bytes32.from_hexstr(did_wallet_2.get_my_DID()), AddressType.DID.hrp(wallet_2_node.config))
        == did_id_0
    )
    metadata = json.loads(did_wallet_2.did_info.metadata)
    assert metadata["Twitter"] == "Https://test"

    last_did_coin = await did_wallet_2.get_coin()
    await wallet_2_rpc.did_message_spend(did_wallet_2.id(), DEFAULT_TX_CONFIG, push=True)
    await wallet_2_node.wallet_state_manager.add_interested_coin_ids([last_did_coin.name()])

    await time_out_assert(5, check_mempool_spend_count, True, full_node_api, 1)
    await farm_transaction_block(full_node_api, wallet_2_node)

    next_did_coin = await did_wallet_2.get_coin()
    assert next_did_coin.parent_coin_info == last_did_coin.name()
    last_did_coin = next_did_coin

    await wallet_2_rpc.did_message_spend(did_wallet_2.id(), DEFAULT_TX_CONFIG.override(reuse_puzhash=True), push=True)
    await wallet_2_node.wallet_state_manager.add_interested_coin_ids([last_did_coin.name()])

    await time_out_assert(5, check_mempool_spend_count, True, full_node_api, 1)
    await farm_transaction_block(full_node_api, wallet_2_node)

    next_did_coin = await did_wallet_2.get_coin()
    assert next_did_coin.parent_coin_info == last_did_coin.name()
    assert next_did_coin.puzzle_hash == last_did_coin.puzzle_hash

    # Test did_get_pubkey
    pubkey_res = await wallet_2_rpc.get_did_pubkey(DIDGetPubkey(did_wallet_2.id()))
    assert isinstance(pubkey_res.pubkey, G1Element)


@pytest.mark.anyio
async def test_nft_endpoints(wallet_rpc_environment: WalletRpcTestEnvironment):
    env: WalletRpcTestEnvironment = wallet_rpc_environment
    wallet_1_node: WalletNode = env.wallet_1.node
    wallet_1_rpc: WalletRpcClient = env.wallet_1.rpc_client
    wallet_2: Wallet = env.wallet_2.wallet
    wallet_2_node: WalletNode = env.wallet_2.node
    wallet_2_rpc: WalletRpcClient = env.wallet_2.rpc_client
    full_node_api: FullNodeSimulator = env.full_node.api

    await generate_funds(env.full_node.api, env.wallet_1, 5)

    res = await wallet_1_rpc.create_new_nft_wallet(None)
    nft_wallet_id = res["wallet_id"]
    mint_res = await wallet_1_rpc.mint_nft(
        nft_wallet_id,
        None,
        None,
        "0xD4584AD463139FA8C0D9F68F4B59F185",
        ["https://www.chia.net/img/branding/chia-logo.svg"],
        DEFAULT_TX_CONFIG,
    )

    spend_bundle = mint_res.spend_bundle

    await farm_transaction(full_node_api, wallet_1_node, spend_bundle)

    await full_node_api.wait_for_wallet_synced(wallet_node=wallet_1_node, timeout=15)

    nft_wallet: WalletProtocol = wallet_1_node.wallet_state_manager.wallets[nft_wallet_id]
    assert isinstance(nft_wallet, NFTWallet)

    async def have_nfts():
        return await nft_wallet.get_nft_count() > 0

    await time_out_assert(15, have_nfts, True)

    # Test with the hex version of nft_id
    nft_id = (await nft_wallet.get_current_nfts())[0].coin.name().hex()
    nft_info = (await wallet_1_rpc.get_nft_info(nft_id))["nft_info"]
    assert nft_info["nft_coin_id"][2:] == (await nft_wallet.get_current_nfts())[0].coin.name().hex()
    # Test with the bech32m version of nft_id
    hmr_nft_id = encode_puzzle_hash(
        (await nft_wallet.get_current_nfts())[0].coin.name(), AddressType.NFT.hrp(wallet_1_node.config)
    )
    nft_info = (await wallet_1_rpc.get_nft_info(hmr_nft_id))["nft_info"]
    assert nft_info["nft_coin_id"][2:] == (await nft_wallet.get_current_nfts())[0].coin.name().hex()

    addr = encode_puzzle_hash(await wallet_2.get_new_puzzlehash(), "txch")
    await wallet_1_rpc.transfer_nft(nft_wallet_id, nft_id, addr, 0, DEFAULT_TX_CONFIG)
    await time_out_assert(5, check_mempool_spend_count, True, full_node_api, 1)
    await farm_transaction_block(full_node_api, wallet_1_node)
    await time_out_assert(5, check_mempool_spend_count, True, full_node_api, 0)
    await full_node_api.wait_for_wallet_synced(wallet_node=wallet_1_node, timeout=5)

    await full_node_api.wait_for_wallet_synced(wallet_node=wallet_2_node, timeout=5)

    nft_wallet_id_1 = (
        await wallet_2_node.wallet_state_manager.get_all_wallet_info_entries(wallet_type=WalletType.NFT)
    )[0].id
    nft_wallet_1: WalletProtocol = wallet_2_node.wallet_state_manager.wallets[nft_wallet_id_1]
    assert isinstance(nft_wallet_1, NFTWallet)
    nft_info_1 = (await wallet_1_rpc.get_nft_info(nft_id, False))["nft_info"]
    assert nft_info_1 == nft_info
    nft_info_1 = (await wallet_1_rpc.get_nft_info(nft_id))["nft_info"]
    assert nft_info_1["nft_coin_id"][2:] == (await nft_wallet_1.get_current_nfts())[0].coin.name().hex()
    # Cross-check NFT
    nft_info_2 = (await wallet_2_rpc.list_nfts(nft_wallet_id_1))["nft_list"][0]
    assert nft_info_1 == nft_info_2

    # Test royalty endpoint
    royalty_summary = await wallet_1_rpc.nft_calculate_royalties(
        {
            "my asset": ("my address", uint16(10000)),
        },
        {
            None: uint64(10000),
        },
    )
    assert royalty_summary == {
        "my asset": [
            {
                "asset": None,
                "address": "my address",
                "amount": 10000,
            }
        ],
    }


async def _check_delete_key(
    client: WalletRpcClient, wallet_node: WalletNode, farmer_fp: int, pool_fp: int, observer: bool = False
) -> None:
    # Add in reward addresses into farmer and pool for testing delete key checks
    # set farmer to first private key
    create_sk = master_sk_to_wallet_sk_unhardened if observer else master_sk_to_wallet_sk

    sk = await wallet_node.get_key_for_fingerprint(farmer_fp, private=True)
    assert sk is not None
    farmer_ph = create_puzzlehash_for_pk(create_sk(sk, uint32(0)).get_g1())

    sk = await wallet_node.get_key_for_fingerprint(pool_fp, private=True)
    assert sk is not None
    pool_ph = create_puzzlehash_for_pk(create_sk(sk, uint32(0)).get_g1())

    with lock_and_load_config(wallet_node.root_path, "config.yaml") as test_config:
        test_config["farmer"]["xch_target_address"] = encode_puzzle_hash(farmer_ph, "txch")
        test_config["pool"]["xch_target_address"] = encode_puzzle_hash(pool_ph, "txch")
        save_config(wallet_node.root_path, "config.yaml", test_config)

    # Check farmer_fp key
    resp = await client.check_delete_key(CheckDeleteKey(uint32(farmer_fp)))
    assert resp.fingerprint == farmer_fp
    assert resp.used_for_farmer_rewards is True
    assert resp.used_for_pool_rewards is False

    # Check pool_fp key
    resp = await client.check_delete_key(CheckDeleteKey(uint32(pool_fp)))
    assert resp.fingerprint == pool_fp
    assert resp.used_for_farmer_rewards is False
    assert resp.used_for_pool_rewards is True

    # Check unknown key
    resp = await client.check_delete_key(CheckDeleteKey(uint32(123456), uint16(10)))
    assert resp.fingerprint == 123456
    assert resp.used_for_farmer_rewards is False
    assert resp.used_for_pool_rewards is False


@pytest.mark.anyio
async def test_key_and_address_endpoints(wallet_rpc_environment: WalletRpcTestEnvironment):
    env: WalletRpcTestEnvironment = wallet_rpc_environment

    wallet: Wallet = env.wallet_1.wallet
    wallet_node: WalletNode = env.wallet_1.node
    client: WalletRpcClient = env.wallet_1.rpc_client

    address = await client.get_next_address(1, True)
    assert len(address) > 10

    pks = (await client.get_public_keys()).pk_fingerprints
    assert len(pks) == 1

    await generate_funds(env.full_node.api, env.wallet_1)

    assert (await client.get_height_info()) > 0

    ph = await wallet.get_new_puzzlehash()
    addr = encode_puzzle_hash(ph, "txch")
    tx_amount = uint64(15600000)
    await env.full_node.api.wait_for_wallet_synced(wallet_node=wallet_node, timeout=20)
    created_tx = (await client.send_transaction(1, tx_amount, addr, DEFAULT_TX_CONFIG)).transaction

    await time_out_assert(20, tx_in_mempool, True, client, created_tx.name)
    assert len(await wallet.wallet_state_manager.tx_store.get_unconfirmed_for_wallet(1)) == 1
    await client.delete_unconfirmed_transactions(1)
    assert len(await wallet.wallet_state_manager.tx_store.get_unconfirmed_for_wallet(1)) == 0

    sk_resp = await client.get_private_key(GetPrivateKey(pks[0]))
    assert sk_resp.private_key.fingerprint == pks[0]
    assert sk_resp.private_key.seed is not None

    resp = await client.generate_mnemonic()
    assert len(resp.mnemonic) == 24

    await client.add_key(AddKey(resp.mnemonic))

    pks = (await client.get_public_keys()).pk_fingerprints
    assert len(pks) == 2

    await client.log_in(LogIn(pks[1]))
    sk_resp = await client.get_private_key(GetPrivateKey(pks[1]))
    assert sk_resp.private_key.fingerprint == pks[1]

    # test hardened keys
    await _check_delete_key(client=client, wallet_node=wallet_node, farmer_fp=pks[0], pool_fp=pks[1], observer=False)

    # test observer keys
    await _check_delete_key(client=client, wallet_node=wallet_node, farmer_fp=pks[0], pool_fp=pks[1], observer=True)

    # set farmer to empty string
    with lock_and_load_config(wallet_node.root_path, "config.yaml") as test_config:
        test_config["farmer"]["xch_target_address"] = ""
        save_config(wallet_node.root_path, "config.yaml", test_config)

    # Check key
    delete_key_resp = await client.check_delete_key(CheckDeleteKey(pks[1]))
    assert delete_key_resp.fingerprint == pks[1]
    assert delete_key_resp.used_for_farmer_rewards is False
    assert delete_key_resp.used_for_pool_rewards is True

    # set farmer and pool to empty string
    with lock_and_load_config(wallet_node.root_path, "config.yaml") as test_config:
        test_config["farmer"]["xch_target_address"] = ""
        test_config["pool"]["xch_target_address"] = ""
        save_config(wallet_node.root_path, "config.yaml", test_config)

    # Check key
    delete_key_resp = await client.check_delete_key(CheckDeleteKey(pks[0]))
    assert delete_key_resp.fingerprint == pks[0]
    assert delete_key_resp.used_for_farmer_rewards is False
    assert delete_key_resp.used_for_pool_rewards is False

    await client.delete_key(DeleteKey(pks[0]))
    await client.log_in(LogIn(uint32(pks[1])))
    assert len((await client.get_public_keys()).pk_fingerprints) == 1

    assert not (await client.get_sync_status())

    wallets = await client.get_wallets()
    assert len(wallets) == 1
    assert await get_unconfirmed_balance(client, int(wallets[0]["id"])) == 0

    with pytest.raises(ValueError):
        await client.send_transaction(wallets[0]["id"], uint64(100), addr, DEFAULT_TX_CONFIG)

    # Delete all keys
    await client.delete_all_keys()
    assert len((await client.get_public_keys()).pk_fingerprints) == 0


@pytest.mark.anyio
async def test_select_coins_rpc(wallet_rpc_environment: WalletRpcTestEnvironment):
    env: WalletRpcTestEnvironment = wallet_rpc_environment

    wallet_2: Wallet = env.wallet_2.wallet
    wallet_node: WalletNode = env.wallet_1.node
    full_node_api: FullNodeSimulator = env.full_node.api
    client: WalletRpcClient = env.wallet_1.rpc_client
    client_2: WalletRpcClient = env.wallet_2.rpc_client

    funds = await generate_funds(full_node_api, env.wallet_1)

    addr = encode_puzzle_hash(await wallet_2.get_new_puzzlehash(), "txch")
    coin_300: List[Coin]
    tx_amounts: List[uint64] = [uint64(1000), uint64(300), uint64(1000), uint64(1000), uint64(10000)]
    for tx_amount in tx_amounts:
        funds -= tx_amount
        # create coins for tests
        tx = (await client.send_transaction(1, tx_amount, addr, DEFAULT_TX_CONFIG)).transaction
        spend_bundle = tx.spend_bundle
        assert spend_bundle is not None
        for coin in spend_bundle.additions():
            if coin.amount == uint64(300):
                coin_300 = [coin]

        await time_out_assert(20, tx_in_mempool, True, client, tx.name)
        await farm_transaction(full_node_api, wallet_node, spend_bundle)
        await time_out_assert(20, get_confirmed_balance, funds, client, 1)

    # test min coin amount
    min_coins: List[Coin] = await client_2.select_coins(
        amount=1000,
        wallet_id=1,
        coin_selection_config=DEFAULT_COIN_SELECTION_CONFIG.override(min_coin_amount=uint64(1001)),
    )
    assert min_coins is not None
    assert len(min_coins) == 1 and min_coins[0].amount == uint64(10000)

    # test max coin amount
    max_coins: List[Coin] = await client_2.select_coins(
        amount=2000,
        wallet_id=1,
        coin_selection_config=DEFAULT_COIN_SELECTION_CONFIG.override(
            min_coin_amount=uint64(999), max_coin_amount=uint64(9999)
        ),
    )
    assert max_coins is not None
    assert len(max_coins) == 2 and max_coins[0].amount == uint64(1000)

    # test excluded coin amounts
    non_1000_amt: int = sum(a for a in tx_amounts if a != 1000)
    excluded_amt_coins: List[Coin] = await client_2.select_coins(
        amount=non_1000_amt,
        wallet_id=1,
        coin_selection_config=DEFAULT_COIN_SELECTION_CONFIG.override(excluded_coin_amounts=[uint64(1000)]),
    )
    assert excluded_amt_coins is not None
    assert (
        len(excluded_amt_coins) == len(tuple(a for a in tx_amounts if a != 1000))
        and sum(c.amount for c in excluded_amt_coins) == non_1000_amt
    )

    # test excluded coins
    with pytest.raises(ValueError):
        await client_2.select_coins(
            amount=5000,
            wallet_id=1,
            coin_selection_config=DEFAULT_COIN_SELECTION_CONFIG.override(
                excluded_coin_ids=[c.name() for c in min_coins]
            ),
        )
    excluded_test = await client_2.select_coins(
        amount=1300,
        wallet_id=1,
        coin_selection_config=DEFAULT_COIN_SELECTION_CONFIG.override(excluded_coin_ids=[c.name() for c in coin_300]),
    )
    assert len(excluded_test) == 2
    for coin in excluded_test:
        assert coin != coin_300[0]

    # test backwards compatibility in the RPC
    identical_test = (
        await client_2.fetch(
            "select_coins",
            {
                "amount": 1300,
                "wallet_id": 1,
                "exclude_coins": [c.to_json_dict() for c in coin_300],
            },
        )
    )["coins"]
    assert len(identical_test) == 2
    for coin in identical_test:
        assert coin != coin_300[0]

    # test get coins
    all_coins, _, _ = await client_2.get_spendable_coins(
        wallet_id=1,
        coin_selection_config=DEFAULT_COIN_SELECTION_CONFIG.override(
            excluded_coin_ids=[c.name() for c in excluded_amt_coins]
        ),
    )
    assert set(excluded_amt_coins).intersection({rec.coin for rec in all_coins}) == set()
    all_coins, _, _ = await client_2.get_spendable_coins(
        wallet_id=1,
        coin_selection_config=DEFAULT_COIN_SELECTION_CONFIG.override(excluded_coin_amounts=[uint64(1000)]),
    )
    assert len([rec for rec in all_coins if rec.coin.amount == 1000]) == 0
    all_coins_2, _, _ = await client_2.get_spendable_coins(
        wallet_id=1,
        coin_selection_config=DEFAULT_COIN_SELECTION_CONFIG.override(max_coin_amount=uint64(999)),
    )
    assert all_coins_2[0].coin == coin_300[0]
    with pytest.raises(ValueError):  # validate fail on invalid coin id.
        await client_2.get_spendable_coins(
            wallet_id=1,
            coin_selection_config=DEFAULT_COIN_SELECTION_CONFIG.override(excluded_coin_ids=[b"a"]),
        )


@pytest.mark.anyio
async def test_get_coin_records_rpc(wallet_rpc_environment: WalletRpcTestEnvironment) -> None:
    env: WalletRpcTestEnvironment = wallet_rpc_environment
    wallet_node: WalletNode = env.wallet_1.node
    client: WalletRpcClient = env.wallet_1.rpc_client
    store = wallet_node.wallet_state_manager.coin_store

    for record in [record_1, record_2, record_3, record_4, record_5, record_6, record_7, record_8, record_9]:
        await store.add_coin_record(record)

    async def run_test_case(
        test_case: str,
        test_request: GetCoinRecords,
        test_total_count: Optional[int],
        test_records: List[WalletCoinRecord],
    ):
        response = await client.get_coin_records(test_request)
        assert response["coin_records"] == [coin.to_json_dict_parsed_metadata() for coin in test_records], test_case
        assert response["total_count"] == test_total_count, test_case

    for name, tests in {
        "offset_limit": get_coin_records_offset_limit_tests,
        "wallet_id": get_coin_records_wallet_id_tests,
        "wallet_type": get_coin_records_wallet_type_tests,
        "coin_type": get_coin_records_coin_type_tests,
        "coin_id_filter": get_coin_records_coin_id_filter_tests,
        "puzzle_hash_filter": get_coin_records_puzzle_hash_filter_tests,
        "parent_coin_id_filter": get_coin_records_parent_coin_id_filter_tests,
        "amount_filter": get_coin_records_amount_filter_tests,
        "amount_range": get_coin_records_amount_range_tests,
        "confirmed_range": get_coin_records_confirmed_range_tests,
        "spent_range": get_coin_records_spent_range_tests,
        "order": get_coin_records_order_tests,
        "reverse": get_coin_records_reverse_tests,
    }.items():
        for i, (request, expected_records) in enumerate(tests):
            await run_test_case(f"{name}-{i}", request, None, expected_records)

    for name, total_count_tests in {
        "total_count": get_coin_records_include_total_count_tests,
        "mixed": get_coin_records_mixed_tests,
    }.items():
        for i, (request, expected_total_count, expected_records) in enumerate(total_count_tests):
            await run_test_case(f"{name}-{i}", request, expected_total_count, expected_records)


@pytest.mark.anyio
async def test_get_coin_records_rpc_limits(
    wallet_rpc_environment: WalletRpcTestEnvironment,
    seeded_random: random.Random,
) -> None:
    env: WalletRpcTestEnvironment = wallet_rpc_environment
    wallet_node: WalletNode = env.wallet_1.node
    client: WalletRpcClient = env.wallet_1.rpc_client
    rpc_server: Optional[RpcServer] = wallet_rpc_environment.wallet_1.service.rpc_server
    assert rpc_server is not None
    api: WalletRpcApi = cast(WalletRpcApi, rpc_server.rpc_api)
    store = wallet_node.wallet_state_manager.coin_store

    # Adjust the limits for faster testing
    WalletRpcApi.max_get_coin_records_limit = uint32(5)
    WalletRpcApi.max_get_coin_records_filter_items = uint32(5)

    max_coins = api.max_get_coin_records_limit * 10
    coin_records = [
        WalletCoinRecord(
            Coin(bytes32.random(seeded_random), bytes32.random(seeded_random), uint64(seeded_random.randrange(2**64))),
            uint32(seeded_random.randrange(2**32)),
            uint32(0),
            False,
            False,
            WalletType.STANDARD_WALLET,
            uint32(0),
            CoinType.NORMAL,
            None,
        )
        for _ in range(max_coins)
    ]
    for record in coin_records:
        await store.add_coin_record(record)

    limit = api.max_get_coin_records_limit
    response_records = []
    for i in range(int(max_coins / api.max_get_coin_records_limit)):
        offset = uint32(api.max_get_coin_records_limit * i)
        response = await client.get_coin_records(GetCoinRecords(limit=limit, offset=offset, include_total_count=True))
        response_records.extend(list(response["coin_records"]))

    assert len(response_records) == max_coins
    # Make sure we got all expected records
    parsed_records = [coin.to_json_dict_parsed_metadata() for coin in coin_records]
    for expected_record in parsed_records:
        assert expected_record in response_records

    # Request coins with the max number of filter items
    max_filter_items = api.max_get_coin_records_filter_items
    filter_records = coin_records[:max_filter_items]
    coin_id_filter = HashFilter.include([coin.name() for coin in filter_records])
    puzzle_hash_filter = HashFilter.include([coin.coin.puzzle_hash for coin in filter_records])
    parent_coin_id_filter = HashFilter.include([coin.coin.parent_coin_info for coin in filter_records])
    amount_filter = AmountFilter.include([uint64(coin.coin.amount) for coin in coin_records[:max_filter_items]])
    for request in [
        GetCoinRecords(coin_id_filter=coin_id_filter),
        GetCoinRecords(puzzle_hash_filter=puzzle_hash_filter),
        GetCoinRecords(parent_coin_id_filter=parent_coin_id_filter),
        GetCoinRecords(amount_filter=amount_filter),
        GetCoinRecords(
            coin_id_filter=coin_id_filter,
            puzzle_hash_filter=puzzle_hash_filter,
            parent_coin_id_filter=parent_coin_id_filter,
            amount_filter=amount_filter,
        ),
    ]:
        response = await client.get_coin_records(request)
        parsed_records = [coin.to_json_dict_parsed_metadata() for coin in filter_records]
        for expected_record in parsed_records:
            assert expected_record in response["coin_records"]


@pytest.mark.anyio
async def test_get_coin_records_rpc_failures(
    wallet_rpc_environment: WalletRpcTestEnvironment,
    seeded_random: random.Random,
) -> None:
    env: WalletRpcTestEnvironment = wallet_rpc_environment
    client: WalletRpcClient = env.wallet_1.rpc_client
    rpc_server: Optional[RpcServer] = wallet_rpc_environment.wallet_1.service.rpc_server
    assert rpc_server is not None
    api = cast(WalletRpcApi, rpc_server.rpc_api)

    too_many_hashes = [bytes32.random(seeded_random) for _ in range(api.max_get_coin_records_filter_items + 1)]
    too_many_amounts = [
        uint64(uint64(seeded_random.randrange(2**64))) for _ in range(api.max_get_coin_records_filter_items + 1)
    ]
    # Run requests which exceeds the allowed limit and contain too much filter items
    for name, request in {
        "limit": GetCoinRecords(limit=uint32(api.max_get_coin_records_limit + 1)),
        "coin_id_filter": GetCoinRecords(coin_id_filter=HashFilter.include(too_many_hashes)),
        "puzzle_hash_filter": GetCoinRecords(puzzle_hash_filter=HashFilter.include(too_many_hashes)),
        "parent_coin_id_filter": GetCoinRecords(parent_coin_id_filter=HashFilter.include(too_many_hashes)),
        "amount_filter": GetCoinRecords(amount_filter=AmountFilter.include(too_many_amounts)),
    }.items():
        with pytest.raises(ValueError, match=name):
            await client.get_coin_records(request)

    # Type validation is handled via `Streamable.from_json_dict´ but the below should make at least sure it triggers.
    for field, value in {
        "offset": "invalid",
        "limit": "invalid",
        "wallet_id": "invalid",
        "wallet_type": 100,
        "coin_type": 100,
        "coin_id_filter": "invalid",
        "puzzle_hash_filter": "invalid",
        "parent_coin_id_filter": "invalid",
        "amount_filter": "invalid",
        "amount_range": "invalid",
        "confirmed_range": "invalid",
        "spent_range": "invalid",
        "order": 8,
    }.items():
        with pytest.raises((ConversionError, InvalidTypeError, ValueError)):
            json_dict = GetCoinRecords().to_json_dict()
            json_dict[field] = value
            await api.get_coin_records(json_dict)


@pytest.mark.anyio
async def test_notification_rpcs(wallet_rpc_environment: WalletRpcTestEnvironment):
    env: WalletRpcTestEnvironment = wallet_rpc_environment

    wallet_2: Wallet = env.wallet_2.wallet
    wallet_node: WalletNode = env.wallet_1.node
    full_node_api: FullNodeSimulator = env.full_node.api
    client: WalletRpcClient = env.wallet_1.rpc_client
    client_2: WalletRpcClient = env.wallet_2.rpc_client

    await generate_funds(full_node_api, env.wallet_1)

    env.wallet_2.node.config["enable_notifications"] = True
    env.wallet_2.node.config["required_notification_amount"] = 100000000000
    tx = await client.send_notification(
        await wallet_2.get_new_puzzlehash(),
        b"hello",
        uint64(100000000000),
        fee=uint64(100000000000),
    )

    assert tx.spend_bundle is not None
    await time_out_assert(
        5,
        full_node_api.full_node.mempool_manager.get_spendbundle,
        tx.spend_bundle,
        tx.spend_bundle.name(),
    )
    await farm_transaction(full_node_api, wallet_node, tx.spend_bundle)
    await time_out_assert(20, env.wallet_2.wallet.get_confirmed_balance, uint64(100000000000))

    notification = (await client_2.get_notifications(GetNotifications())).notifications[0]
    assert [notification] == (await client_2.get_notifications(GetNotifications([notification.id]))).notifications
    assert [] == (await client_2.get_notifications(GetNotifications(None, uint32(0), uint32(0)))).notifications
    assert [notification] == (await client_2.get_notifications(GetNotifications(None, None, uint32(1)))).notifications
    assert [] == (await client_2.get_notifications(GetNotifications(None, uint32(1), None))).notifications
    assert [notification] == (await client_2.get_notifications(GetNotifications(None, None, None))).notifications
    assert await client_2.delete_notifications()
    assert [] == (await client_2.get_notifications(GetNotifications([notification.id]))).notifications

    tx = await client.send_notification(
        await wallet_2.get_new_puzzlehash(),
        b"hello",
        uint64(100000000000),
        fee=uint64(100000000000),
    )

    assert tx.spend_bundle is not None
    await time_out_assert(
        5,
        full_node_api.full_node.mempool_manager.get_spendbundle,
        tx.spend_bundle,
        tx.spend_bundle.name(),
    )
    await farm_transaction(full_node_api, wallet_node, tx.spend_bundle)
    await time_out_assert(20, env.wallet_2.wallet.get_confirmed_balance, uint64(200000000000))

    notification = (await client_2.get_notifications(GetNotifications())).notifications[0]
    assert await client_2.delete_notifications([notification.id])
    assert [] == (await client_2.get_notifications(GetNotifications([notification.id]))).notifications


# The signatures below were made from an ephemeral key pair that isn't included in the test code.
# When modifying this test, any key can be used to generate signatures. Only the pubkey needs to
# be included in the test code.
#
# Example 1:
# $ chia keys generate
# $ chia keys sign -d 'hello world' -t 'm/12381/8444/1/1'
#
# Example 2:
# $ chia wallet get_address
# xch1vk0dj7cx7d638h80mcuw70xqlnr56pmuhzajemn5ym02vhl3mzyqrrd4wp
# $ chia wallet sign_message -m $(echo -n 'hello world' | xxd -p)
# -a xch1vk0dj7cx7d638h80mcuw70xqlnr56pmuhzajemn5ym02vhl3mzyqrrd4wp
#
@pytest.mark.parametrize(
    ["rpc_request", "rpc_response"],
    [
        # Valid signatures
        (
            # chia keys sign -d "Let's eat, Grandma" -t "m/12381/8444/1/1"
            {
                "message": "4c65742773206561742c204772616e646d61",  # Let's eat, Grandma
                "pubkey": (
                    "89d8e2a225c2ff543222bd0f2ba457a44acbdd147e4dfa02"
                    "eadaef73eae49450dc708fd7c86800b60e8bc456e77563e4"
                ),
                "signature": (
                    "8006f63537563f038321eeda25f3838613d8f938e95f19d1d19ccbe634e9ee4d69552536aab08b4fe961305"
                    "e534ffddf096199ae936b272dac88c936e8774bfc7a6f24025085026db3b7c3c41b472db3daf99b5e6cabf2"
                    "6034d8782d10ef148d"
                ),
            },
            VerifySignatureResponse(isValid=True),
        ),
        (
            # chia wallet sign_message -m $(echo -n 'Happy happy joy joy' | xxd -p)
            # -a xch1e2pcue5q7t4sg8gygz3aht369sk78rzzs92zx65ktn9a9qurw35saajvkh
            {
                "message": "4861707079206861707079206a6f79206a6f79",  # Happy happy joy joy
                "pubkey": (
                    "8e156d106f1b0ff0ebbe5ab27b1797a19cf3e895a7a435b0"
                    "03a1df2dd477d622be928379625b759ef3b388b286ee8658"
                ),
                "signature": (
                    "a804111f80be2ed0d4d3fdd139c8fe20cd506b99b03592563d85292abcbb9cd6ff6df2e7a13093e330d66aa"
                    "5218bbe0e17677c9a23a9f18dbe488b7026be59d476161f5e6f0eea109cd7be22b1f74fda9c80c6b845ecc6"
                    "91246eb1c7f1b66a6a"
                ),
                "signing_mode": SigningMode.CHIP_0002.value,
            },
            VerifySignatureResponse(isValid=True),
        ),
        (
            # chia wallet sign_message -m $(echo -n 'Happy happy joy joy' | xxd -p)
            # -a xch1e2pcue5q7t4sg8gygz3aht369sk78rzzs92zx65ktn9a9qurw35saajvkh
            {
                "message": "4861707079206861707079206a6f79206a6f79",  # Happy happy joy joy
                "pubkey": (
                    "8e156d106f1b0ff0ebbe5ab27b1797a19cf3e895a7a435b0"
                    "03a1df2dd477d622be928379625b759ef3b388b286ee8658"
                ),
                "signature": (
                    "a804111f80be2ed0d4d3fdd139c8fe20cd506b99b03592563d85292abcbb9cd6ff6df2e7a13093e330d66aa"
                    "5218bbe0e17677c9a23a9f18dbe488b7026be59d476161f5e6f0eea109cd7be22b1f74fda9c80c6b845ecc6"
                    "91246eb1c7f1b66a6a"
                ),
                "signing_mode": SigningMode.CHIP_0002.value,
                "address": "xch1e2pcue5q7t4sg8gygz3aht369sk78rzzs92zx65ktn9a9qurw35saajvkh",
            },
            VerifySignatureResponse(isValid=True),
        ),
        (
            {
                "message": "4f7a6f6e65",  # Ozone
                "pubkey": (
                    "8fba5482e6c798a06ee1fd95deaaa83f11c46da06006ab35"
                    "24e917f4e116c2bdec69d6098043ca568290ac366e5e2dc5"
                ),
                "signature": (
                    "92a5124d53b74e4197d075277d0b31eda1571353415c4a87952035aa392d4e9206b35e4af959e7135e45db1"
                    "c884b8b970f9cbffd42291edc1acdb124554f04608b8d842c19e1404d306f881fa79c0e287bdfcf36a6e5da"
                    "334981b974a6cebfd0"
                ),
                "signing_mode": SigningMode.CHIP_0002_P2_DELEGATED_CONDITIONS.value,
                "address": "xch1hh9phcc8tt703dla70qthlhrxswy88va04zvc7vd8cx2v6a5ywyst8mgul",
            },
            VerifySignatureResponse(isValid=True),
        ),
        # Negative tests
        (
            # Message was modified
            {
                "message": "4c6574277320656174204772616e646d61",  # Let's eat Grandma
                "pubkey": (
                    "89d8e2a225c2ff543222bd0f2ba457a44acbdd147e4dfa02"
                    "eadaef73eae49450dc708fd7c86800b60e8bc456e77563e4"
                ),
                "signature": (
                    "8006f63537563f038321eeda25f3838613d8f938e95f19d1d19ccbe634e9ee4d69552536aab08b4fe961305"
                    "e534ffddf096199ae936b272dac88c936e8774bfc7a6f24025085026db3b7c3c41b472db3daf99b5e6cabf2"
                    "6034d8782d10ef148d"
                ),
            },
            VerifySignatureResponse(isValid=False, error="Signature is invalid."),
        ),
        (
            # Valid signature but address doesn't match pubkey
            {
                "message": "4861707079206861707079206a6f79206a6f79",  # Happy happy joy joy
                "pubkey": (
                    "8e156d106f1b0ff0ebbe5ab27b1797a19cf3e895a7a435b0"
                    "03a1df2dd477d622be928379625b759ef3b388b286ee8658"
                ),
                "signature": (
                    "a804111f80be2ed0d4d3fdd139c8fe20cd506b99b03592563d85292abcbb9cd6ff6df2e7a13093e330d66aa"
                    "5218bbe0e17677c9a23a9f18dbe488b7026be59d476161f5e6f0eea109cd7be22b1f74fda9c80c6b845ecc6"
                    "91246eb1c7f1b66a6a"
                ),
                "signing_mode": SigningMode.CHIP_0002.value,
                "address": "xch1d0rekc2javy5gpruzmcnk4e4qq834jzlvxt5tcgl2ylt49t26gdsjen7t0",
            },
            VerifySignatureResponse(isValid=False, error="Public key doesn't match the address"),
        ),
        (
            {
                "message": "4f7a6f6e65",  # Ozone
                "pubkey": (
                    "8fba5482e6c798a06ee1fd95deaaa83f11c46da06006ab35"
                    "24e917f4e116c2bdec69d6098043ca568290ac366e5e2dc5"
                ),
                "signature": (
                    "92a5124d53b74e4197d075277d0b31eda1571353415c4a87952035aa392d4e9206b35e4af959e7135e45db1"
                    "c884b8b970f9cbffd42291edc1acdb124554f04608b8d842c19e1404d306f881fa79c0e287bdfcf36a6e5da"
                    "334981b974a6cebfd0"
                ),
                "address": "xch1hh9phcc8tt703dla70qthlhrxswy88va04zvc7vd8cx2v6a5ywyst8mgul",
            },
            VerifySignatureResponse(isValid=False, error="Public key doesn't match the address"),
        ),
    ],
)
@pytest.mark.parametrize("prefix_hex_strings", [True, False], ids=["with 0x", "no 0x"])
@pytest.mark.anyio
@pytest.mark.limit_consensus_modes(reason="irrelevant")
async def test_verify_signature(
    wallet_rpc_environment: WalletRpcTestEnvironment,
    rpc_request: Dict[str, Any],
    rpc_response: Dict[str, Any],
    prefix_hex_strings: bool,
):
    rpc_server: Optional[RpcServer] = wallet_rpc_environment.wallet_1.service.rpc_server
    assert rpc_server is not None
    updated_request = rpc_request.copy()
    updated_request["pubkey"] = ("0x" if prefix_hex_strings else "") + updated_request["pubkey"]
    updated_request["signature"] = ("0x" if prefix_hex_strings else "") + updated_request["signature"]
    res = await wallet_rpc_environment.wallet_1.rpc_client.verify_signature(
        VerifySignature.from_json_dict(updated_request)
    )
    assert res == rpc_response


@pytest.mark.anyio
@pytest.mark.limit_consensus_modes(reason="irrelevant")
async def test_set_auto_claim(wallet_rpc_environment: WalletRpcTestEnvironment):
    env: WalletRpcTestEnvironment = wallet_rpc_environment
    full_node_api: FullNodeSimulator = env.full_node.api
    rpc_server: Optional[RpcServer] = wallet_rpc_environment.wallet_1.service.rpc_server
    await generate_funds(full_node_api, env.wallet_1)
    assert rpc_server is not None
    api: WalletRpcApi = cast(WalletRpcApi, rpc_server.rpc_api)
    req = {"enabled": False, "tx_fee": -1, "min_amount": 100}
    has_exception = False
    try:
        # Manually using API to test error condition
        await api.set_auto_claim(req)
    except ConversionError:
        has_exception = True
    assert has_exception
    req = {"enabled": False, "batch_size": 0, "min_amount": 100}
    res = await env.wallet_1.rpc_client.set_auto_claim(
        AutoClaimSettings(enabled=False, batch_size=uint16(0), min_amount=uint64(100))
    )
    assert not res.enabled
    assert res.tx_fee == 0
    assert res.min_amount == 100
    assert res.batch_size == 50


@pytest.mark.anyio
@pytest.mark.limit_consensus_modes(reason="irrelevant")
async def test_get_auto_claim(wallet_rpc_environment: WalletRpcTestEnvironment):
    env: WalletRpcTestEnvironment = wallet_rpc_environment
    full_node_api: FullNodeSimulator = env.full_node.api
    rpc_server: Optional[RpcServer] = wallet_rpc_environment.wallet_1.service.rpc_server
    await generate_funds(full_node_api, env.wallet_1)
    assert rpc_server is not None
    res = await env.wallet_1.rpc_client.get_auto_claim()
    assert not res.enabled
    assert res.tx_fee == 0
    assert res.min_amount == 0
    assert res.batch_size == 50


@pytest.mark.anyio
async def test_set_wallet_resync_on_startup(wallet_rpc_environment: WalletRpcTestEnvironment):
    env: WalletRpcTestEnvironment = wallet_rpc_environment
    full_node_api: FullNodeSimulator = env.full_node.api
    client: WalletRpcClient = env.wallet_1.rpc_client
    await generate_funds(full_node_api, env.wallet_1)
    wc = env.wallet_1.rpc_client
    await wc.create_new_did_wallet(1, DEFAULT_TX_CONFIG, 0)
    await time_out_assert(5, check_mempool_spend_count, True, full_node_api, 1)
    await farm_transaction_block(full_node_api, env.wallet_1.node)
    await time_out_assert(20, wc.get_synced)

    nft_wallet = await wc.create_new_nft_wallet(None)
    nft_wallet_id = nft_wallet["wallet_id"]
    address = await wc.get_next_address(env.wallet_1.wallet.id(), True)
    await wc.mint_nft(
        nft_wallet_id,
        tx_config=DEFAULT_TX_CONFIG,
        royalty_address=address,
        target_address=address,
        hash="deadbeef",
        uris=["http://test.nft"],
    )
    await time_out_assert(5, check_mempool_spend_count, True, full_node_api, 1)
    await farm_transaction_block(full_node_api, env.wallet_1.node)
    await time_out_assert(20, wc.get_synced)

    wallet_node: WalletNode = env.wallet_1.node
    wallet_node_2: WalletNode = env.wallet_2.node
    # Test Clawback resync
    tx = (
        await wc.send_transaction(
            wallet_id=1,
            amount=uint64(500),
            address=address,
            tx_config=DEFAULT_TX_CONFIG,
            fee=uint64(0),
            puzzle_decorator_override=[{"decorator": "CLAWBACK", "clawback_timelock": 5}],
        )
    ).transaction
    clawback_coin_id = tx.additions[0].name()
    assert tx.spend_bundle is not None
    await farm_transaction(full_node_api, wallet_node, tx.spend_bundle)
    await time_out_assert(20, wc.get_synced)
    await asyncio.sleep(10)
    resp = await wc.spend_clawback_coins([clawback_coin_id], 0)
    assert resp["success"]
    assert len(resp["transaction_ids"]) == 1
    await time_out_assert_not_none(
        10, full_node_api.full_node.mempool_manager.get_spendbundle, bytes32.from_hexstr(resp["transaction_ids"][0])
    )
    await farm_transaction_block(full_node_api, wallet_node)
    await time_out_assert(20, wc.get_synced)
    wallet_node_2._close()
    await wallet_node_2._await_closed()
    # set flag to reset wallet sync data on start
    await client.set_wallet_resync_on_startup()
    fingerprint = wallet_node.logged_in_fingerprint
    assert wallet_node._wallet_state_manager
    # 2 reward coins, 1 DID, 1 NFT, 1 clawbacked coin
    assert len(await wallet_node._wallet_state_manager.coin_store.get_all_unspent_coins()) == 5
    assert await wallet_node._wallet_state_manager.nft_store.count() == 1
    # standard wallet, did wallet, nft wallet, did nft wallet
    assert len(await wallet_node.wallet_state_manager.user_store.get_all_wallet_info_entries()) == 4
    before_txs = await wallet_node.wallet_state_manager.tx_store.get_all_transactions()
    wallet_node._close()
    await wallet_node._await_closed()
    config = load_config(wallet_node.root_path, "config.yaml")
    # check that flag was set in config file
    assert config["wallet"]["reset_sync_for_fingerprint"] == fingerprint
    new_config = wallet_node.config.copy()
    new_config["reset_sync_for_fingerprint"] = config["wallet"]["reset_sync_for_fingerprint"]
    wallet_node_2.config = new_config
    wallet_node_2.root_path = wallet_node.root_path
    wallet_node_2.local_keychain = wallet_node.local_keychain
    # use second node to start the same wallet, reusing config and db
    await wallet_node_2._start_with_fingerprint(fingerprint)
    assert wallet_node_2._wallet_state_manager
    after_txs = await wallet_node_2.wallet_state_manager.tx_store.get_all_transactions()
    # transactions should be the same
    assert after_txs == before_txs
    # Check clawback
    clawback_tx = await wallet_node_2.wallet_state_manager.tx_store.get_transaction_record(clawback_coin_id)
    assert clawback_tx is not None
    assert clawback_tx.confirmed
    # only coin_store was populated in this case, but now should be empty
    assert len(await wallet_node_2._wallet_state_manager.coin_store.get_all_unspent_coins()) == 0
    assert await wallet_node_2._wallet_state_manager.nft_store.count() == 0
    # we don't delete wallets
    assert len(await wallet_node_2.wallet_state_manager.user_store.get_all_wallet_info_entries()) == 4
    updated_config = load_config(wallet_node.root_path, "config.yaml")
    # check that it's disabled after reset
    assert updated_config["wallet"].get("reset_sync_for_fingerprint") is None
    wallet_node_2._close()
    await wallet_node_2._await_closed()


@pytest.mark.anyio
async def test_set_wallet_resync_on_startup_disable(wallet_rpc_environment: WalletRpcTestEnvironment):
    env: WalletRpcTestEnvironment = wallet_rpc_environment
    full_node_api: FullNodeSimulator = env.full_node.api
    client: WalletRpcClient = env.wallet_1.rpc_client
    await generate_funds(full_node_api, env.wallet_1)
    wallet_node: WalletNode = env.wallet_1.node
    wallet_node_2: WalletNode = env.wallet_2.node
    wallet_node_2._close()
    await wallet_node_2._await_closed()
    # set flag to reset wallet sync data on start
    await client.set_wallet_resync_on_startup()
    fingerprint = wallet_node.logged_in_fingerprint
    assert wallet_node._wallet_state_manager
    assert len(await wallet_node._wallet_state_manager.coin_store.get_all_unspent_coins()) == 2
    before_txs = await wallet_node.wallet_state_manager.tx_store.get_all_transactions()
    await client.set_wallet_resync_on_startup(False)
    wallet_node._close()
    await wallet_node._await_closed()
    config = load_config(wallet_node.root_path, "config.yaml")
    # check that flag was set in config file
    assert config["wallet"].get("reset_sync_for_fingerprint") is None
    new_config = wallet_node.config.copy()
    new_config["reset_sync_for_fingerprint"] = config["wallet"].get("reset_sync_for_fingerprint")
    wallet_node_2.config = new_config
    wallet_node_2.root_path = wallet_node.root_path
    wallet_node_2.local_keychain = wallet_node.local_keychain
    # use second node to start the same wallet, reusing config and db
    await wallet_node_2._start_with_fingerprint(fingerprint)
    assert wallet_node_2._wallet_state_manager
    after_txs = await wallet_node_2.wallet_state_manager.tx_store.get_all_transactions()
    # transactions should be the same
    assert after_txs == before_txs
    # only coin_store was populated in this case, but now should be empty
    assert len(await wallet_node_2._wallet_state_manager.coin_store.get_all_unspent_coins()) == 2
    wallet_node_2._close()
    await wallet_node_2._await_closed()


@pytest.mark.anyio
@pytest.mark.limit_consensus_modes(reason="irrelevant")
async def test_set_wallet_resync_schema(wallet_rpc_environment: WalletRpcTestEnvironment):
    env: WalletRpcTestEnvironment = wallet_rpc_environment
    full_node_api: FullNodeSimulator = env.full_node.api
    await generate_funds(full_node_api, env.wallet_1)
    wallet_node: WalletNode = env.wallet_1.node
    fingerprint = wallet_node.logged_in_fingerprint
    assert fingerprint
    db_path = wallet_node.wallet_state_manager.db_path
    assert await wallet_node.reset_sync_db(
        db_path, fingerprint
    ), "Schema has been changed, reset sync db won't work, please update WalletNode.reset_sync_db function"
    dbw: DBWrapper2 = wallet_node.wallet_state_manager.db_wrapper
    conn: aiosqlite.Connection
    async with dbw.writer() as conn:
        await conn.execute("CREATE TABLE blah(temp int)")
    await wallet_node.reset_sync_db(db_path, fingerprint)
    assert (
        len(list(await conn.execute_fetchall("SELECT name FROM sqlite_master WHERE type='table' AND name='blah'"))) == 0
    )


@pytest.mark.anyio
async def test_cat_spend_run_tail(wallet_rpc_environment: WalletRpcTestEnvironment):
    env: WalletRpcTestEnvironment = wallet_rpc_environment

    wallet_node: WalletNode = env.wallet_1.node
    client: WalletRpcClient = env.wallet_1.rpc_client
    full_node_api: FullNodeSimulator = env.full_node.api
    full_node_rpc: FullNodeRpcClient = env.full_node.rpc_client

    await generate_funds(full_node_api, env.wallet_1, 1)

    # Send to a CAT with an anyone can spend TAIL
    our_ph: bytes32 = await env.wallet_1.wallet.get_new_puzzlehash()
    cat_puzzle: Program = construct_cat_puzzle(CAT_MOD, Program.to(None).get_tree_hash(), Program.to(1))
    addr = encode_puzzle_hash(
        cat_puzzle.get_tree_hash(),
        "txch",
    )
    tx_amount = uint64(100)

    tx = (await client.send_transaction(1, tx_amount, addr, DEFAULT_TX_CONFIG)).transaction
    transaction_id = tx.name
    spend_bundle = tx.spend_bundle
    assert spend_bundle is not None

    await time_out_assert(20, tx_in_mempool, True, client, transaction_id)
    await farm_transaction(full_node_api, wallet_node, spend_bundle)

    # Do the eve spend back to our wallet
    cat_coin = next(c for c in spend_bundle.additions() if c.amount == tx_amount)
    eve_spend = WalletSpendBundle(
        [
            make_spend(
                cat_coin,
                cat_puzzle,
                Program.to(
                    [
                        Program.to([[51, our_ph, tx_amount, [our_ph]], [51, None, -113, None, None]]),
                        None,
                        cat_coin.name(),
                        coin_as_list(cat_coin),
                        [cat_coin.parent_coin_info, Program.to(1).get_tree_hash(), cat_coin.amount],
                        0,
                        0,
                    ]
                ),
            )
        ],
        G2Element(),
    )
    await full_node_rpc.push_tx(eve_spend)
    await farm_transaction(full_node_api, wallet_node, eve_spend)

    # Make sure we have the CAT
    res = await client.create_wallet_for_existing_cat(Program.to(None).get_tree_hash())
    assert res["success"]
    cat_wallet_id = res["wallet_id"]
    await time_out_assert(20, get_confirmed_balance, tx_amount, client, cat_wallet_id)

    # Attempt to melt it fully
    tx = (
        await client.cat_spend(
            cat_wallet_id,
            amount=uint64(0),
            tx_config=DEFAULT_TX_CONFIG,
            inner_address=encode_puzzle_hash(our_ph, "txch"),
            cat_discrepancy=(tx_amount * -1, Program.to(None), Program.to(None)),
        )
    ).transaction
    transaction_id = tx.name
    spend_bundle = tx.spend_bundle
    assert spend_bundle is not None

    await time_out_assert(20, tx_in_mempool, True, client, transaction_id)
    await farm_transaction(full_node_api, wallet_node, spend_bundle)

    await time_out_assert(20, get_confirmed_balance, 0, client, cat_wallet_id)


@pytest.mark.anyio
async def test_get_balances(wallet_rpc_environment: WalletRpcTestEnvironment):
    env: WalletRpcTestEnvironment = wallet_rpc_environment

    client: WalletRpcClient = env.wallet_1.rpc_client
    wallet_node: WalletNode = env.wallet_1.node

    full_node_api: FullNodeSimulator = env.full_node.api

    await generate_funds(full_node_api, env.wallet_1, 1)

    await time_out_assert(20, client.get_synced)
    # Creates a CAT wallet with 100 mojos and a CAT with 20 mojos
    await client.create_new_cat_and_wallet(uint64(100), test=True)

    await time_out_assert(20, client.get_synced)
    res = await client.create_new_cat_and_wallet(uint64(20), test=True)
    assert res["success"]
    await time_out_assert(5, check_mempool_spend_count, True, full_node_api, 2)
    await farm_transaction_block(full_node_api, wallet_node)
    await time_out_assert(20, client.get_synced)
    bal = await client.get_wallet_balances()
    assert len(bal) == 3
    assert bal["1"]["confirmed_wallet_balance"] == 1999999999880
    assert bal["2"]["confirmed_wallet_balance"] == 100
    assert bal["3"]["confirmed_wallet_balance"] == 20
    bal_ids = await client.get_wallet_balances([3, 2])
    assert len(bal_ids) == 2
    assert bal["2"]["confirmed_wallet_balance"] == 100
    assert bal["3"]["confirmed_wallet_balance"] == 20


@pytest.mark.parametrize(
    "wallet_environments",
    [
        {
            "num_environments": 1,
            "blocks_needed": [1],
        }
    ],
    indirect=True,
)
@pytest.mark.limit_consensus_modes([ConsensusMode.PLAIN], reason="irrelevant")
@pytest.mark.anyio
async def test_split_coins(wallet_environments: WalletTestFramework) -> None:
    env = wallet_environments.environments[0]
    env.wallet_aliases = {
        "xch": 1,
        "cat": 2,
    }

    # Test XCH first
    async with env.wallet_state_manager.new_action_scope(wallet_environments.tx_config) as action_scope:
        target_coin = list(await env.xch_wallet.select_coins(uint64(250_000_000_000), action_scope))[0]
        assert target_coin.amount == 250_000_000_000

    xch_request = SplitCoins(
        wallet_id=uint32(1),
        number_of_coins=uint16(100),
        amount_per_coin=uint64(100),
        target_coin_id=target_coin.name(),
        fee=uint64(1_000_000_000_000),  # 1 XCH
        push=True,
    )

    with pytest.raises(ResponseFailureError, match="501 coins is greater then the maximum limit of 500 coins"):
        await env.rpc_client.split_coins(
            dataclasses.replace(xch_request, number_of_coins=uint16(501)),
            wallet_environments.tx_config,
        )

    with pytest.raises(ResponseFailureError, match="Could not find coin with ID 00000000000000000"):
        await env.rpc_client.split_coins(
            dataclasses.replace(xch_request, target_coin_id=bytes32([0] * 32)),
            wallet_environments.tx_config,
        )

    with pytest.raises(ResponseFailureError, match="is less than the total amount of the split"):
        await env.rpc_client.split_coins(
            dataclasses.replace(xch_request, amount_per_coin=uint64(1_000_000_000_000)),
            wallet_environments.tx_config,
        )

    with pytest.raises(ResponseFailureError, match="Wallet with ID 42 does not exist"):
        await env.rpc_client.split_coins(
            dataclasses.replace(xch_request, wallet_id=uint32(42)),
            wallet_environments.tx_config,
        )

    env.wallet_state_manager.wallets[uint32(42)] = object()  # type: ignore[assignment]
    with pytest.raises(ResponseFailureError, match="Cannot split coins from non-fungible wallet types"):
        await env.rpc_client.split_coins(
            dataclasses.replace(xch_request, wallet_id=uint32(42)),
            wallet_environments.tx_config,
        )
    del env.wallet_state_manager.wallets[uint32(42)]

    response = await env.rpc_client.split_coins(
        dataclasses.replace(xch_request, number_of_coins=uint16(0)),
        wallet_environments.tx_config,
    )
    assert response == SplitCoinsResponse([], [])

    await env.rpc_client.split_coins(
        xch_request,
        wallet_environments.tx_config,
    )

    await wallet_environments.process_pending_states(
        [
            WalletStateTransition(
                pre_block_balance_updates={
                    "xch": {
                        "unconfirmed_wallet_balance": -1_000_000_000_000,  # just the fee
                        "spendable_balance": -2_000_000_000_000,
                        "pending_change": 1_000_000_000_000,
                        "max_send_amount": -2_000_000_000_000,
                        "pending_coin_removal_count": 2,
                    }
                },
                post_block_balance_updates={
                    "xch": {
                        "confirmed_wallet_balance": -1_000_000_000_000,  # just the fee
                        "spendable_balance": 1_000_000_000_000,
                        "pending_change": -1_000_000_000_000,
                        "max_send_amount": 1_000_000_000_000,
                        "pending_coin_removal_count": -2,
                        "unspent_coin_count": 99,  # split 1 into 100 i.e. +99
                    }
                },
            )
        ]
    )

    # Now do CATs
    async with env.wallet_state_manager.new_action_scope(wallet_environments.tx_config, push=True) as action_scope:
        cat_wallet = await CATWallet.create_new_cat_wallet(
            env.wallet_state_manager,
            env.xch_wallet,
            {"identifier": "genesis_by_id"},
            uint64(50),
            action_scope,
        )

    await wallet_environments.process_pending_states(
        [
            WalletStateTransition(
                # no need to test this, it is tested elsewhere
                pre_block_balance_updates={
                    "xch": {"set_remainder": True},
                    "cat": {"init": True, "set_remainder": True},
                },
                post_block_balance_updates={
                    "xch": {"set_remainder": True},
                    "cat": {"set_remainder": True},
                },
            )
        ]
    )

    async with env.wallet_state_manager.new_action_scope(wallet_environments.tx_config) as action_scope:
        target_coin = list(await cat_wallet.select_coins(uint64(50), action_scope))[0]
        assert target_coin.amount == 50

    cat_request = SplitCoins(
        wallet_id=uint32(2),
        number_of_coins=uint16(50),
        amount_per_coin=uint64(1),
        target_coin_id=target_coin.name(),
        push=True,
    )

    await env.rpc_client.split_coins(
        cat_request,
        wallet_environments.tx_config,
    )

    await wallet_environments.process_pending_states(
        [
            WalletStateTransition(
                pre_block_balance_updates={
                    "cat": {
                        "unconfirmed_wallet_balance": 0,
                        "spendable_balance": -50,
                        "pending_change": 50,
                        "max_send_amount": -50,
                        "pending_coin_removal_count": 1,
                    }
                },
                post_block_balance_updates={
                    "cat": {
                        "confirmed_wallet_balance": 0,
                        "spendable_balance": 50,
                        "pending_change": -50,
                        "max_send_amount": 50,
                        "pending_coin_removal_count": -1,
                        "unspent_coin_count": 49,  # split 1 into 50 i.e. +49
                    }
                },
            )
        ]
    )


@pytest.mark.parametrize(
    "wallet_environments",
    [
        {
            "num_environments": 1,
            "blocks_needed": [2],
        }
    ],
    indirect=True,
)
@pytest.mark.limit_consensus_modes([ConsensusMode.PLAIN], reason="irrelevant")
@pytest.mark.anyio
async def test_combine_coins(wallet_environments: WalletTestFramework) -> None:
    env = wallet_environments.environments[0]
    env.wallet_aliases = {
        "xch": 1,
        "cat": 2,
    }

    # Should have 4 coins, two 1.75 XCH, two 0.25 XCH

    # Grab one of the 0.25 ones to specify
    async with env.wallet_state_manager.new_action_scope(wallet_environments.tx_config) as action_scope:
        target_coin = list(await env.xch_wallet.select_coins(uint64(250_000_000_000), action_scope))[0]
        assert target_coin.amount == 250_000_000_000

    # These parameters will give us the maximum amount of behavior coverage
    # - More amount than the coin we specify
    # - Less amount than will have to be selected in order create it
    # - Higher # coins than necessary to create it
    fee = uint64(100)
    xch_combine_request = CombineCoins(
        wallet_id=uint32(1),
        target_coin_amount=uint64(1_000_000_000_000),
        number_of_coins=uint16(3),
        target_coin_ids=[target_coin.name()],
        fee=fee,
        push=True,
    )

    # Test some error cases first
    with pytest.raises(ResponseFailureError, match="greater then the maximum limit"):
        await env.rpc_client.combine_coins(
            dataclasses.replace(xch_combine_request, number_of_coins=uint16(501)),
            wallet_environments.tx_config,
        )

    with pytest.raises(ResponseFailureError, match="You need at least two coins to combine"):
        await env.rpc_client.combine_coins(
            dataclasses.replace(xch_combine_request, number_of_coins=uint16(0)),
            wallet_environments.tx_config,
        )

    with pytest.raises(ResponseFailureError, match="More coin IDs specified than desired number of coins to combine"):
        await env.rpc_client.combine_coins(
            dataclasses.replace(xch_combine_request, target_coin_ids=[bytes32([0] * 32)] * 100),
            wallet_environments.tx_config,
        )

    with pytest.raises(ResponseFailureError, match="Wallet with ID 50 does not exist"):
        await env.rpc_client.combine_coins(
            dataclasses.replace(xch_combine_request, wallet_id=uint32(50)),
            wallet_environments.tx_config,
        )

    env.wallet_state_manager.wallets[uint32(42)] = object()  # type: ignore[assignment]
    with pytest.raises(ResponseFailureError, match="Cannot combine coins from non-fungible wallet types"):
        await env.rpc_client.combine_coins(
            dataclasses.replace(xch_combine_request, wallet_id=uint32(42)),
            wallet_environments.tx_config,
        )
    del env.wallet_state_manager.wallets[uint32(42)]

    # Now push the request
    await env.rpc_client.combine_coins(
        xch_combine_request,
        wallet_environments.tx_config,
    )

    await wallet_environments.process_pending_states(
        [
            WalletStateTransition(
                pre_block_balance_updates={
                    "xch": {
                        "unconfirmed_wallet_balance": -fee,
                        "spendable_balance": -2_250_000_000_000,
                        "pending_change": 2_250_000_000_000 - fee,
                        "max_send_amount": -2_250_000_000_000,
                        "pending_coin_removal_count": 3,
                    }
                },
                post_block_balance_updates={
                    "xch": {
                        "confirmed_wallet_balance": -fee,
                        "spendable_balance": 2_250_000_000_000 - fee,
                        "pending_change": -(2_250_000_000_000 - fee),
                        "max_send_amount": 2_250_000_000_000 - fee,
                        "pending_coin_removal_count": -3,
                        "unspent_coin_count": -1,  # combine 3 into 1 + change
                    }
                },
            )
        ]
    )

    # Now do CATs
    async with env.wallet_state_manager.new_action_scope(wallet_environments.tx_config, push=True) as action_scope:
        cat_wallet = await CATWallet.create_new_cat_wallet(
            env.wallet_state_manager,
            env.xch_wallet,
            {"identifier": "genesis_by_id"},
            uint64(50),
            action_scope,
        )

    await wallet_environments.process_pending_states(
        [
            WalletStateTransition(
                # no need to test this, it is tested elsewhere
                pre_block_balance_updates={
                    "xch": {"set_remainder": True},
                    "cat": {"init": True, "set_remainder": True},
                },
                post_block_balance_updates={
                    "xch": {"set_remainder": True},
                    "cat": {"set_remainder": True},
                },
            )
        ]
    )

    BIG_COIN_AMOUNT = uint64(30)
    SMALL_COIN_AMOUNT = uint64(15)
    REALLY_SMALL_COIN_AMOUNT = uint64(5)
    async with env.wallet_state_manager.new_action_scope(wallet_environments.tx_config, push=True) as action_scope:
        await cat_wallet.generate_signed_transaction(
            [BIG_COIN_AMOUNT, SMALL_COIN_AMOUNT, REALLY_SMALL_COIN_AMOUNT],
            [await env.xch_wallet.get_puzzle_hash(new=action_scope.config.tx_config.reuse_puzhash)] * 3,
            action_scope,
        )

    await wallet_environments.process_pending_states(
        [
            WalletStateTransition(
                # no need to test this, it is tested elsewhere
                pre_block_balance_updates={
                    "xch": {"set_remainder": True},
                    "cat": {"init": True, "set_remainder": True},
                },
                post_block_balance_updates={
                    "xch": {"set_remainder": True},
                    "cat": {"set_remainder": True},
                },
            )
        ]
    )

    # We're going to test that we select the two smaller coins
    cat_combine_request = CombineCoins(
        wallet_id=uint32(2),
        target_coin_amount=None,
        number_of_coins=uint16(2),
        target_coin_ids=[],
        largest_first=False,
        fee=fee,
        push=True,
    )

    await env.rpc_client.combine_coins(
        cat_combine_request,
        wallet_environments.tx_config,
    )

    await wallet_environments.process_pending_states(
        [
            WalletStateTransition(
                pre_block_balance_updates={
                    "xch": {
                        "unconfirmed_wallet_balance": -fee,
                        "set_remainder": True,  # We only really care that a fee was in fact attached
                    },
                    "cat": {
                        "spendable_balance": -SMALL_COIN_AMOUNT - REALLY_SMALL_COIN_AMOUNT,
                        "pending_change": SMALL_COIN_AMOUNT + REALLY_SMALL_COIN_AMOUNT,
                        "max_send_amount": -SMALL_COIN_AMOUNT - REALLY_SMALL_COIN_AMOUNT,
                        "pending_coin_removal_count": 2,
                    },
                },
                post_block_balance_updates={
                    "xch": {
                        "confirmed_wallet_balance": -fee,
                        "set_remainder": True,  # We only really care that a fee was in fact attached
                    },
                    "cat": {
                        "spendable_balance": SMALL_COIN_AMOUNT + REALLY_SMALL_COIN_AMOUNT,
                        "pending_change": -SMALL_COIN_AMOUNT - REALLY_SMALL_COIN_AMOUNT,
                        "max_send_amount": SMALL_COIN_AMOUNT + REALLY_SMALL_COIN_AMOUNT,
                        "pending_coin_removal_count": -2,
                        "unspent_coin_count": -1,
                    },
                },
            )
        ]
    )<|MERGE_RESOLUTION|>--- conflicted
+++ resolved
@@ -50,11 +50,8 @@
     AddKey,
     CheckDeleteKey,
     CombineCoins,
-<<<<<<< HEAD
+    DefaultCAT,
     DeleteKey,
-=======
-    DefaultCAT,
->>>>>>> c6630f9a
     DIDGetPubkey,
     GetNotifications,
     GetPrivateKey,
