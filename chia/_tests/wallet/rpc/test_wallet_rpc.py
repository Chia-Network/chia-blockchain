--- conflicted
+++ resolved
@@ -561,20 +561,7 @@
         )
         assert len(selected_coin) == 1
 
-<<<<<<< HEAD
-    txs = await wallet_1_rpc.create_signed_transactions(
-        outputs,
-        coins=selected_coin,
-        fee=amount_fee,
-        wallet_id=wallet_id,
-        # shouldn't actually block it
-        tx_config=DEFAULT_TX_CONFIG.override(
-            excluded_coin_amounts=[uint64(selected_coin[0].amount)] if selected_coin is not None else [],
-        ),
-        push=True,
-    )
-=======
-    tx = (
+    txs = (
         await wallet_1_rpc.create_signed_transactions(
             outputs,
             coins=selected_coin,
@@ -586,8 +573,7 @@
             ),
             push=True,
         )
-    ).signed_tx
->>>>>>> 8cf8a407
+    ).transactions
     change_expected = not selected_coin or selected_coin[0].amount - amount_total > 0
     assert_tx_amounts(txs[-1], outputs, amount_fee=amount_fee, change_expected=change_expected, is_cat=is_cat)
 
@@ -1114,12 +1100,8 @@
             ["the cat memo"],
         )
     tx_res = await client.cat_spend(cat_0_id, DEFAULT_TX_CONFIG, uint64(4), addr_1, uint64(0), ["the cat memo"])
-<<<<<<< HEAD
-    spend_bundle = tx_res.spend_bundle
-=======
-    assert tx_res.transaction.wallet_id == cat_0_id
+
     spend_bundle = tx_res.transaction.spend_bundle
->>>>>>> 8cf8a407
     assert spend_bundle is not None
     assert uncurry_puzzle(spend_bundle.coin_spends[0].puzzle_reveal.to_program()).mod == CAT_MOD
     await farm_transaction(full_node_api, wallet_node, spend_bundle)
@@ -1128,12 +1110,8 @@
 
     # Test CAT spend with a fee
     tx_res = await client.cat_spend(cat_0_id, DEFAULT_TX_CONFIG, uint64(1), addr_1, uint64(5_000_000), ["the cat memo"])
-<<<<<<< HEAD
-    spend_bundle = tx_res.spend_bundle
-=======
-    assert tx_res.transaction.wallet_id == cat_0_id
+
     spend_bundle = tx_res.transaction.spend_bundle
->>>>>>> 8cf8a407
     assert spend_bundle is not None
     await farm_transaction(full_node_api, wallet_node, spend_bundle)
 
@@ -1144,17 +1122,10 @@
     tx_res = await client.cat_spend(
         cat_0_id, DEFAULT_TX_CONFIG, uint64(1), addr_1, uint64(5_000_000), ["the cat memo"], removals=removals
     )
-<<<<<<< HEAD
-    spend_bundle = tx_res.spend_bundle
-    assert spend_bundle is not None
-    assert removals[0] in [cs.coin for cs in spend_bundle.coin_spends]
-=======
-    assert tx_res.transaction.wallet_id == cat_0_id
+
     spend_bundle = tx_res.transaction.spend_bundle
     assert spend_bundle is not None
     assert removals[0] in tx_res.transaction.removals
-    assert uncurry_puzzle(spend_bundle.coin_spends[0].puzzle_reveal.to_program()).mod == CAT_MOD
->>>>>>> 8cf8a407
     await farm_transaction(full_node_api, wallet_node, spend_bundle)
 
     # Test unacknowledged CAT
