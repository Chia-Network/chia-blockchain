from __future__ import annotations

import asyncio
import tempfile
from pathlib import Path
from typing import Optional

import pytest

from chia._tests.conftest import ConsensusMode
from chia._tests.environments.wallet import WalletEnvironment, WalletStateTransition, WalletTestFramework
from chia._tests.util.setup_nodes import OldSimulatorsAndWallets, SimulatorsAndWalletsServices
from chia._tests.util.time_out_assert import time_out_assert, time_out_assert_not_none
from chia.consensus.block_rewards import calculate_base_farmer_reward, calculate_pool_reward
from chia.protocols.wallet_protocol import CoinState
from chia.rpc.wallet_rpc_client import WalletRpcClient
from chia.simulator.simulator_protocol import FarmNewBlockProtocol, ReorgProtocol
from chia.types.blockchain_format.coin import Coin, coin_as_list
from chia.types.blockchain_format.program import Program
from chia.types.blockchain_format.sized_bytes import bytes32
from chia.types.coin_spend import make_spend
from chia.types.peer_info import PeerInfo
from chia.util.bech32m import encode_puzzle_hash
from chia.util.db_wrapper import DBWrapper2
from chia.util.ints import uint16, uint32, uint64
from chia.wallet.cat_wallet.cat_constants import DEFAULT_CATS
from chia.wallet.cat_wallet.cat_info import LegacyCATInfo
from chia.wallet.cat_wallet.cat_utils import CAT_MOD, construct_cat_puzzle
from chia.wallet.cat_wallet.cat_wallet import CATWallet
from chia.wallet.derivation_record import DerivationRecord
from chia.wallet.derive_keys import master_pk_to_wallet_pk_unhardened
from chia.wallet.lineage_proof import LineageProof
from chia.wallet.puzzles.p2_delegated_puzzle_or_hidden_puzzle import puzzle_hash_for_pk
from chia.wallet.util.tx_config import DEFAULT_COIN_SELECTION_CONFIG, DEFAULT_TX_CONFIG
from chia.wallet.util.wallet_types import WalletType
from chia.wallet.wallet_info import WalletInfo
from chia.wallet.wallet_interested_store import WalletInterestedStore
from chia.wallet.wallet_node import WalletNode
from chia.wallet.wallet_state_manager import WalletStateManager


def check_wallets(node: WalletNode) -> int:
    return len(node.wallet_state_manager.wallets.keys())


@pytest.mark.parametrize("trusted", [True, False])
@pytest.mark.anyio
async def test_cat_creation(self_hostname: str, two_wallet_nodes: OldSimulatorsAndWallets, trusted: bool) -> None:
    num_blocks = 3
    full_nodes, wallets, _ = two_wallet_nodes
    full_node_api = full_nodes[0]
    full_node_server = full_node_api.server
    wallet_node, server_2 = wallets[0]
    wallet = wallet_node.wallet_state_manager.main_wallet

    ph = await wallet.get_new_puzzlehash()
    if trusted:
        wallet_node.config["trusted_peers"] = {full_node_server.node_id.hex(): full_node_server.node_id.hex()}
    else:
        wallet_node.config["trusted_peers"] = {}

    await server_2.start_client(PeerInfo(self_hostname, full_node_server.get_port()), None)
    for _ in range(num_blocks):
        await full_node_api.farm_new_transaction_block(FarmNewBlockProtocol(ph))
    await full_node_api.farm_new_transaction_block(FarmNewBlockProtocol(bytes32(32 * b"0")))

    funds = sum(
        [calculate_pool_reward(uint32(i)) + calculate_base_farmer_reward(uint32(i)) for i in range(1, num_blocks + 1)]
    )

    await time_out_assert(20, wallet.get_confirmed_balance, funds)
    await full_node_api.wait_for_wallet_synced(wallet_node=wallet_node, timeout=20)

    async with wallet.wallet_state_manager.new_action_scope(push=True) as action_scope:
        cat_wallet = await CATWallet.create_new_cat_wallet(
            wallet_node.wallet_state_manager,
            wallet,
            {"identifier": "genesis_by_id"},
            uint64(100),
            DEFAULT_TX_CONFIG,
            action_scope,
            fee=uint64(10),
        )
        # The next 2 lines are basically a noop, it just adds test coverage
        cat_wallet = await CATWallet.create(wallet_node.wallet_state_manager, wallet, cat_wallet.wallet_info)
        await wallet_node.wallet_state_manager.add_new_wallet(cat_wallet)

    await full_node_api.process_transaction_records(records=action_scope.side_effects.transactions)

    await time_out_assert(20, cat_wallet.get_confirmed_balance, 100)
    await time_out_assert(20, cat_wallet.get_spendable_balance, 100)
    await time_out_assert(20, cat_wallet.get_unconfirmed_balance, 100)
    await time_out_assert(20, wallet.get_confirmed_balance, funds - 110)
    await time_out_assert(20, wallet.get_spendable_balance, funds - 110)
    await time_out_assert(20, wallet.get_unconfirmed_balance, funds - 110)

    # Test migration
    all_lineage = await cat_wallet.lineage_store.get_all_lineage_proofs()
    current_info = cat_wallet.wallet_info
    data_str = bytes(
        LegacyCATInfo(
            cat_wallet.cat_info.limitations_program_hash, cat_wallet.cat_info.my_tail, list(all_lineage.items())
        )
    ).hex()
    wallet_info = WalletInfo(current_info.id, current_info.name, current_info.type, data_str)
    new_cat_wallet = await CATWallet.create(wallet_node.wallet_state_manager, wallet, wallet_info)
    assert new_cat_wallet.cat_info.limitations_program_hash == cat_wallet.cat_info.limitations_program_hash
    assert new_cat_wallet.cat_info.my_tail == cat_wallet.cat_info.my_tail
    assert await cat_wallet.lineage_store.get_all_lineage_proofs() == all_lineage

    height = full_node_api.full_node.blockchain.get_peak_height()
    assert height is not None
    await full_node_api.reorg_from_index_to_new_index(
        ReorgProtocol(uint32(height - num_blocks - 1), uint32(height + 1), bytes32(32 * b"1"), None)
    )
    await time_out_assert(20, cat_wallet.get_confirmed_balance, 0)


@pytest.mark.anyio
async def test_cat_creation_unique_lineage_store(self_hostname: str, two_wallet_nodes: OldSimulatorsAndWallets) -> None:
    num_blocks = 3
    full_nodes, wallets, _ = two_wallet_nodes
    full_node_api = full_nodes[0]
    full_node_server = full_node_api.server
    wallet_node, wallet_server = wallets[0]
    wallet = wallet_node.wallet_state_manager.main_wallet
    ph = await wallet.get_new_puzzlehash()
    wallet_node.config["trusted_peers"] = {full_node_server.node_id.hex(): full_node_server.node_id.hex()}

    await wallet_server.start_client(PeerInfo(self_hostname, full_node_server.get_port()), None)
    for _ in range(num_blocks):
        await full_node_api.farm_new_transaction_block(FarmNewBlockProtocol(ph))
    await full_node_api.farm_new_transaction_block(FarmNewBlockProtocol(bytes32(32 * b"0")))

    funds = sum(
        [calculate_pool_reward(uint32(i)) + calculate_base_farmer_reward(uint32(i)) for i in range(1, num_blocks + 1)]
    )

    await time_out_assert(20, wallet.get_confirmed_balance, funds)
    await full_node_api.wait_for_wallet_synced(wallet_node=wallet_node, timeout=20)

    async with wallet.wallet_state_manager.new_action_scope(push=True) as action_scope:
        cat_wallet_1 = await CATWallet.create_new_cat_wallet(
            wallet_node.wallet_state_manager,
            wallet,
            {"identifier": "genesis_by_id"},
            uint64(100),
            DEFAULT_TX_CONFIG,
            action_scope,
        )
    async with wallet.wallet_state_manager.new_action_scope(push=True) as action_scope:
        cat_wallet_2 = await CATWallet.create_new_cat_wallet(
            wallet_node.wallet_state_manager,
            wallet,
            {"identifier": "genesis_by_id"},
            uint64(200),
            DEFAULT_TX_CONFIG,
            action_scope,
        )

    proofs_1 = await cat_wallet_1.lineage_store.get_all_lineage_proofs()
    proofs_2 = await cat_wallet_2.lineage_store.get_all_lineage_proofs()
    assert len(proofs_1) == len(proofs_2)
    assert proofs_1 != proofs_2
    assert cat_wallet_1.lineage_store.table_name != cat_wallet_2.lineage_store.table_name


@pytest.mark.limit_consensus_modes(allowed=[ConsensusMode.PLAIN], reason="irrelevant")
@pytest.mark.parametrize(
    "wallet_environments",
    [
        {
            "num_environments": 2,
            "blocks_needed": [1, 1],
        }
    ],
    indirect=True,
)
@pytest.mark.anyio
async def test_cat_spend(wallet_environments: WalletTestFramework) -> None:
    # Setup
    env_1: WalletEnvironment = wallet_environments.environments[0]
    env_2: WalletEnvironment = wallet_environments.environments[1]
    wallet_node = env_1.node
    wallet_node_2 = env_2.node
    api_0 = env_1.rpc_api
    api_1 = env_2.rpc_api
    wallet = env_1.xch_wallet
    wallet2 = env_2.xch_wallet
    full_node_api = wallet_environments.full_node

    env_1.wallet_aliases = {
        "xch": 1,
        "cat": 2,
    }
    env_2.wallet_aliases = {
        "xch": 1,
        "cat": 2,
    }

    async with wallet.wallet_state_manager.new_action_scope(push=True) as action_scope:
        cat_wallet = await CATWallet.create_new_cat_wallet(
            wallet_node.wallet_state_manager,
            wallet,
            {"identifier": "genesis_by_id"},
            uint64(100),
            DEFAULT_TX_CONFIG,
            action_scope,
        )

    await wallet_environments.process_pending_states(
        [
            WalletStateTransition(
                pre_block_balance_updates={
                    "xch": {
                        "unconfirmed_wallet_balance": -100,
                        "<=#spendable_balance": -100,
                        "<=#max_send_amount": -100,
                        ">=#pending_change": 1,  # any amount increase
                        "unspent_coin_count": 0,
                        "pending_coin_removal_count": 1,
                    },
                    "cat": {
                        "init": True,
                        "confirmed_wallet_balance": 0,
                        "unconfirmed_wallet_balance": 100,
                        "spendable_balance": 0,
<<<<<<< HEAD
                        "pending_change": 100,
=======
                        "pending_change": 100,  # A little weird but technically correct
>>>>>>> c8e8527e
                        "max_send_amount": 0,
                        "unspent_coin_count": 0,
                        "pending_coin_removal_count": 1,  # The ephemeral eve spend
                    },
                },
                post_block_balance_updates={
                    "xch": {
                        "confirmed_wallet_balance": -100,
                        ">=#spendable_balance": 1,  # any amount increase
                        ">=#max_send_amount": 1,  # any amount increase
                        "<=#pending_change": -1,  # any amount decrease
                        "unspent_coin_count": 0,
                        "pending_coin_removal_count": -1,
                    },
                    "cat": {
                        "confirmed_wallet_balance": 100,
                        "spendable_balance": 100,
                        "pending_change": -100,
                        "max_send_amount": 100,
                        "unspent_coin_count": 1,
                        "pending_coin_removal_count": -1,
                    },
                },
            ),
            WalletStateTransition(),
        ]
    )

    assert cat_wallet.cat_info.limitations_program_hash is not None
    asset_id = cat_wallet.get_asset_id()

    cat_wallet_2 = await CATWallet.get_or_create_wallet_for_cat(wallet_node_2.wallet_state_manager, wallet2, asset_id)

    assert cat_wallet.cat_info.limitations_program_hash == cat_wallet_2.cat_info.limitations_program_hash

    cat_2_hash = await cat_wallet_2.get_new_inner_hash()
    async with cat_wallet.wallet_state_manager.new_action_scope(push=True) as action_scope:
        await cat_wallet.generate_signed_transaction(
            [uint64(60)], [cat_2_hash], DEFAULT_TX_CONFIG, action_scope, fee=uint64(1)
        )
    tx_id = None
    for tx_record in action_scope.side_effects.transactions:
        if tx_record.wallet_id == cat_wallet.id():
            assert tx_record.to_puzzle_hash == cat_2_hash
        if tx_record.spend_bundle is not None:
            tx_id = tx_record.name.hex()
    assert tx_id is not None
    memos = await api_0.get_transaction_memo({"transaction_id": tx_id})
    assert len(memos[tx_id]) == 2  # One for tx, one for change
    assert list(memos[tx_id].values())[0][0] == cat_2_hash.hex()

    await wallet_environments.process_pending_states(
        [
            WalletStateTransition(
                pre_block_balance_updates={
                    "xch": {
                        "unconfirmed_wallet_balance": -1,
                        "<=#spendable_balance": -1,
                        "<=#max_send_amount": -1,
                        ">=#pending_change": 1,  # any amount increase
                        "unspent_coin_count": 0,
                        "pending_coin_removal_count": 1,
                    },
                    "cat": {
                        "unconfirmed_wallet_balance": -60,
                        "spendable_balance": -100,
                        "max_send_amount": -100,
                        "pending_change": 40,
                        "unspent_coin_count": 0,
                        "pending_coin_removal_count": 1,
                    },
                },
                post_block_balance_updates={
                    "xch": {
                        "confirmed_wallet_balance": -1,
                        ">=#spendable_balance": 1,  # any amount increase
                        ">=#max_send_amount": 1,  # any amount increase
                        "<=#pending_change": -1,  # any amount decrease
                        "unspent_coin_count": 0,
                        "pending_coin_removal_count": -1,
                    },
                    "cat": {
                        "confirmed_wallet_balance": -60,
                        "spendable_balance": 40,
                        "max_send_amount": 40,
                        "pending_change": -40,
                        "unspent_coin_count": 0,
                        "pending_coin_removal_count": -1,
                    },
                },
            ),
            WalletStateTransition(
                pre_block_balance_updates={
                    "cat": {
                        "init": True,
                        "confirmed_wallet_balance": 0,
                        "unconfirmed_wallet_balance": 0,
                        "spendable_balance": 0,
                        "pending_change": 0,
                        "max_send_amount": 0,
                        "unspent_coin_count": 0,
                        "pending_coin_removal_count": 0,
                    },
                },
                post_block_balance_updates={
                    "cat": {
                        "confirmed_wallet_balance": 60,
                        "unconfirmed_wallet_balance": 60,
                        "pending_coin_removal_count": 0,
                        "spendable_balance": 60,
                        "max_send_amount": 60,
                        "pending_change": 0,
                        "unspent_coin_count": 1,
                        "pending_coin_removal_count": 0,
                    },
                },
            ),
        ]
    )

    coins = await cat_wallet_2.select_coins(uint64(60), DEFAULT_COIN_SELECTION_CONFIG)
    assert len(coins) == 1
    coin = coins.pop()
    tx_id = coin.name().hex()
    memos = await api_1.get_transaction_memo(dict(transaction_id=tx_id))
    assert len(memos[tx_id]) == 2
    assert list(memos[tx_id].values())[0][0] == cat_2_hash.hex()
    cat_hash = await cat_wallet.get_new_inner_hash()
    async with cat_wallet_2.wallet_state_manager.new_action_scope(push=True) as action_scope:
        await cat_wallet_2.generate_signed_transaction([uint64(15)], [cat_hash], DEFAULT_TX_CONFIG, action_scope)

    await wallet_environments.process_pending_states(
        [
            WalletStateTransition(
                pre_block_balance_updates={},
                post_block_balance_updates={
                    "cat": {
                        "confirmed_wallet_balance": 15,
                        "unconfirmed_wallet_balance": 15,
                        "pending_coin_removal_count": 0,
                        "spendable_balance": 15,
                        "max_send_amount": 15,
                        "pending_change": 0,
                        "unspent_coin_count": 1,
                    },
                },
            ),
            WalletStateTransition(
                pre_block_balance_updates={
                    "cat": {
                        "unconfirmed_wallet_balance": -15,
                        "spendable_balance": -60,
                        "pending_change": 45,
                        "max_send_amount": -60,
                        "unspent_coin_count": 0,
                        "pending_coin_removal_count": 1,
                    },
                },
                post_block_balance_updates={
                    "cat": {
                        "confirmed_wallet_balance": -15,
                        "pending_coin_removal_count": -1,
                        "spendable_balance": 45,
                        "max_send_amount": 45,
                        "pending_change": -45,
                        "unspent_coin_count": 0,
                    },
                },
            ),
        ]
    )

    height = full_node_api.full_node.blockchain.get_peak_height()
    assert height is not None
    await full_node_api.reorg_from_index_to_new_index(
        ReorgProtocol(uint32(height - 1), uint32(height + 1), bytes32(32 * b"1"), None)
    )
    await full_node_api.wait_for_wallet_synced(wallet_node=wallet_node)
    await env_1.change_balances(
        {
            "cat": {
                "confirmed_wallet_balance": -15,
                "unconfirmed_wallet_balance": -15,
                "pending_coin_removal_count": 0,
                "spendable_balance": -15,
                "max_send_amount": -15,
                "pending_change": 0,
                "unspent_coin_count": -1,
            },
        }
    )
    await env_1.check_balances()


@pytest.mark.parametrize("trusted", [True, False])
@pytest.mark.anyio
async def test_cat_reuse_address(self_hostname: str, two_wallet_nodes: OldSimulatorsAndWallets, trusted: bool) -> None:
    num_blocks = 3
    full_nodes, wallets, _ = two_wallet_nodes
    full_node_api = full_nodes[0]
    full_node_server = full_node_api.server
    wallet_node, server_2 = wallets[0]
    wallet_node_2, server_3 = wallets[1]
    wallet = wallet_node.wallet_state_manager.main_wallet
    wallet2 = wallet_node_2.wallet_state_manager.main_wallet

    ph = await wallet.get_new_puzzlehash()
    if trusted:
        wallet_node.config["trusted_peers"] = {full_node_server.node_id.hex(): full_node_server.node_id.hex()}
        wallet_node_2.config["trusted_peers"] = {full_node_server.node_id.hex(): full_node_server.node_id.hex()}
    else:
        wallet_node.config["trusted_peers"] = {}
        wallet_node_2.config["trusted_peers"] = {}
    await server_2.start_client(PeerInfo(self_hostname, full_node_server.get_port()), None)
    await server_3.start_client(PeerInfo(self_hostname, full_node_server.get_port()), None)

    for _ in range(num_blocks):
        await full_node_api.farm_new_transaction_block(FarmNewBlockProtocol(ph))
    await full_node_api.farm_new_transaction_block(FarmNewBlockProtocol(bytes32(32 * b"0")))

    funds = sum(
        [calculate_pool_reward(uint32(i)) + calculate_base_farmer_reward(uint32(i)) for i in range(1, num_blocks + 1)]
    )

    await time_out_assert(20, wallet.get_confirmed_balance, funds)

    async with wallet.wallet_state_manager.new_action_scope(push=True) as action_scope:
        cat_wallet = await CATWallet.create_new_cat_wallet(
            wallet_node.wallet_state_manager,
            wallet,
            {"identifier": "genesis_by_id"},
            uint64(100),
            DEFAULT_TX_CONFIG,
            action_scope,
        )
    await full_node_api.process_transaction_records(records=action_scope.side_effects.transactions)

    await time_out_assert(20, cat_wallet.get_confirmed_balance, 100)
    await time_out_assert(20, cat_wallet.get_unconfirmed_balance, 100)

    assert cat_wallet.cat_info.limitations_program_hash is not None
    asset_id = cat_wallet.get_asset_id()

    cat_wallet_2 = await CATWallet.get_or_create_wallet_for_cat(wallet_node_2.wallet_state_manager, wallet2, asset_id)

    assert cat_wallet.cat_info.limitations_program_hash == cat_wallet_2.cat_info.limitations_program_hash

    cat_2_hash = await cat_wallet_2.get_new_inner_hash()
    async with cat_wallet.wallet_state_manager.new_action_scope(push=True) as action_scope:
        await cat_wallet.generate_signed_transaction(
            [uint64(60)], [cat_2_hash], DEFAULT_TX_CONFIG.override(reuse_puzhash=True), action_scope, fee=uint64(1)
        )

    for tx_record in action_scope.side_effects.transactions:
        if tx_record.wallet_id is cat_wallet.id():
            assert tx_record.to_puzzle_hash == cat_2_hash
            assert tx_record.spend_bundle is not None
            assert len(tx_record.spend_bundle.coin_spends) == 2
            old_puzhash: Optional[str] = None
            for cs in tx_record.spend_bundle.coin_spends:
                if cs.coin.amount == 100:
                    old_puzhash = cs.coin.puzzle_hash.hex()
            assert old_puzhash is not None
            new_puzhash = [c.puzzle_hash.hex() for c in tx_record.additions]
            assert old_puzhash in new_puzhash

    await time_out_assert(15, full_node_api.txs_in_mempool, True, action_scope.side_effects.transactions)

    await time_out_assert(20, cat_wallet.get_pending_change_balance, 40)

    for _ in range(1, num_blocks):
        await full_node_api.farm_new_transaction_block(FarmNewBlockProtocol(bytes32(32 * b"\0")))

    await time_out_assert(30, wallet.get_confirmed_balance, funds - 101)

    await time_out_assert(20, cat_wallet.get_confirmed_balance, 40)
    await time_out_assert(20, cat_wallet.get_unconfirmed_balance, 40)

    await time_out_assert(30, cat_wallet_2.get_confirmed_balance, 60)
    await time_out_assert(30, cat_wallet_2.get_unconfirmed_balance, 60)

    cat_hash = await cat_wallet.get_new_inner_hash()
    async with cat_wallet_2.wallet_state_manager.new_action_scope(push=True) as action_scope:
        await cat_wallet_2.generate_signed_transaction([uint64(15)], [cat_hash], DEFAULT_TX_CONFIG, action_scope)

    await time_out_assert(15, full_node_api.txs_in_mempool, True, action_scope.side_effects.transactions)

    await full_node_api.farm_new_transaction_block(FarmNewBlockProtocol(ph))

    await time_out_assert(20, cat_wallet.get_confirmed_balance, 55)
    await time_out_assert(20, cat_wallet.get_unconfirmed_balance, 55)

    height = full_node_api.full_node.blockchain.get_peak_height()
    assert height is not None
    await full_node_api.reorg_from_index_to_new_index(
        ReorgProtocol(uint32(height - 1), uint32(height + 1), bytes32(32 * b"1"), None)
    )
    await time_out_assert(20, cat_wallet.get_confirmed_balance, 40)


@pytest.mark.parametrize("trusted", [True, False])
@pytest.mark.anyio
async def test_get_wallet_for_asset_id(
    self_hostname: str, two_wallet_nodes: OldSimulatorsAndWallets, trusted: bool
) -> None:
    num_blocks = 3
    full_nodes, wallets, _ = two_wallet_nodes
    full_node_api = full_nodes[0]
    full_node_server = full_node_api.server
    wallet_node, server_2 = wallets[0]
    wallet = wallet_node.wallet_state_manager.main_wallet

    ph = await wallet.get_new_puzzlehash()
    if trusted:
        wallet_node.config["trusted_peers"] = {full_node_server.node_id.hex(): full_node_server.node_id.hex()}
    else:
        wallet_node.config["trusted_peers"] = {}
    await server_2.start_client(PeerInfo(self_hostname, full_node_server.get_port()), None)

    for _ in range(num_blocks):
        await full_node_api.farm_new_transaction_block(FarmNewBlockProtocol(ph))
    await full_node_api.farm_new_transaction_block(FarmNewBlockProtocol(bytes32(32 * b"0")))

    funds = sum(
        [calculate_pool_reward(uint32(i)) + calculate_base_farmer_reward(uint32(i)) for i in range(1, num_blocks + 1)]
    )

    await time_out_assert(20, wallet.get_confirmed_balance, funds)

    async with wallet.wallet_state_manager.new_action_scope(push=True) as action_scope:
        cat_wallet = await CATWallet.create_new_cat_wallet(
            wallet_node.wallet_state_manager,
            wallet,
            {"identifier": "genesis_by_id"},
            uint64(100),
            DEFAULT_TX_CONFIG,
            action_scope,
        )

    for _ in range(1, num_blocks):
        await full_node_api.farm_new_transaction_block(FarmNewBlockProtocol(bytes32(32 * b"0")))

    asset_id = cat_wallet.get_asset_id()
    assert cat_wallet.cat_info.my_tail is not None
    await cat_wallet.set_tail_program(bytes(cat_wallet.cat_info.my_tail).hex())
    assert await wallet_node.wallet_state_manager.get_wallet_for_asset_id(asset_id) == cat_wallet

    # Test that the a default CAT will initialize correctly
    asset = DEFAULT_CATS[next(iter(DEFAULT_CATS))]
    asset_id = asset["asset_id"]
    cat_wallet_2 = await CATWallet.get_or_create_wallet_for_cat(wallet_node.wallet_state_manager, wallet, asset_id)
    assert cat_wallet_2.get_name() == asset["name"]
    await cat_wallet_2.set_name("Test Name")
    assert cat_wallet_2.get_name() == "Test Name"


@pytest.mark.parametrize("trusted", [True, False])
@pytest.mark.anyio
async def test_cat_doesnt_see_eve(self_hostname: str, two_wallet_nodes: OldSimulatorsAndWallets, trusted: bool) -> None:
    num_blocks = 3
    full_nodes, wallets, _ = two_wallet_nodes
    full_node_api = full_nodes[0]
    full_node_server = full_node_api.server
    wallet_node, server_2 = wallets[0]
    wallet_node_2, server_3 = wallets[1]
    wallet = wallet_node.wallet_state_manager.main_wallet
    wallet2 = wallet_node_2.wallet_state_manager.main_wallet

    ph = await wallet.get_new_puzzlehash()
    if trusted:
        wallet_node.config["trusted_peers"] = {full_node_server.node_id.hex(): full_node_server.node_id.hex()}
        wallet_node_2.config["trusted_peers"] = {full_node_server.node_id.hex(): full_node_server.node_id.hex()}
    else:
        wallet_node.config["trusted_peers"] = {}
        wallet_node_2.config["trusted_peers"] = {}
    await server_2.start_client(PeerInfo(self_hostname, full_node_server.get_port()), None)
    await server_3.start_client(PeerInfo(self_hostname, full_node_server.get_port()), None)

    for _ in range(num_blocks):
        await full_node_api.farm_new_transaction_block(FarmNewBlockProtocol(ph))
    await full_node_api.farm_new_transaction_block(FarmNewBlockProtocol(bytes32(32 * b"0")))

    funds = sum(
        [calculate_pool_reward(uint32(i)) + calculate_base_farmer_reward(uint32(i)) for i in range(1, num_blocks + 1)]
    )

    await time_out_assert(20, wallet.get_confirmed_balance, funds)

    async with wallet.wallet_state_manager.new_action_scope(push=True) as action_scope:
        cat_wallet = await CATWallet.create_new_cat_wallet(
            wallet_node.wallet_state_manager,
            wallet,
            {"identifier": "genesis_by_id"},
            uint64(100),
            DEFAULT_TX_CONFIG,
            action_scope,
        )
    await full_node_api.process_transaction_records(records=action_scope.side_effects.transactions)

    await time_out_assert(20, cat_wallet.get_confirmed_balance, 100)
    await time_out_assert(20, cat_wallet.get_unconfirmed_balance, 100)

    assert cat_wallet.cat_info.limitations_program_hash is not None
    asset_id = cat_wallet.get_asset_id()

    cat_wallet_2 = await CATWallet.get_or_create_wallet_for_cat(wallet_node_2.wallet_state_manager, wallet2, asset_id)

    assert cat_wallet.cat_info.limitations_program_hash == cat_wallet_2.cat_info.limitations_program_hash

    cat_2_hash = await cat_wallet_2.get_new_inner_hash()
    async with cat_wallet.wallet_state_manager.new_action_scope(push=True) as action_scope:
        await cat_wallet.generate_signed_transaction(
            [uint64(60)], [cat_2_hash], DEFAULT_TX_CONFIG, action_scope, fee=uint64(1)
        )
    await full_node_api.process_transaction_records(records=action_scope.side_effects.transactions)

    await time_out_assert(30, wallet.get_confirmed_balance, funds - 101)
    await time_out_assert(30, wallet.get_unconfirmed_balance, funds - 101)

    await time_out_assert(20, cat_wallet.get_confirmed_balance, 40)
    await time_out_assert(20, cat_wallet.get_unconfirmed_balance, 40)

    await time_out_assert(20, cat_wallet_2.get_confirmed_balance, 60)
    await time_out_assert(20, cat_wallet_2.get_unconfirmed_balance, 60)

    cc2_ph = await cat_wallet_2.get_new_cat_puzzle_hash()
    async with wallet.wallet_state_manager.new_action_scope(push=True) as action_scope:
        await wallet.wallet_state_manager.main_wallet.generate_signed_transaction(
            uint64(10), cc2_ph, DEFAULT_TX_CONFIG, action_scope
        )
    await full_node_api.process_transaction_records(records=action_scope.side_effects.transactions)

    id = cat_wallet_2.id()
    wsm = cat_wallet_2.wallet_state_manager

    async def query_and_assert_transactions(wsm: WalletStateManager, id: uint32) -> int:
        all_txs = await wsm.tx_store.get_all_transactions_for_wallet(id)
        return len(list(filter(lambda tx: tx.amount == 10, all_txs)))

    await time_out_assert(20, query_and_assert_transactions, 0, wsm, id)
    await time_out_assert(20, wsm.get_confirmed_balance_for_wallet, 60, id)
    await time_out_assert(20, cat_wallet_2.get_confirmed_balance, 60)
    await time_out_assert(20, cat_wallet_2.get_unconfirmed_balance, 60)


@pytest.mark.parametrize("trusted", [True, False])
@pytest.mark.anyio
async def test_cat_spend_multiple(
    self_hostname: str, three_wallet_nodes: OldSimulatorsAndWallets, trusted: bool
) -> None:
    num_blocks = 3
    full_nodes, wallets, _ = three_wallet_nodes
    full_node_api = full_nodes[0]
    full_node_server = full_node_api.server
    wallet_node_0, wallet_server_0 = wallets[0]
    wallet_node_1, wallet_server_1 = wallets[1]
    wallet_node_2, wallet_server_2 = wallets[2]
    wallet_0 = wallet_node_0.wallet_state_manager.main_wallet
    wallet_1 = wallet_node_1.wallet_state_manager.main_wallet
    wallet_2 = wallet_node_2.wallet_state_manager.main_wallet

    ph = await wallet_0.get_new_puzzlehash()
    if trusted:
        wallet_node_0.config["trusted_peers"] = {full_node_server.node_id.hex(): full_node_server.node_id.hex()}
        wallet_node_1.config["trusted_peers"] = {full_node_server.node_id.hex(): full_node_server.node_id.hex()}
        wallet_node_2.config["trusted_peers"] = {full_node_server.node_id.hex(): full_node_server.node_id.hex()}
    else:
        wallet_node_0.config["trusted_peers"] = {}
        wallet_node_1.config["trusted_peers"] = {}
        wallet_node_2.config["trusted_peers"] = {}
    await wallet_server_0.start_client(PeerInfo(self_hostname, full_node_server.get_port()), None)
    await wallet_server_1.start_client(PeerInfo(self_hostname, full_node_server.get_port()), None)
    await wallet_server_2.start_client(PeerInfo(self_hostname, full_node_server.get_port()), None)

    for _ in range(num_blocks):
        await full_node_api.farm_new_transaction_block(FarmNewBlockProtocol(ph))

    funds = sum(
        [calculate_pool_reward(uint32(i)) + calculate_base_farmer_reward(uint32(i)) for i in range(1, num_blocks)]
    )

    await time_out_assert(20, wallet_0.get_confirmed_balance, funds)

    async with wallet_0.wallet_state_manager.new_action_scope(push=True) as action_scope:
        cat_wallet_0 = await CATWallet.create_new_cat_wallet(
            wallet_node_0.wallet_state_manager,
            wallet_0,
            {"identifier": "genesis_by_id"},
            uint64(100),
            DEFAULT_TX_CONFIG,
            action_scope,
        )
    await full_node_api.process_transaction_records(records=action_scope.side_effects.transactions)

    await time_out_assert(20, cat_wallet_0.get_confirmed_balance, 100)
    await time_out_assert(20, cat_wallet_0.get_unconfirmed_balance, 100)

    assert cat_wallet_0.cat_info.limitations_program_hash is not None
    asset_id = cat_wallet_0.get_asset_id()

    cat_wallet_1 = await CATWallet.get_or_create_wallet_for_cat(wallet_node_1.wallet_state_manager, wallet_1, asset_id)

    cat_wallet_2 = await CATWallet.get_or_create_wallet_for_cat(wallet_node_2.wallet_state_manager, wallet_2, asset_id)

    assert cat_wallet_0.cat_info.limitations_program_hash == cat_wallet_1.cat_info.limitations_program_hash
    assert cat_wallet_0.cat_info.limitations_program_hash == cat_wallet_2.cat_info.limitations_program_hash

    cat_1_hash = await cat_wallet_1.get_new_inner_hash()
    cat_2_hash = await cat_wallet_2.get_new_inner_hash()

    async with cat_wallet_0.wallet_state_manager.new_action_scope(push=True) as action_scope:
        await cat_wallet_0.generate_signed_transaction(
            [uint64(60), uint64(20)], [cat_1_hash, cat_2_hash], DEFAULT_TX_CONFIG, action_scope
        )
    await full_node_api.process_transaction_records(records=action_scope.side_effects.transactions)

    await time_out_assert(20, cat_wallet_0.get_confirmed_balance, 20)
    await time_out_assert(20, cat_wallet_0.get_unconfirmed_balance, 20)

    await time_out_assert(30, cat_wallet_1.get_confirmed_balance, 60)
    await time_out_assert(30, cat_wallet_1.get_unconfirmed_balance, 60)

    await time_out_assert(30, cat_wallet_2.get_confirmed_balance, 20)
    await time_out_assert(30, cat_wallet_2.get_unconfirmed_balance, 20)

    cat_hash = await cat_wallet_0.get_new_inner_hash()

    async with cat_wallet_1.wallet_state_manager.new_action_scope(push=True) as action_scope:
        await cat_wallet_1.generate_signed_transaction([uint64(15)], [cat_hash], DEFAULT_TX_CONFIG, action_scope)

    async with cat_wallet_2.wallet_state_manager.new_action_scope(push=True) as action_scope_2:
        await cat_wallet_2.generate_signed_transaction([uint64(20)], [cat_hash], DEFAULT_TX_CONFIG, action_scope_2)

    await full_node_api.process_transaction_records(
        records=[*action_scope.side_effects.transactions, *action_scope_2.side_effects.transactions]
    )

    await time_out_assert(20, cat_wallet_0.get_confirmed_balance, 55)
    await time_out_assert(20, cat_wallet_0.get_unconfirmed_balance, 55)

    await time_out_assert(30, cat_wallet_1.get_confirmed_balance, 45)
    await time_out_assert(30, cat_wallet_1.get_unconfirmed_balance, 45)

    await time_out_assert(30, cat_wallet_2.get_confirmed_balance, 0)
    await time_out_assert(30, cat_wallet_2.get_unconfirmed_balance, 0)

    txs = await wallet_1.wallet_state_manager.tx_store.get_transactions_between(cat_wallet_1.id(), 0, 100000)
    # Test with Memo
    async with cat_wallet_1.wallet_state_manager.new_action_scope(push=True) as action_scope:
        await cat_wallet_1.generate_signed_transaction(
            [uint64(30)], [cat_hash], DEFAULT_TX_CONFIG, action_scope, memos=[[b"Markus Walburg"]]
        )
    with pytest.raises(ValueError):
        async with cat_wallet_1.wallet_state_manager.new_action_scope(push=False) as failed_action_scope:
            await cat_wallet_1.generate_signed_transaction(
                [uint64(30)],
                [cat_hash],
                DEFAULT_TX_CONFIG,
                failed_action_scope,
                memos=[[b"too"], [b"many"], [b"memos"]],
            )

    await time_out_assert(15, full_node_api.txs_in_mempool, True, action_scope.side_effects.transactions)
    txs = await wallet_1.wallet_state_manager.tx_store.get_transactions_between(cat_wallet_1.id(), 0, 100000)
    for tx in txs:
        if tx.amount == 30:
            memos = tx.get_memos()
            assert len(memos) == 2  # One for tx, one for change
            assert b"Markus Walburg" in [v for v_list in memos.values() for v in v_list]
            assert tx.spend_bundle is not None
            assert list(memos.keys())[0] in [a.name() for a in tx.spend_bundle.additions()]


@pytest.mark.parametrize("trusted", [True, False])
@pytest.mark.anyio
async def test_cat_max_amount_send(
    self_hostname: str, two_wallet_nodes: OldSimulatorsAndWallets, trusted: bool
) -> None:
    num_blocks = 3
    full_nodes, wallets, _ = two_wallet_nodes
    full_node_api = full_nodes[0]
    full_node_server = full_node_api.server
    wallet_node, server_2 = wallets[0]
    wallet_node_2, server_3 = wallets[1]
    wallet = wallet_node.wallet_state_manager.main_wallet

    ph = await wallet.get_new_puzzlehash()
    if trusted:
        wallet_node.config["trusted_peers"] = {full_node_server.node_id.hex(): full_node_server.node_id.hex()}
        wallet_node_2.config["trusted_peers"] = {full_node_server.node_id.hex(): full_node_server.node_id.hex()}
    else:
        wallet_node.config["trusted_peers"] = {}
        wallet_node_2.config["trusted_peers"] = {}
    await server_2.start_client(PeerInfo(self_hostname, full_node_server.get_port()), None)
    await server_3.start_client(PeerInfo(self_hostname, full_node_server.get_port()), None)

    for _ in range(num_blocks):
        await full_node_api.farm_new_transaction_block(FarmNewBlockProtocol(ph))
    await full_node_api.farm_new_transaction_block(FarmNewBlockProtocol(bytes32(32 * b"0")))

    funds = sum(
        [calculate_pool_reward(uint32(i)) + calculate_base_farmer_reward(uint32(i)) for i in range(1, num_blocks + 1)]
    )

    await time_out_assert(20, wallet.get_confirmed_balance, funds)

    async with wallet.wallet_state_manager.new_action_scope(push=True) as action_scope:
        cat_wallet = await CATWallet.create_new_cat_wallet(
            wallet_node.wallet_state_manager,
            wallet,
            {"identifier": "genesis_by_id"},
            uint64(100000),
            DEFAULT_TX_CONFIG,
            action_scope,
        )
    await full_node_api.process_transaction_records(records=action_scope.side_effects.transactions)

    await time_out_assert(20, cat_wallet.get_confirmed_balance, 100000)
    await time_out_assert(20, cat_wallet.get_unconfirmed_balance, 100000)

    assert cat_wallet.cat_info.limitations_program_hash is not None

    cat_2 = await cat_wallet.get_new_inner_puzzle()
    cat_2_hash = cat_2.get_tree_hash()
    amounts = []
    puzzle_hashes = []
    for i in range(1, 50):
        amounts.append(uint64(i))
        puzzle_hashes.append(cat_2_hash)
    spent_coint = (await cat_wallet.get_cat_spendable_coins())[0].coin
    async with cat_wallet.wallet_state_manager.new_action_scope(push=True) as action_scope:
        await cat_wallet.generate_signed_transaction(
            amounts, puzzle_hashes, DEFAULT_TX_CONFIG, action_scope, coins={spent_coint}
        )
    await full_node_api.process_transaction_records(records=action_scope.side_effects.transactions)

    await asyncio.sleep(2)

    async def check_all_there() -> bool:
        spendable = await cat_wallet.get_cat_spendable_coins()
        spendable_name_set = set()
        for record in spendable:
            spendable_name_set.add(record.coin.name())
        puzzle_hash = construct_cat_puzzle(CAT_MOD, cat_wallet.cat_info.limitations_program_hash, cat_2).get_tree_hash()
        for i in range(1, 50):
            coin = Coin(spent_coint.name(), puzzle_hash, uint64(i))
            if coin.name() not in spendable_name_set:
                return False
        return True

    await time_out_assert(20, check_all_there, True)
    await asyncio.sleep(5)
    max_sent_amount = await cat_wallet.get_max_send_amount()

    # 1) Generate transaction that is under the limit
    async with cat_wallet.wallet_state_manager.new_action_scope(push=False) as action_scope:
        await cat_wallet.generate_signed_transaction(
            [uint64(max_sent_amount - 1)], [ph], DEFAULT_TX_CONFIG, action_scope
        )
    assert action_scope.side_effects.transactions[0].amount == uint64(max_sent_amount - 1)

    # 2) Generate transaction that is equal to limit
    async with cat_wallet.wallet_state_manager.new_action_scope(push=False) as action_scope:
        await cat_wallet.generate_signed_transaction([uint64(max_sent_amount)], [ph], DEFAULT_TX_CONFIG, action_scope)
    assert action_scope.side_effects.transactions[0].amount == uint64(max_sent_amount)

    # 3) Generate transaction that is greater than limit
    with pytest.raises(ValueError):
        async with cat_wallet.wallet_state_manager.new_action_scope(push=False) as action_scope:
            await cat_wallet.generate_signed_transaction(
                [uint64(max_sent_amount + 1)], [ph], DEFAULT_TX_CONFIG, action_scope
            )


@pytest.mark.parametrize("trusted", [True, False])
@pytest.mark.parametrize("autodiscovery", [True, False])
@pytest.mark.anyio
async def test_cat_hint(
    self_hostname: str, two_wallet_nodes: OldSimulatorsAndWallets, trusted: bool, autodiscovery: bool
) -> None:
    num_blocks = 3
    full_nodes, wallets, _ = two_wallet_nodes
    full_node_api = full_nodes[0]
    full_node_server = full_node_api.server
    wallet_node, server_2 = wallets[0]
    wallet_node_2, server_3 = wallets[1]
    wallet = wallet_node.wallet_state_manager.main_wallet
    wallet2 = wallet_node_2.wallet_state_manager.main_wallet

    ph = await wallet.get_new_puzzlehash()
    if trusted:
        wallet_node.config["trusted_peers"] = {full_node_server.node_id.hex(): full_node_server.node_id.hex()}
        wallet_node_2.config["trusted_peers"] = {full_node_server.node_id.hex(): full_node_server.node_id.hex()}
    else:
        wallet_node.config["trusted_peers"] = {}
        wallet_node_2.config["trusted_peers"] = {}
    wallet_node.config["automatically_add_unknown_cats"] = autodiscovery
    wallet_node_2.config["automatically_add_unknown_cats"] = autodiscovery
    await server_2.start_client(PeerInfo(self_hostname, full_node_server.get_port()), None)
    await server_3.start_client(PeerInfo(self_hostname, full_node_server.get_port()), None)

    for _ in range(num_blocks):
        await full_node_api.farm_new_transaction_block(FarmNewBlockProtocol(ph))
    await full_node_api.farm_new_transaction_block(FarmNewBlockProtocol(bytes32(32 * b"0")))

    funds = sum(
        [calculate_pool_reward(uint32(i)) + calculate_base_farmer_reward(uint32(i)) for i in range(1, num_blocks + 1)]
    )

    await time_out_assert(20, wallet.get_confirmed_balance, funds)

    async with wallet.wallet_state_manager.new_action_scope(push=True) as action_scope:
        cat_wallet = await CATWallet.create_new_cat_wallet(
            wallet_node.wallet_state_manager,
            wallet,
            {"identifier": "genesis_by_id"},
            uint64(100),
            DEFAULT_TX_CONFIG,
            action_scope,
        )
    await full_node_api.process_transaction_records(records=action_scope.side_effects.transactions)

    await time_out_assert(20, cat_wallet.get_confirmed_balance, 100)
    await time_out_assert(20, cat_wallet.get_unconfirmed_balance, 100)
    assert cat_wallet.cat_info.limitations_program_hash is not None

    cat_2_hash = await wallet2.get_new_puzzlehash()
    async with wallet.wallet_state_manager.new_action_scope(push=True) as action_scope:
        await cat_wallet.generate_signed_transaction(
            [uint64(60)], [cat_2_hash], DEFAULT_TX_CONFIG, action_scope, memos=[[cat_2_hash]]
        )

    await full_node_api.process_transaction_records(records=action_scope.side_effects.transactions)

    await time_out_assert(20, cat_wallet.get_confirmed_balance, 40)
    await time_out_assert(20, cat_wallet.get_unconfirmed_balance, 40)

    if autodiscovery:
        # Autodiscovery enabled: test that wallet was created at this point
        await time_out_assert(20, check_wallets, 2, wallet_node_2)
    else:
        # Autodiscovery disabled: test that no wallet was created
        await time_out_assert(20, check_wallets, 1, wallet_node_2)

    # Then we update the wallet's default CATs
    wallet_node_2.wallet_state_manager.default_cats = {
        cat_wallet.cat_info.limitations_program_hash.hex(): {
            "asset_id": cat_wallet.cat_info.limitations_program_hash.hex(),
            "name": "Test",
            "symbol": "TST",
        }
    }

    # Then we send another transaction
    async with wallet.wallet_state_manager.new_action_scope(push=True) as action_scope:
        await cat_wallet.generate_signed_transaction(
            [uint64(10)], [cat_2_hash], DEFAULT_TX_CONFIG, action_scope, memos=[[cat_2_hash]]
        )

    await full_node_api.process_transaction_records(records=action_scope.side_effects.transactions)

    await time_out_assert(20, cat_wallet.get_confirmed_balance, 30)
    await time_out_assert(20, cat_wallet.get_unconfirmed_balance, 30)

    # Now we check that another wallet WAS created, even if autodiscovery was disabled
    await time_out_assert(20, check_wallets, 2, wallet_node_2)
    cat_wallet_2 = wallet_node_2.wallet_state_manager.wallets[uint32(2)]
    assert isinstance(cat_wallet_2, CATWallet)

    # Previous balance + balance that triggered creation in case of disabled autodiscovery
    await time_out_assert(30, cat_wallet_2.get_confirmed_balance, 70)
    await time_out_assert(30, cat_wallet_2.get_unconfirmed_balance, 70)

    cat_hash = await cat_wallet.get_new_inner_hash()
    async with cat_wallet_2.wallet_state_manager.new_action_scope(push=True) as action_scope:
        await cat_wallet_2.generate_signed_transaction([uint64(5)], [cat_hash], DEFAULT_TX_CONFIG, action_scope)

    await full_node_api.process_transaction_records(records=action_scope.side_effects.transactions)

    await time_out_assert(20, cat_wallet.get_confirmed_balance, 35)
    await time_out_assert(20, cat_wallet.get_unconfirmed_balance, 35)


@pytest.mark.parametrize("trusted", [True, False])
@pytest.mark.anyio
async def test_cat_change_detection(
    self_hostname: str, one_wallet_and_one_simulator_services: SimulatorsAndWalletsServices, trusted: bool
) -> None:
    num_blocks = 1
    full_nodes, wallets, bt = one_wallet_and_one_simulator_services
    full_node_api = full_nodes[0]._api
    full_node_server = full_node_api.full_node.server
    wallet_service_0 = wallets[0]
    wallet_node_0 = wallet_service_0._node
    wallet_0 = wallet_node_0.wallet_state_manager.main_wallet

    assert wallet_service_0.rpc_server is not None

    client_0 = await WalletRpcClient.create(
        bt.config["self_hostname"],
        wallet_service_0.rpc_server.listen_port,
        wallet_service_0.root_path,
        wallet_service_0.config,
    )
    wallet_node_0.config["automatically_add_unknown_cats"] = True

    if trusted:
        wallet_node_0.config["trusted_peers"] = {
            full_node_api.full_node.server.node_id.hex(): full_node_api.full_node.server.node_id.hex()
        }
    else:
        wallet_node_0.config["trusted_peers"] = {}

    await wallet_node_0.server.start_client(PeerInfo(self_hostname, uint16(full_node_server.get_port())), None)
    await full_node_api.farm_blocks_to_wallet(count=num_blocks, wallet=wallet_0)
    await full_node_api.wait_for_wallet_synced(wallet_node=wallet_node_0, timeout=20)

    # Mint CAT to ourselves, immediately spend it to an unhinted puzzle hash that we have manually added to the DB
    # We should pick up this coin as balance even though it is unhinted because it is "change"
    pubkey_unhardened = master_pk_to_wallet_pk_unhardened(
        wallet_node_0.wallet_state_manager.root_pubkey, uint32(100000000)
    )
    inner_puzhash = puzzle_hash_for_pk(pubkey_unhardened)
    puzzlehash_unhardened = construct_cat_puzzle(
        CAT_MOD, Program.to(None).get_tree_hash(), inner_puzhash
    ).get_tree_hash_precalc(inner_puzhash)
    change_derivation = DerivationRecord(
        uint32(0), puzzlehash_unhardened, pubkey_unhardened, WalletType.CAT, uint32(2), False
    )
    # Insert the derivation record before the wallet exists so that it is not subscribed to
    await wallet_node_0.wallet_state_manager.puzzle_store.add_derivation_paths([change_derivation])
    our_puzzle = await wallet_0.get_new_puzzle()
    cat_puzzle = construct_cat_puzzle(
        CAT_MOD,
        Program.to(None).get_tree_hash(),
        Program.to(1),
    )
    addr = encode_puzzle_hash(cat_puzzle.get_tree_hash(), "txch")
    cat_amount_0 = uint64(100)
    cat_amount_1 = uint64(5)

    tx = await client_0.send_transaction(1, cat_amount_0, addr, DEFAULT_TX_CONFIG)
    spend_bundle = tx.spend_bundle
    assert spend_bundle is not None

    await time_out_assert_not_none(5, full_node_api.full_node.mempool_manager.get_spendbundle, spend_bundle.name())
    await full_node_api.farm_blocks_to_wallet(count=num_blocks, wallet=wallet_0)
    await full_node_api.wait_for_wallet_synced(wallet_node=wallet_node_0, timeout=20)

    # Do the eve spend back to our wallet and add the CR layer
    cat_coin = next(c for c in spend_bundle.additions() if c.amount == cat_amount_0)
    next_coin = Coin(
        cat_coin.name(),
        construct_cat_puzzle(CAT_MOD, Program.to(None).get_tree_hash(), our_puzzle).get_tree_hash(),
        cat_amount_0,
    )
    eve_spend, _ = await wallet_node_0.wallet_state_manager.sign_bundle(
        [
            make_spend(
                cat_coin,
                cat_puzzle,
                Program.to(
                    [
                        Program.to(
                            [
                                [51, our_puzzle.get_tree_hash(), cat_amount_0, [our_puzzle.get_tree_hash()]],
                                [51, None, -113, None, None],
                            ]
                        ),
                        None,
                        cat_coin.name(),
                        coin_as_list(cat_coin),
                        [cat_coin.parent_coin_info, Program.to(1).get_tree_hash(), cat_coin.amount],
                        0,
                        0,
                    ]
                ),
            ),
            make_spend(
                next_coin,
                construct_cat_puzzle(CAT_MOD, Program.to(None).get_tree_hash(), our_puzzle),
                Program.to(
                    [
                        [
                            None,
                            (
                                1,
                                [
                                    [51, inner_puzhash, cat_amount_1],
                                    [51, bytes32([0] * 32), cat_amount_0 - cat_amount_1],
                                ],
                            ),
                            None,
                        ],
                        LineageProof(
                            cat_coin.parent_coin_info, Program.to(1).get_tree_hash(), cat_amount_0
                        ).to_program(),
                        next_coin.name(),
                        coin_as_list(next_coin),
                        [next_coin.parent_coin_info, our_puzzle.get_tree_hash(), next_coin.amount],
                        0,
                        0,
                    ]
                ),
            ),
        ],
    )
    await client_0.push_tx(eve_spend)
    await time_out_assert_not_none(5, full_node_api.full_node.mempool_manager.get_spendbundle, eve_spend.name())
    await full_node_api.farm_blocks_to_wallet(count=num_blocks, wallet=wallet_0)
    await full_node_api.wait_for_wallet_synced(wallet_node=wallet_node_0, timeout=20)

    await time_out_assert(20, check_wallets, 2, wallet_node_0)
    cat_wallet = wallet_node_0.wallet_state_manager.wallets[uint32(2)]
    await time_out_assert(20, cat_wallet.get_confirmed_balance, cat_amount_1)
    assert not full_node_api.full_node.subscriptions.has_puzzle_subscription(puzzlehash_unhardened)


@pytest.mark.anyio
async def test_unacknowledged_cat_table() -> None:
    db_name = Path(tempfile.TemporaryDirectory().name).joinpath("test.sqlite")
    db_name.parent.mkdir(parents=True, exist_ok=True)
    async with DBWrapper2.managed(database=db_name) as db_wrapper:
        interested_store = await WalletInterestedStore.create(db_wrapper)

        def asset_id(i: int) -> bytes32:
            return bytes32([i] * 32)

        def coin_state(i: int) -> CoinState:
            return CoinState(Coin(bytes32([0] * 32), bytes32([0] * 32), uint64(i)), None, None)

        await interested_store.add_unacknowledged_coin_state(asset_id(0), coin_state(0), None)
        await interested_store.add_unacknowledged_coin_state(asset_id(1), coin_state(1), 100)
        assert await interested_store.get_unacknowledged_states_for_asset_id(asset_id(0)) == [(coin_state(0), 0)]
        await interested_store.add_unacknowledged_coin_state(asset_id(0), coin_state(0), None)
        assert await interested_store.get_unacknowledged_states_for_asset_id(asset_id(0)) == [(coin_state(0), 0)]
        assert await interested_store.get_unacknowledged_states_for_asset_id(asset_id(1)) == [(coin_state(1), 100)]
        assert await interested_store.get_unacknowledged_states_for_asset_id(asset_id(2)) == []
        await interested_store.rollback_to_block(50)
        assert await interested_store.get_unacknowledged_states_for_asset_id(asset_id(1)) == []
        await interested_store.delete_unacknowledged_states_for_asset_id(asset_id(1))
        assert await interested_store.get_unacknowledged_states_for_asset_id(asset_id(0)) == [(coin_state(0), 0)]
        await interested_store.delete_unacknowledged_states_for_asset_id(asset_id(0))
        assert await interested_store.get_unacknowledged_states_for_asset_id(asset_id(0)) == []


@pytest.mark.parametrize(
    "wallet_environments",
    [
        {
            "num_environments": 1,
            "blocks_needed": [1],
            "reuse_puzhash": True,  # Parameter doesn't matter for this test
            "config_overrides": {"automatically_add_unknown_cats": True},
        }
    ],
    indirect=True,
)
@pytest.mark.limit_consensus_modes([ConsensusMode.PLAIN], reason="irrelevant")
@pytest.mark.anyio
async def test_cat_melt_balance(wallet_environments: WalletTestFramework) -> None:
    # We push spend bundles direct to full node in this test because
    # we are testing correct observance independent of local state
    env = wallet_environments.environments[0]
    wallet = env.xch_wallet
    simulator = wallet_environments.full_node
    wallet_ph = await wallet.get_puzzle_hash(new=False)

    env.wallet_aliases = {
        "xch": 1,
        "cat": 2,
    }

    ACS = Program.to(1)
    ACS_TAIL = Program.to([])
    ACS_TAIL_HASH = ACS_TAIL.get_tree_hash()
    CAT_w_ACS = construct_cat_puzzle(CAT_MOD, ACS_TAIL_HASH, ACS)
    CAT_w_ACS_HASH = CAT_w_ACS.get_tree_hash()

    from chia.simulator.simulator_protocol import GetAllCoinsProtocol
    from chia.wallet.cat_wallet.cat_utils import SpendableCAT, unsigned_spend_bundle_for_spendable_cats
    from chia.wallet.conditions import UnknownCondition
    from chia.wallet.payment import Payment

    await simulator.farm_blocks_to_puzzlehash(count=1, farm_to=CAT_w_ACS_HASH, guarantee_transaction_blocks=True)
    await simulator.farm_blocks_to_puzzlehash(count=1)
    cat_coin = next(
        c.coin
        for c in await simulator.get_all_coins(GetAllCoinsProtocol(include_spent_coins=False))
        if c.coin.puzzle_hash == CAT_w_ACS_HASH
    )

    tx_amount = 10

    spend_to_wallet = unsigned_spend_bundle_for_spendable_cats(
        CAT_MOD,
        [
            SpendableCAT(
                coin=cat_coin,
                limitations_program_hash=ACS_TAIL_HASH,
                inner_puzzle=ACS,
                inner_solution=Program.to([[51, wallet_ph, tx_amount, [wallet_ph]], [51, None, -113, ACS_TAIL, None]]),
                extra_delta=tx_amount - cat_coin.amount,
            )
        ],
    )
    await env.rpc_client.push_tx(spend_to_wallet)
    await time_out_assert(10, simulator.tx_id_in_mempool, True, spend_to_wallet.name())

    await wallet_environments.process_pending_states(
        [
            WalletStateTransition(
                pre_block_balance_updates={},
                post_block_balance_updates={
                    "xch": {},
                    "cat": {
                        "init": True,
                        "confirmed_wallet_balance": tx_amount,
                        "unconfirmed_wallet_balance": tx_amount,
                        "spendable_balance": tx_amount,
                        "max_send_amount": tx_amount,
                        "unspent_coin_count": 1,
                    },
                },
            )
        ]
    )

    cat_wallet = env.wallet_state_manager.wallets[uint32(2)]
    assert isinstance(cat_wallet, CATWallet)

    # Let's test that continuing to melt this CAT results in the correct balance changes
    for _ in range(0, 5):
        tx_amount -= 1
        new_coin = (await cat_wallet.get_cat_spendable_coins())[0].coin
        new_spend = unsigned_spend_bundle_for_spendable_cats(
            CAT_MOD,
            [
                SpendableCAT(
                    coin=new_coin,
                    limitations_program_hash=ACS_TAIL_HASH,
                    inner_puzzle=await cat_wallet.inner_puzzle_for_cat_puzhash(new_coin.puzzle_hash),
                    inner_solution=wallet.make_solution(
                        primaries=[Payment(wallet_ph, uint64(tx_amount), [wallet_ph])],
                        conditions=(
                            UnknownCondition(
                                opcode=Program.to(51),
                                args=[Program.to(None), Program.to(-113), Program.to(ACS_TAIL), Program.to(None)],
                            ),
                        ),
                    ),
                    extra_delta=-1,
                )
            ],
        )
        signed_spend, _ = await env.wallet_state_manager.sign_bundle(new_spend.coin_spends)
        await env.rpc_client.push_tx(signed_spend)
        await time_out_assert(10, simulator.tx_id_in_mempool, True, signed_spend.name())

        await wallet_environments.process_pending_states(
            [
                WalletStateTransition(
                    pre_block_balance_updates={},
                    post_block_balance_updates={
                        "xch": {},
                        "cat": {
                            "confirmed_wallet_balance": -1,
                            "unconfirmed_wallet_balance": -1,
                            "spendable_balance": -1,
                            "max_send_amount": -1,
                        },
                    },
                )
            ]
        )<|MERGE_RESOLUTION|>--- conflicted
+++ resolved
@@ -225,11 +225,7 @@
                         "confirmed_wallet_balance": 0,
                         "unconfirmed_wallet_balance": 100,
                         "spendable_balance": 0,
-<<<<<<< HEAD
-                        "pending_change": 100,
-=======
                         "pending_change": 100,  # A little weird but technically correct
->>>>>>> c8e8527e
                         "max_send_amount": 0,
                         "unspent_coin_count": 0,
                         "pending_coin_removal_count": 1,  # The ephemeral eve spend
