--- conflicted
+++ resolved
@@ -1235,11 +1235,7 @@
     assert isinstance(cat_wallet, CATWallet)
 
     # Let's test that continuing to melt this CAT results in the correct balance changes
-<<<<<<< HEAD
-    async with wallet.wallet_state_manager.new_action_scope(DEFAULT_TX_CONFIG, push=False) as action_scope:
-=======
     async with wallet.wallet_state_manager.new_action_scope(wallet_environments.tx_config, push=False) as action_scope:
->>>>>>> 1f50bcc1
         for _ in range(0, 5):
             tx_amount -= 1
             new_coin = (await cat_wallet.get_cat_spendable_coins())[0].coin
