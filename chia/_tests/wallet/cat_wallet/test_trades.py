from __future__ import annotations

import dataclasses
from typing import Any, Dict, List, Tuple, Union

import pytest
from chia_rs import G2Element

from chia._tests.conftest import SOFTFORK_HEIGHTS
from chia._tests.environments.wallet import WalletStateTransition, WalletTestFramework
from chia._tests.util.time_out_assert import time_out_assert
from chia._tests.wallet.vc_wallet.test_vc_wallet import mint_cr_cat
from chia.consensus.cost_calculator import NPCResult
from chia.consensus.default_constants import DEFAULT_CONSTANTS
from chia.full_node.bundle_tools import simple_solution_generator
from chia.full_node.mempool_check_conditions import get_name_puzzle_conditions
from chia.simulator.full_node_simulator import FullNodeSimulator
from chia.types.blockchain_format.program import INFINITE_COST, Program
from chia.types.blockchain_format.sized_bytes import bytes32
from chia.types.spend_bundle import SpendBundle
from chia.util.hash import std_hash
from chia.util.ints import uint32, uint64
from chia.wallet.cat_wallet.cat_wallet import CATWallet
from chia.wallet.conditions import CreateCoinAnnouncement, parse_conditions_non_consensus
from chia.wallet.did_wallet.did_wallet import DIDWallet
from chia.wallet.outer_puzzles import AssetType
from chia.wallet.puzzle_drivers import PuzzleInfo
from chia.wallet.trade_manager import TradeManager
from chia.wallet.trade_record import TradeRecord
from chia.wallet.trading.offer import Offer
from chia.wallet.trading.trade_status import TradeStatus
from chia.wallet.transaction_record import TransactionRecord
from chia.wallet.util.transaction_type import TransactionType
from chia.wallet.util.tx_config import DEFAULT_TX_CONFIG
from chia.wallet.vc_wallet.cr_cat_drivers import ProofsChecker
from chia.wallet.vc_wallet.cr_cat_wallet import CRCATWallet
from chia.wallet.vc_wallet.vc_store import VCProofs
from chia.wallet.wallet_node import WalletNode

OfferSummary = Dict[Union[int, bytes32], int]


async def get_trade_and_status(trade_manager: TradeManager, trade: TradeRecord) -> TradeStatus:
    trade_rec = await trade_manager.get_trade_by_id(trade.trade_id)
    if trade_rec is not None:
        return TradeStatus(trade_rec.status)
    raise ValueError("Couldn't find the trade record")


# This deliberate parameterization may at first look like we're neglecting quite a few cases.
# However, active_softfork_height is only used is the case where we test aggregation.
# We do not test aggregation in a number of cases because it's not correlated with a lot of these parameters.
# So to avoid the overhead of start up for identical tests, we only change the softfork param for the tests that use it.
# To pin down the behavior that we intend to eventually deprecate, it only gets one test case.
@pytest.mark.anyio
@pytest.mark.parametrize(
    "wallet_environments,credential_restricted,active_softfork_height",
    [
        (
            {"num_environments": 2, "trusted": True, "blocks_needed": [1, 1], "reuse_puzhash": True},
            True,
            SOFTFORK_HEIGHTS[0],
        ),
        (
            {"num_environments": 2, "trusted": True, "blocks_needed": [1, 1], "reuse_puzhash": True},
            False,
            SOFTFORK_HEIGHTS[0],
        ),
        (
            {"num_environments": 2, "trusted": True, "blocks_needed": [1, 1], "reuse_puzhash": False},
            True,
            SOFTFORK_HEIGHTS[0],
        ),
        (
            {"num_environments": 2, "trusted": False, "blocks_needed": [1, 1], "reuse_puzhash": True},
            True,
            SOFTFORK_HEIGHTS[0],
        ),
        (
            {"num_environments": 2, "trusted": False, "blocks_needed": [1, 1], "reuse_puzhash": False},
            False,
            SOFTFORK_HEIGHTS[0],
        ),
        (
            {"num_environments": 2, "trusted": False, "blocks_needed": [1, 1], "reuse_puzhash": True},
            False,
            SOFTFORK_HEIGHTS[0],
        ),
        (
            {"num_environments": 2, "trusted": False, "blocks_needed": [1, 1], "reuse_puzhash": False},
            True,
            SOFTFORK_HEIGHTS[0],
        ),
        *(
            ({"num_environments": 2, "trusted": True, "blocks_needed": [1, 1], "reuse_puzhash": False}, False, height)
            for height in SOFTFORK_HEIGHTS
        ),
    ],
    indirect=["wallet_environments"],
)
async def test_cat_trades(
    wallet_environments: WalletTestFramework,
    credential_restricted: bool,
    active_softfork_height: uint32,
) -> None:
    # Setup
    env_maker = wallet_environments.environments[0]
    env_taker = wallet_environments.environments[1]
    wallet_node_maker = env_maker.node
    wallet_node_taker = env_taker.node
    client_maker = env_maker.rpc_client
    client_taker = env_taker.rpc_client
    wallet_maker = env_maker.xch_wallet
    wallet_taker = env_taker.xch_wallet
    full_node = wallet_environments.full_node

    trusted = len(wallet_node_maker.config["trusted_peers"]) > 0

    # Because making/taking CR-CATs is asymetrical, approving the hacked together aggregation test will fail
    # The taker is "making" offers that it is approving with a VC which multiple actual makers would never do
    # This is really a test of CATOuterPuzzle anyways and is not correlated with any of our params
    test_aggregation = not credential_restricted and not wallet_environments.tx_config.reuse_puzhash and trusted

    # Create two new CATs, one in each wallet
    if credential_restricted:
        # Aliasing
        env_maker.wallet_aliases = {
            "xch": 1,
            "did": 2,
            "cat": 3,
            "vc": 4,
            "new cat": 5,
        }
        env_taker.wallet_aliases = {
            "xch": 1,
            "did": 2,
            "new cat": 3,
            "vc": 4,
            "cat": 5,
        }

        # Mint some DIDs
        async with wallet_maker.wallet_state_manager.new_action_scope(push=True) as action_scope:
            did_wallet_maker: DIDWallet = await DIDWallet.create_new_did_wallet(
                wallet_node_maker.wallet_state_manager,
                wallet_maker,
                uint64(1),
                wallet_environments.tx_config,
                action_scope,
            )
        async with wallet_taker.wallet_state_manager.new_action_scope(push=True) as action_scope:
            did_wallet_taker: DIDWallet = await DIDWallet.create_new_did_wallet(
                wallet_node_taker.wallet_state_manager,
                wallet_taker,
                uint64(1),
                wallet_environments.tx_config,
                action_scope,
            )
        did_id_maker = bytes32.from_hexstr(did_wallet_maker.get_my_DID())
        did_id_taker = bytes32.from_hexstr(did_wallet_taker.get_my_DID())

        # Mint some CR-CATs
        tail_maker = Program.to([3, (1, "maker"), None, None])
        tail_taker = Program.to([3, (1, "taker"), None, None])
        proofs_checker_maker = ProofsChecker(["foo", "bar"])
        proofs_checker_taker = ProofsChecker(["bar", "zap"])
        authorized_providers: List[bytes32] = [did_id_maker, did_id_taker]
        cat_wallet_maker: CATWallet = await CRCATWallet.get_or_create_wallet_for_cat(
            wallet_node_maker.wallet_state_manager,
            wallet_maker,
            tail_maker.get_tree_hash().hex(),
            None,
            authorized_providers,
            proofs_checker_maker,
        )
        new_cat_wallet_taker: CATWallet = await CRCATWallet.get_or_create_wallet_for_cat(
            wallet_node_taker.wallet_state_manager,
            wallet_taker,
            tail_taker.get_tree_hash().hex(),
            None,
            authorized_providers,
            proofs_checker_taker,
        )
        await mint_cr_cat(
            1,
            wallet_maker,
            wallet_node_maker,
            client_maker,
            full_node,
            authorized_providers,
            tail_maker,
            proofs_checker_maker,
        )
        await mint_cr_cat(
            1,
            wallet_taker,
            wallet_node_taker,
            client_taker,
            full_node,
            authorized_providers,
            tail_taker,
            proofs_checker_taker,
        )

        await wallet_environments.process_pending_states(
            [
                # Balance checking for this scenario is covered in tests/wallet/vc_wallet/test_vc_lifecycle
                WalletStateTransition(
                    pre_block_balance_updates={
                        "xch": {"set_remainder": True},
                        "did": {"init": True, "set_remainder": True},
                        "cat": {"init": True, "set_remainder": True},
                    },
                    post_block_balance_updates={
                        "xch": {"set_remainder": True},
                        "did": {"set_remainder": True},
                        "cat": {"set_remainder": True},
                    },
                ),
                WalletStateTransition(
                    pre_block_balance_updates={
                        "xch": {"set_remainder": True},
                        "did": {"init": True, "set_remainder": True},
                        "new cat": {"init": True, "set_remainder": True},
                    },
                    post_block_balance_updates={
                        "xch": {"set_remainder": True},
                        "did": {"set_remainder": True},
                        "new cat": {"set_remainder": True},
                    },
                ),
            ]
        )

        # Mint some VCs that can spend the CR-CATs
        vc_record_maker = (
            await client_maker.vc_mint(
                did_id_maker, wallet_environments.tx_config, target_address=await wallet_maker.get_new_puzzlehash()
            )
        ).vc_record
        vc_record_taker = (
            await client_taker.vc_mint(
                did_id_taker, wallet_environments.tx_config, target_address=await wallet_taker.get_new_puzzlehash()
            )
        ).vc_record
        await wallet_environments.process_pending_states(
            [
                # Balance checking for this scenario is covered in tests/wallet/vc_wallet/test_vc_lifecycle
                WalletStateTransition(
                    pre_block_balance_updates={
                        "xch": {"set_remainder": True},
                        "vc": {"init": True, "set_remainder": True},
                    },
                    post_block_balance_updates={
                        "xch": {"set_remainder": True},
                        "vc": {"set_remainder": True},
                    },
                ),
                WalletStateTransition(
                    pre_block_balance_updates={
                        "xch": {"set_remainder": True},
                        "vc": {"init": True, "set_remainder": True},
                    },
                    post_block_balance_updates={
                        "xch": {"set_remainder": True},
                        "vc": {"set_remainder": True},
                    },
                ),
            ]
        )

        proofs_maker = VCProofs({"foo": "1", "bar": "1", "zap": "1"})
        proof_root_maker: bytes32 = proofs_maker.root()
        await client_maker.vc_spend(
            vc_record_maker.vc.launcher_id,
            wallet_environments.tx_config,
            new_proof_hash=proof_root_maker,
        )

        proofs_taker = VCProofs({"foo": "1", "bar": "1", "zap": "1"})
        proof_root_taker: bytes32 = proofs_taker.root()
        await client_taker.vc_spend(
            vc_record_taker.vc.launcher_id,
            wallet_environments.tx_config,
            new_proof_hash=proof_root_taker,
        )
        await wallet_environments.process_pending_states(
            [
                # Balance checking for this scenario is covered in tests/wallet/vc_wallet/test_vc_lifecycle
                WalletStateTransition(
                    pre_block_balance_updates={
                        "did": {"set_remainder": True},
                        "vc": {"set_remainder": True},
                    },
                    post_block_balance_updates={
                        "did": {"set_remainder": True},
                        "vc": {"set_remainder": True},
                    },
                ),
                WalletStateTransition(
                    pre_block_balance_updates={
                        "did": {"set_remainder": True},
                        "vc": {"set_remainder": True},
                    },
                    post_block_balance_updates={
                        "did": {"set_remainder": True},
                        "vc": {"set_remainder": True},
                    },
                ),
            ]
        )
    else:
        # Aliasing
        env_maker.wallet_aliases = {
            "xch": 1,
            "cat": 2,
            "new cat": 3,
        }
        env_taker.wallet_aliases = {
            "xch": 1,
            "new cat": 2,
            "cat": 3,
        }

        # Mint some standard CATs
        async with wallet_maker.wallet_state_manager.new_action_scope(push=True) as action_scope:
            cat_wallet_maker = await CATWallet.create_new_cat_wallet(
                wallet_node_maker.wallet_state_manager,
                wallet_maker,
                {"identifier": "genesis_by_id"},
                uint64(100),
                wallet_environments.tx_config,
                action_scope,
            )

        async with wallet_taker.wallet_state_manager.new_action_scope(push=True) as action_scope:
            new_cat_wallet_taker = await CATWallet.create_new_cat_wallet(
                wallet_node_taker.wallet_state_manager,
                wallet_taker,
                {"identifier": "genesis_by_id"},
                uint64(100),
                wallet_environments.tx_config,
                action_scope,
            )

        await wallet_environments.process_pending_states(
            [
                # Balance checking for this scenario is covered in test_cat_wallet
                WalletStateTransition(
                    pre_block_balance_updates={
                        "xch": {"set_remainder": True},
                        "cat": {"init": True, "set_remainder": True},
                    },
                    post_block_balance_updates={
                        "xch": {"set_remainder": True},
                        "cat": {"set_remainder": True},
                    },
                ),
                WalletStateTransition(
                    pre_block_balance_updates={
                        "xch": {"set_remainder": True},
                        "new cat": {"init": True, "set_remainder": True},
                    },
                    post_block_balance_updates={
                        "xch": {"set_remainder": True},
                        "new cat": {"set_remainder": True},
                    },
                ),
            ]
        )

    if credential_restricted:
        await client_maker.vc_add_proofs(proofs_maker.key_value_pairs)
        assert await client_maker.vc_get_proofs_for_root(proof_root_maker) == proofs_maker.key_value_pairs
        vc_records, fetched_proofs = await client_maker.vc_get_list()
        assert len(vc_records) == 1
        assert fetched_proofs[proof_root_maker.hex()] == proofs_maker.key_value_pairs

        await client_taker.vc_add_proofs(proofs_taker.key_value_pairs)
        assert await client_taker.vc_get_proofs_for_root(proof_root_taker) == proofs_taker.key_value_pairs
        vc_records, fetched_proofs = await client_taker.vc_get_list()
        assert len(vc_records) == 1
        assert fetched_proofs[proof_root_taker.hex()] == proofs_taker.key_value_pairs

    # Add the taker's CAT to the maker's wallet
    if credential_restricted:
        new_cat_wallet_maker: CATWallet = await CRCATWallet.get_or_create_wallet_for_cat(
            wallet_node_maker.wallet_state_manager,
            wallet_maker,
            new_cat_wallet_taker.get_asset_id(),
            None,
            authorized_providers,
            proofs_checker_taker,
        )
    else:
        new_cat_wallet_maker = await CATWallet.get_or_create_wallet_for_cat(
            wallet_node_maker.wallet_state_manager, wallet_maker, new_cat_wallet_taker.get_asset_id()
        )

    await env_maker.change_balances(
        {
            "new cat": {
                "init": True,
                "confirmed_wallet_balance": 0,
                "unconfirmed_wallet_balance": 0,
                "spendable_balance": 0,
                "pending_coin_removal_count": 0,
                "pending_change": 0,
                "max_send_amount": 0,
            }
        }
    )
    await env_maker.check_balances()

    # Create the trade parameters
    chia_for_cat: OfferSummary = {
        wallet_maker.id(): -1,
        bytes32.from_hexstr(new_cat_wallet_maker.get_asset_id()): 2,  # This is the CAT that the taker made
    }
    cat_for_chia: OfferSummary = {
        wallet_maker.id(): 3,
        cat_wallet_maker.id(): -4,  # The taker has no knowledge of this CAT yet
    }
    cat_for_cat: OfferSummary = {
        bytes32.from_hexstr(cat_wallet_maker.get_asset_id()): -5,
        new_cat_wallet_maker.id(): 6,
    }
    chia_for_multiple_cat: OfferSummary = {
        wallet_maker.id(): -7,
        cat_wallet_maker.id(): 8,
        new_cat_wallet_maker.id(): 9,
    }
    multiple_cat_for_chia: OfferSummary = {
        wallet_maker.id(): 10,
        cat_wallet_maker.id(): -11,
        new_cat_wallet_maker.id(): -12,
    }
    chia_and_cat_for_cat: OfferSummary = {
        wallet_maker.id(): -13,
        cat_wallet_maker.id(): -14,
        new_cat_wallet_maker.id(): 15,
    }

    driver_dict: Dict[bytes32, PuzzleInfo] = {}
    for wallet in (cat_wallet_maker, new_cat_wallet_maker):
        asset_id: str = wallet.get_asset_id()
        driver_item: Dict[str, Any] = {
            "type": AssetType.CAT.value,
            "tail": "0x" + asset_id,
        }
        if credential_restricted:
            driver_item["also"] = {
                "type": AssetType.CR.value,
                "authorized_providers": ["0x" + provider.hex() for provider in authorized_providers],
                "proofs_checker": (
                    proofs_checker_maker.as_program()
                    if wallet == cat_wallet_maker
                    else proofs_checker_taker.as_program()
                ),
            }
        driver_dict[bytes32.from_hexstr(asset_id)] = PuzzleInfo(driver_item)

    trade_manager_maker = env_maker.wallet_state_manager.trade_manager
    trade_manager_taker = env_taker.wallet_state_manager.trade_manager
    maker_unused_dr = await wallet_maker.wallet_state_manager.puzzle_store.get_current_derivation_record_for_wallet(
        uint32(1)
    )
    assert maker_unused_dr is not None
    maker_unused_index = maker_unused_dr.index
    taker_unused_dr = await wallet_taker.wallet_state_manager.puzzle_store.get_current_derivation_record_for_wallet(
        uint32(1)
    )
    assert taker_unused_dr is not None
    taker_unused_index = taker_unused_dr.index
    # Execute all of the trades
    # chia_for_cat
    async with trade_manager_maker.wallet_state_manager.new_action_scope(push=False) as action_scope:
        success, trade_make, error = await trade_manager_maker.create_offer_for_ids(
            chia_for_cat, wallet_environments.tx_config, action_scope, fee=uint64(1)
        )
    assert error is None
    assert success is True
    assert trade_make is not None

    peer = wallet_node_taker.get_full_node_peer()
    [maker_offer], signing_response = await wallet_node_maker.wallet_state_manager.sign_offers(
        [Offer.from_bytes(trade_make.offer)]
    )
    async with trade_manager_taker.wallet_state_manager.new_action_scope(
        push=True, additional_signing_responses=signing_response
    ) as action_scope:
        trade_take = await trade_manager_taker.respond_to_offer(
            maker_offer,
            peer,
            wallet_environments.tx_config,
            action_scope,
            fee=uint64(1),
        )

    if test_aggregation:
        first_offer = Offer.from_bytes(trade_take.offer)

    await wallet_environments.process_pending_states(
        [
            WalletStateTransition(
                pre_block_balance_updates={
                    "xch": {
                        "pending_coin_removal_count": 1,
                        "<=#spendable_balance": -2,
                        "<=#max_send_amount": -2,
                        # Unconfirmed balance doesn't change because offer may not complete
                        "unconfirmed_wallet_balance": 0,
                    },
                },
                post_block_balance_updates={
                    "xch": {
                        "pending_coin_removal_count": -1,
                        "confirmed_wallet_balance": -2,  # One for offered XCH, one for fee
                        "unconfirmed_wallet_balance": -2,  # One for offered XCH, one for fee
                        ">#spendable_balance": 0,
                        ">#max_send_amount": 0,
                    },
                    "new cat": (
                        {
                            # No change if credential_restricted because pending approval balance needs to be claimed
                            "confirmed_wallet_balance": 0,
                            "unconfirmed_wallet_balance": 0,
                            "spendable_balance": 0,
                            "max_send_amount": 0,
                            "pending_change": 0,
                            "unspent_coin_count": 0,
                        }
                        if credential_restricted
                        else {
                            "confirmed_wallet_balance": 2,
                            "unconfirmed_wallet_balance": 2,
                            "spendable_balance": 2,
                            "max_send_amount": 2,
                            "unspent_coin_count": 1,
                        }
                    ),
                },
                post_block_additional_balance_info=(
                    {
                        "new cat": {
                            "pending_approval_balance": 2,
                        }
                    }
                    if credential_restricted
                    else {}
                ),
            ),
            WalletStateTransition(
                pre_block_balance_updates={
                    "xch": {
                        "pending_coin_removal_count": 1,
                        "<=#spendable_balance": -2,
                        "<=#max_send_amount": -2,
                        # Unconfirmed balance doesn't change because receiveing 1 XCH and spending 1 in fee
                        "unconfirmed_wallet_balance": 0,
                        ">=#pending_change": 1,  # any amount increase
                    },
                    "new cat": {
                        "unconfirmed_wallet_balance": -2,
                        "pending_coin_removal_count": 1,
                        "pending_change": 98,
                        "<=#spendable_balance": -2,
                        "<=#max_send_amount": -2,
                    },
                    **(
                        {
                            "vc": {
                                "pending_coin_removal_count": 1,
                            }
                        }
                        if credential_restricted
                        else {}
                    ),
                },
                post_block_balance_updates={
                    "xch": {
                        "pending_coin_removal_count": -1,
                        "unspent_coin_count": 1,
                        ">#spendable_balance": 0,
                        ">#max_send_amount": 0,
                        # Confirmed balance doesn't change because receiveing 1 XCH and spending 1 in fee
                        "confirmed_wallet_balance": 0,
                        "<=#pending_change": 1,  # any amount decrease
                    },
                    "new cat": {
                        "confirmed_wallet_balance": -2,
                        "pending_coin_removal_count": -1,
                        "pending_change": -98,
                        ">#spendable_balance": 0,
                        ">#max_send_amount": 0,
                    },
                    **(
                        {
                            "vc": {
                                "pending_coin_removal_count": -1,
                            }
                        }
                        if credential_restricted
                        else {}
                    ),
                },
            ),
        ]
    )

    if credential_restricted:
        await client_maker.crcat_approve_pending(
            new_cat_wallet_maker.id(),
            uint64(2),
            DEFAULT_TX_CONFIG,
        )

        await wallet_environments.process_pending_states(
            [
                WalletStateTransition(
                    pre_block_balance_updates={
                        "new cat": {
                            "unconfirmed_wallet_balance": 2,
                            "pending_coin_removal_count": 1,
                            "pending_change": 2,  # This is a little weird but fits the current definition
                        },
                        "vc": {
                            "pending_coin_removal_count": 1,
                        },
                    },
                    pre_block_additional_balance_info={
                        "new cat": {
                            "pending_approval_balance": 2,
                        }
                    },
                    post_block_balance_updates={
                        "new cat": {
                            "confirmed_wallet_balance": 2,
                            "spendable_balance": 2,
                            "max_send_amount": 2,
                            "pending_change": -2,
                            "unspent_coin_count": 1,
                            "pending_coin_removal_count": -1,
                        },
                        "vc": {
                            "pending_coin_removal_count": -1,
                        },
                    },
                    post_block_additional_balance_info={
                        "new cat": {
                            "pending_approval_balance": 0,
                        }
                    },
                ),
                WalletStateTransition(),
            ]
        )

    if wallet_environments.tx_config.reuse_puzhash:
        # Check if unused index changed
        maker_unused_dr = await wallet_maker.wallet_state_manager.puzzle_store.get_current_derivation_record_for_wallet(
            uint32(1)
        )
        assert maker_unused_dr is not None
        assert maker_unused_index == maker_unused_dr.index
        taker_unused_dr = await wallet_taker.wallet_state_manager.puzzle_store.get_current_derivation_record_for_wallet(
            uint32(1)
        )
        assert taker_unused_dr is not None
        assert taker_unused_index == taker_unused_dr.index
    else:
        maker_unused_dr = await wallet_maker.wallet_state_manager.puzzle_store.get_current_derivation_record_for_wallet(
            uint32(1)
        )
        assert maker_unused_dr is not None
        assert maker_unused_index < maker_unused_dr.index
        taker_unused_dr = await wallet_taker.wallet_state_manager.puzzle_store.get_current_derivation_record_for_wallet(
            uint32(1)
        )
        assert taker_unused_dr is not None
        assert taker_unused_index < taker_unused_dr.index

    await time_out_assert(15, get_trade_and_status, TradeStatus.CONFIRMED, trade_manager_maker, trade_make)
    await time_out_assert(15, get_trade_and_status, TradeStatus.CONFIRMED, trade_manager_taker, trade_take)

    async def assert_trade_tx_number(wallet_node: WalletNode, trade_id: bytes32, number: int) -> bool:
        txs = await wallet_node.wallet_state_manager.tx_store.get_transactions_by_trade_id(trade_id)
        return len(txs) == number

    await time_out_assert(15, assert_trade_tx_number, True, wallet_node_maker, trade_make.trade_id, 1)
    # CR-CATs will also have a TX record for the VC
    await time_out_assert(
        15, assert_trade_tx_number, True, wallet_node_taker, trade_take.trade_id, 4 if credential_restricted else 3
    )

    # cat_for_chia
    async with trade_manager_maker.wallet_state_manager.new_action_scope(push=False) as action_scope:
        success, trade_make, error = await trade_manager_maker.create_offer_for_ids(
            cat_for_chia, wallet_environments.tx_config, action_scope
        )
    assert error is None
    assert success is True
    assert trade_make is not None

    [maker_offer], signing_response = await wallet_node_maker.wallet_state_manager.sign_offers(
        [Offer.from_bytes(trade_make.offer)]
    )
    async with trade_manager_taker.wallet_state_manager.new_action_scope(
        push=True, additional_signing_responses=signing_response
    ) as action_scope:
        trade_take = await trade_manager_taker.respond_to_offer(
            Offer.from_bytes(trade_make.offer),
            peer,
            wallet_environments.tx_config,
            action_scope,
            fee=uint64(1),
        )

    # Testing a precious display bug real quick
    xch_tx: TransactionRecord = next(tx for tx in action_scope.side_effects.transactions if tx.wallet_id == 1)
    assert xch_tx.amount == 3
    assert xch_tx.fee_amount == 1

    await wallet_environments.process_pending_states(
        [
            WalletStateTransition(
                pre_block_balance_updates={
                    "cat": {
                        "pending_coin_removal_count": 1,
                        "<=#spendable_balance": -4,
                        "<=#max_send_amount": -4,
                        # Unconfirmed balance doesn't change because offer may not complete
                        "unconfirmed_wallet_balance": 0,
                    },
                },
                post_block_balance_updates={
                    "xch": {
                        "confirmed_wallet_balance": 3,
                        "unconfirmed_wallet_balance": 3,
                        "spendable_balance": 3,
                        "max_send_amount": 3,
                        "unspent_coin_count": 1,
                    },
                    "cat": {
                        "confirmed_wallet_balance": -4,
                        "unconfirmed_wallet_balance": -4,
                        ">#spendable_balance": 0,
                        ">#max_send_amount": 0,
                        "pending_coin_removal_count": -1,
                    },
                },
            ),
            WalletStateTransition(
                pre_block_balance_updates={
                    "xch": {
                        "unconfirmed_wallet_balance": -4,  # -3 for offer, -1 for fee
                        "<=#spendable_balance": -4,
                        "<=#max_send_amount": -4,
                        "pending_coin_removal_count": 1,
                        ">=#pending_change": 1,  # any amount increase
                    },
                    "cat": {
                        "init": True,
                        "confirmed_wallet_balance": 0,
                        "unconfirmed_wallet_balance": 4,
                        "spendable_balance": 0,
                        "pending_change": 0,
                        "max_send_amount": 0,
                        "unspent_coin_count": 0,
                        "pending_coin_removal_count": 0,
                    },
                    **(
                        {
                            "vc": {
                                "pending_coin_removal_count": 1,
                            }
                        }
                        if credential_restricted
                        else {}
                    ),
                },
                post_block_balance_updates={
                    "xch": {
                        "confirmed_wallet_balance": -4,
                        ">#spendable_balance": 0,
                        ">#max_send_amount": 0,
                        "pending_coin_removal_count": -1,
                        "<=#pending_change": 1,  # any amount decrease
                    },
                    "cat": {
                        "unspent_coin_count": 1,
                        "spendable_balance": 4,
                        "max_send_amount": 4,
                        "confirmed_wallet_balance": 4,
                    },
                    **(
                        {
                            "vc": {
                                "pending_coin_removal_count": -1,
                            }
                        }
                        if credential_restricted
                        else {}
                    ),
                },
            ),
        ]
    )

    await time_out_assert(15, get_trade_and_status, TradeStatus.CONFIRMED, trade_manager_maker, trade_make)
    await time_out_assert(15, get_trade_and_status, TradeStatus.CONFIRMED, trade_manager_taker, trade_take)
    await time_out_assert(15, assert_trade_tx_number, True, wallet_node_maker, trade_make.trade_id, 1)
    await time_out_assert(
        15, assert_trade_tx_number, True, wallet_node_taker, trade_take.trade_id, 3 if credential_restricted else 2
    )

    # cat_for_cat
    maker_unused_dr = await wallet_maker.wallet_state_manager.puzzle_store.get_current_derivation_record_for_wallet(
        uint32(1)
    )
    assert maker_unused_dr is not None
    maker_unused_index = maker_unused_dr.index
    taker_unused_dr = await wallet_taker.wallet_state_manager.puzzle_store.get_current_derivation_record_for_wallet(
        uint32(1)
    )
    assert taker_unused_dr is not None
    taker_unused_index = taker_unused_dr.index
    async with trade_manager_maker.wallet_state_manager.new_action_scope(push=False) as action_scope:
        success, trade_make, error = await trade_manager_maker.create_offer_for_ids(
            cat_for_cat, wallet_environments.tx_config, action_scope
        )
    assert error is None
    assert success is True
    assert trade_make is not None
    [maker_offer], signing_response = await wallet_node_maker.wallet_state_manager.sign_offers(
        [Offer.from_bytes(trade_make.offer)]
    )
    async with trade_manager_taker.wallet_state_manager.new_action_scope(
        push=True, additional_signing_responses=signing_response
    ) as action_scope:
        trade_take = await trade_manager_taker.respond_to_offer(
            Offer.from_bytes(trade_make.offer),
            peer,
            wallet_environments.tx_config,
            action_scope,
        )

    if test_aggregation:
        second_offer = Offer.from_bytes(trade_take.offer)

    await wallet_environments.process_pending_states(
        [
            WalletStateTransition(
                pre_block_balance_updates={
                    "cat": {
                        "pending_coin_removal_count": 1,
                        "<=#spendable_balance": -5,
                        "<=#max_send_amount": -5,
                        # Unconfirmed balance doesn't change because offer may not complete
                        "unconfirmed_wallet_balance": 0,
                    },
                },
                post_block_balance_updates={
                    "new cat": (
                        {
                            # No change if credential_restricted because pending approval balance needs to be claimed
                            "confirmed_wallet_balance": 0,
                            "unconfirmed_wallet_balance": 0,
                            "spendable_balance": 0,
                            "max_send_amount": 0,
                            "unspent_coin_count": 0,
                        }
                        if credential_restricted
                        else {
                            "confirmed_wallet_balance": 6,
                            "unconfirmed_wallet_balance": 6,
                            "spendable_balance": 6,
                            "max_send_amount": 6,
                            "unspent_coin_count": 1,
                        }
                    ),
                    "cat": {
                        "confirmed_wallet_balance": -5,
                        "unconfirmed_wallet_balance": -5,
                        ">#spendable_balance": 0,
                        ">#max_send_amount": 0,
                        "pending_coin_removal_count": -1,
                    },
                },
                post_block_additional_balance_info=(
                    {
                        "new cat": {
                            "pending_approval_balance": 6,
                        }
                    }
                    if credential_restricted
                    else {}
                ),
            ),
            WalletStateTransition(
                pre_block_balance_updates={
                    "cat": {
                        "unconfirmed_wallet_balance": 5,
                    },
                    "new cat": {
                        "unconfirmed_wallet_balance": -6,
                        "pending_change": 92,
                        "<=#spendable_balance": -6,
                        "<=#max_send_amount": -6,
                        "pending_coin_removal_count": 1,
                    },
                    **(
                        {
                            "vc": {
                                "pending_coin_removal_count": 1,
                            }
                        }
                        if credential_restricted
                        else {}
                    ),
                },
                post_block_balance_updates={
                    "cat": {
                        "unspent_coin_count": 1,
                        "spendable_balance": 5,
                        "max_send_amount": 5,
                        "confirmed_wallet_balance": 5,
                    },
                    "new cat": {
                        "confirmed_wallet_balance": -6,
                        "pending_change": -92,
                        ">#spendable_balance": 0,
                        ">#max_send_amount": 0,
                        "pending_coin_removal_count": -1,
                    },
                    **(
                        {
                            "vc": {
                                "pending_coin_removal_count": -1,
                            }
                        }
                        if credential_restricted
                        else {}
                    ),
                },
            ),
        ]
    )

    await time_out_assert(15, get_trade_and_status, TradeStatus.CONFIRMED, trade_manager_maker, trade_make)
    await time_out_assert(15, get_trade_and_status, TradeStatus.CONFIRMED, trade_manager_taker, trade_take)

    if credential_restricted:
        await client_maker.crcat_approve_pending(
            new_cat_wallet_maker.id(),
            uint64(6),
            DEFAULT_TX_CONFIG,
        )

        await wallet_environments.process_pending_states(
            [
                WalletStateTransition(
                    pre_block_balance_updates={
                        "new cat": {
                            "unconfirmed_wallet_balance": 6,
                            "pending_coin_removal_count": 1,
                            "pending_change": 6,  # This is a little weird but fits the current definition
                        },
                        "vc": {
                            "pending_coin_removal_count": 1,
                        },
                    },
                    pre_block_additional_balance_info={
                        "new cat": {
                            "pending_approval_balance": 6,
                        }
                    },
                    post_block_balance_updates={
                        "new cat": {
                            "confirmed_wallet_balance": 6,
                            "spendable_balance": 6,
                            "max_send_amount": 6,
                            "pending_change": -6,
                            "unspent_coin_count": 1,
                            "pending_coin_removal_count": -1,
                        },
                        "vc": {
                            "pending_coin_removal_count": -1,
                        },
                    },
                    post_block_additional_balance_info={
                        "new cat": {
                            "pending_approval_balance": 0,
                        }
                    },
                ),
                WalletStateTransition(),
            ]
        )

    if wallet_environments.tx_config.reuse_puzhash:
        # Check if unused index changed
        maker_unused_dr = await wallet_maker.wallet_state_manager.puzzle_store.get_current_derivation_record_for_wallet(
            uint32(1)
        )
        assert maker_unused_dr is not None
        assert maker_unused_index == maker_unused_dr.index
        taker_unused_dr = await wallet_taker.wallet_state_manager.puzzle_store.get_current_derivation_record_for_wallet(
            uint32(1)
        )
        assert taker_unused_dr is not None
        assert taker_unused_index == taker_unused_dr.index
    else:
        maker_unused_dr = await wallet_maker.wallet_state_manager.puzzle_store.get_current_derivation_record_for_wallet(
            uint32(1)
        )
        assert maker_unused_dr is not None
        assert maker_unused_index < maker_unused_dr.index
        taker_unused_dr = await wallet_taker.wallet_state_manager.puzzle_store.get_current_derivation_record_for_wallet(
            uint32(1)
        )
        assert taker_unused_dr is not None
        assert taker_unused_index < taker_unused_dr.index

    # chia_for_multiple_cat
    async with trade_manager_maker.wallet_state_manager.new_action_scope(push=False) as action_scope:
        success, trade_make, error = await trade_manager_maker.create_offer_for_ids(
            chia_for_multiple_cat,
            wallet_environments.tx_config,
            action_scope,
            driver_dict=driver_dict,
        )
    assert error is None
    assert success is True
    assert trade_make is not None

    [maker_offer], signing_response = await wallet_node_maker.wallet_state_manager.sign_offers(
        [Offer.from_bytes(trade_make.offer)]
    )
    async with trade_manager_taker.wallet_state_manager.new_action_scope(
        push=True, additional_signing_responses=signing_response
    ) as action_scope:
        trade_take = await trade_manager_taker.respond_to_offer(
            Offer.from_bytes(trade_make.offer),
            peer,
            wallet_environments.tx_config,
            action_scope,
        )

    if test_aggregation:
        third_offer = Offer.from_bytes(trade_take.offer)

    await wallet_environments.process_pending_states(
        [
            WalletStateTransition(
                pre_block_balance_updates={
                    "xch": {
                        "pending_coin_removal_count": 1,
                        "<=#spendable_balance": -7,
                        "<=#max_send_amount": -7,
                        # Unconfirmed balance doesn't change because offer may not complete
                        "unconfirmed_wallet_balance": 0,
                    },
                },
                post_block_balance_updates={
                    "xch": {
                        "pending_coin_removal_count": -1,
                        ">#spendable_balance": 0,
                        ">#max_send_amount": 0,
                        "unconfirmed_wallet_balance": -7,
                        "confirmed_wallet_balance": -7,
                    },
                    "cat": (
                        {
                            # No change if credential_restricted because pending approval balance needs to be claimed
                            "confirmed_wallet_balance": 0,
                            "unconfirmed_wallet_balance": 0,
                            "spendable_balance": 0,
                            "max_send_amount": 0,
                            "unspent_coin_count": 0,
                        }
                        if credential_restricted
                        else {
                            "confirmed_wallet_balance": 8,
                            "unconfirmed_wallet_balance": 8,
                            "spendable_balance": 8,
                            "max_send_amount": 8,
                            "unspent_coin_count": 1,
                        }
                    ),
                    "new cat": (
                        {
                            # No change if credential_restricted because pending approval balance needs to be claimed
                            "confirmed_wallet_balance": 0,
                            "unconfirmed_wallet_balance": 0,
                            "spendable_balance": 0,
                            "max_send_amount": 0,
                            "unspent_coin_count": 0,
                        }
                        if credential_restricted
                        else {
                            "confirmed_wallet_balance": 9,
                            "unconfirmed_wallet_balance": 9,
                            "spendable_balance": 9,
                            "max_send_amount": 9,
                            "unspent_coin_count": 1,
                        }
                    ),
                },
                post_block_additional_balance_info=(
                    {
                        "cat": {
                            "pending_approval_balance": 8,
                        },
                        "new cat": {
                            "pending_approval_balance": 9,
                        },
                    }
                    if credential_restricted
                    else {}
                ),
            ),
            WalletStateTransition(
                pre_block_balance_updates={
                    "xch": {
                        "unconfirmed_wallet_balance": 7,
                    },
                    "cat": {
                        "unconfirmed_wallet_balance": -8,
                        "pending_change": 1,
                        "<=#spendable_balance": -8,
                        "<=#max_send_amount": -8,
                        "pending_coin_removal_count": 2,  # For the first time, we're using two coins in an offer
                    },
                    "new cat": {
                        "unconfirmed_wallet_balance": -9,
                        "pending_change": 83,
                        "<=#spendable_balance": -9,
                        "<=#max_send_amount": -9,
                        "pending_coin_removal_count": 1,
                    },
                    **(
                        {
                            "vc": {
                                "pending_coin_removal_count": 1,
                            }
                        }
                        if credential_restricted
                        else {}
                    ),
                },
                post_block_balance_updates={
                    "xch": {
                        "confirmed_wallet_balance": 7,
                        "spendable_balance": 7,
                        "max_send_amount": 7,
                        "unspent_coin_count": 1,
                    },
                    "cat": {
                        "confirmed_wallet_balance": -8,
                        "pending_change": -1,
                        ">#spendable_balance": 0,
                        ">#max_send_amount": 0,
                        "pending_coin_removal_count": -2,
                        "unspent_coin_count": -1,
                    },
                    "new cat": {
                        "confirmed_wallet_balance": -9,
                        "pending_change": -83,
                        ">#spendable_balance": 0,
                        ">#max_send_amount": 0,
                        "pending_coin_removal_count": -1,
                    },
                    **(
                        {
                            "vc": {
                                "pending_coin_removal_count": -1,
                            }
                        }
                        if credential_restricted
                        else {}
                    ),
                },
            ),
        ]
    )

    await time_out_assert(15, get_trade_and_status, TradeStatus.CONFIRMED, trade_manager_maker, trade_make)
    await time_out_assert(15, get_trade_and_status, TradeStatus.CONFIRMED, trade_manager_taker, trade_take)

    if credential_restricted:
        await client_maker.crcat_approve_pending(
            cat_wallet_maker.id(),
            uint64(8),
            DEFAULT_TX_CONFIG,
        )

        await wallet_environments.process_pending_states(
            [
                WalletStateTransition(
                    pre_block_balance_updates={
                        "cat": {
                            "unconfirmed_wallet_balance": 8,
                            "pending_coin_removal_count": 1,
                            "pending_change": 8,  # This is a little weird but fits the current definition
                        },
                        "vc": {
                            "pending_coin_removal_count": 1,
                        },
                    },
                    pre_block_additional_balance_info={
                        "cat": {
                            "pending_approval_balance": 8,
                        },
                    },
                    post_block_balance_updates={
                        "cat": {
                            "confirmed_wallet_balance": 8,
                            "spendable_balance": 8,
                            "max_send_amount": 8,
                            "pending_change": -8,
                            "unspent_coin_count": 1,
                            "pending_coin_removal_count": -1,
                        },
                        "vc": {
                            "pending_coin_removal_count": -1,
                        },
                    },
                    post_block_additional_balance_info={
                        "cat": {
                            "pending_approval_balance": 0,
                        },
                    },
                ),
                WalletStateTransition(),
            ]
        )

        await client_maker.crcat_approve_pending(
            new_cat_wallet_maker.id(),
            uint64(9),
            DEFAULT_TX_CONFIG,
        )

        await wallet_environments.process_pending_states(
            [
                WalletStateTransition(
                    pre_block_balance_updates={
                        "new cat": {
                            "unconfirmed_wallet_balance": 9,
                            "pending_coin_removal_count": 1,
                            "pending_change": 9,  # This is a little weird but fits the current definition
                        },
                        "vc": {
                            "pending_coin_removal_count": 1,
                        },
                    },
                    pre_block_additional_balance_info={
                        "new cat": {
                            "pending_approval_balance": 9,
                        }
                    },
                    post_block_balance_updates={
                        "new cat": {
                            "confirmed_wallet_balance": 9,
                            "spendable_balance": 9,
                            "max_send_amount": 9,
                            "pending_change": -9,
                            "unspent_coin_count": 1,
                            "pending_coin_removal_count": -1,
                        },
                        "vc": {
                            "pending_coin_removal_count": -1,
                        },
                    },
                    post_block_additional_balance_info={
                        "new cat": {
                            "pending_approval_balance": 0,
                        }
                    },
                ),
                WalletStateTransition(),
            ]
        )

    # multiple_cat_for_chia
    async with trade_manager_maker.wallet_state_manager.new_action_scope(push=False) as action_scope:
        success, trade_make, error = await trade_manager_maker.create_offer_for_ids(
            multiple_cat_for_chia,
            wallet_environments.tx_config,
            action_scope,
        )
    assert error is None
    assert success is True
    assert trade_make is not None
    [maker_offer], signing_response = await wallet_node_maker.wallet_state_manager.sign_offers(
        [Offer.from_bytes(trade_make.offer)]
    )
    async with trade_manager_taker.wallet_state_manager.new_action_scope(
        push=True, additional_signing_responses=signing_response
    ) as action_scope:
        trade_take = await trade_manager_taker.respond_to_offer(
            Offer.from_bytes(trade_make.offer),
            peer,
            wallet_environments.tx_config,
            action_scope,
        )

    if test_aggregation:
        fourth_offer = Offer.from_bytes(trade_take.offer)

    await wallet_environments.process_pending_states(
        [
            WalletStateTransition(
                pre_block_balance_updates={
                    "cat": {
                        "pending_coin_removal_count": 1,
                        "<=#spendable_balance": -11,
                        "<=#max_send_amount": -11,
                        # Unconfirmed balance doesn't change because offer may not complete
                        "unconfirmed_wallet_balance": 0,
                    },
                    "new cat": {
                        "pending_coin_removal_count": 2,
                        "<=#spendable_balance": -12,
                        "<=#max_send_amount": -12,
                        # Unconfirmed balance doesn't change because offer may not complete
                        "unconfirmed_wallet_balance": 0,
                    },
                },
                post_block_balance_updates={
                    "xch": {
                        "confirmed_wallet_balance": 10,
                        "unconfirmed_wallet_balance": 10,
                        "spendable_balance": 10,
                        "max_send_amount": 10,
                        "unspent_coin_count": 1,
                    },
                    "cat": {
                        "pending_coin_removal_count": -1,
                        ">#spendable_balance": 0,
                        ">#max_send_amount": 0,
                        "unconfirmed_wallet_balance": -11,
                        "confirmed_wallet_balance": -11,
                    },
                    "new cat": {
                        "pending_coin_removal_count": -2,
                        ">#spendable_balance": 0,
                        ">#max_send_amount": 0,
                        "unconfirmed_wallet_balance": -12,
                        "confirmed_wallet_balance": -12,
                        "unspent_coin_count": -1,
                    },
                },
            ),
            WalletStateTransition(
                pre_block_balance_updates={
                    "xch": {
                        "unconfirmed_wallet_balance": -10,
                        "<=#spendable_balance": -10,
                        "<=#max_send_amount": -10,
                        "pending_coin_removal_count": 1,
                        ">=#pending_change": 1,  # any amount increase
                    },
                    "cat": {
                        "unconfirmed_wallet_balance": 11,
                    },
                    "new cat": {
                        "unconfirmed_wallet_balance": 12,
                    },
                    **(
                        {
                            "vc": {
                                "pending_coin_removal_count": 1,
                            }
                        }
                        if credential_restricted
                        else {}
                    ),
                },
                post_block_balance_updates={
                    "xch": {
                        "confirmed_wallet_balance": -10,
                        ">#spendable_balance": 0,
                        ">#max_send_amount": 0,
                        "pending_coin_removal_count": -1,
                        "<=#pending_change": 1,  # any amount increase
                    },
                    "cat": {
                        "confirmed_wallet_balance": 11,
                        "spendable_balance": 11,
                        "max_send_amount": 11,
                        "unspent_coin_count": 1,
                    },
                    "new cat": {
                        "confirmed_wallet_balance": 12,
                        "spendable_balance": 12,
                        "max_send_amount": 12,
                        "unspent_coin_count": 1,
                    },
                    **(
                        {
                            "vc": {
                                "pending_coin_removal_count": -1,
                            }
                        }
                        if credential_restricted
                        else {}
                    ),
                },
            ),
        ]
    )

    await time_out_assert(15, get_trade_and_status, TradeStatus.CONFIRMED, trade_manager_maker, trade_make)
    await time_out_assert(15, get_trade_and_status, TradeStatus.CONFIRMED, trade_manager_taker, trade_take)

    # chia_and_cat_for_cat
    async with trade_manager_maker.wallet_state_manager.new_action_scope(push=False) as action_scope:
        success, trade_make, error = await trade_manager_maker.create_offer_for_ids(
            chia_and_cat_for_cat,
            wallet_environments.tx_config,
            action_scope,
        )
    assert error is None
    assert success is True
    assert trade_make is not None

    [maker_offer], signing_response = await wallet_node_maker.wallet_state_manager.sign_offers(
        [Offer.from_bytes(trade_make.offer)]
    )
    async with trade_manager_taker.wallet_state_manager.new_action_scope(
        push=True, additional_signing_responses=signing_response
    ) as action_scope:
        trade_take = await trade_manager_taker.respond_to_offer(
            Offer.from_bytes(trade_make.offer),
            peer,
            wallet_environments.tx_config,
            action_scope,
        )

    if test_aggregation:
        fifth_offer = Offer.from_bytes(trade_take.offer)

    await wallet_environments.process_pending_states(
        [
            WalletStateTransition(
                pre_block_balance_updates={
                    "xch": {
                        "pending_coin_removal_count": 2,
                        "<=#spendable_balance": -13,
                        "<=#max_send_amount": -13,
                        # Unconfirmed balance doesn't change because offer may not complete
                        "unconfirmed_wallet_balance": 0,
                    },
                    "cat": {
                        "pending_coin_removal_count": 1,
                        "<=#spendable_balance": -14,
                        "<=#max_send_amount": -14,
                        # Unconfirmed balance doesn't change because offer may not complete
                        "unconfirmed_wallet_balance": 0,
                    },
                },
                post_block_balance_updates={
                    "xch": {
                        "confirmed_wallet_balance": -13,
                        "unconfirmed_wallet_balance": -13,
                        ">=#spendable_balance": 0,
                        ">=#max_send_amount": 0,
                        "unspent_coin_count": -2,
                        "pending_coin_removal_count": -2,
                    },
                    "cat": {
                        "pending_coin_removal_count": -1,
                        ">=#spendable_balance": 0,
                        ">=#max_send_amount": 0,
                        "unconfirmed_wallet_balance": -14,
                        "confirmed_wallet_balance": -14,
                    },
                    "new cat": (
                        {
                            "spendable_balance": 0,
                            "max_send_amount": 0,
                            "unconfirmed_wallet_balance": 0,
                            "confirmed_wallet_balance": 0,
                            "unspent_coin_count": 0,
                        }
                        if credential_restricted
                        else {
                            "spendable_balance": 15,
                            "max_send_amount": 15,
                            "unconfirmed_wallet_balance": 15,
                            "confirmed_wallet_balance": 15,
                            "unspent_coin_count": 1,
                        }
                    ),
                },
            ),
            WalletStateTransition(
                pre_block_balance_updates={
                    "xch": {
                        "unconfirmed_wallet_balance": 13,
                    },
                    "cat": {
                        "unconfirmed_wallet_balance": 14,
                    },
                    "new cat": {
                        "unconfirmed_wallet_balance": -15,
                        "pending_change": 68,
                        "<=#spendable_balance": -15,
                        "<=#max_send_amount": -15,
                        "pending_coin_removal_count": 1,
                    },
                    **(
                        {
                            "vc": {
                                "pending_coin_removal_count": 1,
                            }
                        }
                        if credential_restricted
                        else {}
                    ),
                },
                post_block_balance_updates={
                    "xch": {
                        "confirmed_wallet_balance": 13,
                        "spendable_balance": 13,
                        "max_send_amount": 13,
                        "unspent_coin_count": 1,
                    },
                    "cat": {
                        "confirmed_wallet_balance": 14,
                        "spendable_balance": 14,
                        "max_send_amount": 14,
                        "unspent_coin_count": 1,
                    },
                    "new cat": {
                        "confirmed_wallet_balance": -15,
                        "pending_change": -68,
                        ">#spendable_balance": 0,
                        ">#max_send_amount": 0,
                        "pending_coin_removal_count": -1,
                    },
                    **(
                        {
                            "vc": {
                                "pending_coin_removal_count": -1,
                            }
                        }
                        if credential_restricted
                        else {}
                    ),
                },
            ),
        ]
    )

    await time_out_assert(15, get_trade_and_status, TradeStatus.CONFIRMED, trade_manager_maker, trade_make)
    await time_out_assert(15, get_trade_and_status, TradeStatus.CONFIRMED, trade_manager_taker, trade_take)

    if credential_restricted:
        await client_maker.crcat_approve_pending(
            new_cat_wallet_maker.id(),
            uint64(15),
            DEFAULT_TX_CONFIG,
        )

        await wallet_environments.process_pending_states(
            [
                WalletStateTransition(
                    pre_block_balance_updates={
                        "new cat": {
                            "unconfirmed_wallet_balance": 15,
                            "pending_coin_removal_count": 1,
                            "pending_change": 15,  # This is a little weird but fits the current definition
                        },
                        "vc": {
                            "pending_coin_removal_count": 1,
                        },
                    },
                    pre_block_additional_balance_info={
                        "new cat": {
                            "pending_approval_balance": 15,
                        }
                    },
                    post_block_balance_updates={
                        "new cat": {
                            "confirmed_wallet_balance": 15,
                            "spendable_balance": 15,
                            "max_send_amount": 15,
                            "pending_change": -15,
                            "unspent_coin_count": 1,
                            "pending_coin_removal_count": -1,
                        },
                        "vc": {
                            "pending_coin_removal_count": -1,
                        },
                    },
                    post_block_additional_balance_info={
                        "new cat": {
                            "pending_approval_balance": 0,
                        }
                    },
                ),
                WalletStateTransition(),
            ]
        )

    if test_aggregation:
        # This tests an edge case where aggregated offers the include > 2 of the same kind of CAT
        # (and therefore are solved as a complete ring)
        bundle = Offer.aggregate([first_offer, second_offer, third_offer, fourth_offer, fifth_offer]).to_valid_spend()
        program = simple_solution_generator(bundle)
        result: NPCResult = get_name_puzzle_conditions(
            program, INFINITE_COST, mempool_mode=True, height=active_softfork_height, constants=DEFAULT_CONSTANTS
        )
        assert result.error is None


@pytest.mark.parametrize("trusted", [True, False])
@pytest.mark.anyio
async def test_trade_cancellation(
    wallets_prefarm: Tuple[Tuple[WalletNode, int], Tuple[WalletNode, int], FullNodeSimulator]
) -> None:
    (wallet_node_maker, maker_funds), (wallet_node_taker, taker_funds), full_node = wallets_prefarm
    wallet_maker = wallet_node_maker.wallet_state_manager.main_wallet
    wallet_taker = wallet_node_taker.wallet_state_manager.main_wallet

    xch_to_cat_amount = uint64(100)

    async with wallet_maker.wallet_state_manager.new_action_scope(push=True) as action_scope:
        cat_wallet_maker = await CATWallet.create_new_cat_wallet(
            wallet_node_maker.wallet_state_manager,
            wallet_maker,
            {"identifier": "genesis_by_id"},
            xch_to_cat_amount,
            DEFAULT_TX_CONFIG,
            action_scope,
        )

    await full_node.process_transaction_records(records=action_scope.side_effects.transactions)

    await time_out_assert(15, cat_wallet_maker.get_confirmed_balance, xch_to_cat_amount)
    await time_out_assert(15, cat_wallet_maker.get_unconfirmed_balance, xch_to_cat_amount)
    maker_funds -= xch_to_cat_amount
    await time_out_assert(15, wallet_maker.get_confirmed_balance, maker_funds)

    cat_for_chia: OfferSummary = {
        wallet_maker.id(): 1,
        cat_wallet_maker.id(): -2,
    }

    chia_for_cat: OfferSummary = {
        wallet_maker.id(): -3,
        cat_wallet_maker.id(): 4,
    }

    trade_manager_maker = wallet_node_maker.wallet_state_manager.trade_manager
    trade_manager_taker = wallet_node_taker.wallet_state_manager.trade_manager

    async with trade_manager_maker.wallet_state_manager.new_action_scope(push=False) as action_scope:
        success, trade_make, error = await trade_manager_maker.create_offer_for_ids(
            cat_for_chia, DEFAULT_TX_CONFIG, action_scope
        )
    assert error is None
    assert success is True
    assert trade_make is not None

    # Cancelling the trade and trying an ID that doesn't exist just in case
    async with trade_manager_maker.wallet_state_manager.new_action_scope(push=False) as action_scope:
        await trade_manager_maker.cancel_pending_offers(
            [trade_make.trade_id, bytes32([0] * 32)], DEFAULT_TX_CONFIG, action_scope, secure=False
        )
    await time_out_assert(15, get_trade_and_status, TradeStatus.CANCELLED, trade_manager_maker, trade_make)

    # Due to current mempool rules, trying to force a take out of the mempool with a cancel will not work.
    # Uncomment this when/if it does

    # [maker_offer], signing_response = await wallet_node_maker.wallet_state_manager.sign_offers(
    #   [Offer.from_bytes(trade_make.offer)]
    # )
    # trade_take = await trade_manager_taker.respond_to_offer(
    #     maker_offer,
    # )
    # tx_records = await wallet_taker.wallet_state_manager.add_pending_transactions(
    #   action_scope.side_effects.transactions,
    #   additional_signing_responses=signing_response,
    # )
    # await time_out_assert(15, full_node.txs_in_mempool, True, tx_records)
    # assert trade_take is not None
    # assert tx_records is not None
    # await time_out_assert(15, get_trade_and_status, TradeStatus.PENDING_CONFIRM, trade_manager_taker, trade_take)
    # await time_out_assert(
    #     15,
    #     full_node.tx_id_in_mempool,
    #     True,
    #     Offer.from_bytes(trade_take.offer).to_valid_spend().name(),
    # )

    fee = uint64(2_000_000_000_000)

    async with trade_manager_maker.wallet_state_manager.new_action_scope(push=True) as action_scope:
        await trade_manager_maker.cancel_pending_offers(
            [trade_make.trade_id], DEFAULT_TX_CONFIG, action_scope, fee=fee, secure=True
        )
    await time_out_assert(15, get_trade_and_status, TradeStatus.PENDING_CANCEL, trade_manager_maker, trade_make)
<<<<<<< HEAD
    await full_node.process_transaction_records(records=action_scope.side_effects.transactions)
=======
    assert txs is not None
    await full_node.process_transaction_records(records=txs)
>>>>>>> 8cf8a407

    sum_of_outgoing = uint64(0)
    sum_of_incoming = uint64(0)
    for tx in action_scope.side_effects.transactions:
        if tx.type == TransactionType.OUTGOING_TX.value:
            sum_of_outgoing = uint64(sum_of_outgoing + tx.amount)
        elif tx.type == TransactionType.INCOMING_TX.value:
            sum_of_incoming = uint64(sum_of_incoming + tx.amount)
    assert (sum_of_outgoing - sum_of_incoming) == 0

    await time_out_assert(15, get_trade_and_status, TradeStatus.CANCELLED, trade_manager_maker, trade_make)
    # await time_out_assert(15, get_trade_and_status, TradeStatus.FAILED, trade_manager_taker, trade_take)

    await time_out_assert(15, wallet_maker.get_pending_change_balance, 0)
    await time_out_assert(15, wallet_maker.get_confirmed_balance, maker_funds - fee)
    await time_out_assert(15, cat_wallet_maker.get_confirmed_balance, xch_to_cat_amount)
    await time_out_assert(15, wallet_taker.get_confirmed_balance, taker_funds)

    peer = wallet_node_taker.get_full_node_peer()
    with pytest.raises(ValueError, match="This offer is no longer valid"):
        async with trade_manager_taker.wallet_state_manager.new_action_scope(push=False) as action_scope:
            await trade_manager_taker.respond_to_offer(
                Offer.from_bytes(trade_make.offer), peer, DEFAULT_TX_CONFIG, action_scope
            )

    # Now we're going to create the other way around for test coverage sake
    async with trade_manager_maker.wallet_state_manager.new_action_scope(push=False) as action_scope:
        success, trade_make, error = await trade_manager_maker.create_offer_for_ids(
            chia_for_cat, DEFAULT_TX_CONFIG, action_scope
        )
    assert error is None
    assert success is True
    assert trade_make is not None

    # This take should fail since we have no CATs to fulfill it with
    with pytest.raises(
        ValueError,
        match=f"Do not have a wallet for asset ID: {cat_wallet_maker.get_asset_id()} to fulfill offer",
    ):
        async with trade_manager_taker.wallet_state_manager.new_action_scope(push=False) as action_scope:
            await trade_manager_taker.respond_to_offer(
                Offer.from_bytes(trade_make.offer), peer, DEFAULT_TX_CONFIG, action_scope
            )

    async with trade_manager_maker.wallet_state_manager.new_action_scope(push=True) as action_scope:
        await trade_manager_maker.cancel_pending_offers(
            [trade_make.trade_id], DEFAULT_TX_CONFIG, action_scope, fee=uint64(0), secure=True
        )
    await time_out_assert(15, get_trade_and_status, TradeStatus.PENDING_CANCEL, trade_manager_maker, trade_make)
<<<<<<< HEAD
    await full_node.process_transaction_records(records=action_scope.side_effects.transactions)
=======
    assert txs is not None
    await full_node.process_transaction_records(records=txs)
>>>>>>> 8cf8a407

    await time_out_assert(15, get_trade_and_status, TradeStatus.CANCELLED, trade_manager_maker, trade_make)

    # Now let's test the case where two coins need to be spent in order to cancel
    chia_and_cat_for_something: OfferSummary = {
        wallet_maker.id(): -5,
        cat_wallet_maker.id(): -6,
        bytes32([0] * 32): 1,  # Doesn't matter
    }

    # Now we're going to create the other way around for test coverage sake
    async with trade_manager_maker.wallet_state_manager.new_action_scope(push=False) as action_scope:
        success, trade_make, error = await trade_manager_maker.create_offer_for_ids(
            chia_and_cat_for_something,
            DEFAULT_TX_CONFIG,
            action_scope,
            driver_dict={bytes32([0] * 32): PuzzleInfo({"type": AssetType.CAT.value, "tail": "0x" + bytes(32).hex()})},
        )
    assert error is None
    assert success is True
    assert trade_make is not None

    async with trade_manager_maker.wallet_state_manager.new_action_scope(push=True) as action_scope:
        await trade_manager_maker.cancel_pending_offers(
            [trade_make.trade_id], DEFAULT_TX_CONFIG, action_scope, fee=uint64(0), secure=True
        )

    # Check an announcement ring has been created
    total_spend = SpendBundle.aggregate(
        [tx.spend_bundle for tx in action_scope.side_effects.transactions if tx.spend_bundle is not None]
    )
    all_conditions: List[Program] = []
    creations: List[CreateCoinAnnouncement] = []
    announcement_nonce = std_hash(trade_make.trade_id)
    for spend in total_spend.coin_spends:
        all_conditions.extend(
            [
                c.to_program()
                for c in parse_conditions_non_consensus(
                    spend.puzzle_reveal.to_program().run(spend.solution.to_program()).as_iter(), abstractions=False
                )
            ]
        )
        creations.append(CreateCoinAnnouncement(msg=announcement_nonce, coin_id=spend.coin.name()))
    for creation in creations:
        assert creation.corresponding_assertion().to_program() in all_conditions

    await time_out_assert(15, get_trade_and_status, TradeStatus.PENDING_CANCEL, trade_manager_maker, trade_make)
    await full_node.process_transaction_records(records=action_scope.side_effects.transactions)

    await time_out_assert(15, get_trade_and_status, TradeStatus.CANCELLED, trade_manager_maker, trade_make)


@pytest.mark.parametrize("trusted", [True, False])
@pytest.mark.anyio
async def test_trade_cancellation_balance_check(
    wallets_prefarm: Tuple[Tuple[WalletNode, int], Tuple[WalletNode, int], FullNodeSimulator]
) -> None:
    (wallet_node_maker, maker_funds), _, full_node = wallets_prefarm
    wallet_maker = wallet_node_maker.wallet_state_manager.main_wallet

    xch_to_cat_amount = uint64(100)

    async with wallet_maker.wallet_state_manager.new_action_scope(push=True) as action_scope:
        cat_wallet_maker = await CATWallet.create_new_cat_wallet(
            wallet_node_maker.wallet_state_manager,
            wallet_maker,
            {"identifier": "genesis_by_id"},
            xch_to_cat_amount,
            DEFAULT_TX_CONFIG,
            action_scope,
        )

    await full_node.process_transaction_records(records=action_scope.side_effects.transactions)

    await time_out_assert(15, cat_wallet_maker.get_confirmed_balance, xch_to_cat_amount)
    await time_out_assert(15, cat_wallet_maker.get_unconfirmed_balance, xch_to_cat_amount)
    maker_funds -= xch_to_cat_amount
    await time_out_assert(15, wallet_maker.get_confirmed_balance, maker_funds)

    chia_for_cat: OfferSummary = {
        wallet_maker.id(): -(await wallet_maker.get_spendable_balance()),
        cat_wallet_maker.id(): 4,
    }

    trade_manager_maker = wallet_node_maker.wallet_state_manager.trade_manager

    async with trade_manager_maker.wallet_state_manager.new_action_scope(push=False) as action_scope:
        success, trade_make, error = await trade_manager_maker.create_offer_for_ids(
            chia_for_cat, DEFAULT_TX_CONFIG, action_scope
        )
    await time_out_assert(10, get_trade_and_status, TradeStatus.PENDING_ACCEPT, trade_manager_maker, trade_make)
    assert error is None
    assert success is True
    assert trade_make is not None
    async with trade_manager_maker.wallet_state_manager.new_action_scope(push=True) as action_scope:
        await trade_manager_maker.cancel_pending_offers(
            [trade_make.trade_id], DEFAULT_TX_CONFIG, action_scope, fee=uint64(0), secure=True
        )
    await time_out_assert(15, get_trade_and_status, TradeStatus.PENDING_CANCEL, trade_manager_maker, trade_make)
<<<<<<< HEAD
    await full_node.process_transaction_records(records=action_scope.side_effects.transactions)
=======
    assert txs is not None
    await full_node.process_transaction_records(records=txs)
>>>>>>> 8cf8a407

    await time_out_assert(15, get_trade_and_status, TradeStatus.CANCELLED, trade_manager_maker, trade_make)


@pytest.mark.parametrize("trusted", [True, False])
@pytest.mark.anyio
async def test_trade_conflict(
    three_wallets_prefarm: Tuple[
        Tuple[WalletNode, int], Tuple[WalletNode, int], Tuple[WalletNode, int], FullNodeSimulator
    ]
) -> None:
    ((wallet_node_maker, maker_funds), (wallet_node_taker, _), (wallet_node_trader, _), full_node) = (
        three_wallets_prefarm
    )
    wallet_maker = wallet_node_maker.wallet_state_manager.main_wallet
    xch_to_cat_amount = uint64(100)

    async with wallet_maker.wallet_state_manager.new_action_scope(push=True) as action_scope:
        cat_wallet_maker = await CATWallet.create_new_cat_wallet(
            wallet_node_maker.wallet_state_manager,
            wallet_maker,
            {"identifier": "genesis_by_id"},
            xch_to_cat_amount,
            DEFAULT_TX_CONFIG,
            action_scope,
        )

    await full_node.process_transaction_records(records=action_scope.side_effects.transactions)

    await time_out_assert(15, cat_wallet_maker.get_confirmed_balance, xch_to_cat_amount)
    await time_out_assert(15, cat_wallet_maker.get_unconfirmed_balance, xch_to_cat_amount)
    maker_funds -= xch_to_cat_amount
    await time_out_assert(15, wallet_maker.get_confirmed_balance, maker_funds)

    chia_for_cat: OfferSummary = {
        wallet_maker.id(): 1000,
        cat_wallet_maker.id(): -4,
    }

    trade_manager_maker = wallet_node_maker.wallet_state_manager.trade_manager
    trade_manager_taker = wallet_node_taker.wallet_state_manager.trade_manager
    trade_manager_trader = wallet_node_trader.wallet_state_manager.trade_manager

    async with trade_manager_maker.wallet_state_manager.new_action_scope(push=False) as action_scope:
        success, trade_make, error = await trade_manager_maker.create_offer_for_ids(
            chia_for_cat, DEFAULT_TX_CONFIG, action_scope
        )
    await time_out_assert(10, get_trade_and_status, TradeStatus.PENDING_ACCEPT, trade_manager_maker, trade_make)
    assert error is None
    assert success is True
    assert trade_make is not None
    peer = wallet_node_taker.get_full_node_peer()
    offer = Offer.from_bytes(trade_make.offer)
    [offer], signing_response = await wallet_node_maker.wallet_state_manager.sign_offers([offer])
    async with trade_manager_taker.wallet_state_manager.new_action_scope(
        push=True, additional_signing_responses=signing_response
    ) as action_scope:
        tr1 = await trade_manager_taker.respond_to_offer(offer, peer, DEFAULT_TX_CONFIG, action_scope, fee=uint64(10))
    await full_node.wait_transaction_records_entered_mempool(records=action_scope.side_effects.transactions)
    # we shouldn't be able to respond to a duplicate offer
    with pytest.raises(ValueError):
        async with trade_manager_taker.wallet_state_manager.new_action_scope(push=False) as action_scope:
            await trade_manager_taker.respond_to_offer(offer, peer, DEFAULT_TX_CONFIG, action_scope, fee=uint64(10))
    await time_out_assert(15, get_trade_and_status, TradeStatus.PENDING_CONFIRM, trade_manager_taker, tr1)
    # pushing into mempool while already in it should fail
    [offer], signing_response = await wallet_node_maker.wallet_state_manager.sign_offers([offer])
    async with trade_manager_trader.wallet_state_manager.new_action_scope(
        push=True, additional_signing_responses=signing_response
    ) as action_scope:
        tr2 = await trade_manager_trader.respond_to_offer(offer, peer, DEFAULT_TX_CONFIG, action_scope, fee=uint64(10))
    assert await trade_manager_trader.get_coins_of_interest()
    offer_tx_records: List[TransactionRecord] = await wallet_node_maker.wallet_state_manager.tx_store.get_not_sent()
    await full_node.process_transaction_records(records=offer_tx_records)
    await full_node.wait_for_wallet_synced(wallet_node=wallet_node_trader, timeout=20)
    await time_out_assert(15, get_trade_and_status, TradeStatus.FAILED, trade_manager_trader, tr2)


@pytest.mark.parametrize("trusted", [True, False])
@pytest.mark.anyio
async def test_trade_bad_spend(
    wallets_prefarm: Tuple[Tuple[WalletNode, int], Tuple[WalletNode, int], FullNodeSimulator]
) -> None:
    (wallet_node_maker, maker_funds), (wallet_node_taker, _), full_node = wallets_prefarm
    wallet_maker = wallet_node_maker.wallet_state_manager.main_wallet
    xch_to_cat_amount = uint64(100)

    async with wallet_maker.wallet_state_manager.new_action_scope(push=True) as action_scope:
        cat_wallet_maker = await CATWallet.create_new_cat_wallet(
            wallet_node_maker.wallet_state_manager,
            wallet_maker,
            {"identifier": "genesis_by_id"},
            xch_to_cat_amount,
            DEFAULT_TX_CONFIG,
            action_scope,
        )

    await full_node.process_transaction_records(records=action_scope.side_effects.transactions)

    await time_out_assert(15, cat_wallet_maker.get_confirmed_balance, xch_to_cat_amount)
    await time_out_assert(15, cat_wallet_maker.get_unconfirmed_balance, xch_to_cat_amount)
    maker_funds -= xch_to_cat_amount
    await time_out_assert(15, wallet_maker.get_confirmed_balance, maker_funds)

    chia_for_cat: OfferSummary = {
        wallet_maker.id(): 1000,
        cat_wallet_maker.id(): -4,
    }

    trade_manager_maker = wallet_node_maker.wallet_state_manager.trade_manager
    trade_manager_taker = wallet_node_taker.wallet_state_manager.trade_manager

    async with trade_manager_maker.wallet_state_manager.new_action_scope(push=False) as action_scope:
        success, trade_make, error = await trade_manager_maker.create_offer_for_ids(
            chia_for_cat, DEFAULT_TX_CONFIG, action_scope
        )
    await time_out_assert(30, get_trade_and_status, TradeStatus.PENDING_ACCEPT, trade_manager_maker, trade_make)
    assert error is None
    assert success is True
    assert trade_make is not None
    peer = wallet_node_taker.get_full_node_peer()
    offer = Offer.from_bytes(trade_make.offer)
    bundle = offer._bundle.replace(aggregated_signature=G2Element())
    offer = dataclasses.replace(offer, _bundle=bundle)
    async with trade_manager_taker.wallet_state_manager.new_action_scope(push=True, sign=False) as action_scope:
        tr1 = await trade_manager_taker.respond_to_offer(offer, peer, DEFAULT_TX_CONFIG, action_scope, fee=uint64(10))
    wallet_node_taker.wallet_tx_resend_timeout_secs = 0  # don't wait for resend

    def check_wallet_cache_empty() -> bool:
        return wallet_node_taker._tx_messages_in_progress == {}

    for _ in range(10):
        await wallet_node_taker._resend_queue()
        await time_out_assert(5, check_wallet_cache_empty, True)
    offer_tx_records: List[TransactionRecord] = await wallet_node_maker.wallet_state_manager.tx_store.get_not_sent()
    await full_node.process_transaction_records(records=offer_tx_records)
    await time_out_assert(30, get_trade_and_status, TradeStatus.FAILED, trade_manager_taker, tr1)


@pytest.mark.parametrize("trusted", [True, False])
@pytest.mark.anyio
async def test_trade_high_fee(
    wallets_prefarm: Tuple[Tuple[WalletNode, int], Tuple[WalletNode, int], FullNodeSimulator]
) -> None:
    (wallet_node_maker, maker_funds), (wallet_node_taker, _), full_node = wallets_prefarm
    wallet_maker = wallet_node_maker.wallet_state_manager.main_wallet
    xch_to_cat_amount = uint64(100)

    async with wallet_maker.wallet_state_manager.new_action_scope(push=True) as action_scope:
        cat_wallet_maker = await CATWallet.create_new_cat_wallet(
            wallet_node_maker.wallet_state_manager,
            wallet_maker,
            {"identifier": "genesis_by_id"},
            xch_to_cat_amount,
            DEFAULT_TX_CONFIG,
            action_scope,
        )

    await full_node.process_transaction_records(records=action_scope.side_effects.transactions)

    await time_out_assert(15, cat_wallet_maker.get_confirmed_balance, xch_to_cat_amount)
    await time_out_assert(15, cat_wallet_maker.get_unconfirmed_balance, xch_to_cat_amount)
    maker_funds -= xch_to_cat_amount
    await time_out_assert(15, wallet_maker.get_confirmed_balance, maker_funds)

    chia_for_cat: OfferSummary = {
        wallet_maker.id(): 1000,
        cat_wallet_maker.id(): -4,
    }

    trade_manager_maker = wallet_node_maker.wallet_state_manager.trade_manager
    trade_manager_taker = wallet_node_taker.wallet_state_manager.trade_manager

    async with trade_manager_maker.wallet_state_manager.new_action_scope(push=False) as action_scope:
        success, trade_make, error = await trade_manager_maker.create_offer_for_ids(
            chia_for_cat, DEFAULT_TX_CONFIG, action_scope
        )
    await time_out_assert(10, get_trade_and_status, TradeStatus.PENDING_ACCEPT, trade_manager_maker, trade_make)
    assert error is None
    assert success is True
    assert trade_make is not None
    peer = wallet_node_taker.get_full_node_peer()
    [offer], signing_response = await wallet_node_maker.wallet_state_manager.sign_offers(
        [Offer.from_bytes(trade_make.offer)]
    )
    async with trade_manager_taker.wallet_state_manager.new_action_scope(
        push=True, additional_signing_responses=signing_response
    ) as action_scope:
        tr1 = await trade_manager_taker.respond_to_offer(
            offer, peer, DEFAULT_TX_CONFIG, action_scope, fee=uint64(1000000000000)
        )
    await full_node.process_transaction_records(records=action_scope.side_effects.transactions)
    await time_out_assert(15, get_trade_and_status, TradeStatus.CONFIRMED, trade_manager_taker, tr1)


@pytest.mark.parametrize("trusted", [True, False])
@pytest.mark.anyio
async def test_aggregated_trade_state(
    wallets_prefarm: Tuple[Tuple[WalletNode, int], Tuple[WalletNode, int], FullNodeSimulator]
) -> None:
    (wallet_node_maker, maker_funds), (wallet_node_taker, _), full_node = wallets_prefarm
    wallet_maker = wallet_node_maker.wallet_state_manager.main_wallet
    xch_to_cat_amount = uint64(100)

    async with wallet_maker.wallet_state_manager.new_action_scope(push=True) as action_scope:
        cat_wallet_maker = await CATWallet.create_new_cat_wallet(
            wallet_node_maker.wallet_state_manager,
            wallet_maker,
            {"identifier": "genesis_by_id"},
            xch_to_cat_amount,
            DEFAULT_TX_CONFIG,
            action_scope,
        )

    await full_node.process_transaction_records(records=action_scope.side_effects.transactions)

    await time_out_assert(15, cat_wallet_maker.get_confirmed_balance, xch_to_cat_amount)
    await time_out_assert(15, cat_wallet_maker.get_unconfirmed_balance, xch_to_cat_amount)
    maker_funds -= xch_to_cat_amount
    await time_out_assert(15, wallet_maker.get_confirmed_balance, maker_funds)

    chia_for_cat: OfferSummary = {
        wallet_maker.id(): 2,
        cat_wallet_maker.id(): -2,
    }
    cat_for_chia: OfferSummary = {
        wallet_maker.id(): -1,
        cat_wallet_maker.id(): 1,
    }

    trade_manager_maker = wallet_node_maker.wallet_state_manager.trade_manager
    trade_manager_taker = wallet_node_taker.wallet_state_manager.trade_manager

    async with trade_manager_maker.wallet_state_manager.new_action_scope(push=False) as action_scope:
        success, trade_make_1, error = await trade_manager_maker.create_offer_for_ids(
            chia_for_cat, DEFAULT_TX_CONFIG, action_scope
        )
    await time_out_assert(10, get_trade_and_status, TradeStatus.PENDING_ACCEPT, trade_manager_maker, trade_make_1)
    assert error is None
    assert success is True
    assert trade_make_1 is not None
    async with trade_manager_maker.wallet_state_manager.new_action_scope(push=False) as action_scope:
        success, trade_make_2, error = await trade_manager_maker.create_offer_for_ids(
            cat_for_chia, DEFAULT_TX_CONFIG, action_scope
        )
    await time_out_assert(10, get_trade_and_status, TradeStatus.PENDING_ACCEPT, trade_manager_maker, trade_make_2)
    assert error is None
    assert success is True
    assert trade_make_2 is not None

    [offer_1], signing_response_1 = await wallet_node_maker.wallet_state_manager.sign_offers(
        [Offer.from_bytes(trade_make_1.offer)]
    )
    [offer_2], signing_response_2 = await wallet_node_maker.wallet_state_manager.sign_offers(
        [Offer.from_bytes(trade_make_2.offer)]
    )
    agg_offer = Offer.aggregate([offer_1, offer_2])

    peer = wallet_node_taker.get_full_node_peer()
    async with trade_manager_taker.wallet_state_manager.new_action_scope(
        push=True, additional_signing_responses=[*signing_response_1, *signing_response_2]
    ) as action_scope:
        await trade_manager_taker.respond_to_offer(
            agg_offer,
            peer,
            DEFAULT_TX_CONFIG,
            action_scope,
        )

    await full_node.process_transaction_records(records=action_scope.side_effects.transactions)
    await full_node.wait_for_wallets_synced(wallet_nodes=[wallet_node_maker, wallet_node_taker], timeout=60)

    await time_out_assert(15, wallet_maker.get_confirmed_balance, maker_funds + 1)
    await time_out_assert(15, wallet_maker.get_unconfirmed_balance, maker_funds + 1)
    await time_out_assert(15, cat_wallet_maker.get_confirmed_balance, xch_to_cat_amount - 1)
    await time_out_assert(15, cat_wallet_maker.get_unconfirmed_balance, xch_to_cat_amount - 1)<|MERGE_RESOLUTION|>--- conflicted
+++ resolved
@@ -1704,12 +1704,7 @@
             [trade_make.trade_id], DEFAULT_TX_CONFIG, action_scope, fee=fee, secure=True
         )
     await time_out_assert(15, get_trade_and_status, TradeStatus.PENDING_CANCEL, trade_manager_maker, trade_make)
-<<<<<<< HEAD
     await full_node.process_transaction_records(records=action_scope.side_effects.transactions)
-=======
-    assert txs is not None
-    await full_node.process_transaction_records(records=txs)
->>>>>>> 8cf8a407
 
     sum_of_outgoing = uint64(0)
     sum_of_incoming = uint64(0)
@@ -1759,12 +1754,7 @@
             [trade_make.trade_id], DEFAULT_TX_CONFIG, action_scope, fee=uint64(0), secure=True
         )
     await time_out_assert(15, get_trade_and_status, TradeStatus.PENDING_CANCEL, trade_manager_maker, trade_make)
-<<<<<<< HEAD
     await full_node.process_transaction_records(records=action_scope.side_effects.transactions)
-=======
-    assert txs is not None
-    await full_node.process_transaction_records(records=txs)
->>>>>>> 8cf8a407
 
     await time_out_assert(15, get_trade_and_status, TradeStatus.CANCELLED, trade_manager_maker, trade_make)
 
@@ -1865,12 +1855,7 @@
             [trade_make.trade_id], DEFAULT_TX_CONFIG, action_scope, fee=uint64(0), secure=True
         )
     await time_out_assert(15, get_trade_and_status, TradeStatus.PENDING_CANCEL, trade_manager_maker, trade_make)
-<<<<<<< HEAD
     await full_node.process_transaction_records(records=action_scope.side_effects.transactions)
-=======
-    assert txs is not None
-    await full_node.process_transaction_records(records=txs)
->>>>>>> 8cf8a407
 
     await time_out_assert(15, get_trade_and_status, TradeStatus.CANCELLED, trade_manager_maker, trade_make)
 
