--- conflicted
+++ resolved
@@ -1816,11 +1816,7 @@
     # pushing into mempool while already in it should fail
     [offer], signing_response = await wallet_node_maker.wallet_state_manager.sign_offers([offer])
     tr2, txs2 = await trade_manager_trader.respond_to_offer(offer, peer, DEFAULT_TX_CONFIG, fee=uint64(10))
-<<<<<<< HEAD
-    txs2 = await trade_manager_taker.wallet_state_manager.add_pending_transactions(
-=======
     txs2 = await trade_manager_trader.wallet_state_manager.add_pending_transactions(
->>>>>>> bd3a638d
         txs2, additional_signing_responses=signing_response
     )
     assert await trade_manager_trader.get_coins_of_interest()
