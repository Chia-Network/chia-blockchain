from __future__ import annotations

import asyncio
import contextlib
import logging
import tempfile
from collections.abc import AsyncIterator
from dataclasses import dataclass
from pathlib import Path
from shutil import rmtree
from typing import Any, Union

import pytest

# TODO: update after resolution in https://github.com/pytest-dev/pytest/issues/7469
from _pytest.fixtures import SubRequest
from chia_rs import ConsensusConstants, G1Element

from chia._tests.environments.wallet import WalletStateTransition, WalletTestFramework
from chia._tests.util.setup_nodes import setup_simulators_and_wallets_service
from chia._tests.util.time_out_assert import time_out_assert
from chia.pools.pool_wallet_info import PoolSingletonState, PoolWalletInfo
from chia.rpc.wallet_rpc_client import WalletRpcClient
from chia.simulator.add_blocks_in_batches import add_blocks_in_batches
from chia.simulator.block_tools import BlockTools, get_plot_dir
from chia.simulator.full_node_simulator import FullNodeSimulator
from chia.simulator.simulator_protocol import FarmNewBlockProtocol, ReorgProtocol
from chia.simulator.start_simulator import SimulatorFullNodeService
from chia.types.aliases import WalletService
from chia.types.blockchain_format.sized_bytes import bytes32
from chia.types.peer_info import PeerInfo
from chia.util.bech32m import encode_puzzle_hash
from chia.util.byte_types import hexstr_to_bytes
from chia.util.config import load_config
from chia.util.ints import uint32, uint64
from chia.wallet.derive_keys import find_authentication_sk, find_owner_sk
from chia.wallet.singleton import SINGLETON_LAUNCHER_PUZZLE_HASH as SINGLETON_LAUNCHER_HASH
from chia.wallet.transaction_record import TransactionRecord
from chia.wallet.util.transaction_type import TransactionType
from chia.wallet.util.tx_config import DEFAULT_TX_CONFIG
from chia.wallet.util.wallet_types import WalletType
from chia.wallet.wallet_node import WalletNode
from chia.wallet.wallet_state_manager import WalletStateManager

# TODO: Compare deducted fees in all tests against reported total_fee

# limit to plain consensus mode for all tests
pytestmark = [pytest.mark.limit_consensus_modes(reason="irrelevant")]

log = logging.getLogger(__name__)
FEE_AMOUNT = uint64(29_000)
MAX_WAIT_SECS = 30  # A high value for WAIT_SECS is useful when paused in the debugger
LOCK_HEIGHT = uint32(5)


def get_pool_plot_dir() -> Path:
    return get_plot_dir() / Path("pool_tests")


@dataclass(frozen=True)
class TemporaryPoolPlot:
    bt: BlockTools
    p2_singleton_puzzle_hash: bytes32
    plot_id: bytes32


@contextlib.asynccontextmanager
async def manage_temporary_pool_plot(
    bt: BlockTools,
    p2_singleton_puzzle_hash: bytes32,
) -> AsyncIterator[TemporaryPoolPlot]:
    with tempfile.TemporaryDirectory() as tmpdir:
        tmp_path: Path = Path(tmpdir)
        bt.add_plot_directory(tmp_path)
        bt_plot = await bt.new_plot(p2_singleton_puzzle_hash, tmp_path, tmp_dir=tmp_path)
        try:
            await bt.refresh_plots()

            plot = TemporaryPoolPlot(bt=bt, p2_singleton_puzzle_hash=p2_singleton_puzzle_hash, plot_id=bt_plot.plot_id)

            yield plot
        finally:
            await bt.delete_plot(bt_plot.plot_id)


PREFARMED_BLOCKS = 4


@pytest.fixture(scope="function", params=[False, True])
def trusted(request: SubRequest) -> bool:
    return request.param  # type: ignore[no-any-return]


@pytest.fixture(scope="function")
def fee(trusted: bool) -> uint64:
    if trusted:
        return FEE_AMOUNT

    return uint64(0)


OneWalletNodeAndRpc = tuple[WalletRpcClient, Any, FullNodeSimulator, int, BlockTools]


@pytest.fixture(scope="function")
async def one_wallet_node_and_rpc(
    trusted: bool, self_hostname: str, blockchain_constants: ConsensusConstants
) -> AsyncIterator[OneWalletNodeAndRpc]:
    rmtree(get_pool_plot_dir(), ignore_errors=True)
    async with setup_simulators_and_wallets_service(1, 1, blockchain_constants) as nodes:
        full_nodes, wallets, bt = nodes
        full_node_api: FullNodeSimulator = full_nodes[0]._api
        wallet_service = wallets[0]
        wallet_node = wallet_service._node
        wallet = wallet_node.wallet_state_manager.main_wallet

        if trusted:
            wallet_node.config["trusted_peers"] = {
                full_node_api.full_node.server.node_id.hex(): full_node_api.full_node.server.node_id.hex()
            }
        else:
            wallet_node.config["trusted_peers"] = {}

        await wallet_node.server.start_client(PeerInfo(self_hostname, full_node_api.full_node.server.get_port()), None)

        balance = await full_node_api.farm_rewards_to_wallet(amount=8_000_000_000_000, wallet=wallet)
        assert wallet_service.rpc_server is not None
        client = await WalletRpcClient.create(
            self_hostname, wallet_service.rpc_server.listen_port, wallet_service.root_path, wallet_service.config
        )

        await full_node_api.wait_for_wallet_synced(wallet_node=wallet_node, timeout=20)

        yield client, wallet_node, full_node_api, balance, bt

        client.close()
        await client.await_closed()


Setup = tuple[FullNodeSimulator, WalletNode, bytes32, int, WalletRpcClient]


@pytest.fixture(scope="function")
async def setup(
    one_wallet_and_one_simulator_services: tuple[list[SimulatorFullNodeService], list[WalletService], BlockTools],
    trusted: bool,
    self_hostname: str,
) -> AsyncIterator[Setup]:
    rmtree(get_pool_plot_dir(), ignore_errors=True)
    [full_node_service], [wallet_service], _bt = one_wallet_and_one_simulator_services
    full_node_api: FullNodeSimulator = full_node_service._api
    wallet_node = wallet_service._node
    our_ph_record = await wallet_node.wallet_state_manager.get_unused_derivation_record(uint32(1), hardened=True)
    our_ph = our_ph_record.puzzle_hash

    wallet_server = wallet_service.rpc_server
    assert wallet_server is not None

    client = await WalletRpcClient.create(
        self_hostname, wallet_server.listen_port, wallet_service.root_path, wallet_service.config
    )

    if trusted:
        wallet_node.config["trusted_peers"] = {
            full_node_api.full_node.server.node_id.hex(): full_node_api.full_node.server.node_id.hex()
        }
    else:
        wallet_node.config["trusted_peers"] = {}

    await wallet_node.server.start_client(PeerInfo(self_hostname, full_node_api.full_node.server.get_port()), None)

    assert wallet_node._wallet_state_manager is not None
    wallet = wallet_node._wallet_state_manager.main_wallet
    total_block_rewards = await full_node_api.farm_rewards_to_wallet(amount=8_000_000_000_000, wallet=wallet)
    await full_node_api.farm_blocks_to_wallet(count=3, wallet=wallet)

    await full_node_api.wait_for_wallet_synced(wallet_node=wallet_node, timeout=20)

    yield (
        full_node_api,
        wallet_node,
        our_ph,
        total_block_rewards,
        client,  # wallet rpc client
    )

    client.close()
    await client.await_closed()


async def verify_pool_state(wallet_rpc: WalletRpcClient, w_id: int, expected_state: PoolSingletonState) -> bool:
    pw_status: PoolWalletInfo = (await wallet_rpc.pw_status(w_id))[0]
    return pw_status.current.state == expected_state.value


async def process_plotnft_create(
    wallet_test_framework: WalletTestFramework, expected_state: PoolSingletonState, second_nft: bool = False
) -> int:
    wallet_rpc: WalletRpcClient = wallet_test_framework.environments[0].rpc_client

    pre_block_balance_updates: dict[Union[int, str], dict[str, int]] = {
        1: {
            "confirmed_wallet_balance": 0,
            "unconfirmed_wallet_balance": -1,
            "<=#spendable_balance": 1,
            "<=#max_send_amount": 1,
            ">=#pending_change": 1,  # any amount increase
            "pending_coin_removal_count": 1,
        }
    }

    post_block_balance_updates: dict[Union[int, str], dict[str, int]] = {
        1: {
            "confirmed_wallet_balance": -1,
            "unconfirmed_wallet_balance": 0,
            ">=#spendable_balance": 1,
            ">=#max_send_amount": 1,
            "<=#pending_change": 1,  # any amount decrease
            "<=#pending_coin_removal_count": 1,
        },
    }

    if second_nft:
        post_block = post_block_balance_updates | {
            2: {
                "set_remainder": True,  # TODO: sometimes this fails with pending_coin_removal_count
            },
            3: {"init": True, "unspent_coin_count": 1},
        }
    else:
        post_block = post_block_balance_updates | {2: {"init": True, "unspent_coin_count": 1}}

    await wallet_test_framework.process_pending_states(
        [
            WalletStateTransition(
                pre_block_balance_updates=pre_block_balance_updates,
                post_block_balance_updates=post_block,
            )
        ]
    )

    summaries_response = await wallet_rpc.get_wallets(WalletType.POOLING_WALLET)
    assert len(summaries_response) == 2 if second_nft else 1
    wallet_id: int = summaries_response[-1]["id"]

    await verify_pool_state(wallet_rpc, wallet_id, expected_state=expected_state)
    return wallet_id


async def create_new_plotnft(
    wallet_test_framework: WalletTestFramework, self_pool: bool = False, second_nft: bool = False
) -> int:
    wallet_state_manager: WalletStateManager = wallet_test_framework.environments[0].wallet_state_manager
    wallet_rpc: WalletRpcClient = wallet_test_framework.environments[0].rpc_client

    our_ph = await wallet_state_manager.main_wallet.get_new_puzzlehash()

    await wallet_rpc.create_new_pool_wallet(
        target_puzzlehash=our_ph,
        backup_host="",
        mode="new",
        relative_lock_height=uint32(0) if self_pool else LOCK_HEIGHT,
        state="SELF_POOLING" if self_pool else "FARMING_TO_POOL",
        pool_url="" if self_pool else "http://pool.example.com",
        fee=uint64(0),
    )

    return await process_plotnft_create(
        wallet_test_framework=wallet_test_framework,
        expected_state=PoolSingletonState.SELF_POOLING if self_pool else PoolSingletonState.FARMING_TO_POOL,
        second_nft=second_nft,
    )


class TestPoolWalletRpc:
    @pytest.mark.anyio
    async def test_create_new_pool_wallet_self_farm(
        self,
        one_wallet_node_and_rpc: OneWalletNodeAndRpc,
        fee: uint64,
        self_hostname: str,
    ) -> None:
        client, wallet_node, full_node_api, _total_block_rewards, _ = one_wallet_node_and_rpc
        wallet = wallet_node.wallet_state_manager.main_wallet

        our_ph = await wallet.get_new_puzzlehash()
        await full_node_api.wait_for_wallet_synced(wallet_node=wallet_node, timeout=20)
        assert len(await client.get_wallets(WalletType.POOLING_WALLET)) == 0
        creation_tx: TransactionRecord = await client.create_new_pool_wallet(
            our_ph, "", uint32(0), f"{self_hostname}:5000", "new", "SELF_POOLING", fee
        )
        await full_node_api.process_transaction_records(records=[creation_tx])
        await full_node_api.wait_for_wallet_synced(wallet_node=wallet_node, timeout=30)

        summaries_response = await client.get_wallets(WalletType.POOLING_WALLET)
        assert len(summaries_response) == 1
        wallet_id: int = summaries_response[0]["id"]
        status: PoolWalletInfo = (await client.pw_status(wallet_id))[0]

        assert status.current.state == PoolSingletonState.SELF_POOLING.value
        assert status.target is None
        assert status.current.owner_pubkey == G1Element.from_bytes(
            bytes.fromhex(
                "b286bbf7a10fa058d2a2a758921377ef00bb7f8143e1bd40dd195ae918dbef42cfc481140f01b9eae13b430a0c8fe304"
            )
        )
        assert status.current.pool_url == ""
        assert status.current.relative_lock_height == 0
        assert status.current.version == 1
        # Check that config has been written properly
        full_config: dict[str, Any] = load_config(wallet.wallet_state_manager.root_path, "config.yaml")
        pool_list: list[dict[str, Any]] = full_config["pool"]["pool_list"]
        assert len(pool_list) == 1
        pool_config = pool_list[0]
        assert (
            pool_config["owner_public_key"]
            == "0xb286bbf7a10fa058d2a2a758921377ef00bb7f8143e1bd40dd195ae918dbef42cfc481140f01b9eae13b430a0c8fe304"
        )
        # It can be one of multiple launcher IDs, due to selecting a different coin
        launcher_id = None
        for addition in creation_tx.additions:
            if addition.puzzle_hash == SINGLETON_LAUNCHER_HASH:
                launcher_id = addition.name()
                break
        assert hexstr_to_bytes(pool_config["launcher_id"]) == launcher_id
        assert pool_config["pool_url"] == ""

    @pytest.mark.anyio
    async def test_create_new_pool_wallet_farm_to_pool(
        self,
        one_wallet_node_and_rpc: OneWalletNodeAndRpc,
        fee: uint64,
        self_hostname: str,
    ) -> None:
        client, wallet_node, full_node_api, _total_block_rewards, _ = one_wallet_node_and_rpc
        wallet = wallet_node.wallet_state_manager.main_wallet

        our_ph = await wallet.get_new_puzzlehash()
        await full_node_api.wait_for_wallet_synced(wallet_node=wallet_node, timeout=20)
        assert len(await client.get_wallets(WalletType.POOLING_WALLET)) == 0

        creation_tx: TransactionRecord = await client.create_new_pool_wallet(
            our_ph, "http://pool.example.com", uint32(10), f"{self_hostname}:5000", "new", "FARMING_TO_POOL", fee
        )
        await full_node_api.process_transaction_records(records=[creation_tx])
        await full_node_api.wait_for_wallet_synced(wallet_node=wallet_node, timeout=20)

        summaries_response = await client.get_wallets(WalletType.POOLING_WALLET)
        assert len(summaries_response) == 1
        wallet_id: int = summaries_response[0]["id"]
        status: PoolWalletInfo = (await client.pw_status(wallet_id))[0]

        assert status.current.state == PoolSingletonState.FARMING_TO_POOL.value
        assert status.target is None
        assert status.current.owner_pubkey == G1Element.from_bytes(
            bytes.fromhex(
                "b286bbf7a10fa058d2a2a758921377ef00bb7f8143e1bd40dd195ae918dbef42cfc481140f01b9eae13b430a0c8fe304"
            )
        )
        assert status.current.pool_url == "http://pool.example.com"
        assert status.current.relative_lock_height == 10
        assert status.current.version == 1
        # Check that config has been written properly
        full_config: dict[str, Any] = load_config(wallet.wallet_state_manager.root_path, "config.yaml")
        pool_list: list[dict[str, Any]] = full_config["pool"]["pool_list"]
        assert len(pool_list) == 1
        pool_config = pool_list[0]
        assert (
            pool_config["owner_public_key"]
            == "0xb286bbf7a10fa058d2a2a758921377ef00bb7f8143e1bd40dd195ae918dbef42cfc481140f01b9eae13b430a0c8fe304"
        )
        # It can be one of multiple launcher IDs, due to selecting a different coin
        launcher_id = None
        for addition in creation_tx.additions:
            if addition.puzzle_hash == SINGLETON_LAUNCHER_HASH:
                launcher_id = addition.name()
                break
        assert hexstr_to_bytes(pool_config["launcher_id"]) == launcher_id
        assert pool_config["pool_url"] == "http://pool.example.com"

    @pytest.mark.anyio
    async def test_create_multiple_pool_wallets(
        self,
        one_wallet_node_and_rpc: OneWalletNodeAndRpc,
        trusted: bool,
        fee: uint64,
        self_hostname: str,
    ) -> None:
        client, wallet_node, full_node_api, _total_block_rewards, _ = one_wallet_node_and_rpc

        wallet = wallet_node.wallet_state_manager.main_wallet

        our_ph_1 = await wallet.get_new_puzzlehash()
        our_ph_2 = await wallet.get_new_puzzlehash()
        await full_node_api.wait_for_wallet_synced(wallet_node=wallet_node, timeout=20)
        assert len(await client.get_wallets(WalletType.POOLING_WALLET)) == 0

        creation_tx: TransactionRecord = await client.create_new_pool_wallet(
            our_ph_1, "", uint32(0), f"{self_hostname}:5000", "new", "SELF_POOLING", fee
        )
        await full_node_api.wait_for_wallet_synced(wallet_node=wallet_node, timeout=20)
        creation_tx_2: TransactionRecord = await client.create_new_pool_wallet(
            our_ph_1, self_hostname, uint32(12), f"{self_hostname}:5000", "new", "FARMING_TO_POOL", fee
        )

        await full_node_api.process_transaction_records(records=[creation_tx, creation_tx_2])
        await full_node_api.wait_for_wallet_synced(wallet_node=wallet_node, timeout=20)

        async def pw_created(check_wallet_id: int) -> bool:
            try:
                await client.pw_status(check_wallet_id)
                return True
            except ValueError:
                return False

        await time_out_assert(10, pw_created, True, 2)
        await time_out_assert(10, pw_created, True, 3)
        status_2: PoolWalletInfo = (await client.pw_status(2))[0]
        status_3: PoolWalletInfo = (await client.pw_status(3))[0]

        if status_2.current.state == PoolSingletonState.SELF_POOLING.value:
            assert status_3.current.state == PoolSingletonState.FARMING_TO_POOL.value
        else:
            assert status_2.current.state == PoolSingletonState.FARMING_TO_POOL.value
            assert status_3.current.state == PoolSingletonState.SELF_POOLING.value

        full_config = load_config(wallet.wallet_state_manager.root_path, "config.yaml")
        pool_list: list[dict[str, Any]] = full_config["pool"]["pool_list"]
        assert len(pool_list) == 2

        assert len(await wallet_node.wallet_state_manager.tx_store.get_unconfirmed_for_wallet(2)) == 0
        assert len(await wallet_node.wallet_state_manager.tx_store.get_unconfirmed_for_wallet(3)) == 0
        # Doing a reorg reverts and removes the pool wallets
        await full_node_api.reorg_from_index_to_new_index(ReorgProtocol(uint32(0), uint32(20), our_ph_2, None))
        await full_node_api.wait_for_wallet_synced(wallet_node=wallet_node, timeout=30)
        summaries_response = await client.get_wallets()
        assert len(summaries_response) == 1

        with pytest.raises(ValueError):
            await client.pw_status(2)
        with pytest.raises(ValueError):
            await client.pw_status(3)

        # Create some CAT wallets to increase wallet IDs
        def mempool_empty() -> bool:
            return full_node_api.full_node.mempool_manager.mempool.size() == 0

        await client.delete_unconfirmed_transactions(1)
        await full_node_api.process_all_wallet_transactions(wallet=wallet)
        await full_node_api.wait_for_wallet_synced(wallet_node=wallet_node, timeout=20)

        for i in range(5):
            await time_out_assert(10, mempool_empty)
            res = await client.create_new_cat_and_wallet(uint64(20), test=True)
            assert res["success"]
            cat_0_id = res["wallet_id"]
            asset_id = bytes.fromhex(res["asset_id"])
            assert len(asset_id) > 0
            await full_node_api.process_all_wallet_transactions(wallet=wallet)
            await full_node_api.wait_for_wallet_synced(wallet_node=wallet_node, timeout=20)
            bal_0 = await client.get_wallet_balance(cat_0_id)
            assert bal_0["confirmed_wallet_balance"] == 20

        # Test creation of many pool wallets. Use untrusted since that is the more complicated protocol, but don't
        # run this code more than once, since it's slow.
        if not trusted:
            for i in range(22):
                await full_node_api.wait_for_wallet_synced(wallet_node=wallet_node, timeout=20)
                creation_tx_3: TransactionRecord = await client.create_new_pool_wallet(
                    our_ph_1, self_hostname, uint32(5), f"{self_hostname}:5000", "new", "FARMING_TO_POOL", fee
                )
                await full_node_api.process_transaction_records(records=[creation_tx_3])
                await full_node_api.wait_for_wallet_synced(wallet_node=wallet_node, timeout=20)

                full_config = load_config(wallet.wallet_state_manager.root_path, "config.yaml")
                pool_list = full_config["pool"]["pool_list"]
                assert len(pool_list) == i + 3
                if i == 0:
                    # Ensures that the CAT creation does not cause pool wallet IDs to increment
                    for some_wallet in wallet_node.wallet_state_manager.wallets.values():
                        if some_wallet.type() == WalletType.POOLING_WALLET:
                            status: PoolWalletInfo = (await client.pw_status(some_wallet.id()))[0]
                            assert (await some_wallet.get_pool_wallet_index()) < 5
                            auth_sk = find_authentication_sk(
                                [some_wallet.wallet_state_manager.get_master_private_key()], status.current.owner_pubkey
                            )
                            assert auth_sk is not None
                            owner_sk = find_owner_sk(
                                [some_wallet.wallet_state_manager.get_master_private_key()], status.current.owner_pubkey
                            )
                            assert owner_sk is not None
                            assert owner_sk[0] != auth_sk

    @pytest.mark.anyio
    async def test_absorb_self(
        self, one_wallet_node_and_rpc: OneWalletNodeAndRpc, fee: uint64, self_hostname: str
    ) -> None:
        client, wallet_node, full_node_api, _total_block_rewards, _ = one_wallet_node_and_rpc
        bt = full_node_api.bt

        wallet = wallet_node.wallet_state_manager.main_wallet

        our_ph = await wallet.get_new_puzzlehash()
        await full_node_api.wait_for_wallet_synced(wallet_node=wallet_node, timeout=20)
        assert len(await client.get_wallets(WalletType.POOLING_WALLET)) == 0

        creation_tx: TransactionRecord = await client.create_new_pool_wallet(
            our_ph, "", uint32(0), f"{self_hostname}:5000", "new", "SELF_POOLING", fee
        )
        await full_node_api.process_transaction_records(records=[creation_tx])
        await full_node_api.wait_for_wallet_synced(wallet_node=wallet_node, timeout=20)
        status: PoolWalletInfo = (await client.pw_status(2))[0]

        assert status.current.state == PoolSingletonState.SELF_POOLING.value
        async with manage_temporary_pool_plot(bt, status.p2_singleton_puzzle_hash) as pool_plot:
            all_blocks = await full_node_api.get_all_full_blocks()
            blocks = bt.get_consecutive_blocks(
                3,
                block_list_input=all_blocks,
                force_plot_id=pool_plot.plot_id,
                farmer_reward_puzzle_hash=our_ph,
                guarantee_transaction_block=True,
            )

            await add_blocks_in_batches(blocks[-3:], full_node_api.full_node)
            await full_node_api.wait_for_wallet_synced(wallet_node=wallet_node, timeout=20)

            bal = await client.get_wallet_balance(2)
            assert bal["confirmed_wallet_balance"] == 2 * 1_750_000_000_000

            # Claim 2 * 1.75, and farm a new 1.75
            absorb_txs: list[TransactionRecord] = (await client.pw_absorb_rewards(2, uint64(fee)))["transactions"]
            await full_node_api.wait_transaction_records_entered_mempool(records=absorb_txs)
            await full_node_api.farm_blocks_to_puzzlehash(count=2, farm_to=our_ph, guarantee_transaction_blocks=True)
            await full_node_api.wait_for_wallet_synced(wallet_node=wallet_node, timeout=20)
            await full_node_api.check_transactions_confirmed(wallet_node.wallet_state_manager, absorb_txs)
            assert (
                len(
                    [
                        tx
                        for tx in await wallet_node.wallet_state_manager.tx_store.get_all_transactions()
                        if TransactionType(tx.type) is TransactionType.INCOMING_TX and tx.amount == 1_750_000_000_000
                    ]
                )
                == 2
            )
            new_status: PoolWalletInfo = (await client.pw_status(2))[0]
            assert status.current == new_status.current
            assert status.tip_singleton_coin_id != new_status.tip_singleton_coin_id
            bal = await client.get_wallet_balance(2)
            assert bal["confirmed_wallet_balance"] == 1 * 1_750_000_000_000

            # Claim another 1.75
            absorb_txs1: list[TransactionRecord] = (await client.pw_absorb_rewards(2, uint64(fee)))["transactions"]

            await full_node_api.wait_transaction_records_entered_mempool(records=absorb_txs1)

            await full_node_api.farm_blocks_to_puzzlehash(count=2, farm_to=our_ph, guarantee_transaction_blocks=True)
            await full_node_api.wait_for_wallet_synced(wallet_node=wallet_node, timeout=20)
            bal = await client.get_wallet_balance(2)
            assert bal["confirmed_wallet_balance"] == 0

            assert len(await wallet_node.wallet_state_manager.tx_store.get_unconfirmed_for_wallet(2)) == 0

            tr: TransactionRecord = (
                await client.send_transaction(
                    1, uint64(100), encode_puzzle_hash(status.p2_singleton_puzzle_hash, "txch"), DEFAULT_TX_CONFIG
                )
            ).transaction

            await full_node_api.wait_transaction_records_entered_mempool(records=[tr])
            await full_node_api.farm_blocks_to_puzzlehash(count=2, farm_to=our_ph, guarantee_transaction_blocks=True)

            # Balance ignores non coinbase TX
            bal = await client.get_wallet_balance(2)
            assert bal["confirmed_wallet_balance"] == 0

            with pytest.raises(ValueError):
                await client.pw_absorb_rewards(2, uint64(fee))

            tx1 = await client.get_transactions(1)
            assert (250_000_000_000 + fee) in [tx.amount for tx in tx1]

    @pytest.mark.anyio
    async def test_absorb_self_multiple_coins(
        self, one_wallet_node_and_rpc: OneWalletNodeAndRpc, fee: uint64, self_hostname: str
    ) -> None:
        client, wallet_node, full_node_api, total_block_rewards, _ = one_wallet_node_and_rpc
        bt = full_node_api.bt

        wallet = wallet_node.wallet_state_manager.main_wallet

        our_ph = await wallet.get_new_puzzlehash()
        await full_node_api.wait_for_wallet_synced(wallet_node=wallet_node, timeout=20)
        assert len(await client.get_wallets(WalletType.POOLING_WALLET)) == 0

        main_expected_confirmed_balance = total_block_rewards
        creation_tx: TransactionRecord = await client.create_new_pool_wallet(
            our_ph, "", uint32(0), f"{self_hostname}:5000", "new", "SELF_POOLING", fee
        )
        await full_node_api.process_transaction_records(records=[creation_tx])
        main_expected_confirmed_balance -= fee
        main_expected_confirmed_balance -= 1
        pool_expected_confirmed_balance = 0

        await full_node_api.wait_for_wallet_synced(wallet_node=wallet_node, timeout=20)
        main_bal = await client.get_wallet_balance(1)
        assert main_bal["confirmed_wallet_balance"] == main_expected_confirmed_balance

        status: PoolWalletInfo = (await client.pw_status(2))[0]
        assert status.current.state == PoolSingletonState.SELF_POOLING.value

        async with manage_temporary_pool_plot(bt, status.p2_singleton_puzzle_hash) as pool_plot:
            all_blocks = await full_node_api.get_all_full_blocks()
            blocks = bt.get_consecutive_blocks(
                3,
                block_list_input=all_blocks,
                force_plot_id=pool_plot.plot_id,
                farmer_reward_puzzle_hash=our_ph,
                guarantee_transaction_block=True,
            )

            block_count = 3
            await add_blocks_in_batches(blocks[-block_count:], full_node_api.full_node)
            await full_node_api.farm_blocks_to_puzzlehash(count=1, guarantee_transaction_blocks=True)
            await full_node_api.wait_for_wallet_synced(wallet_node=wallet_node, timeout=20)

            pool_expected_confirmed_balance += block_count * 1_750_000_000_000
            main_expected_confirmed_balance += block_count * 250_000_000_000

            main_bal = await client.get_wallet_balance(1)
            assert main_bal["confirmed_wallet_balance"] == main_expected_confirmed_balance
            bal = await client.get_wallet_balance(2)
            assert bal["confirmed_wallet_balance"] == pool_expected_confirmed_balance

            # Claim
            absorb_txs: list[TransactionRecord] = (await client.pw_absorb_rewards(2, uint64(fee), 1))["transactions"]
            await full_node_api.process_transaction_records(records=absorb_txs)
            main_expected_confirmed_balance -= fee
            main_expected_confirmed_balance += 1_750_000_000_000
            pool_expected_confirmed_balance -= 1_750_000_000_000

            await full_node_api.wait_for_wallet_synced(wallet_node=wallet_node, timeout=20)
            new_status: PoolWalletInfo = (await client.pw_status(2))[0]
            assert status.current == new_status.current
            assert status.tip_singleton_coin_id != new_status.tip_singleton_coin_id
            main_bal = await client.get_wallet_balance(1)
            pool_bal = await client.get_wallet_balance(2)
            assert pool_bal["confirmed_wallet_balance"] == pool_expected_confirmed_balance
            assert main_bal["confirmed_wallet_balance"] == main_expected_confirmed_balance  # 10499999999999

    @pytest.mark.anyio
    async def test_absorb_pooling(
        self, one_wallet_node_and_rpc: OneWalletNodeAndRpc, fee: uint64, self_hostname: str
    ) -> None:
        client, wallet_node, full_node_api, total_block_rewards, _ = one_wallet_node_and_rpc
        bt = full_node_api.bt

        main_expected_confirmed_balance = total_block_rewards

        wallet = wallet_node.wallet_state_manager.main_wallet

        our_ph = await wallet.get_new_puzzlehash()
        await full_node_api.wait_for_wallet_synced(wallet_node=wallet_node, timeout=20)
        assert len(await client.get_wallets(WalletType.POOLING_WALLET)) == 0
        creation_tx: TransactionRecord = await client.create_new_pool_wallet(
            our_ph, "http://123.45.67.89", uint32(10), f"{self_hostname}:5000", "new", "FARMING_TO_POOL", fee
        )
        await full_node_api.process_transaction_records(records=[creation_tx])
        await full_node_api.wait_for_wallet_synced(wallet_node=wallet_node, timeout=20)
        main_expected_confirmed_balance -= 1
        main_expected_confirmed_balance -= fee

        async def farming_to_pool() -> bool:
            try:
                status: PoolWalletInfo = (await client.pw_status(2))[0]
                return status.current.state == PoolSingletonState.FARMING_TO_POOL.value
            except ValueError:
                return False

        await time_out_assert(20, farming_to_pool)

        status: PoolWalletInfo = (await client.pw_status(2))[0]
        async with manage_temporary_pool_plot(bt, status.p2_singleton_puzzle_hash) as pool_plot:
            all_blocks = await full_node_api.get_all_full_blocks()
            blocks = bt.get_consecutive_blocks(
                3,
                block_list_input=all_blocks,
                force_plot_id=pool_plot.plot_id,
                farmer_reward_puzzle_hash=our_ph,
                guarantee_transaction_block=True,
            )

            block_count = 3
            await add_blocks_in_batches(blocks[-block_count:], full_node_api.full_node)
            await full_node_api.farm_blocks_to_puzzlehash(count=1, guarantee_transaction_blocks=True)
            await full_node_api.wait_for_wallet_synced(wallet_node=wallet_node, timeout=20)
            # Pooled plots don't have balance
            main_expected_confirmed_balance += block_count * 250_000_000_000
            bal = await client.get_wallet_balance(2)
            assert bal["confirmed_wallet_balance"] == 0

            # Claim block_count * 1.75
            ret = await client.pw_absorb_rewards(2, uint64(fee))
            absorb_txs: list[TransactionRecord] = ret["transactions"]
            if fee == 0:
                assert ret["fee_transaction"] is None
            else:
                assert ret["fee_transaction"].fee_amount == fee
            for tx in absorb_txs:
                assert tx.fee_amount == fee
            await full_node_api.process_transaction_records(records=absorb_txs)
            main_expected_confirmed_balance -= fee
            main_expected_confirmed_balance += block_count * 1_750_000_000_000

            async def status_updated() -> bool:
                new_st: PoolWalletInfo = (await client.pw_status(2))[0]
                return status.current == new_st.current and status.tip_singleton_coin_id != new_st.tip_singleton_coin_id

            await time_out_assert(20, status_updated)
            new_status = (await client.pw_status(2))[0]
            bal = await client.get_wallet_balance(2)
            assert bal["confirmed_wallet_balance"] == 0

            await full_node_api.wait_for_wallet_synced(wallet_node=wallet_node, timeout=20)
            bal = await client.get_wallet_balance(2)
            assert bal["confirmed_wallet_balance"] == 0
            assert len(await wallet_node.wallet_state_manager.tx_store.get_unconfirmed_for_wallet(2)) == 0
            peak = full_node_api.full_node.blockchain.get_peak()
            assert peak is not None
            assert await wallet_node.wallet_state_manager.blockchain.get_finished_sync_up_to() == peak.height
            assert (await wallet.get_confirmed_balance()) == main_expected_confirmed_balance

            num_trials = 3
            status = new_status

            if fee == 0:
                for i in range(num_trials):
                    all_blocks = await full_node_api.get_all_full_blocks()
                    # Farm one block using our pool plot
                    blocks = bt.get_consecutive_blocks(
                        1,
                        block_list_input=all_blocks,
                        force_plot_id=pool_plot.plot_id,
                        farmer_reward_puzzle_hash=our_ph,
                        guarantee_transaction_block=True,
                    )
                    # Farm one more block to include the reward of the previous one
                    blocks = bt.get_consecutive_blocks(
                        1,
                        block_list_input=blocks,
                        guarantee_transaction_block=True,
                    )
                    await add_blocks_in_batches(blocks[-2:], full_node_api.full_node)
                    await full_node_api.wait_for_wallet_synced(wallet_node=wallet_node, timeout=20)

                    # Absorb the farmed reward
                    ret = await client.pw_absorb_rewards(2, fee)
                    absorb_tx = ret["transaction"]
                    await full_node_api.process_transaction_records(records=[absorb_tx])

                    await full_node_api.wait_for_wallet_synced(wallet_node=wallet_node, timeout=20)
                    await time_out_assert(20, status_updated)
                    status = (await client.pw_status(2))[0]
                    assert ret["fee_transaction"] is None

            bal2 = await client.get_wallet_balance(2)
            assert bal2["confirmed_wallet_balance"] == 0

    @pytest.mark.anyio
    async def test_self_pooling_to_pooling(self, setup: Setup, fee: uint64, self_hostname: str) -> None:
        """
        This tests self-pooling -> pooling
        TODO: Fix this test for a positive fee value
        """

        if fee != 0:
            pytest.skip("need to fix this test for non-zero fees")

        full_node_api, wallet_node, our_ph, _total_block_rewards, client = setup
        pool_ph = bytes32.zeros

        assert wallet_node._wallet_state_manager is not None

        assert len(await client.get_wallets(WalletType.POOLING_WALLET)) == 0

        creation_tx: TransactionRecord = await client.create_new_pool_wallet(
            our_ph, "", uint32(0), f"{self_hostname}:5000", "new", "SELF_POOLING", fee
        )
        await full_node_api.wait_transaction_records_entered_mempool(records=[creation_tx])
        creation_tx_2: TransactionRecord = await client.create_new_pool_wallet(
            our_ph, "", uint32(0), f"{self_hostname}:5001", "new", "SELF_POOLING", fee
        )

        for r in creation_tx.removals:
            assert r not in creation_tx_2.removals

        await full_node_api.process_transaction_records(records=[creation_tx_2])

        assert not full_node_api.txs_in_mempool(txs=[creation_tx])
        await full_node_api.wait_for_wallet_synced(wallet_node=wallet_node, timeout=20)

        summaries_response = await client.get_wallets(WalletType.POOLING_WALLET)
        assert len(summaries_response) == 2
        wallet_id: int = summaries_response[0]["id"]
        wallet_id_2: int = summaries_response[1]["id"]
        status: PoolWalletInfo = (await client.pw_status(wallet_id))[0]
        status_2: PoolWalletInfo = (await client.pw_status(wallet_id_2))[0]

        assert status.current.state == PoolSingletonState.SELF_POOLING.value
        assert status_2.current.state == PoolSingletonState.SELF_POOLING.value
        assert status.target is None
        assert status_2.target is None

        await full_node_api.wait_for_wallet_synced(wallet_node=wallet_node, timeout=20)
        join_pool: dict[str, Any] = await client.pw_join_pool(
            wallet_id,
            pool_ph,
            "https://pool.example.com",
            uint32(10),
            uint64(fee),
        )
        assert join_pool["success"]
        join_pool_tx: TransactionRecord = join_pool["transaction"]
        assert join_pool_tx is not None
        await full_node_api.wait_transaction_records_entered_mempool(records=[join_pool_tx])

        join_pool_2: dict[str, Any] = await client.pw_join_pool(
            wallet_id_2, pool_ph, "https://pool.example.com", uint32(10), uint64(fee)
        )
        assert join_pool_2["success"]
        join_pool_tx_2: TransactionRecord = join_pool_2["transaction"]
        for r in join_pool_tx.removals:
            assert r not in join_pool_tx_2.removals
        assert join_pool_tx_2 is not None
        await full_node_api.wait_transaction_records_entered_mempool(records=[join_pool_tx_2])

        status = (await client.pw_status(wallet_id))[0]
        status_2 = (await client.pw_status(wallet_id_2))[0]

        assert status.current.state == PoolSingletonState.SELF_POOLING.value
        assert status.target is not None
        assert status.target.state == PoolSingletonState.FARMING_TO_POOL.value
        assert status_2.current.state == PoolSingletonState.SELF_POOLING.value
        assert status_2.target is not None
        assert status_2.target.state == PoolSingletonState.FARMING_TO_POOL.value

        await full_node_api.process_transaction_records(records=[join_pool_tx, join_pool_tx_2])

        async def status_is_farming_to_pool(w_id: int) -> bool:
            pw_status: PoolWalletInfo = (await client.pw_status(w_id))[0]
            return pw_status.current.state == PoolSingletonState.FARMING_TO_POOL.value

        await time_out_assert(20, status_is_farming_to_pool, True, wallet_id)
        await time_out_assert(20, status_is_farming_to_pool, True, wallet_id_2)
        assert len(await wallet_node.wallet_state_manager.tx_store.get_unconfirmed_for_wallet(2)) == 0

    @pytest.mark.anyio
    async def test_leave_pool(self, setup: Setup, fee: uint64, self_hostname: str) -> None:
        """This tests self-pooling -> pooling -> escaping -> self pooling"""
        full_node_api, wallet_node, our_ph, _total_block_rewards, client = setup
        pool_ph = bytes32.zeros

        assert len(await client.get_wallets(WalletType.POOLING_WALLET)) == 0

        await full_node_api.wait_for_wallet_synced(wallet_node=wallet_node, timeout=20)

        creation_tx: TransactionRecord = await client.create_new_pool_wallet(
            our_ph, "", uint32(0), f"{self_hostname}:5000", "new", "SELF_POOLING", fee
        )

        await full_node_api.wait_transaction_records_entered_mempool(records=[creation_tx])

        await full_node_api.farm_blocks_to_puzzlehash(count=6, farm_to=our_ph, guarantee_transaction_blocks=True)
        assert not full_node_api.txs_in_mempool(txs=[creation_tx])

        await full_node_api.wait_for_wallet_synced(wallet_node=wallet_node, timeout=20)

        summaries_response = await client.get_wallets(WalletType.POOLING_WALLET)
        assert len(summaries_response) == 1
        wallet_id: int = summaries_response[0]["id"]
        status: PoolWalletInfo = (await client.pw_status(wallet_id))[0]

        assert status.current.state == PoolSingletonState.SELF_POOLING.value
        assert status.target is None

        join_pool_tx: TransactionRecord = (
            await client.pw_join_pool(
                wallet_id,
                pool_ph,
                "https://pool.example.com",
                uint32(5),
                fee,
            )
        )["transaction"]
        assert join_pool_tx is not None

        status = (await client.pw_status(wallet_id))[0]

        assert status.current.state == PoolSingletonState.SELF_POOLING.value
        assert status.current.pool_url == ""
        assert status.current.relative_lock_height == 0
        assert status.current.state == 1
        assert status.current.version == 1

        assert status.target
        assert status.target.pool_url == "https://pool.example.com"
        assert status.target.relative_lock_height == 5
        assert status.target.state == 3
        assert status.target.version == 1

        async def status_is_farming_to_pool() -> bool:
            await full_node_api.farm_blocks_to_puzzlehash(count=1, farm_to=our_ph, guarantee_transaction_blocks=True)
            pw_status: PoolWalletInfo = (await client.pw_status(wallet_id))[0]
            return pw_status.current.state == PoolSingletonState.FARMING_TO_POOL.value

        await time_out_assert(timeout=MAX_WAIT_SECS, function=status_is_farming_to_pool)

        await full_node_api.wait_for_wallet_synced(wallet_node=wallet_node, timeout=20)

        leave_pool_tx: dict[str, Any] = await client.pw_self_pool(wallet_id, uint64(fee))
        assert leave_pool_tx["transaction"].wallet_id == wallet_id
        assert leave_pool_tx["transaction"].amount == 1
        await full_node_api.wait_transaction_records_entered_mempool(records=leave_pool_tx["transactions"])

        await full_node_api.farm_blocks_to_puzzlehash(count=1, farm_to=our_ph, guarantee_transaction_blocks=True)

        async def status_is_leaving() -> bool:
            pw_status: PoolWalletInfo = (await client.pw_status(wallet_id))[0]
            return pw_status.current.state == PoolSingletonState.LEAVING_POOL.value

        await time_out_assert(timeout=MAX_WAIT_SECS, function=status_is_leaving)
        await full_node_api.wait_for_wallet_synced(wallet_node=wallet_node, timeout=20)

        async def status_is_self_pooling() -> bool:
            # Farm enough blocks to wait for relative_lock_height
            pw_status: PoolWalletInfo = (await client.pw_status(wallet_id))[0]
            log.warning(f"PW status state: {pw_status.current}")
            return pw_status.current.state == PoolSingletonState.SELF_POOLING.value

        # pass the relative lock height, this will trigger a tx.
        await full_node_api.farm_blocks_to_puzzlehash(count=4, farm_to=our_ph, guarantee_transaction_blocks=True)

        # Farm the TX
        for i in range(20):
            await full_node_api.farm_blocks_to_puzzlehash(count=1, farm_to=our_ph, guarantee_transaction_blocks=True)
            await asyncio.sleep(1)
            if await status_is_self_pooling():
                break

        await full_node_api.farm_blocks_to_puzzlehash(count=1, farm_to=our_ph, guarantee_transaction_blocks=True)
        await full_node_api.wait_for_wallet_synced(wallet_node=wallet_node, timeout=20)

        await time_out_assert(timeout=MAX_WAIT_SECS, function=status_is_self_pooling)
        assert len(await wallet_node.wallet_state_manager.tx_store.get_unconfirmed_for_wallet(2)) == 0

    @pytest.mark.parametrize(
        "wallet_environments",
        [
            {
                "num_environments": 1,
                "blocks_needed": [10],
            }
        ],
        indirect=True,
    )
    @pytest.mark.anyio
    async def test_change_pools(
        self,
        fee: uint64,
        wallet_environments: WalletTestFramework,
    ) -> None:
        """This tests Pool A -> escaping -> Pool B"""

        wallet_state_manager: WalletStateManager = wallet_environments.environments[0].wallet_state_manager
        wallet_rpc: WalletRpcClient = wallet_environments.environments[0].rpc_client

        wallet_state_manager.config["reuse_public_key_for_change"][
            str(wallet_state_manager.root_pubkey.get_fingerprint())
        ] = wallet_environments.tx_config.reuse_puzhash

        # Create a farming plotnft to url http://pool.example.com
        wallet_id = await create_new_plotnft(wallet_environments)

<<<<<<< HEAD
        await full_node_api.wait_transaction_records_entered_mempool(records=[creation_tx])

        await full_node_api.farm_blocks_to_puzzlehash(count=6, farm_to=our_ph, guarantee_transaction_blocks=True)
        assert not full_node_api.txs_in_mempool(txs=[creation_tx])

        await full_node_api.wait_for_wallet_synced(wallet_node=wallet_node, timeout=20)

        summaries_response = await client.get_wallets(WalletType.POOLING_WALLET)
        assert len(summaries_response) == 1
        wallet_id: int = summaries_response[0]["id"]
        status: PoolWalletInfo = (await client.pw_status(wallet_id))[0]

        assert status.current.state == PoolSingletonState.FARMING_TO_POOL.value
        assert status.target is None

        async def status_is_farming_to_pool() -> bool:
            await full_node_api.farm_blocks_to_puzzlehash(count=1, farm_to=our_ph, guarantee_transaction_blocks=True)
            pw_status: PoolWalletInfo = (await client.pw_status(wallet_id))[0]
            return pw_status.current.state == PoolSingletonState.FARMING_TO_POOL.value

        await time_out_assert(timeout=WAIT_SECS, function=status_is_farming_to_pool)

        pw_info: PoolWalletInfo = (await client.pw_status(wallet_id))[0]
        assert pw_info.current.pool_url == "https://pool-a.org"
        assert pw_info.current.relative_lock_height == 5

        await full_node_api.wait_for_wallet_synced(wallet_node=wallet_node, timeout=20)

        # Now test changing pools
=======
        # Join a different pool
>>>>>>> 30c4ef26
        join_pool_tx: TransactionRecord = (
            await wallet_rpc.pw_join_pool(
                wallet_id,
                bytes32.zeros,
                "https://pool-b.org",
                LOCK_HEIGHT,
                uint64(fee),
            )
        )["transaction"]
        assert join_pool_tx is not None

        await wallet_environments.full_node.farm_blocks_to_puzzlehash(count=1, guarantee_transaction_blocks=True)
        await verify_pool_state(wallet_rpc, wallet_id, PoolSingletonState.LEAVING_POOL)
        await wallet_environments.full_node.farm_blocks_to_puzzlehash(
            count=LOCK_HEIGHT + 2, guarantee_transaction_blocks=True
        )
        await wallet_environments.full_node.wait_for_wallet_synced(
            wallet_node=wallet_environments.environments[0].node, timeout=20
        )

        async def farm_blocks_until_state(
            state: PoolSingletonState,
            wallet_rpc: WalletRpcClient,
            wallet_id: int,
            full_node: FullNodeSimulator,
            wallet_node: WalletNode,
            max_blocks: int = 10 * (LOCK_HEIGHT + 2),
        ) -> bool:
            block_chunk = LOCK_HEIGHT + 2
            total_blocks_farmed = 0
            while total_blocks_farmed < max_blocks:
                await full_node.farm_blocks_to_puzzlehash(count=block_chunk, guarantee_transaction_blocks=True)
                total_blocks_farmed += block_chunk
                print(f"Checking state after {total_blocks_farmed} blocks")

                await full_node.wait_for_wallet_synced(wallet_node=wallet_node, timeout=20)
                pw_status: PoolWalletInfo = (await wallet_rpc.pw_status(wallet_id))[0]
                if pw_status.current.state == state.value:
                    return True
            return False

        assert await farm_blocks_until_state(
            PoolSingletonState.FARMING_TO_POOL,
            wallet_rpc,
            wallet_id,
            wallet_environments.full_node,
            wallet_environments.environments[0].node,
        )

        pw_status: PoolWalletInfo = (await wallet_rpc.pw_status(wallet_id))[0]
        assert pw_status.current.state == PoolSingletonState.FARMING_TO_POOL.value
        assert pw_status.current.pool_url == "https://pool-b.org"
        assert pw_status.current.relative_lock_height == LOCK_HEIGHT

    @pytest.mark.anyio
    async def test_change_pools_reorg(self, setup: Setup, fee: uint64, self_hostname: str) -> None:
        """This tests Pool A -> escaping -> reorg -> escaping -> Pool B"""
        full_node_api, wallet_node, our_ph, _total_block_rewards, client = setup
        pool_a_ph = bytes32.zeros
        pool_b_ph = bytes32.zeros
        WAIT_SECS = 30

        assert len(await client.get_wallets(WalletType.POOLING_WALLET)) == 0

        await full_node_api.wait_for_wallet_synced(wallet_node=wallet_node, timeout=20)

        creation_tx: TransactionRecord = await client.create_new_pool_wallet(
            pool_a_ph, "https://pool-a.org", uint32(5), f"{self_hostname}:5000", "new", "FARMING_TO_POOL", uint64(fee)
        )

        await full_node_api.wait_transaction_records_entered_mempool(records=[creation_tx])

        await full_node_api.farm_blocks_to_puzzlehash(count=6, farm_to=our_ph, guarantee_transaction_blocks=True)
        assert not full_node_api.txs_in_mempool(txs=[creation_tx])

        await full_node_api.wait_for_wallet_synced(wallet_node=wallet_node, timeout=20)

        summaries_response = await client.get_wallets(WalletType.POOLING_WALLET)
        assert len(summaries_response) == 1
        wallet_id: int = summaries_response[0]["id"]
        status: PoolWalletInfo = (await client.pw_status(wallet_id))[0]

        assert status.current.state == PoolSingletonState.FARMING_TO_POOL.value
        assert status.target is None

        async def status_is_farming_to_pool() -> bool:
            pw_status: PoolWalletInfo = (await client.pw_status(wallet_id))[0]
            return pw_status.current.state == PoolSingletonState.FARMING_TO_POOL.value

        await time_out_assert(timeout=WAIT_SECS, function=status_is_farming_to_pool)

        pw_info: PoolWalletInfo = (await client.pw_status(wallet_id))[0]
        assert pw_info.current.pool_url == "https://pool-a.org"
        assert pw_info.current.relative_lock_height == 5

        join_pool_txs: list[TransactionRecord] = (
            await client.pw_join_pool(
                wallet_id,
                pool_b_ph,
                "https://pool-b.org",
                uint32(10),
                uint64(fee),
            )
        )["transactions"]
        await full_node_api.wait_transaction_records_entered_mempool(records=join_pool_txs)
        await full_node_api.farm_blocks_to_puzzlehash(count=1, farm_to=our_ph, guarantee_transaction_blocks=True)

        async def status_is_leaving_no_blocks() -> bool:
            pw_status: PoolWalletInfo = (await client.pw_status(wallet_id))[0]
            return pw_status.current.state == PoolSingletonState.LEAVING_POOL.value

        await time_out_assert(timeout=WAIT_SECS, function=status_is_leaving_no_blocks)

        current_blocks = await full_node_api.get_all_full_blocks()
        more_blocks = full_node_api.bt.get_consecutive_blocks(
            3,
            farmer_reward_puzzle_hash=pool_a_ph,
            pool_reward_puzzle_hash=pool_b_ph,
            block_list_input=current_blocks[:-1],
            force_overflow=True,
            guarantee_transaction_block=True,
            seed=32 * b"4",
            transaction_data=next(tx.spend_bundle for tx in join_pool_txs if tx.spend_bundle is not None),
        )

        await add_blocks_in_batches(more_blocks[-3:], full_node_api.full_node)

        await time_out_assert(timeout=WAIT_SECS, function=status_is_leaving_no_blocks)

        for i in range(50):
            await full_node_api.farm_blocks_to_puzzlehash(count=1, farm_to=our_ph, guarantee_transaction_blocks=True)
            await asyncio.sleep(1)
            if await status_is_farming_to_pool():
                break

        # Eventually, leaves pool
        assert await status_is_farming_to_pool()

    @pytest.mark.anyio
    async def test_join_pool_twice(
        self,
        setup: Setup,
        self_hostname: str,
    ) -> None:
        full_node_api, wallet_node, our_ph, _total_block_rewards, client = setup

        await wallet_node.server.start_client(PeerInfo(self_hostname, full_node_api.server.get_port()), None)
        await full_node_api.farm_new_transaction_block(FarmNewBlockProtocol(our_ph))
        await full_node_api.farm_new_transaction_block(FarmNewBlockProtocol(our_ph))
        await full_node_api.wait_for_wallet_synced(wallet_node=wallet_node, timeout=20)

        creation_tx: TransactionRecord = await client.create_new_pool_wallet(
            target_puzzlehash=our_ph,
            pool_url="https://pool.example.com",
            relative_lock_height=uint32(10),
            backup_host="",
            mode="new",
            state="FARMING_TO_POOL",
            fee=uint64(0),
        )
        await full_node_api.process_transaction_records(records=[creation_tx])
        await full_node_api.wait_for_wallet_synced(wallet_node=wallet_node, timeout=20)

        summaries_response = await client.get_wallets(WalletType.POOLING_WALLET)
        assert len(summaries_response) == 1
        wallet_id: int = summaries_response[0]["id"]

        async def status_is_farming_to_pool(w_id: int) -> bool:
            pw_status: PoolWalletInfo = (await client.pw_status(w_id))[0]
            return pw_status.current.state == PoolSingletonState.FARMING_TO_POOL.value

        await time_out_assert(45, status_is_farming_to_pool, True, wallet_id)

        # Test joining the same pool via the RPC client
        with pytest.raises(ValueError, match="Already farming to pool"):
            await client.pw_join_pool(
                wallet_id=wallet_id,
                target_puzzlehash=our_ph,
                pool_url="https://pool.example.com",
                relative_lock_height=uint32(10),
                fee=uint64(0),
            )<|MERGE_RESOLUTION|>--- conflicted
+++ resolved
@@ -982,39 +982,7 @@
         # Create a farming plotnft to url http://pool.example.com
         wallet_id = await create_new_plotnft(wallet_environments)
 
-<<<<<<< HEAD
-        await full_node_api.wait_transaction_records_entered_mempool(records=[creation_tx])
-
-        await full_node_api.farm_blocks_to_puzzlehash(count=6, farm_to=our_ph, guarantee_transaction_blocks=True)
-        assert not full_node_api.txs_in_mempool(txs=[creation_tx])
-
-        await full_node_api.wait_for_wallet_synced(wallet_node=wallet_node, timeout=20)
-
-        summaries_response = await client.get_wallets(WalletType.POOLING_WALLET)
-        assert len(summaries_response) == 1
-        wallet_id: int = summaries_response[0]["id"]
-        status: PoolWalletInfo = (await client.pw_status(wallet_id))[0]
-
-        assert status.current.state == PoolSingletonState.FARMING_TO_POOL.value
-        assert status.target is None
-
-        async def status_is_farming_to_pool() -> bool:
-            await full_node_api.farm_blocks_to_puzzlehash(count=1, farm_to=our_ph, guarantee_transaction_blocks=True)
-            pw_status: PoolWalletInfo = (await client.pw_status(wallet_id))[0]
-            return pw_status.current.state == PoolSingletonState.FARMING_TO_POOL.value
-
-        await time_out_assert(timeout=WAIT_SECS, function=status_is_farming_to_pool)
-
-        pw_info: PoolWalletInfo = (await client.pw_status(wallet_id))[0]
-        assert pw_info.current.pool_url == "https://pool-a.org"
-        assert pw_info.current.relative_lock_height == 5
-
-        await full_node_api.wait_for_wallet_synced(wallet_node=wallet_node, timeout=20)
-
-        # Now test changing pools
-=======
         # Join a different pool
->>>>>>> 30c4ef26
         join_pool_tx: TransactionRecord = (
             await wallet_rpc.pw_join_pool(
                 wallet_id,
