--- conflicted
+++ resolved
@@ -3,15 +3,10 @@
 from typing import Optional
 
 import pytest
-<<<<<<< HEAD
-from chia_rs import FullBlock
-=======
-from chia_rs import Coin, ConsensusConstants, additions_and_removals, get_flags_for_height_and_constants
+from chia_rs import Coin, ConsensusConstants, FullBlock, additions_and_removals, get_flags_for_height_and_constants
 from chia_rs.sized_ints import uint64
 
 from chia.simulator.block_tools import BlockTools
-from chia.types.full_block import FullBlock
->>>>>>> f241889b
 
 # These test targets are used to trigger a build of the test chains.
 # On CI we clone the test-cache repository to load the chains from, so they
