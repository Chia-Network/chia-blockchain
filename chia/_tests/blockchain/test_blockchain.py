from __future__ import annotations

import asyncio
import logging
import random
import time
from collections.abc import AsyncIterator
from contextlib import asynccontextmanager
from dataclasses import replace
from typing import Awaitable, Optional

import pytest
from chia_rs import AugSchemeMPL, G2Element, MerkleSet
from clvm.casts import int_to_bytes

from chia._tests.blockchain.blockchain_test_utils import (
    _validate_and_add_block,
    _validate_and_add_block_multi_error,
    _validate_and_add_block_multi_result,
    _validate_and_add_block_no_error,
    check_block_store_invariant,
)
from chia._tests.conftest import ConsensusMode
from chia._tests.util.blockchain import create_blockchain
from chia.consensus.block_body_validation import ForkInfo
from chia.consensus.block_header_validation import validate_finished_header_block
from chia.consensus.block_record import BlockRecord
from chia.consensus.block_rewards import calculate_base_farmer_reward
from chia.consensus.blockchain import AddBlockResult, Blockchain
from chia.consensus.coinbase import create_farmer_coin
from chia.consensus.constants import ConsensusConstants
from chia.consensus.find_fork_point import lookup_fork_chain
from chia.consensus.full_block_to_block_record import block_to_block_record
from chia.consensus.get_block_generator import get_block_generator
from chia.consensus.multiprocess_validation import PreValidationResult, pre_validate_block
from chia.consensus.pot_iterations import is_overflow_block
from chia.full_node.mempool_check_conditions import get_name_puzzle_conditions
from chia.simulator.block_tools import BlockTools, create_block_tools_async
from chia.simulator.keyring import TempKeyring
from chia.simulator.wallet_tools import WalletTool
from chia.types.blockchain_format.classgroup import ClassgroupElement
from chia.types.blockchain_format.coin import Coin
from chia.types.blockchain_format.foliage import TransactionsInfo
from chia.types.blockchain_format.serialized_program import SerializedProgram
from chia.types.blockchain_format.sized_bytes import bytes32
from chia.types.blockchain_format.slots import InfusedChallengeChainSubSlot
from chia.types.blockchain_format.vdf import VDFInfo, VDFProof, validate_vdf
from chia.types.condition_opcodes import ConditionOpcode
from chia.types.condition_with_args import ConditionWithArgs
from chia.types.end_of_slot_bundle import EndOfSubSlotBundle
from chia.types.full_block import FullBlock
from chia.types.generator_types import BlockGenerator
from chia.types.spend_bundle import SpendBundle
from chia.types.unfinished_block import UnfinishedBlock
from chia.types.validation_state import ValidationState
from chia.util.augmented_chain import AugmentedBlockchain
from chia.util.errors import Err
from chia.util.generator_tools import get_block_header
from chia.util.hash import std_hash
from chia.util.ints import uint8, uint32, uint64
from chia.util.keychain import Keychain
from chia.util.recursive_replace import recursive_replace
from chia.util.vdf_prover import get_vdf_info_and_proof
from chia.wallet.puzzles.p2_delegated_puzzle_or_hidden_puzzle import (
    DEFAULT_HIDDEN_PUZZLE_HASH,
    calculate_synthetic_secret_key,
)

log = logging.getLogger(__name__)
bad_element = ClassgroupElement.create(b"\x00")


@asynccontextmanager
async def make_empty_blockchain(constants: ConsensusConstants) -> AsyncIterator[Blockchain]:
    """
    Provides a list of 10 valid blocks, as well as a blockchain with 9 blocks added to it.
    """

    async with create_blockchain(constants, 2) as (bc, _):
        yield bc


class TestGenesisBlock:
    @pytest.mark.anyio
    async def test_block_tools_proofs_400(
        self, default_400_blocks: list[FullBlock], blockchain_constants: ConsensusConstants
    ) -> None:
        vdf, proof = get_vdf_info_and_proof(
            blockchain_constants,
            ClassgroupElement.get_default_element(),
            blockchain_constants.GENESIS_CHALLENGE,
            uint64(231),
        )
        if validate_vdf(proof, blockchain_constants, ClassgroupElement.get_default_element(), vdf) is False:
            raise Exception("invalid proof")

    @pytest.mark.anyio
    async def test_block_tools_proofs_1000(
        self, default_1000_blocks: list[FullBlock], blockchain_constants: ConsensusConstants
    ) -> None:
        vdf, proof = get_vdf_info_and_proof(
            blockchain_constants,
            ClassgroupElement.get_default_element(),
            blockchain_constants.GENESIS_CHALLENGE,
            uint64(231),
        )
        if validate_vdf(proof, blockchain_constants, ClassgroupElement.get_default_element(), vdf) is False:
            raise Exception("invalid proof")

    @pytest.mark.anyio
    async def test_block_tools_proofs(self, blockchain_constants: ConsensusConstants) -> None:
        vdf, proof = get_vdf_info_and_proof(
            blockchain_constants,
            ClassgroupElement.get_default_element(),
            blockchain_constants.GENESIS_CHALLENGE,
            uint64(231),
        )
        if validate_vdf(proof, blockchain_constants, ClassgroupElement.get_default_element(), vdf) is False:
            raise Exception("invalid proof")

    @pytest.mark.anyio
    async def test_non_overflow_genesis(self, empty_blockchain: Blockchain, bt: BlockTools) -> None:
        assert empty_blockchain.get_peak() is None
        genesis = bt.get_consecutive_blocks(1, force_overflow=False)[0]
        await _validate_and_add_block(empty_blockchain, genesis)
        peak = empty_blockchain.get_peak()
        assert peak is not None
        assert peak.height == 0

    @pytest.mark.anyio
    async def test_overflow_genesis(self, empty_blockchain: Blockchain, bt: BlockTools) -> None:
        genesis = bt.get_consecutive_blocks(1, force_overflow=True)[0]
        await _validate_and_add_block(empty_blockchain, genesis)

    @pytest.mark.anyio
    async def test_genesis_empty_slots(self, empty_blockchain: Blockchain, bt: BlockTools) -> None:
        genesis = bt.get_consecutive_blocks(1, force_overflow=False, skip_slots=30)[0]
        await _validate_and_add_block(empty_blockchain, genesis)

    @pytest.mark.anyio
    async def test_overflow_genesis_empty_slots(self, empty_blockchain: Blockchain, bt: BlockTools) -> None:
        genesis = bt.get_consecutive_blocks(1, force_overflow=True, skip_slots=3)[0]
        await _validate_and_add_block(empty_blockchain, genesis)

    @pytest.mark.anyio
    async def test_genesis_validate_1(self, empty_blockchain: Blockchain, bt: BlockTools) -> None:
        genesis = bt.get_consecutive_blocks(1, force_overflow=False)[0]
        bad_prev = bytes([1] * 32)
        genesis = recursive_replace(genesis, "foliage.prev_block_hash", bad_prev)
        await _validate_and_add_block(empty_blockchain, genesis, expected_error=Err.INVALID_PREV_BLOCK_HASH)


class TestBlockHeaderValidation:
    @pytest.mark.limit_consensus_modes(reason="save time")
    @pytest.mark.anyio
    async def test_long_chain(self, empty_blockchain: Blockchain, default_1000_blocks: list[FullBlock]) -> None:
        blocks = default_1000_blocks
        for block in blocks:
            if (
                len(block.finished_sub_slots) > 0
                and block.finished_sub_slots[0].challenge_chain.subepoch_summary_hash is not None
            ):
                # Sub/Epoch. Try using a bad ssi and difficulty to test 2m and 2n
                new_finished_ss = recursive_replace(
                    block.finished_sub_slots[0],
                    "challenge_chain.new_sub_slot_iters",
                    uint64(10_000_000),
                )
                block_bad = recursive_replace(
                    block, "finished_sub_slots", [new_finished_ss] + block.finished_sub_slots[1:]
                )
                header_block_bad = get_block_header(block_bad, [], [])
                # TODO: Inspect these block values as they are currently None
                expected_difficulty = block.finished_sub_slots[0].challenge_chain.new_difficulty or uint64(0)
                expected_sub_slot_iters = block.finished_sub_slots[0].challenge_chain.new_sub_slot_iters or uint64(0)
                vs = ValidationState(expected_sub_slot_iters, expected_difficulty, None)
                _, error = validate_finished_header_block(
                    empty_blockchain.constants, empty_blockchain, header_block_bad, False, vs
                )
                assert error is not None
                assert error.code == Err.INVALID_NEW_SUB_SLOT_ITERS

                # Also fails calling the outer methods, but potentially with a different error
                await _validate_and_add_block(empty_blockchain, block_bad, expected_result=AddBlockResult.INVALID_BLOCK)

                new_finished_ss_2 = recursive_replace(
                    block.finished_sub_slots[0],
                    "challenge_chain.new_difficulty",
                    uint64(10_000_000),
                )
                block_bad_2 = recursive_replace(
                    block, "finished_sub_slots", [new_finished_ss_2] + block.finished_sub_slots[1:]
                )

                header_block_bad_2 = get_block_header(block_bad_2, [], [])
                # TODO: Inspect these block values as they are currently None
                expected_difficulty = block.finished_sub_slots[0].challenge_chain.new_difficulty or uint64(0)
                expected_sub_slot_iters = block.finished_sub_slots[0].challenge_chain.new_sub_slot_iters or uint64(0)
                vs = ValidationState(expected_sub_slot_iters, expected_difficulty, None)
                _, error = validate_finished_header_block(
                    empty_blockchain.constants, empty_blockchain, header_block_bad_2, False, vs
                )
                assert error is not None
                assert error.code == Err.INVALID_NEW_DIFFICULTY

                # Also fails calling the outer methods, but potentially with a different error
                await _validate_and_add_block(
                    empty_blockchain, block_bad_2, expected_result=AddBlockResult.INVALID_BLOCK
                )

                # 3c
                new_finished_ss_3: EndOfSubSlotBundle = recursive_replace(
                    block.finished_sub_slots[0],
                    "challenge_chain.subepoch_summary_hash",
                    bytes([0] * 32),
                )
                new_finished_ss_3 = recursive_replace(
                    new_finished_ss_3,
                    "reward_chain.challenge_chain_sub_slot_hash",
                    new_finished_ss_3.challenge_chain.get_hash(),
                )
                log.warning(f"Number of slots: {len(block.finished_sub_slots)}")
                block_bad_3 = recursive_replace(block, "finished_sub_slots", [new_finished_ss_3])

                header_block_bad_3 = get_block_header(block_bad_3, [], [])
                # TODO: Inspect these block values as they are currently None
                expected_difficulty = block.finished_sub_slots[0].challenge_chain.new_difficulty or uint64(0)
                expected_sub_slot_iters = block.finished_sub_slots[0].challenge_chain.new_sub_slot_iters or uint64(0)
                vs = ValidationState(expected_sub_slot_iters, expected_difficulty, None)
                _, error = validate_finished_header_block(
                    empty_blockchain.constants, empty_blockchain, header_block_bad_3, False, vs
                )
                assert error is not None
                assert error.code == Err.INVALID_SUB_EPOCH_SUMMARY

                # Also fails calling the outer methods, but potentially with a different error
                await _validate_and_add_block(
                    empty_blockchain, block_bad_3, expected_result=AddBlockResult.INVALID_BLOCK
                )

                # 3d
                new_finished_ss_4 = recursive_replace(
                    block.finished_sub_slots[0],
                    "challenge_chain.subepoch_summary_hash",
                    std_hash(b"123"),
                )
                new_finished_ss_4 = recursive_replace(
                    new_finished_ss_4,
                    "reward_chain.challenge_chain_sub_slot_hash",
                    new_finished_ss_4.challenge_chain.get_hash(),
                )
                block_bad_4 = recursive_replace(block, "finished_sub_slots", [new_finished_ss_4])

                header_block_bad_4 = get_block_header(block_bad_4, [], [])
                # TODO: Inspect these block values as they are currently None
                expected_difficulty = block.finished_sub_slots[0].challenge_chain.new_difficulty or uint64(0)
                expected_sub_slot_iters = block.finished_sub_slots[0].challenge_chain.new_sub_slot_iters or uint64(0)
                vs = ValidationState(expected_sub_slot_iters, expected_difficulty, None)
                _, error = validate_finished_header_block(
                    empty_blockchain.constants, empty_blockchain, header_block_bad_4, False, vs
                )
                assert error is not None
                assert error.code == Err.INVALID_SUB_EPOCH_SUMMARY

                # Also fails calling the outer methods, but potentially with a different error
                await _validate_and_add_block(
                    empty_blockchain, block_bad_4, expected_result=AddBlockResult.INVALID_BLOCK
                )
            await _validate_and_add_block(empty_blockchain, block)
            log.info(
                f"Added block {block.height} total iters {block.total_iters} "
                f"new slot? {len(block.finished_sub_slots)}"
            )
        peak = empty_blockchain.get_peak()
        assert peak is not None
        assert peak.height == len(blocks) - 1

    @pytest.mark.anyio
    async def test_unfinished_blocks(
        self, empty_blockchain: Blockchain, softfork_height: uint32, bt: BlockTools
    ) -> None:
        blockchain = empty_blockchain
        blocks = bt.get_consecutive_blocks(3)
        for block in blocks[:-1]:
            await _validate_and_add_block(empty_blockchain, block)
        block = blocks[-1]
        unf = UnfinishedBlock(
            block.finished_sub_slots,
            block.reward_chain_block.get_unfinished(),
            block.challenge_chain_sp_proof,
            block.reward_chain_sp_proof,
            block.foliage,
            block.foliage_transaction_block,
            block.transactions_info,
            block.transactions_generator,
            [],
        )
        npc_result = None
        # if this assert fires, remove it along with the pragma for the block
        # below
        assert unf.transactions_generator is None
        if unf.transactions_generator is not None:  # pragma: no cover
            block_generator = await get_block_generator(blockchain.lookup_block_generators, unf)
            assert block_generator is not None
            block_bytes = bytes(unf)
            npc_result = await blockchain.run_generator(block_bytes, block_generator, height=softfork_height)

        validate_res = await blockchain.validate_unfinished_block(unf, npc_result, False)
        err = validate_res.error
        assert err is None

        await _validate_and_add_block(empty_blockchain, block)
        blocks = bt.get_consecutive_blocks(1, block_list_input=blocks, force_overflow=True)
        block = blocks[-1]
        unf = UnfinishedBlock(
            block.finished_sub_slots,
            block.reward_chain_block.get_unfinished(),
            block.challenge_chain_sp_proof,
            block.reward_chain_sp_proof,
            block.foliage,
            block.foliage_transaction_block,
            block.transactions_info,
            block.transactions_generator,
            [],
        )
        npc_result = None
        # if this assert fires, remove it along with the pragma for the block
        # below
        assert unf.transactions_generator is None
        if unf.transactions_generator is not None:  # pragma: no cover
            block_generator = await get_block_generator(blockchain.lookup_block_generators, unf)
            assert block_generator is not None
            block_bytes = bytes(unf)
            npc_result = await blockchain.run_generator(block_bytes, block_generator, height=softfork_height)
        validate_res = await blockchain.validate_unfinished_block(unf, npc_result, False)
        assert validate_res.error is None

    @pytest.mark.anyio
    async def test_empty_genesis(self, empty_blockchain: Blockchain, bt: BlockTools) -> None:
        for block in bt.get_consecutive_blocks(2, skip_slots=3):
            await _validate_and_add_block(empty_blockchain, block)

    @pytest.mark.anyio
    async def test_empty_slots_non_genesis(self, empty_blockchain: Blockchain, bt: BlockTools) -> None:
        blockchain = empty_blockchain
        blocks = bt.get_consecutive_blocks(10)
        for block in blocks:
            await _validate_and_add_block(empty_blockchain, block)

        blocks = bt.get_consecutive_blocks(10, skip_slots=2, block_list_input=blocks)
        for block in blocks[10:]:
            await _validate_and_add_block(empty_blockchain, block)
        peak = blockchain.get_peak()
        assert peak is not None
        assert peak.height == 19

    @pytest.mark.anyio
    async def test_one_sb_per_slot(self, empty_blockchain: Blockchain, bt: BlockTools) -> None:
        blockchain = empty_blockchain
        num_blocks = 20
        blocks: list[FullBlock] = []
        for _ in range(num_blocks):
            blocks = bt.get_consecutive_blocks(1, block_list_input=blocks, skip_slots=1)
            await _validate_and_add_block(empty_blockchain, blocks[-1])
        peak = blockchain.get_peak()
        assert peak is not None
        assert peak.height == num_blocks - 1

    @pytest.mark.anyio
    async def test_all_overflow(self, empty_blockchain: Blockchain, bt: BlockTools) -> None:
        blockchain = empty_blockchain
        num_rounds = 5
        blocks: list[FullBlock] = []
        num_blocks = 0
        for i in range(1, num_rounds):
            num_blocks += i
            blocks = bt.get_consecutive_blocks(i, block_list_input=blocks, skip_slots=1, force_overflow=True)
            for block in blocks[-i:]:
                await _validate_and_add_block(empty_blockchain, block)
        peak = blockchain.get_peak()
        assert peak is not None
        assert peak.height == num_blocks - 1

    @pytest.mark.anyio
    async def test_unf_block_overflow(
        self, empty_blockchain: Blockchain, softfork_height: uint32, bt: BlockTools
    ) -> None:
        blockchain = empty_blockchain

        blocks: list[FullBlock] = []
        while True:
            # This creates an overflow block, then a normal block, and then an overflow in the next sub-slot
            # blocks = bt.get_consecutive_blocks(1, block_list_input=blocks, force_overflow=True)
            blocks = bt.get_consecutive_blocks(1, block_list_input=blocks)
            blocks = bt.get_consecutive_blocks(1, block_list_input=blocks, force_overflow=True)

            await _validate_and_add_block(blockchain, blocks[-2])

            sb_1 = blockchain.block_record(blocks[-2].header_hash)

            sb_2_next_ss = blocks[-1].total_iters - blocks[-2].total_iters < sb_1.sub_slot_iters
            # We might not get a normal block for sb_2, and we might not get them in the right slots
            # So this while loop keeps trying
            if sb_1.overflow and sb_2_next_ss:
                block = blocks[-1]
                unf = UnfinishedBlock(
                    [],
                    block.reward_chain_block.get_unfinished(),
                    block.challenge_chain_sp_proof,
                    block.reward_chain_sp_proof,
                    block.foliage,
                    block.foliage_transaction_block,
                    block.transactions_info,
                    block.transactions_generator,
                    [],
                )
                npc_result = None
                # if this assert fires, remove it along with the pragma for the block
                # below
                assert block.transactions_generator is None
                if block.transactions_generator is not None:  # pragma: no cover
                    block_generator = await get_block_generator(blockchain.lookup_block_generators, unf)
                    assert block_generator is not None
                    block_bytes = bytes(unf)
                    npc_result = await blockchain.run_generator(block_bytes, block_generator, height=softfork_height)
                validate_res = await blockchain.validate_unfinished_block(
                    unf, npc_result, skip_overflow_ss_validation=True
                )
                assert validate_res.error is None
                return None

            await _validate_and_add_block(blockchain, blocks[-1])

    @pytest.mark.anyio
    async def test_one_sb_per_two_slots(self, empty_blockchain: Blockchain, bt: BlockTools) -> None:
        blockchain = empty_blockchain
        num_blocks = 20
        blocks: list[FullBlock] = []
        for _ in range(num_blocks):  # Same thing, but 2 sub-slots per block
            blocks = bt.get_consecutive_blocks(1, block_list_input=blocks, skip_slots=2)
            await _validate_and_add_block(blockchain, blocks[-1])
        peak = blockchain.get_peak()
        assert peak is not None
        assert peak.height == num_blocks - 1

    @pytest.mark.anyio
    async def test_one_sb_per_five_slots(self, empty_blockchain: Blockchain, bt: BlockTools) -> None:
        blockchain = empty_blockchain
        num_blocks = 10
        blocks: list[FullBlock] = []
        for _ in range(num_blocks):  # Same thing, but 5 sub-slots per block
            blocks = bt.get_consecutive_blocks(1, block_list_input=blocks, skip_slots=5)
            await _validate_and_add_block(blockchain, blocks[-1])
        peak = blockchain.get_peak()
        assert peak is not None
        assert peak.height == num_blocks - 1

    @pytest.mark.anyio
    async def test_basic_chain_overflow(self, empty_blockchain: Blockchain, bt: BlockTools) -> None:
        blocks = bt.get_consecutive_blocks(5, force_overflow=True)
        for block in blocks:
            await _validate_and_add_block(empty_blockchain, block)
        peak = empty_blockchain.get_peak()
        assert peak is not None
        assert peak.height == len(blocks) - 1

    @pytest.mark.anyio
    async def test_one_sb_per_two_slots_force_overflow(self, empty_blockchain: Blockchain, bt: BlockTools) -> None:
        blockchain = empty_blockchain
        num_blocks = 10
        blocks: list[FullBlock] = []
        for _ in range(num_blocks):
            blocks = bt.get_consecutive_blocks(1, block_list_input=blocks, skip_slots=2, force_overflow=True)
            await _validate_and_add_block(blockchain, blocks[-1])
        peak = blockchain.get_peak()
        assert peak is not None
        assert peak.height == num_blocks - 1

    @pytest.mark.anyio
    async def test_invalid_prev(self, empty_blockchain: Blockchain, bt: BlockTools) -> None:
        # 1
        blocks = bt.get_consecutive_blocks(2, force_overflow=False)
        await _validate_and_add_block(empty_blockchain, blocks[0])
        block_1_bad = recursive_replace(blocks[-1], "foliage.prev_block_hash", bytes([0] * 32))

        await _validate_and_add_block(empty_blockchain, block_1_bad, expected_error=Err.INVALID_PREV_BLOCK_HASH)

    @pytest.mark.anyio
    async def test_invalid_pospace(self, empty_blockchain: Blockchain, bt: BlockTools) -> None:
        # 2
        blocks = bt.get_consecutive_blocks(2, force_overflow=False)
        await _validate_and_add_block(empty_blockchain, blocks[0])
        block_1_bad = recursive_replace(blocks[-1], "reward_chain_block.proof_of_space.proof", bytes([0] * 32))

        await _validate_and_add_block(empty_blockchain, block_1_bad, expected_error=Err.INVALID_POSPACE)

    @pytest.mark.anyio
    async def test_invalid_sub_slot_challenge_hash_genesis(self, empty_blockchain: Blockchain, bt: BlockTools) -> None:
        # 2a
        blocks = bt.get_consecutive_blocks(1, force_overflow=False, skip_slots=1)
        new_finished_ss = recursive_replace(
            blocks[0].finished_sub_slots[0],
            "challenge_chain.challenge_chain_end_of_slot_vdf.challenge",
            bytes([2] * 32),
        )
        block_0_bad = recursive_replace(
            blocks[0], "finished_sub_slots", [new_finished_ss] + blocks[0].finished_sub_slots[1:]
        )

        header_block_bad = get_block_header(block_0_bad, [], [])
        vs = ValidationState(
            empty_blockchain.constants.SUB_SLOT_ITERS_STARTING, empty_blockchain.constants.DIFFICULTY_STARTING, None
        )
        _, error = validate_finished_header_block(
            empty_blockchain.constants, empty_blockchain, header_block_bad, False, vs
        )

        assert error is not None
        assert error.code == Err.INVALID_PREV_CHALLENGE_SLOT_HASH
        await _validate_and_add_block(empty_blockchain, block_0_bad, expected_result=AddBlockResult.INVALID_BLOCK)

    @pytest.mark.anyio
    async def test_invalid_sub_slot_challenge_hash_non_genesis(
        self, empty_blockchain: Blockchain, bt: BlockTools
    ) -> None:
        # 2b
        blocks = bt.get_consecutive_blocks(1, force_overflow=False, skip_slots=0)
        blocks = bt.get_consecutive_blocks(1, force_overflow=False, skip_slots=1, block_list_input=blocks)
        new_finished_ss = recursive_replace(
            blocks[1].finished_sub_slots[0],
            "challenge_chain.challenge_chain_end_of_slot_vdf.challenge",
            bytes([2] * 32),
        )
        block_1_bad = recursive_replace(
            blocks[1], "finished_sub_slots", [new_finished_ss] + blocks[1].finished_sub_slots[1:]
        )

        await _validate_and_add_block(empty_blockchain, blocks[0])
        header_block_bad = get_block_header(block_1_bad, [], [])
        # TODO: Inspect these block values as they are currently None
        expected_difficulty = blocks[1].finished_sub_slots[0].challenge_chain.new_difficulty or uint64(0)
        expected_sub_slot_iters = blocks[1].finished_sub_slots[0].challenge_chain.new_sub_slot_iters or uint64(0)
        vs = ValidationState(expected_sub_slot_iters, expected_difficulty, None)
        _, error = validate_finished_header_block(
            empty_blockchain.constants, empty_blockchain, header_block_bad, False, vs
        )
        assert error is not None
        assert error.code == Err.INVALID_PREV_CHALLENGE_SLOT_HASH
        await _validate_and_add_block(empty_blockchain, block_1_bad, expected_result=AddBlockResult.INVALID_BLOCK)

    @pytest.mark.anyio
    async def test_invalid_sub_slot_challenge_hash_empty_ss(self, empty_blockchain: Blockchain, bt: BlockTools) -> None:
        # 2c
        blocks = bt.get_consecutive_blocks(1, force_overflow=False, skip_slots=0)
        blocks = bt.get_consecutive_blocks(1, force_overflow=False, skip_slots=2, block_list_input=blocks)
        new_finished_ss = recursive_replace(
            blocks[1].finished_sub_slots[-1],
            "challenge_chain.challenge_chain_end_of_slot_vdf.challenge",
            bytes([2] * 32),
        )
        block_1_bad = recursive_replace(
            blocks[1], "finished_sub_slots", blocks[1].finished_sub_slots[:-1] + [new_finished_ss]
        )
        await _validate_and_add_block(empty_blockchain, blocks[0])

        header_block_bad = get_block_header(block_1_bad, [], [])
        # TODO: Inspect these block values as they are currently None
        expected_difficulty = blocks[1].finished_sub_slots[0].challenge_chain.new_difficulty or uint64(0)
        expected_sub_slot_iters = blocks[1].finished_sub_slots[0].challenge_chain.new_sub_slot_iters or uint64(0)
        vs = ValidationState(expected_sub_slot_iters, expected_difficulty, None)
        _, error = validate_finished_header_block(
            empty_blockchain.constants, empty_blockchain, header_block_bad, False, vs
        )
        assert error is not None
        assert error.code == Err.INVALID_PREV_CHALLENGE_SLOT_HASH
        await _validate_and_add_block(empty_blockchain, block_1_bad, expected_result=AddBlockResult.INVALID_BLOCK)

    @pytest.mark.anyio
    async def test_genesis_no_icc(self, empty_blockchain: Blockchain, bt: BlockTools) -> None:
        # 2d
        blocks = bt.get_consecutive_blocks(1, force_overflow=False, skip_slots=1)
        new_finished_ss = recursive_replace(
            blocks[0].finished_sub_slots[0],
            "infused_challenge_chain",
            InfusedChallengeChainSubSlot(
                VDFInfo(
                    bytes32.zeros,
                    uint64(1200),
                    ClassgroupElement.get_default_element(),
                )
            ),
        )
        block_0_bad = recursive_replace(
            blocks[0], "finished_sub_slots", [new_finished_ss] + blocks[0].finished_sub_slots[1:]
        )
        await _validate_and_add_block(empty_blockchain, block_0_bad, expected_error=Err.SHOULD_NOT_HAVE_ICC)

    async def do_test_invalid_icc_sub_slot_vdf(
        self, keychain: Keychain, db_version: int, constants: ConsensusConstants
    ) -> None:
        bt_high_iters = await create_block_tools_async(
            constants=constants.replace(
                SUB_SLOT_ITERS_STARTING=uint64(2**12),
                DIFFICULTY_STARTING=uint64(2**14),
            ),
            keychain=keychain,
        )
        async with create_blockchain(bt_high_iters.constants, db_version) as (bc1, _):
            blocks = bt_high_iters.get_consecutive_blocks(10)
            for block in blocks:
                if (
                    len(block.finished_sub_slots) > 0
                    and block.finished_sub_slots[-1].infused_challenge_chain is not None
                ):
                    # Bad iters
                    new_finished_ss = recursive_replace(
                        block.finished_sub_slots[-1],
                        "infused_challenge_chain",
                        InfusedChallengeChainSubSlot(
                            block.finished_sub_slots[
                                -1
                            ].infused_challenge_chain.infused_challenge_chain_end_of_slot_vdf.replace(
                                number_of_iterations=uint64(10000000),
                            )
                        ),
                    )
                    block_bad = recursive_replace(
                        block, "finished_sub_slots", block.finished_sub_slots[:-1] + [new_finished_ss]
                    )
                    await _validate_and_add_block(bc1, block_bad, expected_error=Err.INVALID_ICC_EOS_VDF)

                    # Bad output
                    new_finished_ss_2 = recursive_replace(
                        block.finished_sub_slots[-1],
                        "infused_challenge_chain",
                        InfusedChallengeChainSubSlot(
                            block.finished_sub_slots[
                                -1
                            ].infused_challenge_chain.infused_challenge_chain_end_of_slot_vdf.replace(
                                output=ClassgroupElement.get_default_element(),
                            )
                        ),
                    )
                    log.warning(f"Proof: {block.finished_sub_slots[-1].proofs}")
                    block_bad_2 = recursive_replace(
                        block, "finished_sub_slots", block.finished_sub_slots[:-1] + [new_finished_ss_2]
                    )
                    await _validate_and_add_block(bc1, block_bad_2, expected_error=Err.INVALID_ICC_EOS_VDF)

                    # Bad challenge hash
                    new_finished_ss_3 = recursive_replace(
                        block.finished_sub_slots[-1],
                        "infused_challenge_chain",
                        InfusedChallengeChainSubSlot(
                            block.finished_sub_slots[
                                -1
                            ].infused_challenge_chain.infused_challenge_chain_end_of_slot_vdf.replace(
                                challenge=bytes32.zeros
                            )
                        ),
                    )
                    block_bad_3 = recursive_replace(
                        block, "finished_sub_slots", block.finished_sub_slots[:-1] + [new_finished_ss_3]
                    )
                    await _validate_and_add_block(bc1, block_bad_3, expected_error=Err.INVALID_ICC_EOS_VDF)

                    # Bad proof
                    new_finished_ss_5 = recursive_replace(
                        block.finished_sub_slots[-1],
                        "proofs.infused_challenge_chain_slot_proof",
                        VDFProof(uint8(0), b"1239819023890", False),
                    )
                    block_bad_5 = recursive_replace(
                        block, "finished_sub_slots", block.finished_sub_slots[:-1] + [new_finished_ss_5]
                    )
                    await _validate_and_add_block(bc1, block_bad_5, expected_error=Err.INVALID_ICC_EOS_VDF)

                await _validate_and_add_block(bc1, block)

    @pytest.mark.anyio
    async def test_invalid_icc_sub_slot_vdf(self, db_version: int, blockchain_constants: ConsensusConstants) -> None:
        with TempKeyring() as keychain:
            await self.do_test_invalid_icc_sub_slot_vdf(keychain, db_version, blockchain_constants)

    @pytest.mark.anyio
    async def test_invalid_icc_into_cc(self, empty_blockchain: Blockchain, bt: BlockTools) -> None:
        blockchain = empty_blockchain
        blocks = bt.get_consecutive_blocks(1)
        await _validate_and_add_block(blockchain, blocks[0])
        case_1, case_2 = False, False
        while not case_1 or not case_2:
            blocks = bt.get_consecutive_blocks(1, block_list_input=blocks, skip_slots=1)
            block = blocks[-1]
            if len(block.finished_sub_slots) > 0 and block.finished_sub_slots[-1].infused_challenge_chain is not None:
                if block.finished_sub_slots[-1].reward_chain.deficit == bt.constants.MIN_BLOCKS_PER_CHALLENGE_BLOCK:
                    # 2g
                    case_1 = True
                    new_finished_ss = recursive_replace(
                        block.finished_sub_slots[-1],
                        "challenge_chain",
                        block.finished_sub_slots[-1].challenge_chain.replace(
                            infused_challenge_chain_sub_slot_hash=bytes32([1] * 32)
                        ),
                    )
                else:
                    # 2h
                    case_2 = True
                    new_finished_ss = recursive_replace(
                        block.finished_sub_slots[-1],
                        "challenge_chain",
                        block.finished_sub_slots[-1].challenge_chain.replace(
                            infused_challenge_chain_sub_slot_hash=block.finished_sub_slots[
                                -1
                            ].infused_challenge_chain.get_hash(),
                        ),
                    )
                block_bad = recursive_replace(
                    block, "finished_sub_slots", block.finished_sub_slots[:-1] + [new_finished_ss]
                )

                header_block_bad = get_block_header(block_bad, [], [])
                # TODO: Inspect these block values as they are currently None
                expected_difficulty = block.finished_sub_slots[0].challenge_chain.new_difficulty or uint64(0)
                expected_sub_slot_iters = block.finished_sub_slots[0].challenge_chain.new_sub_slot_iters or uint64(0)
                vs = ValidationState(expected_sub_slot_iters, expected_difficulty, None)
                _, error = validate_finished_header_block(
                    empty_blockchain.constants, empty_blockchain, header_block_bad, False, vs
                )
                assert error is not None
                assert error.code == Err.INVALID_ICC_HASH_CC
                await _validate_and_add_block(blockchain, block_bad, expected_result=AddBlockResult.INVALID_BLOCK)

                # 2i
                new_finished_ss_bad_rc = recursive_replace(
                    block.finished_sub_slots[-1],
                    "reward_chain",
                    block.finished_sub_slots[-1].reward_chain.replace(infused_challenge_chain_sub_slot_hash=None),
                )
                block_bad = recursive_replace(
                    block, "finished_sub_slots", block.finished_sub_slots[:-1] + [new_finished_ss_bad_rc]
                )
                await _validate_and_add_block(blockchain, block_bad, expected_error=Err.INVALID_ICC_HASH_RC)
            elif len(block.finished_sub_slots) > 0 and block.finished_sub_slots[-1].infused_challenge_chain is None:
                # 2j
                # TODO: This code path is currently not exercised
                new_finished_ss_bad_cc = recursive_replace(
                    block.finished_sub_slots[-1],
                    "challenge_chain",
                    block.finished_sub_slots[-1].challenge_chain.replace(
                        infused_challenge_chain_sub_slot_hash=bytes32([1] * 32)
                    ),
                )
                block_bad = recursive_replace(
                    block, "finished_sub_slots", block.finished_sub_slots[:-1] + [new_finished_ss_bad_cc]
                )
                await _validate_and_add_block(blockchain, block_bad, expected_error=Err.INVALID_ICC_HASH_CC)

                # 2k
                # TODO: This code path is currently not exercised
                new_finished_ss_bad_rc = recursive_replace(
                    block.finished_sub_slots[-1],
                    "reward_chain",
                    block.finished_sub_slots[-1].reward_chain.replace(
                        infused_challenge_chain_sub_slot_hash=bytes32([1] * 32)
                    ),
                )
                block_bad = recursive_replace(
                    block, "finished_sub_slots", block.finished_sub_slots[:-1] + [new_finished_ss_bad_rc]
                )
                await _validate_and_add_block(blockchain, block_bad, expected_error=Err.INVALID_ICC_HASH_RC)

            # Finally, add the block properly
            await _validate_and_add_block(blockchain, block)

    @pytest.mark.anyio
    async def test_empty_slot_no_ses(self, empty_blockchain: Blockchain, bt: BlockTools) -> None:
        # 2l
        blockchain = empty_blockchain
        blocks = bt.get_consecutive_blocks(1)
        await _validate_and_add_block(blockchain, blocks[0])
        blocks = bt.get_consecutive_blocks(1, block_list_input=blocks, skip_slots=4)

        new_finished_ss = recursive_replace(
            blocks[-1].finished_sub_slots[-1],
            "challenge_chain",
            blocks[-1].finished_sub_slots[-1].challenge_chain.replace(subepoch_summary_hash=std_hash(b"0")),
        )
        block_bad = recursive_replace(
            blocks[-1], "finished_sub_slots", blocks[-1].finished_sub_slots[:-1] + [new_finished_ss]
        )

        header_block_bad = get_block_header(block_bad, [], [])
        vs = ValidationState(
            empty_blockchain.constants.SUB_SLOT_ITERS_STARTING, empty_blockchain.constants.DIFFICULTY_STARTING, None
        )
        _, error = validate_finished_header_block(
            empty_blockchain.constants, empty_blockchain, header_block_bad, False, vs
        )
        assert error is not None
        assert error.code == Err.INVALID_SUB_EPOCH_SUMMARY_HASH
        await _validate_and_add_block(blockchain, block_bad, expected_result=AddBlockResult.INVALID_BLOCK)

    @pytest.mark.anyio
    async def test_empty_sub_slots_epoch(
        self, empty_blockchain: Blockchain, default_400_blocks: list[FullBlock], bt: BlockTools
    ) -> None:
        # 2m
        # Tests adding an empty sub slot after the sub-epoch / epoch.
        # Also tests overflow block in epoch
        blocks_base = default_400_blocks[: bt.constants.EPOCH_BLOCKS]
        assert len(blocks_base) == bt.constants.EPOCH_BLOCKS
        blocks_1 = bt.get_consecutive_blocks(1, block_list_input=blocks_base, force_overflow=True)
        blocks_2 = bt.get_consecutive_blocks(1, skip_slots=5, block_list_input=blocks_base, force_overflow=True)
        for block in blocks_base:
            await _validate_and_add_block(empty_blockchain, block, skip_prevalidation=True)
        await _validate_and_add_block(
            empty_blockchain, blocks_1[-1], expected_result=AddBlockResult.NEW_PEAK, skip_prevalidation=True
        )
        assert blocks_1[-1].header_hash != blocks_2[-1].header_hash
        await _validate_and_add_block(
            empty_blockchain, blocks_2[-1], expected_result=AddBlockResult.ADDED_AS_ORPHAN, skip_prevalidation=True
        )

    @pytest.mark.anyio
    async def test_wrong_cc_hash_rc(self, empty_blockchain: Blockchain, bt: BlockTools) -> None:
        # 2o
        blockchain = empty_blockchain
        blocks = bt.get_consecutive_blocks(1, skip_slots=1)
        blocks = bt.get_consecutive_blocks(1, skip_slots=1, block_list_input=blocks)
        await _validate_and_add_block(empty_blockchain, blocks[0])

        new_finished_ss = recursive_replace(
            blocks[-1].finished_sub_slots[-1],
            "reward_chain",
            blocks[-1].finished_sub_slots[-1].reward_chain.replace(challenge_chain_sub_slot_hash=bytes32([3] * 32)),
        )
        block_1_bad = recursive_replace(
            blocks[-1], "finished_sub_slots", blocks[-1].finished_sub_slots[:-1] + [new_finished_ss]
        )

        await _validate_and_add_block(blockchain, block_1_bad, expected_error=Err.INVALID_CHALLENGE_SLOT_HASH_RC)

    @pytest.mark.anyio
    async def test_invalid_cc_sub_slot_vdf(self, empty_blockchain: Blockchain, bt: BlockTools) -> None:
        # 2q
        blocks: list[FullBlock] = []
        found_overflow_slot: bool = False

        while not found_overflow_slot:
            blocks = bt.get_consecutive_blocks(1, blocks)
            block = blocks[-1]
            if (
                len(block.finished_sub_slots)
                and is_overflow_block(bt.constants, block.reward_chain_block.signage_point_index)
                and block.finished_sub_slots[-1].challenge_chain.challenge_chain_end_of_slot_vdf.output
                != ClassgroupElement.get_default_element()
            ):
                found_overflow_slot = True
                # Bad iters
                new_finished_ss = recursive_replace(
                    block.finished_sub_slots[-1],
                    "challenge_chain",
                    recursive_replace(
                        block.finished_sub_slots[-1].challenge_chain,
                        "challenge_chain_end_of_slot_vdf.number_of_iterations",
                        uint64(10000000),
                    ),
                )
                new_finished_ss = recursive_replace(
                    new_finished_ss,
                    "reward_chain.challenge_chain_sub_slot_hash",
                    new_finished_ss.challenge_chain.get_hash(),
                )
                log.warning(f"Num slots: {len(block.finished_sub_slots)}")
                block_bad = recursive_replace(
                    block, "finished_sub_slots", block.finished_sub_slots[:-1] + [new_finished_ss]
                )
                log.warning(f"Signage point index: {block_bad.reward_chain_block.signage_point_index}")
                await _validate_and_add_block(empty_blockchain, block_bad, expected_error=Err.INVALID_CC_EOS_VDF)

                # Bad output
                new_finished_ss_2 = recursive_replace(
                    block.finished_sub_slots[-1],
                    "challenge_chain",
                    recursive_replace(
                        block.finished_sub_slots[-1].challenge_chain,
                        "challenge_chain_end_of_slot_vdf.output",
                        ClassgroupElement.get_default_element(),
                    ),
                )

                new_finished_ss_2 = recursive_replace(
                    new_finished_ss_2,
                    "reward_chain.challenge_chain_sub_slot_hash",
                    new_finished_ss_2.challenge_chain.get_hash(),
                )
                block_bad_2 = recursive_replace(
                    block, "finished_sub_slots", block.finished_sub_slots[:-1] + [new_finished_ss_2]
                )
                await _validate_and_add_block(empty_blockchain, block_bad_2, expected_error=Err.INVALID_CC_EOS_VDF)

                # Bad challenge hash
                new_finished_ss_3 = recursive_replace(
                    block.finished_sub_slots[-1],
                    "challenge_chain",
                    recursive_replace(
                        block.finished_sub_slots[-1].challenge_chain,
                        "challenge_chain_end_of_slot_vdf.challenge",
                        bytes([1] * 32),
                    ),
                )

                new_finished_ss_3 = recursive_replace(
                    new_finished_ss_3,
                    "reward_chain.challenge_chain_sub_slot_hash",
                    new_finished_ss_3.challenge_chain.get_hash(),
                )
                block_bad_3 = recursive_replace(
                    block, "finished_sub_slots", block.finished_sub_slots[:-1] + [new_finished_ss_3]
                )

                await _validate_and_add_block_multi_error(
                    empty_blockchain,
                    block_bad_3,
                    [Err.INVALID_CC_EOS_VDF, Err.INVALID_PREV_CHALLENGE_SLOT_HASH, Err.INVALID_POSPACE],
                )

                # Bad proof
                new_finished_ss_5 = recursive_replace(
                    block.finished_sub_slots[-1],
                    "proofs.challenge_chain_slot_proof",
                    VDFProof(uint8(0), b"1239819023890", False),
                )
                block_bad_5 = recursive_replace(
                    block, "finished_sub_slots", block.finished_sub_slots[:-1] + [new_finished_ss_5]
                )
                await _validate_and_add_block(empty_blockchain, block_bad_5, expected_error=Err.INVALID_CC_EOS_VDF)

            await _validate_and_add_block(empty_blockchain, block)

    @pytest.mark.anyio
    async def test_invalid_rc_sub_slot_vdf(self, empty_blockchain: Blockchain, bt: BlockTools) -> None:
        # 2p
        blocks: list[FullBlock] = []
        found_block: bool = False

        while not found_block:
            blocks = bt.get_consecutive_blocks(1, blocks)
            block = blocks[-1]
            if (
                len(block.finished_sub_slots)
                and block.finished_sub_slots[-1].reward_chain.end_of_slot_vdf.output
                != ClassgroupElement.get_default_element()
            ):
                found_block = True
                # Bad iters
                new_finished_ss = recursive_replace(
                    block.finished_sub_slots[-1],
                    "reward_chain",
                    recursive_replace(
                        block.finished_sub_slots[-1].reward_chain,
                        "end_of_slot_vdf.number_of_iterations",
                        uint64(10000000),
                    ),
                )
                block_bad = recursive_replace(
                    block, "finished_sub_slots", block.finished_sub_slots[:-1] + [new_finished_ss]
                )
                await _validate_and_add_block(empty_blockchain, block_bad, expected_error=Err.INVALID_RC_EOS_VDF)

                # Bad output
                new_finished_ss_2 = recursive_replace(
                    block.finished_sub_slots[-1],
                    "reward_chain",
                    recursive_replace(
                        block.finished_sub_slots[-1].reward_chain,
                        "end_of_slot_vdf.output",
                        ClassgroupElement.get_default_element(),
                    ),
                )
                block_bad_2 = recursive_replace(
                    block, "finished_sub_slots", block.finished_sub_slots[:-1] + [new_finished_ss_2]
                )
                await _validate_and_add_block(empty_blockchain, block_bad_2, expected_error=Err.INVALID_RC_EOS_VDF)

                # Bad challenge hash
                new_finished_ss_3 = recursive_replace(
                    block.finished_sub_slots[-1],
                    "reward_chain",
                    recursive_replace(
                        block.finished_sub_slots[-1].reward_chain,
                        "end_of_slot_vdf.challenge",
                        bytes32([1] * 32),
                    ),
                )
                block_bad_3 = recursive_replace(
                    block, "finished_sub_slots", block.finished_sub_slots[:-1] + [new_finished_ss_3]
                )
                await _validate_and_add_block(empty_blockchain, block_bad_3, expected_error=Err.INVALID_RC_EOS_VDF)

                # Bad proof
                new_finished_ss_5 = recursive_replace(
                    block.finished_sub_slots[-1],
                    "proofs.reward_chain_slot_proof",
                    VDFProof(uint8(0), b"1239819023890", False),
                )
                block_bad_5 = recursive_replace(
                    block, "finished_sub_slots", block.finished_sub_slots[:-1] + [new_finished_ss_5]
                )
                await _validate_and_add_block(empty_blockchain, block_bad_5, expected_error=Err.INVALID_RC_EOS_VDF)

            await _validate_and_add_block(empty_blockchain, block)

    @pytest.mark.anyio
    async def test_genesis_bad_deficit(self, empty_blockchain: Blockchain, bt: BlockTools) -> None:
        # 2r
        block = bt.get_consecutive_blocks(1, skip_slots=2)[0]
        new_finished_ss = recursive_replace(
            block.finished_sub_slots[-1],
            "reward_chain",
            recursive_replace(
                block.finished_sub_slots[-1].reward_chain,
                "deficit",
                bt.constants.MIN_BLOCKS_PER_CHALLENGE_BLOCK - 1,
            ),
        )
        block_bad = recursive_replace(block, "finished_sub_slots", block.finished_sub_slots[:-1] + [new_finished_ss])
        await _validate_and_add_block(empty_blockchain, block_bad, expected_error=Err.INVALID_DEFICIT)

    @pytest.mark.anyio
    async def test_reset_deficit(self, empty_blockchain: Blockchain, bt: BlockTools) -> None:
        # 2s, 2t
        blockchain = empty_blockchain
        blocks = bt.get_consecutive_blocks(2)
        await _validate_and_add_block(empty_blockchain, blocks[0])
        await _validate_and_add_block(empty_blockchain, blocks[1])
        case_1, case_2 = False, False
        while not case_1 or not case_2:
            blocks = bt.get_consecutive_blocks(1, block_list_input=blocks, skip_slots=1)
            if len(blocks[-1].finished_sub_slots) > 0:
                new_finished_ss = recursive_replace(
                    blocks[-1].finished_sub_slots[-1],
                    "reward_chain",
                    recursive_replace(
                        blocks[-1].finished_sub_slots[-1].reward_chain,
                        "deficit",
                        uint8(0),
                    ),
                )
                if blockchain.block_record(blocks[-2].header_hash).deficit == 0:
                    case_1 = True
                else:
                    case_2 = True

                block_bad = recursive_replace(
                    blocks[-1], "finished_sub_slots", blocks[-1].finished_sub_slots[:-1] + [new_finished_ss]
                )
                await _validate_and_add_block_multi_error(
                    empty_blockchain, block_bad, [Err.INVALID_DEFICIT, Err.INVALID_ICC_HASH_CC]
                )

            await _validate_and_add_block(empty_blockchain, blocks[-1])

    @pytest.mark.anyio
    async def test_genesis_has_ses(self, empty_blockchain: Blockchain, bt: BlockTools) -> None:
        # 3a
        block = bt.get_consecutive_blocks(1, skip_slots=1)[0]
        new_finished_ss = recursive_replace(
            block.finished_sub_slots[0],
            "challenge_chain",
            recursive_replace(
                block.finished_sub_slots[0].challenge_chain,
                "subepoch_summary_hash",
                bytes32.zeros,
            ),
        )

        new_finished_ss = recursive_replace(
            new_finished_ss,
            "reward_chain",
            new_finished_ss.reward_chain.replace(
                challenge_chain_sub_slot_hash=new_finished_ss.challenge_chain.get_hash()
            ),
        )
        block_bad = recursive_replace(block, "finished_sub_slots", [new_finished_ss] + block.finished_sub_slots[1:])
        with pytest.raises(AssertionError):
            # Fails pre validation
            await _validate_and_add_block(
                empty_blockchain, block_bad, expected_error=Err.INVALID_SUB_EPOCH_SUMMARY_HASH
            )

    @pytest.mark.anyio
    async def test_no_ses_if_no_se(self, empty_blockchain: Blockchain, bt: BlockTools) -> None:
        # 3b
        blocks = bt.get_consecutive_blocks(1)
        await _validate_and_add_block(empty_blockchain, blocks[0])

        while True:
            blocks = bt.get_consecutive_blocks(1, block_list_input=blocks)
            if len(blocks[-1].finished_sub_slots) > 0 and is_overflow_block(
                bt.constants, blocks[-1].reward_chain_block.signage_point_index
            ):
                new_finished_ss: EndOfSubSlotBundle = recursive_replace(
                    blocks[-1].finished_sub_slots[0],
                    "challenge_chain",
                    recursive_replace(
                        blocks[-1].finished_sub_slots[0].challenge_chain,
                        "subepoch_summary_hash",
                        bytes32.zeros,
                    ),
                )

                new_finished_ss = recursive_replace(
                    new_finished_ss,
                    "reward_chain",
                    new_finished_ss.reward_chain.replace(
                        challenge_chain_sub_slot_hash=new_finished_ss.challenge_chain.get_hash(),
                    ),
                )
                block_bad = recursive_replace(
                    blocks[-1], "finished_sub_slots", [new_finished_ss] + blocks[-1].finished_sub_slots[1:]
                )
                await _validate_and_add_block_multi_error(
                    empty_blockchain,
                    block_bad,
                    expected_errors=[
                        Err.INVALID_SUB_EPOCH_SUMMARY_HASH,
                        Err.INVALID_SUB_EPOCH_SUMMARY,
                    ],
                )
                return None
            await _validate_and_add_block(empty_blockchain, blocks[-1])

    @pytest.mark.anyio
    async def test_too_many_blocks(self, empty_blockchain: Blockchain) -> None:
        # 4: TODO
        pass

    @pytest.mark.anyio
    async def test_bad_pos(self, empty_blockchain: Blockchain, bt: BlockTools) -> None:
        # 5
        blocks = bt.get_consecutive_blocks(2)
        await _validate_and_add_block(empty_blockchain, blocks[0])

        block_bad = recursive_replace(blocks[-1], "reward_chain_block.proof_of_space.challenge", std_hash(b""))
        await _validate_and_add_block(empty_blockchain, block_bad, expected_error=Err.INVALID_POSPACE)

        block_bad = recursive_replace(
            blocks[-1], "reward_chain_block.proof_of_space.pool_contract_puzzle_hash", std_hash(b"")
        )
        await _validate_and_add_block(empty_blockchain, block_bad, expected_error=Err.INVALID_POSPACE)

        block_bad = recursive_replace(blocks[-1], "reward_chain_block.proof_of_space.size", 62)
        await _validate_and_add_block(empty_blockchain, block_bad, expected_error=Err.INVALID_POSPACE)

        block_bad = recursive_replace(
            blocks[-1],
            "reward_chain_block.proof_of_space.plot_public_key",
            AugSchemeMPL.key_gen(std_hash(b"1231n")).get_g1(),
        )
        await _validate_and_add_block(empty_blockchain, block_bad, expected_error=Err.INVALID_POSPACE)
        block_bad = recursive_replace(
            blocks[-1],
            "reward_chain_block.proof_of_space.size",
            32,
        )
        await _validate_and_add_block(empty_blockchain, block_bad, expected_error=Err.INVALID_POSPACE)
        block_bad = recursive_replace(
            blocks[-1],
            "reward_chain_block.proof_of_space.proof",
            bytes([1] * int(blocks[-1].reward_chain_block.proof_of_space.size * 64 / 8)),
        )
        await _validate_and_add_block(empty_blockchain, block_bad, expected_error=Err.INVALID_POSPACE)

        # TODO: test not passing the plot filter

    @pytest.mark.anyio
    async def test_bad_signage_point_index(self, empty_blockchain: Blockchain, bt: BlockTools) -> None:
        # 6
        blocks = bt.get_consecutive_blocks(2)
        await _validate_and_add_block(empty_blockchain, blocks[0])

        with pytest.raises(ValueError):
            block_bad = recursive_replace(
                blocks[-1], "reward_chain_block.signage_point_index", bt.constants.NUM_SPS_SUB_SLOT
            )
            await _validate_and_add_block(empty_blockchain, block_bad, expected_error=Err.INVALID_SP_INDEX)
        with pytest.raises(ValueError):
            block_bad = recursive_replace(
                blocks[-1], "reward_chain_block.signage_point_index", bt.constants.NUM_SPS_SUB_SLOT + 1
            )
            await _validate_and_add_block(empty_blockchain, block_bad, expected_error=Err.INVALID_SP_INDEX)

    @pytest.mark.anyio
    async def test_sp_0_no_sp(self, empty_blockchain: Blockchain, bt: BlockTools) -> None:
        # 7
        blocks: list[FullBlock] = []
        case_1, case_2 = False, False
        while not case_1 or not case_2:
            blocks = bt.get_consecutive_blocks(1, block_list_input=blocks)
            if blocks[-1].reward_chain_block.signage_point_index == 0:
                case_1 = True
                block_bad = recursive_replace(blocks[-1], "reward_chain_block.signage_point_index", uint8(1))
                await _validate_and_add_block(empty_blockchain, block_bad, expected_error=Err.INVALID_SP_INDEX)

            elif not is_overflow_block(bt.constants, blocks[-1].reward_chain_block.signage_point_index):
                case_2 = True
                block_bad = recursive_replace(blocks[-1], "reward_chain_block.signage_point_index", uint8(0))
                await _validate_and_add_block_multi_error(
                    empty_blockchain, block_bad, [Err.INVALID_SP_INDEX, Err.INVALID_POSPACE]
                )
            await _validate_and_add_block(empty_blockchain, blocks[-1])

    @pytest.mark.anyio
    async def test_epoch_overflows(self, empty_blockchain: Blockchain) -> None:
        # 9. TODO. This is hard to test because it requires modifying the block tools to make these special blocks
        pass

    @pytest.mark.anyio
    async def test_bad_total_iters(self, empty_blockchain: Blockchain, bt: BlockTools) -> None:
        # 10
        blocks = bt.get_consecutive_blocks(2)
        await _validate_and_add_block(empty_blockchain, blocks[0])

        block_bad = recursive_replace(
            blocks[-1], "reward_chain_block.total_iters", blocks[-1].reward_chain_block.total_iters + 1
        )
        await _validate_and_add_block(empty_blockchain, block_bad, expected_error=Err.INVALID_TOTAL_ITERS)

    @pytest.mark.anyio
    async def test_bad_rc_sp_vdf(self, empty_blockchain: Blockchain, bt: BlockTools) -> None:
        # 11
        blocks = bt.get_consecutive_blocks(1)
        await _validate_and_add_block(empty_blockchain, blocks[0])

        while True:
            blocks = bt.get_consecutive_blocks(1, block_list_input=blocks)
            if blocks[-1].reward_chain_block.signage_point_index != 0:
                block_bad = recursive_replace(
                    blocks[-1], "reward_chain_block.reward_chain_sp_vdf.challenge", std_hash(b"1")
                )
                await _validate_and_add_block(empty_blockchain, block_bad, expected_error=Err.INVALID_RC_SP_VDF)
                block_bad = recursive_replace(
                    blocks[-1],
                    "reward_chain_block.reward_chain_sp_vdf.output",
                    bad_element,
                )
                await _validate_and_add_block(empty_blockchain, block_bad, expected_error=Err.INVALID_RC_SP_VDF)
                block_bad = recursive_replace(
                    blocks[-1],
                    "reward_chain_block.reward_chain_sp_vdf.number_of_iterations",
                    uint64(1111111111111),
                )
                await _validate_and_add_block(empty_blockchain, block_bad, expected_error=Err.INVALID_RC_SP_VDF)
                block_bad = recursive_replace(
                    blocks[-1],
                    "reward_chain_sp_proof",
                    VDFProof(uint8(0), std_hash(b""), False),
                )
                await _validate_and_add_block(empty_blockchain, block_bad, expected_error=Err.INVALID_RC_SP_VDF)
                return None
            await _validate_and_add_block(empty_blockchain, blocks[-1])

    @pytest.mark.anyio
    async def test_bad_rc_sp_sig(self, empty_blockchain: Blockchain, bt: BlockTools) -> None:
        # 12
        blocks = bt.get_consecutive_blocks(2)
        await _validate_and_add_block(empty_blockchain, blocks[0])
        block_bad = recursive_replace(blocks[-1], "reward_chain_block.reward_chain_sp_signature", G2Element.generator())
        await _validate_and_add_block(empty_blockchain, block_bad, expected_error=Err.INVALID_RC_SIGNATURE)

    @pytest.mark.anyio
    async def test_bad_cc_sp_vdf(self, empty_blockchain: Blockchain, bt: BlockTools) -> None:
        # 13. Note: does not validate fully due to proof of space being validated first

        blocks = bt.get_consecutive_blocks(1)
        await _validate_and_add_block(empty_blockchain, blocks[0])

        while True:
            blocks = bt.get_consecutive_blocks(1, block_list_input=blocks)
            if blocks[-1].reward_chain_block.signage_point_index != 0:
                block_bad = recursive_replace(
                    blocks[-1], "reward_chain_block.challenge_chain_sp_vdf.challenge", std_hash(b"1")
                )
                await _validate_and_add_block(empty_blockchain, block_bad, expected_result=AddBlockResult.INVALID_BLOCK)
                block_bad = recursive_replace(
                    blocks[-1],
                    "reward_chain_block.challenge_chain_sp_vdf.output",
                    bad_element,
                )
                await _validate_and_add_block(empty_blockchain, block_bad, expected_result=AddBlockResult.INVALID_BLOCK)
                block_bad = recursive_replace(
                    blocks[-1],
                    "reward_chain_block.challenge_chain_sp_vdf.number_of_iterations",
                    uint64(1111111111111),
                )
                await _validate_and_add_block(empty_blockchain, block_bad, expected_result=AddBlockResult.INVALID_BLOCK)
                block_bad = recursive_replace(
                    blocks[-1],
                    "challenge_chain_sp_proof",
                    VDFProof(uint8(0), std_hash(b""), False),
                )
                await _validate_and_add_block(empty_blockchain, block_bad, expected_error=Err.INVALID_CC_SP_VDF)
                return None
            await _validate_and_add_block(empty_blockchain, blocks[-1])

    @pytest.mark.anyio
    async def test_bad_cc_sp_sig(self, empty_blockchain: Blockchain, bt: BlockTools) -> None:
        # 14
        blocks = bt.get_consecutive_blocks(2)
        await _validate_and_add_block(empty_blockchain, blocks[0])
        block_bad = recursive_replace(
            blocks[-1], "reward_chain_block.challenge_chain_sp_signature", G2Element.generator()
        )
        await _validate_and_add_block(empty_blockchain, block_bad, expected_error=Err.INVALID_CC_SIGNATURE)

    @pytest.mark.anyio
    async def test_is_transaction_block(self, empty_blockchain: Blockchain) -> None:
        # 15: TODO
        pass

    @pytest.mark.anyio
    async def test_bad_foliage_sb_sig(self, empty_blockchain: Blockchain, bt: BlockTools) -> None:
        # 16
        blocks = bt.get_consecutive_blocks(2)
        await _validate_and_add_block(empty_blockchain, blocks[0])
        block_bad = recursive_replace(blocks[-1], "foliage.foliage_block_data_signature", G2Element.generator())
        await _validate_and_add_block(empty_blockchain, block_bad, expected_error=Err.INVALID_PLOT_SIGNATURE)

    @pytest.mark.anyio
    async def test_bad_foliage_transaction_block_sig(self, empty_blockchain: Blockchain, bt: BlockTools) -> None:
        # 17
        blocks = bt.get_consecutive_blocks(1)
        await _validate_and_add_block(empty_blockchain, blocks[0])

        while True:
            blocks = bt.get_consecutive_blocks(1, block_list_input=blocks)
            if blocks[-1].foliage_transaction_block is not None:
                block_bad = recursive_replace(
                    blocks[-1], "foliage.foliage_transaction_block_signature", G2Element.generator()
                )
                await _validate_and_add_block(empty_blockchain, block_bad, expected_error=Err.INVALID_PLOT_SIGNATURE)
                return None
            await _validate_and_add_block(empty_blockchain, blocks[-1])

    @pytest.mark.anyio
    async def test_unfinished_reward_chain_sb_hash(self, empty_blockchain: Blockchain, bt: BlockTools) -> None:
        # 18
        blocks = bt.get_consecutive_blocks(2)
        await _validate_and_add_block(empty_blockchain, blocks[0])
        block_bad: FullBlock = recursive_replace(
            blocks[-1], "foliage.foliage_block_data.unfinished_reward_block_hash", std_hash(b"2")
        )
        new_m = block_bad.foliage.foliage_block_data.get_hash()
        assert new_m is not None
        new_fsb_sig = bt.get_plot_signature(new_m, blocks[-1].reward_chain_block.proof_of_space.plot_public_key)
        block_bad = recursive_replace(block_bad, "foliage.foliage_block_data_signature", new_fsb_sig)
        await _validate_and_add_block(empty_blockchain, block_bad, expected_error=Err.INVALID_URSB_HASH)

    @pytest.mark.anyio
    async def test_pool_target_height(self, empty_blockchain: Blockchain, bt: BlockTools) -> None:
        # 19
        blocks = bt.get_consecutive_blocks(3)
        await _validate_and_add_block(empty_blockchain, blocks[0])
        await _validate_and_add_block(empty_blockchain, blocks[1])
        block_bad: FullBlock = recursive_replace(blocks[-1], "foliage.foliage_block_data.pool_target.max_height", 1)
        new_m = block_bad.foliage.foliage_block_data.get_hash()
        assert new_m is not None
        new_fsb_sig = bt.get_plot_signature(new_m, blocks[-1].reward_chain_block.proof_of_space.plot_public_key)
        block_bad = recursive_replace(block_bad, "foliage.foliage_block_data_signature", new_fsb_sig)
        await _validate_and_add_block(empty_blockchain, block_bad, expected_error=Err.OLD_POOL_TARGET)

    @pytest.mark.anyio
    async def test_pool_target_pre_farm(self, empty_blockchain: Blockchain, bt: BlockTools) -> None:
        # 20a
        blocks = bt.get_consecutive_blocks(1)
        block_bad: FullBlock = recursive_replace(
            blocks[-1], "foliage.foliage_block_data.pool_target.puzzle_hash", std_hash(b"12")
        )
        new_m = block_bad.foliage.foliage_block_data.get_hash()
        assert new_m is not None
        new_fsb_sig = bt.get_plot_signature(new_m, blocks[-1].reward_chain_block.proof_of_space.plot_public_key)
        block_bad = recursive_replace(block_bad, "foliage.foliage_block_data_signature", new_fsb_sig)
        await _validate_and_add_block(empty_blockchain, block_bad, expected_error=Err.INVALID_PREFARM)

    @pytest.mark.anyio
    async def test_pool_target_signature(self, empty_blockchain: Blockchain, bt: BlockTools) -> None:
        # 20b
        blocks_initial = bt.get_consecutive_blocks(2)
        await _validate_and_add_block(empty_blockchain, blocks_initial[0])
        await _validate_and_add_block(empty_blockchain, blocks_initial[1])

        attempts = 0
        while True:
            # Go until we get a block that has a pool pk, as opposed to a pool contract
            blocks = bt.get_consecutive_blocks(
                1, blocks_initial, seed=std_hash(attempts.to_bytes(4, byteorder="big", signed=False))
            )
            if blocks[-1].foliage.foliage_block_data.pool_signature is not None:
                block_bad: FullBlock = recursive_replace(
                    blocks[-1], "foliage.foliage_block_data.pool_signature", G2Element.generator()
                )
                new_m = block_bad.foliage.foliage_block_data.get_hash()
                assert new_m is not None
                new_fsb_sig = bt.get_plot_signature(new_m, blocks[-1].reward_chain_block.proof_of_space.plot_public_key)
                block_bad = recursive_replace(block_bad, "foliage.foliage_block_data_signature", new_fsb_sig)
                await _validate_and_add_block(empty_blockchain, block_bad, expected_error=Err.INVALID_POOL_SIGNATURE)
                return None
            attempts += 1

    @pytest.mark.anyio
    async def test_pool_target_contract(
        self, empty_blockchain: Blockchain, bt: BlockTools, seeded_random: random.Random
    ) -> None:
        # 20c invalid pool target with contract
        blocks_initial = bt.get_consecutive_blocks(2)
        await _validate_and_add_block(empty_blockchain, blocks_initial[0])
        await _validate_and_add_block(empty_blockchain, blocks_initial[1])

        attempts = 0
        while True:
            # Go until we get a block that has a pool contract opposed to a pool pk
            blocks = bt.get_consecutive_blocks(
                1, blocks_initial, seed=std_hash(attempts.to_bytes(4, byteorder="big", signed=False))
            )
            if blocks[-1].foliage.foliage_block_data.pool_signature is None:
                block_bad: FullBlock = recursive_replace(
                    blocks[-1], "foliage.foliage_block_data.pool_target.puzzle_hash", bytes32.random(seeded_random)
                )
                new_m = block_bad.foliage.foliage_block_data.get_hash()
                assert new_m is not None
                new_fsb_sig = bt.get_plot_signature(new_m, blocks[-1].reward_chain_block.proof_of_space.plot_public_key)
                block_bad = recursive_replace(block_bad, "foliage.foliage_block_data_signature", new_fsb_sig)
                await _validate_and_add_block(empty_blockchain, block_bad, expected_error=Err.INVALID_POOL_TARGET)
                return None
            attempts += 1

    @pytest.mark.anyio
    async def test_foliage_data_presence(self, empty_blockchain: Blockchain, bt: BlockTools) -> None:
        # 22
        blocks = bt.get_consecutive_blocks(1)
        await _validate_and_add_block(empty_blockchain, blocks[0])
        case_1, case_2 = False, False
        while not case_1 or not case_2:
            blocks = bt.get_consecutive_blocks(1, block_list_input=blocks)
            if blocks[-1].foliage_transaction_block is not None:
                case_1 = True
                block_bad: FullBlock = recursive_replace(blocks[-1], "foliage.foliage_transaction_block_hash", None)
            else:
                case_2 = True
                block_bad = recursive_replace(blocks[-1], "foliage.foliage_transaction_block_hash", std_hash(b""))
            await _validate_and_add_block_multi_error(
                empty_blockchain,
                block_bad,
                [
                    Err.INVALID_FOLIAGE_BLOCK_PRESENCE,
                    Err.INVALID_IS_TRANSACTION_BLOCK,
                    Err.INVALID_PREV_BLOCK_HASH,
                    Err.INVALID_PREV_BLOCK_HASH,
                ],
            )

    @pytest.mark.anyio
    async def test_foliage_transaction_block_hash(self, empty_blockchain: Blockchain, bt: BlockTools) -> None:
        # 23
        blocks = bt.get_consecutive_blocks(1)
        await _validate_and_add_block(empty_blockchain, blocks[0])
        case_1, case_2 = False, False
        while not case_1 or not case_2:
            blocks = bt.get_consecutive_blocks(1, block_list_input=blocks)
            if blocks[-1].foliage_transaction_block is not None:
                block_bad: FullBlock = recursive_replace(
                    blocks[-1], "foliage.foliage_transaction_block_hash", std_hash(b"2")
                )

                new_m = block_bad.foliage.foliage_transaction_block_hash
                assert new_m is not None
                new_fbh_sig = bt.get_plot_signature(new_m, blocks[-1].reward_chain_block.proof_of_space.plot_public_key)
                block_bad = recursive_replace(block_bad, "foliage.foliage_transaction_block_signature", new_fbh_sig)
                await _validate_and_add_block(
                    empty_blockchain, block_bad, expected_error=Err.INVALID_FOLIAGE_BLOCK_HASH
                )
                return None
            await _validate_and_add_block(empty_blockchain, blocks[-1])

    @pytest.mark.anyio
    async def test_genesis_bad_prev_block(self, empty_blockchain: Blockchain, bt: BlockTools) -> None:
        # 24a
        blocks = bt.get_consecutive_blocks(1)
        block_bad: FullBlock = recursive_replace(
            blocks[-1], "foliage_transaction_block.prev_transaction_block_hash", std_hash(b"2")
        )
        assert block_bad.foliage_transaction_block is not None
        block_bad = recursive_replace(
            block_bad, "foliage.foliage_transaction_block_hash", block_bad.foliage_transaction_block.get_hash()
        )
        new_m = block_bad.foliage.foliage_transaction_block_hash
        assert new_m is not None
        new_fbh_sig = bt.get_plot_signature(new_m, blocks[-1].reward_chain_block.proof_of_space.plot_public_key)
        block_bad = recursive_replace(block_bad, "foliage.foliage_transaction_block_signature", new_fbh_sig)
        await _validate_and_add_block(empty_blockchain, block_bad, expected_error=Err.INVALID_PREV_BLOCK_HASH)

    @pytest.mark.anyio
    async def test_bad_prev_block_non_genesis(self, empty_blockchain: Blockchain, bt: BlockTools) -> None:
        # 24b
        blocks = bt.get_consecutive_blocks(1)
        await _validate_and_add_block(empty_blockchain, blocks[0])
        while True:
            blocks = bt.get_consecutive_blocks(1, block_list_input=blocks)
            if blocks[-1].foliage_transaction_block is not None:
                block_bad: FullBlock = recursive_replace(
                    blocks[-1], "foliage_transaction_block.prev_transaction_block_hash", std_hash(b"2")
                )
                assert block_bad.foliage_transaction_block is not None
                block_bad = recursive_replace(
                    block_bad, "foliage.foliage_transaction_block_hash", block_bad.foliage_transaction_block.get_hash()
                )
                new_m = block_bad.foliage.foliage_transaction_block_hash
                assert new_m is not None
                new_fbh_sig = bt.get_plot_signature(new_m, blocks[-1].reward_chain_block.proof_of_space.plot_public_key)
                block_bad = recursive_replace(block_bad, "foliage.foliage_transaction_block_signature", new_fbh_sig)
                await _validate_and_add_block(empty_blockchain, block_bad, expected_error=Err.INVALID_PREV_BLOCK_HASH)
                return None
            await _validate_and_add_block(empty_blockchain, blocks[-1])

    @pytest.mark.anyio
    async def test_bad_filter_hash(self, empty_blockchain: Blockchain, bt: BlockTools) -> None:
        # 25
        blocks = bt.get_consecutive_blocks(1)
        await _validate_and_add_block(empty_blockchain, blocks[0])
        while True:
            blocks = bt.get_consecutive_blocks(1, block_list_input=blocks)
            if blocks[-1].foliage_transaction_block is not None:
                block_bad: FullBlock = recursive_replace(
                    blocks[-1], "foliage_transaction_block.filter_hash", std_hash(b"2")
                )
                assert block_bad.foliage_transaction_block is not None
                block_bad = recursive_replace(
                    block_bad, "foliage.foliage_transaction_block_hash", block_bad.foliage_transaction_block.get_hash()
                )
                new_m = block_bad.foliage.foliage_transaction_block_hash
                assert new_m is not None
                new_fbh_sig = bt.get_plot_signature(new_m, blocks[-1].reward_chain_block.proof_of_space.plot_public_key)
                block_bad = recursive_replace(block_bad, "foliage.foliage_transaction_block_signature", new_fbh_sig)
                await _validate_and_add_block(
                    empty_blockchain, block_bad, expected_error=Err.INVALID_TRANSACTIONS_FILTER_HASH
                )
                return None
            await _validate_and_add_block(empty_blockchain, blocks[-1])

    @pytest.mark.anyio
    async def test_bad_timestamp(self, bt: BlockTools) -> None:
        # 26
        # the test constants set MAX_FUTURE_TIME to 10 days, restore it to
        # default for this test
        constants = bt.constants.replace(MAX_FUTURE_TIME2=uint32(2 * 60))
        time_delta = 2 * 60 + 1

        blocks = bt.get_consecutive_blocks(1)

        async with make_empty_blockchain(constants) as b:
            await _validate_and_add_block(b, blocks[0])
            while True:
                blocks = bt.get_consecutive_blocks(1, block_list_input=blocks)
                if blocks[-1].foliage_transaction_block is not None:
                    assert blocks[0].foliage_transaction_block is not None
                    block_bad: FullBlock = recursive_replace(
                        blocks[-1],
                        "foliage_transaction_block.timestamp",
                        blocks[0].foliage_transaction_block.timestamp - 10,
                    )
                    assert block_bad.foliage_transaction_block is not None
                    block_bad = recursive_replace(
                        block_bad,
                        "foliage.foliage_transaction_block_hash",
                        block_bad.foliage_transaction_block.get_hash(),
                    )
                    new_m = block_bad.foliage.foliage_transaction_block_hash
                    assert new_m is not None
                    new_fbh_sig = bt.get_plot_signature(
                        new_m, blocks[-1].reward_chain_block.proof_of_space.plot_public_key
                    )
                    block_bad = recursive_replace(block_bad, "foliage.foliage_transaction_block_signature", new_fbh_sig)
                    await _validate_and_add_block(b, block_bad, expected_error=Err.TIMESTAMP_TOO_FAR_IN_PAST)

                    assert blocks[0].foliage_transaction_block is not None
                    block_bad = recursive_replace(
                        blocks[-1],
                        "foliage_transaction_block.timestamp",
                        blocks[0].foliage_transaction_block.timestamp,
                    )
                    assert block_bad.foliage_transaction_block is not None
                    block_bad = recursive_replace(
                        block_bad,
                        "foliage.foliage_transaction_block_hash",
                        block_bad.foliage_transaction_block.get_hash(),
                    )
                    new_m = block_bad.foliage.foliage_transaction_block_hash
                    assert new_m is not None
                    new_fbh_sig = bt.get_plot_signature(
                        new_m, blocks[-1].reward_chain_block.proof_of_space.plot_public_key
                    )
                    block_bad = recursive_replace(block_bad, "foliage.foliage_transaction_block_signature", new_fbh_sig)
                    await _validate_and_add_block(b, block_bad, expected_error=Err.TIMESTAMP_TOO_FAR_IN_PAST)

                    # since tests can run slow sometimes, and since we're using
                    # the system clock, add some extra slack
                    slack = 30
                    block_bad = recursive_replace(
                        blocks[-1],
                        "foliage_transaction_block.timestamp",
                        blocks[0].foliage_transaction_block.timestamp + time_delta + slack,
                    )
                    assert block_bad.foliage_transaction_block is not None
                    block_bad = recursive_replace(
                        block_bad,
                        "foliage.foliage_transaction_block_hash",
                        block_bad.foliage_transaction_block.get_hash(),
                    )
                    new_m = block_bad.foliage.foliage_transaction_block_hash
                    assert new_m is not None
                    new_fbh_sig = bt.get_plot_signature(
                        new_m, blocks[-1].reward_chain_block.proof_of_space.plot_public_key
                    )
                    block_bad = recursive_replace(block_bad, "foliage.foliage_transaction_block_signature", new_fbh_sig)
                    await _validate_and_add_block(b, block_bad, expected_error=Err.TIMESTAMP_TOO_FAR_IN_FUTURE)
                    return None
                await _validate_and_add_block(b, blocks[-1])

    @pytest.mark.anyio
    async def test_height(self, empty_blockchain: Blockchain, bt: BlockTools) -> None:
        # 27
        blocks = bt.get_consecutive_blocks(2)
        await _validate_and_add_block(empty_blockchain, blocks[0])
        block_bad: FullBlock = recursive_replace(blocks[-1], "reward_chain_block.height", 2)
        await _validate_and_add_block(empty_blockchain, block_bad, expected_error=Err.INVALID_HEIGHT)

    @pytest.mark.anyio
    async def test_height_genesis(self, empty_blockchain: Blockchain, bt: BlockTools) -> None:
        # 27
        blocks = bt.get_consecutive_blocks(1)
        block_bad: FullBlock = recursive_replace(blocks[-1], "reward_chain_block.height", 1)
        await _validate_and_add_block(empty_blockchain, block_bad, expected_error=Err.INVALID_PREV_BLOCK_HASH)

    @pytest.mark.anyio
    async def test_weight(self, empty_blockchain: Blockchain, bt: BlockTools) -> None:
        # 28
        blocks = bt.get_consecutive_blocks(2)
        await _validate_and_add_block(empty_blockchain, blocks[0])
        block_bad: FullBlock = recursive_replace(blocks[-1], "reward_chain_block.weight", 22131)
        await _validate_and_add_block(empty_blockchain, block_bad, expected_error=Err.INVALID_WEIGHT)

    @pytest.mark.anyio
    async def test_weight_genesis(self, empty_blockchain: Blockchain, bt: BlockTools) -> None:
        # 28
        blocks = bt.get_consecutive_blocks(1)
        block_bad: FullBlock = recursive_replace(blocks[-1], "reward_chain_block.weight", 0)
        await _validate_and_add_block(empty_blockchain, block_bad, expected_error=Err.INVALID_WEIGHT)

    @pytest.mark.anyio
    async def test_bad_cc_ip_vdf(self, empty_blockchain: Blockchain, bt: BlockTools) -> None:
        # 29
        blocks = bt.get_consecutive_blocks(1)
        await _validate_and_add_block(empty_blockchain, blocks[0])

        blocks = bt.get_consecutive_blocks(1, block_list_input=blocks)
        block_bad = recursive_replace(blocks[-1], "reward_chain_block.challenge_chain_ip_vdf.challenge", std_hash(b"1"))
        await _validate_and_add_block(empty_blockchain, block_bad, expected_error=Err.INVALID_CC_IP_VDF)
        block_bad = recursive_replace(
            blocks[-1],
            "reward_chain_block.challenge_chain_ip_vdf.output",
            bad_element,
        )
        await _validate_and_add_block(empty_blockchain, block_bad, expected_error=Err.INVALID_CC_IP_VDF)
        block_bad = recursive_replace(
            blocks[-1],
            "reward_chain_block.challenge_chain_ip_vdf.number_of_iterations",
            uint64(1111111111111),
        )
        await _validate_and_add_block(empty_blockchain, block_bad, expected_error=Err.INVALID_CC_IP_VDF)
        block_bad = recursive_replace(
            blocks[-1],
            "challenge_chain_ip_proof",
            VDFProof(uint8(0), std_hash(b""), False),
        )
        await _validate_and_add_block(empty_blockchain, block_bad, expected_error=Err.INVALID_CC_IP_VDF)

    @pytest.mark.anyio
    async def test_bad_rc_ip_vdf(self, empty_blockchain: Blockchain, bt: BlockTools) -> None:
        # 30
        blocks = bt.get_consecutive_blocks(1)
        await _validate_and_add_block(empty_blockchain, blocks[0])

        blocks = bt.get_consecutive_blocks(1, block_list_input=blocks)
        block_bad = recursive_replace(blocks[-1], "reward_chain_block.reward_chain_ip_vdf.challenge", std_hash(b"1"))
        await _validate_and_add_block(empty_blockchain, block_bad, expected_error=Err.INVALID_RC_IP_VDF)
        block_bad = recursive_replace(
            blocks[-1],
            "reward_chain_block.reward_chain_ip_vdf.output",
            bad_element,
        )
        await _validate_and_add_block(empty_blockchain, block_bad, expected_error=Err.INVALID_RC_IP_VDF)
        block_bad = recursive_replace(
            blocks[-1],
            "reward_chain_block.reward_chain_ip_vdf.number_of_iterations",
            uint64(1111111111111),
        )
        await _validate_and_add_block(empty_blockchain, block_bad, expected_error=Err.INVALID_RC_IP_VDF)
        block_bad = recursive_replace(
            blocks[-1],
            "reward_chain_ip_proof",
            VDFProof(uint8(0), std_hash(b""), False),
        )
        await _validate_and_add_block(empty_blockchain, block_bad, expected_error=Err.INVALID_RC_IP_VDF)

    @pytest.mark.anyio
    async def test_bad_icc_ip_vdf(self, empty_blockchain: Blockchain, bt: BlockTools) -> None:
        # 31
        blocks = bt.get_consecutive_blocks(1)
        await _validate_and_add_block(empty_blockchain, blocks[0])

        blocks = bt.get_consecutive_blocks(1, block_list_input=blocks)
        block_bad = recursive_replace(
            blocks[-1], "reward_chain_block.infused_challenge_chain_ip_vdf.challenge", std_hash(b"1")
        )
        await _validate_and_add_block(empty_blockchain, block_bad, expected_error=Err.INVALID_ICC_VDF)
        block_bad = recursive_replace(
            blocks[-1],
            "reward_chain_block.infused_challenge_chain_ip_vdf.output",
            bad_element,
        )

        await _validate_and_add_block(empty_blockchain, block_bad, expected_error=Err.INVALID_ICC_VDF)
        block_bad = recursive_replace(
            blocks[-1],
            "reward_chain_block.infused_challenge_chain_ip_vdf.number_of_iterations",
            uint64(1111111111111),
        )
        await _validate_and_add_block(empty_blockchain, block_bad, expected_error=Err.INVALID_ICC_VDF)
        block_bad = recursive_replace(
            blocks[-1],
            "infused_challenge_chain_ip_proof",
            VDFProof(uint8(0), std_hash(b""), False),
        )

        await _validate_and_add_block(empty_blockchain, block_bad, expected_error=Err.INVALID_ICC_VDF)

    @pytest.mark.anyio
    async def test_reward_block_hash(self, empty_blockchain: Blockchain, bt: BlockTools) -> None:
        # 32
        blocks = bt.get_consecutive_blocks(2)
        await _validate_and_add_block(empty_blockchain, blocks[0])
        block_bad: FullBlock = recursive_replace(blocks[-1], "foliage.reward_block_hash", std_hash(b""))
        await _validate_and_add_block(empty_blockchain, block_bad, expected_error=Err.INVALID_REWARD_BLOCK_HASH)

    @pytest.mark.anyio
    async def test_reward_block_hash_2(self, empty_blockchain: Blockchain, bt: BlockTools) -> None:
        # 33
        blocks = bt.get_consecutive_blocks(1)
        block_bad: FullBlock = recursive_replace(blocks[0], "reward_chain_block.is_transaction_block", False)
        block_bad = recursive_replace(block_bad, "foliage.reward_block_hash", block_bad.reward_chain_block.get_hash())
        await _validate_and_add_block(empty_blockchain, block_bad, expected_error=Err.INVALID_FOLIAGE_BLOCK_PRESENCE)
        await _validate_and_add_block(empty_blockchain, blocks[0])

        # Test one which should not be a tx block
        while True:
            blocks = bt.get_consecutive_blocks(1, block_list_input=blocks)
            if not blocks[-1].is_transaction_block():
                block_bad = recursive_replace(blocks[-1], "reward_chain_block.is_transaction_block", True)
                block_bad = recursive_replace(
                    block_bad, "foliage.reward_block_hash", block_bad.reward_chain_block.get_hash()
                )
                await _validate_and_add_block(
                    empty_blockchain, block_bad, expected_error=Err.INVALID_FOLIAGE_BLOCK_PRESENCE
                )
                return None
            await _validate_and_add_block(empty_blockchain, blocks[-1])


co = ConditionOpcode
rbr = AddBlockResult


class TestPreValidation:
    @pytest.mark.anyio
    async def test_pre_validation_fails_bad_blocks(self, empty_blockchain: Blockchain, bt: BlockTools) -> None:
        blocks = bt.get_consecutive_blocks(2)
        await _validate_and_add_block(empty_blockchain, blocks[0])
        ssi = empty_blockchain.constants.SUB_SLOT_ITERS_STARTING
        difficulty = empty_blockchain.constants.DIFFICULTY_STARTING
        block_bad = recursive_replace(
            blocks[-1], "reward_chain_block.total_iters", blocks[-1].reward_chain_block.total_iters + 1
        )
        futures = []
        vs = ValidationState(ssi, difficulty, None)
        chain = AugmentedBlockchain(empty_blockchain)
        for block in [blocks[0], block_bad]:
            futures.append(
                await pre_validate_block(
                    empty_blockchain.constants,
                    chain,
                    block,
                    empty_blockchain.pool,
                    None,
                    vs,
                )
            )
        res: list[PreValidationResult] = list(await asyncio.gather(*futures))
        assert res[0].error is None
        assert res[1].error is not None

    @pytest.mark.anyio
    async def test_pre_validation(
        self, empty_blockchain: Blockchain, default_1000_blocks: list[FullBlock], bt: BlockTools
    ) -> None:
        blocks = default_1000_blocks[:100]
        start = time.time()
        ssi = empty_blockchain.constants.SUB_SLOT_ITERS_STARTING
        difficulty = empty_blockchain.constants.DIFFICULTY_STARTING
        blockchain = AugmentedBlockchain(empty_blockchain)
        vs = ValidationState(ssi, difficulty, None)
        futures: list[Awaitable[PreValidationResult]] = []
        start = time.monotonic()
        for block in blocks:
            futures.append(
                await pre_validate_block(
                    bt.constants,
                    blockchain,
                    block,
                    empty_blockchain.pool,
                    None,
                    vs,
                )
            )

        results = await asyncio.gather(*futures)
        end = time.monotonic()
        validation_time = start - end
        db_start = end

        fork_info = ForkInfo(-1, -1, bt.constants.GENESIS_CHALLENGE)
        for block, res in zip(blocks, results):
            assert res.error is None
            result, err, _ = await empty_blockchain.add_block(block, res, ssi, fork_info=fork_info)
            assert err is None
            assert result == AddBlockResult.NEW_PEAK
        end = time.monotonic()
        log.info(f"Total time: {end - start} seconds")
        log.info(f"Average validation: {validation_time / len(blocks)}")
        log.info(f"Average database: {(end - db_start) / (len(blocks))}")


class TestBodyValidation:
    # TODO: add test for
    # ASSERT_COIN_ANNOUNCEMENT,
    # CREATE_COIN_ANNOUNCEMENT,
    # CREATE_PUZZLE_ANNOUNCEMENT,
    # ASSERT_PUZZLE_ANNOUNCEMENT,

    @pytest.mark.anyio
    @pytest.mark.parametrize(
        "opcode",
        [
            ConditionOpcode.ASSERT_MY_AMOUNT,
            ConditionOpcode.ASSERT_MY_PUZZLEHASH,
            ConditionOpcode.ASSERT_MY_COIN_ID,
            ConditionOpcode.ASSERT_MY_PARENT_ID,
        ],
    )
    @pytest.mark.parametrize("with_garbage", [True, False])
    async def test_conditions(
        self, empty_blockchain: Blockchain, opcode: ConditionOpcode, with_garbage: bool, bt: BlockTools
    ) -> None:
        b = empty_blockchain
        blocks = bt.get_consecutive_blocks(
            3,
            guarantee_transaction_block=True,
            farmer_reward_puzzle_hash=bt.pool_ph,
            pool_reward_puzzle_hash=bt.pool_ph,
            genesis_timestamp=uint64(10_000),
            time_per_block=10,
        )
        await _validate_and_add_block(empty_blockchain, blocks[0])
        await _validate_and_add_block(empty_blockchain, blocks[1])
        await _validate_and_add_block(empty_blockchain, blocks[2])

        wt: WalletTool = bt.get_pool_wallet_tool()

        tx1 = wt.generate_signed_transaction(
            uint64(10), wt.get_new_puzzlehash(), blocks[-1].get_included_reward_coins()[0]
        )
        coin1: Coin = tx1.additions()[0]

        if opcode == ConditionOpcode.ASSERT_MY_AMOUNT:
            args = [int_to_bytes(coin1.amount)]
        elif opcode == ConditionOpcode.ASSERT_MY_PUZZLEHASH:
            args = [coin1.puzzle_hash]
        elif opcode == ConditionOpcode.ASSERT_MY_COIN_ID:
            args = [coin1.name()]
        elif opcode == ConditionOpcode.ASSERT_MY_PARENT_ID:
            args = [coin1.parent_coin_info]
        # elif opcode == ConditionOpcode.RESERVE_FEE:
        # args = [int_to_bytes(5)]
        # TODO: since we use the production wallet code, we can't (easily)
        # create a transaction with fee without also including a valid
        # RESERVE_FEE condition
        else:
            assert False

        conditions: dict[ConditionOpcode, list[ConditionWithArgs]] = {
            opcode: [ConditionWithArgs(opcode, args + ([b"garbage"] if with_garbage else []))]
        }

        tx2 = wt.generate_signed_transaction(uint64(10), wt.get_new_puzzlehash(), coin1, condition_dic=conditions)
        assert coin1 in tx2.removals()

        bundles = SpendBundle.aggregate([tx1, tx2])
        blocks = bt.get_consecutive_blocks(
            1,
            block_list_input=blocks,
            guarantee_transaction_block=True,
            transaction_data=bundles,
            time_per_block=10,
        )
        ssi = b.constants.SUB_SLOT_ITERS_STARTING
        diff = b.constants.DIFFICULTY_STARTING
        block = blocks[-1]
        future = await pre_validate_block(
            b.constants,
            AugmentedBlockchain(b),
            block,
            b.pool,
            None,
            ValidationState(ssi, diff, None),
        )
        pre_validation_result: PreValidationResult = await future
        # Ignore errors from pre-validation, we are testing block_body_validation
        repl_preval_results = replace(pre_validation_result, error=None, required_iters=uint64(1))
        fork_info = ForkInfo(block.height - 1, block.height - 1, block.prev_header_hash)
        code, err, state_change = await b.add_block(block, repl_preval_results, sub_slot_iters=ssi, fork_info=fork_info)
        assert code == AddBlockResult.NEW_PEAK
        assert err is None
        assert state_change is not None
        assert state_change.fork_height == 2

    @pytest.mark.anyio
    @pytest.mark.parametrize(
        "opcode,lock_value,expected",
        [
            # the 3 blocks, starting at timestamp 10000 (and height 0).
            # each block is 10 seconds apart.
            # the 4th block (height 3, time 10030) spends a coin with the condition specified
            # by the test case. The coin was born in height 2 at time 10020
            # MY BIRHT HEIGHT
            (co.ASSERT_MY_BIRTH_HEIGHT, -1, rbr.INVALID_BLOCK),
            (co.ASSERT_MY_BIRTH_HEIGHT, 0x100000000, rbr.INVALID_BLOCK),
            (co.ASSERT_MY_BIRTH_HEIGHT, 2, rbr.NEW_PEAK),  # <- coin birth height
            (co.ASSERT_MY_BIRTH_HEIGHT, 3, rbr.INVALID_BLOCK),
            # MY BIRHT SECONDS
            (co.ASSERT_MY_BIRTH_SECONDS, -1, rbr.INVALID_BLOCK),
            (co.ASSERT_MY_BIRTH_SECONDS, 0x10000000000000000, rbr.INVALID_BLOCK),
            (co.ASSERT_MY_BIRTH_SECONDS, 10019, rbr.INVALID_BLOCK),
            (co.ASSERT_MY_BIRTH_SECONDS, 10020, rbr.NEW_PEAK),  # <- coin birth time
            (co.ASSERT_MY_BIRTH_SECONDS, 10021, rbr.INVALID_BLOCK),
            # SECONDS RELATIVE
            (co.ASSERT_SECONDS_RELATIVE, -2, rbr.NEW_PEAK),
            (co.ASSERT_SECONDS_RELATIVE, -1, rbr.NEW_PEAK),
            (co.ASSERT_SECONDS_RELATIVE, 0, rbr.NEW_PEAK),  # <- birth time
            (co.ASSERT_SECONDS_RELATIVE, 1, rbr.INVALID_BLOCK),
            (co.ASSERT_SECONDS_RELATIVE, 9, rbr.INVALID_BLOCK),
            (co.ASSERT_SECONDS_RELATIVE, 10, rbr.INVALID_BLOCK),  # <- current block time
            (co.ASSERT_SECONDS_RELATIVE, 11, rbr.INVALID_BLOCK),
            # BEFORE SECONDS RELATIVE
            (co.ASSERT_BEFORE_SECONDS_RELATIVE, -2, rbr.INVALID_BLOCK),
            (co.ASSERT_BEFORE_SECONDS_RELATIVE, -1, rbr.INVALID_BLOCK),
            (co.ASSERT_BEFORE_SECONDS_RELATIVE, 0, rbr.INVALID_BLOCK),  # <- birth time
            (co.ASSERT_BEFORE_SECONDS_RELATIVE, 1, rbr.NEW_PEAK),
            (co.ASSERT_BEFORE_SECONDS_RELATIVE, 9, rbr.NEW_PEAK),
            (co.ASSERT_BEFORE_SECONDS_RELATIVE, 10, rbr.NEW_PEAK),  # <- current block time
            (co.ASSERT_BEFORE_SECONDS_RELATIVE, 11, rbr.NEW_PEAK),
            # HEIGHT RELATIVE
            (co.ASSERT_HEIGHT_RELATIVE, -2, rbr.NEW_PEAK),
            (co.ASSERT_HEIGHT_RELATIVE, -1, rbr.NEW_PEAK),
            (co.ASSERT_HEIGHT_RELATIVE, 0, rbr.NEW_PEAK),
            (co.ASSERT_HEIGHT_RELATIVE, 1, rbr.INVALID_BLOCK),
            # BEFORE HEIGHT RELATIVE
            (co.ASSERT_BEFORE_HEIGHT_RELATIVE, -2, rbr.INVALID_BLOCK),
            (co.ASSERT_BEFORE_HEIGHT_RELATIVE, -1, rbr.INVALID_BLOCK),
            (co.ASSERT_BEFORE_HEIGHT_RELATIVE, 0, rbr.INVALID_BLOCK),
            (co.ASSERT_BEFORE_HEIGHT_RELATIVE, 1, rbr.NEW_PEAK),
            # HEIGHT ABSOLUTE
            (co.ASSERT_HEIGHT_ABSOLUTE, 1, rbr.NEW_PEAK),
            (co.ASSERT_HEIGHT_ABSOLUTE, 2, rbr.NEW_PEAK),
            (co.ASSERT_HEIGHT_ABSOLUTE, 3, rbr.INVALID_BLOCK),
            (co.ASSERT_HEIGHT_ABSOLUTE, 4, rbr.INVALID_BLOCK),
            # BEFORE HEIGHT ABSOLUTE
            (co.ASSERT_BEFORE_HEIGHT_ABSOLUTE, 1, rbr.INVALID_BLOCK),
            (co.ASSERT_BEFORE_HEIGHT_ABSOLUTE, 2, rbr.INVALID_BLOCK),
            (co.ASSERT_BEFORE_HEIGHT_ABSOLUTE, 3, rbr.NEW_PEAK),
            (co.ASSERT_BEFORE_HEIGHT_ABSOLUTE, 4, rbr.NEW_PEAK),
            # SECONDS ABSOLUTE
            # genesis timestamp is 10000 and each block is 10 seconds
            (co.ASSERT_SECONDS_ABSOLUTE, 10019, rbr.NEW_PEAK),
            (co.ASSERT_SECONDS_ABSOLUTE, 10020, rbr.NEW_PEAK),  # <- previous tx-block
            (co.ASSERT_SECONDS_ABSOLUTE, 10021, rbr.INVALID_BLOCK),
            (co.ASSERT_SECONDS_ABSOLUTE, 10029, rbr.INVALID_BLOCK),
            (co.ASSERT_SECONDS_ABSOLUTE, 10030, rbr.INVALID_BLOCK),  # <- current block
            (co.ASSERT_SECONDS_ABSOLUTE, 10031, rbr.INVALID_BLOCK),
            (co.ASSERT_SECONDS_ABSOLUTE, 10032, rbr.INVALID_BLOCK),
            # BEFORE SECONDS ABSOLUTE
            (co.ASSERT_BEFORE_SECONDS_ABSOLUTE, 10019, rbr.INVALID_BLOCK),
            (co.ASSERT_BEFORE_SECONDS_ABSOLUTE, 10020, rbr.INVALID_BLOCK),  # <- previous tx-block
            (co.ASSERT_BEFORE_SECONDS_ABSOLUTE, 10021, rbr.NEW_PEAK),
            (co.ASSERT_BEFORE_SECONDS_ABSOLUTE, 10029, rbr.NEW_PEAK),
            (co.ASSERT_BEFORE_SECONDS_ABSOLUTE, 10030, rbr.NEW_PEAK),  # <- current block
            (co.ASSERT_BEFORE_SECONDS_ABSOLUTE, 10031, rbr.NEW_PEAK),
            (co.ASSERT_BEFORE_SECONDS_ABSOLUTE, 10032, rbr.NEW_PEAK),
        ],
    )
    async def test_timelock_conditions(
        self, opcode: ConditionOpcode, lock_value: int, expected: AddBlockResult, bt: BlockTools
    ) -> None:
        async with make_empty_blockchain(bt.constants) as b:
            blocks = bt.get_consecutive_blocks(
                3,
                guarantee_transaction_block=True,
                farmer_reward_puzzle_hash=bt.pool_ph,
                pool_reward_puzzle_hash=bt.pool_ph,
                genesis_timestamp=uint64(10_000),
                time_per_block=10,
            )
            for bl in blocks:
                await _validate_and_add_block(b, bl)

            wt: WalletTool = bt.get_pool_wallet_tool()

            conditions = {opcode: [ConditionWithArgs(opcode, [int_to_bytes(lock_value)])]}

            coin = blocks[-1].get_included_reward_coins()[0]
            tx = wt.generate_signed_transaction(uint64(10), wt.get_new_puzzlehash(), coin, condition_dic=conditions)

            blocks = bt.get_consecutive_blocks(
                1,
                block_list_input=blocks,
                guarantee_transaction_block=True,
                transaction_data=tx,
                time_per_block=10,
            )
            ssi = b.constants.SUB_SLOT_ITERS_STARTING
            diff = b.constants.DIFFICULTY_STARTING
            block = blocks[-1]
            future = await pre_validate_block(
                b.constants,
                AugmentedBlockchain(b),
                block,
                b.pool,
                None,
                ValidationState(ssi, diff, None),
            )
            pre_validation_result: PreValidationResult = await future
            fork_info = ForkInfo(block.height - 1, block.height - 1, block.prev_header_hash)
            assert (await b.add_block(block, pre_validation_result, sub_slot_iters=ssi, fork_info=fork_info))[
                0
            ] == expected

            if expected == AddBlockResult.NEW_PEAK:
                # ensure coin was in fact spent
                c = await b.coin_store.get_coin_record(coin.name())
                assert c is not None and c.spent

    @pytest.mark.anyio
    @pytest.mark.parametrize(
        "opcode",
        [
            ConditionOpcode.AGG_SIG_ME,
            ConditionOpcode.AGG_SIG_UNSAFE,
            ConditionOpcode.AGG_SIG_PARENT,
            ConditionOpcode.AGG_SIG_PUZZLE,
            ConditionOpcode.AGG_SIG_AMOUNT,
            ConditionOpcode.AGG_SIG_PUZZLE_AMOUNT,
            ConditionOpcode.AGG_SIG_PARENT_AMOUNT,
            ConditionOpcode.AGG_SIG_PARENT_PUZZLE,
        ],
    )
    @pytest.mark.parametrize("with_garbage", [True, False])
    async def test_aggsig_garbage(
        self,
        empty_blockchain: Blockchain,
        opcode: ConditionOpcode,
        with_garbage: bool,
        bt: BlockTools,
        consensus_mode: ConsensusMode,
    ) -> None:
        b = empty_blockchain
        blocks = bt.get_consecutive_blocks(
            3,
            guarantee_transaction_block=True,
            farmer_reward_puzzle_hash=bt.pool_ph,
            pool_reward_puzzle_hash=bt.pool_ph,
            genesis_timestamp=uint64(10_000),
            time_per_block=10,
        )
        await _validate_and_add_block(empty_blockchain, blocks[0])
        await _validate_and_add_block(empty_blockchain, blocks[1])
        await _validate_and_add_block(empty_blockchain, blocks[2])

        wt: WalletTool = bt.get_pool_wallet_tool()

        tx1 = wt.generate_signed_transaction(
            uint64(10), wt.get_new_puzzlehash(), blocks[-1].get_included_reward_coins()[0]
        )
        coin1: Coin = tx1.additions()[0]
        secret_key = wt.get_private_key_for_puzzle_hash(coin1.puzzle_hash)
        synthetic_secret_key = calculate_synthetic_secret_key(secret_key, DEFAULT_HIDDEN_PUZZLE_HASH)
        public_key = synthetic_secret_key.get_g1()

        args = [bytes(public_key), b"msg"] + ([b"garbage"] if with_garbage else [])
        conditions = {opcode: [ConditionWithArgs(opcode, args)]}

        tx2 = wt.generate_signed_transaction(uint64(10), wt.get_new_puzzlehash(), coin1, condition_dic=conditions)
        assert coin1 in tx2.removals()

        bundles = SpendBundle.aggregate([tx1, tx2])
        blocks = bt.get_consecutive_blocks(
            1,
            block_list_input=blocks,
            guarantee_transaction_block=True,
            transaction_data=bundles,
            time_per_block=10,
        )
        ssi = b.constants.SUB_SLOT_ITERS_STARTING
        diff = b.constants.DIFFICULTY_STARTING
        block = blocks[-1]
        future = await pre_validate_block(
            b.constants,
            AugmentedBlockchain(b),
            block,
            b.pool,
            None,
            ValidationState(ssi, diff, None),
        )
        pre_validation_result: PreValidationResult = await future
        # Ignore errors from pre-validation, we are testing block_body_validation
        repl_preval_results = replace(pre_validation_result, error=None, required_iters=uint64(1))
        fork_info = ForkInfo(block.height - 1, block.height - 1, block.prev_header_hash)
        res, error, state_change = await b.add_block(
            block, repl_preval_results, sub_slot_iters=ssi, fork_info=fork_info
        )
        assert res == AddBlockResult.NEW_PEAK
        assert error is None
        assert state_change is not None and state_change.fork_height == uint32(2)

    @pytest.mark.anyio
    @pytest.mark.parametrize("with_garbage", [True, False])
    @pytest.mark.parametrize(
        "opcode,lock_value,expected",
        [
            # we don't allow any birth assertions, not
            # relative time locks on ephemeral coins. This test is only for
            # ephemeral coins, so these cases should always fail
            # MY BIRHT HEIGHT
            (co.ASSERT_MY_BIRTH_HEIGHT, -1, rbr.INVALID_BLOCK),
            (co.ASSERT_MY_BIRTH_HEIGHT, 0x100000000, rbr.INVALID_BLOCK),
            (co.ASSERT_MY_BIRTH_HEIGHT, 2, rbr.INVALID_BLOCK),
            (co.ASSERT_MY_BIRTH_HEIGHT, 3, rbr.INVALID_BLOCK),
            # MY BIRHT SECONDS
            (co.ASSERT_MY_BIRTH_SECONDS, -1, rbr.INVALID_BLOCK),
            (co.ASSERT_MY_BIRTH_SECONDS, 0x10000000000000000, rbr.INVALID_BLOCK),
            (co.ASSERT_MY_BIRTH_SECONDS, 10029, rbr.INVALID_BLOCK),
            (co.ASSERT_MY_BIRTH_SECONDS, 10030, rbr.INVALID_BLOCK),
            (co.ASSERT_MY_BIRTH_SECONDS, 10031, rbr.INVALID_BLOCK),
            # SECONDS RELATIVE
            # genesis timestamp is 10000 and each block is 10 seconds
            (co.ASSERT_SECONDS_RELATIVE, -2, rbr.INVALID_BLOCK),
            (co.ASSERT_SECONDS_RELATIVE, -1, rbr.INVALID_BLOCK),
            (co.ASSERT_SECONDS_RELATIVE, 0, rbr.INVALID_BLOCK),
            (co.ASSERT_SECONDS_RELATIVE, 1, rbr.INVALID_BLOCK),
            # BEFORE SECONDS RELATIVE
            # relative conditions are not allowed on ephemeral spends
            (co.ASSERT_BEFORE_SECONDS_RELATIVE, -2, rbr.INVALID_BLOCK),
            (co.ASSERT_BEFORE_SECONDS_RELATIVE, -1, rbr.INVALID_BLOCK),
            (co.ASSERT_BEFORE_SECONDS_RELATIVE, 0, rbr.INVALID_BLOCK),
            (co.ASSERT_BEFORE_SECONDS_RELATIVE, 10, rbr.INVALID_BLOCK),
            (co.ASSERT_BEFORE_SECONDS_RELATIVE, 0x10000000000000000, rbr.INVALID_BLOCK),
            # HEIGHT RELATIVE
            (co.ASSERT_HEIGHT_RELATIVE, -2, rbr.INVALID_BLOCK),
            (co.ASSERT_HEIGHT_RELATIVE, -1, rbr.INVALID_BLOCK),
            (co.ASSERT_HEIGHT_RELATIVE, 0, rbr.INVALID_BLOCK),
            (co.ASSERT_HEIGHT_RELATIVE, 1, rbr.INVALID_BLOCK),
            # BEFORE HEIGHT RELATIVE
            # relative conditions are not allowed on ephemeral spends
            (co.ASSERT_BEFORE_HEIGHT_RELATIVE, -2, rbr.INVALID_BLOCK),
            (co.ASSERT_BEFORE_HEIGHT_RELATIVE, -1, rbr.INVALID_BLOCK),
            (co.ASSERT_BEFORE_HEIGHT_RELATIVE, 0, rbr.INVALID_BLOCK),
            (co.ASSERT_BEFORE_HEIGHT_RELATIVE, 1, rbr.INVALID_BLOCK),
            (co.ASSERT_BEFORE_HEIGHT_RELATIVE, 0x100000000, rbr.INVALID_BLOCK),
            # HEIGHT ABSOLUTE
            (co.ASSERT_HEIGHT_ABSOLUTE, 2, rbr.NEW_PEAK),
            (co.ASSERT_HEIGHT_ABSOLUTE, 3, rbr.INVALID_BLOCK),
            (co.ASSERT_HEIGHT_ABSOLUTE, 4, rbr.INVALID_BLOCK),
            # BEFORE HEIGHT ABSOLUTE
            (co.ASSERT_BEFORE_HEIGHT_ABSOLUTE, 2, rbr.INVALID_BLOCK),
            (co.ASSERT_BEFORE_HEIGHT_ABSOLUTE, 3, rbr.NEW_PEAK),
            (co.ASSERT_BEFORE_HEIGHT_ABSOLUTE, 4, rbr.NEW_PEAK),
            # SECONDS ABSOLUTE
            # genesis timestamp is 10000 and each block is 10 seconds
            (co.ASSERT_SECONDS_ABSOLUTE, 10020, rbr.NEW_PEAK),  # <- previous tx-block
            (co.ASSERT_SECONDS_ABSOLUTE, 10021, rbr.INVALID_BLOCK),
            (co.ASSERT_SECONDS_ABSOLUTE, 10029, rbr.INVALID_BLOCK),
            (co.ASSERT_SECONDS_ABSOLUTE, 10030, rbr.INVALID_BLOCK),  # <- current tx-block
            (co.ASSERT_SECONDS_ABSOLUTE, 10031, rbr.INVALID_BLOCK),
            (co.ASSERT_SECONDS_ABSOLUTE, 10032, rbr.INVALID_BLOCK),
            # BEFORE SECONDS ABSOLUTE
            (co.ASSERT_BEFORE_SECONDS_ABSOLUTE, 10020, rbr.INVALID_BLOCK),
            (co.ASSERT_BEFORE_SECONDS_ABSOLUTE, 10021, rbr.NEW_PEAK),
            (co.ASSERT_BEFORE_SECONDS_ABSOLUTE, 10030, rbr.NEW_PEAK),
            (co.ASSERT_BEFORE_SECONDS_ABSOLUTE, 10031, rbr.NEW_PEAK),
            (co.ASSERT_BEFORE_SECONDS_ABSOLUTE, 10032, rbr.NEW_PEAK),
        ],
    )
    async def test_ephemeral_timelock(
        self, opcode: ConditionOpcode, lock_value: int, expected: AddBlockResult, with_garbage: bool, bt: BlockTools
    ) -> None:
        async with make_empty_blockchain(bt.constants) as b:
            blocks = bt.get_consecutive_blocks(
                3,
                guarantee_transaction_block=True,
                farmer_reward_puzzle_hash=bt.pool_ph,
                pool_reward_puzzle_hash=bt.pool_ph,
                genesis_timestamp=uint64(10_000),
                time_per_block=10,
            )
            await _validate_and_add_block(b, blocks[0])
            await _validate_and_add_block(b, blocks[1])
            await _validate_and_add_block(b, blocks[2])

            wt: WalletTool = bt.get_pool_wallet_tool()

            conditions = {
                opcode: [ConditionWithArgs(opcode, [int_to_bytes(lock_value)] + ([b"garbage"] if with_garbage else []))]
            }

            tx1 = wt.generate_signed_transaction(
                uint64(10), wt.get_new_puzzlehash(), blocks[-1].get_included_reward_coins()[0]
            )
            coin1: Coin = tx1.additions()[0]
            tx2 = wt.generate_signed_transaction(uint64(10), wt.get_new_puzzlehash(), coin1, condition_dic=conditions)
            assert coin1 in tx2.removals()
            coin2: Coin = tx2.additions()[0]

            bundles = SpendBundle.aggregate([tx1, tx2])
            blocks = bt.get_consecutive_blocks(
                1,
                block_list_input=blocks,
                guarantee_transaction_block=True,
                transaction_data=bundles,
                time_per_block=10,
            )
            ssi = b.constants.SUB_SLOT_ITERS_STARTING
            diff = b.constants.DIFFICULTY_STARTING
            block = blocks[-1]
            future = await pre_validate_block(
                b.constants,
                AugmentedBlockchain(b),
                block,
                b.pool,
                None,
                ValidationState(ssi, diff, None),
            )
            pre_validation_result: PreValidationResult = await future
            fork_info = ForkInfo(block.height - 1, block.height - 1, block.prev_header_hash)
            assert (await b.add_block(block, pre_validation_result, sub_slot_iters=ssi, fork_info=fork_info))[
                0
            ] == expected

            if expected == AddBlockResult.NEW_PEAK:
                # ensure coin1 was in fact spent
                c = await b.coin_store.get_coin_record(coin1.name())
                assert c is not None and c.spent
                # ensure coin2 was NOT spent
                c = await b.coin_store.get_coin_record(coin2.name())
                assert c is not None and not c.spent

    @pytest.mark.anyio
    async def test_not_tx_block_but_has_data(self, empty_blockchain: Blockchain, bt: BlockTools) -> None:
        # 1
        blocks = bt.get_consecutive_blocks(1)
        while blocks[-1].foliage_transaction_block is not None:
            await _validate_and_add_block(empty_blockchain, blocks[-1])
            blocks = bt.get_consecutive_blocks(1, block_list_input=blocks)
        original_block: FullBlock = blocks[-1]

        block = recursive_replace(original_block, "transactions_generator", SerializedProgram.to(None))
        await _validate_and_add_block(
            empty_blockchain, block, expected_error=Err.NOT_BLOCK_BUT_HAS_DATA, skip_prevalidation=True
        )
        h = std_hash(b"")
        i = uint64(1)
        block = recursive_replace(
            original_block,
            "transactions_info",
            TransactionsInfo(h, h, G2Element(), uint64(1), uint64(1), []),
        )
        await _validate_and_add_block(
            empty_blockchain, block, expected_error=Err.NOT_BLOCK_BUT_HAS_DATA, skip_prevalidation=True
        )

        block = recursive_replace(original_block, "transactions_generator_ref_list", [i])
        await _validate_and_add_block(
            empty_blockchain, block, expected_error=Err.NOT_BLOCK_BUT_HAS_DATA, skip_prevalidation=True
        )

    @pytest.mark.anyio
    async def test_tx_block_missing_data(self, empty_blockchain: Blockchain, bt: BlockTools) -> None:
        # 2
        b = empty_blockchain
        blocks = bt.get_consecutive_blocks(2, guarantee_transaction_block=True)
        await _validate_and_add_block(b, blocks[0])
        block = recursive_replace(
            blocks[-1],
            "foliage_transaction_block",
            None,
        )
        await _validate_and_add_block_multi_error(
            b, block, [Err.IS_TRANSACTION_BLOCK_BUT_NO_DATA, Err.INVALID_FOLIAGE_BLOCK_PRESENCE]
        )

        block = recursive_replace(
            blocks[-1],
            "transactions_info",
            None,
        )
        with pytest.raises(AssertionError):
            await _validate_and_add_block_multi_error(
                b, block, [Err.IS_TRANSACTION_BLOCK_BUT_NO_DATA, Err.INVALID_FOLIAGE_BLOCK_PRESENCE]
            )

    @pytest.mark.anyio
    async def test_invalid_transactions_info_hash(self, empty_blockchain: Blockchain, bt: BlockTools) -> None:
        # 3
        b = empty_blockchain
        blocks = bt.get_consecutive_blocks(2, guarantee_transaction_block=True)
        await _validate_and_add_block(b, blocks[0])
        h = std_hash(b"")
        block = recursive_replace(
            blocks[-1],
            "foliage_transaction_block.transactions_info_hash",
            h,
        )
        block = recursive_replace(
            block, "foliage.foliage_transaction_block_hash", std_hash(block.foliage_transaction_block)
        )
        new_m = block.foliage.foliage_transaction_block_hash
        assert new_m is not None
        new_fsb_sig = bt.get_plot_signature(new_m, blocks[-1].reward_chain_block.proof_of_space.plot_public_key)
        block = recursive_replace(block, "foliage.foliage_transaction_block_signature", new_fsb_sig)

        await _validate_and_add_block(b, block, expected_error=Err.INVALID_TRANSACTIONS_INFO_HASH)

    @pytest.mark.anyio
    async def test_invalid_transactions_block_hash(self, empty_blockchain: Blockchain, bt: BlockTools) -> None:
        # 4
        b = empty_blockchain
        blocks = bt.get_consecutive_blocks(2, guarantee_transaction_block=True)
        await _validate_and_add_block(b, blocks[0])
        h = std_hash(b"")
        block = recursive_replace(blocks[-1], "foliage.foliage_transaction_block_hash", h)
        new_m = block.foliage.foliage_transaction_block_hash
        assert new_m is not None
        new_fsb_sig = bt.get_plot_signature(new_m, blocks[-1].reward_chain_block.proof_of_space.plot_public_key)
        block = recursive_replace(block, "foliage.foliage_transaction_block_signature", new_fsb_sig)

        await _validate_and_add_block(b, block, expected_error=Err.INVALID_FOLIAGE_BLOCK_HASH)

    @pytest.mark.anyio
    async def test_invalid_reward_claims(self, empty_blockchain: Blockchain, bt: BlockTools) -> None:
        # 5
        b = empty_blockchain
        blocks = bt.get_consecutive_blocks(2, guarantee_transaction_block=True)
        await _validate_and_add_block(b, blocks[0])
        block: FullBlock = blocks[-1]

        # Too few
        assert block.transactions_info is not None
        too_few_reward_claims = block.transactions_info.reward_claims_incorporated[:-1]
        block_2: FullBlock = recursive_replace(
            block, "transactions_info.reward_claims_incorporated", too_few_reward_claims
        )
        assert block_2.transactions_info is not None
        block_2 = recursive_replace(
            block_2, "foliage_transaction_block.transactions_info_hash", block_2.transactions_info.get_hash()
        )

        assert block_2.foliage_transaction_block is not None
        block_2 = recursive_replace(
            block_2, "foliage.foliage_transaction_block_hash", block_2.foliage_transaction_block.get_hash()
        )
        new_m = block_2.foliage.foliage_transaction_block_hash
        assert new_m is not None
        new_fsb_sig = bt.get_plot_signature(new_m, block.reward_chain_block.proof_of_space.plot_public_key)
        block_2 = recursive_replace(block_2, "foliage.foliage_transaction_block_signature", new_fsb_sig)

        await _validate_and_add_block(b, block_2, expected_error=Err.INVALID_REWARD_COINS, skip_prevalidation=True)

        # Too many
        h = std_hash(b"")
        too_many_reward_claims = block.transactions_info.reward_claims_incorporated + [
            Coin(h, h, too_few_reward_claims[0].amount)
        ]
        block_2 = recursive_replace(block, "transactions_info.reward_claims_incorporated", too_many_reward_claims)
        assert block_2.transactions_info is not None
        block_2 = recursive_replace(
            block_2, "foliage_transaction_block.transactions_info_hash", block_2.transactions_info.get_hash()
        )
        assert block_2.foliage_transaction_block is not None
        block_2 = recursive_replace(
            block_2, "foliage.foliage_transaction_block_hash", block_2.foliage_transaction_block.get_hash()
        )
        new_m = block_2.foliage.foliage_transaction_block_hash
        assert new_m is not None
        new_fsb_sig = bt.get_plot_signature(new_m, block.reward_chain_block.proof_of_space.plot_public_key)
        block_2 = recursive_replace(block_2, "foliage.foliage_transaction_block_signature", new_fsb_sig)

        await _validate_and_add_block(b, block_2, expected_error=Err.INVALID_REWARD_COINS, skip_prevalidation=True)

        # Duplicates
        duplicate_reward_claims = block.transactions_info.reward_claims_incorporated + [
            block.transactions_info.reward_claims_incorporated[-1]
        ]
        block_2 = recursive_replace(block, "transactions_info.reward_claims_incorporated", duplicate_reward_claims)
        assert block_2.transactions_info is not None
        block_2 = recursive_replace(
            block_2, "foliage_transaction_block.transactions_info_hash", block_2.transactions_info.get_hash()
        )
        assert block_2.foliage_transaction_block is not None
        block_2 = recursive_replace(
            block_2, "foliage.foliage_transaction_block_hash", block_2.foliage_transaction_block.get_hash()
        )
        new_m = block_2.foliage.foliage_transaction_block_hash
        assert new_m is not None
        new_fsb_sig = bt.get_plot_signature(new_m, block.reward_chain_block.proof_of_space.plot_public_key)
        block_2 = recursive_replace(block_2, "foliage.foliage_transaction_block_signature", new_fsb_sig)

        await _validate_and_add_block(b, block_2, expected_error=Err.INVALID_REWARD_COINS, skip_prevalidation=True)

    @pytest.mark.anyio
    async def test_invalid_transactions_generator_hash(self, empty_blockchain: Blockchain, bt: BlockTools) -> None:
        # 7
        b = empty_blockchain
        blocks = bt.get_consecutive_blocks(2, guarantee_transaction_block=True)
        await _validate_and_add_block(b, blocks[0])

        # No tx should have all zeroes
        block: FullBlock = blocks[-1]
        block_2 = recursive_replace(block, "transactions_info.generator_root", bytes([1] * 32))
        block_2 = recursive_replace(
            block_2, "foliage_transaction_block.transactions_info_hash", block_2.transactions_info.get_hash()
        )
        block_2 = recursive_replace(
            block_2, "foliage.foliage_transaction_block_hash", block_2.foliage_transaction_block.get_hash()
        )
        new_m = block_2.foliage.foliage_transaction_block_hash
        assert new_m is not None
        new_fsb_sig = bt.get_plot_signature(new_m, block.reward_chain_block.proof_of_space.plot_public_key)
        block_2 = recursive_replace(block_2, "foliage.foliage_transaction_block_signature", new_fsb_sig)

        await _validate_and_add_block(
            b, block_2, expected_error=Err.INVALID_TRANSACTIONS_GENERATOR_HASH, skip_prevalidation=True
        )

        await _validate_and_add_block(b, blocks[1])
        blocks = bt.get_consecutive_blocks(
            2,
            block_list_input=blocks,
            guarantee_transaction_block=True,
            farmer_reward_puzzle_hash=bt.pool_ph,
            pool_reward_puzzle_hash=bt.pool_ph,
        )
        await _validate_and_add_block(b, blocks[2])
        await _validate_and_add_block(b, blocks[3])

        wt: WalletTool = bt.get_pool_wallet_tool()
        tx = wt.generate_signed_transaction(
            uint64(10), wt.get_new_puzzlehash(), blocks[-1].get_included_reward_coins()[0]
        )
        blocks = bt.get_consecutive_blocks(
            1, block_list_input=blocks, guarantee_transaction_block=True, transaction_data=tx
        )

        # Non empty generator hash must be correct
        block = blocks[-1]
        block_2 = recursive_replace(block, "transactions_info.generator_root", bytes([0] * 32))
        block_2 = recursive_replace(
            block_2, "foliage_transaction_block.transactions_info_hash", block_2.transactions_info.get_hash()
        )
        block_2 = recursive_replace(
            block_2, "foliage.foliage_transaction_block_hash", block_2.foliage_transaction_block.get_hash()
        )
        new_m = block_2.foliage.foliage_transaction_block_hash
        assert new_m is not None
        new_fsb_sig = bt.get_plot_signature(new_m, block.reward_chain_block.proof_of_space.plot_public_key)
        block_2 = recursive_replace(block_2, "foliage.foliage_transaction_block_signature", new_fsb_sig)
        await _validate_and_add_block(b, block_2, expected_error=Err.INVALID_TRANSACTIONS_GENERATOR_HASH)

    @pytest.mark.anyio
    async def test_invalid_transactions_ref_list(
        self, empty_blockchain: Blockchain, bt: BlockTools, consensus_mode: ConsensusMode
    ) -> None:
        # No generator should have [1]s for the root
        b = empty_blockchain
        blocks = bt.get_consecutive_blocks(
            3,
            guarantee_transaction_block=True,
            farmer_reward_puzzle_hash=bt.pool_ph,
            pool_reward_puzzle_hash=bt.pool_ph,
        )
        await _validate_and_add_block(b, blocks[0])
        await _validate_and_add_block(b, blocks[1])

        block: FullBlock = blocks[-1]
        block_2 = recursive_replace(block, "transactions_info.generator_refs_root", bytes([0] * 32))
        block_2 = recursive_replace(
            block_2, "foliage_transaction_block.transactions_info_hash", block_2.transactions_info.get_hash()
        )
        block_2 = recursive_replace(
            block_2, "foliage.foliage_transaction_block_hash", block_2.foliage_transaction_block.get_hash()
        )
        new_m = block_2.foliage.foliage_transaction_block_hash
        assert new_m is not None
        new_fsb_sig = bt.get_plot_signature(new_m, block.reward_chain_block.proof_of_space.plot_public_key)
        block_2 = recursive_replace(block_2, "foliage.foliage_transaction_block_signature", new_fsb_sig)

        await _validate_and_add_block(
            b, block_2, expected_error=Err.INVALID_TRANSACTIONS_GENERATOR_REFS_ROOT, skip_prevalidation=True
        )

        # No generator should have no refs list
        block_2 = recursive_replace(block, "transactions_generator_ref_list", [uint32(0)])

        await _validate_and_add_block(
            b, block_2, expected_error=Err.INVALID_TRANSACTIONS_GENERATOR_REFS_ROOT, skip_prevalidation=True
        )

        # Hash should be correct when there is a ref list
        await _validate_and_add_block(b, blocks[-1])
        wt: WalletTool = bt.get_pool_wallet_tool()
        tx = wt.generate_signed_transaction(
            uint64(10), wt.get_new_puzzlehash(), blocks[-1].get_included_reward_coins()[0]
        )
        blocks = bt.get_consecutive_blocks(5, block_list_input=blocks, guarantee_transaction_block=False)
        for block in blocks[-5:]:
            await _validate_and_add_block(b, block)

        blocks = bt.get_consecutive_blocks(
            1, block_list_input=blocks, guarantee_transaction_block=True, transaction_data=tx
        )
        await _validate_and_add_block(b, blocks[-1])
        assert blocks[-1].transactions_generator is not None

        blocks = bt.get_consecutive_blocks(
            1,
            block_list_input=blocks,
            guarantee_transaction_block=True,
            transaction_data=tx,
            block_refs=[blocks[-1].height],
        )
        block = blocks[-1]
        # once the hard fork activated, we no longer use this form of block
        # compression anymore
        assert len(block.transactions_generator_ref_list) == 0

    @pytest.mark.anyio
    async def test_cost_exceeds_max(
        self, empty_blockchain: Blockchain, softfork_height: uint32, bt: BlockTools
    ) -> None:
        # 7
        b = empty_blockchain
        blocks = bt.get_consecutive_blocks(
            3,
            guarantee_transaction_block=True,
            farmer_reward_puzzle_hash=bt.pool_ph,
            pool_reward_puzzle_hash=bt.pool_ph,
        )
        await _validate_and_add_block(b, blocks[0])
        await _validate_and_add_block(b, blocks[1])
        await _validate_and_add_block(b, blocks[2])

        wt: WalletTool = bt.get_pool_wallet_tool()

        condition_dict: dict[ConditionOpcode, list[ConditionWithArgs]] = {ConditionOpcode.CREATE_COIN: []}
        for i in range(7_000):
            output = ConditionWithArgs(ConditionOpcode.CREATE_COIN, [bt.pool_ph, int_to_bytes(i)])
            condition_dict[ConditionOpcode.CREATE_COIN].append(output)

        tx = wt.generate_signed_transaction(
            uint64(10), wt.get_new_puzzlehash(), blocks[-1].get_included_reward_coins()[0], condition_dic=condition_dict
        )

        blocks = bt.get_consecutive_blocks(
            1, block_list_input=blocks, guarantee_transaction_block=True, transaction_data=tx
        )

        assert blocks[-1].transactions_generator is not None
        assert blocks[-1].transactions_info is not None
        block_generator = BlockGenerator(blocks[-1].transactions_generator, [])
        npc_result = get_name_puzzle_conditions(
            block_generator,
            b.constants.MAX_BLOCK_COST_CLVM * 1000,
            mempool_mode=False,
            height=softfork_height,
            constants=bt.constants,
        )
        assert npc_result.conds is not None
        ssi = b.constants.SUB_SLOT_ITERS_STARTING
        diff = b.constants.DIFFICULTY_STARTING
        block = blocks[-1]
        fork_info = ForkInfo(block.height - 1, block.height - 1, block.prev_header_hash)
        err = (
            await b.add_block(
                blocks[-1],
                PreValidationResult(None, uint64(1), npc_result.conds.replace(validated_signature=True), uint32(0)),
                sub_slot_iters=ssi,
                fork_info=fork_info,
            )
        )[1]
<<<<<<< HEAD
        assert err == Err.BLOCK_COST_EXCEEDS_MAX
        futures = await pre_validate_blocks_multiprocessing(
=======
        assert err in [Err.BLOCK_COST_EXCEEDS_MAX]
        future = await pre_validate_block(
>>>>>>> 06b2447f
            b.constants,
            AugmentedBlockchain(b),
            blocks[-1],
            b.pool,
            None,
            ValidationState(ssi, diff, None),
        )
        result: PreValidationResult = await future
        assert Err(result.error) == Err.BLOCK_COST_EXCEEDS_MAX

    @pytest.mark.anyio
    async def test_clvm_must_not_fail(self, empty_blockchain: Blockchain, bt: BlockTools) -> None:
        # 8
        pass

    @pytest.mark.anyio
    async def test_invalid_cost_in_block(
        self, empty_blockchain: Blockchain, softfork_height: uint32, bt: BlockTools
    ) -> None:
        # 9
        b = empty_blockchain
        blocks = bt.get_consecutive_blocks(
            3,
            guarantee_transaction_block=True,
            farmer_reward_puzzle_hash=bt.pool_ph,
            pool_reward_puzzle_hash=bt.pool_ph,
        )
        await _validate_and_add_block(b, blocks[0])
        await _validate_and_add_block(b, blocks[1])
        await _validate_and_add_block(b, blocks[2])

        wt: WalletTool = bt.get_pool_wallet_tool()

        tx = wt.generate_signed_transaction(
            uint64(10), wt.get_new_puzzlehash(), blocks[-1].get_included_reward_coins()[0]
        )

        blocks = bt.get_consecutive_blocks(
            1, block_list_input=blocks, guarantee_transaction_block=True, transaction_data=tx
        )
        block: FullBlock = blocks[-1]

        # zero
        block_2: FullBlock = recursive_replace(block, "transactions_info.cost", uint64(0))
        assert block_2.transactions_info is not None
        block_2 = recursive_replace(
            block_2, "foliage_transaction_block.transactions_info_hash", block_2.transactions_info.get_hash()
        )
        assert block_2.foliage_transaction_block is not None
        block_2 = recursive_replace(
            block_2, "foliage.foliage_transaction_block_hash", block_2.foliage_transaction_block.get_hash()
        )
        new_m = block_2.foliage.foliage_transaction_block_hash
        assert new_m is not None
        new_fsb_sig = bt.get_plot_signature(new_m, block.reward_chain_block.proof_of_space.plot_public_key)
        block_2 = recursive_replace(block_2, "foliage.foliage_transaction_block_signature", new_fsb_sig)
        assert block_2.transactions_generator is not None
        block_generator = BlockGenerator(block_2.transactions_generator, [])
        assert block.transactions_info is not None
        npc_result = get_name_puzzle_conditions(
            block_generator,
            min(b.constants.MAX_BLOCK_COST_CLVM * 1000, block.transactions_info.cost),
            mempool_mode=False,
            height=softfork_height,
            constants=bt.constants,
        )
        assert npc_result.conds is not None
        ssi = b.constants.SUB_SLOT_ITERS_STARTING
        fork_info = ForkInfo(block_2.height - 1, block_2.height - 1, block_2.prev_header_hash)
        _, err, _ = await b.add_block(
            block_2,
            PreValidationResult(None, uint64(1), npc_result.conds.replace(validated_signature=True), uint32(0)),
            sub_slot_iters=ssi,
            fork_info=fork_info,
        )
        assert err == Err.INVALID_BLOCK_COST

        # too low
        block_2 = recursive_replace(block, "transactions_info.cost", uint64(1))
        assert block_2.transactions_info is not None
        block_2 = recursive_replace(
            block_2, "foliage_transaction_block.transactions_info_hash", block_2.transactions_info.get_hash()
        )
        assert block_2.foliage_transaction_block is not None
        block_2 = recursive_replace(
            block_2, "foliage.foliage_transaction_block_hash", block_2.foliage_transaction_block.get_hash()
        )
        new_m = block_2.foliage.foliage_transaction_block_hash
        assert new_m is not None
        new_fsb_sig = bt.get_plot_signature(new_m, block.reward_chain_block.proof_of_space.plot_public_key)
        block_2 = recursive_replace(block_2, "foliage.foliage_transaction_block_signature", new_fsb_sig)
        assert block_2.transactions_generator is not None
        block_generator = BlockGenerator(block_2.transactions_generator, [])
        assert block.transactions_info is not None
        npc_result = get_name_puzzle_conditions(
            block_generator,
            min(b.constants.MAX_BLOCK_COST_CLVM * 1000, block.transactions_info.cost),
            mempool_mode=False,
            height=softfork_height,
            constants=bt.constants,
        )
        assert npc_result.conds is not None
        fork_info = ForkInfo(block_2.height - 1, block_2.height - 1, block_2.prev_header_hash)
        _, err, _ = await b.add_block(
            block_2,
            PreValidationResult(None, uint64(1), npc_result.conds.replace(validated_signature=True), uint32(0)),
            sub_slot_iters=ssi,
            fork_info=fork_info,
        )
        assert err == Err.INVALID_BLOCK_COST

        # too high
        block_2 = recursive_replace(block, "transactions_info.cost", uint64(1000000))
        assert block_2.transactions_info is not None
        block_2 = recursive_replace(
            block_2, "foliage_transaction_block.transactions_info_hash", block_2.transactions_info.get_hash()
        )
        assert block_2.foliage_transaction_block is not None
        block_2 = recursive_replace(
            block_2, "foliage.foliage_transaction_block_hash", block_2.foliage_transaction_block.get_hash()
        )
        new_m = block_2.foliage.foliage_transaction_block_hash
        assert new_m is not None
        new_fsb_sig = bt.get_plot_signature(new_m, block.reward_chain_block.proof_of_space.plot_public_key)
        block_2 = recursive_replace(block_2, "foliage.foliage_transaction_block_signature", new_fsb_sig)

        assert block_2.transactions_generator is not None
        block_generator = BlockGenerator(block_2.transactions_generator, [])
        max_cost = (
            min(b.constants.MAX_BLOCK_COST_CLVM * 1000, block.transactions_info.cost)
            if block.transactions_info is not None
            else b.constants.MAX_BLOCK_COST_CLVM * 1000
        )
        npc_result = get_name_puzzle_conditions(
            block_generator,
            max_cost,
            mempool_mode=False,
            height=softfork_height,
            constants=bt.constants,
        )
        assert npc_result.conds is not None
        fork_info = ForkInfo(block_2.height - 1, block_2.height - 1, block_2.prev_header_hash)
        _result, err, _ = await b.add_block(
            block_2,
            PreValidationResult(None, uint64(1), npc_result.conds.replace(validated_signature=True), uint32(0)),
            sub_slot_iters=ssi,
            fork_info=fork_info,
        )
        assert err == Err.INVALID_BLOCK_COST

        # when the CLVM program exceeds cost during execution, it will fail with
        # a general runtime error. The previous test tests this.

    @pytest.mark.anyio
    async def test_max_coin_amount(self, db_version: int, bt: BlockTools) -> None:
        # 10
        # TODO: fix, this is not reaching validation. Because we can't create a block with such amounts due to uint64
        # limit in Coin
        pass
        #
        # with TempKeyring() as keychain:
        #     new_test_constants = bt.constants.replace(
        #         GENESIS_PRE_FARM_POOL_PUZZLE_HASH=bt.pool_ph,
        #         GENESIS_PRE_FARM_FARMER_PUZZLE_HASH=bt.pool_ph,
        #     )
        #     b, db_wrapper = await create_blockchain(new_test_constants, db_version)
        #     bt_2 = await create_block_tools_async(constants=new_test_constants, keychain=keychain)
        #     bt_2.constants = bt_2.constants.replace(
        #         GENESIS_PRE_FARM_POOL_PUZZLE_HASH=bt.pool_ph,
        #         GENESIS_PRE_FARM_FARMER_PUZZLE_HASH=bt.pool_ph,
        #     )
        #     blocks = bt_2.get_consecutive_blocks(
        #         3,
        #         guarantee_transaction_block=True,
        #         farmer_reward_puzzle_hash=bt.pool_ph,
        #         pool_reward_puzzle_hash=bt.pool_ph,
        #     )
        #     assert (await b.add_block(blocks[0]))[0] == AddBlockResult.NEW_PEAK
        #     assert (await b.add_block(blocks[1]))[0] == AddBlockResult.NEW_PEAK
        #     assert (await b.add_block(blocks[2]))[0] == AddBlockResult.NEW_PEAK

        #     wt: WalletTool = bt_2.get_pool_wallet_tool()

        #     condition_dict: dict[ConditionOpcode, list[ConditionWithArgs]] = {ConditionOpcode.CREATE_COIN: []}
        #     output = ConditionWithArgs(ConditionOpcode.CREATE_COIN, [bt_2.pool_ph, int_to_bytes(2 ** 64)])
        #     condition_dict[ConditionOpcode.CREATE_COIN].append(output)

        #     tx = wt.generate_signed_transaction_multiple_coins(
        #         uint64(10),
        #         wt.get_new_puzzlehash(),
        #         blocks[1].get_included_reward_coins(),
        #         condition_dic=condition_dict,
        #     )
        #     with pytest.raises(Exception):
        #         blocks = bt_2.get_consecutive_blocks(
        #             1, block_list_input=blocks, guarantee_transaction_block=True, transaction_data=tx
        #         )
        #     await db_wrapper.close()
        #     b.shut_down()

    @pytest.mark.anyio
    async def test_invalid_merkle_roots(self, empty_blockchain: Blockchain, bt: BlockTools) -> None:
        # 11
        blocks = bt.get_consecutive_blocks(
            3,
            guarantee_transaction_block=True,
            farmer_reward_puzzle_hash=bt.pool_ph,
            pool_reward_puzzle_hash=bt.pool_ph,
        )
        await _validate_and_add_block(empty_blockchain, blocks[0])
        await _validate_and_add_block(empty_blockchain, blocks[1])
        await _validate_and_add_block(empty_blockchain, blocks[2])

        wt: WalletTool = bt.get_pool_wallet_tool()

        tx = wt.generate_signed_transaction(
            uint64(10), wt.get_new_puzzlehash(), blocks[-1].get_included_reward_coins()[0]
        )

        blocks = bt.get_consecutive_blocks(
            1, block_list_input=blocks, guarantee_transaction_block=True, transaction_data=tx
        )
        block: FullBlock = blocks[-1]

        merkle_set = MerkleSet([])
        # additions
        block_2 = recursive_replace(block, "foliage_transaction_block.additions_root", merkle_set.get_root())
        block_2 = recursive_replace(
            block_2, "foliage.foliage_transaction_block_hash", block_2.foliage_transaction_block.get_hash()
        )
        new_m = block_2.foliage.foliage_transaction_block_hash
        assert new_m is not None
        new_fsb_sig = bt.get_plot_signature(new_m, block.reward_chain_block.proof_of_space.plot_public_key)
        block_2 = recursive_replace(block_2, "foliage.foliage_transaction_block_signature", new_fsb_sig)

        await _validate_and_add_block(empty_blockchain, block_2, expected_error=Err.BAD_ADDITION_ROOT)

        # removals
        merkle_set = MerkleSet([std_hash(b"1")])
        block_2 = recursive_replace(block, "foliage_transaction_block.removals_root", merkle_set.get_root())
        block_2 = recursive_replace(
            block_2, "foliage.foliage_transaction_block_hash", block_2.foliage_transaction_block.get_hash()
        )
        new_m = block_2.foliage.foliage_transaction_block_hash
        assert new_m is not None
        new_fsb_sig = bt.get_plot_signature(new_m, block.reward_chain_block.proof_of_space.plot_public_key)
        block_2 = recursive_replace(block_2, "foliage.foliage_transaction_block_signature", new_fsb_sig)

        await _validate_and_add_block(empty_blockchain, block_2, expected_error=Err.BAD_REMOVAL_ROOT)

    @pytest.mark.anyio
    async def test_invalid_filter(self, empty_blockchain: Blockchain, bt: BlockTools) -> None:
        # 12
        b = empty_blockchain
        blocks = bt.get_consecutive_blocks(
            3,
            guarantee_transaction_block=True,
            farmer_reward_puzzle_hash=bt.pool_ph,
            pool_reward_puzzle_hash=bt.pool_ph,
        )
        await _validate_and_add_block(b, blocks[0])
        await _validate_and_add_block(b, blocks[1])
        await _validate_and_add_block(b, blocks[2])

        wt: WalletTool = bt.get_pool_wallet_tool()

        tx = wt.generate_signed_transaction(
            uint64(10), wt.get_new_puzzlehash(), blocks[-1].get_included_reward_coins()[0]
        )

        blocks = bt.get_consecutive_blocks(
            1, block_list_input=blocks, guarantee_transaction_block=True, transaction_data=tx
        )
        block: FullBlock = blocks[-1]
        block_2 = recursive_replace(block, "foliage_transaction_block.filter_hash", std_hash(b"3"))
        block_2 = recursive_replace(
            block_2, "foliage.foliage_transaction_block_hash", block_2.foliage_transaction_block.get_hash()
        )
        new_m = block_2.foliage.foliage_transaction_block_hash
        assert new_m is not None
        new_fsb_sig = bt.get_plot_signature(new_m, block.reward_chain_block.proof_of_space.plot_public_key)
        block_2 = recursive_replace(block_2, "foliage.foliage_transaction_block_signature", new_fsb_sig)

        await _validate_and_add_block(b, block_2, expected_error=Err.INVALID_TRANSACTIONS_FILTER_HASH)

    @pytest.mark.anyio
    async def test_duplicate_outputs(self, empty_blockchain: Blockchain, bt: BlockTools) -> None:
        # 13
        b = empty_blockchain
        blocks = bt.get_consecutive_blocks(
            3,
            guarantee_transaction_block=True,
            farmer_reward_puzzle_hash=bt.pool_ph,
            pool_reward_puzzle_hash=bt.pool_ph,
        )
        await _validate_and_add_block(b, blocks[0])
        await _validate_and_add_block(b, blocks[1])
        await _validate_and_add_block(b, blocks[2])

        wt: WalletTool = bt.get_pool_wallet_tool()

        condition_dict: dict[ConditionOpcode, list[ConditionWithArgs]] = {ConditionOpcode.CREATE_COIN: []}
        for _ in range(2):
            output = ConditionWithArgs(ConditionOpcode.CREATE_COIN, [bt.pool_ph, int_to_bytes(1)])
            condition_dict[ConditionOpcode.CREATE_COIN].append(output)

        tx = wt.generate_signed_transaction(
            uint64(10), wt.get_new_puzzlehash(), blocks[-1].get_included_reward_coins()[0], condition_dic=condition_dict
        )

        blocks = bt.get_consecutive_blocks(
            1, block_list_input=blocks, guarantee_transaction_block=True, transaction_data=tx
        )
        await _validate_and_add_block(b, blocks[-1], expected_error=Err.DUPLICATE_OUTPUT)

    @pytest.mark.anyio
    async def test_duplicate_removals(self, empty_blockchain: Blockchain, bt: BlockTools) -> None:
        # 14
        b = empty_blockchain
        blocks = bt.get_consecutive_blocks(
            3,
            guarantee_transaction_block=True,
            farmer_reward_puzzle_hash=bt.pool_ph,
            pool_reward_puzzle_hash=bt.pool_ph,
        )
        await _validate_and_add_block(b, blocks[0])
        await _validate_and_add_block(b, blocks[1])
        await _validate_and_add_block(b, blocks[2])

        wt: WalletTool = bt.get_pool_wallet_tool()

        tx = wt.generate_signed_transaction(
            uint64(10), wt.get_new_puzzlehash(), blocks[-1].get_included_reward_coins()[0]
        )
        tx_2 = wt.generate_signed_transaction(
            uint64(11), wt.get_new_puzzlehash(), blocks[-1].get_included_reward_coins()[0]
        )
        agg = SpendBundle.aggregate([tx, tx_2])

        blocks = bt.get_consecutive_blocks(
            1, block_list_input=blocks, guarantee_transaction_block=True, transaction_data=agg
        )
        await _validate_and_add_block(b, blocks[-1], expected_error=Err.DOUBLE_SPEND)

    @pytest.mark.anyio
    async def test_double_spent_in_coin_store(self, empty_blockchain: Blockchain, bt: BlockTools) -> None:
        # 15
        b = empty_blockchain
        blocks = bt.get_consecutive_blocks(
            3,
            guarantee_transaction_block=True,
            farmer_reward_puzzle_hash=bt.pool_ph,
            pool_reward_puzzle_hash=bt.pool_ph,
        )
        await _validate_and_add_block(b, blocks[0])
        await _validate_and_add_block(b, blocks[1])
        await _validate_and_add_block(b, blocks[2])

        wt: WalletTool = bt.get_pool_wallet_tool()

        tx = wt.generate_signed_transaction(
            uint64(10), wt.get_new_puzzlehash(), blocks[-1].get_included_reward_coins()[0]
        )

        blocks = bt.get_consecutive_blocks(
            1, block_list_input=blocks, guarantee_transaction_block=True, transaction_data=tx
        )
        await _validate_and_add_block(b, blocks[-1])

        tx_2 = wt.generate_signed_transaction(
            uint64(10), wt.get_new_puzzlehash(), blocks[-2].get_included_reward_coins()[0]
        )
        blocks = bt.get_consecutive_blocks(
            1, block_list_input=blocks, guarantee_transaction_block=True, transaction_data=tx_2
        )

        await _validate_and_add_block(b, blocks[-1], expected_error=Err.DOUBLE_SPEND)

    @pytest.mark.anyio
    async def test_double_spent_in_reorg(self, empty_blockchain: Blockchain, bt: BlockTools) -> None:
        # 15
        b = empty_blockchain
        blocks = bt.get_consecutive_blocks(
            3,
            guarantee_transaction_block=True,
            farmer_reward_puzzle_hash=bt.pool_ph,
            pool_reward_puzzle_hash=bt.pool_ph,
        )
        await _validate_and_add_block(b, blocks[0])
        await _validate_and_add_block(b, blocks[1])
        await _validate_and_add_block(b, blocks[2])

        wt: WalletTool = bt.get_pool_wallet_tool()

        tx = wt.generate_signed_transaction(
            uint64(10), wt.get_new_puzzlehash(), blocks[-1].get_included_reward_coins()[0]
        )
        blocks = bt.get_consecutive_blocks(
            1, block_list_input=blocks, guarantee_transaction_block=True, transaction_data=tx
        )
        await _validate_and_add_block(b, blocks[-1])

        new_coin: Coin = tx.additions()[0]
        tx_2 = wt.generate_signed_transaction(uint64(10), wt.get_new_puzzlehash(), new_coin)
        # This is fine because coin exists
        blocks = bt.get_consecutive_blocks(
            1, block_list_input=blocks, guarantee_transaction_block=True, transaction_data=tx_2
        )
        await _validate_and_add_block(b, blocks[-1])
        blocks = bt.get_consecutive_blocks(5, block_list_input=blocks, guarantee_transaction_block=True)
        for block in blocks[-5:]:
            await _validate_and_add_block(b, block)

        blocks_reorg = bt.get_consecutive_blocks(2, block_list_input=blocks[:-7], guarantee_transaction_block=True)
        await _validate_and_add_block(b, blocks_reorg[-2], expected_result=AddBlockResult.ADDED_AS_ORPHAN)
        await _validate_and_add_block(b, blocks_reorg[-1], expected_result=AddBlockResult.ADDED_AS_ORPHAN)

        # Coin does not exist in reorg
        blocks_reorg = bt.get_consecutive_blocks(
            1, block_list_input=blocks_reorg, guarantee_transaction_block=True, transaction_data=tx_2
        )
        peak = b.get_peak()
        assert peak is not None
        fork_info = await get_fork_info(b, blocks_reorg[-1], peak)
        await _validate_and_add_block(b, blocks_reorg[-1], expected_error=Err.UNKNOWN_UNSPENT, fork_info=fork_info)

        # Finally add the block to the fork (spending both in same bundle, this is ephemeral)
        agg = SpendBundle.aggregate([tx, tx_2])
        blocks_reorg = bt.get_consecutive_blocks(
            1, block_list_input=blocks_reorg[:-1], guarantee_transaction_block=True, transaction_data=agg
        )

        peak = b.get_peak()
        assert peak is not None
        fork_info = await get_fork_info(b, blocks_reorg[-1], peak)
        await _validate_and_add_block(
            b, blocks_reorg[-1], expected_result=AddBlockResult.ADDED_AS_ORPHAN, fork_info=fork_info
        )

        blocks_reorg = bt.get_consecutive_blocks(
            1, block_list_input=blocks_reorg, guarantee_transaction_block=True, transaction_data=tx_2
        )
        peak = b.get_peak()
        assert peak is not None
        fork_info = await get_fork_info(b, blocks_reorg[-1], peak)
        await _validate_and_add_block(b, blocks_reorg[-1], expected_error=Err.DOUBLE_SPEND_IN_FORK, fork_info=fork_info)

        rewards_ph = wt.get_new_puzzlehash()
        blocks_reorg = bt.get_consecutive_blocks(
            10,
            block_list_input=blocks_reorg[:-1],
            guarantee_transaction_block=True,
            farmer_reward_puzzle_hash=rewards_ph,
        )

        peak = b.get_peak()
        assert peak is not None
        fork_info = await get_fork_info(b, blocks_reorg[-10], peak)
        for block in blocks_reorg[-10:]:
            await _validate_and_add_block_multi_result(
                b, block, expected_result=[AddBlockResult.ADDED_AS_ORPHAN, AddBlockResult.NEW_PEAK], fork_info=fork_info
            )

        # ephemeral coin is spent
        first_coin = await b.coin_store.get_coin_record(new_coin.name())
        assert first_coin is not None and first_coin.spent
        second_coin = await b.coin_store.get_coin_record(tx_2.additions()[0].name())
        assert second_coin is not None and not second_coin.spent

        farmer_coin = create_farmer_coin(
            blocks_reorg[-1].height,
            rewards_ph,
            calculate_base_farmer_reward(blocks_reorg[-1].height),
            bt.constants.GENESIS_CHALLENGE,
        )
        tx_3 = wt.generate_signed_transaction(uint64(10), wt.get_new_puzzlehash(), farmer_coin)

        blocks_reorg = bt.get_consecutive_blocks(
            1, block_list_input=blocks_reorg, guarantee_transaction_block=True, transaction_data=tx_3
        )
        await _validate_and_add_block(b, blocks_reorg[-1])

        farmer_coin_record = await b.coin_store.get_coin_record(farmer_coin.name())
        assert farmer_coin_record is not None and farmer_coin_record.spent

    @pytest.mark.anyio
    async def test_minting_coin(self, empty_blockchain: Blockchain, bt: BlockTools) -> None:
        # 16 Minting coin check
        b = empty_blockchain
        blocks = bt.get_consecutive_blocks(
            3,
            guarantee_transaction_block=True,
            farmer_reward_puzzle_hash=bt.pool_ph,
            pool_reward_puzzle_hash=bt.pool_ph,
        )
        await _validate_and_add_block(b, blocks[0])
        await _validate_and_add_block(b, blocks[1])
        await _validate_and_add_block(b, blocks[2])

        wt: WalletTool = bt.get_pool_wallet_tool()

        spend = blocks[-1].get_included_reward_coins()[0]
        print("spend=", spend)
        # this create coin will spend all of the coin, so the 10 mojos below
        # will be "minted".
        output = ConditionWithArgs(ConditionOpcode.CREATE_COIN, [bt.pool_ph, int_to_bytes(spend.amount)])
        condition_dict = {ConditionOpcode.CREATE_COIN: [output]}

        tx = wt.generate_signed_transaction(uint64(10), wt.get_new_puzzlehash(), spend, condition_dic=condition_dict)

        blocks = bt.get_consecutive_blocks(
            1, block_list_input=blocks, guarantee_transaction_block=True, transaction_data=tx
        )
        await _validate_and_add_block(b, blocks[-1], expected_error=Err.MINTING_COIN)
        # 17 is tested in mempool tests

    @pytest.mark.anyio
    async def test_max_coin_amount_fee(self) -> None:
        # 18 TODO: we can't create a block with such amounts due to uint64
        pass

    @pytest.mark.anyio
    async def test_invalid_fees_in_block(self, empty_blockchain: Blockchain, bt: BlockTools) -> None:
        # 19
        b = empty_blockchain
        blocks = bt.get_consecutive_blocks(
            3,
            guarantee_transaction_block=True,
            farmer_reward_puzzle_hash=bt.pool_ph,
            pool_reward_puzzle_hash=bt.pool_ph,
        )
        await _validate_and_add_block(b, blocks[0])
        await _validate_and_add_block(b, blocks[1])
        await _validate_and_add_block(b, blocks[2])

        wt: WalletTool = bt.get_pool_wallet_tool()

        tx = wt.generate_signed_transaction(
            uint64(10), wt.get_new_puzzlehash(), blocks[-1].get_included_reward_coins()[0]
        )

        blocks = bt.get_consecutive_blocks(
            1, block_list_input=blocks, guarantee_transaction_block=True, transaction_data=tx
        )
        block: FullBlock = blocks[-1]

        # wrong feees
        block_2: FullBlock = recursive_replace(block, "transactions_info.fees", uint64(1239))
        assert block_2.transactions_info is not None
        block_2 = recursive_replace(
            block_2, "foliage_transaction_block.transactions_info_hash", block_2.transactions_info.get_hash()
        )
        assert block_2.foliage_transaction_block is not None
        block_2 = recursive_replace(
            block_2, "foliage.foliage_transaction_block_hash", block_2.foliage_transaction_block.get_hash()
        )
        new_m = block_2.foliage.foliage_transaction_block_hash
        assert new_m is not None
        new_fsb_sig = bt.get_plot_signature(new_m, block.reward_chain_block.proof_of_space.plot_public_key)
        block_2 = recursive_replace(block_2, "foliage.foliage_transaction_block_signature", new_fsb_sig)

        await _validate_and_add_block(b, block_2, expected_error=Err.INVALID_BLOCK_FEE_AMOUNT)

    @pytest.mark.anyio
    async def test_invalid_agg_sig(self, empty_blockchain: Blockchain, bt: BlockTools) -> None:
        # 22
        b = empty_blockchain
        blocks = bt.get_consecutive_blocks(
            3,
            guarantee_transaction_block=True,
            farmer_reward_puzzle_hash=bt.pool_ph,
            pool_reward_puzzle_hash=bt.pool_ph,
        )
        await _validate_and_add_block(b, blocks[0])
        await _validate_and_add_block(b, blocks[1])
        await _validate_and_add_block(b, blocks[2])

        wt: WalletTool = bt.get_pool_wallet_tool()

        tx = wt.generate_signed_transaction(
            uint64(10), wt.get_new_puzzlehash(), blocks[-1].get_included_reward_coins()[0]
        )
        blocks = bt.get_consecutive_blocks(
            1, block_list_input=blocks, guarantee_transaction_block=True, transaction_data=tx
        )

        last_block = recursive_replace(blocks[-1], "transactions_info.aggregated_signature", G2Element.generator())
        assert last_block.transactions_info is not None
        last_block = recursive_replace(
            last_block, "foliage_transaction_block.transactions_info_hash", last_block.transactions_info.get_hash()
        )
        assert last_block.foliage_transaction_block is not None
        last_block = recursive_replace(
            last_block, "foliage.foliage_transaction_block_hash", last_block.foliage_transaction_block.get_hash()
        )
        new_m = last_block.foliage.foliage_transaction_block_hash
        assert new_m is not None
        new_fsb_sig = bt.get_plot_signature(new_m, last_block.reward_chain_block.proof_of_space.plot_public_key)
        last_block = recursive_replace(last_block, "foliage.foliage_transaction_block_signature", new_fsb_sig)

        # Bad signature fails during add_block
        await _validate_and_add_block(b, last_block, expected_error=Err.BAD_AGGREGATE_SIGNATURE)

        # Bad signature also fails in prevalidation
        ssi = b.constants.SUB_SLOT_ITERS_STARTING
        diff = b.constants.DIFFICULTY_STARTING
        future = await pre_validate_block(
            b.constants,
            AugmentedBlockchain(b),
            last_block,
            b.pool,
            None,
            ValidationState(ssi, diff, None),
        )
        preval_result: PreValidationResult = await future
        assert preval_result.error == Err.BAD_AGGREGATE_SIGNATURE.value


def maybe_header_hash(block: Optional[BlockRecord]) -> Optional[bytes32]:
    if block is None:
        return None
    return block.header_hash


class TestReorgs:
    @pytest.mark.anyio
    async def test_basic_reorg(self, empty_blockchain: Blockchain, bt: BlockTools) -> None:
        b = empty_blockchain
        blocks = bt.get_consecutive_blocks(15)

        for block in blocks:
            await _validate_and_add_block(b, block)
        peak = b.get_peak()
        assert peak is not None
        assert peak.height == 14

        blocks_reorg_chain = bt.get_consecutive_blocks(7, blocks[:10], seed=b"2")
        for reorg_block in blocks_reorg_chain:
            if reorg_block.height < 10:
                await _validate_and_add_block(b, reorg_block, expected_result=AddBlockResult.ALREADY_HAVE_BLOCK)
            elif reorg_block.height < 15:
                await _validate_and_add_block(b, reorg_block, expected_result=AddBlockResult.ADDED_AS_ORPHAN)
            elif reorg_block.height >= 15:
                await _validate_and_add_block(b, reorg_block)
        peak = b.get_peak()
        assert peak is not None
        assert peak.height == 16

    @pytest.mark.anyio
    async def test_get_tx_peak_reorg(
        self, empty_blockchain: Blockchain, bt: BlockTools, consensus_mode: ConsensusMode
    ) -> None:
        b = empty_blockchain

        if consensus_mode < ConsensusMode.HARD_FORK_2_0:
            reorg_point = 13
        else:
            reorg_point = 12
        blocks = bt.get_consecutive_blocks(reorg_point)

        last_tx_block: Optional[bytes32] = None
        for block in blocks:
            assert maybe_header_hash(b.get_tx_peak()) == last_tx_block
            await _validate_and_add_block(b, block)
            if block.is_transaction_block():
                last_tx_block = block.header_hash
        peak = b.get_peak()
        assert peak is not None
        assert peak.height == reorg_point - 1
        assert maybe_header_hash(b.get_tx_peak()) == last_tx_block

        reorg_last_tx_block: Optional[bytes32] = None
        fork_block = blocks[9]
        fork_info = ForkInfo(fork_block.height, fork_block.height, fork_block.header_hash)
        blocks_reorg_chain = bt.get_consecutive_blocks(7, blocks[:10], seed=b"2")
        assert blocks_reorg_chain[reorg_point].is_transaction_block() is False
        for reorg_block in blocks_reorg_chain:
            if reorg_block.height < 10:
                await _validate_and_add_block(b, reorg_block, expected_result=AddBlockResult.ALREADY_HAVE_BLOCK)
            elif reorg_block.height < reorg_point:
                await _validate_and_add_block(
                    b, reorg_block, expected_result=AddBlockResult.ADDED_AS_ORPHAN, fork_info=fork_info
                )
            elif reorg_block.height >= reorg_point:
                await _validate_and_add_block(b, reorg_block, fork_info=fork_info)

            if reorg_block.is_transaction_block():
                reorg_last_tx_block = reorg_block.header_hash
            if reorg_block.height >= reorg_point:
                last_tx_block = reorg_last_tx_block

            assert maybe_header_hash(b.get_tx_peak()) == last_tx_block

        peak = b.get_peak()
        assert peak is not None
        assert peak.height == 16

    @pytest.mark.anyio
    @pytest.mark.parametrize("light_blocks", [True, False])
    async def test_long_reorg(
        self,
        light_blocks: bool,
        empty_blockchain: Blockchain,
        default_10000_blocks: list[FullBlock],
        test_long_reorg_blocks: list[FullBlock],
        test_long_reorg_blocks_light: list[FullBlock],
    ) -> None:
        if light_blocks:
            reorg_blocks = test_long_reorg_blocks_light[:1650]
        else:
            reorg_blocks = test_long_reorg_blocks[:1200]

        # Reorg longer than a difficulty adjustment
        # Also tests higher weight chain but lower height
        b = empty_blockchain
        num_blocks_chain_1 = 1600
        num_blocks_chain_2_start = 500

        assert num_blocks_chain_1 < 10000
        blocks = default_10000_blocks[:num_blocks_chain_1]

        print(f"pre-validating {len(blocks)} blocks")
        ssi = b.constants.SUB_SLOT_ITERS_STARTING
        diff = b.constants.DIFFICULTY_STARTING
        chain = AugmentedBlockchain(b)
        vs = ValidationState(ssi, diff, None)
        futures = []
        for block in blocks:
            futures.append(
                await pre_validate_block(
                    b.constants,
                    chain,
                    block,
                    b.pool,
                    None,
                    vs,
                )
            )
        pre_validation_results: list[PreValidationResult] = list(await asyncio.gather(*futures))
        for i, block in enumerate(blocks):
            if block.height != 0 and len(block.finished_sub_slots) > 0:
                if block.finished_sub_slots[0].challenge_chain.new_sub_slot_iters is not None:
                    ssi = block.finished_sub_slots[0].challenge_chain.new_sub_slot_iters
            assert pre_validation_results[i].error is None
            if (block.height % 100) == 0:
                print(f"main chain: {block.height:4} weight: {block.weight}")

            fork_info: ForkInfo = ForkInfo(block.height - 1, block.height - 1, block.prev_header_hash)
            assert fork_info is not None
            (result, err, _) = await b.add_block(
                block, pre_validation_results[i], sub_slot_iters=ssi, fork_info=fork_info
            )
            await check_block_store_invariant(b)
            assert err is None
            assert result == AddBlockResult.NEW_PEAK

        peak = b.get_peak()
        assert peak is not None
        chain_1_height = peak.height
        chain_1_weight = peak.weight
        assert chain_1_height == (num_blocks_chain_1 - 1)

        # The reorg blocks will have less time between them (timestamp) and therefore will make difficulty go up
        # This means that the weight will grow faster, and we can get a heavier chain with lower height

        # If these assert fail, you probably need to change the fixture in reorg_blocks to create the
        # right amount of blocks at the right time
        assert reorg_blocks[num_blocks_chain_2_start - 1] == default_10000_blocks[num_blocks_chain_2_start - 1]
        assert reorg_blocks[num_blocks_chain_2_start] != default_10000_blocks[num_blocks_chain_2_start]

        # one aspect of this test is to make sure we can reorg blocks that are
        # not in the cache. We need to explicitly prune the cache to get that
        # effect.
        b.clean_block_records()

        first_peak = b.get_peak()
        fork_info2 = None
        for reorg_block in reorg_blocks:
            if (reorg_block.height % 100) == 0:
                peak = b.get_peak()
                assert peak is not None
                print(
                    f"reorg chain: {reorg_block.height:4} "
                    f"weight: {reorg_block.weight:7} "
                    f"peak: {str(peak.header_hash)[:6]}"
                )

            if reorg_block.height < num_blocks_chain_2_start:
                await _validate_and_add_block(b, reorg_block, expected_result=AddBlockResult.ALREADY_HAVE_BLOCK)
            elif reorg_block.weight <= chain_1_weight:
                if fork_info2 is None:
                    fork_info2 = ForkInfo(reorg_block.height - 1, reorg_block.height - 1, reorg_block.prev_header_hash)
                await _validate_and_add_block(
                    b, reorg_block, expected_result=AddBlockResult.ADDED_AS_ORPHAN, fork_info=fork_info2
                )
            elif reorg_block.weight > chain_1_weight:
                await _validate_and_add_block(
                    b, reorg_block, expected_result=AddBlockResult.NEW_PEAK, fork_info=fork_info2
                )

        # if these asserts fires, there was no reorg
        peak = b.get_peak()
        assert peak is not None
        assert first_peak != peak
        assert peak is not None
        assert peak.weight > chain_1_weight
        second_peak = peak

        if light_blocks:
            assert peak.height > chain_1_height
        else:
            assert peak.height < chain_1_height

        chain_2_weight = peak.weight

        # now reorg back to the original chain
        # this exercises the case where we have some of the blocks in the DB already
        b.clean_block_records()

        if light_blocks:
            blocks = default_10000_blocks[num_blocks_chain_2_start - 100 : 1800]
        else:
            blocks = default_10000_blocks[num_blocks_chain_2_start - 100 : 2600]

        # the block validation requires previous block records to be in the
        # cache
        br = await b.get_block_record_from_db(blocks[0].prev_header_hash)
        for i in range(200):
            assert br is not None
            b.add_block_record(br)
            br = await b.get_block_record_from_db(br.prev_hash)
        assert br is not None
        b.add_block_record(br)

        # start the fork point a few blocks back, to test that the blockchain
        # can catch up
        fork_block = default_10000_blocks[num_blocks_chain_2_start - 200]
        fork_info = ForkInfo(fork_block.height, fork_block.height, fork_block.header_hash)
        await b.warmup(fork_block.height)
        for block in blocks:
            if (block.height % 128) == 0:
                peak = b.get_peak()
                assert peak is not None
                print(
                    f"original chain: {block.height:4} "
                    f"weight: {block.weight:7} "
                    f"peak: {str(peak.header_hash)[:6]}"
                )
            if block.height <= chain_1_height:
                expect = AddBlockResult.ALREADY_HAVE_BLOCK
            elif block.weight < chain_2_weight:
                expect = AddBlockResult.ADDED_AS_ORPHAN
            else:
                expect = AddBlockResult.NEW_PEAK
            await _validate_and_add_block(b, block, fork_info=fork_info, expected_result=expect)

        # if these asserts fires, there was no reorg back to the original chain
        peak = b.get_peak()
        assert peak is not None
        assert peak.header_hash != second_peak.header_hash
        assert peak.weight > chain_2_weight

    @pytest.mark.anyio
    async def test_long_compact_blockchain(
        self, empty_blockchain: Blockchain, default_2000_blocks_compact: list[FullBlock]
    ) -> None:
        b = empty_blockchain
        for block in default_2000_blocks_compact:
            await _validate_and_add_block(b, block, skip_prevalidation=True)
        peak = b.get_peak()
        assert peak is not None
        assert peak.height == len(default_2000_blocks_compact) - 1

    @pytest.mark.anyio
    async def test_reorg_from_genesis(self, empty_blockchain: Blockchain, bt: BlockTools) -> None:
        b = empty_blockchain

        blocks = bt.get_consecutive_blocks(15)

        for block in blocks:
            await _validate_and_add_block(b, block)
        peak = b.get_peak()
        assert peak is not None
        assert peak.height == 14

        # Reorg to alternate chain that is 1 height longer
        blocks_reorg_chain = bt.get_consecutive_blocks(16, [], seed=b"2")
        for reorg_block in blocks_reorg_chain:
            if reorg_block.height < 15:
                await _validate_and_add_block_multi_result(
                    b,
                    reorg_block,
                    expected_result=[AddBlockResult.ADDED_AS_ORPHAN, AddBlockResult.ALREADY_HAVE_BLOCK],
                )
            elif reorg_block.height >= 15:
                await _validate_and_add_block(b, reorg_block)

        # Back to original chain
        blocks_reorg_chain_2 = bt.get_consecutive_blocks(3, blocks, seed=b"3")

        await _validate_and_add_block(b, blocks_reorg_chain_2[-3], expected_result=AddBlockResult.ADDED_AS_ORPHAN)
        await _validate_and_add_block(b, blocks_reorg_chain_2[-2])
        await _validate_and_add_block(b, blocks_reorg_chain_2[-1])

        peak = b.get_peak()
        assert peak is not None
        assert peak.height == 17

    @pytest.mark.anyio
    async def test_reorg_transaction(self, empty_blockchain: Blockchain, bt: BlockTools) -> None:
        b = empty_blockchain
        wallet_a = WalletTool(b.constants)
        WALLET_A_PUZZLE_HASHES = [wallet_a.get_new_puzzlehash() for _ in range(5)]
        coinbase_puzzlehash = WALLET_A_PUZZLE_HASHES[0]
        receiver_puzzlehash = WALLET_A_PUZZLE_HASHES[1]

        blocks = bt.get_consecutive_blocks(10, farmer_reward_puzzle_hash=coinbase_puzzlehash)
        blocks = bt.get_consecutive_blocks(
            2, blocks, farmer_reward_puzzle_hash=coinbase_puzzlehash, guarantee_transaction_block=True
        )

        spend_block = blocks[10]
        spend_coin = None
        for coin in spend_block.get_included_reward_coins():
            if coin.puzzle_hash == coinbase_puzzlehash:
                spend_coin = coin
        assert spend_coin is not None
        spend_bundle = wallet_a.generate_signed_transaction(uint64(1_000), receiver_puzzlehash, spend_coin)

        blocks = bt.get_consecutive_blocks(
            2,
            blocks,
            farmer_reward_puzzle_hash=coinbase_puzzlehash,
            transaction_data=spend_bundle,
            guarantee_transaction_block=True,
        )

        blocks_fork = bt.get_consecutive_blocks(
            1, blocks[:12], farmer_reward_puzzle_hash=coinbase_puzzlehash, seed=b"123", guarantee_transaction_block=True
        )
        blocks_fork = bt.get_consecutive_blocks(
            2,
            blocks_fork,
            farmer_reward_puzzle_hash=coinbase_puzzlehash,
            transaction_data=spend_bundle,
            guarantee_transaction_block=True,
            seed=b"1245",
        )
        for block in blocks:
            await _validate_and_add_block(b, block)
        fork_block = blocks[11]
        fork_info = ForkInfo(fork_block.height, fork_block.height, fork_block.header_hash)
        for block in blocks_fork:
            await _validate_and_add_block_no_error(b, block, fork_info=fork_info)

    @pytest.mark.anyio
    async def test_get_header_blocks_in_range_tx_filter(self, empty_blockchain: Blockchain, bt: BlockTools) -> None:
        b = empty_blockchain
        blocks = bt.get_consecutive_blocks(
            3,
            guarantee_transaction_block=True,
            pool_reward_puzzle_hash=bt.pool_ph,
            farmer_reward_puzzle_hash=bt.pool_ph,
        )
        await _validate_and_add_block(b, blocks[0])
        await _validate_and_add_block(b, blocks[1])
        await _validate_and_add_block(b, blocks[2])
        wt: WalletTool = bt.get_pool_wallet_tool()
        tx = wt.generate_signed_transaction(
            uint64(10), wt.get_new_puzzlehash(), blocks[2].get_included_reward_coins()[0]
        )
        blocks = bt.get_consecutive_blocks(
            1,
            block_list_input=blocks,
            guarantee_transaction_block=True,
            transaction_data=tx,
        )
        await _validate_and_add_block(b, blocks[-1])

        blocks_with_filter = await b.get_header_blocks_in_range(0, 10, tx_filter=True)
        blocks_without_filter = await b.get_header_blocks_in_range(0, 10, tx_filter=False)
        header_hash = blocks[-1].header_hash
        assert (
            blocks_with_filter[header_hash].transactions_filter
            != blocks_without_filter[header_hash].transactions_filter
        )
        assert blocks_with_filter[header_hash].header_hash == blocks_without_filter[header_hash].header_hash

    @pytest.mark.anyio
    async def test_get_blocks_at(self, empty_blockchain: Blockchain, default_1000_blocks: list[FullBlock]) -> None:
        b = empty_blockchain
        heights = []
        for block in default_1000_blocks[:200]:
            heights.append(block.height)
            await _validate_and_add_block(b, block)

        blocks = await b.get_block_records_at(heights, batch_size=2)
        assert blocks
        assert len(blocks) == 200
        assert blocks[-1].height == 199


@pytest.mark.anyio
async def test_reorg_new_ref(empty_blockchain: Blockchain, bt: BlockTools) -> None:
    b = empty_blockchain
    wallet_a = WalletTool(b.constants)
    WALLET_A_PUZZLE_HASHES = [wallet_a.get_new_puzzlehash() for _ in range(5)]
    coinbase_puzzlehash = WALLET_A_PUZZLE_HASHES[0]
    receiver_puzzlehash = WALLET_A_PUZZLE_HASHES[1]

    blocks = bt.get_consecutive_blocks(
        5,
        farmer_reward_puzzle_hash=coinbase_puzzlehash,
        pool_reward_puzzle_hash=receiver_puzzlehash,
        guarantee_transaction_block=True,
    )

    all_coins = []
    for spend_block in blocks[:5]:
        for coin in spend_block.get_included_reward_coins():
            if coin.puzzle_hash == coinbase_puzzlehash:
                all_coins.append(coin)
    spend_bundle_0 = wallet_a.generate_signed_transaction(uint64(1_000), receiver_puzzlehash, all_coins.pop())
    blocks = bt.get_consecutive_blocks(
        15,
        block_list_input=blocks,
        farmer_reward_puzzle_hash=coinbase_puzzlehash,
        pool_reward_puzzle_hash=receiver_puzzlehash,
        transaction_data=spend_bundle_0,
        guarantee_transaction_block=True,
    )

    for block in blocks:
        await _validate_and_add_block(b, block)
    peak = b.get_peak()
    assert peak is not None
    assert peak.height == 19

    print("first chain done")

    # Make sure a ref back into the reorg chain itself works as expected

    blocks_reorg_chain = bt.get_consecutive_blocks(
        1,
        blocks[:10],
        seed=b"2",
        farmer_reward_puzzle_hash=coinbase_puzzlehash,
        pool_reward_puzzle_hash=receiver_puzzlehash,
    )
    spend_bundle = wallet_a.generate_signed_transaction(uint64(1_000), receiver_puzzlehash, all_coins.pop())

    blocks_reorg_chain = bt.get_consecutive_blocks(
        2,
        blocks_reorg_chain,
        seed=b"2",
        farmer_reward_puzzle_hash=coinbase_puzzlehash,
        pool_reward_puzzle_hash=receiver_puzzlehash,
        transaction_data=spend_bundle,
        guarantee_transaction_block=True,
    )

    spend_bundle2 = wallet_a.generate_signed_transaction(uint64(1_000), receiver_puzzlehash, all_coins.pop())
    blocks_reorg_chain = bt.get_consecutive_blocks(
        4, blocks_reorg_chain, seed=b"2", block_refs=[uint32(5), uint32(11)], transaction_data=spend_bundle2
    )
    blocks_reorg_chain = bt.get_consecutive_blocks(4, blocks_reorg_chain, seed=b"2")

    for i, block in enumerate(blocks_reorg_chain):
        fork_info: Optional[ForkInfo] = None
        if i < 10:
            expected = AddBlockResult.ALREADY_HAVE_BLOCK
        elif i < 19:
            expected = AddBlockResult.ADDED_AS_ORPHAN
        elif i == 19:
            # same height as peak decide by iterations
            peak = b.get_peak()
            assert peak is not None
            # same height as peak should be ADDED_AS_ORPHAN if  block.total_iters >= peak.total_iters
            assert block.total_iters < peak.total_iters
            expected = AddBlockResult.NEW_PEAK
        else:
            expected = AddBlockResult.NEW_PEAK
            if fork_info is None:
                fork_info = ForkInfo(blocks[1].height, blocks[1].height, blocks[1].header_hash)
        await _validate_and_add_block(b, block, expected_result=expected, fork_info=fork_info)
    peak = b.get_peak()
    assert peak is not None
    assert peak.height == 20


# this test doesn't reorg, but _reconsider_peak() is passed a stale
# "fork_height" to make it look like it's in a reorg, but all the same blocks
# are just added back.
@pytest.mark.anyio
async def test_reorg_stale_fork_height(empty_blockchain: Blockchain, bt: BlockTools) -> None:
    b = empty_blockchain
    wallet_a = WalletTool(b.constants)
    WALLET_A_PUZZLE_HASHES = [wallet_a.get_new_puzzlehash() for _ in range(5)]
    coinbase_puzzlehash = WALLET_A_PUZZLE_HASHES[0]
    receiver_puzzlehash = WALLET_A_PUZZLE_HASHES[1]

    blocks = bt.get_consecutive_blocks(
        5,
        farmer_reward_puzzle_hash=coinbase_puzzlehash,
        pool_reward_puzzle_hash=receiver_puzzlehash,
        guarantee_transaction_block=True,
    )

    all_coins = []
    for spend_block in blocks:
        for coin in spend_block.get_included_reward_coins():
            if coin.puzzle_hash == coinbase_puzzlehash:
                all_coins.append(coin)

    # Make sure a ref back into the reorg chain itself works as expected
    spend_bundle = wallet_a.generate_signed_transaction(uint64(1_000), receiver_puzzlehash, all_coins.pop())

    # make sure we have a transaction block, with at least one transaction in it
    blocks = bt.get_consecutive_blocks(
        5,
        blocks,
        farmer_reward_puzzle_hash=coinbase_puzzlehash,
        pool_reward_puzzle_hash=receiver_puzzlehash,
        transaction_data=spend_bundle,
        guarantee_transaction_block=True,
    )

    # this block (height 10) refers back to the generator in block 5
    spend_bundle2 = wallet_a.generate_signed_transaction(uint64(1_000), receiver_puzzlehash, all_coins.pop())
    blocks = bt.get_consecutive_blocks(4, blocks, block_refs=[uint32(5)], transaction_data=spend_bundle2)

    for block in blocks[:5]:
        await _validate_and_add_block(b, block, expected_result=AddBlockResult.NEW_PEAK)

    # fake the fork_info to make every new block look like a reorg
    fork_info = ForkInfo(blocks[1].height, blocks[1].height, blocks[1].header_hash)
    for block in blocks[5:]:
        await _validate_and_add_block(b, block, expected_result=AddBlockResult.NEW_PEAK, fork_info=fork_info)
    peak = b.get_peak()
    assert peak is not None
    assert peak.height == 13


@pytest.mark.anyio
async def test_chain_failed_rollback(empty_blockchain: Blockchain, bt: BlockTools) -> None:
    b = empty_blockchain
    wallet_a = WalletTool(b.constants)
    WALLET_A_PUZZLE_HASHES = [wallet_a.get_new_puzzlehash() for _ in range(5)]
    coinbase_puzzlehash = WALLET_A_PUZZLE_HASHES[0]
    receiver_puzzlehash = WALLET_A_PUZZLE_HASHES[1]

    blocks = bt.get_consecutive_blocks(
        20,
        farmer_reward_puzzle_hash=coinbase_puzzlehash,
        pool_reward_puzzle_hash=receiver_puzzlehash,
    )

    for block in blocks:
        await _validate_and_add_block(b, block)
    peak = b.get_peak()
    assert peak is not None
    assert peak.height == 19

    print("first chain done")

    # Make sure a ref back into the reorg chain itself works as expected

    all_coins = []
    for spend_block in blocks[:10]:
        for coin in spend_block.get_included_reward_coins():
            if coin.puzzle_hash == coinbase_puzzlehash:
                all_coins.append(coin)

    spend_bundle = wallet_a.generate_signed_transaction(uint64(1_000), receiver_puzzlehash, all_coins.pop())

    blocks_reorg_chain = bt.get_consecutive_blocks(
        11,
        blocks[:10],
        seed=b"2",
        farmer_reward_puzzle_hash=coinbase_puzzlehash,
        pool_reward_puzzle_hash=receiver_puzzlehash,
        transaction_data=spend_bundle,
        guarantee_transaction_block=True,
    )

    for block in blocks_reorg_chain[10:-1]:
        await _validate_and_add_block(b, block, expected_result=AddBlockResult.ADDED_AS_ORPHAN)

    # Incorrectly set the height as spent in DB to trigger an error
    print(f"{await b.coin_store.get_coin_record(spend_bundle.coin_spends[0].coin.name())}")
    print(spend_bundle.coin_spends[0].coin.name())
    # await b.coin_store._set_spent([spend_bundle.coin_spends[0].coin.name()], 8)
    await b.coin_store.rollback_to_block(2)
    print(f"{await b.coin_store.get_coin_record(spend_bundle.coin_spends[0].coin.name())}")

    fork_block = blocks_reorg_chain[10 - 1]
    fork_info = ForkInfo(fork_block.height, fork_block.height, fork_block.header_hash)
    with pytest.raises(ValueError, match="Invalid operation to set spent"):
        await _validate_and_add_block(b, blocks_reorg_chain[-1], fork_info=fork_info)

    peak = b.get_peak()
    assert peak is not None
    assert peak.height == 19


@pytest.mark.anyio
async def test_reorg_flip_flop(empty_blockchain: Blockchain, bt: BlockTools) -> None:
    b = empty_blockchain
    wallet_a = WalletTool(b.constants)
    WALLET_A_PUZZLE_HASHES = [wallet_a.get_new_puzzlehash() for _ in range(5)]
    coinbase_puzzlehash = WALLET_A_PUZZLE_HASHES[0]
    receiver_puzzlehash = WALLET_A_PUZZLE_HASHES[1]

    chain_a = bt.get_consecutive_blocks(
        10,
        farmer_reward_puzzle_hash=coinbase_puzzlehash,
        pool_reward_puzzle_hash=receiver_puzzlehash,
        guarantee_transaction_block=True,
    )

    all_coins = []
    for spend_block in chain_a:
        for coin in spend_block.get_included_reward_coins():
            if coin.puzzle_hash == coinbase_puzzlehash:
                all_coins.append(coin)

    # this is a transaction block at height 10
    spend_bundle = wallet_a.generate_signed_transaction(uint64(1_000), receiver_puzzlehash, all_coins.pop())
    chain_a = bt.get_consecutive_blocks(
        5,
        chain_a,
        farmer_reward_puzzle_hash=coinbase_puzzlehash,
        pool_reward_puzzle_hash=receiver_puzzlehash,
        transaction_data=spend_bundle,
        guarantee_transaction_block=True,
    )

    spend_bundle = wallet_a.generate_signed_transaction(uint64(1_000), receiver_puzzlehash, all_coins.pop())
    chain_a = bt.get_consecutive_blocks(
        5,
        chain_a,
        block_refs=[uint32(10)],
        transaction_data=spend_bundle,
        guarantee_transaction_block=True,
    )

    spend_bundle = wallet_a.generate_signed_transaction(uint64(1_000), receiver_puzzlehash, all_coins.pop())
    chain_a = bt.get_consecutive_blocks(
        20,
        chain_a,
        farmer_reward_puzzle_hash=coinbase_puzzlehash,
        pool_reward_puzzle_hash=receiver_puzzlehash,
        transaction_data=spend_bundle,
        guarantee_transaction_block=True,
    )

    # chain A is 40 blocks deep
    # chain B share the first 20 blocks with chain A

    # add 5 blocks on top of the first 20, to form chain B
    chain_b = bt.get_consecutive_blocks(
        5,
        chain_a[:20],
        seed=b"2",
        farmer_reward_puzzle_hash=coinbase_puzzlehash,
        pool_reward_puzzle_hash=receiver_puzzlehash,
    )
    spend_bundle = wallet_a.generate_signed_transaction(uint64(1_000), receiver_puzzlehash, all_coins.pop())

    # this is a transaction block at height 15 (in Chain B)
    chain_b = bt.get_consecutive_blocks(
        5,
        chain_b,
        seed=b"2",
        farmer_reward_puzzle_hash=coinbase_puzzlehash,
        pool_reward_puzzle_hash=receiver_puzzlehash,
        transaction_data=spend_bundle,
        guarantee_transaction_block=True,
    )

    spend_bundle = wallet_a.generate_signed_transaction(uint64(1_000), receiver_puzzlehash, all_coins.pop())
    chain_b = bt.get_consecutive_blocks(10, chain_b, seed=b"2", block_refs=[uint32(15)], transaction_data=spend_bundle)

    assert len(chain_a) == len(chain_b)

    counter = 0
    ssi = b.constants.SUB_SLOT_ITERS_STARTING
    diff = b.constants.DIFFICULTY_STARTING
    for b1, b2 in zip(chain_a, chain_b):
        # alternate the order we add blocks from the two chains, to ensure one
        # chain overtakes the other one in weight every other time
        if counter % 2 == 0:
            block1, block2 = b2, b1
        else:
            block1, block2 = b1, b2
        counter += 1

        future = await pre_validate_block(
            b.constants,
            AugmentedBlockchain(b),
            block1,
            b.pool,
            None,
            ValidationState(ssi, diff, None),
        )
        preval = await future
        fork_info = ForkInfo(block1.height - 1, block1.height - 1, block1.prev_header_hash)
        _, err, _ = await b.add_block(block1, preval, sub_slot_iters=ssi, fork_info=fork_info)
        assert err is None
        future = await pre_validate_block(
            b.constants,
            AugmentedBlockchain(b),
            block2,
            b.pool,
            None,
            ValidationState(ssi, diff, None),
        )
        preval = await future
        fork_info = ForkInfo(block2.height - 1, block2.height - 1, block2.prev_header_hash)
        _, err, _ = await b.add_block(block2, preval, sub_slot_iters=ssi, fork_info=fork_info)
        assert err is None

    peak = b.get_peak()
    assert peak is not None
    assert peak.height == 39

    chain_b = bt.get_consecutive_blocks(
        10,
        chain_b,
        seed=b"2",
        farmer_reward_puzzle_hash=coinbase_puzzlehash,
        pool_reward_puzzle_hash=receiver_puzzlehash,
    )

    for block in chain_b[40:]:
        await _validate_and_add_block(b, block)


async def test_get_tx_peak(default_400_blocks: list[FullBlock], empty_blockchain: Blockchain) -> None:
    bc = empty_blockchain
    test_blocks = default_400_blocks[:100]
    ssi = bc.constants.SUB_SLOT_ITERS_STARTING
    diff = bc.constants.DIFFICULTY_STARTING
    futures: list[Awaitable[PreValidationResult]] = []
    chain = AugmentedBlockchain(bc)
    vs = ValidationState(ssi, diff, None)
    for block in test_blocks:
        futures.append(
            await pre_validate_block(
                bc.constants,
                chain,
                block,
                bc.pool,
                None,
                vs,
            )
        )

    res: list[PreValidationResult] = list(await asyncio.gather(*futures))

    last_tx_block_record = None
    for b, prevalidation_res in zip(test_blocks, res):
        assert bc.get_tx_peak() == last_tx_block_record
        fork_info = ForkInfo(b.height - 1, b.height - 1, b.prev_header_hash)
        _, err, _ = await bc.add_block(b, prevalidation_res, sub_slot_iters=ssi, fork_info=fork_info)
        assert err is None

        if b.is_transaction_block():
            assert prevalidation_res.required_iters is not None
            block_record = block_to_block_record(
                bc.constants,
                bc,
                prevalidation_res.required_iters,
                b,
                empty_blockchain.constants.SUB_SLOT_ITERS_STARTING,
            )
            last_tx_block_record = block_record

    assert bc.get_tx_peak() == last_tx_block_record


def to_bytes(gen: Optional[SerializedProgram]) -> bytes:
    assert gen is not None
    return bytes(gen)


@pytest.mark.anyio
@pytest.mark.limit_consensus_modes(reason="block heights for generators differ between test chains in different modes")
@pytest.mark.parametrize("clear_cache", [True, False])
async def test_lookup_block_generators(
    default_10000_blocks: list[FullBlock],
    test_long_reorg_blocks_light: list[FullBlock],
    bt: BlockTools,
    empty_blockchain: Blockchain,
    clear_cache: bool,
) -> None:
    b = empty_blockchain
    blocks_1 = default_10000_blocks
    blocks_2 = test_long_reorg_blocks_light

    # this test blockchain is expected to have block generators at these
    # heights:
    # 2, 3, 4, 5, 6, 7, 9, 10, 11, 13, 14, 15, 16, 17, 18, 19, 20, 21, 22, 23,
    # 24, 25, 26, 28

    # default_10000_blocks and test_long_reorg_blocks_light diverge at height
    # 500. Add blocks from both past the fork to be able to test both

    # fork 1 is expected to have generators at these heights:
    # 503, 507, 511, 517, 524, 529, 532, 533, 534, 539, 542, 543, 546, 547

    # fork 2 is expected to have generators at these heights:
    # 507, 516, 527, 535, 539, 543, 547

    # start with adding some blocks to test lookups from the mainchain
    for block in blocks_2[:550]:
        await _validate_and_add_block(b, block, expected_result=AddBlockResult.NEW_PEAK)

    for block in blocks_1[500:550]:
        await _validate_and_add_block(b, block, expected_result=AddBlockResult.ADDED_AS_ORPHAN)

    # now we have a blockchain with two forks, the peak is at blocks_2[550] and
    # the leight weight peak is at blocks_1[550]
    # make sure we can lookup block generators from each fork

    peak_1 = blocks_1[550]
    peak_2 = blocks_2[550]

    # single generators, from the shared part of the chain
    for peak in [peak_1, peak_2]:
        if clear_cache:
            b.clean_block_records()
        generators = await b.lookup_block_generators(peak.prev_header_hash, {uint32(2)})
        assert generators == {
            uint32(2): to_bytes(blocks_1[2].transactions_generator),
        }

    # multiple generators from the shared part of the chain
    for peak in [peak_1, peak_2]:
        if clear_cache:
            b.clean_block_records()
        generators = await b.lookup_block_generators(peak.prev_header_hash, {uint32(2), uint32(10), uint32(26)})
        assert generators == {
            uint32(2): to_bytes(blocks_1[2].transactions_generator),
            uint32(10): to_bytes(blocks_1[10].transactions_generator),
            uint32(26): to_bytes(blocks_1[26].transactions_generator),
        }

    # lookups from the past the fork
    if clear_cache:
        b.clean_block_records()
    generators = await b.lookup_block_generators(peak_1.prev_header_hash, {uint32(503)})
    assert generators == {uint32(503): to_bytes(blocks_1[503].transactions_generator)}

    if clear_cache:
        b.clean_block_records()
    generators = await b.lookup_block_generators(peak_2.prev_header_hash, {uint32(516)})
    assert generators == {uint32(516): to_bytes(blocks_2[516].transactions_generator)}

    # make sure we don't cross the forks
    if clear_cache:
        b.clean_block_records()
    with pytest.raises(ValueError, match="Err.GENERATOR_REF_HAS_NO_GENERATOR"):
        await b.lookup_block_generators(peak_1.prev_header_hash, {uint32(516)})

    if clear_cache:
        b.clean_block_records()
    with pytest.raises(ValueError, match="Err.GENERATOR_REF_HAS_NO_GENERATOR"):
        await b.lookup_block_generators(peak_2.prev_header_hash, {uint32(503)})

    # make sure we fail when looking up a non-transaction block from the main
    # chain, regardless of which chain we start at
    if clear_cache:
        b.clean_block_records()
    with pytest.raises(ValueError, match="Err.GENERATOR_REF_HAS_NO_GENERATOR"):
        await b.lookup_block_generators(peak_1.prev_header_hash, {uint32(8)})

    if clear_cache:
        b.clean_block_records()
    with pytest.raises(ValueError, match="Err.GENERATOR_REF_HAS_NO_GENERATOR"):
        await b.lookup_block_generators(peak_2.prev_header_hash, {uint32(8)})

    # if we try to look up generators starting from a disconnected block, we
    # fail
    if clear_cache:
        b.clean_block_records()
    with pytest.raises(AssertionError):
        await b.lookup_block_generators(blocks_2[600].prev_header_hash, {uint32(3)})

    if clear_cache:
        b.clean_block_records()
    with pytest.raises(AssertionError):
        await b.lookup_block_generators(blocks_1[600].prev_header_hash, {uint32(3)})


async def get_fork_info(blockchain: Blockchain, block: FullBlock, peak: BlockRecord) -> ForkInfo:
    fork_chain, fork_hash = await lookup_fork_chain(
        blockchain,
        (peak.height, peak.header_hash),
        (block.height - 1, block.prev_header_hash),
        blockchain.constants,
    )
    # now we know how long the fork is, and can compute the fork
    # height.
    fork_height = block.height - len(fork_chain) - 1
    fork_info = ForkInfo(fork_height, fork_height, fork_hash)

    # now run all the blocks of the fork to compute the additions
    # and removals. They are recorded in the fork_info object
    counter = 0
    start = time.monotonic()
    for height in range(fork_info.fork_height + 1, block.height):
        fork_block: Optional[FullBlock] = await blockchain.block_store.get_full_block(fork_chain[uint32(height)])
        assert fork_block is not None
        assert fork_block.height - 1 == fork_info.peak_height
        assert fork_block.height == 0 or fork_block.prev_header_hash == fork_info.peak_hash
        await blockchain.run_single_block(fork_block, fork_info)
        counter += 1
    end = time.monotonic()
    log.info(
        f"executed {counter} block generators in {end - start:2f} s. "
        f"{len(fork_info.additions_since_fork)} additions, "
        f"{len(fork_info.removals_since_fork)} removals"
    )

    return fork_info<|MERGE_RESOLUTION|>--- conflicted
+++ resolved
@@ -2623,13 +2623,8 @@
                 fork_info=fork_info,
             )
         )[1]
-<<<<<<< HEAD
         assert err == Err.BLOCK_COST_EXCEEDS_MAX
-        futures = await pre_validate_blocks_multiprocessing(
-=======
-        assert err in [Err.BLOCK_COST_EXCEEDS_MAX]
         future = await pre_validate_block(
->>>>>>> 06b2447f
             b.constants,
             AugmentedBlockchain(b),
             blocks[-1],
