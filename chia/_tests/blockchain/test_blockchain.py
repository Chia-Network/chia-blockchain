--- conflicted
+++ resolved
@@ -10,12 +10,8 @@
 from typing import Optional
 
 import pytest
-<<<<<<< HEAD
-from chia_rs import AugSchemeMPL, G2Element, MerkleSet
+from chia_rs import AugSchemeMPL, ConsensusConstants, G2Element, MerkleSet
 from chia_rs.sized_ints import uint8, uint32, uint64
-=======
-from chia_rs import AugSchemeMPL, ConsensusConstants, G2Element, MerkleSet
->>>>>>> 30c4ef26
 from clvm.casts import int_to_bytes
 
 from chia._tests.blockchain.blockchain_test_utils import (
