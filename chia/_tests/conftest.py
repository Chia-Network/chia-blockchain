--- conflicted
+++ resolved
@@ -57,18 +57,6 @@
 from chia.harvester.harvester_service import HarvesterService
 from chia.seeder.crawler_service import CrawlerService
 from chia.seeder.dns_server import DNSServer
-<<<<<<< HEAD
-from chia.server.aliases import (
-    CrawlerService,
-    FarmerService,
-    FullNodeService,
-    HarvesterService,
-    SolverService,
-    TimelordService,
-    WalletService,
-)
-=======
->>>>>>> 23b2e102
 from chia.server.server import ChiaServer
 from chia.simulator.full_node_simulator import FullNodeSimulator
 from chia.simulator.setup_services import (
