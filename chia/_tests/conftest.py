# ruff: noqa: E402 # See imports after multiprocessing.set_start_method
from __future__ import annotations

import asyncio
import datetime
import functools
import json
import logging
import math
import multiprocessing
import os
import random
import sysconfig
import tempfile
from collections.abc import AsyncIterator, Iterator
from contextlib import AsyncExitStack
from typing import Any, Callable, Union

import aiohttp
import pytest

# TODO: update after resolution in https://github.com/pytest-dev/pytest/issues/7469
from _pytest.fixtures import SubRequest
<<<<<<< HEAD
from chia_rs.sized_ints import uint8, uint16, uint32, uint64
=======
from chia_rs import ConsensusConstants
>>>>>>> 30c4ef26
from pytest import MonkeyPatch

from chia._tests import ether
from chia._tests.core.data_layer.util import ChiaRoot
from chia._tests.core.node_height import node_height_at_least
from chia._tests.simulation.test_simulation import test_constants_modified
from chia._tests.util.misc import (
    BenchmarkRunner,
    ComparableEnum,
    GcMode,
    RecordingWebServer,
    TestId,
    _AssertRuntime,
    measure_overhead,
)
from chia._tests.util.setup_nodes import (
    OldSimulatorsAndWallets,
    SimulatorsAndWallets,
    setup_full_system,
    setup_n_nodes,
    setup_simulators_and_wallets,
    setup_simulators_and_wallets_service,
    setup_two_nodes,
)
from chia._tests.util.spend_sim import CostLogger
from chia._tests.util.time_out_assert import time_out_assert
from chia.full_node.full_node_api import FullNodeAPI
from chia.rpc.farmer_rpc_client import FarmerRpcClient
from chia.rpc.harvester_rpc_client import HarvesterRpcClient
from chia.rpc.wallet_rpc_client import WalletRpcClient
from chia.seeder.dns_server import DNSServer
from chia.server.server import ChiaServer
from chia.server.start_service import Service
from chia.simulator.full_node_simulator import FullNodeSimulator
from chia.simulator.setup_services import (
    setup_crawler,
    setup_daemon,
    setup_full_node,
    setup_introducer,
    setup_seeder,
    setup_timelord,
)
from chia.simulator.start_simulator import SimulatorFullNodeService
from chia.simulator.wallet_tools import WalletTool

# Set spawn after stdlib imports, but before other imports
from chia.types.aliases import (
    CrawlerService,
    FarmerService,
    FullNodeService,
    HarvesterService,
    TimelordService,
    WalletService,
)
from chia.types.peer_info import PeerInfo
from chia.util.config import create_default_chia_config, lock_and_load_config
from chia.util.db_wrapper import generate_in_memory_db_uri
from chia.util.keychain import Keychain
from chia.util.task_timing import main as task_instrumentation_main
from chia.util.task_timing import start_task_instrumentation, stop_task_instrumentation
from chia.wallet.wallet_node import WalletNode

multiprocessing.set_start_method("spawn")

from dataclasses import replace
from pathlib import Path

from chia_rs.sized_ints import uint128

from chia._tests.environments.wallet import WalletEnvironment, WalletState, WalletTestFramework
from chia._tests.util.setup_nodes import setup_farmer_multi_harvester
from chia.rpc.full_node_rpc_client import FullNodeRpcClient
from chia.simulator.block_tools import BlockTools, create_block_tools_async, test_constants
from chia.simulator.keyring import TempKeyring
from chia.util.keyring_wrapper import KeyringWrapper
from chia.wallet.util.tx_config import DEFAULT_TX_CONFIG, TXConfig
from chia.wallet.wallet_node import Balance


@pytest.fixture(name="ether_setup", autouse=True)
def ether_setup_fixture(request: SubRequest, record_property: Callable[[str, object], None]) -> Iterator[None]:
    with MonkeyPatch.context() as monkeypatch_context:
        monkeypatch_context.setattr(ether, "record_property", record_property)
        monkeypatch_context.setattr(ether, "test_id", TestId.create(node=request.node))
        yield


@pytest.fixture(autouse=True)
def ether_test_id_property_fixture(ether_setup: None, record_property: Callable[[str, object], None]) -> None:
    assert ether.test_id is not None, "ether.test_id is None, did you forget to use the ether_setup fixture?"
    record_property("test_id", json.dumps(ether.test_id.marshal(), ensure_ascii=True, sort_keys=True))


def make_old_setup_simulators_and_wallets(new: SimulatorsAndWallets) -> OldSimulatorsAndWallets:
    return (
        [simulator.peer_api for simulator in new.simulators],
        [(wallet.node, wallet.peer_server) for wallet in new.wallets],
        new.bt,
    )


@pytest.fixture(scope="session")
def anyio_backend():
    return "asyncio"


@pytest.fixture(name="event_loop")
async def event_loop_fixture() -> asyncio.events.AbstractEventLoop:
    return asyncio.get_running_loop()


@pytest.fixture(name="seeded_random")
def seeded_random_fixture() -> random.Random:
    seeded_random = random.Random()
    seeded_random.seed(a=0, version=2)
    return seeded_random


@pytest.fixture(name="benchmark_runner_overhead", scope="session")
def benchmark_runner_overhead_fixture() -> float:
    return measure_overhead(
        manager_maker=functools.partial(
            _AssertRuntime,
            gc_mode=GcMode.nothing,
            seconds=math.inf,
            print=False,
        ),
        cycles=100,
    )


@pytest.fixture(name="benchmark_runner")
def benchmark_runner_fixture(
    benchmark_runner_overhead: float,
    benchmark_repeat: int,
) -> BenchmarkRunner:
    return BenchmarkRunner(
        test_id=ether.test_id,
        overhead=benchmark_runner_overhead,
    )


@pytest.fixture(name="node_name_for_file")
def node_name_for_file_fixture(request: SubRequest) -> str:
    # TODO: handle other characters banned on windows
    return request.node.name.replace(os.sep, "_")


@pytest.fixture(name="test_time_for_file")
def test_time_for_file_fixture(request: SubRequest) -> str:
    return datetime.datetime.now().isoformat().replace(":", "_")


@pytest.fixture(name="task_instrumentation")
def task_instrumentation_fixture(node_name_for_file: str, test_time_for_file: str) -> Iterator[None]:
    target_directory = f"task-profile-{node_name_for_file}-{test_time_for_file}"

    start_task_instrumentation()
    yield
    stop_task_instrumentation(target_dir=target_directory)
    task_instrumentation_main(args=[target_directory])


@pytest.fixture(scope="session")
def get_keychain():
    with TempKeyring() as keychain:
        yield keychain
        KeyringWrapper.cleanup_shared_instance()


class ConsensusMode(ComparableEnum):
    PLAIN = 0
    HARD_FORK_2_0 = 1
    SOFT_FORK_6 = 2


@pytest.fixture(
    scope="session",
    params=[ConsensusMode.PLAIN, ConsensusMode.HARD_FORK_2_0, ConsensusMode.SOFT_FORK_6],
)
def consensus_mode(request):
    return request.param


@pytest.fixture(scope="session")
def blockchain_constants(consensus_mode: ConsensusMode) -> ConsensusConstants:
    ret: ConsensusConstants = test_constants
    if consensus_mode >= ConsensusMode.HARD_FORK_2_0:
        ret = ret.replace(
            HARD_FORK_HEIGHT=uint32(2),
            PLOT_FILTER_128_HEIGHT=uint32(10),
            PLOT_FILTER_64_HEIGHT=uint32(15),
            PLOT_FILTER_32_HEIGHT=uint32(20),
        )
    if consensus_mode >= ConsensusMode.SOFT_FORK_6:
        ret = ret.replace(
            SOFT_FORK6_HEIGHT=uint32(2),
        )
    return ret


@pytest.fixture(scope="session", name="bt")
async def block_tools_fixture(get_keychain, blockchain_constants, anyio_backend) -> BlockTools:
    # Note that this causes a lot of CPU and disk traffic - disk, DB, ports, process creation ...
    _shared_block_tools = await create_block_tools_async(constants=blockchain_constants, keychain=get_keychain)
    return _shared_block_tools


# if you have a system that has an unusual hostname for localhost and you want
# to run the tests, change the `self_hostname` fixture
@pytest.fixture(scope="session")
def self_hostname():
    return "127.0.0.1"


# NOTE:
#       Instantiating the bt fixture results in an attempt to create the chia root directory
#       which the build scripts symlink to a sometimes-not-there directory.
#       When not there, Python complains since, well, the symlink is not a directory nor points to a directory.
#
#       Now that we have removed the global at tests.setup_nodes.bt, we can move the imports out of
#       the fixtures below. Just be aware of the filesystem modification during bt fixture creation


@pytest.fixture(scope="function")
async def empty_blockchain(latest_db_version, blockchain_constants):
    """
    Provides a list of 10 valid blocks, as well as a blockchain with 9 blocks added to it.
    """
    from chia._tests.util.blockchain import create_blockchain

    async with create_blockchain(blockchain_constants, latest_db_version) as (bc1, _):
        yield bc1


@pytest.fixture(scope="function")
def latest_db_version() -> int:
    return 2


@pytest.fixture(scope="function", params=[2])
def db_version(request) -> int:
    return request.param


SOFTFORK_HEIGHTS = [1000000, 5496000, 5496100, 5716000, 6800000]


@pytest.fixture(scope="function", params=SOFTFORK_HEIGHTS)
def softfork_height(request) -> int:
    return request.param


saved_blocks_version = "2.0"


@pytest.fixture(scope="session")
def default_400_blocks(bt, consensus_mode):
    version = ""
    if consensus_mode >= ConsensusMode.HARD_FORK_2_0:
        version = "_hardfork"

    from chia._tests.util.blockchain import persistent_blocks

    return persistent_blocks(400, f"test_blocks_400_{saved_blocks_version}{version}.db", bt, seed=b"400")


@pytest.fixture(scope="session")
def default_1000_blocks(bt, consensus_mode):
    version = ""
    if consensus_mode >= ConsensusMode.HARD_FORK_2_0:
        version = "_hardfork"

    from chia._tests.util.blockchain import persistent_blocks

    return persistent_blocks(1000, f"test_blocks_1000_{saved_blocks_version}{version}.db", bt, seed=b"1000")


@pytest.fixture(scope="session")
def pre_genesis_empty_slots_1000_blocks(bt, consensus_mode):
    version = ""
    if consensus_mode >= ConsensusMode.HARD_FORK_2_0:
        version = "_hardfork"

    from chia._tests.util.blockchain import persistent_blocks

    return persistent_blocks(
        1000,
        f"pre_genesis_empty_slots_1000_blocks{saved_blocks_version}{version}.db",
        bt,
        seed=b"empty_slots",
        empty_sub_slots=1,
    )


@pytest.fixture(scope="session")
def default_1500_blocks(bt, consensus_mode):
    version = ""
    if consensus_mode >= ConsensusMode.HARD_FORK_2_0:
        version = "_hardfork"

    from chia._tests.util.blockchain import persistent_blocks

    return persistent_blocks(1500, f"test_blocks_1500_{saved_blocks_version}{version}.db", bt, seed=b"1500")


@pytest.fixture(scope="session")
def default_10000_blocks(bt, consensus_mode):
    from chia._tests.util.blockchain import persistent_blocks

    version = ""
    if consensus_mode >= ConsensusMode.HARD_FORK_2_0:
        version = "_hardfork"

    return persistent_blocks(
        10000,
        f"test_blocks_10000_{saved_blocks_version}{version}.db",
        bt,
        seed=b"10000",
        dummy_block_references=True,
    )


# this long reorg chain shares the first 500 blocks with "default_10000_blocks"
# and has heavier weight blocks
@pytest.fixture(scope="session")
def test_long_reorg_blocks(bt, consensus_mode, default_10000_blocks):
    version = ""
    if consensus_mode >= ConsensusMode.HARD_FORK_2_0:
        version = "_hardfork"

    from chia._tests.util.blockchain import persistent_blocks

    return persistent_blocks(
        4500,
        f"test_blocks_long_reorg_{saved_blocks_version}{version}.db",
        bt,
        block_list_input=default_10000_blocks[:500],
        seed=b"reorg_blocks",
        time_per_block=8,
        dummy_block_references=True,
        include_transactions=True,
    )


@pytest.fixture(scope="session")
def test_long_reorg_1500_blocks(bt, consensus_mode, default_10000_blocks):
    version = ""
    if consensus_mode >= ConsensusMode.HARD_FORK_2_0:
        version = "_hardfork"

    from chia._tests.util.blockchain import persistent_blocks

    return persistent_blocks(
        4500,
        f"test_blocks_long_reorg_{saved_blocks_version}{version}-2.db",
        bt,
        block_list_input=default_10000_blocks[:1500],
        seed=b"reorg_blocks",
        time_per_block=8,
        dummy_block_references=True,
        include_transactions=True,
    )


# this long reorg chain shares the first 500 blocks with "default_10000_blocks"
# and has the same weight blocks
@pytest.fixture(scope="session")
def test_long_reorg_blocks_light(bt, consensus_mode, default_10000_blocks):
    version = ""
    if consensus_mode >= ConsensusMode.HARD_FORK_2_0:
        version = "_hardfork"

    from chia._tests.util.blockchain import persistent_blocks

    return persistent_blocks(
        4500,
        f"test_blocks_long_reorg_light_{saved_blocks_version}{version}.db",
        bt,
        block_list_input=default_10000_blocks[:500],
        seed=b"reorg_blocks2",
        dummy_block_references=True,
        include_transactions=True,
    )


@pytest.fixture(scope="session")
def test_long_reorg_1500_blocks_light(bt, consensus_mode, default_10000_blocks):
    version = ""
    if consensus_mode >= ConsensusMode.HARD_FORK_2_0:
        version = "_hardfork"

    from chia._tests.util.blockchain import persistent_blocks

    return persistent_blocks(
        4500,
        f"test_blocks_long_reorg_light_{saved_blocks_version}{version}-2.db",
        bt,
        block_list_input=default_10000_blocks[:1500],
        seed=b"reorg_blocks2",
        dummy_block_references=True,
        include_transactions=True,
    )


@pytest.fixture(scope="session")
def default_2000_blocks_compact(bt, consensus_mode):
    version = ""
    if consensus_mode >= ConsensusMode.HARD_FORK_2_0:
        version = "_hardfork"

    from chia._tests.util.blockchain import persistent_blocks

    return persistent_blocks(
        2000,
        f"test_blocks_2000_compact_{saved_blocks_version}{version}.db",
        bt,
        normalized_to_identity_cc_eos=True,
        normalized_to_identity_icc_eos=True,
        normalized_to_identity_cc_ip=True,
        normalized_to_identity_cc_sp=True,
        seed=b"2000_compact",
    )


@pytest.fixture(scope="session")
def default_10000_blocks_compact(bt, consensus_mode):
    from chia._tests.util.blockchain import persistent_blocks

    version = ""
    if consensus_mode >= ConsensusMode.HARD_FORK_2_0:
        version = "_hardfork"

    return persistent_blocks(
        10000,
        f"test_blocks_10000_compact_{saved_blocks_version}{version}.db",
        bt,
        normalized_to_identity_cc_eos=True,
        normalized_to_identity_icc_eos=True,
        normalized_to_identity_cc_ip=True,
        normalized_to_identity_cc_sp=True,
        seed=b"1000_compact",
    )


@pytest.fixture(scope="function")
def tmp_dir():
    with tempfile.TemporaryDirectory() as folder:
        yield Path(folder)


# For the below see https://stackoverflow.com/a/62563106/15133773
if os.getenv("_PYTEST_RAISE", "0") != "0":

    @pytest.hookimpl(tryfirst=True)
    def pytest_exception_interact(call):
        raise call.excinfo.value

    @pytest.hookimpl(tryfirst=True)
    def pytest_internalerror(excinfo):
        raise excinfo.value


def pytest_addoption(parser: pytest.Parser):
    default_repeats = 1
    group = parser.getgroup("chia")
    group.addoption(
        "--benchmark-repeats",
        action="store",
        default=default_repeats,
        type=int,
        help=f"The number of times to run each benchmark, default {default_repeats}.",
    )
    group.addoption(
        "--time-out-assert-repeats",
        action="store",
        default=default_repeats,
        type=int,
        help=f"The number of times to run each test with time out asserts, default {default_repeats}.",
    )


def pytest_configure(config):
    for logger_name in ["aiosqlite", "filelock", "watchdog"]:
        logger = logging.getLogger(logger_name)
        logger.setLevel(max(logger.getEffectiveLevel(), logging.INFO))

    config.addinivalue_line("markers", "benchmark: automatically assigned by the benchmark_runner fixture")

    benchmark_repeats = config.getoption("--benchmark-repeats")
    if benchmark_repeats != 1:

        @pytest.fixture(
            name="benchmark_repeat",
            params=[pytest.param(repeat, id=f"benchmark_repeat{repeat:03d}") for repeat in range(benchmark_repeats)],
        )
        def benchmark_repeat_fixture(request: SubRequest) -> int:
            return request.param

    else:

        @pytest.fixture(
            name="benchmark_repeat",
        )
        def benchmark_repeat_fixture() -> int:
            return 1

    globals()[benchmark_repeat_fixture.__name__] = benchmark_repeat_fixture

    time_out_assert_repeats = config.getoption("--time-out-assert-repeats")
    if time_out_assert_repeats != 1:

        @pytest.fixture(
            name="time_out_assert_repeat",
            autouse=True,
            params=[
                pytest.param(repeat, id=f"time_out_assert_repeat{repeat:03d}")
                for repeat in range(time_out_assert_repeats)
            ],
        )
        def time_out_assert_repeat_fixture(request: SubRequest) -> int:
            return request.param

        globals()[time_out_assert_repeat_fixture.__name__] = time_out_assert_repeat_fixture


def pytest_collection_modifyitems(session, config: pytest.Config, items: list[pytest.Function]):
    # https://github.com/pytest-dev/pytest/issues/3730#issuecomment-567142496
    removed = []
    kept = []
    all_error_lines: list[str] = []
    limit_consensus_modes_problems: list[str] = []
    for item in items:
        limit_consensus_modes_marker = item.get_closest_marker("limit_consensus_modes")
        if limit_consensus_modes_marker is not None:
            callspec = getattr(item, "callspec", None)
            if callspec is None:
                limit_consensus_modes_problems.append(item.name)
                continue

            mode = callspec.params.get("consensus_mode")
            if mode is None:
                limit_consensus_modes_problems.append(item.name)
                continue

            modes = limit_consensus_modes_marker.kwargs.get("allowed", [ConsensusMode.PLAIN])
            if mode not in modes:
                removed.append(item)
                continue

        kept.append(item)
    if removed:
        config.hook.pytest_deselected(items=removed)
        items[:] = kept

    if len(limit_consensus_modes_problems) > 0:
        all_error_lines.append("@pytest.mark.limit_consensus_modes used without consensus_mode:")
        all_error_lines.extend(f"    {line}" for line in limit_consensus_modes_problems)

    benchmark_problems: list[str] = []
    for item in items:
        existing_benchmark_mark = item.get_closest_marker("benchmark")
        if existing_benchmark_mark is not None:
            benchmark_problems.append(item.name)

        if "benchmark_runner" in getattr(item, "fixturenames", ()):
            item.add_marker("benchmark")

    if len(benchmark_problems) > 0:
        all_error_lines.append("use the benchmark_runner fixture, not @pytest.mark.benchmark:")
        all_error_lines.extend(f"    {line}" for line in benchmark_problems)

    if len(all_error_lines) > 0:
        all_error_lines.insert(0, "custom chia collection rules failed")
        raise Exception("\n".join(all_error_lines))


@pytest.fixture(scope="function")
async def node_with_params(request, blockchain_constants: ConsensusConstants) -> AsyncIterator[FullNodeSimulator]:
    params = {}
    if request:
        params = request.param
    async with setup_simulators_and_wallets(1, 0, blockchain_constants, **params) as new:
        yield new.simulators[0].peer_api


@pytest.fixture(scope="function")
async def two_nodes(db_version: int, self_hostname, blockchain_constants: ConsensusConstants):
    async with setup_two_nodes(blockchain_constants, db_version=db_version, self_hostname=self_hostname) as _:
        yield _


@pytest.fixture(scope="function")
async def setup_two_nodes_fixture(
    db_version: int, blockchain_constants: ConsensusConstants
) -> AsyncIterator[tuple[list[FullNodeSimulator], list[tuple[WalletNode, ChiaServer]], BlockTools]]:
    async with setup_simulators_and_wallets(2, 0, blockchain_constants, db_version=db_version) as new:
        yield make_old_setup_simulators_and_wallets(new=new)


@pytest.fixture(scope="function")
async def three_nodes(db_version: int, self_hostname, blockchain_constants):
    async with setup_n_nodes(blockchain_constants, 3, db_version=db_version, self_hostname=self_hostname) as _:
        yield _


@pytest.fixture(scope="function")
async def five_nodes(db_version: int, self_hostname, blockchain_constants):
    async with setup_n_nodes(blockchain_constants, 5, db_version=db_version, self_hostname=self_hostname) as _:
        yield _


@pytest.fixture(scope="function")
async def wallet_nodes(blockchain_constants, consensus_mode):
    async with setup_simulators_and_wallets(
        2,
        1,
        blockchain_constants.replace(MEMPOOL_BLOCK_BUFFER=1, MAX_BLOCK_COST_CLVM=400000000),
    ) as new:
        (nodes, _wallets, bt) = make_old_setup_simulators_and_wallets(new=new)
        full_node_1 = nodes[0]
        full_node_2 = nodes[1]
        server_1 = full_node_1.full_node.server
        server_2 = full_node_2.full_node.server
        wallet_a = bt.get_pool_wallet_tool()
        wallet_receiver = WalletTool(full_node_1.full_node.constants)
        yield full_node_1, full_node_2, server_1, server_2, wallet_a, wallet_receiver, bt


@pytest.fixture(scope="function")
async def setup_four_nodes(db_version, blockchain_constants: ConsensusConstants):
    async with setup_simulators_and_wallets(4, 0, blockchain_constants, db_version=db_version) as new:
        yield make_old_setup_simulators_and_wallets(new=new)


@pytest.fixture(scope="function")
async def two_nodes_sim_and_wallets_services(blockchain_constants, consensus_mode):
    async with setup_simulators_and_wallets_service(2, 0, blockchain_constants) as _:
        yield _


@pytest.fixture(scope="function")
async def one_wallet_and_one_simulator_services(blockchain_constants: ConsensusConstants):
    async with setup_simulators_and_wallets_service(1, 1, blockchain_constants) as _:
        yield _


@pytest.fixture(scope="function")
async def wallet_node_100_pk(blockchain_constants: ConsensusConstants):
    async with setup_simulators_and_wallets(1, 1, blockchain_constants, initial_num_public_keys=100) as new:
        yield make_old_setup_simulators_and_wallets(new=new)


@pytest.fixture(scope="function")
async def simulator_and_wallet(
    blockchain_constants: ConsensusConstants,
) -> AsyncIterator[tuple[list[FullNodeSimulator], list[tuple[WalletNode, ChiaServer]], BlockTools]]:
    async with setup_simulators_and_wallets(1, 1, blockchain_constants) as new:
        yield make_old_setup_simulators_and_wallets(new=new)


@pytest.fixture(scope="function")
async def two_wallet_nodes(request, blockchain_constants: ConsensusConstants):
    params = {}
    if request and request.param_index > 0:
        params = request.param
    async with setup_simulators_and_wallets(1, 2, blockchain_constants, **params) as new:
        yield make_old_setup_simulators_and_wallets(new=new)


@pytest.fixture(scope="function")
async def two_wallet_nodes_services(
    blockchain_constants: ConsensusConstants,
) -> AsyncIterator[tuple[list[SimulatorFullNodeService], list[WalletService], BlockTools]]:
    async with setup_simulators_and_wallets_service(1, 2, blockchain_constants) as _:
        yield _


@pytest.fixture(scope="function")
async def two_wallet_nodes_custom_spam_filtering(
    spam_filter_after_n_txs, xch_spam_amount, blockchain_constants: ConsensusConstants
):
    async with setup_simulators_and_wallets(
        1, 2, blockchain_constants, spam_filter_after_n_txs, xch_spam_amount
    ) as new:
        yield make_old_setup_simulators_and_wallets(new=new)


@pytest.fixture(scope="function")
async def three_sim_two_wallets(blockchain_constants: ConsensusConstants):
    async with setup_simulators_and_wallets(3, 2, blockchain_constants) as new:
        yield make_old_setup_simulators_and_wallets(new=new)


@pytest.fixture(scope="function")
async def setup_two_nodes_and_wallet(blockchain_constants: ConsensusConstants):
    async with setup_simulators_and_wallets(2, 1, blockchain_constants, db_version=2) as new:
        yield make_old_setup_simulators_and_wallets(new=new)


@pytest.fixture(scope="function")
async def setup_two_nodes_and_wallet_fast_retry(blockchain_constants: ConsensusConstants):
    async with setup_simulators_and_wallets(
        1, 1, blockchain_constants, config_overrides={"wallet.tx_resend_timeout_secs": 1}, db_version=2
    ) as new:
        yield make_old_setup_simulators_and_wallets(new=new)


@pytest.fixture(scope="function")
async def three_wallet_nodes(blockchain_constants: ConsensusConstants):
    async with setup_simulators_and_wallets(1, 3, blockchain_constants) as new:
        yield make_old_setup_simulators_and_wallets(new=new)


@pytest.fixture(scope="function")
async def wallet_two_node_simulator(blockchain_constants: ConsensusConstants):
    async with setup_simulators_and_wallets(2, 1, blockchain_constants) as new:
        yield make_old_setup_simulators_and_wallets(new=new)


@pytest.fixture(scope="function")
async def wallet_nodes_mempool_perf(bt):
    key_seed = bt.farmer_master_sk_entropy
    async with setup_simulators_and_wallets(1, 1, bt.constants, key_seed=key_seed) as new:
        yield make_old_setup_simulators_and_wallets(new=new)


@pytest.fixture(scope="function")
async def two_nodes_two_wallets_with_same_keys(bt) -> AsyncIterator[OldSimulatorsAndWallets]:
    key_seed = bt.farmer_master_sk_entropy
    async with setup_simulators_and_wallets(2, 2, bt.constants, key_seed=key_seed) as new:
        yield make_old_setup_simulators_and_wallets(new=new)


@pytest.fixture
async def wallet_nodes_perf(blockchain_constants: ConsensusConstants):
    async with setup_simulators_and_wallets(
        1, 1, blockchain_constants, config_overrides={"MEMPOOL_BLOCK_BUFFER": 1, "MAX_BLOCK_COST_CLVM": 11000000000}
    ) as new:
        (nodes, _wallets, bt) = make_old_setup_simulators_and_wallets(new=new)
        full_node_1 = nodes[0]
        server_1 = full_node_1.full_node.server
        wallet_a = bt.get_pool_wallet_tool()
        wallet_receiver = WalletTool(full_node_1.full_node.constants)
        yield full_node_1, server_1, wallet_a, wallet_receiver, bt


@pytest.fixture(scope="function")
async def three_nodes_two_wallets(blockchain_constants: ConsensusConstants):
    async with setup_simulators_and_wallets(3, 2, blockchain_constants) as new:
        yield make_old_setup_simulators_and_wallets(new=new)


@pytest.fixture(scope="function")
async def one_node(
    blockchain_constants: ConsensusConstants,
) -> AsyncIterator[tuple[list[Service], list[FullNodeSimulator], BlockTools]]:
    async with setup_simulators_and_wallets_service(1, 0, blockchain_constants) as _:
        yield _


@pytest.fixture(scope="function")
async def one_node_one_block(
    blockchain_constants: ConsensusConstants,
) -> AsyncIterator[tuple[Union[FullNodeAPI, FullNodeSimulator], ChiaServer, BlockTools]]:
    async with setup_simulators_and_wallets(1, 0, blockchain_constants) as new:
        (nodes, _, bt) = make_old_setup_simulators_and_wallets(new=new)
        full_node_1 = nodes[0]
        server_1 = full_node_1.full_node.server
        wallet_a = bt.get_pool_wallet_tool()

        reward_ph = wallet_a.get_new_puzzlehash()
        blocks = bt.get_consecutive_blocks(
            1,
            guarantee_transaction_block=True,
            farmer_reward_puzzle_hash=reward_ph,
            pool_reward_puzzle_hash=reward_ph,
            genesis_timestamp=uint64(10000),
            time_per_block=10,
        )
        assert blocks[0].height == 0

        for block in blocks:
            await full_node_1.full_node.add_block(block)

        await time_out_assert(60, node_height_at_least, True, full_node_1, blocks[-1].height)

        yield full_node_1, server_1, bt


@pytest.fixture(scope="function")
async def two_nodes_one_block(blockchain_constants: ConsensusConstants):
    async with setup_simulators_and_wallets(2, 0, blockchain_constants) as new:
        (nodes, _, bt) = make_old_setup_simulators_and_wallets(new=new)
        full_node_1 = nodes[0]
        full_node_2 = nodes[1]
        server_1 = full_node_1.full_node.server
        server_2 = full_node_2.full_node.server
        wallet_a = bt.get_pool_wallet_tool()

        reward_ph = wallet_a.get_new_puzzlehash()
        blocks = bt.get_consecutive_blocks(
            1,
            guarantee_transaction_block=True,
            farmer_reward_puzzle_hash=reward_ph,
            pool_reward_puzzle_hash=reward_ph,
            genesis_timestamp=uint64(10000),
            time_per_block=10,
        )
        assert blocks[0].height == 0

        for block in blocks:
            await full_node_1.full_node.add_block(block)

        await time_out_assert(60, node_height_at_least, True, full_node_1, blocks[-1].height)

        yield full_node_1, full_node_2, server_1, server_2, bt


@pytest.fixture(scope="function")
async def farmer_one_harvester_simulator_wallet(
    tmp_path: Path,
    blockchain_constants: ConsensusConstants,
) -> AsyncIterator[
    tuple[
        HarvesterService,
        FarmerService,
        SimulatorFullNodeService,
        WalletService,
        BlockTools,
    ]
]:
    async with setup_simulators_and_wallets_service(1, 1, blockchain_constants) as (nodes, wallets, bt):
        async with setup_farmer_multi_harvester(bt, 1, tmp_path, bt.constants, start_services=True) as (
            harvester_services,
            farmer_service,
            _,
        ):
            yield harvester_services[0], farmer_service, nodes[0], wallets[0], bt


FarmerOneHarvester = tuple[list[HarvesterService], FarmerService, BlockTools]


@pytest.fixture(scope="function")
async def farmer_one_harvester(tmp_path: Path, get_b_tools: BlockTools) -> AsyncIterator[FarmerOneHarvester]:
    async with setup_farmer_multi_harvester(get_b_tools, 1, tmp_path, get_b_tools.constants, start_services=True) as _:
        yield _


@pytest.fixture(scope="function")
async def farmer_one_harvester_not_started(
    tmp_path: Path, get_b_tools: BlockTools
) -> AsyncIterator[tuple[list[Service], Service]]:
    async with setup_farmer_multi_harvester(get_b_tools, 1, tmp_path, get_b_tools.constants, start_services=False) as _:
        yield _


@pytest.fixture(scope="function")
async def farmer_two_harvester_not_started(
    tmp_path: Path, get_b_tools: BlockTools
) -> AsyncIterator[tuple[list[Service], Service]]:
    async with setup_farmer_multi_harvester(get_b_tools, 2, tmp_path, get_b_tools.constants, start_services=False) as _:
        yield _


@pytest.fixture(scope="function")
async def farmer_three_harvester_not_started(
    tmp_path: Path, get_b_tools: BlockTools
) -> AsyncIterator[tuple[list[Service], Service]]:
    async with setup_farmer_multi_harvester(get_b_tools, 3, tmp_path, get_b_tools.constants, start_services=False) as _:
        yield _


@pytest.fixture(scope="function")
async def get_daemon(bt):
    async with setup_daemon(btools=bt) as _:
        yield _


@pytest.fixture(scope="function")
def empty_keyring():
    with TempKeyring(user="user-chia-1.8", service="chia-user-chia-1.8") as keychain:
        yield keychain
        KeyringWrapper.cleanup_shared_instance()


@pytest.fixture(scope="function")
def get_temp_keyring():
    with TempKeyring() as keychain:
        yield keychain


@pytest.fixture(scope="function")
async def get_b_tools_1(get_temp_keyring):
    return await create_block_tools_async(constants=test_constants_modified, keychain=get_temp_keyring)


@pytest.fixture(scope="function")
async def get_b_tools(get_temp_keyring):
    local_b_tools = await create_block_tools_async(constants=test_constants_modified, keychain=get_temp_keyring)
    new_config = local_b_tools._config
    local_b_tools.change_config(new_config)
    return local_b_tools


@pytest.fixture(scope="function")
async def daemon_connection_and_temp_keychain(
    get_b_tools: BlockTools,
) -> AsyncIterator[tuple[aiohttp.ClientWebSocketResponse, Keychain]]:
    async with setup_daemon(btools=get_b_tools) as daemon:
        keychain = daemon.keychain_server._default_keychain
        async with aiohttp.ClientSession() as session:
            async with session.ws_connect(
                f"wss://127.0.0.1:{get_b_tools._config['daemon_port']}",
                autoclose=True,
                autoping=True,
                ssl=get_b_tools.get_daemon_ssl_context(),
                max_msg_size=52428800,
            ) as ws:
                yield ws, keychain


@pytest.fixture(scope="function")
async def wallets_prefarm_services(two_wallet_nodes_services, self_hostname, trusted, request):
    """
    Sets up the node with 10 blocks, and returns a payer and payee wallet.
    """
    try:
        farm_blocks = request.param
    except AttributeError:
        farm_blocks = 3
    buffer = 1
    full_nodes, wallets, bt = two_wallet_nodes_services
    full_node_api = full_nodes[0]._api
    full_node_server = full_node_api.server
    wallet_service_0 = wallets[0]
    wallet_service_1 = wallets[1]
    wallet_node_0 = wallet_service_0._node
    wallet_node_1 = wallet_service_1._node
    wallet_0 = wallet_node_0.wallet_state_manager.main_wallet
    wallet_1 = wallet_node_1.wallet_state_manager.main_wallet

    if trusted:
        wallet_node_0.config["trusted_peers"] = {full_node_server.node_id.hex(): full_node_server.node_id.hex()}
        wallet_node_1.config["trusted_peers"] = {full_node_server.node_id.hex(): full_node_server.node_id.hex()}
    else:
        wallet_node_0.config["trusted_peers"] = {}
        wallet_node_1.config["trusted_peers"] = {}

    wallet_0_rpc_client = await WalletRpcClient.create(
        bt.config["self_hostname"],
        wallet_service_0.rpc_server.listen_port,
        wallet_service_0.root_path,
        wallet_service_0.config,
    )
    wallet_1_rpc_client = await WalletRpcClient.create(
        bt.config["self_hostname"],
        wallet_service_1.rpc_server.listen_port,
        wallet_service_1.root_path,
        wallet_service_1.config,
    )

    await wallet_node_0.server.start_client(PeerInfo(self_hostname, full_node_server.get_port()), None)
    await wallet_node_1.server.start_client(PeerInfo(self_hostname, full_node_server.get_port()), None)

    wallet_0_rewards = await full_node_api.farm_blocks_to_wallet(count=farm_blocks, wallet=wallet_0)
    wallet_1_rewards = await full_node_api.farm_blocks_to_wallet(count=farm_blocks, wallet=wallet_1)
    await full_node_api.farm_blocks_to_puzzlehash(count=buffer, guarantee_transaction_blocks=True)

    await full_node_api.wait_for_wallets_synced(wallet_nodes=[wallet_node_0, wallet_node_1], timeout=30)

    assert await wallet_0.get_confirmed_balance() == wallet_0_rewards
    assert await wallet_0.get_unconfirmed_balance() == wallet_0_rewards
    assert await wallet_1.get_confirmed_balance() == wallet_1_rewards
    assert await wallet_1.get_unconfirmed_balance() == wallet_1_rewards

    return (
        (wallet_node_0, wallet_0_rewards),
        (wallet_node_1, wallet_1_rewards),
        (wallet_0_rpc_client, wallet_1_rpc_client),
        (wallet_service_0, wallet_service_1),
        full_node_api,
    )


@pytest.fixture(scope="function")
async def wallets_prefarm(wallets_prefarm_services):
    return wallets_prefarm_services[0], wallets_prefarm_services[1], wallets_prefarm_services[4]


@pytest.fixture(scope="function")
async def three_wallets_prefarm(three_wallet_nodes, self_hostname, trusted):
    """
    Sets up the node with 10 blocks, and returns a payer and payee wallet.
    """
    farm_blocks = 3
    buffer = 1
    full_nodes, wallets, _ = three_wallet_nodes
    full_node_api = full_nodes[0]
    full_node_server = full_node_api.server
    wallet_node_0, wallet_server_0 = wallets[0]
    wallet_node_1, wallet_server_1 = wallets[1]
    wallet_node_2, wallet_server_2 = wallets[2]
    wallet_0 = wallet_node_0.wallet_state_manager.main_wallet
    wallet_1 = wallet_node_1.wallet_state_manager.main_wallet
    wallet_2 = wallet_node_2.wallet_state_manager.main_wallet

    if trusted:
        wallet_node_0.config["trusted_peers"] = {full_node_server.node_id.hex(): full_node_server.node_id.hex()}
        wallet_node_1.config["trusted_peers"] = {full_node_server.node_id.hex(): full_node_server.node_id.hex()}
        wallet_node_2.config["trusted_peers"] = {full_node_server.node_id.hex(): full_node_server.node_id.hex()}
    else:
        wallet_node_0.config["trusted_peers"] = {}
        wallet_node_1.config["trusted_peers"] = {}
        wallet_node_2.config["trusted_peers"] = {}

    await wallet_server_0.start_client(PeerInfo(self_hostname, full_node_server.get_port()), None)
    await wallet_server_1.start_client(PeerInfo(self_hostname, full_node_server.get_port()), None)
    await wallet_server_2.start_client(PeerInfo(self_hostname, full_node_server.get_port()), None)

    wallet_0_rewards = await full_node_api.farm_blocks_to_wallet(count=farm_blocks, wallet=wallet_0)
    wallet_1_rewards = await full_node_api.farm_blocks_to_wallet(count=farm_blocks, wallet=wallet_1)
    wallet_2_rewards = await full_node_api.farm_blocks_to_wallet(count=farm_blocks, wallet=wallet_2)
    await full_node_api.farm_blocks_to_puzzlehash(count=buffer, guarantee_transaction_blocks=True)

    await full_node_api.wait_for_wallets_synced(wallet_nodes=[wallet_node_0, wallet_node_1], timeout=30)

    assert await wallet_0.get_confirmed_balance() == wallet_0_rewards
    assert await wallet_0.get_unconfirmed_balance() == wallet_0_rewards
    assert await wallet_1.get_confirmed_balance() == wallet_1_rewards
    assert await wallet_1.get_unconfirmed_balance() == wallet_1_rewards
    assert await wallet_2.get_confirmed_balance() == wallet_2_rewards
    assert await wallet_2.get_unconfirmed_balance() == wallet_2_rewards

    return (
        (wallet_node_0, wallet_0_rewards),
        (wallet_node_1, wallet_1_rewards),
        (wallet_node_2, wallet_2_rewards),
        full_node_api,
    )


@pytest.fixture(scope="function")
async def introducer_service(bt):
    async with setup_introducer(bt, 0) as _:
        yield _


@pytest.fixture(scope="function")
async def timelord(bt):
    async with setup_timelord(uint16(0), False, bt.constants, bt.config, bt.root_path) as service:
        yield service._api, service._node.server


@pytest.fixture(scope="function")
async def timelord_service(bt: BlockTools) -> AsyncIterator[TimelordService]:
    async with setup_timelord(uint16(0), False, bt.constants, bt.config, bt.root_path) as _:
        yield _


@pytest.fixture(scope="function")
async def crawler_service(root_path_populated_with_config: Path, database_uri: str) -> AsyncIterator[CrawlerService]:
    async with setup_crawler(root_path_populated_with_config, database_uri) as service:
        yield service


@pytest.fixture(scope="function")
async def crawler_service_no_loop(
    root_path_populated_with_config: Path, database_uri: str
) -> AsyncIterator[CrawlerService]:
    async with setup_crawler(root_path_populated_with_config, database_uri, start_crawler_loop=False) as service:
        yield service


@pytest.fixture(scope="function")
async def seeder_service(root_path_populated_with_config: Path, database_uri: str) -> AsyncIterator[DNSServer]:
    async with setup_seeder(root_path_populated_with_config, database_uri) as seeder:
        yield seeder


@pytest.fixture(scope="function")
def tmp_chia_root(tmp_path):
    """
    Create a temp directory and populate it with an empty chia_root directory.
    """
    path: Path = tmp_path / "chia_root"
    path.mkdir(parents=True, exist_ok=True)
    return path


@pytest.fixture(scope="function")
def root_path_populated_with_config(tmp_chia_root) -> Path:
    """
    Create a temp chia_root directory and populate it with a default config.yaml.
    Returns the chia_root path.
    """
    root_path: Path = tmp_chia_root
    create_default_chia_config(root_path)
    return root_path


@pytest.fixture(scope="function")
def config(root_path_populated_with_config: Path) -> dict[str, Any]:
    with lock_and_load_config(root_path_populated_with_config, "config.yaml") as config:
        return config


@pytest.fixture(scope="function")
def config_with_address_prefix(root_path_populated_with_config: Path, prefix: str) -> dict[str, Any]:
    with lock_and_load_config(root_path_populated_with_config, "config.yaml") as config:
        if prefix is not None:
            config["network_overrides"]["config"][config["selected_network"]]["address_prefix"] = prefix
    return config


@pytest.fixture(name="scripts_path", scope="session")
def scripts_path_fixture() -> Path:
    scripts_string = sysconfig.get_path("scripts")
    if scripts_string is None:
        raise Exception("These tests depend on the scripts path existing")

    return Path(scripts_string)


@pytest.fixture(name="chia_root", scope="function")
def chia_root_fixture(tmp_path: Path, scripts_path: Path) -> ChiaRoot:
    root = ChiaRoot(path=tmp_path.joinpath("chia_root"), scripts_path=scripts_path)
    root.run(args=["init"])
    root.run(args=["configure", "--set-log-level", "INFO"])

    return root


@pytest.fixture(name="cost_logger", scope="session")
def cost_logger_fixture() -> Iterator[CostLogger]:
    cost_logger = CostLogger()
    yield cost_logger
    print()
    print()
    print(cost_logger.log_cost_statistics())


@pytest.fixture(scope="function")
async def simulation(bt, get_b_tools):
    async with setup_full_system(test_constants_modified, bt, get_b_tools, db_version=2) as full_system:
        yield full_system, get_b_tools


HarvesterFarmerEnvironment = tuple[FarmerService, FarmerRpcClient, HarvesterService, HarvesterRpcClient, BlockTools]


@pytest.fixture(scope="function")
async def harvester_farmer_environment(
    farmer_one_harvester: tuple[list[HarvesterService], FarmerService, BlockTools],
    self_hostname: str,
) -> AsyncIterator[HarvesterFarmerEnvironment]:
    harvesters, farmer_service, bt = farmer_one_harvester
    harvester_service = harvesters[0]

    assert farmer_service.rpc_server is not None
    farmer_rpc_cl = await FarmerRpcClient.create(
        self_hostname, farmer_service.rpc_server.listen_port, farmer_service.root_path, farmer_service.config
    )
    assert harvester_service.rpc_server is not None
    harvester_rpc_cl = await HarvesterRpcClient.create(
        self_hostname, harvester_service.rpc_server.listen_port, harvester_service.root_path, harvester_service.config
    )

    async def have_connections() -> bool:
        return len(await farmer_rpc_cl.get_connections()) > 0

    await time_out_assert(15, have_connections, True)

    yield farmer_service, farmer_rpc_cl, harvester_service, harvester_rpc_cl, bt

    farmer_rpc_cl.close()
    harvester_rpc_cl.close()
    await farmer_rpc_cl.await_closed()
    await harvester_rpc_cl.await_closed()


@pytest.fixture(name="database_uri")
def database_uri_fixture() -> str:
    return generate_in_memory_db_uri()


@pytest.fixture(name="empty_temp_file_keyring")
def empty_temp_file_keyring_fixture() -> Iterator[TempKeyring]:
    with TempKeyring(populate=False) as keyring:
        yield keyring


@pytest.fixture(name="populated_temp_file_keyring")
def populated_temp_file_keyring_fixture() -> Iterator[TempKeyring]:
    """Populated with a payload containing 0 keys using the default passphrase."""
    with TempKeyring(populate=True) as keyring:
        yield keyring


@pytest.fixture(scope="function")
async def farmer_harvester_2_simulators_zero_bits_plot_filter(
    tmp_path: Path, get_temp_keyring: Keychain
) -> AsyncIterator[
    tuple[
        FarmerService,
        HarvesterService,
        Union[FullNodeService, SimulatorFullNodeService],
        Union[FullNodeService, SimulatorFullNodeService],
        BlockTools,
    ]
]:
    zero_bit_plot_filter_consts = test_constants_modified.replace(
        NUMBER_ZERO_BITS_PLOT_FILTER=uint8(0),
        NUM_SPS_SUB_SLOT=uint32(8),
    )

    async with AsyncExitStack() as async_exit_stack:
        bt = await create_block_tools_async(
            zero_bit_plot_filter_consts,
            keychain=get_temp_keyring,
        )

        config_overrides: dict[str, int] = {"full_node.max_sync_wait": 0}

        bts = [
            await create_block_tools_async(
                zero_bit_plot_filter_consts,
                keychain=get_temp_keyring,
                num_og_plots=0,
                num_pool_plots=0,
                num_non_keychain_plots=0,
                config_overrides=config_overrides,
            )
            for _ in range(2)
        ]

        simulators: list[SimulatorFullNodeService] = [
            await async_exit_stack.enter_async_context(
                # Passing simulator=True gets us this type guaranteed
                setup_full_node(  # type: ignore[arg-type]
                    consensus_constants=bts[index].constants,
                    db_name=f"blockchain_test_{index}_sim.db",
                    self_hostname=bts[index].config["self_hostname"],
                    local_bt=bts[index],
                    simulator=True,
                    db_version=2,
                )
            )
            for index in range(len(bts))
        ]

        [harvester_service], farmer_service, _ = await async_exit_stack.enter_async_context(
            setup_farmer_multi_harvester(bt, 1, tmp_path, bt.constants, start_services=True)
        )

        yield farmer_service, harvester_service, simulators[0], simulators[1], bt


@pytest.fixture(name="recording_web_server")
async def recording_web_server_fixture(self_hostname: str) -> AsyncIterator[RecordingWebServer]:
    server = await RecordingWebServer.create(
        hostname=self_hostname,
        port=uint16(0),
    )
    try:
        yield server
    finally:
        await server.await_closed()


@pytest.fixture(
    scope="session",
    params=[True, False],
)
def use_delta_sync(request: SubRequest):
    return request.param


# originally from _tests/wallet/conftest.py
@pytest.fixture(scope="function", params=[True, False])
def trusted_full_node(request: Any) -> bool:
    trusted: bool = request.param
    return trusted


@pytest.fixture(scope="function", params=[True, False])
def tx_config(request: Any) -> TXConfig:
    return replace(DEFAULT_TX_CONFIG, reuse_puzhash=request.param)


# This fixture automatically creates 4 parametrized tests trusted/untrusted x reuse/new derivations
# These parameterizations can be skipped by manually specifying "trusted" or "reuse puzhash" to the fixture
@pytest.fixture(scope="function")
async def wallet_environments(
    trusted_full_node: bool,
    tx_config: TXConfig,
    blockchain_constants: ConsensusConstants,
    request: pytest.FixtureRequest,
) -> AsyncIterator[WalletTestFramework]:
    if "trusted" in request.param:
        if request.param["trusted"] != trusted_full_node:
            pytest.skip("Skipping not specified trusted mode")
    if "reuse_puzhash" in request.param:
        if request.param["reuse_puzhash"] != tx_config.reuse_puzhash:
            pytest.skip("Skipping not specified reuse_puzhash mode")
    assert len(request.param["blocks_needed"]) == request.param["num_environments"]
    if "config_overrides" in request.param:
        config_overrides: dict[str, Any] = request.param["config_overrides"]
    else:  # pragma: no cover
        config_overrides = {}
    async with setup_simulators_and_wallets_service(
        1,
        request.param["num_environments"],
        blockchain_constants,
        initial_num_public_keys=config_overrides.get("initial_num_public_keys", 5),
    ) as wallet_nodes_services:
        full_node, wallet_services, bt = wallet_nodes_services

        full_node[0]._api.full_node.config = {**full_node[0]._api.full_node.config, **config_overrides}

        wallet_rpc_clients: list[WalletRpcClient] = []
        async with AsyncExitStack() as astack:
            for service in wallet_services:
                service._node.config = {
                    **service._node.config,
                    "trusted_peers": (
                        {full_node[0]._api.server.node_id.hex(): full_node[0]._api.server.node_id.hex()}
                        if trusted_full_node
                        else {}
                    ),
                    **config_overrides,
                }
                service._node.wallet_state_manager.config = service._node.config
                # Shorten the 10 seconds default value
                service._node.coin_state_retry_seconds = 2
                await service._node.server.start_client(
                    PeerInfo(bt.config["self_hostname"], full_node[0]._api.full_node.server.get_port()), None
                )
                wallet_rpc_clients.append(
                    await astack.enter_async_context(
                        WalletRpcClient.create_as_context(
                            bt.config["self_hostname"],
                            # Semantics guarantee us a non-None value here
                            service.rpc_server.listen_port,  # type: ignore[union-attr]
                            service.root_path,
                            service.config,
                        )
                    )
                )

            wallet_states: list[WalletState] = []
            for service, blocks_needed in zip(wallet_services, request.param["blocks_needed"]):
                if blocks_needed > 0:
                    await full_node[0]._api.farm_blocks_to_wallet(
                        count=blocks_needed, wallet=service._node.wallet_state_manager.main_wallet
                    )
                    await full_node[0]._api.wait_for_wallet_synced(wallet_node=service._node, timeout=20)
                wallet_states.append(
                    WalletState(
                        Balance(
                            confirmed_wallet_balance=uint128(2_000_000_000_000 * blocks_needed),
                            unconfirmed_wallet_balance=uint128(2_000_000_000_000 * blocks_needed),
                            spendable_balance=uint128(2_000_000_000_000 * blocks_needed),
                            pending_change=uint64(0),
                            max_send_amount=uint128(2_000_000_000_000 * blocks_needed),
                            unspent_coin_count=uint32(2 * blocks_needed),
                            pending_coin_removal_count=uint32(0),
                        ),
                    )
                )

            assert full_node[0].rpc_server is not None
            client_node = await astack.enter_async_context(
                FullNodeRpcClient.create_as_context(
                    bt.config["self_hostname"],
                    full_node[0].rpc_server.listen_port,
                    full_node[0].root_path,
                    full_node[0].config,
                )
            )
            yield WalletTestFramework(
                full_node[0]._api,
                client_node,
                trusted_full_node,
                [
                    WalletEnvironment(
                        service=service,
                        rpc_client=rpc_client,
                        wallet_states={uint32(1): wallet_state},
                    )
                    for service, rpc_client, wallet_state in zip(wallet_services, wallet_rpc_clients, wallet_states)
                ],
                tx_config,
            )<|MERGE_RESOLUTION|>--- conflicted
+++ resolved
@@ -21,11 +21,8 @@
 
 # TODO: update after resolution in https://github.com/pytest-dev/pytest/issues/7469
 from _pytest.fixtures import SubRequest
-<<<<<<< HEAD
+from chia_rs import ConsensusConstants
 from chia_rs.sized_ints import uint8, uint16, uint32, uint64
-=======
-from chia_rs import ConsensusConstants
->>>>>>> 30c4ef26
 from pytest import MonkeyPatch
 
 from chia._tests import ether
