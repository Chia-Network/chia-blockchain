# ruff: noqa: E402 # See imports after multiprocessing.set_start_method
from __future__ import annotations

import asyncio
<<<<<<< HEAD
import cProfile
import dataclasses
=======
>>>>>>> e07d1eb5
import datetime
import functools
import json
import logging
import math
import multiprocessing
import os
import pathlib
import random
import subprocess
import sys
import sysconfig
import tempfile
from collections.abc import AsyncIterator, Iterator
from contextlib import AsyncExitStack
from typing import Any, Callable, Union

import aiohttp
import pytest

# TODO: update after resolution in https://github.com/pytest-dev/pytest/issues/7469
from _pytest.fixtures import SubRequest
from pytest import MonkeyPatch

from chia._tests import ether
from chia._tests.core.data_layer.util import ChiaRoot
from chia._tests.core.node_height import node_height_at_least
from chia._tests.simulation.test_simulation import test_constants_modified
from chia._tests.util.misc import (
    BenchmarkRunner,
    ComparableEnum,
    GcMode,
    RecordingWebServer,
    TestId,
    _AssertRuntime,
    measure_overhead,
)
from chia._tests.util.setup_nodes import (
    OldSimulatorsAndWallets,
    SimulatorsAndWallets,
    setup_full_system,
    setup_n_nodes,
    setup_simulators_and_wallets,
    setup_simulators_and_wallets_service,
    setup_two_nodes,
)
from chia._tests.util.spend_sim import CostLogger
from chia._tests.util.time_out_assert import time_out_assert
from chia.consensus.constants import ConsensusConstants
from chia.full_node.full_node_api import FullNodeAPI
from chia.rpc.farmer_rpc_client import FarmerRpcClient
from chia.rpc.harvester_rpc_client import HarvesterRpcClient
from chia.rpc.wallet_rpc_client import WalletRpcClient
from chia.seeder.dns_server import DNSServer
from chia.server.server import ChiaServer
from chia.server.start_service import Service
from chia.simulator.full_node_simulator import FullNodeSimulator
from chia.simulator.setup_services import (
    setup_crawler,
    setup_daemon,
    setup_full_node,
    setup_introducer,
    setup_seeder,
    setup_timelord,
)
from chia.simulator.start_simulator import SimulatorFullNodeService
from chia.simulator.wallet_tools import WalletTool

# Set spawn after stdlib imports, but before other imports
from chia.types.aliases import (
    CrawlerService,
    FarmerService,
    FullNodeService,
    HarvesterService,
    TimelordService,
    WalletService,
)
from chia.types.peer_info import PeerInfo
from chia.util.config import create_default_chia_config, lock_and_load_config
from chia.util.db_wrapper import generate_in_memory_db_uri
from chia.util.ints import uint8, uint16, uint32, uint64
from chia.util.keychain import Keychain
from chia.util.task_timing import main as task_instrumentation_main
from chia.util.task_timing import start_task_instrumentation, stop_task_instrumentation
from chia.wallet.wallet_node import WalletNode

multiprocessing.set_start_method("spawn")

from pathlib import Path

from chia._tests.util.setup_nodes import setup_farmer_multi_harvester
from chia.simulator.block_tools import BlockTools, create_block_tools_async, test_constants
from chia.simulator.keyring import TempKeyring
from chia.util.keyring_wrapper import KeyringWrapper


@pytest.fixture(name="ether_setup", autouse=True)
def ether_setup_fixture(request: SubRequest, record_property: Callable[[str, object], None]) -> Iterator[None]:
    with MonkeyPatch.context() as monkeypatch_context:
        monkeypatch_context.setattr(ether, "record_property", record_property)
        monkeypatch_context.setattr(ether, "test_id", TestId.create(node=request.node))
        yield


@pytest.fixture(autouse=True)
def ether_test_id_property_fixture(ether_setup: None, record_property: Callable[[str, object], None]) -> None:
    assert ether.test_id is not None, "ether.test_id is None, did you forget to use the ether_setup fixture?"
    record_property("test_id", json.dumps(ether.test_id.marshal(), ensure_ascii=True, sort_keys=True))


def make_old_setup_simulators_and_wallets(new: SimulatorsAndWallets) -> OldSimulatorsAndWallets:
    return (
        [simulator.peer_api for simulator in new.simulators],
        [(wallet.node, wallet.peer_server) for wallet in new.wallets],
        new.bt,
    )


@pytest.fixture(scope="session")
def anyio_backend():
    return "asyncio"


@pytest.fixture(name="event_loop")
async def event_loop_fixture() -> asyncio.events.AbstractEventLoop:
    return asyncio.get_running_loop()


@pytest.fixture(name="seeded_random")
def seeded_random_fixture() -> random.Random:
    seeded_random = random.Random()
    seeded_random.seed(a=0, version=2)
    return seeded_random


@pytest.fixture(name="benchmark_runner_overhead", scope="session")
def benchmark_runner_overhead_fixture() -> float:
    return measure_overhead(
        manager_maker=functools.partial(
            _AssertRuntime,
            gc_mode=GcMode.nothing,
            seconds=math.inf,
            print=False,
        ),
        cycles=100,
    )


@pytest.fixture(name="benchmark_runner")
def benchmark_runner_fixture(
    benchmark_runner_overhead: float,
    benchmark_repeat: int,
) -> BenchmarkRunner:
    return BenchmarkRunner(
        test_id=ether.test_id,
        overhead=benchmark_runner_overhead,
    )


@pytest.fixture(name="node_name_for_file")
def node_name_for_file_fixture(request: SubRequest) -> str:
    # TODO: handle other characters banned on windows
    return request.node.name.replace(os.sep, "_")


@pytest.fixture(name="test_time_for_file")
def test_time_for_file_fixture(request: SubRequest) -> str:
    return datetime.datetime.now().isoformat().replace(":", "_")


@pytest.fixture(name="task_instrumentation")
def task_instrumentation_fixture(node_name_for_file: str, test_time_for_file: str) -> Iterator[None]:
    target_directory = f"task-profile-{node_name_for_file}-{test_time_for_file}"

    start_task_instrumentation()
    yield
    stop_task_instrumentation(target_dir=target_directory)
    task_instrumentation_main(args=[target_directory])


@pytest.fixture(name="c_profile")
def c_profile_fixture(node_name_for_file: str, test_time_for_file: str) -> Iterator[cProfile.Profile]:
    profile_path = pathlib.Path(f"cProfile-{node_name_for_file}-{test_time_for_file}")

    profile = cProfile.Profile()

    yield profile

    profile_path.mkdir(exist_ok=True, parents=True)
    stat_path = profile_path.joinpath("log.profile")
    profile.dump_stats(stat_path)
    dot_path = profile_path.joinpath("log.dot")
    subprocess.run([sys.executable, "-m", "gprof2dot", "-f", "pstats", stat_path, "-o", dot_path])
    png_path = profile_path.joinpath("log.png")
    subprocess.run(["dot", "-Tpng", "-o", png_path, dot_path])


@pytest.fixture(scope="session")
def get_keychain():
    with TempKeyring() as keychain:
        yield keychain
        KeyringWrapper.cleanup_shared_instance()


class ConsensusMode(ComparableEnum):
    PLAIN = 0
    HARD_FORK_2_0 = 1
    SOFT_FORK_5 = 2


@pytest.fixture(
    scope="session",
    params=[ConsensusMode.PLAIN, ConsensusMode.HARD_FORK_2_0, ConsensusMode.SOFT_FORK_5],
)
def consensus_mode(request):
    return request.param


@pytest.fixture(scope="session")
def blockchain_constants(consensus_mode: ConsensusMode) -> ConsensusConstants:
    ret: ConsensusConstants = test_constants
    if consensus_mode >= ConsensusMode.HARD_FORK_2_0:
        ret = ret.replace(
            HARD_FORK_HEIGHT=uint32(2),
            PLOT_FILTER_128_HEIGHT=uint32(10),
            PLOT_FILTER_64_HEIGHT=uint32(15),
            PLOT_FILTER_32_HEIGHT=uint32(20),
        )
    if consensus_mode >= ConsensusMode.SOFT_FORK_5:
        ret = ret.replace(
            SOFT_FORK5_HEIGHT=uint32(2),
        )
    return ret


@pytest.fixture(scope="session", name="bt")
async def block_tools_fixture(get_keychain, blockchain_constants, anyio_backend) -> BlockTools:
    # Note that this causes a lot of CPU and disk traffic - disk, DB, ports, process creation ...
    _shared_block_tools = await create_block_tools_async(constants=blockchain_constants, keychain=get_keychain)
    return _shared_block_tools


# if you have a system that has an unusual hostname for localhost and you want
# to run the tests, change the `self_hostname` fixture
@pytest.fixture(scope="session")
def self_hostname():
    return "127.0.0.1"


# NOTE:
#       Instantiating the bt fixture results in an attempt to create the chia root directory
#       which the build scripts symlink to a sometimes-not-there directory.
#       When not there, Python complains since, well, the symlink is not a directory nor points to a directory.
#
#       Now that we have removed the global at tests.setup_nodes.bt, we can move the imports out of
#       the fixtures below. Just be aware of the filesystem modification during bt fixture creation


@pytest.fixture(scope="function")
async def empty_blockchain(latest_db_version, blockchain_constants):
    """
    Provides a list of 10 valid blocks, as well as a blockchain with 9 blocks added to it.
    """
    from chia._tests.util.blockchain import create_blockchain

    async with create_blockchain(blockchain_constants, latest_db_version) as (bc1, _):
        yield bc1


@pytest.fixture(scope="function")
def latest_db_version() -> int:
    return 2


@pytest.fixture(scope="function", params=[2])
def db_version(request) -> int:
    return request.param


SOFTFORK_HEIGHTS = [1000000, 5496000, 5496100, 5716000, 5940000]


@pytest.fixture(scope="function", params=SOFTFORK_HEIGHTS)
def softfork_height(request) -> int:
    return request.param


saved_blocks_version = "2.0"


@pytest.fixture(scope="session")
def default_400_blocks(bt, consensus_mode):
    version = ""
    if consensus_mode >= ConsensusMode.HARD_FORK_2_0:
        version = "_hardfork"

    from chia._tests.util.blockchain import persistent_blocks

    return persistent_blocks(400, f"test_blocks_400_{saved_blocks_version}{version}.db", bt, seed=b"400")


@pytest.fixture(scope="session")
def default_1000_blocks(bt, consensus_mode):
    version = ""
    if consensus_mode >= ConsensusMode.HARD_FORK_2_0:
        version = "_hardfork"

    from chia._tests.util.blockchain import persistent_blocks

    return persistent_blocks(1000, f"test_blocks_1000_{saved_blocks_version}{version}.db", bt, seed=b"1000")


@pytest.fixture(scope="session")
def pre_genesis_empty_slots_1000_blocks(bt, consensus_mode):
    version = ""
    if consensus_mode >= ConsensusMode.HARD_FORK_2_0:
        version = "_hardfork"

    from chia._tests.util.blockchain import persistent_blocks

    return persistent_blocks(
        1000,
        f"pre_genesis_empty_slots_1000_blocks{saved_blocks_version}{version}.db",
        bt,
        seed=b"empty_slots",
        empty_sub_slots=1,
    )


@pytest.fixture(scope="session")
def default_1500_blocks(bt, consensus_mode):
    version = ""
    if consensus_mode >= ConsensusMode.HARD_FORK_2_0:
        version = "_hardfork"

    from chia._tests.util.blockchain import persistent_blocks

    return persistent_blocks(1500, f"test_blocks_1500_{saved_blocks_version}{version}.db", bt, seed=b"1500")


@pytest.fixture(scope="session")
def default_10000_blocks(bt, consensus_mode):
    from chia._tests.util.blockchain import persistent_blocks

    version = ""
    if consensus_mode >= ConsensusMode.HARD_FORK_2_0:
        version = "_hardfork"

    return persistent_blocks(
        10000,
        f"test_blocks_10000_{saved_blocks_version}{version}.db",
        bt,
        seed=b"10000",
        dummy_block_references=True,
    )


# this long reorg chain shares the first 500 blocks with "default_10000_blocks"
# and has heavier weight blocks
@pytest.fixture(scope="session")
def test_long_reorg_blocks(bt, consensus_mode, default_10000_blocks):
    version = ""
    if consensus_mode >= ConsensusMode.HARD_FORK_2_0:
        version = "_hardfork"

    from chia._tests.util.blockchain import persistent_blocks

    return persistent_blocks(
        4500,
        f"test_blocks_long_reorg_{saved_blocks_version}{version}.db",
        bt,
        block_list_input=default_10000_blocks[:500],
        seed=b"reorg_blocks",
        time_per_block=8,
        dummy_block_references=True,
        include_transactions=True,
    )


@pytest.fixture(scope="session")
def test_long_reorg_1500_blocks(bt, consensus_mode, default_10000_blocks):
    version = ""
    if consensus_mode >= ConsensusMode.HARD_FORK_2_0:
        version = "_hardfork"

    from chia._tests.util.blockchain import persistent_blocks

    return persistent_blocks(
        4500,
        f"test_blocks_long_reorg_{saved_blocks_version}{version}-2.db",
        bt,
        block_list_input=default_10000_blocks[:1500],
        seed=b"reorg_blocks",
        time_per_block=8,
        dummy_block_references=True,
        include_transactions=True,
    )


# this long reorg chain shares the first 500 blocks with "default_10000_blocks"
# and has the same weight blocks
@pytest.fixture(scope="session")
def test_long_reorg_blocks_light(bt, consensus_mode, default_10000_blocks):
    version = ""
    if consensus_mode >= ConsensusMode.HARD_FORK_2_0:
        version = "_hardfork"

    from chia._tests.util.blockchain import persistent_blocks

    return persistent_blocks(
        4500,
        f"test_blocks_long_reorg_light_{saved_blocks_version}{version}.db",
        bt,
        block_list_input=default_10000_blocks[:500],
        seed=b"reorg_blocks2",
        dummy_block_references=True,
        include_transactions=True,
    )


@pytest.fixture(scope="session")
def test_long_reorg_1500_blocks_light(bt, consensus_mode, default_10000_blocks):
    version = ""
    if consensus_mode >= ConsensusMode.HARD_FORK_2_0:
        version = "_hardfork"

    from chia._tests.util.blockchain import persistent_blocks

    return persistent_blocks(
        4500,
        f"test_blocks_long_reorg_light_{saved_blocks_version}{version}-2.db",
        bt,
        block_list_input=default_10000_blocks[:1500],
        seed=b"reorg_blocks2",
        dummy_block_references=True,
        include_transactions=True,
    )


@pytest.fixture(scope="session")
def default_2000_blocks_compact(bt, consensus_mode):
    version = ""
    if consensus_mode >= ConsensusMode.HARD_FORK_2_0:
        version = "_hardfork"

    from chia._tests.util.blockchain import persistent_blocks

    return persistent_blocks(
        2000,
        f"test_blocks_2000_compact_{saved_blocks_version}{version}.db",
        bt,
        normalized_to_identity_cc_eos=True,
        normalized_to_identity_icc_eos=True,
        normalized_to_identity_cc_ip=True,
        normalized_to_identity_cc_sp=True,
        seed=b"2000_compact",
    )


@pytest.fixture(scope="session")
def default_10000_blocks_compact(bt, consensus_mode):
    from chia._tests.util.blockchain import persistent_blocks

    version = ""
    if consensus_mode >= ConsensusMode.HARD_FORK_2_0:
        version = "_hardfork"

    return persistent_blocks(
        10000,
        f"test_blocks_10000_compact_{saved_blocks_version}{version}.db",
        bt,
        normalized_to_identity_cc_eos=True,
        normalized_to_identity_icc_eos=True,
        normalized_to_identity_cc_ip=True,
        normalized_to_identity_cc_sp=True,
        seed=b"1000_compact",
    )


@pytest.fixture(scope="function")
def tmp_dir():
    with tempfile.TemporaryDirectory() as folder:
        yield Path(folder)


# For the below see https://stackoverflow.com/a/62563106/15133773
if os.getenv("_PYTEST_RAISE", "0") != "0":

    @pytest.hookimpl(tryfirst=True)
    def pytest_exception_interact(call):
        raise call.excinfo.value

    @pytest.hookimpl(tryfirst=True)
    def pytest_internalerror(excinfo):
        raise excinfo.value


def pytest_addoption(parser: pytest.Parser):
    default_repeats = 1
    group = parser.getgroup("chia")
    group.addoption(
        "--benchmark-repeats",
        action="store",
        default=default_repeats,
        type=int,
        help=f"The number of times to run each benchmark, default {default_repeats}.",
    )
    group.addoption(
        "--time-out-assert-repeats",
        action="store",
        default=default_repeats,
        type=int,
        help=f"The number of times to run each test with time out asserts, default {default_repeats}.",
    )


def pytest_configure(config):
    for logger_name in ["aiosqlite", "filelock", "watchdog"]:
        logger = logging.getLogger(logger_name)
        logger.setLevel(max(logger.getEffectiveLevel(), logging.INFO))

    config.addinivalue_line("markers", "benchmark: automatically assigned by the benchmark_runner fixture")

    benchmark_repeats = config.getoption("--benchmark-repeats")
    if benchmark_repeats != 1:

        @pytest.fixture(
            name="benchmark_repeat",
            params=[pytest.param(repeat, id=f"benchmark_repeat{repeat:03d}") for repeat in range(benchmark_repeats)],
        )
        def benchmark_repeat_fixture(request: SubRequest) -> int:
            return request.param

    else:

        @pytest.fixture(
            name="benchmark_repeat",
        )
        def benchmark_repeat_fixture() -> int:
            return 1

    globals()[benchmark_repeat_fixture.__name__] = benchmark_repeat_fixture

    time_out_assert_repeats = config.getoption("--time-out-assert-repeats")
    if time_out_assert_repeats != 1:

        @pytest.fixture(
            name="time_out_assert_repeat",
            autouse=True,
            params=[
                pytest.param(repeat, id=f"time_out_assert_repeat{repeat:03d}")
                for repeat in range(time_out_assert_repeats)
            ],
        )
        def time_out_assert_repeat_fixture(request: SubRequest) -> int:
            return request.param

        globals()[time_out_assert_repeat_fixture.__name__] = time_out_assert_repeat_fixture


def pytest_collection_modifyitems(session, config: pytest.Config, items: list[pytest.Function]):
    # https://github.com/pytest-dev/pytest/issues/3730#issuecomment-567142496
    removed = []
    kept = []
    all_error_lines: list[str] = []
    limit_consensus_modes_problems: list[str] = []
    for item in items:
        limit_consensus_modes_marker = item.get_closest_marker("limit_consensus_modes")
        if limit_consensus_modes_marker is not None:
            callspec = getattr(item, "callspec", None)
            if callspec is None:
                limit_consensus_modes_problems.append(item.name)
                continue

            mode = callspec.params.get("consensus_mode")
            if mode is None:
                limit_consensus_modes_problems.append(item.name)
                continue

            modes = limit_consensus_modes_marker.kwargs.get("allowed", [ConsensusMode.PLAIN])
            if mode not in modes:
                removed.append(item)
                continue

        kept.append(item)
    if removed:
        config.hook.pytest_deselected(items=removed)
        items[:] = kept

    if len(limit_consensus_modes_problems) > 0:
        all_error_lines.append("@pytest.mark.limit_consensus_modes used without consensus_mode:")
        all_error_lines.extend(f"    {line}" for line in limit_consensus_modes_problems)

    benchmark_problems: list[str] = []
    for item in items:
        existing_benchmark_mark = item.get_closest_marker("benchmark")
        if existing_benchmark_mark is not None:
            benchmark_problems.append(item.name)

        if "benchmark_runner" in getattr(item, "fixturenames", ()):
            item.add_marker("benchmark")

    if len(benchmark_problems) > 0:
        all_error_lines.append("use the benchmark_runner fixture, not @pytest.mark.benchmark:")
        all_error_lines.extend(f"    {line}" for line in benchmark_problems)

    if len(all_error_lines) > 0:
        all_error_lines.insert(0, "custom chia collection rules failed")
        raise Exception("\n".join(all_error_lines))


@pytest.fixture(scope="function")
async def node_with_params(request, blockchain_constants: ConsensusConstants) -> AsyncIterator[FullNodeSimulator]:
    params = {}
    if request:
        params = request.param
    async with setup_simulators_and_wallets(1, 0, blockchain_constants, **params) as new:
        yield new.simulators[0].peer_api


@pytest.fixture(scope="function")
async def two_nodes(db_version: int, self_hostname, blockchain_constants: ConsensusConstants):
    async with setup_two_nodes(blockchain_constants, db_version=db_version, self_hostname=self_hostname) as _:
        yield _


@pytest.fixture(scope="function")
async def setup_two_nodes_fixture(
    db_version: int, blockchain_constants: ConsensusConstants
) -> AsyncIterator[tuple[list[FullNodeSimulator], list[tuple[WalletNode, ChiaServer]], BlockTools]]:
    async with setup_simulators_and_wallets(2, 0, blockchain_constants, db_version=db_version) as new:
        yield make_old_setup_simulators_and_wallets(new=new)


@pytest.fixture(scope="function")
async def three_nodes(db_version: int, self_hostname, blockchain_constants):
    async with setup_n_nodes(blockchain_constants, 3, db_version=db_version, self_hostname=self_hostname) as _:
        yield _


@pytest.fixture(scope="function")
async def five_nodes(db_version: int, self_hostname, blockchain_constants):
    async with setup_n_nodes(blockchain_constants, 5, db_version=db_version, self_hostname=self_hostname) as _:
        yield _


@pytest.fixture(scope="function")
async def wallet_nodes(blockchain_constants, consensus_mode):
    async with setup_simulators_and_wallets(
        2,
        1,
        blockchain_constants.replace(MEMPOOL_BLOCK_BUFFER=1, MAX_BLOCK_COST_CLVM=400000000),
    ) as new:
        (nodes, _wallets, bt) = make_old_setup_simulators_and_wallets(new=new)
        full_node_1 = nodes[0]
        full_node_2 = nodes[1]
        server_1 = full_node_1.full_node.server
        server_2 = full_node_2.full_node.server
        wallet_a = bt.get_pool_wallet_tool()
        wallet_receiver = WalletTool(full_node_1.full_node.constants)
        yield full_node_1, full_node_2, server_1, server_2, wallet_a, wallet_receiver, bt


@pytest.fixture(scope="function")
async def setup_four_nodes(db_version, blockchain_constants: ConsensusConstants):
    async with setup_simulators_and_wallets(4, 0, blockchain_constants, db_version=db_version) as new:
        yield make_old_setup_simulators_and_wallets(new=new)


@pytest.fixture(scope="function")
async def two_nodes_sim_and_wallets_services(blockchain_constants, consensus_mode):
    async with setup_simulators_and_wallets_service(2, 0, blockchain_constants) as _:
        yield _


@pytest.fixture(scope="function")
async def one_wallet_and_one_simulator_services(blockchain_constants: ConsensusConstants):
    async with setup_simulators_and_wallets_service(1, 1, blockchain_constants) as _:
        yield _


@pytest.fixture(scope="function")
async def wallet_node_100_pk(blockchain_constants: ConsensusConstants):
    async with setup_simulators_and_wallets(1, 1, blockchain_constants, initial_num_public_keys=100) as new:
        yield make_old_setup_simulators_and_wallets(new=new)


@pytest.fixture(scope="function")
async def simulator_and_wallet(
    blockchain_constants: ConsensusConstants,
) -> AsyncIterator[tuple[list[FullNodeSimulator], list[tuple[WalletNode, ChiaServer]], BlockTools]]:
    async with setup_simulators_and_wallets(1, 1, blockchain_constants) as new:
        yield make_old_setup_simulators_and_wallets(new=new)


@pytest.fixture(scope="function")
async def two_wallet_nodes(request, blockchain_constants: ConsensusConstants):
    params = {}
    if request and request.param_index > 0:
        params = request.param
    async with setup_simulators_and_wallets(1, 2, blockchain_constants, **params) as new:
        yield make_old_setup_simulators_and_wallets(new=new)


@pytest.fixture(scope="function")
async def two_wallet_nodes_services(
    blockchain_constants: ConsensusConstants,
) -> AsyncIterator[tuple[list[SimulatorFullNodeService], list[WalletService], BlockTools]]:
    async with setup_simulators_and_wallets_service(1, 2, blockchain_constants) as _:
        yield _


@pytest.fixture(scope="function")
async def two_wallet_nodes_custom_spam_filtering(
    spam_filter_after_n_txs, xch_spam_amount, blockchain_constants: ConsensusConstants
):
    async with setup_simulators_and_wallets(
        1, 2, blockchain_constants, spam_filter_after_n_txs, xch_spam_amount
    ) as new:
        yield make_old_setup_simulators_and_wallets(new=new)


@pytest.fixture(scope="function")
async def three_sim_two_wallets(blockchain_constants: ConsensusConstants):
    async with setup_simulators_and_wallets(3, 2, blockchain_constants) as new:
        yield make_old_setup_simulators_and_wallets(new=new)


@pytest.fixture(scope="function")
async def setup_two_nodes_and_wallet(blockchain_constants: ConsensusConstants):
    async with setup_simulators_and_wallets(2, 1, blockchain_constants, db_version=2) as new:
        yield make_old_setup_simulators_and_wallets(new=new)


@pytest.fixture(scope="function")
async def setup_two_nodes_and_wallet_fast_retry(blockchain_constants: ConsensusConstants):
    async with setup_simulators_and_wallets(
        1, 1, blockchain_constants, config_overrides={"wallet.tx_resend_timeout_secs": 1}, db_version=2
    ) as new:
        yield make_old_setup_simulators_and_wallets(new=new)


@pytest.fixture(scope="function")
async def three_wallet_nodes(blockchain_constants: ConsensusConstants):
    async with setup_simulators_and_wallets(1, 3, blockchain_constants) as new:
        yield make_old_setup_simulators_and_wallets(new=new)


@pytest.fixture(scope="function")
async def wallet_two_node_simulator(blockchain_constants: ConsensusConstants):
    async with setup_simulators_and_wallets(2, 1, blockchain_constants) as new:
        yield make_old_setup_simulators_and_wallets(new=new)


@pytest.fixture(scope="function")
async def wallet_nodes_mempool_perf(bt):
    key_seed = bt.farmer_master_sk_entropy
    async with setup_simulators_and_wallets(1, 1, bt.constants, key_seed=key_seed) as new:
        yield make_old_setup_simulators_and_wallets(new=new)


@pytest.fixture(scope="function")
async def two_nodes_two_wallets_with_same_keys(bt) -> AsyncIterator[OldSimulatorsAndWallets]:
    key_seed = bt.farmer_master_sk_entropy
    async with setup_simulators_and_wallets(2, 2, bt.constants, key_seed=key_seed) as new:
        yield make_old_setup_simulators_and_wallets(new=new)


@pytest.fixture
async def wallet_nodes_perf(blockchain_constants: ConsensusConstants):
    async with setup_simulators_and_wallets(
        1, 1, blockchain_constants, config_overrides={"MEMPOOL_BLOCK_BUFFER": 1, "MAX_BLOCK_COST_CLVM": 11000000000}
    ) as new:
        (nodes, _wallets, bt) = make_old_setup_simulators_and_wallets(new=new)
        full_node_1 = nodes[0]
        server_1 = full_node_1.full_node.server
        wallet_a = bt.get_pool_wallet_tool()
        wallet_receiver = WalletTool(full_node_1.full_node.constants)
        yield full_node_1, server_1, wallet_a, wallet_receiver, bt


@pytest.fixture(scope="function")
async def three_nodes_two_wallets(blockchain_constants: ConsensusConstants):
    async with setup_simulators_and_wallets(3, 2, blockchain_constants) as new:
        yield make_old_setup_simulators_and_wallets(new=new)


@pytest.fixture(scope="function")
async def one_node(
    blockchain_constants: ConsensusConstants,
) -> AsyncIterator[tuple[list[Service], list[FullNodeSimulator], BlockTools]]:
    async with setup_simulators_and_wallets_service(1, 0, blockchain_constants) as _:
        yield _


@pytest.fixture(scope="function")
async def one_node_one_block(
    blockchain_constants: ConsensusConstants,
) -> AsyncIterator[tuple[Union[FullNodeAPI, FullNodeSimulator], ChiaServer, BlockTools]]:
    async with setup_simulators_and_wallets(1, 0, blockchain_constants) as new:
        (nodes, _, bt) = make_old_setup_simulators_and_wallets(new=new)
        full_node_1 = nodes[0]
        server_1 = full_node_1.full_node.server
        wallet_a = bt.get_pool_wallet_tool()

        reward_ph = wallet_a.get_new_puzzlehash()
        blocks = bt.get_consecutive_blocks(
            1,
            guarantee_transaction_block=True,
            farmer_reward_puzzle_hash=reward_ph,
            pool_reward_puzzle_hash=reward_ph,
            genesis_timestamp=uint64(10000),
            time_per_block=10,
        )
        assert blocks[0].height == 0

        for block in blocks:
            await full_node_1.full_node.add_block(block)

        await time_out_assert(60, node_height_at_least, True, full_node_1, blocks[-1].height)

        yield full_node_1, server_1, bt


@pytest.fixture(scope="function")
async def two_nodes_one_block(blockchain_constants: ConsensusConstants):
    async with setup_simulators_and_wallets(2, 0, blockchain_constants) as new:
        (nodes, _, bt) = make_old_setup_simulators_and_wallets(new=new)
        full_node_1 = nodes[0]
        full_node_2 = nodes[1]
        server_1 = full_node_1.full_node.server
        server_2 = full_node_2.full_node.server
        wallet_a = bt.get_pool_wallet_tool()

        reward_ph = wallet_a.get_new_puzzlehash()
        blocks = bt.get_consecutive_blocks(
            1,
            guarantee_transaction_block=True,
            farmer_reward_puzzle_hash=reward_ph,
            pool_reward_puzzle_hash=reward_ph,
            genesis_timestamp=uint64(10000),
            time_per_block=10,
        )
        assert blocks[0].height == 0

        for block in blocks:
            await full_node_1.full_node.add_block(block)

        await time_out_assert(60, node_height_at_least, True, full_node_1, blocks[-1].height)

        yield full_node_1, full_node_2, server_1, server_2, bt


@pytest.fixture(scope="function")
async def farmer_one_harvester_simulator_wallet(
    tmp_path: Path,
    blockchain_constants: ConsensusConstants,
) -> AsyncIterator[
    tuple[
        HarvesterService,
        FarmerService,
        SimulatorFullNodeService,
        WalletService,
        BlockTools,
    ]
]:
    async with setup_simulators_and_wallets_service(1, 1, blockchain_constants) as (nodes, wallets, bt):
        async with setup_farmer_multi_harvester(bt, 1, tmp_path, bt.constants, start_services=True) as (
            harvester_services,
            farmer_service,
            _,
        ):
            yield harvester_services[0], farmer_service, nodes[0], wallets[0], bt


FarmerOneHarvester = tuple[list[HarvesterService], FarmerService, BlockTools]


@pytest.fixture(scope="function")
async def farmer_one_harvester(tmp_path: Path, get_b_tools: BlockTools) -> AsyncIterator[FarmerOneHarvester]:
    async with setup_farmer_multi_harvester(get_b_tools, 1, tmp_path, get_b_tools.constants, start_services=True) as _:
        yield _


@pytest.fixture(scope="function")
async def farmer_one_harvester_not_started(
    tmp_path: Path, get_b_tools: BlockTools
) -> AsyncIterator[tuple[list[Service], Service]]:
    async with setup_farmer_multi_harvester(get_b_tools, 1, tmp_path, get_b_tools.constants, start_services=False) as _:
        yield _


@pytest.fixture(scope="function")
async def farmer_two_harvester_not_started(
    tmp_path: Path, get_b_tools: BlockTools
) -> AsyncIterator[tuple[list[Service], Service]]:
    async with setup_farmer_multi_harvester(get_b_tools, 2, tmp_path, get_b_tools.constants, start_services=False) as _:
        yield _


@pytest.fixture(scope="function")
async def farmer_three_harvester_not_started(
    tmp_path: Path, get_b_tools: BlockTools
) -> AsyncIterator[tuple[list[Service], Service]]:
    async with setup_farmer_multi_harvester(get_b_tools, 3, tmp_path, get_b_tools.constants, start_services=False) as _:
        yield _


@pytest.fixture(scope="function")
async def get_daemon(bt):
    async with setup_daemon(btools=bt) as _:
        yield _


@pytest.fixture(scope="function")
def empty_keyring():
    with TempKeyring(user="user-chia-1.8", service="chia-user-chia-1.8") as keychain:
        yield keychain
        KeyringWrapper.cleanup_shared_instance()


@pytest.fixture(scope="function")
def get_temp_keyring():
    with TempKeyring() as keychain:
        yield keychain


@pytest.fixture(scope="function")
async def get_b_tools_1(get_temp_keyring):
    return await create_block_tools_async(constants=test_constants_modified, keychain=get_temp_keyring)


@pytest.fixture(scope="function")
async def get_b_tools(get_temp_keyring):
    local_b_tools = await create_block_tools_async(constants=test_constants_modified, keychain=get_temp_keyring)
    new_config = local_b_tools._config
    local_b_tools.change_config(new_config)
    return local_b_tools


@pytest.fixture(scope="function")
async def daemon_connection_and_temp_keychain(
    get_b_tools: BlockTools,
) -> AsyncIterator[tuple[aiohttp.ClientWebSocketResponse, Keychain]]:
    async with setup_daemon(btools=get_b_tools) as daemon:
        keychain = daemon.keychain_server._default_keychain
        async with aiohttp.ClientSession() as session:
            async with session.ws_connect(
                f"wss://127.0.0.1:{get_b_tools._config['daemon_port']}",
                autoclose=True,
                autoping=True,
                ssl=get_b_tools.get_daemon_ssl_context(),
                max_msg_size=52428800,
            ) as ws:
                yield ws, keychain


@pytest.fixture(scope="function")
async def wallets_prefarm_services(two_wallet_nodes_services, self_hostname, trusted, request):
    """
    Sets up the node with 10 blocks, and returns a payer and payee wallet.
    """
    try:
        farm_blocks = request.param
    except AttributeError:
        farm_blocks = 3
    buffer = 1
    full_nodes, wallets, bt = two_wallet_nodes_services
    full_node_api = full_nodes[0]._api
    full_node_server = full_node_api.server
    wallet_service_0 = wallets[0]
    wallet_service_1 = wallets[1]
    wallet_node_0 = wallet_service_0._node
    wallet_node_1 = wallet_service_1._node
    wallet_0 = wallet_node_0.wallet_state_manager.main_wallet
    wallet_1 = wallet_node_1.wallet_state_manager.main_wallet

    if trusted:
        wallet_node_0.config["trusted_peers"] = {full_node_server.node_id.hex(): full_node_server.node_id.hex()}
        wallet_node_1.config["trusted_peers"] = {full_node_server.node_id.hex(): full_node_server.node_id.hex()}
    else:
        wallet_node_0.config["trusted_peers"] = {}
        wallet_node_1.config["trusted_peers"] = {}

    wallet_0_rpc_client = await WalletRpcClient.create(
        bt.config["self_hostname"],
        wallet_service_0.rpc_server.listen_port,
        wallet_service_0.root_path,
        wallet_service_0.config,
    )
    wallet_1_rpc_client = await WalletRpcClient.create(
        bt.config["self_hostname"],
        wallet_service_1.rpc_server.listen_port,
        wallet_service_1.root_path,
        wallet_service_1.config,
    )

    await wallet_node_0.server.start_client(PeerInfo(self_hostname, full_node_server.get_port()), None)
    await wallet_node_1.server.start_client(PeerInfo(self_hostname, full_node_server.get_port()), None)

    wallet_0_rewards = await full_node_api.farm_blocks_to_wallet(count=farm_blocks, wallet=wallet_0)
    wallet_1_rewards = await full_node_api.farm_blocks_to_wallet(count=farm_blocks, wallet=wallet_1)
    await full_node_api.farm_blocks_to_puzzlehash(count=buffer, guarantee_transaction_blocks=True)

    await full_node_api.wait_for_wallets_synced(wallet_nodes=[wallet_node_0, wallet_node_1], timeout=30)

    assert await wallet_0.get_confirmed_balance() == wallet_0_rewards
    assert await wallet_0.get_unconfirmed_balance() == wallet_0_rewards
    assert await wallet_1.get_confirmed_balance() == wallet_1_rewards
    assert await wallet_1.get_unconfirmed_balance() == wallet_1_rewards

    return (
        (wallet_node_0, wallet_0_rewards),
        (wallet_node_1, wallet_1_rewards),
        (wallet_0_rpc_client, wallet_1_rpc_client),
        (wallet_service_0, wallet_service_1),
        full_node_api,
    )


@pytest.fixture(scope="function")
async def wallets_prefarm(wallets_prefarm_services):
    return wallets_prefarm_services[0], wallets_prefarm_services[1], wallets_prefarm_services[4]


@pytest.fixture(scope="function")
async def three_wallets_prefarm(three_wallet_nodes, self_hostname, trusted):
    """
    Sets up the node with 10 blocks, and returns a payer and payee wallet.
    """
    farm_blocks = 3
    buffer = 1
    full_nodes, wallets, _ = three_wallet_nodes
    full_node_api = full_nodes[0]
    full_node_server = full_node_api.server
    wallet_node_0, wallet_server_0 = wallets[0]
    wallet_node_1, wallet_server_1 = wallets[1]
    wallet_node_2, wallet_server_2 = wallets[2]
    wallet_0 = wallet_node_0.wallet_state_manager.main_wallet
    wallet_1 = wallet_node_1.wallet_state_manager.main_wallet
    wallet_2 = wallet_node_2.wallet_state_manager.main_wallet

    if trusted:
        wallet_node_0.config["trusted_peers"] = {full_node_server.node_id.hex(): full_node_server.node_id.hex()}
        wallet_node_1.config["trusted_peers"] = {full_node_server.node_id.hex(): full_node_server.node_id.hex()}
        wallet_node_2.config["trusted_peers"] = {full_node_server.node_id.hex(): full_node_server.node_id.hex()}
    else:
        wallet_node_0.config["trusted_peers"] = {}
        wallet_node_1.config["trusted_peers"] = {}
        wallet_node_2.config["trusted_peers"] = {}

    await wallet_server_0.start_client(PeerInfo(self_hostname, full_node_server.get_port()), None)
    await wallet_server_1.start_client(PeerInfo(self_hostname, full_node_server.get_port()), None)
    await wallet_server_2.start_client(PeerInfo(self_hostname, full_node_server.get_port()), None)

    wallet_0_rewards = await full_node_api.farm_blocks_to_wallet(count=farm_blocks, wallet=wallet_0)
    wallet_1_rewards = await full_node_api.farm_blocks_to_wallet(count=farm_blocks, wallet=wallet_1)
    wallet_2_rewards = await full_node_api.farm_blocks_to_wallet(count=farm_blocks, wallet=wallet_2)
    await full_node_api.farm_blocks_to_puzzlehash(count=buffer, guarantee_transaction_blocks=True)

    await full_node_api.wait_for_wallets_synced(wallet_nodes=[wallet_node_0, wallet_node_1], timeout=30)

    assert await wallet_0.get_confirmed_balance() == wallet_0_rewards
    assert await wallet_0.get_unconfirmed_balance() == wallet_0_rewards
    assert await wallet_1.get_confirmed_balance() == wallet_1_rewards
    assert await wallet_1.get_unconfirmed_balance() == wallet_1_rewards
    assert await wallet_2.get_confirmed_balance() == wallet_2_rewards
    assert await wallet_2.get_unconfirmed_balance() == wallet_2_rewards

    return (
        (wallet_node_0, wallet_0_rewards),
        (wallet_node_1, wallet_1_rewards),
        (wallet_node_2, wallet_2_rewards),
        full_node_api,
    )


@pytest.fixture(scope="function")
async def introducer_service(bt):
    async with setup_introducer(bt, 0) as _:
        yield _


@pytest.fixture(scope="function")
async def timelord(bt):
    async with setup_timelord(uint16(0), False, bt.constants, bt.config, bt.root_path) as service:
        yield service._api, service._node.server


@pytest.fixture(scope="function")
async def timelord_service(bt: BlockTools) -> AsyncIterator[TimelordService]:
    async with setup_timelord(uint16(0), False, bt.constants, bt.config, bt.root_path) as _:
        yield _


@pytest.fixture(scope="function")
async def crawler_service(root_path_populated_with_config: Path, database_uri: str) -> AsyncIterator[CrawlerService]:
    async with setup_crawler(root_path_populated_with_config, database_uri) as service:
        yield service


@pytest.fixture(scope="function")
async def crawler_service_no_loop(
    root_path_populated_with_config: Path, database_uri: str
) -> AsyncIterator[CrawlerService]:
    async with setup_crawler(root_path_populated_with_config, database_uri, start_crawler_loop=False) as service:
        yield service


@pytest.fixture(scope="function")
async def seeder_service(root_path_populated_with_config: Path, database_uri: str) -> AsyncIterator[DNSServer]:
    async with setup_seeder(root_path_populated_with_config, database_uri) as seeder:
        yield seeder


@pytest.fixture(scope="function")
def tmp_chia_root(tmp_path):
    """
    Create a temp directory and populate it with an empty chia_root directory.
    """
    path: Path = tmp_path / "chia_root"
    path.mkdir(parents=True, exist_ok=True)
    return path


@pytest.fixture(scope="function")
def root_path_populated_with_config(tmp_chia_root) -> Path:
    """
    Create a temp chia_root directory and populate it with a default config.yaml.
    Returns the chia_root path.
    """
    root_path: Path = tmp_chia_root
    create_default_chia_config(root_path)
    return root_path


@pytest.fixture(scope="function")
def config(root_path_populated_with_config: Path) -> dict[str, Any]:
    with lock_and_load_config(root_path_populated_with_config, "config.yaml") as config:
        return config


@pytest.fixture(scope="function")
def config_with_address_prefix(root_path_populated_with_config: Path, prefix: str) -> dict[str, Any]:
    with lock_and_load_config(root_path_populated_with_config, "config.yaml") as config:
        if prefix is not None:
            config["network_overrides"]["config"][config["selected_network"]]["address_prefix"] = prefix
    return config


@pytest.fixture(name="scripts_path", scope="session")
def scripts_path_fixture() -> Path:
    scripts_string = sysconfig.get_path("scripts")
    if scripts_string is None:
        raise Exception("These tests depend on the scripts path existing")

    return Path(scripts_string)


@pytest.fixture(name="chia_root", scope="function")
def chia_root_fixture(tmp_path: Path, scripts_path: Path) -> ChiaRoot:
    root = ChiaRoot(path=tmp_path.joinpath("chia_root"), scripts_path=scripts_path)
    root.run(args=["init"])
    root.run(args=["configure", "--set-log-level", "INFO"])

    return root


@pytest.fixture(name="cost_logger", scope="session")
def cost_logger_fixture() -> Iterator[CostLogger]:
    cost_logger = CostLogger()
    yield cost_logger
    print()
    print()
    print(cost_logger.log_cost_statistics())


@pytest.fixture(scope="function")
async def simulation(bt, get_b_tools):
    async with setup_full_system(test_constants_modified, bt, get_b_tools, db_version=2) as full_system:
        yield full_system, get_b_tools


HarvesterFarmerEnvironment = tuple[FarmerService, FarmerRpcClient, HarvesterService, HarvesterRpcClient, BlockTools]


@pytest.fixture(scope="function")
async def harvester_farmer_environment(
    farmer_one_harvester: tuple[list[HarvesterService], FarmerService, BlockTools],
    self_hostname: str,
) -> AsyncIterator[HarvesterFarmerEnvironment]:
    harvesters, farmer_service, bt = farmer_one_harvester
    harvester_service = harvesters[0]

    assert farmer_service.rpc_server is not None
    farmer_rpc_cl = await FarmerRpcClient.create(
        self_hostname, farmer_service.rpc_server.listen_port, farmer_service.root_path, farmer_service.config
    )
    assert harvester_service.rpc_server is not None
    harvester_rpc_cl = await HarvesterRpcClient.create(
        self_hostname, harvester_service.rpc_server.listen_port, harvester_service.root_path, harvester_service.config
    )

    async def have_connections() -> bool:
        return len(await farmer_rpc_cl.get_connections()) > 0

    await time_out_assert(15, have_connections, True)

    yield farmer_service, farmer_rpc_cl, harvester_service, harvester_rpc_cl, bt

    farmer_rpc_cl.close()
    harvester_rpc_cl.close()
    await farmer_rpc_cl.await_closed()
    await harvester_rpc_cl.await_closed()


@pytest.fixture(name="database_uri")
def database_uri_fixture() -> str:
    return generate_in_memory_db_uri()


@pytest.fixture(name="empty_temp_file_keyring")
def empty_temp_file_keyring_fixture() -> Iterator[TempKeyring]:
    with TempKeyring(populate=False) as keyring:
        yield keyring


@pytest.fixture(name="populated_temp_file_keyring")
def populated_temp_file_keyring_fixture() -> Iterator[TempKeyring]:
    """Populated with a payload containing 0 keys using the default passphrase."""
    with TempKeyring(populate=True) as keyring:
        yield keyring


@pytest.fixture(scope="function")
async def farmer_harvester_2_simulators_zero_bits_plot_filter(
    tmp_path: Path, get_temp_keyring: Keychain
) -> AsyncIterator[
    tuple[
        FarmerService,
        HarvesterService,
        Union[FullNodeService, SimulatorFullNodeService],
        Union[FullNodeService, SimulatorFullNodeService],
        BlockTools,
    ]
]:
    zero_bit_plot_filter_consts = test_constants_modified.replace(
        NUMBER_ZERO_BITS_PLOT_FILTER=uint8(0),
        NUM_SPS_SUB_SLOT=uint32(8),
    )

    async with AsyncExitStack() as async_exit_stack:
        bt = await create_block_tools_async(
            zero_bit_plot_filter_consts,
            keychain=get_temp_keyring,
        )

        config_overrides: dict[str, int] = {"full_node.max_sync_wait": 0}

        bts = [
            await create_block_tools_async(
                zero_bit_plot_filter_consts,
                keychain=get_temp_keyring,
                num_og_plots=0,
                num_pool_plots=0,
                num_non_keychain_plots=0,
                config_overrides=config_overrides,
            )
            for _ in range(2)
        ]

        simulators: list[SimulatorFullNodeService] = [
            await async_exit_stack.enter_async_context(
                # Passing simulator=True gets us this type guaranteed
                setup_full_node(  # type: ignore[arg-type]
                    consensus_constants=bts[index].constants,
                    db_name=f"blockchain_test_{index}_sim.db",
                    self_hostname=bts[index].config["self_hostname"],
                    local_bt=bts[index],
                    simulator=True,
                    db_version=2,
                )
            )
            for index in range(len(bts))
        ]

        [harvester_service], farmer_service, _ = await async_exit_stack.enter_async_context(
            setup_farmer_multi_harvester(bt, 1, tmp_path, bt.constants, start_services=True)
        )

        yield farmer_service, harvester_service, simulators[0], simulators[1], bt


@pytest.fixture(name="recording_web_server")
async def recording_web_server_fixture(self_hostname: str) -> AsyncIterator[RecordingWebServer]:
    server = await RecordingWebServer.create(
        hostname=self_hostname,
        port=uint16(0),
    )
    try:
        yield server
    finally:
        await server.await_closed()


@pytest.fixture(
    scope="session",
    params=[True, False],
)
def use_delta_sync(request: SubRequest):
    return request.param<|MERGE_RESOLUTION|>--- conflicted
+++ resolved
@@ -2,11 +2,7 @@
 from __future__ import annotations
 
 import asyncio
-<<<<<<< HEAD
 import cProfile
-import dataclasses
-=======
->>>>>>> e07d1eb5
 import datetime
 import functools
 import json
