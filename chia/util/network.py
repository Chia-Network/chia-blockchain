--- conflicted
+++ resolved
@@ -14,11 +14,6 @@
 from aiohttp.log import web_logger
 from typing_extensions import final
 
-<<<<<<< HEAD
-from chia.server.api_protocol import ApiProtocol
-from chia.server.outbound_message import NodeType
-=======
->>>>>>> 15079c6a
 from chia.types.blockchain_format.sized_bytes import bytes32
 from chia.util.ints import uint16
 from chia.util.ip_address import IPAddress
@@ -142,37 +137,6 @@
     return not testing and is_localhost(host) or node_id.hex() in trusted_peers or is_trusted_cidr(host, trusted_cidrs)
 
 
-<<<<<<< HEAD
-def class_for_type(type: NodeType) -> type[ApiProtocol]:
-    if type is NodeType.FULL_NODE:
-        from chia.full_node.full_node_api import FullNodeAPI
-
-        return FullNodeAPI
-    elif type is NodeType.WALLET:
-        from chia.wallet.wallet_node_api import WalletNodeAPI
-
-        return WalletNodeAPI
-    elif type is NodeType.INTRODUCER:
-        from chia.introducer.introducer_api import IntroducerAPI
-
-        return IntroducerAPI
-    elif type is NodeType.TIMELORD:
-        from chia.timelord.timelord_api import TimelordAPI
-
-        return TimelordAPI
-    elif type is NodeType.FARMER:
-        from chia.farmer.farmer_api import FarmerAPI
-
-        return FarmerAPI
-    elif type is NodeType.HARVESTER:
-        from chia.harvester.harvester_api import HarvesterAPI
-
-        return HarvesterAPI
-    raise ValueError("No class for type")
-
-
-=======
->>>>>>> 15079c6a
 async def resolve(host: str, *, prefer_ipv6: bool = False) -> IPAddress:
     try:
         return IPAddress.create(host)
