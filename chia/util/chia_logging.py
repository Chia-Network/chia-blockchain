--- conflicted
+++ resolved
@@ -1,9 +1,6 @@
-<<<<<<< HEAD
-import datetime
-=======
 from __future__ import annotations
 
->>>>>>> 8b96b233
+import datetime
 import logging
 import os
 from logging.handlers import SysLogHandler
@@ -47,8 +44,11 @@
     return handler
 
 
-<<<<<<< HEAD
-def iso8601_format_time(self, record, datefmt=None):
+def iso8601_format_time(
+    self: logging.Formatter,
+    record: logging.LogRecord,
+    datefmt: Optional[str] = None,
+) -> str:
     as_utc = datetime.datetime.fromtimestamp(record.created, datetime.timezone.utc)
     as_local = as_utc.astimezone()
     return as_local.isoformat(timespec="milliseconds")
@@ -62,11 +62,6 @@
     formatTime = iso8601_format_time
 
 
-def initialize_logging(service_name: str, logging_config: Dict, root_path: Path, beta_root_path: Optional[Path] = None):
-    file_name_length = 33 - len(service_name)
-    file_log_formatter = ISO8601Formatter(
-        fmt=f"%(asctime)s {service_name} %(name)-{file_name_length}s: %(levelname)-8s %(message)s",
-=======
 def initialize_logging(
     service_name: str,
     logging_config: Dict[str, Any],
@@ -75,26 +70,15 @@
 ) -> None:
     log_level = logging_config.get("log_level", default_log_level)
     file_name_length = 33 - len(service_name)
-    log_date_format = "%Y-%m-%dT%H:%M:%S"
-    file_log_formatter = logging.Formatter(
-        fmt=f"%(asctime)s.%(msecs)03d {__version__} {service_name} %(name)-{file_name_length}s: "
-        f"%(levelname)-8s %(message)s",
-        datefmt=log_date_format,
->>>>>>> 8b96b233
+    file_log_formatter = ISO8601Formatter(
+        fmt=f"%(asctime)s {__version__} {service_name} %(name)-{file_name_length}s: " f"%(levelname)-8s %(message)s",
     )
     handlers: List[logging.Handler] = []
     if logging_config["log_stdout"]:
-<<<<<<< HEAD
-        handler = colorlog.StreamHandler()
-        handler.setFormatter(
-            ISO8601ColoredFormatter(
-                f"%(asctime)s {service_name} %(name)-{file_name_length}s: "
-=======
         stdout_handler = colorlog.StreamHandler()
         stdout_handler.setFormatter(
-            colorlog.ColoredFormatter(
-                f"%(asctime)s.%(msecs)03d {__version__} {service_name} %(name)-{file_name_length}s: "
->>>>>>> 8b96b233
+            ISO8601ColoredFormatter(
+                f"%(asctime)s {__version__} {service_name} %(name)-{file_name_length}s: "
                 f"%(log_color)s%(levelname)-8s%(reset)s %(message)s",
                 reset=True,
             )
@@ -107,31 +91,8 @@
         log_syslog_host = logging_config.get("log_syslog_host", "localhost")
         log_syslog_port = logging_config.get("log_syslog_port", 514)
         log_syslog_handler = SysLogHandler(address=(log_syslog_host, log_syslog_port))
-<<<<<<< HEAD
         log_syslog_handler.setFormatter(ISO8601Formatter(fmt=f"%(asctime)s {service_name} %(message)s"))
-        logger = logging.getLogger()
-        logger.addHandler(log_syslog_handler)
-
-    if "log_level" in logging_config:
-        if logging_config["log_level"] == "CRITICAL":
-            logger.setLevel(logging.CRITICAL)
-        elif logging_config["log_level"] == "ERROR":
-            logger.setLevel(logging.ERROR)
-        elif logging_config["log_level"] == "WARNING":
-            logger.setLevel(logging.WARNING)
-        elif logging_config["log_level"] == "INFO":
-            logger.setLevel(logging.INFO)
-        elif logging_config["log_level"] == "DEBUG":
-            logger.setLevel(logging.DEBUG)
-            logging.getLogger("aiosqlite").setLevel(logging.INFO)  # Too much logging on debug level
-        else:
-            logger.setLevel(logging.INFO)
-    else:
-        logger.setLevel(logging.INFO)
-=======
-        log_syslog_handler.setFormatter(logging.Formatter(fmt=f"{service_name} %(message)s", datefmt=log_date_format))
         handlers.append(log_syslog_handler)
->>>>>>> 8b96b233
 
     if beta_root_path is not None:
         handlers.append(get_file_log_handler(file_log_formatter, beta_root_path, get_beta_logging_config()))
