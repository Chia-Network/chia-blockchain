--- conflicted
+++ resolved
@@ -674,16 +674,11 @@
     public_crt: "config/ssl/data_layer/public_data_layer.crt"
     public_key: "config/ssl/data_layer/public_data_layer.key"
 
-<<<<<<< HEAD
-  uploaders: []
-  downloaders: []
-
-  full_file_storage_window: 1
-=======
   plugins:
     uploaders: []
     downloaders: []
->>>>>>> 731ded39
+  full_file_storage_window: 1
+
 simulator:
   # Should the simulator farm a block whenever a transaction is in mempool
   auto_farm: True
