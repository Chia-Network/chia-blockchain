min_mainnet_k_size: 32

# Send a ping to all peers after ping_interval seconds
ping_interval: 120
self_hostname: &self_hostname "localhost"
daemon_port: 55422
daemon_max_message_size: 50000000 # maximum size of RPC message in bytes
inbound_rate_limit_percent: 100
outbound_rate_limit_percent: 30

# Limit the number of start_full_node worker processes to reduce ram and cpu usage
# This allows users to farm more forks without running out of ram
# Setting this too low reduces sync speed, but a synced node can stay synced with a multiprocessing_limit of 2
# A value higher than 61 takes no effect, as chia limits the workers to 61 (windows server related python bug)
# multiprocessing_limit: 4

network_overrides: &network_overrides
  constants:
    mainnet:
      NETWORK_TYPE: 0
      GENESIS_CHALLENGE: 8d8393d648fe8d687a363c75b8dc79e9bb22024b2417d6b0374cc997a105d6a7
      GENESIS_PRE_FARM_POOL_PUZZLE_HASH: "b9d7fc9ded8b3e11efdd9d5587f1674bc5a07c509c74c5a4a3cf60248c0c5058"
      GENESIS_PRE_FARM_FARMER_PUZZLE_HASH: "b9d7fc9ded8b3e11efdd9d5587f1674bc5a07c509c74c5a4a3cf60248c0c5058"
    testnet0:
      MIN_PLOT_SIZE: 18
      GENESIS_CHALLENGE: e3b0c44298fc1c149afbf4c8996fb92427ae41e4649b934ca495991b7852b855
      NETWORK_TYPE: 1
      GENESIS_PRE_FARM_POOL_PUZZLE_HASH: "d23da14695a188ae5708dd152263c4db883eb27edeb936178d4d988b8f3ce5fc"
      GENESIS_PRE_FARM_FARMER_PUZZLE_HASH: "3d8765d3a597ec1d99663f6c9816d915b9f68613ac94009884c4addaefcce6af"
    testnet2:
      MIN_PLOT_SIZE: 18
      GENESIS_CHALLENGE: ba7816bf8f01cfea414140de5dae2223b00361a396177a9cb410ff61f20015ad
      NETWORK_TYPE: 1
      DIFFICULTY_CONSTANT_FACTOR: 10052721566054
      GENESIS_PRE_FARM_POOL_PUZZLE_HASH: "d23da14695a188ae5708dd152263c4db883eb27edeb936178d4d988b8f3ce5fc"
      GENESIS_PRE_FARM_FARMER_PUZZLE_HASH: "3d8765d3a597ec1d99663f6c9816d915b9f68613ac94009884c4addaefcce6af"
    testnet3:
      DIFFICULTY_CONSTANT_FACTOR: 10052721566054
      GENESIS_CHALLENGE: ca7816bf8f01cfea414140de5dae2223b00361a396177a9cb410ff61f20015af
      GENESIS_PRE_FARM_FARMER_PUZZLE_HASH: 3d8765d3a597ec1d99663f6c9816d915b9f68613ac94009884c4addaefcce6af
      GENESIS_PRE_FARM_POOL_PUZZLE_HASH: d23da14695a188ae5708dd152263c4db883eb27edeb936178d4d988b8f3ce5fc
      MIN_PLOT_SIZE: 18
      NETWORK_TYPE: 1
      MEMPOOL_BLOCK_BUFFER: 10
    testnet4:
      DIFFICULTY_CONSTANT_FACTOR: 10052721566054
      GENESIS_CHALLENGE: dd7816bf8f01cfea414140de5dae2223b00361a396177a9cb410ff61f20015af
      GENESIS_PRE_FARM_FARMER_PUZZLE_HASH: 3d8765d3a597ec1d99663f6c9816d915b9f68613ac94009884c4addaefcce6af
      GENESIS_PRE_FARM_POOL_PUZZLE_HASH: d23da14695a188ae5708dd152263c4db883eb27edeb936178d4d988b8f3ce5fc
      MIN_PLOT_SIZE: 18
      NETWORK_TYPE: 1
      MEMPOOL_BLOCK_BUFFER: 10
      EPOCH_BLOCKS: 768
      DIFFICULTY_STARTING: 30
    testnet5:
      DIFFICULTY_CONSTANT_FACTOR: 10052721566054
      GENESIS_CHALLENGE: ee7816bf8f01cfea414140de5dae2223b00361a396177a9cb410ff61f20015af
      GENESIS_PRE_FARM_FARMER_PUZZLE_HASH: 3d8765d3a597ec1d99663f6c9816d915b9f68613ac94009884c4addaefcce6af
      GENESIS_PRE_FARM_POOL_PUZZLE_HASH: d23da14695a188ae5708dd152263c4db883eb27edeb936178d4d988b8f3ce5fc
      MIN_PLOT_SIZE: 18
      NETWORK_TYPE: 1
      MEMPOOL_BLOCK_BUFFER: 10
      EPOCH_BLOCKS: 768
      DIFFICULTY_STARTING: 30
    testnet7:
      DIFFICULTY_CONSTANT_FACTOR: 10052721566054
      GENESIS_CHALLENGE: 117816bf8f01cfea414140de5dae2223b00361a396177a9cb410ff61f20015af
      GENESIS_PRE_FARM_FARMER_PUZZLE_HASH: 3d8765d3a597ec1d99663f6c9816d915b9f68613ac94009884c4addaefcce6af
      GENESIS_PRE_FARM_POOL_PUZZLE_HASH: d23da14695a188ae5708dd152263c4db883eb27edeb936178d4d988b8f3ce5fc
      MIN_PLOT_SIZE: 18
      NETWORK_TYPE: 1
      MEMPOOL_BLOCK_BUFFER: 10
      EPOCH_BLOCKS: 768
      DIFFICULTY_STARTING: 30
  config:
    mainnet:
      address_prefix: "xfl"
      default_full_node_port: 18644
    testnet0:
      address_prefix: "txfl"
    testnet1:
      address_prefix: "txfl"
    testnet2:
      address_prefix: "txfl"
    testnet3:
      address_prefix: "txfl"
    testnet4:
      address_prefix: "txfl"
    testnet7:
      address_prefix: "txfl"
      default_full_node_port: 58644

selected_network: &selected_network "mainnet"
ALERTS_URL: https://floracoin.farm/notify/mainnet_alert.txt
CHIA_ALERTS_PUBKEY: 89b7fd87cb56e926ecefb879a29aae308be01f31980569f6a75a69d2a9a69daefd71fb778d865f7c50d6c967e3025937

# public ssl ca is included in source code
# Private ssl ca is used for trusted connections between machines user owns
private_ssl_ca:
  crt: "config/ssl/ca/private_ca.crt"
  key: "config/ssl/ca/private_ca.key"

flora_ssl_ca:
  crt: "config/ssl/ca/flora_ca.crt"
  key: "config/ssl/ca/flora_ca.key"


daemon_ssl:
  private_crt: "config/ssl/daemon/private_daemon.crt"
  private_key: "config/ssl/daemon/private_daemon.key"


# Controls logging of all servers (harvester, farmer, etc..). Each one can be overriden.
logging: &logging
  log_stdout: False  # If True, outputs to stdout instead of a file
  log_filename: "log/debug.log"
  log_level: "INFO"  # Can be CRITICAL, ERROR, WARNING, INFO, DEBUG, NOTSET
  log_maxfilesrotation: 7 #  Max files in rotation. Default value 7 if the key is not set
  log_syslog: False  # If True, outputs to SysLog host and port specified
  log_syslog_host: "localhost"  # Send logging messages to a remote or local Unix syslog
  log_syslog_port: 514  # UDP port of the remote or local Unix syslog

harvester:
  # The harvester server (if run) will run on this port
  port: 18648
  farmer_peer:
    host: *self_hostname
    port: 18647

  # If True, starts an RPC server at the following port
  start_rpc_server: True
  rpc_port: 18760
  num_threads: 30
  plots_refresh_parameter:
    interval_seconds: 120 # The interval in seconds to refresh the plot file manager
    retry_invalid_seconds: 1200 # How long to wait before re-trying plots which failed to load
    batch_size: 300 # How many plot files the harvester processes before it waits batch_sleep_milliseconds
    batch_sleep_milliseconds: 1 # Milliseconds the harvester sleeps between batch processing


  # If True use parallel reads in chiapos
  parallel_read: True

  logging: *logging
  network_overrides: *network_overrides
  selected_network: *selected_network

  # Plots are searched for in the following directories
  plot_directories: []

  ssl:
    private_crt:  "config/ssl/harvester/private_harvester.crt"
    private_key:  "config/ssl/harvester/private_harvester.key"

  private_ssl_ca:
    crt: "config/ssl/ca/private_ca.crt"
    key: "config/ssl/ca/private_ca.key"

  flora_ssl_ca:
    crt: "config/ssl/ca/flora_ca.crt"
    key: "config/ssl/ca/flora_ca.key"

pool:
  # Replace this with a real puzzle hash
  # xch_target_address: txch102gkhhzs60grx7cfnpng5n6rjecr89r86l5s8xux2za8k820cxsq64ssdg
  logging: *logging
  network_overrides: *network_overrides
  selected_network: *selected_network


farmer:
  # The farmer server (if run) will run on this port
  port: 18647
  # The farmer will attempt to connect to this full node and harvester
  full_node_peer:
    host: *self_hostname
    port: 18644
  harvester_peer:
    host: *self_hostname
    port: 18648

  pool_public_keys: []

  # Replace this with a real puzzle hash
  # xch_target_address: txch102gkhhzs60grx7cfnpng5n6rjecr89r86l5s8xux2za8k820cxsq64ssdg

  # If True, starts an RPC server at the following port
  start_rpc_server: True
  rpc_port: 18759

  # To send a share to a pool, a proof of space must have required_iters less than this number
  pool_share_threshold: 1000
  logging: *logging
  network_overrides: *network_overrides
  selected_network: *selected_network

  ssl:
    private_crt:  "config/ssl/farmer/private_farmer.crt"
    private_key:  "config/ssl/farmer/private_farmer.key"
    public_crt:  "config/ssl/farmer/public_farmer.crt"
    public_key:  "config/ssl/farmer/public_farmer.key"

# Don't run this unless you want to run VDF clients on the local machine.
timelord_launcher:
  # The server where the VDF clients will connect to.
  host: *self_hostname
  port: 18200
  # Number of VDF client processes to keep alive in the local machine.
  process_count: 3
  logging: *logging


timelord:
  # The timelord server (if run) will run on this port
  port: 18646
  # Provides a list of VDF clients expected to connect to this timelord.
  # For each client, an IP is provided, together with the estimated iterations per second.
  vdf_clients:
    ip:
      - *self_hostname
      - localhost
      - 127.0.0.1
    ips_estimate:
      - 150000
  full_node_peer:
      host: *self_hostname
      port: 18644
  # Maximum number of seconds allowed for a client to reconnect to the server.
  max_connection_time: 60
  # The ip and port where the TCP clients will connect.
  vdf_server:
    host: *self_hostname
    port: 18200
  logging: *logging
  network_overrides: *network_overrides
  selected_network: *selected_network
  # fast_algorithm is a faster proof generation algorithm. This speed increase
  # requires much less memory usage and a does not have the risk of OOM that
  # the normal timelord has but requires significantly more cores doing
  # parrallel proof generation and creates a larger and slower to verify
  # resulting proof.
  # An Intel Core i9-10900K can run 2 normal vdf_clients at ~221,000 ips
  # without slowing down but running more than 1 with fast_algorithm will
  # run each vdf_client slower.
  fast_algorithm: False
  # Bluebox (sanatizing Timelord):
  # If set 'True', the timelord will create compact proofs of time, instead of
  # extending the chain. The attribute 'fast_algorithm' won't apply if timelord
  # is running in sanitizer_mode.
  # You must set 'send_uncompact_interval' in 'full_node' > 0 in the full_node
  # section below to have full_node send existing time proofs to be sanitized.
  sanitizer_mode: False

  ssl:
    private_crt:  "config/ssl/timelord/private_timelord.crt"
    private_key:  "config/ssl/timelord/private_timelord.key"
    public_crt:  "config/ssl/timelord/public_timelord.crt"
    public_key:  "config/ssl/timelord/public_timelord.key"

full_node:
  # The full node server (if run) will run on this port
  port: 18644

  # controls the sync-to-disk behavior of the database connection. Can be one of:
  # "on"    enables syncing to disk, minimizes risk of corrupting the DB in
  #         power-loss, disk failure or kernel panics
  # "off"   disables syncing, lightens disk load and improves performance.
  #         increases risk of corrupting DB in power-loss, disk failure or
  #         kernel panics
  # "auto"  on/off is decided based on a heuristic of how likely a failure is on
  #         the particular system we're running on
  db_sync: auto

  # controls the sync-to-disk behavior of the database connection. Can be one of:
  # "on"    enables syncing to disk, minimizes risk of corrupting the DB in
  #         power-loss, disk failure or kernel panics
  # "off"   disables syncing, lightens disk load and improves performance.
  #         increases risk of corrupting DB in power-loss, disk failure or
  #         kernel panics
  # "auto"  on/off is decided based on a heuristic of how likely a failure is on
  #         the particular system we're running on
  db_sync: auto

<<<<<<< HEAD
  # controls the sync-to-disk behavior of the database connection. Can be one of:
  # "on"    enables syncing to disk, minimizes risk of corrupting the DB in
  #         power-loss, disk failure or kernel panics
  # "off"   disables syncing, lightens disk load and improves performance.
  #         increases risk of corrupting DB in power-loss, disk failure or
  #         kernel panics
  # "auto"  on/off is decided based on a heuristic of how likely a failure is on
  #         the particular system we're running on
  db_sync: auto

=======
>>>>>>> a791e915
  # Run multiple nodes with different databases by changing the database_path
  database_path: db/blockchain_v1_CHALLENGE.sqlite
  peer_db_path: db/peer_table_node.sqlite
  simulator_database_path: sim_db/simulator_blockchain_v1_CHALLENGE.sqlite
  simulator_peer_db_path: sim_db/peer_table_node.sqlite

  # If True, starts an RPC server at the following port
  start_rpc_server: True
  rpc_port: 18755

  # Use UPnP to attempt to allow other full nodes to reach your node behind a gateway
  enable_upnp: True

  # If node is more than these blocks behind, will do a sync (long sync)
  sync_blocks_behind_threshold: 300

  # If node is more than these blocks behind, will do a short batch-sync, if it's less, will do a backtrack sync
  short_sync_blocks_behind_threshold: 20

  # How often to initiate outbound connections to other full nodes.
  peer_connect_interval: 30
  # How long to wait for a peer connection
  peer_connect_timeout: 30
  # Accept peers until this number of connections
  target_peer_count: 80
  # Initiate outbound connections until this number is hit.
  target_outbound_peer_count: 8
  # IPv4/IPv6 network addresses and CIDR blocks allowed to connect even when target_peer_count has been hit.
  # exempt_peer_networks: ["192.168.0.3", "192.168.1.0/24", "fe80::/10", "2606:4700:4700::64/128"]
  exempt_peer_networks: []
  # Accept at most # of inbound connections for different node types.
  max_inbound_wallet: 20
  max_inbound_farmer: 10
  max_inbound_timelord: 5
  # Only connect to peers who we have heard about in the last recent_peer_threshold seconds
  recent_peer_threshold: 6000

  # Send to a Bluebox (sanatizing timelord) uncompact blocks once every
  # 'send_uncompact_interval' seconds. Set to 0 if you don't use this feature.
  send_uncompact_interval: 0
  # At every 'send_uncompact_interval' seconds, send blueboxes 'target_uncompact_proofs' proofs to be normalized.
  target_uncompact_proofs: 100
  # Setting this flag as True, blueboxes will sanitize only data needed in weight proof calculation, as opposed to whole blocks.
  # Default is set to False, as the network needs only one or two blueboxes like this.
  sanitize_weight_proof_only: False
  # timeout for weight proof request
  weight_proof_timeout: 360

  # when enabled, the full node will print a pstats profile to the root_dir/profile every second
  # analyze with chia/utils/profiler.py
  enable_profiler: False

  # this is a debug and profiling facility that logs all SQLite commands to a
  # separate log file (under logging/sql.log).
  log_sqlite_cmds: False

  # List of trusted DNS seeders to bootstrap from.
  # If you modify this, please change the hardcode as well from FullNode.set_server()
  dns_servers:
    - "dns-introducer.floracoin.farm"
  farmer_peer:
      host: *self_hostname
      port: 18647
  timelord_peer:
      host: *self_hostname
      port: 18646
  introducer_peer:
      host: introducer.floracoin.farm  # Chia AWS introducer IPv4/IPv6
      port: 18644
  wallet_peer:
    host: *self_hostname
    port: 18649
  logging: *logging
  network_overrides: *network_overrides
  selected_network: *selected_network

  ssl:
    private_crt:  "config/ssl/full_node/private_full_node.crt"
    private_key:  "config/ssl/full_node/private_full_node.key"
    public_crt:  "config/ssl/full_node/public_full_node.crt"
    public_key:  "config/ssl/full_node/public_full_node.key"

ui:
   # The ui node server (if run) will run on this port
  port: 18422

  # Which port to use to communicate with the full node
  rpc_port: 18755

  # This SSH key is for the ui SSH server
  ssh_filename: config/ssh_host_key
  logging: *logging
  network_overrides: *network_overrides
  selected_network: *selected_network

  # this is where the electron UI will find its daemon
  # defaults to the one running locally with its private keys
  daemon_host: *self_hostname
  daemon_port: 55422
  daemon_ssl:
    private_crt: config/ssl/daemon/private_daemon.crt
    private_key: config/ssl/daemon/private_daemon.key

introducer:
  host: *self_hostname
  port: 18644
  max_peers_to_send: 20
  # The introducer will only return peers who it has seen in the last
  # recent_peer_threshold seconds
  recent_peer_threshold: 6000
  logging: *logging
  network_overrides: *network_overrides
  selected_network: *selected_network

  ssl:
    public_crt:  "config/ssl/full_node/public_full_node.crt"
    public_key:  "config/ssl/full_node/public_full_node.key"

wallet:
  port: 18649
  rpc_port: 19456

  enable_profiler: False

  # see description for full_node.db_sync
  db_sync: auto

  # The minimum height that we care about for our transactions. Set to zero
  # If we are restoring from private key and don't know the height.
  starting_height: 0
  start_height_buffer: 100  # Wallet will stop fly sync at starting_height - buffer
  num_sync_batches: 50
  initial_num_public_keys: 100
  initial_num_public_keys_new_wallet: 5

  full_node_peer:
    host: *self_hostname
    port: 18644

  testing: False
  database_path: wallet/db/blockchain_wallet_v1_CHALLENGE_KEY.sqlite
  wallet_peers_path: wallet/db/wallet_peers.sqlite

  logging: *logging
  network_overrides: *network_overrides
  selected_network: *selected_network

  target_peer_count: 5
  peer_connect_interval: 60
  # The introducer will only return peers who it has seen in the last
  # recent_peer_threshold seconds
  recent_peer_threshold: 6000

  introducer_peer:
    host: introducer.floracoin.farm # Chia AWS introducer IPv4/IPv6
    port: 18644

  ssl:
    private_crt:  "config/ssl/wallet/private_wallet.crt"
    private_key:  "config/ssl/wallet/private_wallet.key"
    public_crt:  "config/ssl/wallet/public_wallet.crt"
    public_key:  "config/ssl/wallet/public_wallet.key"

  trusted_peers:
    trusted_node_1: "config/ssl/full_node/public_full_node.crt"

  short_sync_blocks_behind_threshold: 20<|MERGE_RESOLUTION|>--- conflicted
+++ resolved
@@ -271,29 +271,6 @@
   #         the particular system we're running on
   db_sync: auto
 
-  # controls the sync-to-disk behavior of the database connection. Can be one of:
-  # "on"    enables syncing to disk, minimizes risk of corrupting the DB in
-  #         power-loss, disk failure or kernel panics
-  # "off"   disables syncing, lightens disk load and improves performance.
-  #         increases risk of corrupting DB in power-loss, disk failure or
-  #         kernel panics
-  # "auto"  on/off is decided based on a heuristic of how likely a failure is on
-  #         the particular system we're running on
-  db_sync: auto
-
-<<<<<<< HEAD
-  # controls the sync-to-disk behavior of the database connection. Can be one of:
-  # "on"    enables syncing to disk, minimizes risk of corrupting the DB in
-  #         power-loss, disk failure or kernel panics
-  # "off"   disables syncing, lightens disk load and improves performance.
-  #         increases risk of corrupting DB in power-loss, disk failure or
-  #         kernel panics
-  # "auto"  on/off is decided based on a heuristic of how likely a failure is on
-  #         the particular system we're running on
-  db_sync: auto
-
-=======
->>>>>>> a791e915
   # Run multiple nodes with different databases by changing the database_path
   database_path: db/blockchain_v1_CHALLENGE.sqlite
   peer_db_path: db/peer_table_node.sqlite
