from __future__ import annotations

import asyncio
import contextlib
import inspect
import os
import sys
import time
from types import FrameType
from typing import Any, Dict, Iterator, List

# This is a development utility that instruments tasks (coroutines) and records
# wall-clock time they spend in various functions. Since it relies on
# setprofile(), it cannot be combined with other profilers.

# to enable this instrumentation, set one of the environment variables:

#   CHIA_INSTRUMENT_NODE=1
#   CHIA_INSTRUMENT_WALLET=1

# Before starting the daemon.

# When exiting, profiles will be written to the `task-profile-<pid>` directory.
# To generate call trees, run:

# python chia/util/task_timing.py task-profile-<pid>


class FrameInfo:
    call_timestamp: float
    stack_pos: int

    def __init__(self) -> None:
        self.call_timestamp = 0.0
        self.stack_pos = 0


class CallInfo:
    duration: float
    calls: int

    def add(self, duration: float) -> None:
        self.duration += duration
        self.calls += 1

    def __init__(self, duration: float) -> None:
        self.duration = duration
        self.calls = 1


class TaskInfo:
    stack: Dict[FrameType, FrameInfo]
    stack_pos: int

    def __init__(self) -> None:
        self.stack = {}
        self.stack_pos = 0


g_next_id: int = 0


class FunctionInfo:
    name: str
    file: str
    num_calls: int
    duration: float
    callers: Dict[str, CallInfo]
    fun_id: int

    def __init__(self, name: str, file: str) -> None:
        global g_next_id

        self.name = name
        self.file = file
        self.num_calls = 0
        self.duration = 0.0
        self.callers = {}
        self.fun_id = g_next_id
        g_next_id += 1


# maps tasks to call-treea
g_function_infos: Dict[str, Dict[str, FunctionInfo]] = {}

g_tasks: Dict[asyncio.Task[Any], TaskInfo] = {}

g_cwd = os.getcwd() + "/"

# the frame object has the following members:
#   clear
#   f_back
#   f_builtins
#   f_code (type: "code")
#   f_globals
#   f_lasti
#   f_lineno
#   f_locals
#   f_trace
#   f_trace_lines
#   f_trace_opcodes

# the code class has the following members:
#   co_argcount
#   co_cellvars
#   co_code
#   co_consts
#   co_filename
#   co_firstlineno
#   co_flags
#   co_freevars
#   co_kwonlyargcount
#   co_lnotab
#   co_name
#   co_names
#   co_nlocals
#   co_posonlyargcount
#   co_stacksize
#   co_varnames
#   replace

# documented here: https://docs.python.org/3/library/inspect.html


def get_stack(frame: FrameType) -> str:
    ret = ""
    code = frame.f_code
    while code.co_flags & inspect.CO_COROUTINE:  # pylint: disable=no-member
        ret = f"/{code.co_name}{ret}"
        if frame.f_back is None:
            break
        frame = frame.f_back
        code = frame.f_code
    return ret


def strip_filename(name: str) -> str:
    if "/site-packages/" in name:
        return name.split("/site-packages/", 1)[1]
    if "/lib/" in name:
        return name.split("/lib/", 1)[1]
    if name.startswith(g_cwd):
        return name[len(g_cwd) :]
    return name


def get_fun(frame: FrameType) -> str:
    code = frame.f_code
    return f"{code.co_name}"


def get_file(frame: FrameType) -> str:
    code = frame.f_code
    return f"{strip_filename(code.co_filename)}:{code.co_firstlineno}"


def trace_fun(frame: FrameType, event: str, arg: Any) -> None:

    if event in ["c_call", "c_return", "c_exception"]:
        return

    # we only care about instrumenting co-routines
    if (frame.f_code.co_flags & inspect.CO_COROUTINE) == 0:  # pylint: disable=no-member
        # with open("instrumentation.log", "a") as f:
        #    f.write(f"[1]    {event} {get_fun(frame)}\n")
        return

    task = asyncio.current_task()
    if task is None:
        return

    global g_tasks
    global g_function_infos

    ti = g_tasks.get(task)
    if ti is None:
        ti = TaskInfo()
        g_tasks[task] = ti

    # t = f"{task.get_name()}"

    if event == "call":
        fi = ti.stack.get(frame)
        if fi is not None:
            ti.stack_pos = fi.stack_pos
            # with open("instrumentation.log", "a") as f:
            #    indent = " " * ti.stack_pos
            #    f.write(f"{indent}RESUME {t} {get_stack(frame)}\n")
        else:
            fi = FrameInfo()
            fi.stack_pos = ti.stack_pos
            fi.call_timestamp = time.perf_counter()
            ti.stack[frame] = fi
            ti.stack_pos += 1

    # indent = " " * ti.stack_pos
    # with open("instrumentation.log", "a") as f:
    #    f.write(f"{indent}CALL {t} {get_stack(frame)}\n")

    elif event == "return":

        fi = ti.stack.get(frame)
        assert fi is not None

        #        indent = " " * (fi.stack_pos)
        if asyncio.isfuture(arg):
            # this means the function was suspended
            # don't pop it from the stack
            pass
            # with open("instrumentation.log", "a") as f:
            #    f.write(f"{indent}SUSPEND {t} {get_stack(frame)}\n")
        else:

            # with open("instrumentation.log", "a") as f:
            #    f.write(f"{indent}RETURN {t} {get_stack(frame)}\n")

            now = time.perf_counter()
            duration = now - fi.call_timestamp

            task_name = task.get_name()
            fun_name = get_fun(frame)
            fun_file = get_file(frame)
            task_tree = g_function_infos.get(task_name)
            if task_tree is None:
                task_tree = {}
                g_function_infos[task_name] = task_tree
            fun_info = task_tree.get(fun_file)
            if fun_info is None:
                fun_info = FunctionInfo(fun_name, fun_file)
                task_tree[fun_file] = fun_info

            if frame.f_back is not None:
                n = get_file(frame.f_back)
                if n in fun_info.callers:
                    fun_info.callers[n].add(duration)
                else:
                    fun_info.callers[n] = CallInfo(duration)
            fun_info.num_calls += 1
            fun_info.duration += duration

            del ti.stack[frame]
        ti.stack_pos = fi.stack_pos - 1


def start_task_instrumentation() -> None:
    sys.setprofile(trace_fun)


def color(pct: float) -> str:
    assert pct >= 0 and pct <= 100
    return f"{int((100.-pct)//10)+1}"


def fontcolor(pct: float) -> str:
    if pct > 80 or pct < 20:
        return "white"
    else:
        return "black"


def stop_task_instrumentation(target_dir: str = f"task-profile-{os.getpid()}") -> None:
    sys.setprofile(None)
    global g_function_infos

    try:
        os.mkdir(target_dir)
    except Exception:
        pass
    for task, call_tree in g_function_infos.items():
        dot_file_name = f"{target_dir}/" + task + ".dot"
        total_duration = 0.0
        for name, fun_info in call_tree.items():
            total_duration = max(total_duration, fun_info.duration)

        if total_duration < 0.001:
            continue

        # ignore trivial call trees
        if len(call_tree) <= 2:
            continue

        filter_frames = set()

        with open(dot_file_name, "w") as f:
            f.write(
                "digraph {\n"
                'node [fontsize=11, colorscheme=rdylgn10, style=filled, fontname="Arial"]\n'
                'edge [fontsize=11, colorscheme=rdylgn10, fontname="Arial"]\n'
            )

            # print all nodes (functions)
            for name, fun_info in call_tree.items():

                # frames that are less than 0.1% of the total wall-clock time are
                # filtered
                if fun_info.duration / total_duration < 0.001:
                    filter_frames.add(name)
                    continue
                percent = fun_info.duration * 100 / total_duration
                f.write(
                    f'frame_{fun_info.fun_id} [shape=box, label="{fun_info.name}()\\l'
                    f"{fun_info.file}\\l"
                    f"{percent:0.2f}%\\n"
                    f"{fun_info.duration*1000:0.2f}ms\\n"
                    f'{fun_info.num_calls}x\\n",'
                    f"fillcolor={color(percent)}, "
                    f"color={color(percent)}, "
                    f"fontcolor={fontcolor(percent)}]\n"
                )

            # print all edges (calls)
            for name, fun_info in call_tree.items():

                if name in filter_frames:
                    continue

                for caller, ci in fun_info.callers.items():
                    caller_info = call_tree.get(caller)
                    if caller_info is None:
                        continue
                    if caller_info.file in filter_frames:
                        continue
                    percent = ci.duration * 100 / total_duration

                    # filter edges that are too insignificant
                    if percent < 0.01:
                        continue

                    f.write(
                        f"frame_{caller_info.fun_id} -> frame_{fun_info.fun_id} "
                        f'[label="{percent:0.2f}%\\n{ci.calls}x",'
                        f"penwidth={0.3+(ci.duration*6/total_duration):0.2f},"
                        f"color={color(percent)}]\n"
                    )
            f.write("}\n")


<<<<<<< HEAD
@contextlib.contextmanager
def manage_task_instrumentation() -> Iterator[None]:
    start_task_instrumentation()
    try:
        yield
    finally:
        stop_task_instrumentation()


@contextlib.contextmanager
def maybe_manage_task_instrumentation(enable: bool) -> Iterator[None]:
    if enable:
        with manage_task_instrumentation():
            yield
    else:
        yield


if __name__ == "__main__":
=======
def main(args: List[str]) -> int:
>>>>>>> 806499cb
    import glob
    import pathlib
    import subprocess

    profile_dir = pathlib.Path(args[0])
    queue: List[subprocess.Popen[bytes]] = []
    for file in glob.glob(str(profile_dir / "*.dot")):
        print(file)
        if os.path.exists(file + ".png"):
            continue

        if len(queue) > 15:
            oldest = queue.pop(0)
            oldest.wait()

        with open(file + ".png", "w+") as f:
            queue.append(subprocess.Popen(["dot", "-Tpng", file], stdout=f))

    while len(queue) > 0:
        oldest = queue.pop(0)
        oldest.wait()

    return 0


if __name__ == "__main__":
    sys.exit(main(args=sys.argv[1:]))<|MERGE_RESOLUTION|>--- conflicted
+++ resolved
@@ -335,7 +335,6 @@
             f.write("}\n")
 
 
-<<<<<<< HEAD
 @contextlib.contextmanager
 def manage_task_instrumentation() -> Iterator[None]:
     start_task_instrumentation()
@@ -354,10 +353,7 @@
         yield
 
 
-if __name__ == "__main__":
-=======
 def main(args: List[str]) -> int:
->>>>>>> 806499cb
     import glob
     import pathlib
     import subprocess
