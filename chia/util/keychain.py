from __future__ import annotations

import sys
import unicodedata
from dataclasses import dataclass
from enum import Enum
from functools import cached_property
from hashlib import pbkdf2_hmac
from pathlib import Path
from typing import Any, Dict, List, Literal, Optional, Tuple, Type, TypeVar, Union, overload

import pkg_resources
from bitstring import BitArray  # pyright: reportMissingImports=false
from chia_rs import AugSchemeMPL, G1Element, PrivateKey  # pyright: reportMissingImports=false
from typing_extensions import final

from chia.types.blockchain_format.sized_bytes import bytes32
from chia.util.byte_types import hexstr_to_bytes
from chia.util.errors import (
    KeychainException,
    KeychainFingerprintExists,
    KeychainFingerprintNotFound,
    KeychainKeyDataMismatch,
    KeychainNotSet,
    KeychainSecretsMissing,
    KeychainUserNotFound,
)
from chia.util.hash import std_hash
from chia.util.ints import uint32
from chia.util.keyring_wrapper import KeyringWrapper
from chia.util.observation_root import ObservationRoot
from chia.util.streamable import Streamable, streamable
from chia.wallet.vault.vault_root import VaultRoot

CURRENT_KEY_VERSION = "1.8"
DEFAULT_USER = f"user-chia-{CURRENT_KEY_VERSION}"  # e.g. user-chia-1.8
DEFAULT_SERVICE = f"chia-{DEFAULT_USER}"  # e.g. chia-user-chia-1.8
MAX_KEYS = 100
MIN_PASSPHRASE_LEN = 8


_T_ObservationRoot = TypeVar("_T_ObservationRoot", bound=ObservationRoot)


def supports_os_passphrase_storage() -> bool:
    return sys.platform in ["darwin", "win32", "cygwin"]


def passphrase_requirements() -> Dict[str, Any]:
    """
    Returns a dictionary specifying current passphrase requirements
    """
    return {"is_optional": True, "min_length": MIN_PASSPHRASE_LEN}  # lgtm [py/clear-text-logging-sensitive-data]


def set_keys_root_path(keys_root_path: Path) -> None:
    """
    Used to set the keys_root_path prior to instantiating the KeyringWrapper shared instance.
    """
    KeyringWrapper.set_keys_root_path(keys_root_path)


def bip39_word_list() -> str:
    return pkg_resources.resource_string(__name__, "english.txt").decode()


def generate_mnemonic() -> str:
    mnemonic_bytes = bytes32.secret()
    mnemonic = bytes_to_mnemonic(mnemonic_bytes)
    return mnemonic


def bytes_to_mnemonic(mnemonic_bytes: bytes) -> str:
    if len(mnemonic_bytes) not in [16, 20, 24, 28, 32]:
        raise ValueError(
            f"Data length should be one of the following: [16, 20, 24, 28, 32], but it is {len(mnemonic_bytes)}."
        )
    word_list = bip39_word_list().splitlines()
    CS = len(mnemonic_bytes) // 4

    checksum = BitArray(bytes(std_hash(mnemonic_bytes)))[:CS]

    bitarray = BitArray(mnemonic_bytes) + checksum
    mnemonics = []
    assert len(bitarray) % 11 == 0

    for i in range(0, len(bitarray) // 11):
        start = i * 11
        end = start + 11
        bits = bitarray[start:end]
        m_word_position = bits.uint
        m_word = word_list[m_word_position]
        mnemonics.append(m_word)

    return " ".join(mnemonics)


def mnemonic_from_short_words(mnemonic_str: str) -> str:
    """
    Since the first 4 letters of each word is unique (or the full word, if less than 4 characters), and its common
    practice to only store the first 4 letters of each word in many offline storage solutions, also support looking
    up words by the first 4 characters
    """
    mnemonic: List[str] = mnemonic_str.split(" ")
    if len(mnemonic) not in [12, 15, 18, 21, 24]:
        raise ValueError("Invalid mnemonic length")

    four_char_dict = {word[:4]: word for word in bip39_word_list().splitlines()}
    full_words: List[str] = []
    for word in mnemonic:
        full_word = four_char_dict.get(word[:4])
        if full_word is None:
            raise ValueError(f"{word!r} is not in the mnemonic dictionary; may be misspelled")
        full_words.append(full_word)

    return " ".join(full_words)


def bytes_from_mnemonic(mnemonic_str: str) -> bytes:
    full_mnemonic_str = mnemonic_from_short_words(mnemonic_str)
    mnemonic: List[str] = full_mnemonic_str.split(" ")

    word_list = {word: i for i, word in enumerate(bip39_word_list().splitlines())}
    bit_array = BitArray()
    for i in range(0, len(mnemonic)):
        word = mnemonic[i]
        if word not in word_list:
            raise ValueError(f"'{word}' is not in the mnemonic dictionary; may be misspelled")
        value = word_list[word]
        bit_array.append(BitArray(uint=value, length=11))

    CS: int = len(mnemonic) // 3
    ENT: int = len(mnemonic) * 11 - CS
    assert len(bit_array) == len(mnemonic) * 11
    assert ENT % 32 == 0

    # mypy doesn't seem to understand the `property()` call used not as a decorator
    entropy_bytes: bytes = bit_array[:ENT].bytes
    checksum_bytes = bit_array[ENT:]
    checksum = BitArray(std_hash(entropy_bytes))[:CS]

    assert len(checksum_bytes) == CS

    if checksum != checksum_bytes:
        raise ValueError("Invalid order of mnemonic words")

    return entropy_bytes


def mnemonic_to_seed(mnemonic: str) -> bytes:
    """
    Uses BIP39 standard to derive a seed from entropy bytes.
    """
    # If there are only ASCII characters (as typically expected in a seed phrase), we can check if its just shortened
    # 4 letter versions of each word
    if not any(ord(c) >= 128 for c in mnemonic):
        mnemonic = mnemonic_from_short_words(mnemonic)
    salt_str: str = "mnemonic"
    salt = unicodedata.normalize("NFKD", salt_str).encode("utf-8")
    mnemonic_normalized = unicodedata.normalize("NFKD", mnemonic).encode("utf-8")
    seed = pbkdf2_hmac("sha512", mnemonic_normalized, salt, 2048)

    assert len(seed) == 64
    return seed


def default_keychain_user() -> str:
    return DEFAULT_USER


def default_keychain_service() -> str:
    return DEFAULT_SERVICE


def get_private_key_user(user: str, index: int) -> str:
    """
    Returns the keychain user string for a key index.
    """
    return f"wallet-{user}-{index}"


@final
@streamable
@dataclass(frozen=True)
class KeyDataSecrets(Streamable):
    mnemonic: List[str]
    entropy: bytes
    private_key: PrivateKey

    def __post_init__(self) -> None:
        # This is redundant if `from_*` methods are used but its to make sure there can't be an `KeyDataSecrets`
        # instance with an attribute mismatch for calculated cached values. Should be ok since we don't handle a lot of
        # keys here.
        mnemonic_str = self.mnemonic_str()
        try:
            bytes_from_mnemonic(mnemonic_str)
        except Exception as e:
            raise KeychainKeyDataMismatch("mnemonic") from e
        if bytes_from_mnemonic(mnemonic_str) != self.entropy:
            raise KeychainKeyDataMismatch("entropy")
        if AugSchemeMPL.key_gen(mnemonic_to_seed(mnemonic_str)) != self.private_key:
            raise KeychainKeyDataMismatch("private_key")

    @classmethod
    def from_mnemonic(cls, mnemonic: str) -> KeyDataSecrets:
        return cls(
            mnemonic=mnemonic.split(),
            entropy=bytes_from_mnemonic(mnemonic),
            private_key=AugSchemeMPL.key_gen(mnemonic_to_seed(mnemonic)),
        )

    @classmethod
    def from_entropy(cls, entropy: bytes) -> KeyDataSecrets:
        return cls.from_mnemonic(bytes_to_mnemonic(entropy))

    @classmethod
    def generate(cls) -> KeyDataSecrets:
        return cls.from_mnemonic(generate_mnemonic())

    def mnemonic_str(self) -> str:
        return " ".join(self.mnemonic)


class KeyTypes(str, Enum):
    G1_ELEMENT = "G1 Element"
    VAULT_LAUNCHER = "Vault Launcher"

    @classmethod
    def parse_observation_root(cls: Type[KeyTypes], pk_bytes: bytes, key_type: KeyTypes) -> ObservationRoot:
        if key_type == cls.G1_ELEMENT:
            return G1Element.from_bytes(pk_bytes)
        if key_type == cls.VAULT_LAUNCHER:
            return VaultRoot(pk_bytes)
        else:  # pragma: no cover
            # mypy should prevent this from ever running
            raise RuntimeError("Not all key types have been handled in KeyTypes.parse_observation_root")


TYPES_TO_KEY_TYPES: Dict[Type[ObservationRoot], KeyTypes] = {
    G1Element: KeyTypes.G1_ELEMENT,
    VaultRoot: KeyTypes.VAULT_LAUNCHER,
}
KEY_TYPES_TO_TYPES: Dict[KeyTypes, Type[ObservationRoot]] = {v: k for k, v in TYPES_TO_KEY_TYPES.items()}


@final
@streamable
@dataclass(frozen=True)
class KeyData(Streamable):
    fingerprint: uint32
    public_key: bytes
    label: Optional[str]
    secrets: Optional[KeyDataSecrets]
    key_type: str

    @cached_property
    def observation_root(self) -> ObservationRoot:
        return KeyTypes.parse_observation_root(self.public_key, KeyTypes(self.key_type))

    def __post_init__(self) -> None:
        # This is redundant if `from_*` methods are used but its to make sure there can't be an `KeyData` instance with
        # an attribute mismatch for calculated cached values. Should be ok since we don't handle a lot of keys here.
        if self.secrets is not None and self.observation_root != self.private_key.get_g1():
            raise KeychainKeyDataMismatch("public_key")
        if uint32(self.observation_root.get_fingerprint()) != self.fingerprint:
            raise KeychainKeyDataMismatch("fingerprint")

    @classmethod
    def from_mnemonic(cls, mnemonic: str, label: Optional[str] = None) -> KeyData:
        private_key = AugSchemeMPL.key_gen(mnemonic_to_seed(mnemonic))
        return cls(
            fingerprint=uint32(private_key.get_g1().get_fingerprint()),
            public_key=bytes(private_key.get_g1()),
            label=label,
            secrets=KeyDataSecrets.from_mnemonic(mnemonic),
            key_type=KeyTypes.G1_ELEMENT.value,
        )

    @classmethod
    def from_entropy(cls, entropy: bytes, label: Optional[str] = None) -> KeyData:
        return cls.from_mnemonic(bytes_to_mnemonic(entropy), label)

    @classmethod
    def generate(cls, label: Optional[str] = None) -> KeyData:
        return cls.from_mnemonic(generate_mnemonic(), label)

    @property
    def mnemonic(self) -> List[str]:
        if self.secrets is None:
            raise KeychainSecretsMissing()
        return self.secrets.mnemonic

    def mnemonic_str(self) -> str:
        if self.secrets is None:
            raise KeychainSecretsMissing()
        return self.secrets.mnemonic_str()

    @property
    def entropy(self) -> bytes:
        if self.secrets is None:
            raise KeychainSecretsMissing()
        return self.secrets.entropy

    @property
    def private_key(self) -> PrivateKey:
        if self.secrets is None:
            raise KeychainSecretsMissing()
        return self.secrets.private_key


class Keychain:
    """
    The keychain stores two types of keys: private keys, which are PrivateKeys from blspy,
    and private key seeds, which are bytes objects that are used as a seed to construct
    PrivateKeys. Private key seeds are converted to mnemonics when shown to users.

    Both types of keys are stored as hex strings in the python keyring, and the implementation of
    the keyring depends on OS. Both types of keys can be added, and get_private_keys returns a
    list of all keys.
    """

    def __init__(self, user: Optional[str] = None, service: Optional[str] = None):
        self.user = user if user is not None else default_keychain_user()
        self.service = service if service is not None else default_keychain_service()

        keyring_wrapper: Optional[KeyringWrapper] = KeyringWrapper.get_shared_instance()

        if keyring_wrapper is None:
            raise KeychainNotSet("KeyringWrapper not set")

        self.keyring_wrapper = keyring_wrapper

    def _get_key_data(self, index: int, include_secrets: bool = True) -> KeyData:
        """
        Returns the parsed keychain contents for a specific 'user' (key index). The content
        is represented by the class `KeyData`.
        """
        user = get_private_key_user(self.user, index)
        read_str = self.keyring_wrapper.get_passphrase(self.service, user)
        if read_str is None or len(read_str) == 0:
            raise KeychainUserNotFound(self.service, user)
        str_bytes = bytes.fromhex(read_str)

        pk_bytes: bytes = str_bytes[: G1Element.SIZE]
        if len(pk_bytes) == 32:
            observation_root: ObservationRoot = VaultRoot.from_bytes(pk_bytes)
            fingerprint = observation_root.get_fingerprint()
            entropy = None
            key_type = KeyTypes.VAULT_LAUNCHER.value
        elif len(pk_bytes) == 48:
            observation_root = G1Element.from_bytes(pk_bytes)
            fingerprint = observation_root.get_fingerprint()
            if len(str_bytes) == G1Element.SIZE + 32:
                entropy = str_bytes[G1Element.SIZE : G1Element.SIZE + 32]
            else:
                entropy = None
            key_type = KeyTypes.G1_ELEMENT.value
        else:
            raise ValueError(f"Public key must be either 32 or 48 bytes, got {len(pk_bytes)} bytes")

        return KeyData(
            fingerprint=uint32(fingerprint),
            public_key=pk_bytes,
            label=self.keyring_wrapper.get_label(fingerprint),
            secrets=KeyDataSecrets.from_entropy(entropy) if include_secrets and entropy is not None else None,
            key_type=key_type,
        )

    def _get_free_private_key_index(self) -> int:
        """
        Get the index of the first free spot in the keychain.
        """
        index = 0
        while True:
            try:
                self._get_key_data(index)
                index += 1
            except KeychainUserNotFound:
                return index

    @overload
    def add_key(self, mnemonic_or_pk: str) -> Tuple[PrivateKey, KeyTypes]:
        raise NotImplementedError()

    @overload
    def add_key(self, mnemonic_or_pk: str, label: Optional[str]) -> Tuple[PrivateKey, KeyTypes]:
        raise NotImplementedError()

    @overload
    def add_key(self, mnemonic_or_pk: str, label: Optional[str], private: Literal[True]) -> Tuple[PrivateKey, KeyTypes]:
        raise NotImplementedError()

    @overload
    def add_key(
        self, mnemonic_or_pk: str, label: Optional[str], private: Literal[False]
    ) -> Tuple[ObservationRoot, KeyTypes]:
        raise NotImplementedError()

    @overload
    def add_key(
        self, mnemonic_or_pk: str, label: Optional[str], private: bool
    ) -> Tuple[Union[PrivateKey, ObservationRoot], KeyTypes]:
        raise NotImplementedError()

    def add_key(
        self, mnemonic_or_pk: str, label: Optional[str] = None, private: bool = True
    ) -> Tuple[Union[PrivateKey, ObservationRoot], KeyTypes]:
        """
        Adds a key to the keychain. The keychain itself will store the public key, and the entropy bytes (if given),
        but not the passphrase.
        """
<<<<<<< HEAD
        pk_bytes = hexstr_to_bytes(pubkey)
        if len(pk_bytes) == 48:
            key: ObservationRoot = G1Element.from_bytes(pk_bytes)
            key_type: KeyTypes = KeyTypes.G1_ELEMENT
        elif len(pk_bytes) == 32:
            key = VaultRoot.from_bytes(pk_bytes)
            key_type = KeyTypes.VAULT_LAUNCHER
=======
        key: Union[PrivateKey, ObservationRoot]
        key_type: KeyTypes
        if private:
            seed = mnemonic_to_seed(mnemonic_or_pk)
            entropy = bytes_from_mnemonic(mnemonic_or_pk)
            index = self._get_free_private_key_index()
            key = AugSchemeMPL.key_gen(seed)
            key_type = KeyTypes.G1_ELEMENT
            assert isinstance(key, PrivateKey)
            pk = key.get_g1()
            key_data = bytes(pk).hex() + entropy.hex()
            fingerprint = pk.get_fingerprint()
>>>>>>> d9443e71
        else:
            index = self._get_free_private_key_index()
            pk_bytes = hexstr_to_bytes(mnemonic_or_pk)
            if len(pk_bytes) == 48:
                key = G1Element.from_bytes(pk_bytes)
                key_type = KeyTypes.G1_ELEMENT
            else:
                raise ValueError(f"Cannot identify type of pubkey {mnemonic_or_pk}")  # pragma: no cover
            key_data = pk_bytes.hex()
            fingerprint = key.get_fingerprint()

        if fingerprint in [pk.get_fingerprint() for pk in self.get_all_public_keys()]:
            # Prevents duplicate add
            raise KeychainFingerprintExists(fingerprint)

        # Try to set the label first, it may fail if the label is invalid or already exists.
        # This can probably just be moved into `FileKeyring.set_passphrase` after the legacy keyring stuff was dropped.
        if label is not None:
            self.keyring_wrapper.set_label(fingerprint, label)

        try:
            self.keyring_wrapper.set_passphrase(
                self.service,
                get_private_key_user(self.user, index),
                key_data,
            )
        except Exception:
            if label is not None:
                self.keyring_wrapper.delete_label(fingerprint)
            raise

        return key, key_type

    def set_label(self, fingerprint: int, label: str) -> None:
        """
        Assigns the given label to the first key with the given fingerprint.
        """
        self.get_key(fingerprint)  # raise if the fingerprint doesn't exist
        self.keyring_wrapper.set_label(fingerprint, label)

    def delete_label(self, fingerprint: int) -> None:
        """
        Removes the label assigned to the key with the given fingerprint.
        """
        self.keyring_wrapper.delete_label(fingerprint)

    def get_first_private_key(self) -> Optional[Tuple[PrivateKey, bytes]]:
        """
        Returns the first key in the keychain that has one of the passed in passphrases.
        """
        for index in range(MAX_KEYS + 1):
            try:
                key_data = self._get_key_data(index)
                return key_data.private_key, key_data.entropy
            except KeychainUserNotFound:
                pass
        return None

    def get_private_key_by_fingerprint(self, fingerprint: int) -> Optional[Tuple[PrivateKey, bytes]]:
        """
        Return first private key which have the given public key fingerprint.
        """
        for index in range(MAX_KEYS + 1):
            try:
                key_data = self._get_key_data(index)
                if key_data.fingerprint == fingerprint:
                    return key_data.private_key, key_data.entropy
            except KeychainUserNotFound:
                pass
        return None

    def get_all_private_keys(self) -> List[Tuple[PrivateKey, bytes]]:
        """
        Returns all private keys which can be retrieved, with the given passphrases.
        A tuple of key, and entropy bytes (i.e. mnemonic) is returned for each key.
        """
        all_keys: List[Tuple[PrivateKey, bytes]] = []
        for index in range(MAX_KEYS + 1):
            try:
                key_data = self._get_key_data(index)
                all_keys.append((key_data.private_key, key_data.entropy))
            except (KeychainUserNotFound, KeychainSecretsMissing):
                pass
        return all_keys

    def get_key(self, fingerprint: int, include_secrets: bool = False) -> KeyData:
        """
        Return the KeyData of the first key which has the given public key fingerprint.
        """
        for index in range(MAX_KEYS + 1):
            try:
                key_data = self._get_key_data(index, include_secrets)
                if key_data.observation_root.get_fingerprint() == fingerprint:
                    return key_data
            except KeychainUserNotFound:
                pass
        raise KeychainFingerprintNotFound(fingerprint)

    def get_keys(self, include_secrets: bool = False) -> List[KeyData]:
        """
        Returns the KeyData of all keys which can be retrieved.
        """
        all_keys: List[KeyData] = []
        for index in range(MAX_KEYS + 1):
            try:
                key_data = self._get_key_data(index, include_secrets)
                all_keys.append(key_data)
            except KeychainUserNotFound:
                pass
        return all_keys

    def get_all_public_keys(self) -> List[ObservationRoot]:
        """
        Returns all public keys.
        """
        all_keys: List[ObservationRoot] = []
        for index in range(MAX_KEYS + 1):
            try:
                key_data = self._get_key_data(index)
                all_keys.append(key_data.observation_root)
            except KeychainUserNotFound:
                pass
        return all_keys

    def get_all_public_keys_of_type(self, key_type: Type[_T_ObservationRoot]) -> List[_T_ObservationRoot]:
        all_keys: List[_T_ObservationRoot] = []
        for index in range(MAX_KEYS + 1):
            try:
                key_data = self._get_key_data(index)
                if key_data.key_type == TYPES_TO_KEY_TYPES[key_type]:
                    assert isinstance(key_data.observation_root, key_type)
                    all_keys.append(key_data.observation_root)
            except KeychainUserNotFound:
                pass
        return all_keys

    def get_first_public_key(self) -> Optional[G1Element]:
        """
        Returns the first public key.
        """
        key_data = self.get_first_private_key()
        return None if key_data is None else key_data[0].get_g1()

    def delete_key_by_fingerprint(self, fingerprint: int) -> int:
        """
        Deletes all keys which have the given public key fingerprint and returns how many keys were removed.
        """
        removed = 0
        for index in range(MAX_KEYS + 1):
            try:
                key_data = self._get_key_data(index, include_secrets=False)
                if key_data.fingerprint == fingerprint:
                    try:
                        self.keyring_wrapper.delete_label(key_data.fingerprint)
                    except (KeychainException, NotImplementedError):
                        # Just try to delete the label and move on if there wasn't one
                        pass
                    try:
                        self.keyring_wrapper.delete_passphrase(self.service, get_private_key_user(self.user, index))
                        removed += 1
                    except Exception:
                        pass
            except KeychainUserNotFound:
                pass
        return removed

    def delete_keys(self, keys_to_delete: List[Tuple[PrivateKey, bytes]]) -> None:
        """
        Deletes all keys in the list.
        """
        remaining_fingerprints = {x[0].get_g1().get_fingerprint() for x in keys_to_delete}
        remaining_removals = len(remaining_fingerprints)
        while len(remaining_fingerprints):
            key_to_delete = remaining_fingerprints.pop()
            if self.delete_key_by_fingerprint(key_to_delete) > 0:
                remaining_removals -= 1
        if remaining_removals > 0:
            raise ValueError(f"{remaining_removals} keys could not be found for deletion")

    def delete_all_keys(self) -> None:
        """
        Deletes all keys from the keychain.
        """
        for index in range(MAX_KEYS + 1):
            try:
                key_data = self._get_key_data(index)
                self.delete_key_by_fingerprint(key_data.fingerprint)
            except KeychainUserNotFound:
                pass

    @staticmethod
    def is_keyring_locked() -> bool:
        """
        Returns whether the keyring is in a locked state. If the keyring doesn't have a master passphrase set,
        or if a master passphrase is set and the cached passphrase is valid, the keyring is "unlocked"
        """
        # Unlocked: If a master passphrase isn't set, or if the cached passphrase is valid
        if not Keychain.has_master_passphrase():
            return False

        passphrase = Keychain.get_cached_master_passphrase()
        if passphrase is None:
            return True

        if Keychain.master_passphrase_is_valid(passphrase):
            return False

        # Locked: Everything else
        return True

    @staticmethod
    def passphrase_is_optional() -> bool:
        """
        Returns whether a user-supplied passphrase is optional, as specified by the passphrase requirements.
        """
        return passphrase_requirements().get("is_optional", False)  # type: ignore[no-any-return]

    @staticmethod
    def minimum_passphrase_length() -> int:
        """
        Returns the minimum passphrase length, as specified by the passphrase requirements.
        """
        return passphrase_requirements().get("min_length", 0)  # type: ignore[no-any-return]

    @staticmethod
    def passphrase_meets_requirements(passphrase: Optional[str]) -> bool:
        """
        Returns whether the provided passphrase satisfies the passphrase requirements.
        """
        # Passphrase is not required and None was provided
        if (passphrase is None or passphrase == "") and Keychain.passphrase_is_optional():
            return True

        # Passphrase meets the minimum length requirement
        if passphrase is not None and len(passphrase) >= Keychain.minimum_passphrase_length():
            return True

        return False

    @staticmethod
    def has_master_passphrase() -> bool:
        """
        Returns a bool indicating whether the underlying keyring data
        is secured by a passphrase.
        """
        return KeyringWrapper.get_shared_instance().has_master_passphrase()

    @staticmethod
    def master_passphrase_is_valid(passphrase: str, force_reload: bool = False) -> bool:
        """
        Checks whether the provided passphrase can unlock the keyring. If force_reload
        is true, the keyring payload will be re-read from the backing file. If false,
        the passphrase will be checked against the in-memory payload.
        """
        return KeyringWrapper.get_shared_instance().master_passphrase_is_valid(passphrase, force_reload=force_reload)

    @staticmethod
    def has_cached_passphrase() -> bool:
        """
        Returns whether the master passphrase has been cached (it may need to be validated)
        """
        return KeyringWrapper.get_shared_instance().has_cached_master_passphrase()

    @staticmethod
    def get_cached_master_passphrase() -> Optional[str]:
        """
        Returns the cached master passphrase
        """
        passphrase, _ = KeyringWrapper.get_shared_instance().get_cached_master_passphrase()
        return passphrase

    @staticmethod
    def set_cached_master_passphrase(passphrase: Optional[str]) -> None:
        """
        Caches the provided master passphrase
        """
        KeyringWrapper.get_shared_instance().set_cached_master_passphrase(passphrase)

    @staticmethod
    def set_master_passphrase(
        current_passphrase: Optional[str],
        new_passphrase: str,
        *,
        passphrase_hint: Optional[str] = None,
        save_passphrase: bool = False,
    ) -> None:
        """
        Encrypts the keyring contents to new passphrase, provided that the current
        passphrase can decrypt the contents
        """
        KeyringWrapper.get_shared_instance().set_master_passphrase(
            current_passphrase,
            new_passphrase,
            passphrase_hint=passphrase_hint,
            save_passphrase=save_passphrase,
        )

    @staticmethod
    def remove_master_passphrase(current_passphrase: Optional[str]) -> None:
        """
        Removes the user-provided master passphrase, and replaces it with the default
        master passphrase. The keyring contents will remain encrypted, but to the
        default passphrase.
        """
        KeyringWrapper.get_shared_instance().remove_master_passphrase(current_passphrase)

    @staticmethod
    def get_master_passphrase_hint() -> Optional[str]:
        """
        Returns the passphrase hint from the keyring
        """
        return KeyringWrapper.get_shared_instance().get_master_passphrase_hint()

    @staticmethod
    def set_master_passphrase_hint(current_passphrase: str, passphrase_hint: Optional[str]) -> None:
        """
        Convenience method for setting/removing the passphrase hint. Requires the current
        passphrase, as the passphrase hint is written as part of a passphrase update.
        """
        Keychain.set_master_passphrase(current_passphrase, current_passphrase, passphrase_hint=passphrase_hint)<|MERGE_RESOLUTION|>--- conflicted
+++ resolved
@@ -409,15 +409,6 @@
         Adds a key to the keychain. The keychain itself will store the public key, and the entropy bytes (if given),
         but not the passphrase.
         """
-<<<<<<< HEAD
-        pk_bytes = hexstr_to_bytes(pubkey)
-        if len(pk_bytes) == 48:
-            key: ObservationRoot = G1Element.from_bytes(pk_bytes)
-            key_type: KeyTypes = KeyTypes.G1_ELEMENT
-        elif len(pk_bytes) == 32:
-            key = VaultRoot.from_bytes(pk_bytes)
-            key_type = KeyTypes.VAULT_LAUNCHER
-=======
         key: Union[PrivateKey, ObservationRoot]
         key_type: KeyTypes
         if private:
@@ -430,7 +421,6 @@
             pk = key.get_g1()
             key_data = bytes(pk).hex() + entropy.hex()
             fingerprint = pk.get_fingerprint()
->>>>>>> d9443e71
         else:
             index = self._get_free_private_key_index()
             pk_bytes = hexstr_to_bytes(mnemonic_or_pk)
