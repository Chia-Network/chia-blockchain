from __future__ import annotations

import sys
import unicodedata
from dataclasses import dataclass
from enum import Enum
from functools import cached_property
from hashlib import pbkdf2_hmac
from pathlib import Path
from typing import Any, Dict, Iterator, List, Literal, Optional, Tuple, Type, TypeVar, Union, overload

import importlib_resources
from bitstring import BitArray  # pyright: reportMissingImports=false
from chia_rs import AugSchemeMPL, G1Element, PrivateKey  # pyright: reportMissingImports=false
from typing_extensions import final

from chia.types.blockchain_format.sized_bytes import bytes32
from chia.util.bech32m import bech32_decode, convertbits
from chia.util.byte_types import hexstr_to_bytes
from chia.util.errors import (
    KeychainException,
    KeychainFingerprintExists,
    KeychainFingerprintNotFound,
    KeychainKeyDataMismatch,
    KeychainNotSet,
    KeychainSecretsMissing,
    KeychainUserNotFound,
)
from chia.util.file_keyring import Key
from chia.util.hash import std_hash
from chia.util.ints import uint32
from chia.util.key_types import Secp256r1PrivateKey, Secp256r1PublicKey
from chia.util.keyring_wrapper import KeyringWrapper
from chia.util.observation_root import ObservationRoot
from chia.util.secret_info import SecretInfo
from chia.util.streamable import Streamable, streamable
from chia.wallet.vault.vault_root import VaultRoot

CURRENT_KEY_VERSION = "1.8"
DEFAULT_USER = f"user-chia-{CURRENT_KEY_VERSION}"  # e.g. user-chia-1.8
DEFAULT_SERVICE = f"chia-{DEFAULT_USER}"  # e.g. chia-user-chia-1.8
MAX_KEYS = 101
MIN_PASSPHRASE_LEN = 8


_T_ObservationRoot = TypeVar("_T_ObservationRoot", bound=ObservationRoot)


def supports_os_passphrase_storage() -> bool:
    return sys.platform in ["darwin", "win32", "cygwin"]


def passphrase_requirements() -> Dict[str, Any]:
    """
    Returns a dictionary specifying current passphrase requirements
    """
    return {"is_optional": True, "min_length": MIN_PASSPHRASE_LEN}  # lgtm [py/clear-text-logging-sensitive-data]


def set_keys_root_path(keys_root_path: Path) -> None:
    """
    Used to set the keys_root_path prior to instantiating the KeyringWrapper shared instance.
    """
    KeyringWrapper.set_keys_root_path(keys_root_path)


def bip39_word_list() -> str:
    word_list_path = importlib_resources.files(__name__.rpartition(".")[0]).joinpath("english.txt")
    contents: str = word_list_path.read_text(encoding="utf-8")
    return contents


def generate_mnemonic() -> str:
    mnemonic_bytes = bytes32.secret()
    mnemonic = bytes_to_mnemonic(mnemonic_bytes)
    return mnemonic


def bytes_to_mnemonic(mnemonic_bytes: bytes) -> str:
    if len(mnemonic_bytes) not in [16, 20, 24, 28, 32]:
        raise ValueError(
            f"Data length should be one of the following: [16, 20, 24, 28, 32], but it is {len(mnemonic_bytes)}."
        )
    word_list = bip39_word_list().splitlines()
    CS = len(mnemonic_bytes) // 4

    checksum = BitArray(bytes(std_hash(mnemonic_bytes)))[:CS]

    bitarray = BitArray(mnemonic_bytes) + checksum
    mnemonics = []
    assert len(bitarray) % 11 == 0

    for i in range(0, len(bitarray) // 11):
        start = i * 11
        end = start + 11
        bits = bitarray[start:end]
        m_word_position = bits.uint
        m_word = word_list[m_word_position]
        mnemonics.append(m_word)

    return " ".join(mnemonics)


def check_mnemonic_validity(mnemonic_str: str) -> bool:
    mnemonic: List[str] = mnemonic_str.split(" ")
    return len(mnemonic) in [12, 15, 18, 21, 24]


def mnemonic_from_short_words(mnemonic_str: str) -> str:
    """
    Since the first 4 letters of each word is unique (or the full word, if less than 4 characters), and its common
    practice to only store the first 4 letters of each word in many offline storage solutions, also support looking
    up words by the first 4 characters
    """
    mnemonic: List[str] = mnemonic_str.split(" ")
    if len(mnemonic) not in [12, 15, 18, 21, 24]:
        raise ValueError("Invalid mnemonic length")

    four_char_dict = {word[:4]: word for word in bip39_word_list().splitlines()}
    full_words: List[str] = []
    for word in mnemonic:
        full_word = four_char_dict.get(word[:4])
        if full_word is None:
            raise ValueError(f"{word!r} is not in the mnemonic dictionary; may be misspelled")
        full_words.append(full_word)

    return " ".join(full_words)


def bytes_from_mnemonic(mnemonic_str: str) -> bytes:
    full_mnemonic_str = mnemonic_from_short_words(mnemonic_str)
    mnemonic: List[str] = full_mnemonic_str.split(" ")

    word_list = {word: i for i, word in enumerate(bip39_word_list().splitlines())}
    bit_array = BitArray()
    for i in range(0, len(mnemonic)):
        word = mnemonic[i]
        if word not in word_list:
            raise ValueError(f"'{word}' is not in the mnemonic dictionary; may be misspelled")
        value = word_list[word]
        bit_array.append(BitArray(uint=value, length=11))

    CS: int = len(mnemonic) // 3
    ENT: int = len(mnemonic) * 11 - CS
    assert len(bit_array) == len(mnemonic) * 11
    assert ENT % 32 == 0

    # mypy doesn't seem to understand the `property()` call used not as a decorator
    entropy_bytes: bytes = bit_array[:ENT].bytes
    checksum_bytes = bit_array[ENT:]
    checksum = BitArray(std_hash(entropy_bytes))[:CS]

    assert len(checksum_bytes) == CS

    if checksum != checksum_bytes:
        raise ValueError("Invalid order of mnemonic words")

    return entropy_bytes


def mnemonic_to_seed(mnemonic: str) -> bytes:
    """
    Uses BIP39 standard to derive a seed from entropy bytes.
    """
    # If there are only ASCII characters (as typically expected in a seed phrase), we can check if its just shortened
    # 4 letter versions of each word
    if not any(ord(c) >= 128 for c in mnemonic):
        mnemonic = mnemonic_from_short_words(mnemonic)
    salt_str: str = "mnemonic"
    salt = unicodedata.normalize("NFKD", salt_str).encode("utf-8")
    mnemonic_normalized = unicodedata.normalize("NFKD", mnemonic).encode("utf-8")
    seed = pbkdf2_hmac("sha512", mnemonic_normalized, salt, 2048)

    assert len(seed) == 64
    return seed


def default_keychain_user() -> str:
    return DEFAULT_USER


def default_keychain_service() -> str:
    return DEFAULT_SERVICE


def get_private_key_user(user: str, index: int) -> str:
    """
    Returns the keychain user string for a key index.
    """
    return f"wallet-{user}-{index}"


class KeyTypes(str, Enum):
    G1_ELEMENT = "G1 Element"
    VAULT_LAUNCHER = "Vault Launcher"
    SECP_256_R1 = "SECP256r1"

    @classmethod
    def parse_observation_root(cls: Type[KeyTypes], pk_bytes: bytes, key_type: KeyTypes) -> ObservationRoot:
        if key_type == cls.G1_ELEMENT:
            return G1Element.from_bytes(pk_bytes)
        if key_type == cls.VAULT_LAUNCHER:
            return VaultRoot(pk_bytes)
        elif key_type == cls.SECP_256_R1:
            return Secp256r1PublicKey.from_bytes(pk_bytes)
        else:  # pragma: no cover
            # mypy should prevent this from ever running
            raise RuntimeError("Not all key types have been handled in KeyTypes.parse_observation_root")

    @classmethod
    def parse_secret_info(cls: Type[KeyTypes], sk_bytes: bytes, key_type: KeyTypes) -> SecretInfo[Any]:
        if key_type == cls.G1_ELEMENT:
            return PrivateKey.from_bytes(sk_bytes)
        elif key_type == cls.SECP_256_R1:
            return Secp256r1PrivateKey.from_bytes(sk_bytes)
        else:  # pragma: no cover
            # mypy should prevent this from ever running
            raise RuntimeError("Not all key types have been handled in KeyTypes.parse_secret_info")

    @classmethod
    def parse_secret_info_from_seed(cls: Type[KeyTypes], seed: bytes, key_type: KeyTypes) -> SecretInfo[Any]:
        if key_type == cls.G1_ELEMENT:
            return PrivateKey.from_seed(seed)
        elif key_type == cls.SECP_256_R1:
            return Secp256r1PrivateKey.from_seed(seed)
        else:  # pragma: no cover
            # mypy should prevent this from ever running
            raise RuntimeError("Not all key types have been handled in KeyTypes.parse_secret_info_from_seed")


@final
@streamable
@dataclass(frozen=True)
class KeyDataSecrets(Streamable):
    mnemonic: List[str]
    entropy: bytes
    secret_info_bytes: bytes
    key_type: str = KeyTypes.G1_ELEMENT.value

    @property
    def private_key(self) -> SecretInfo[Any]:
        return PUBLIC_TYPES_TO_PRIVATE_TYPES[KEY_TYPES_TO_TYPES[KeyTypes(self.key_type)]].from_bytes(
            self.secret_info_bytes
        )

    def __post_init__(self) -> None:
        # This is redundant if `from_*` methods are used but its to make sure there can't be an `KeyDataSecrets`
        # instance with an attribute mismatch for calculated cached values. Should be ok since we don't handle a lot of
        # keys here.
        mnemonic_str = self.mnemonic_str()
        try:
            bytes_from_mnemonic(mnemonic_str)
        except Exception as e:
            raise KeychainKeyDataMismatch("mnemonic") from e
        if bytes_from_mnemonic(mnemonic_str) != self.entropy:
            raise KeychainKeyDataMismatch("entropy")
        if (
            PUBLIC_TYPES_TO_PRIVATE_TYPES[KEY_TYPES_TO_TYPES[KeyTypes(self.key_type)]].from_seed(
                mnemonic_to_seed(mnemonic_str)
            )
            != self.private_key
        ):
            raise KeychainKeyDataMismatch("private_key")

    @classmethod
    def from_mnemonic(cls, mnemonic: str, key_type: KeyTypes = KeyTypes.G1_ELEMENT) -> KeyDataSecrets:
        return cls(
            mnemonic=mnemonic.split(),
            entropy=bytes_from_mnemonic(mnemonic),
            secret_info_bytes=bytes(
                PUBLIC_TYPES_TO_PRIVATE_TYPES[KEY_TYPES_TO_TYPES[key_type]].from_seed(mnemonic_to_seed(mnemonic))
            ),
            key_type=key_type.value,
        )

    @classmethod
    def from_entropy(cls, entropy: bytes) -> KeyDataSecrets:
        return cls.from_mnemonic(bytes_to_mnemonic(entropy))

    @classmethod
    def generate(cls) -> KeyDataSecrets:
        return cls.from_mnemonic(generate_mnemonic())

    def mnemonic_str(self) -> str:
        return " ".join(self.mnemonic)


TYPES_TO_KEY_TYPES: Dict[Type[ObservationRoot], KeyTypes] = {
    G1Element: KeyTypes.G1_ELEMENT,
    VaultRoot: KeyTypes.VAULT_LAUNCHER,
    Secp256r1PublicKey: KeyTypes.SECP_256_R1,
}
KEY_TYPES_TO_TYPES: Dict[KeyTypes, Type[ObservationRoot]] = {v: k for k, v in TYPES_TO_KEY_TYPES.items()}
PUBLIC_TYPES_TO_PRIVATE_TYPES: Dict[Type[ObservationRoot], Type[SecretInfo[Any]]] = {
    G1Element: PrivateKey,
    Secp256r1PublicKey: Secp256r1PrivateKey,
}


@final
@streamable
@dataclass(frozen=True)
class KeyData(Streamable):
    fingerprint: uint32
    public_key: bytes
    label: Optional[str]
    secrets: Optional[KeyDataSecrets]
    key_type: str

    @cached_property
    def observation_root(self) -> ObservationRoot:
        return KeyTypes.parse_observation_root(self.public_key, KeyTypes(self.key_type))

    def __post_init__(self) -> None:
        # This is redundant if `from_*` methods are used but its to make sure there can't be an `KeyData` instance with
        # an attribute mismatch for calculated cached values. Should be ok since we don't handle a lot of keys here.
        if self.secrets is not None and self.observation_root != self.private_key.public_key():
            raise KeychainKeyDataMismatch("public_key")
        if uint32(self.observation_root.get_fingerprint()) != self.fingerprint:
            raise KeychainKeyDataMismatch("fingerprint")

    @classmethod
    def from_mnemonic(cls, mnemonic: str, label: Optional[str] = None) -> KeyData:
        private_key = AugSchemeMPL.key_gen(mnemonic_to_seed(mnemonic))
        return cls(
            fingerprint=uint32(private_key.get_g1().get_fingerprint()),
            public_key=bytes(private_key.get_g1()),
            label=label,
            secrets=KeyDataSecrets.from_mnemonic(mnemonic),
            key_type=KeyTypes.G1_ELEMENT.value,
        )

    @classmethod
    def from_entropy(cls, entropy: bytes, label: Optional[str] = None) -> KeyData:
        return cls.from_mnemonic(bytes_to_mnemonic(entropy), label)

    @classmethod
    def generate(cls, label: Optional[str] = None) -> KeyData:
        return cls.from_mnemonic(generate_mnemonic(), label)

    @property
    def mnemonic(self) -> List[str]:
        if self.secrets is None:
            raise KeychainSecretsMissing()
        return self.secrets.mnemonic

    def mnemonic_str(self) -> str:
        if self.secrets is None:
            raise KeychainSecretsMissing()
        return self.secrets.mnemonic_str()

    @property
    def entropy(self) -> bytes:
        if self.secrets is None:
            raise KeychainSecretsMissing()
        return self.secrets.entropy

    @property
    def private_key(self) -> SecretInfo[Any]:
        if self.secrets is None:
            raise KeychainSecretsMissing()
        return self.secrets.private_key


class Keychain:
    """
    The keychain stores two types of keys: private keys, which are SecretInfos,
    and private key seeds, which are bytes objects that are used as a seed to construct
    SecretInfos. Private key seeds are converted to mnemonics when shown to users.

    Both types of keys are stored as hex strings in the python keyring, and the implementation of
    the keyring depends on OS. Both types of keys can be added, and get_private_keys returns a
    list of all keys.
    """

    def __init__(self, user: Optional[str] = None, service: Optional[str] = None):
        self.user = user if user is not None else default_keychain_user()
        self.service = service if service is not None else default_keychain_service()

        keyring_wrapper: Optional[KeyringWrapper] = KeyringWrapper.get_shared_instance()

        if keyring_wrapper is None:
            raise KeychainNotSet("KeyringWrapper not set")

        self.keyring_wrapper = keyring_wrapper

    def _get_key_data(self, index: int, include_secrets: bool = True) -> Optional[KeyData]:
        """
        Returns the parsed keychain contents for a specific 'user' (key index). The content
        is represented by the class `KeyData`.
        """
        user = get_private_key_user(self.user, index)
        key = self.keyring_wrapper.keyring.get_key(self.service, user)
        if key is None or len(key.secret) == 0:
            raise KeychainUserNotFound(self.service, user)
        str_bytes = key.secret

        if key.metadata is None or key.metadata.get("type", KeyTypes.G1_ELEMENT.value) == KeyTypes.G1_ELEMENT.value:
            pk_bytes: bytes = str_bytes[: G1Element.SIZE]
            observation_root: ObservationRoot = G1Element.from_bytes(pk_bytes)
            fingerprint = observation_root.get_fingerprint()
            if len(str_bytes) > G1Element.SIZE:
                entropy = str_bytes[G1Element.SIZE : G1Element.SIZE + 32]
            else:
                entropy = None

            return KeyData(
                fingerprint=uint32(fingerprint),
                public_key=pk_bytes,
                label=self.keyring_wrapper.keyring.get_label(fingerprint),
                secrets=KeyDataSecrets.from_entropy(entropy) if include_secrets and entropy is not None else None,
                key_type=KeyTypes.G1_ELEMENT.value,
            )
        elif key.metadata.get("type", KeyTypes.G1_ELEMENT.value) == KeyTypes.VAULT_LAUNCHER.value:
            observation_root = VaultRoot.from_bytes(str_bytes)
            fingerprint = observation_root.get_fingerprint()
            return KeyData(
                fingerprint=uint32(fingerprint),
                public_key=str_bytes,
                label=self.keyring_wrapper.keyring.get_label(fingerprint),
                secrets=None,
                key_type=KeyTypes.VAULT_LAUNCHER.value,
            )
        else:
            return None

    def _get_free_private_key_index(self) -> int:
        """
        Get the index of the first free spot in the keychain.
        """
        index = 0
        while True:
            try:
                self._get_key_data(index)
                index += 1
            except KeychainUserNotFound:
                return index

    # pylint requires these NotImplementedErrors for some reason
    @overload
    def add_key(self, mnemonic_or_pk: str) -> Tuple[SecretInfo[Any], KeyTypes]:
        raise NotImplementedError()  # pragma: no cover

    @overload
    def add_key(self, mnemonic_or_pk: str, label: Optional[str]) -> Tuple[SecretInfo[Any], KeyTypes]:
        raise NotImplementedError()  # pragma: no cover

    @overload
    def add_key(self, mnemonic_or_pk: str, *, key_type: KeyTypes) -> Tuple[SecretInfo[Any], KeyTypes]:
        raise NotImplementedError()  # pragma: no cover

    @overload
    def add_key(
        self, mnemonic_or_pk: str, label: Optional[str], private: Literal[True]
    ) -> Tuple[SecretInfo[Any], KeyTypes]:
        raise NotImplementedError()  # pragma: no cover

    @overload
    def add_key(
        self, mnemonic_or_pk: str, label: Optional[str], private: Literal[False]
    ) -> Tuple[ObservationRoot, KeyTypes]:
        raise NotImplementedError()  # pragma: no cover

    @overload
    def add_key(
        self, mnemonic_or_pk: str, label: Optional[str], private: bool
    ) -> Tuple[Union[SecretInfo[Any], ObservationRoot], KeyTypes]:
        raise NotImplementedError()  # pragma: no cover

    @overload
    def add_key(
        self, mnemonic_or_pk: str, label: Optional[str], private: Literal[True], key_type: KeyTypes
    ) -> Tuple[SecretInfo[Any], KeyTypes]:
        raise NotImplementedError()  # pragma: no cover

    @overload
    def add_key(
        self, mnemonic_or_pk: str, label: Optional[str], private: Literal[False], key_type: KeyTypes
    ) -> Tuple[ObservationRoot, KeyTypes]:
        raise NotImplementedError()  # pragma: no cover

    @overload
    def add_key(
        self, mnemonic_or_pk: str, label: Optional[str], private: bool, key_type: KeyTypes
    ) -> Tuple[Union[SecretInfo[Any], ObservationRoot], KeyTypes]:
        raise NotImplementedError()  # pragma: no cover

    def add_key(
        self,
        mnemonic_or_pk: str,
        label: Optional[str] = None,
        private: bool = True,
        key_type: KeyTypes = KeyTypes.G1_ELEMENT,
    ) -> Tuple[Union[SecretInfo[Any], ObservationRoot], KeyTypes]:
        """
        Adds a key to the keychain. The keychain itself will store the public key, and the entropy bytes (if given),
        but not the passphrase.
        """
        key: Union[SecretInfo[Any], ObservationRoot]
        if private:
            seed = mnemonic_to_seed(mnemonic_or_pk)
            entropy = bytes_from_mnemonic(mnemonic_or_pk)
            index = self._get_free_private_key_index()
            key = KeyTypes.parse_secret_info_from_seed(seed, key_type)
            pk = key.public_key()
            key_data = Key(bytes(pk) + entropy, metadata={"type": key_type.value})
            fingerprint = pk.get_fingerprint()
        else:
            index = self._get_free_private_key_index()
            if mnemonic_or_pk.startswith("bls1238"):
                _, data = bech32_decode(mnemonic_or_pk, max_length=94)
                assert data is not None
                pk_bytes = bytes(convertbits(data, 5, 8, False))
            else:
                pk_bytes = hexstr_to_bytes(mnemonic_or_pk)
            key = KeyTypes.parse_observation_root(pk_bytes, key_type)
            key_data = Key(pk_bytes, metadata={"type": key_type.value})
            fingerprint = key.get_fingerprint()

        if fingerprint in [pk.get_fingerprint() for pk in self.get_all_public_keys()]:
            # Prevents duplicate add
            raise KeychainFingerprintExists(fingerprint)

        # Try to set the label first, it may fail if the label is invalid or already exists.
        # This can probably just be moved into `FileKeyring.set_passphrase` after the legacy keyring stuff was dropped.
        if label is not None:
            self.keyring_wrapper.keyring.set_label(fingerprint, label)

        try:
            self.keyring_wrapper.keyring.set_key(
                self.service,
                get_private_key_user(self.user, index),
                key_data,
            )
        except Exception:
            if label is not None:
                self.keyring_wrapper.keyring.delete_label(fingerprint)
            raise

        return key, key_type

    def set_label(self, fingerprint: int, label: str) -> None:
        """
        Assigns the given label to the first key with the given fingerprint.
        """
        self.get_key(fingerprint)  # raise if the fingerprint doesn't exist
        self.keyring_wrapper.keyring.set_label(fingerprint, label)

    def delete_label(self, fingerprint: int) -> None:
        """
        Removes the label assigned to the key with the given fingerprint.
        """
        self.keyring_wrapper.keyring.delete_label(fingerprint)

    def _iterate_through_key_datas(
        self, include_secrets: bool = True, skip_public_only: bool = False
    ) -> Iterator[KeyData]:
        for index in range(MAX_KEYS):
            try:
                key_data = self._get_key_data(index, include_secrets=include_secrets)
                if key_data is None or (skip_public_only and key_data.secrets is None):
                    continue
                yield key_data
            except KeychainUserNotFound:
                pass
<<<<<<< HEAD
=======
        return None

    def get_first_private_key(self) -> Optional[Tuple[PrivateKey, bytes]]:
        """
        Returns the first key in the keychain that has one of the passed in passphrases.
        """
        for key_data in self._iterate_through_key_datas(skip_public_only=True):
            return key_data.private_key, key_data.entropy
>>>>>>> 5847164d
        return None

    def get_first_private_key(self, key_type: Optional[KeyTypes] = None) -> Optional[Tuple[SecretInfo[Any], bytes]]:
        """
        Returns the first key in the keychain that has one of the passed in passphrases.
        """
        for key_data in self._iterate_through_key_datas(skip_public_only=True):
            if key_type is not None and key_data.key_type != key_type.value:
                continue
            return key_data.private_key, key_data.entropy
        return None

    def get_private_key_by_fingerprint(self, fingerprint: int) -> Optional[Tuple[SecretInfo[Any], bytes]]:
        """
        Return first private key which have the given public key fingerprint.
        """
        for key_data in self._iterate_through_key_datas(skip_public_only=True):
            if key_data.fingerprint == fingerprint:
                return key_data.private_key, key_data.entropy
        return None

    def get_all_private_keys(self) -> List[Tuple[SecretInfo[Any], bytes]]:
        """
        Returns all private keys which can be retrieved, with the given passphrases.
        A tuple of key, and entropy bytes (i.e. mnemonic) is returned for each key.
        """
<<<<<<< HEAD
        all_keys: List[Tuple[SecretInfo[Any], bytes]] = []
=======
        all_keys: List[Tuple[PrivateKey, bytes]] = []
>>>>>>> 5847164d
        for key_data in self._iterate_through_key_datas(skip_public_only=True):
            all_keys.append((key_data.private_key, key_data.entropy))
        return all_keys

    def get_key(self, fingerprint: int, include_secrets: bool = False) -> KeyData:
        """
        Return the KeyData of the first key which has the given public key fingerprint.
        """
        for key_data in self._iterate_through_key_datas(include_secrets=include_secrets, skip_public_only=False):
            if key_data.observation_root.get_fingerprint() == fingerprint:
                return key_data
<<<<<<< HEAD

=======
>>>>>>> 5847164d
        raise KeychainFingerprintNotFound(fingerprint)

    def get_keys(self, include_secrets: bool = False) -> List[KeyData]:
        """
        Returns the KeyData of all keys which can be retrieved.
        """
        all_keys: List[KeyData] = []
        for key_data in self._iterate_through_key_datas(include_secrets=include_secrets, skip_public_only=False):
            all_keys.append(key_data)

        return all_keys

    def get_all_public_keys(self) -> List[ObservationRoot]:
        """
        Returns all public keys.
        """
        all_keys: List[ObservationRoot] = []
        for key_data in self._iterate_through_key_datas(skip_public_only=False):
            all_keys.append(key_data.observation_root)

        return all_keys

    def get_all_public_keys_of_type(self, key_type: Type[_T_ObservationRoot]) -> List[_T_ObservationRoot]:
        all_keys: List[_T_ObservationRoot] = []
        for key_data in self._iterate_through_key_datas(skip_public_only=False):
            if key_data.key_type == TYPES_TO_KEY_TYPES[key_type]:
                assert isinstance(key_data.observation_root, key_type)
                all_keys.append(key_data.observation_root)

        return all_keys

    def get_first_public_key(self) -> Optional[G1Element]:
        """
        Returns the first public key.
        """
        key_data = self.get_first_private_key()
        return None if key_data is None else key_data[0].public_key()

    def delete_key_by_fingerprint(self, fingerprint: int) -> int:
        """
        Deletes all keys which have the given public key fingerprint and returns how many keys were removed.
        """
        removed = 0
        # We duplicate ._iterate_through_key_datas due to needing the index
        for index in range(MAX_KEYS):
            try:
                key_data = self._get_key_data(index, include_secrets=False)
                if key_data is not None and key_data.fingerprint == fingerprint:
                    try:
                        self.keyring_wrapper.keyring.delete_label(key_data.fingerprint)
                    except (KeychainException, NotImplementedError):
                        # Just try to delete the label and move on if there wasn't one
                        pass
                    try:
                        self.keyring_wrapper.keyring.delete_key(self.service, get_private_key_user(self.user, index))
                        removed += 1
                    except Exception:
                        pass
            except KeychainUserNotFound:
                pass
        return removed

    def delete_keys(self, keys_to_delete: List[Tuple[SecretInfo[Any], bytes]]) -> None:
        """
        Deletes all keys in the list.
        """
        remaining_fingerprints = {x[0].public_key().get_fingerprint() for x in keys_to_delete}
        remaining_removals = len(remaining_fingerprints)
        while len(remaining_fingerprints):
            key_to_delete = remaining_fingerprints.pop()
            if self.delete_key_by_fingerprint(key_to_delete) > 0:
                remaining_removals -= 1
        if remaining_removals > 0:
            raise ValueError(f"{remaining_removals} keys could not be found for deletion")

    def delete_all_keys(self) -> None:
        """
        Deletes all keys from the keychain.
        """
        for key_data in self._iterate_through_key_datas(include_secrets=False, skip_public_only=False):
            self.delete_key_by_fingerprint(key_data.fingerprint)

    @staticmethod
    def is_keyring_locked() -> bool:
        """
        Returns whether the keyring is in a locked state. If the keyring doesn't have a master passphrase set,
        or if a master passphrase is set and the cached passphrase is valid, the keyring is "unlocked"
        """
        # Unlocked: If a master passphrase isn't set, or if the cached passphrase is valid
        if not Keychain.has_master_passphrase():
            return False

        passphrase = Keychain.get_cached_master_passphrase()
        if passphrase is None:
            return True

        if Keychain.master_passphrase_is_valid(passphrase):
            return False

        # Locked: Everything else
        return True

    @staticmethod
    def passphrase_is_optional() -> bool:
        """
        Returns whether a user-supplied passphrase is optional, as specified by the passphrase requirements.
        """
        return passphrase_requirements().get("is_optional", False)  # type: ignore[no-any-return]

    @staticmethod
    def minimum_passphrase_length() -> int:
        """
        Returns the minimum passphrase length, as specified by the passphrase requirements.
        """
        return passphrase_requirements().get("min_length", 0)  # type: ignore[no-any-return]

    @staticmethod
    def passphrase_meets_requirements(passphrase: Optional[str]) -> bool:
        """
        Returns whether the provided passphrase satisfies the passphrase requirements.
        """
        # Passphrase is not required and None was provided
        if (passphrase is None or passphrase == "") and Keychain.passphrase_is_optional():
            return True

        # Passphrase meets the minimum length requirement
        if passphrase is not None and len(passphrase) >= Keychain.minimum_passphrase_length():
            return True

        return False

    @staticmethod
    def has_master_passphrase() -> bool:
        """
        Returns a bool indicating whether the underlying keyring data
        is secured by a passphrase.
        """
        return KeyringWrapper.get_shared_instance().has_master_passphrase()

    @staticmethod
    def master_passphrase_is_valid(passphrase: str, force_reload: bool = False) -> bool:
        """
        Checks whether the provided passphrase can unlock the keyring. If force_reload
        is true, the keyring payload will be re-read from the backing file. If false,
        the passphrase will be checked against the in-memory payload.
        """
        return KeyringWrapper.get_shared_instance().master_passphrase_is_valid(passphrase, force_reload=force_reload)

    @staticmethod
    def has_cached_passphrase() -> bool:
        """
        Returns whether the master passphrase has been cached (it may need to be validated)
        """
        return KeyringWrapper.get_shared_instance().has_cached_master_passphrase()

    @staticmethod
    def get_cached_master_passphrase() -> Optional[str]:
        """
        Returns the cached master passphrase
        """
        passphrase, _ = KeyringWrapper.get_shared_instance().get_cached_master_passphrase()
        return passphrase

    @staticmethod
    def set_cached_master_passphrase(passphrase: Optional[str]) -> None:
        """
        Caches the provided master passphrase
        """
        KeyringWrapper.get_shared_instance().set_cached_master_passphrase(passphrase)

    @staticmethod
    def set_master_passphrase(
        current_passphrase: Optional[str],
        new_passphrase: str,
        *,
        passphrase_hint: Optional[str] = None,
        save_passphrase: bool = False,
    ) -> None:
        """
        Encrypts the keyring contents to new passphrase, provided that the current
        passphrase can decrypt the contents
        """
        KeyringWrapper.get_shared_instance().set_master_passphrase(
            current_passphrase,
            new_passphrase,
            passphrase_hint=passphrase_hint,
            save_passphrase=save_passphrase,
        )

    @staticmethod
    def remove_master_passphrase(current_passphrase: Optional[str]) -> None:
        """
        Removes the user-provided master passphrase, and replaces it with the default
        master passphrase. The keyring contents will remain encrypted, but to the
        default passphrase.
        """
        KeyringWrapper.get_shared_instance().remove_master_passphrase(current_passphrase)

    @staticmethod
    def get_master_passphrase_hint() -> Optional[str]:
        """
        Returns the passphrase hint from the keyring
        """
        return KeyringWrapper.get_shared_instance().get_master_passphrase_hint()

    @staticmethod
    def set_master_passphrase_hint(current_passphrase: str, passphrase_hint: Optional[str]) -> None:
        """
        Convenience method for setting/removing the passphrase hint. Requires the current
        passphrase, as the passphrase hint is written as part of a passphrase update.
        """
        Keychain.set_master_passphrase(current_passphrase, current_passphrase, passphrase_hint=passphrase_hint)<|MERGE_RESOLUTION|>--- conflicted
+++ resolved
@@ -563,17 +563,6 @@
                 yield key_data
             except KeychainUserNotFound:
                 pass
-<<<<<<< HEAD
-=======
-        return None
-
-    def get_first_private_key(self) -> Optional[Tuple[PrivateKey, bytes]]:
-        """
-        Returns the first key in the keychain that has one of the passed in passphrases.
-        """
-        for key_data in self._iterate_through_key_datas(skip_public_only=True):
-            return key_data.private_key, key_data.entropy
->>>>>>> 5847164d
         return None
 
     def get_first_private_key(self, key_type: Optional[KeyTypes] = None) -> Optional[Tuple[SecretInfo[Any], bytes]]:
@@ -600,11 +589,7 @@
         Returns all private keys which can be retrieved, with the given passphrases.
         A tuple of key, and entropy bytes (i.e. mnemonic) is returned for each key.
         """
-<<<<<<< HEAD
         all_keys: List[Tuple[SecretInfo[Any], bytes]] = []
-=======
-        all_keys: List[Tuple[PrivateKey, bytes]] = []
->>>>>>> 5847164d
         for key_data in self._iterate_through_key_datas(skip_public_only=True):
             all_keys.append((key_data.private_key, key_data.entropy))
         return all_keys
@@ -616,10 +601,6 @@
         for key_data in self._iterate_through_key_datas(include_secrets=include_secrets, skip_public_only=False):
             if key_data.observation_root.get_fingerprint() == fingerprint:
                 return key_data
-<<<<<<< HEAD
-
-=======
->>>>>>> 5847164d
         raise KeychainFingerprintNotFound(fingerprint)
 
     def get_keys(self, include_secrets: bool = False) -> List[KeyData]:
