# Package: utils

from __future__ import annotations

import sys
import unicodedata
from collections.abc import Iterator
from dataclasses import dataclass
from enum import Enum
from functools import cached_property
from hashlib import pbkdf2_hmac
from pathlib import Path
<<<<<<< HEAD
from typing import Any, Dict, Iterator, List, Literal, Optional, Tuple, Type, TypeVar, Union, overload
=======
from typing import Any, Literal, Optional, Union, overload
>>>>>>> 470ae0ff

import importlib_resources
from bitstring import BitArray  # pyright: reportMissingImports=false
from chia_rs import AugSchemeMPL, G1Element, PrivateKey  # pyright: reportMissingImports=false
from chia_rs.sized_bytes import bytes32
from chia_rs.sized_ints import uint32
from typing_extensions import final

from chia.util.bech32m import bech32_decode, convertbits
from chia.util.byte_types import hexstr_to_bytes
from chia.util.errors import (
    KeychainException,
    KeychainFingerprintExists,
    KeychainFingerprintNotFound,
    KeychainKeyDataMismatch,
    KeychainNotSet,
    KeychainSecretsMissing,
    KeychainUserNotFound,
)
from chia.util.file_keyring import Key
from chia.util.hash import std_hash
<<<<<<< HEAD
from chia.util.ints import uint32
from chia.util.key_types import Secp256r1PrivateKey, Secp256r1PublicKey
=======
>>>>>>> 470ae0ff
from chia.util.keyring_wrapper import KeyringWrapper
from chia.util.observation_root import ObservationRoot
from chia.util.secret_info import SecretInfo
from chia.util.streamable import Streamable, streamable
from chia.wallet.vault.vault_root import VaultRoot

CURRENT_KEY_VERSION = "1.8"
DEFAULT_USER = f"user-chia-{CURRENT_KEY_VERSION}"  # e.g. user-chia-1.8
DEFAULT_SERVICE = f"chia-{DEFAULT_USER}"  # e.g. chia-user-chia-1.8
MAX_KEYS = 101
MIN_PASSPHRASE_LEN = 8


_T_ObservationRoot = TypeVar("_T_ObservationRoot", bound=ObservationRoot)


def supports_os_passphrase_storage() -> bool:
    return sys.platform in ["darwin", "win32", "cygwin"]


def passphrase_requirements() -> dict[str, Any]:
    """
    Returns a dictionary specifying current passphrase requirements
    """
    return {"is_optional": True, "min_length": MIN_PASSPHRASE_LEN}  # lgtm [py/clear-text-logging-sensitive-data]


def set_keys_root_path(keys_root_path: Path) -> None:
    """
    Used to set the keys_root_path prior to instantiating the KeyringWrapper shared instance.
    """
    KeyringWrapper.set_keys_root_path(keys_root_path)


def bip39_word_list() -> str:
    word_list_path = importlib_resources.files(__name__.rpartition(".")[0]).joinpath("english.txt")
    contents: str = word_list_path.read_text(encoding="utf-8")
    return contents


def generate_mnemonic() -> str:
    mnemonic_bytes = bytes32.secret()
    mnemonic = bytes_to_mnemonic(mnemonic_bytes)
    return mnemonic


def bytes_to_mnemonic(mnemonic_bytes: bytes) -> str:
    if len(mnemonic_bytes) not in [16, 20, 24, 28, 32]:
        raise ValueError(
            f"Data length should be one of the following: [16, 20, 24, 28, 32], but it is {len(mnemonic_bytes)}."
        )
    word_list = bip39_word_list().splitlines()
    CS = len(mnemonic_bytes) // 4

    checksum = BitArray(bytes(std_hash(mnemonic_bytes)))[:CS]

    bitarray = BitArray(mnemonic_bytes) + checksum
    mnemonics = []
    assert len(bitarray) % 11 == 0

    for i in range(0, len(bitarray) // 11):
        start = i * 11
        end = start + 11
        bits = bitarray[start:end]
        m_word_position = bits.uint
        m_word = word_list[m_word_position]
        mnemonics.append(m_word)

    return " ".join(mnemonics)


def check_mnemonic_validity(mnemonic_str: str) -> bool:
    mnemonic: list[str] = mnemonic_str.split(" ")
    return len(mnemonic) in [12, 15, 18, 21, 24]


def mnemonic_from_short_words(mnemonic_str: str) -> str:
    """
    Since the first 4 letters of each word is unique (or the full word, if less than 4 characters), and its common
    practice to only store the first 4 letters of each word in many offline storage solutions, also support looking
    up words by the first 4 characters
    """
    mnemonic: list[str] = mnemonic_str.split(" ")
    if len(mnemonic) not in [12, 15, 18, 21, 24]:
        raise ValueError("Invalid mnemonic length")

    four_char_dict = {word[:4]: word for word in bip39_word_list().splitlines()}
    full_words: list[str] = []
    for word in mnemonic:
        full_word = four_char_dict.get(word[:4])
        if full_word is None:
            raise ValueError(f"{word!r} is not in the mnemonic dictionary; may be misspelled")
        full_words.append(full_word)

    return " ".join(full_words)


def bytes_from_mnemonic(mnemonic_str: str) -> bytes:
    full_mnemonic_str = mnemonic_from_short_words(mnemonic_str)
    mnemonic: list[str] = full_mnemonic_str.split(" ")

    word_list = {word: i for i, word in enumerate(bip39_word_list().splitlines())}
    bit_array = BitArray()
    for i in range(0, len(mnemonic)):
        word = mnemonic[i]
        if word not in word_list:
            raise ValueError(f"'{word}' is not in the mnemonic dictionary; may be misspelled")
        value = word_list[word]
        bit_array.append(BitArray(uint=value, length=11))

    CS: int = len(mnemonic) // 3
    ENT: int = len(mnemonic) * 11 - CS
    assert len(bit_array) == len(mnemonic) * 11
    assert ENT % 32 == 0

    # mypy doesn't seem to understand the `property()` call used not as a decorator
    entropy_bytes: bytes = bit_array[:ENT].bytes
    checksum_bytes = bit_array[ENT:]
    checksum = BitArray(std_hash(entropy_bytes))[:CS]

    assert len(checksum_bytes) == CS

    if checksum != checksum_bytes:
        raise ValueError("Invalid order of mnemonic words")

    return entropy_bytes


def mnemonic_to_seed(mnemonic: str) -> bytes:
    """
    Uses BIP39 standard to derive a seed from entropy bytes.
    """
    # If there are only ASCII characters (as typically expected in a seed phrase), we can check if its just shortened
    # 4 letter versions of each word
    if not any(ord(c) >= 128 for c in mnemonic):
        mnemonic = mnemonic_from_short_words(mnemonic)
    salt_str: str = "mnemonic"
    salt = unicodedata.normalize("NFKD", salt_str).encode("utf-8")
    mnemonic_normalized = unicodedata.normalize("NFKD", mnemonic).encode("utf-8")
    seed = pbkdf2_hmac("sha512", mnemonic_normalized, salt, 2048)

    assert len(seed) == 64
    return seed


def default_keychain_user() -> str:
    return DEFAULT_USER


def default_keychain_service() -> str:
    return DEFAULT_SERVICE


def get_private_key_user(user: str, index: int) -> str:
    """
    Returns the keychain user string for a key index.
    """
    return f"wallet-{user}-{index}"


class KeyTypes(str, Enum):
    G1_ELEMENT = "G1 Element"
    VAULT_LAUNCHER = "Vault Launcher"
    SECP_256_R1 = "SECP256r1"

    @classmethod
    def parse_observation_root(cls: Type[KeyTypes], pk_bytes: bytes, key_type: KeyTypes) -> ObservationRoot:
        if key_type == cls.G1_ELEMENT:
            return G1Element.from_bytes(pk_bytes)
        if key_type == cls.VAULT_LAUNCHER:
            return VaultRoot(pk_bytes)
        elif key_type == cls.SECP_256_R1:
            return Secp256r1PublicKey.from_bytes(pk_bytes)
        else:  # pragma: no cover
            # mypy should prevent this from ever running
            raise RuntimeError("Not all key types have been handled in KeyTypes.parse_observation_root")

    @classmethod
    def parse_secret_info(cls: Type[KeyTypes], sk_bytes: bytes, key_type: KeyTypes) -> SecretInfo[Any]:
        if key_type == cls.G1_ELEMENT:
            return PrivateKey.from_bytes(sk_bytes)
        elif key_type == cls.SECP_256_R1:
            return Secp256r1PrivateKey.from_bytes(sk_bytes)
        else:  # pragma: no cover
            # mypy should prevent this from ever running
            raise RuntimeError("Not all key types have been handled in KeyTypes.parse_secret_info")

    @classmethod
    def parse_secret_info_from_seed(cls: Type[KeyTypes], seed: bytes, key_type: KeyTypes) -> SecretInfo[Any]:
        if key_type == cls.G1_ELEMENT:
            return PrivateKey.from_seed(seed)
        elif key_type == cls.SECP_256_R1:
            return Secp256r1PrivateKey.from_seed(seed)
        else:  # pragma: no cover
            # mypy should prevent this from ever running
            raise RuntimeError("Not all key types have been handled in KeyTypes.parse_secret_info_from_seed")


@final
@streamable
@dataclass(frozen=True)
class KeyDataSecrets(Streamable):
    mnemonic: list[str]
    entropy: bytes
    secret_info_bytes: bytes
    key_type: str = KeyTypes.G1_ELEMENT.value

    @property
    def private_key(self) -> SecretInfo[Any]:
        return PUBLIC_TYPES_TO_PRIVATE_TYPES[KEY_TYPES_TO_TYPES[KeyTypes(self.key_type)]].from_bytes(
            self.secret_info_bytes
        )

    def __post_init__(self) -> None:
        # This is redundant if `from_*` methods are used but its to make sure there can't be an `KeyDataSecrets`
        # instance with an attribute mismatch for calculated cached values. Should be ok since we don't handle a lot of
        # keys here.
        mnemonic_str = self.mnemonic_str()
        try:
            bytes_from_mnemonic(mnemonic_str)
        except Exception as e:
            raise KeychainKeyDataMismatch("mnemonic") from e
        if bytes_from_mnemonic(mnemonic_str) != self.entropy:
            raise KeychainKeyDataMismatch("entropy")
        if (
            PUBLIC_TYPES_TO_PRIVATE_TYPES[KEY_TYPES_TO_TYPES[KeyTypes(self.key_type)]].from_seed(
                mnemonic_to_seed(mnemonic_str)
            )
            != self.private_key
        ):
            raise KeychainKeyDataMismatch("private_key")

    @classmethod
    def from_mnemonic(cls, mnemonic: str, key_type: KeyTypes = KeyTypes.G1_ELEMENT) -> KeyDataSecrets:
        return cls(
            mnemonic=mnemonic.split(),
            entropy=bytes_from_mnemonic(mnemonic),
            secret_info_bytes=bytes(
                PUBLIC_TYPES_TO_PRIVATE_TYPES[KEY_TYPES_TO_TYPES[key_type]].from_seed(mnemonic_to_seed(mnemonic))
            ),
            key_type=key_type.value,
        )

    @classmethod
    def from_entropy(cls, entropy: bytes) -> KeyDataSecrets:
        return cls.from_mnemonic(bytes_to_mnemonic(entropy))

    @classmethod
    def generate(cls) -> KeyDataSecrets:
        return cls.from_mnemonic(generate_mnemonic())

    def mnemonic_str(self) -> str:
        return " ".join(self.mnemonic)


TYPES_TO_KEY_TYPES: Dict[Type[ObservationRoot], KeyTypes] = {
    G1Element: KeyTypes.G1_ELEMENT,
    VaultRoot: KeyTypes.VAULT_LAUNCHER,
    Secp256r1PublicKey: KeyTypes.SECP_256_R1,
}
KEY_TYPES_TO_TYPES: Dict[KeyTypes, Type[ObservationRoot]] = {v: k for k, v in TYPES_TO_KEY_TYPES.items()}
PUBLIC_TYPES_TO_PRIVATE_TYPES: Dict[Type[ObservationRoot], Type[SecretInfo[Any]]] = {
    G1Element: PrivateKey,
    Secp256r1PublicKey: Secp256r1PrivateKey,
}


@final
@streamable
@dataclass(frozen=True)
class KeyData(Streamable):
    fingerprint: uint32
    public_key: bytes
    label: Optional[str]
    secrets: Optional[KeyDataSecrets]
    key_type: str

    @cached_property
    def observation_root(self) -> ObservationRoot:
        return KeyTypes.parse_observation_root(self.public_key, KeyTypes(self.key_type))

    def __post_init__(self) -> None:
        # This is redundant if `from_*` methods are used but its to make sure there can't be an `KeyData` instance with
        # an attribute mismatch for calculated cached values. Should be ok since we don't handle a lot of keys here.
        if self.secrets is not None and self.observation_root != self.private_key.public_key():
            raise KeychainKeyDataMismatch("public_key")
        if uint32(self.observation_root.get_fingerprint()) != self.fingerprint:
            raise KeychainKeyDataMismatch("fingerprint")

    @classmethod
    def from_mnemonic(cls, mnemonic: str, label: Optional[str] = None) -> KeyData:
        private_key = AugSchemeMPL.key_gen(mnemonic_to_seed(mnemonic))
        return cls(
            fingerprint=uint32(private_key.get_g1().get_fingerprint()),
            public_key=bytes(private_key.get_g1()),
            label=label,
            secrets=KeyDataSecrets.from_mnemonic(mnemonic),
            key_type=KeyTypes.G1_ELEMENT.value,
        )

    @classmethod
    def from_entropy(cls, entropy: bytes, label: Optional[str] = None) -> KeyData:
        return cls.from_mnemonic(bytes_to_mnemonic(entropy), label)

    @classmethod
    def generate(cls, label: Optional[str] = None) -> KeyData:
        return cls.from_mnemonic(generate_mnemonic(), label)

    @property
    def mnemonic(self) -> list[str]:
        if self.secrets is None:
            raise KeychainSecretsMissing()
        return self.secrets.mnemonic

    def mnemonic_str(self) -> str:
        if self.secrets is None:
            raise KeychainSecretsMissing()
        return self.secrets.mnemonic_str()

    @property
    def entropy(self) -> bytes:
        if self.secrets is None:
            raise KeychainSecretsMissing()
        return self.secrets.entropy

    @property
    def private_key(self) -> SecretInfo[Any]:
        if self.secrets is None:
            raise KeychainSecretsMissing()
        return self.secrets.private_key


class Keychain:
    """
    The keychain stores two types of keys: private keys, which are SecretInfos,
    and private key seeds, which are bytes objects that are used as a seed to construct
    SecretInfos. Private key seeds are converted to mnemonics when shown to users.

    Both types of keys are stored as hex strings in the python keyring, and the implementation of
    the keyring depends on OS. Both types of keys can be added, and get_private_keys returns a
    list of all keys.
    """

    def __init__(self, user: Optional[str] = None, service: Optional[str] = None):
        self.user = user if user is not None else default_keychain_user()
        self.service = service if service is not None else default_keychain_service()

        keyring_wrapper: Optional[KeyringWrapper] = KeyringWrapper.get_shared_instance()

        if keyring_wrapper is None:
            raise KeychainNotSet("KeyringWrapper not set")

        self.keyring_wrapper = keyring_wrapper

    def _get_key_data(self, index: int, include_secrets: bool = True) -> Optional[KeyData]:
        """
        Returns the parsed keychain contents for a specific 'user' (key index). The content
        is represented by the class `KeyData`.
        """
        user = get_private_key_user(self.user, index)
        key = self.keyring_wrapper.keyring.get_key(self.service, user)
        if key is None or len(key.secret) == 0:
            raise KeychainUserNotFound(self.service, user)
        str_bytes = key.secret

        if key.metadata is None or key.metadata.get("type", KeyTypes.G1_ELEMENT.value) == KeyTypes.G1_ELEMENT.value:
            pk_bytes: bytes = str_bytes[: G1Element.SIZE]
            observation_root: ObservationRoot = G1Element.from_bytes(pk_bytes)
            fingerprint = observation_root.get_fingerprint()
            if len(str_bytes) > G1Element.SIZE:
                entropy = str_bytes[G1Element.SIZE : G1Element.SIZE + 32]
            else:
                entropy = None

            return KeyData(
                fingerprint=uint32(fingerprint),
                public_key=pk_bytes,
                label=self.keyring_wrapper.keyring.get_label(fingerprint),
                secrets=KeyDataSecrets.from_entropy(entropy) if include_secrets and entropy is not None else None,
                key_type=KeyTypes.G1_ELEMENT.value,
            )
        elif key.metadata.get("type", KeyTypes.G1_ELEMENT.value) == KeyTypes.VAULT_LAUNCHER.value:
            observation_root = VaultRoot.from_bytes(str_bytes)
            fingerprint = observation_root.get_fingerprint()
            return KeyData(
                fingerprint=uint32(fingerprint),
                public_key=str_bytes,
                label=self.keyring_wrapper.keyring.get_label(fingerprint),
                secrets=None,
                key_type=KeyTypes.VAULT_LAUNCHER.value,
            )
        else:
            return None

    def _get_free_private_key_index(self) -> int:
        """
        Get the index of the first free spot in the keychain.
        """
        index = 0
        while True:
            try:
                self._get_key_data(index)
                index += 1
            except KeychainUserNotFound:
                return index

    # pylint requires these NotImplementedErrors for some reason
    @overload
    def add_key(self, mnemonic_or_pk: str) -> Tuple[SecretInfo[Any], KeyTypes]:
        raise NotImplementedError()  # pragma: no cover

    @overload
    def add_key(self, mnemonic_or_pk: str, label: Optional[str]) -> Tuple[SecretInfo[Any], KeyTypes]:
        raise NotImplementedError()  # pragma: no cover

    @overload
    def add_key(self, mnemonic_or_pk: str, *, key_type: KeyTypes) -> Tuple[SecretInfo[Any], KeyTypes]:
        raise NotImplementedError()  # pragma: no cover

    @overload
    def add_key(
        self, mnemonic_or_pk: str, label: Optional[str], private: Literal[True]
    ) -> Tuple[SecretInfo[Any], KeyTypes]:
        raise NotImplementedError()  # pragma: no cover

    @overload
    def add_key(
        self, mnemonic_or_pk: str, label: Optional[str], private: Literal[False]
    ) -> Tuple[ObservationRoot, KeyTypes]:
        raise NotImplementedError()  # pragma: no cover

    @overload
    def add_key(
        self, mnemonic_or_pk: str, label: Optional[str], private: bool
    ) -> Tuple[Union[SecretInfo[Any], ObservationRoot], KeyTypes]:
        raise NotImplementedError()  # pragma: no cover

    @overload
    def add_key(
        self, mnemonic_or_pk: str, label: Optional[str], private: Literal[True], key_type: KeyTypes
    ) -> Tuple[SecretInfo[Any], KeyTypes]:
        raise NotImplementedError()  # pragma: no cover

    @overload
    def add_key(
        self, mnemonic_or_pk: str, label: Optional[str], private: Literal[False], key_type: KeyTypes
    ) -> Tuple[ObservationRoot, KeyTypes]:
        raise NotImplementedError()  # pragma: no cover

    @overload
    def add_key(
        self, mnemonic_or_pk: str, label: Optional[str], private: bool, key_type: KeyTypes
    ) -> Tuple[Union[SecretInfo[Any], ObservationRoot], KeyTypes]:
        raise NotImplementedError()  # pragma: no cover

    def add_key(
        self,
        mnemonic_or_pk: str,
        label: Optional[str] = None,
        private: bool = True,
        key_type: KeyTypes = KeyTypes.G1_ELEMENT,
    ) -> Tuple[Union[SecretInfo[Any], ObservationRoot], KeyTypes]:
        """
        Adds a key to the keychain. The keychain itself will store the public key, and the entropy bytes (if given),
        but not the passphrase.
        """
        key: Union[SecretInfo[Any], ObservationRoot]
        if private:
            seed = mnemonic_to_seed(mnemonic_or_pk)
            entropy = bytes_from_mnemonic(mnemonic_or_pk)
            index = self._get_free_private_key_index()
            key = KeyTypes.parse_secret_info_from_seed(seed, key_type)
            pk = key.public_key()
            key_data = Key(bytes(pk) + entropy, metadata={"type": key_type.value})
            fingerprint = pk.get_fingerprint()
        else:
            index = self._get_free_private_key_index()
            if mnemonic_or_pk.startswith("bls1238"):
                _, data = bech32_decode(mnemonic_or_pk, max_length=94)
                assert data is not None
                pk_bytes = bytes(convertbits(data, 5, 8, False))
            else:
                pk_bytes = hexstr_to_bytes(mnemonic_or_pk)
            key = KeyTypes.parse_observation_root(pk_bytes, key_type)
            key_data = Key(pk_bytes, metadata={"type": key_type.value})
            fingerprint = key.get_fingerprint()

        if fingerprint in [pk.get_fingerprint() for pk in self.get_all_public_keys()]:
            # Prevents duplicate add
            raise KeychainFingerprintExists(fingerprint)

        # Try to set the label first, it may fail if the label is invalid or already exists.
        # This can probably just be moved into `FileKeyring.set_passphrase` after the legacy keyring stuff was dropped.
        if label is not None:
            self.keyring_wrapper.keyring.set_label(fingerprint, label)

        try:
            self.keyring_wrapper.keyring.set_key(
                self.service,
                get_private_key_user(self.user, index),
                key_data,
            )
        except Exception:
            if label is not None:
                self.keyring_wrapper.keyring.delete_label(fingerprint)
            raise

        return key, key_type

    def set_label(self, fingerprint: int, label: str) -> None:
        """
        Assigns the given label to the first key with the given fingerprint.
        """
        self.get_key(fingerprint)  # raise if the fingerprint doesn't exist
        self.keyring_wrapper.keyring.set_label(fingerprint, label)

    def delete_label(self, fingerprint: int) -> None:
        """
        Removes the label assigned to the key with the given fingerprint.
        """
        self.keyring_wrapper.keyring.delete_label(fingerprint)

    def _iterate_through_key_datas(
        self, include_secrets: bool = True, skip_public_only: bool = False
    ) -> Iterator[KeyData]:
        for index in range(MAX_KEYS):
            try:
                key_data = self._get_key_data(index, include_secrets=include_secrets)
                if key_data is None or (skip_public_only and key_data.secrets is None):
                    continue
                yield key_data
            except KeychainUserNotFound:
                pass
        return None

<<<<<<< HEAD
    def get_first_private_key(self, key_type: Optional[KeyTypes] = None) -> Optional[Tuple[SecretInfo[Any], bytes]]:
=======
    def get_first_private_key(self) -> Optional[tuple[PrivateKey, bytes]]:
>>>>>>> 470ae0ff
        """
        Returns the first key in the keychain that has one of the passed in passphrases.
        """
        for key_data in self._iterate_through_key_datas(skip_public_only=True):
            if key_type is not None and key_data.key_type != key_type.value:
                continue
            return key_data.private_key, key_data.entropy
        return None

<<<<<<< HEAD
    def get_private_key_by_fingerprint(self, fingerprint: int) -> Optional[Tuple[SecretInfo[Any], bytes]]:
=======
    def get_private_key_by_fingerprint(self, fingerprint: int) -> Optional[tuple[PrivateKey, bytes]]:
>>>>>>> 470ae0ff
        """
        Return first private key which have the given public key fingerprint.
        """
        for key_data in self._iterate_through_key_datas(skip_public_only=True):
            if key_data.fingerprint == fingerprint:
                return key_data.private_key, key_data.entropy
        return None

<<<<<<< HEAD
    def get_all_private_keys(self) -> List[Tuple[SecretInfo[Any], bytes]]:
=======
    def get_all_private_keys(self) -> list[tuple[PrivateKey, bytes]]:
>>>>>>> 470ae0ff
        """
        Returns all private keys which can be retrieved, with the given passphrases.
        A tuple of key, and entropy bytes (i.e. mnemonic) is returned for each key.
        """
<<<<<<< HEAD
        all_keys: List[Tuple[SecretInfo[Any], bytes]] = []
=======
        all_keys: list[tuple[PrivateKey, bytes]] = []
>>>>>>> 470ae0ff
        for key_data in self._iterate_through_key_datas(skip_public_only=True):
            all_keys.append((key_data.private_key, key_data.entropy))
        return all_keys

    def get_key(self, fingerprint: int, include_secrets: bool = False) -> KeyData:
        """
        Return the KeyData of the first key which has the given public key fingerprint.
        """
        for key_data in self._iterate_through_key_datas(include_secrets=include_secrets, skip_public_only=False):
            if key_data.observation_root.get_fingerprint() == fingerprint:
                return key_data
        raise KeychainFingerprintNotFound(fingerprint)

    def get_keys(self, include_secrets: bool = False) -> list[KeyData]:
        """
        Returns the KeyData of all keys which can be retrieved.
        """
        all_keys: list[KeyData] = []
        for key_data in self._iterate_through_key_datas(include_secrets=include_secrets, skip_public_only=False):
            all_keys.append(key_data)

        return all_keys

<<<<<<< HEAD
    def get_all_public_keys(self) -> List[ObservationRoot]:
        """
        Returns all public keys.
        """
        all_keys: List[ObservationRoot] = []
        for key_data in self._iterate_through_key_datas(skip_public_only=False):
            all_keys.append(key_data.observation_root)

        return all_keys

    def get_all_public_keys_of_type(self, key_type: Type[_T_ObservationRoot]) -> List[_T_ObservationRoot]:
        all_keys: List[_T_ObservationRoot] = []
=======
    def get_all_public_keys(self) -> list[G1Element]:
        """
        Returns all public keys.
        """
        all_keys: list[G1Element] = []
>>>>>>> 470ae0ff
        for key_data in self._iterate_through_key_datas(skip_public_only=False):
            if key_data.key_type == TYPES_TO_KEY_TYPES[key_type]:
                assert isinstance(key_data.observation_root, key_type)
                all_keys.append(key_data.observation_root)

        return all_keys

    def get_first_public_key(self) -> Optional[G1Element]:
        """
        Returns the first public key.
        """
        key_data = self.get_first_private_key()
        return None if key_data is None else key_data[0].public_key()

    def delete_key_by_fingerprint(self, fingerprint: int) -> int:
        """
        Deletes all keys which have the given public key fingerprint and returns how many keys were removed.
        """
        removed = 0
        # We duplicate ._iterate_through_key_datas due to needing the index
        for index in range(MAX_KEYS):
            try:
                key_data = self._get_key_data(index, include_secrets=False)
                if key_data is not None and key_data.fingerprint == fingerprint:
                    try:
                        self.keyring_wrapper.keyring.delete_label(key_data.fingerprint)
                    except (KeychainException, NotImplementedError):
                        # Just try to delete the label and move on if there wasn't one
                        pass
                    try:
                        self.keyring_wrapper.keyring.delete_key(self.service, get_private_key_user(self.user, index))
                        removed += 1
                    except Exception:
                        pass
            except KeychainUserNotFound:
                pass
        return removed

<<<<<<< HEAD
=======
    def delete_keys(self, keys_to_delete: list[tuple[PrivateKey, bytes]]) -> None:
        """
        Deletes all keys in the list.
        """
        remaining_fingerprints = {x[0].get_g1().get_fingerprint() for x in keys_to_delete}
        remaining_removals = len(remaining_fingerprints)
        while len(remaining_fingerprints):
            key_to_delete = remaining_fingerprints.pop()
            if self.delete_key_by_fingerprint(key_to_delete) > 0:
                remaining_removals -= 1
        if remaining_removals > 0:
            raise ValueError(f"{remaining_removals} keys could not be found for deletion")

>>>>>>> 470ae0ff
    def delete_all_keys(self) -> None:
        """
        Deletes all keys from the keychain.
        """
        for key_data in self._iterate_through_key_datas(include_secrets=False, skip_public_only=False):
            self.delete_key_by_fingerprint(key_data.fingerprint)

    @staticmethod
    def is_keyring_locked() -> bool:
        """
        Returns whether the keyring is in a locked state. If the keyring doesn't have a master passphrase set,
        or if a master passphrase is set and the cached passphrase is valid, the keyring is "unlocked"
        """
        # Unlocked: If a master passphrase isn't set, or if the cached passphrase is valid
        if not Keychain.has_master_passphrase():
            return False

        passphrase = Keychain.get_cached_master_passphrase()
        if passphrase is None:
            return True

        if Keychain.master_passphrase_is_valid(passphrase):
            return False

        # Locked: Everything else
        return True

    @staticmethod
    def passphrase_is_optional() -> bool:
        """
        Returns whether a user-supplied passphrase is optional, as specified by the passphrase requirements.
        """
        return passphrase_requirements().get("is_optional", False)  # type: ignore[no-any-return]

    @staticmethod
    def minimum_passphrase_length() -> int:
        """
        Returns the minimum passphrase length, as specified by the passphrase requirements.
        """
        return passphrase_requirements().get("min_length", 0)  # type: ignore[no-any-return]

    @staticmethod
    def passphrase_meets_requirements(passphrase: Optional[str]) -> bool:
        """
        Returns whether the provided passphrase satisfies the passphrase requirements.
        """
        # Passphrase is not required and None was provided
        if (passphrase is None or passphrase == "") and Keychain.passphrase_is_optional():
            return True

        # Passphrase meets the minimum length requirement
        if passphrase is not None and len(passphrase) >= Keychain.minimum_passphrase_length():
            return True

        return False

    @staticmethod
    def has_master_passphrase() -> bool:
        """
        Returns a bool indicating whether the underlying keyring data
        is secured by a passphrase.
        """
        return KeyringWrapper.get_shared_instance().has_master_passphrase()

    @staticmethod
    def master_passphrase_is_valid(passphrase: str, force_reload: bool = False) -> bool:
        """
        Checks whether the provided passphrase can unlock the keyring. If force_reload
        is true, the keyring payload will be re-read from the backing file. If false,
        the passphrase will be checked against the in-memory payload.
        """
        return KeyringWrapper.get_shared_instance().master_passphrase_is_valid(passphrase, force_reload=force_reload)

    @staticmethod
    def has_cached_passphrase() -> bool:
        """
        Returns whether the master passphrase has been cached (it may need to be validated)
        """
        return KeyringWrapper.get_shared_instance().has_cached_master_passphrase()

    @staticmethod
    def get_cached_master_passphrase() -> Optional[str]:
        """
        Returns the cached master passphrase
        """
        passphrase, _ = KeyringWrapper.get_shared_instance().get_cached_master_passphrase()
        return passphrase

    @staticmethod
    def set_cached_master_passphrase(passphrase: Optional[str]) -> None:
        """
        Caches the provided master passphrase
        """
        KeyringWrapper.get_shared_instance().set_cached_master_passphrase(passphrase)

    @staticmethod
    def set_master_passphrase(
        current_passphrase: Optional[str],
        new_passphrase: str,
        *,
        passphrase_hint: Optional[str] = None,
        save_passphrase: bool = False,
    ) -> None:
        """
        Encrypts the keyring contents to new passphrase, provided that the current
        passphrase can decrypt the contents
        """
        KeyringWrapper.get_shared_instance().set_master_passphrase(
            current_passphrase,
            new_passphrase,
            passphrase_hint=passphrase_hint,
            save_passphrase=save_passphrase,
        )

    @staticmethod
    def remove_master_passphrase(current_passphrase: Optional[str]) -> None:
        """
        Removes the user-provided master passphrase, and replaces it with the default
        master passphrase. The keyring contents will remain encrypted, but to the
        default passphrase.
        """
        KeyringWrapper.get_shared_instance().remove_master_passphrase(current_passphrase)

    @staticmethod
    def get_master_passphrase_hint() -> Optional[str]:
        """
        Returns the passphrase hint from the keyring
        """
        return KeyringWrapper.get_shared_instance().get_master_passphrase_hint()

    @staticmethod
    def set_master_passphrase_hint(current_passphrase: str, passphrase_hint: Optional[str]) -> None:
        """
        Convenience method for setting/removing the passphrase hint. Requires the current
        passphrase, as the passphrase hint is written as part of a passphrase update.
        """
        Keychain.set_master_passphrase(current_passphrase, current_passphrase, passphrase_hint=passphrase_hint)<|MERGE_RESOLUTION|>--- conflicted
+++ resolved
@@ -1,5 +1,3 @@
-# Package: utils
-
 from __future__ import annotations
 
 import sys
@@ -10,15 +8,11 @@
 from functools import cached_property
 from hashlib import pbkdf2_hmac
 from pathlib import Path
-<<<<<<< HEAD
-from typing import Any, Dict, Iterator, List, Literal, Optional, Tuple, Type, TypeVar, Union, overload
-=======
-from typing import Any, Literal, Optional, Union, overload
->>>>>>> 470ae0ff
+from typing import Any, Literal, Optional, TypeVar, Union, overload
 
 import importlib_resources
-from bitstring import BitArray  # pyright: reportMissingImports=false
-from chia_rs import AugSchemeMPL, G1Element, PrivateKey  # pyright: reportMissingImports=false
+from bitstring import BitArray
+from chia_rs import AugSchemeMPL, G1Element, PrivateKey
 from chia_rs.sized_bytes import bytes32
 from chia_rs.sized_ints import uint32
 from typing_extensions import final
@@ -36,11 +30,7 @@
 )
 from chia.util.file_keyring import Key
 from chia.util.hash import std_hash
-<<<<<<< HEAD
-from chia.util.ints import uint32
 from chia.util.key_types import Secp256r1PrivateKey, Secp256r1PublicKey
-=======
->>>>>>> 470ae0ff
 from chia.util.keyring_wrapper import KeyringWrapper
 from chia.util.observation_root import ObservationRoot
 from chia.util.secret_info import SecretInfo
@@ -207,7 +197,7 @@
     SECP_256_R1 = "SECP256r1"
 
     @classmethod
-    def parse_observation_root(cls: Type[KeyTypes], pk_bytes: bytes, key_type: KeyTypes) -> ObservationRoot:
+    def parse_observation_root(cls: type[KeyTypes], pk_bytes: bytes, key_type: KeyTypes) -> ObservationRoot:
         if key_type == cls.G1_ELEMENT:
             return G1Element.from_bytes(pk_bytes)
         if key_type == cls.VAULT_LAUNCHER:
@@ -219,7 +209,7 @@
             raise RuntimeError("Not all key types have been handled in KeyTypes.parse_observation_root")
 
     @classmethod
-    def parse_secret_info(cls: Type[KeyTypes], sk_bytes: bytes, key_type: KeyTypes) -> SecretInfo[Any]:
+    def parse_secret_info(cls: type[KeyTypes], sk_bytes: bytes, key_type: KeyTypes) -> SecretInfo[Any]:
         if key_type == cls.G1_ELEMENT:
             return PrivateKey.from_bytes(sk_bytes)
         elif key_type == cls.SECP_256_R1:
@@ -229,7 +219,7 @@
             raise RuntimeError("Not all key types have been handled in KeyTypes.parse_secret_info")
 
     @classmethod
-    def parse_secret_info_from_seed(cls: Type[KeyTypes], seed: bytes, key_type: KeyTypes) -> SecretInfo[Any]:
+    def parse_secret_info_from_seed(cls: type[KeyTypes], seed: bytes, key_type: KeyTypes) -> SecretInfo[Any]:
         if key_type == cls.G1_ELEMENT:
             return PrivateKey.from_seed(seed)
         elif key_type == cls.SECP_256_R1:
@@ -296,13 +286,13 @@
         return " ".join(self.mnemonic)
 
 
-TYPES_TO_KEY_TYPES: Dict[Type[ObservationRoot], KeyTypes] = {
+TYPES_TO_KEY_TYPES: dict[type[ObservationRoot], KeyTypes] = {
     G1Element: KeyTypes.G1_ELEMENT,
     VaultRoot: KeyTypes.VAULT_LAUNCHER,
     Secp256r1PublicKey: KeyTypes.SECP_256_R1,
 }
-KEY_TYPES_TO_TYPES: Dict[KeyTypes, Type[ObservationRoot]] = {v: k for k, v in TYPES_TO_KEY_TYPES.items()}
-PUBLIC_TYPES_TO_PRIVATE_TYPES: Dict[Type[ObservationRoot], Type[SecretInfo[Any]]] = {
+KEY_TYPES_TO_TYPES: dict[KeyTypes, type[ObservationRoot]] = {v: k for k, v in TYPES_TO_KEY_TYPES.items()}
+PUBLIC_TYPES_TO_PRIVATE_TYPES: dict[type[ObservationRoot], type[SecretInfo[Any]]] = {
     G1Element: PrivateKey,
     Secp256r1PublicKey: Secp256r1PrivateKey,
 }
@@ -449,51 +439,51 @@
 
     # pylint requires these NotImplementedErrors for some reason
     @overload
-    def add_key(self, mnemonic_or_pk: str) -> Tuple[SecretInfo[Any], KeyTypes]:
+    def add_key(self, mnemonic_or_pk: str) -> tuple[SecretInfo[Any], KeyTypes]:
         raise NotImplementedError()  # pragma: no cover
 
     @overload
-    def add_key(self, mnemonic_or_pk: str, label: Optional[str]) -> Tuple[SecretInfo[Any], KeyTypes]:
+    def add_key(self, mnemonic_or_pk: str, label: Optional[str]) -> tuple[SecretInfo[Any], KeyTypes]:
         raise NotImplementedError()  # pragma: no cover
 
     @overload
-    def add_key(self, mnemonic_or_pk: str, *, key_type: KeyTypes) -> Tuple[SecretInfo[Any], KeyTypes]:
+    def add_key(self, mnemonic_or_pk: str, *, key_type: KeyTypes) -> tuple[SecretInfo[Any], KeyTypes]:
         raise NotImplementedError()  # pragma: no cover
 
     @overload
     def add_key(
         self, mnemonic_or_pk: str, label: Optional[str], private: Literal[True]
-    ) -> Tuple[SecretInfo[Any], KeyTypes]:
+    ) -> tuple[SecretInfo[Any], KeyTypes]:
         raise NotImplementedError()  # pragma: no cover
 
     @overload
     def add_key(
         self, mnemonic_or_pk: str, label: Optional[str], private: Literal[False]
-    ) -> Tuple[ObservationRoot, KeyTypes]:
+    ) -> tuple[ObservationRoot, KeyTypes]:
         raise NotImplementedError()  # pragma: no cover
 
     @overload
     def add_key(
         self, mnemonic_or_pk: str, label: Optional[str], private: bool
-    ) -> Tuple[Union[SecretInfo[Any], ObservationRoot], KeyTypes]:
+    ) -> tuple[Union[SecretInfo[Any], ObservationRoot], KeyTypes]:
         raise NotImplementedError()  # pragma: no cover
 
     @overload
     def add_key(
         self, mnemonic_or_pk: str, label: Optional[str], private: Literal[True], key_type: KeyTypes
-    ) -> Tuple[SecretInfo[Any], KeyTypes]:
+    ) -> tuple[SecretInfo[Any], KeyTypes]:
         raise NotImplementedError()  # pragma: no cover
 
     @overload
     def add_key(
         self, mnemonic_or_pk: str, label: Optional[str], private: Literal[False], key_type: KeyTypes
-    ) -> Tuple[ObservationRoot, KeyTypes]:
+    ) -> tuple[ObservationRoot, KeyTypes]:
         raise NotImplementedError()  # pragma: no cover
 
     @overload
     def add_key(
         self, mnemonic_or_pk: str, label: Optional[str], private: bool, key_type: KeyTypes
-    ) -> Tuple[Union[SecretInfo[Any], ObservationRoot], KeyTypes]:
+    ) -> tuple[Union[SecretInfo[Any], ObservationRoot], KeyTypes]:
         raise NotImplementedError()  # pragma: no cover
 
     def add_key(
@@ -502,7 +492,7 @@
         label: Optional[str] = None,
         private: bool = True,
         key_type: KeyTypes = KeyTypes.G1_ELEMENT,
-    ) -> Tuple[Union[SecretInfo[Any], ObservationRoot], KeyTypes]:
+    ) -> tuple[Union[SecretInfo[Any], ObservationRoot], KeyTypes]:
         """
         Adds a key to the keychain. The keychain itself will store the public key, and the entropy bytes (if given),
         but not the passphrase.
@@ -576,11 +566,7 @@
                 pass
         return None
 
-<<<<<<< HEAD
-    def get_first_private_key(self, key_type: Optional[KeyTypes] = None) -> Optional[Tuple[SecretInfo[Any], bytes]]:
-=======
-    def get_first_private_key(self) -> Optional[tuple[PrivateKey, bytes]]:
->>>>>>> 470ae0ff
+    def get_first_private_key(self, key_type: Optional[KeyTypes] = None) -> Optional[tuple[SecretInfo[Any], bytes]]:
         """
         Returns the first key in the keychain that has one of the passed in passphrases.
         """
@@ -590,11 +576,7 @@
             return key_data.private_key, key_data.entropy
         return None
 
-<<<<<<< HEAD
-    def get_private_key_by_fingerprint(self, fingerprint: int) -> Optional[Tuple[SecretInfo[Any], bytes]]:
-=======
-    def get_private_key_by_fingerprint(self, fingerprint: int) -> Optional[tuple[PrivateKey, bytes]]:
->>>>>>> 470ae0ff
+    def get_private_key_by_fingerprint(self, fingerprint: int) -> Optional[tuple[SecretInfo[Any], bytes]]:
         """
         Return first private key which have the given public key fingerprint.
         """
@@ -603,20 +585,12 @@
                 return key_data.private_key, key_data.entropy
         return None
 
-<<<<<<< HEAD
-    def get_all_private_keys(self) -> List[Tuple[SecretInfo[Any], bytes]]:
-=======
-    def get_all_private_keys(self) -> list[tuple[PrivateKey, bytes]]:
->>>>>>> 470ae0ff
+    def get_all_private_keys(self) -> list[tuple[SecretInfo[Any], bytes]]:
         """
         Returns all private keys which can be retrieved, with the given passphrases.
         A tuple of key, and entropy bytes (i.e. mnemonic) is returned for each key.
         """
-<<<<<<< HEAD
-        all_keys: List[Tuple[SecretInfo[Any], bytes]] = []
-=======
-        all_keys: list[tuple[PrivateKey, bytes]] = []
->>>>>>> 470ae0ff
+        all_keys: list[tuple[SecretInfo[Any], bytes]] = []
         for key_data in self._iterate_through_key_datas(skip_public_only=True):
             all_keys.append((key_data.private_key, key_data.entropy))
         return all_keys
@@ -640,26 +614,18 @@
 
         return all_keys
 
-<<<<<<< HEAD
-    def get_all_public_keys(self) -> List[ObservationRoot]:
+    def get_all_public_keys(self) -> list[ObservationRoot]:
         """
         Returns all public keys.
         """
-        all_keys: List[ObservationRoot] = []
+        all_keys: list[ObservationRoot] = []
         for key_data in self._iterate_through_key_datas(skip_public_only=False):
             all_keys.append(key_data.observation_root)
 
         return all_keys
 
-    def get_all_public_keys_of_type(self, key_type: Type[_T_ObservationRoot]) -> List[_T_ObservationRoot]:
-        all_keys: List[_T_ObservationRoot] = []
-=======
-    def get_all_public_keys(self) -> list[G1Element]:
-        """
-        Returns all public keys.
-        """
-        all_keys: list[G1Element] = []
->>>>>>> 470ae0ff
+    def get_all_public_keys_of_type(self, key_type: type[_T_ObservationRoot]) -> list[_T_ObservationRoot]:
+        all_keys: list[_T_ObservationRoot] = []
         for key_data in self._iterate_through_key_datas(skip_public_only=False):
             if key_data.key_type == TYPES_TO_KEY_TYPES[key_type]:
                 assert isinstance(key_data.observation_root, key_type)
@@ -698,22 +664,6 @@
                 pass
         return removed
 
-<<<<<<< HEAD
-=======
-    def delete_keys(self, keys_to_delete: list[tuple[PrivateKey, bytes]]) -> None:
-        """
-        Deletes all keys in the list.
-        """
-        remaining_fingerprints = {x[0].get_g1().get_fingerprint() for x in keys_to_delete}
-        remaining_removals = len(remaining_fingerprints)
-        while len(remaining_fingerprints):
-            key_to_delete = remaining_fingerprints.pop()
-            if self.delete_key_by_fingerprint(key_to_delete) > 0:
-                remaining_removals -= 1
-        if remaining_removals > 0:
-            raise ValueError(f"{remaining_removals} keys could not be found for deletion")
-
->>>>>>> 470ae0ff
     def delete_all_keys(self) -> None:
         """
         Deletes all keys from the keychain.
