--- conflicted
+++ resolved
@@ -11,11 +11,7 @@
 import time
 import traceback
 from pathlib import Path
-<<<<<<< HEAD
-from typing import Any, Callable, Dict, Iterator, List, Optional, Set, Union
-=======
-from typing import Any, Callable, Dict, Iterator, List, Optional, Union, cast
->>>>>>> 8484ffbe
+from typing import Any, Callable, Dict, Iterator, List, Optional, Set, Union, cast
 
 import pkg_resources
 import yaml
