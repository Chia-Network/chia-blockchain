--- conflicted
+++ resolved
@@ -530,16 +530,10 @@
         search_private_key = True
 
     if fingerprint is None and private_key is None:
-<<<<<<< HEAD
-        public_keys: List[G1Element] = Keychain().get_all_public_keys_of_type(G1Element)
-        private_keys: List[Optional[PrivateKey]] = [
+        public_keys: list[G1Element] = Keychain().get_all_public_keys_of_type(G1Element)
+        private_keys: list[Optional[PrivateKey]] = [
             data.private_key if data.secrets is not None and isinstance(data.private_key, PrivateKey) else None
             for data in Keychain().get_keys(include_secrets=True)
-=======
-        public_keys: list[G1Element] = Keychain().get_all_public_keys()
-        private_keys: list[Optional[PrivateKey]] = [
-            data.private_key if data.secrets is not None else None for data in Keychain().get_keys(include_secrets=True)
->>>>>>> 470ae0ff
         ]
     elif fingerprint is None:
         assert private_key is not None
@@ -878,11 +872,7 @@
 
 def get_private_key_with_fingerprint_or_prompt(
     fingerprint: Optional[int],
-<<<<<<< HEAD
-) -> Tuple[Optional[int], Optional[SecretInfo[Any]]]:
-=======
-) -> tuple[Optional[int], Optional[PrivateKey]]:
->>>>>>> 470ae0ff
+) -> tuple[Optional[int], Optional[SecretInfo[Any]]]:
     """
     Get a private key with the specified fingerprint. If fingerprint is not
     specified, prompt the user to select a key.
@@ -908,11 +898,7 @@
 
 def resolve_derivation_master_key(
     fingerprint_or_filename: Optional[Union[int, str, Path]]
-<<<<<<< HEAD
-) -> Tuple[Optional[int], Optional[SecretInfo[Any]]]:
-=======
-) -> tuple[Optional[int], Optional[PrivateKey]]:
->>>>>>> 470ae0ff
+) -> tuple[Optional[int], Optional[SecretInfo[Any]]]:
     """
     Given a key fingerprint of file containing a mnemonic seed, return the private key.
     """
