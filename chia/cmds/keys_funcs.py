from __future__ import annotations

import json
import os
import sys
from enum import Enum
from pathlib import Path
from typing import Any, Dict, List, Optional, Tuple, Union

from chia_rs import AugSchemeMPL, G1Element, G2Element, PrivateKey

from chia.cmds.passphrase_funcs import obtain_current_passphrase
from chia.consensus.coinbase import create_puzzlehash_for_pk
from chia.types.signing_mode import SigningMode
from chia.util.bech32m import encode_puzzle_hash
from chia.util.config import load_config
from chia.util.errors import KeychainException
from chia.util.file_keyring import MAX_LABEL_LENGTH
from chia.util.ints import uint32
from chia.util.keychain import Keychain, KeyData, bytes_to_mnemonic, generate_mnemonic, mnemonic_to_seed
from chia.util.keyring_wrapper import KeyringWrapper
from chia.wallet.derive_keys import (
    master_pk_to_wallet_pk_unhardened,
    master_sk_to_farmer_sk,
    master_sk_to_pool_sk,
    master_sk_to_wallet_sk,
)


def unlock_keyring() -> None:
    """
    Used to unlock the keyring interactively, if necessary
    """

    try:
        if KeyringWrapper.get_shared_instance().has_master_passphrase():
            obtain_current_passphrase(use_passphrase_cache=True)
    except Exception as e:
        print(f"Unable to unlock the keyring: {e}")
        sys.exit(1)


def generate_and_print() -> str:
    """
    Generates a seed for a private key, and prints the mnemonic to the terminal.
    """

    mnemonic = generate_mnemonic()
    print("Generating private key. Mnemonic (24 secret words):")
    print(mnemonic)
    print("Note that this key has not been added to the keychain. Run chia keys add")
    return mnemonic


def generate_and_add(label: Optional[str]) -> None:
    """
    Generates a seed for a private key, prints the mnemonic to the terminal, and adds the key to the keyring.
    """
    unlock_keyring()
    print("Generating private key")
    query_and_add_key_info(mnemonic_or_pk=generate_mnemonic(), label=label)


def query_and_add_key_info(mnemonic_or_pk: Optional[str], label: Optional[str] = None) -> None:
    unlock_keyring()
    if mnemonic_or_pk is None:
        mnemonic_or_pk = input("Enter the mnemonic/observer key you want to use: ")
    if label is None:
        label = input("Enter the label you want to assign to this key (Press Enter to skip): ")
    if len(label) == 0:
        label = None
    add_key_info(mnemonic_or_pk, label)


def add_key_info(mnemonic_or_pk: str, label: Optional[str]) -> None:
    """
    Add a private key seed or public key to the keyring, with the given mnemonic and an optional label.
    """
    unlock_keyring()
    try:
        if mnemonic_or_pk.count(" ") == 23:
            sk = Keychain().add_key(mnemonic_or_pk, label, private=True)
            fingerprint = sk.get_g1().get_fingerprint()
            print(f"Added private key with public key fingerprint {fingerprint}")
        else:
<<<<<<< HEAD
            pk, _ = Keychain().add_public_key(mnemonic_or_pk, label)
=======
            pk = Keychain().add_key(mnemonic_or_pk, label, private=False)
>>>>>>> c068e1fc
            fingerprint = pk.get_fingerprint()
            print(f"Added public key with fingerprint {fingerprint}")

    except (ValueError, KeychainException) as e:
        print(e)


def show_all_key_labels() -> None:
    unlock_keyring()
    fingerprint_width = 11

    def print_line(fingerprint: str, label: str) -> None:
        fingerprint_text = ("{0:<" + str(fingerprint_width) + "}").format(fingerprint)
        label_text = ("{0:<" + str(MAX_LABEL_LENGTH) + "}").format(label)
        print("| " + fingerprint_text + " | " + label_text + " |")

    keys = Keychain().get_keys()

    if len(keys) == 0:
        sys.exit("No keys are present in the keychain. Generate them with 'chia keys generate'")

    print_line("fingerprint", "label")
    print_line("-" * fingerprint_width, "-" * MAX_LABEL_LENGTH)

    for key_data in keys:
        print_line(str(key_data.fingerprint), key_data.label or "No label assigned")


def set_key_label(fingerprint: int, label: str) -> None:
    unlock_keyring()
    try:
        Keychain().set_label(fingerprint, label)
        print(f"label {label!r} assigned to {fingerprint!r}")
    except Exception as e:
        sys.exit(f"Error: {e}")


def delete_key_label(fingerprint: int) -> None:
    unlock_keyring()
    try:
        Keychain().delete_label(fingerprint)
        print(f"label removed for {fingerprint!r}")
    except Exception as e:
        sys.exit(f"Error: {e}")


def show_keys(
    root_path: Path, show_mnemonic: bool, non_observer_derivation: bool, json_output: bool, fingerprint: Optional[int]
) -> None:
    """
    Prints all keys and mnemonics (if available).
    """
    unlock_keyring()
    config = load_config(root_path, "config.yaml")
    if fingerprint is None:
        all_keys = Keychain().get_keys(True)
    else:
        all_keys = [Keychain().get_key(fingerprint, True)]
    selected = config["selected_network"]
    prefix = config["network_overrides"]["config"][selected]["address_prefix"]

    if len(all_keys) == 0:
        if json_output:
            print(json.dumps({"keys": []}))
        else:
            print("There are no saved private keys")
        return None

    if not json_output:
        msg = "Showing all public keys derived from your master key:"
        if show_mnemonic:
            msg = "Showing all public and private keys"
        print(msg)

    def process_key_data(key_data: KeyData) -> Dict[str, Any]:
        key: Dict[str, Any] = {}
        sk = key_data.private_key if key_data.secrets is not None else None
        if key_data.label is not None:
            key["label"] = key_data.label

        key["fingerprint"] = key_data.fingerprint
        if isinstance(key_data.observation_root, G1Element):
            key["master_pk"] = key_data.public_key.hex()
        else:  # pragma: no cover
            # TODO: Add test coverage once vault wallet exists
            key["observation_root"] = key_data.public_key.hex()
        if sk is not None:
            key["farmer_pk"] = bytes(master_sk_to_farmer_sk(sk).get_g1()).hex()
            key["pool_pk"] = bytes(master_sk_to_pool_sk(sk).get_g1()).hex()
        else:
            key["farmer_pk"] = None
            key["pool_pk"] = None

        if isinstance(key_data.observation_root, G1Element):
            if non_observer_derivation:
                if sk is None:
                    first_wallet_pk: Optional[G1Element] = None
                else:
                    first_wallet_pk = master_sk_to_wallet_sk(sk, uint32(0)).get_g1()
            else:
                first_wallet_pk = master_pk_to_wallet_pk_unhardened(key_data.observation_root, uint32(0))

            if first_wallet_pk is not None:
                wallet_address: str = encode_puzzle_hash(create_puzzlehash_for_pk(first_wallet_pk), prefix)
                key["wallet_address"] = wallet_address
            else:
                key["wallet_address"] = None

        key["non_observer"] = non_observer_derivation

        if show_mnemonic and sk is not None:
            key["master_sk"] = bytes(sk).hex()
            key["farmer_sk"] = bytes(master_sk_to_farmer_sk(sk)).hex()
            key["wallet_sk"] = bytes(master_sk_to_wallet_sk(sk, uint32(0))).hex()
            key["mnemonic"] = bytes_to_mnemonic(key_data.entropy)
        else:
            key["master_sk"] = None
            key["farmer_sk"] = None
            key["wallet_sk"] = None
            key["mnemonic"] = None

        return key

    keys = [process_key_data(key) for key in all_keys]

    if json_output:
        print(json.dumps({"keys": list(keys)}))
    else:
        for _key in keys:
            key = {k: "N/A" if v is None else v for k, v in _key.items()}
            print("")
            if "label" in key:
                print("Label:", key["label"])
            print("Fingerprint:", key["fingerprint"])
            print("Master public key (m):", key["master_pk"])
            print("Farmer public key (m/12381/8444/0/0):", key["farmer_pk"])
            print("Pool public key (m/12381/8444/1/0):", key["pool_pk"])
            print(f"First wallet address{' (non-observer)' if key['non_observer'] else ''}: {key['wallet_address']}")
            if show_mnemonic:
                print("Master private key (m):", key["master_sk"])
                print("Farmer private key (m/12381/8444/0/0):", key["farmer_sk"])
                print("First wallet secret key (m/12381/8444/2/0):", key["wallet_sk"])
                print("  Mnemonic seed (24 secret words):")
                print(key["mnemonic"])


def delete(fingerprint: int) -> None:
    """
    Delete a key by its public key fingerprint (which is an integer).
    """
    unlock_keyring()
    print(f"Deleting private_key with fingerprint {fingerprint}")
    Keychain().delete_key_by_fingerprint(fingerprint)


def derive_pk_and_sk_from_hd_path(
    master_pk: G1Element, hd_path_root: str, master_sk: Optional[PrivateKey] = None
) -> Tuple[G1Element, Optional[PrivateKey], str]:
    """
    Derive a private key from the provided HD path. Takes a master key and HD path as input,
    and returns the derived key and the HD path that was used to derive it.
    """

    from chia.wallet.derive_keys import _derive_path, _derive_path_unhardened, _derive_pk_unhardened

    class DerivationType(Enum):
        NONOBSERVER = 0
        OBSERVER = 1

    path: List[str] = hd_path_root.split("/")
    if len(path) == 0 or path[0] != "m":
        raise ValueError("Invalid HD path. Must start with 'm'")

    path = path[1:]  # Skip "m"

    if len(path) > 0 and path[-1] == "":  # remove trailing slash
        path = path[:-1]

    index_and_derivation_types: List[Tuple[int, DerivationType]] = []

    # Validate path
    for current_index_str in path:
        if len(current_index_str) == 0:
            raise ValueError("Invalid HD path. Empty index")

        non_observer: bool = current_index_str[-1] == "n"
        if non_observer and master_sk is None:
            raise ValueError("Hardened path specified for observer key")
        current_index: int = int(current_index_str[:-1]) if non_observer else int(current_index_str)

        index_and_derivation_types.append(
            (current_index, DerivationType.NONOBSERVER if non_observer else DerivationType.OBSERVER)
        )

    # Derive keys along the path
    if master_sk is not None:
        current_sk: Optional[PrivateKey] = master_sk
        assert current_sk is not None
        for current_index, derivation_type in index_and_derivation_types:
            if derivation_type == DerivationType.NONOBSERVER:
                current_sk = _derive_path(current_sk, [current_index])
            elif derivation_type == DerivationType.OBSERVER:
                current_sk = _derive_path_unhardened(current_sk, [current_index])
            else:
                raise ValueError(f"Unhandled derivation type: {derivation_type}")  # pragma: no cover
        current_pk: G1Element = current_sk.get_g1()
    else:
        current_sk = None
        current_pk = master_pk
        for current_index, _ in index_and_derivation_types:
            current_pk = _derive_pk_unhardened(current_pk, [current_index])

    return (current_pk, current_sk, "m/" + "/".join(path) + "/")


def sign(message: str, private_key: PrivateKey, hd_path: str, as_bytes: bool, json_output: bool) -> None:
    sk = derive_pk_and_sk_from_hd_path(private_key.get_g1(), hd_path, master_sk=private_key)[1]
    assert sk is not None
    data = bytes.fromhex(message) if as_bytes else bytes(message, "utf-8")
    signing_mode: SigningMode = (
        SigningMode.BLS_MESSAGE_AUGMENTATION_HEX_INPUT if as_bytes else SigningMode.BLS_MESSAGE_AUGMENTATION_UTF8_INPUT
    )
    pubkey_hex: str = bytes(sk.get_g1()).hex()
    signature_hex: str = bytes(AugSchemeMPL.sign(sk, data)).hex()
    if json_output:
        print(
            json.dumps(
                {
                    "message": message,
                    "pubkey": pubkey_hex,
                    "signature": signature_hex,
                    "signing_mode": signing_mode.value,
                }
            )
        )
    else:
        print(f"Message: {message}")
        print(f"Public Key: {pubkey_hex}")
        print(f"Signature: {signature_hex}")
        print(f"Signing Mode: {signing_mode.value}")


def verify(message: str, public_key: str, signature: str, as_bytes: bool) -> None:
    data = bytes.fromhex(message) if as_bytes else bytes(message, "utf-8")
    pk = G1Element.from_bytes(bytes.fromhex(public_key))
    sig = G2Element.from_bytes(bytes.fromhex(signature))
    print(AugSchemeMPL.verify(pk, data, sig))


def as_bytes_from_signing_mode(signing_mode_str: str) -> bool:
    if signing_mode_str == SigningMode.BLS_MESSAGE_AUGMENTATION_HEX_INPUT.value:
        return True
    else:
        return False


def _clear_line_part(n: int) -> None:
    # Move backward, overwrite with spaces, then move backward again
    sys.stdout.write("\b" * n)
    sys.stdout.write(" " * n)
    sys.stdout.write("\b" * n)


def _search_derived(
    current_pk: G1Element,
    current_sk: Optional[PrivateKey],
    search_terms: Tuple[str, ...],
    path: str,
    path_indices: Optional[List[int]],
    limit: int,
    non_observer_derivation: bool,
    show_progress: bool,
    search_public_key: bool,
    search_private_key: bool,
    search_address: bool,
    prefix: str,
) -> List[str]:  # Return a subset of search_terms that were found
    """
    Performs a shallow search of keys derived from the current pk/sk for items matching
    the provided search terms.
    """

    from chia.wallet.derive_keys import _derive_path, _derive_path_unhardened, _derive_pk_unhardened

    class DerivedSearchResultType(Enum):
        PUBLIC_KEY = "public key"
        PRIVATE_KEY = "private key"
        WALLET_ADDRESS = "wallet address"

    remaining_search_terms: Dict[str, None] = dict.fromkeys(search_terms)
    current_path: str = path
    current_path_indices: List[int] = path_indices if path_indices is not None else []
    found_search_terms: List[str] = []

    assert not (non_observer_derivation and current_sk is None)

    for index in range(limit):
        found_items: List[Tuple[str, str, DerivedSearchResultType]] = []
        printed_match: bool = False
        current_index_str = str(index) + ("n" if non_observer_derivation else "")
        current_path += f"{current_index_str}"
        current_path_indices.append(index)
        if show_progress:
            # Output just the current index e.g. "25" or "25n"
            sys.stdout.write(f"{current_index_str}")
            sys.stdout.flush()

        # Derive the private key
        if non_observer_derivation:
            assert current_sk is not None  # semantics above guarantee this
            child_sk = _derive_path(current_sk, current_path_indices)
            if search_public_key or search_address:
                child_pk = child_sk.get_g1()
        else:
            if search_public_key or search_address:
                child_pk = _derive_pk_unhardened(current_pk, current_path_indices)
            else:
                child_pk = None
            if search_private_key and current_sk is not None:
                child_sk = _derive_path_unhardened(current_sk, current_path_indices)
            else:
                child_sk = None

        address: Optional[str] = None

        if search_address:
            # Generate a wallet address using the standard p2_delegated_puzzle_or_hidden_puzzle puzzle
            assert child_pk is not None
            # TODO: consider generating addresses using other puzzles
            address = encode_puzzle_hash(create_puzzlehash_for_pk(child_pk), prefix)

        for term in remaining_search_terms:
            found_item: Any = None
            found_item_type: Optional[DerivedSearchResultType] = None

            if search_private_key and term in str(child_sk):
                assert child_sk is not None  # semantics above guarantee this
                found_item = private_key_string_repr(child_sk)
                found_item_type = DerivedSearchResultType.PRIVATE_KEY
            elif search_public_key and child_pk is not None and term in str(child_pk):
                found_item = child_pk
                found_item_type = DerivedSearchResultType.PUBLIC_KEY
            elif search_address and address is not None and term in address:
                found_item = address
                found_item_type = DerivedSearchResultType.WALLET_ADDRESS

            if found_item is not None and found_item_type is not None:
                found_items.append((term, found_item, found_item_type))

        if len(found_items) > 0 and show_progress:
            print()

        for term, found_item, found_item_type in found_items:
            # Update remaining_search_terms and found_search_terms
            del remaining_search_terms[term]
            found_search_terms.append(term)

            print(
                f"Found {found_item_type.value}: {found_item} (HD path: {current_path})"
            )  # lgtm [py/clear-text-logging-sensitive-data]

            printed_match = True

        if len(remaining_search_terms) == 0:
            break

        # Remove the last index from the path
        current_path = current_path[: -len(str(current_index_str))]
        current_path_indices = current_path_indices[:-1]

        if show_progress:
            if printed_match:
                # Write the path (without current_index_str) since we printed out a match
                # e.g. m/12381/8444/2/
                sys.stdout.write(f"{current_path}")  # lgtm [py/clear-text-logging-sensitive-data]
            # Remove the last index from the output
            else:
                _clear_line_part(len(current_index_str))

    return found_search_terms


def search_derive(
    root_path: Path,
    fingerprint: Optional[int],
    search_terms: Tuple[str, ...],
    limit: int,
    non_observer_derivation: bool,
    show_progress: bool,
    search_types: Tuple[str, ...],
    derive_from_hd_path: Optional[str],
    prefix: Optional[str],
    private_key: Optional[PrivateKey],
) -> bool:
    """
    Searches for items derived from the provided private key, or if not specified,
    search each private key in the keyring.
    """

    from time import perf_counter

    start_time = perf_counter()
    remaining_search_terms: Dict[str, None] = dict.fromkeys(search_terms)  # poor man's ordered set
    search_address = "address" in search_types
    search_public_key = "public_key" in search_types
    search_private_key = "private_key" in search_types

    if prefix is None:
        config: Dict[str, Any] = load_config(root_path, "config.yaml")
        selected: str = config["selected_network"]
        prefix = config["network_overrides"]["config"][selected]["address_prefix"]

    if "all" in search_types:
        search_address = True
        search_public_key = True
        search_private_key = True

    if fingerprint is None and private_key is None:
        public_keys: List[G1Element] = Keychain().get_all_public_keys()
        private_keys: List[Optional[PrivateKey]] = [
            data.private_key if data.secrets is not None else None for data in Keychain().get_keys(include_secrets=True)
        ]
    elif fingerprint is None:
        assert private_key is not None
        public_keys = [private_key.get_g1()]
        private_keys = [private_key]
    else:
        master_key_data = Keychain().get_key(fingerprint, include_secrets=True)
        if isinstance(master_key_data.observation_root, G1Element):
            public_keys = [master_key_data.observation_root]
            private_keys = [master_key_data.private_key if master_key_data.secrets is not None else None]
        else:  # pragma: no cover
            # TODO: Add test coverage once vault wallet exists
            print("Cannot currently derive paths from non-BLS keys")
            return True

    for pk, sk in zip(public_keys, private_keys):
        if sk is None and non_observer_derivation:
            continue
        current_path: str = ""
        found_terms: List[str] = []

        if show_progress:
            print(f"Searching keys derived from: {pk.get_fingerprint()}")

        # Derive from the provided HD path
        if derive_from_hd_path is not None:
            derivation_root_pk, derivation_root_sk, hd_path_root = derive_pk_and_sk_from_hd_path(
                pk, derive_from_hd_path, master_sk=sk
            )

            if show_progress:
                sys.stdout.write(hd_path_root)

            # Shallow search under hd_path_root
            found_terms = _search_derived(
                derivation_root_pk,
                derivation_root_sk,
                tuple(remaining_search_terms.keys()),
                hd_path_root,
                None,
                limit,
                non_observer_derivation,
                show_progress,
                search_public_key,
                search_private_key,
                search_address,
                prefix,
            )

            # Update remaining_search_terms
            for term in found_terms:
                del remaining_search_terms[term]

            if len(remaining_search_terms) == 0:
                # Found everything we were looking for
                break

            current_path = hd_path_root
        # Otherwise derive from well-known derivation paths
        else:
            current_path_indices: List[int] = [12381, 8444]
            path_root: str = "m/"
            for i in [12381, 8444]:
                path_root += f"{i}{'n' if non_observer_derivation else ''}/"

            if show_progress:
                # Print the path root (without last index)
                # e.g. m/12381/8444/
                sys.stdout.write(path_root)

            # 7 account levels for derived keys (0-6):
            # 0 = farmer, 1 = pool, 2 = wallet, 3 = local, 4 = backup key, 5 = singleton, 6 = pooling authentication
            for account in range(7):
                account_str = str(account) + ("n" if non_observer_derivation else "")
                current_path = path_root + f"{account_str}/"
                current_path_indices.append(account)
                if show_progress:
                    # Print the current path index
                    # e.g. 2/ (example full output: m/12381/8444/2/)
                    sys.stdout.write(f"{account_str}/")  # lgtm [py/clear-text-logging-sensitive-data]

                found_terms = _search_derived(
                    pk,
                    sk,
                    tuple(remaining_search_terms.keys()),
                    current_path,
                    list(current_path_indices),  # copy
                    limit,
                    non_observer_derivation,
                    show_progress,
                    search_public_key,
                    search_private_key,
                    search_address,
                    prefix,
                )

                # Update remaining_search_terms
                for found_term in found_terms:
                    del remaining_search_terms[found_term]

                if len(remaining_search_terms) == 0:
                    # Found everything we were looking for
                    break

                if show_progress:
                    # +1 to remove the trailing slash
                    _clear_line_part(1 + len(str(account_str)))

                current_path_indices = current_path_indices[:-1]

        if len(remaining_search_terms) == 0:
            # Found everything we were looking for
            break

        if show_progress:
            # +1 to remove the trailing slash
            _clear_line_part(1 + len(current_path))
            sys.stdout.flush()

    end_time = perf_counter()
    if len(remaining_search_terms) > 0:
        for term in remaining_search_terms:
            print(f"Could not find '{term}'")

    if show_progress:
        print()
        print(f"Search completed in {end_time - start_time} seconds")

    return len(remaining_search_terms) == 0


def derive_wallet_address(
    root_path: Path,
    fingerprint: Optional[int],
    index: int,
    count: int,
    prefix: Optional[str],
    non_observer_derivation: bool,
    show_hd_path: bool,
    private_key: Optional[PrivateKey],
) -> None:
    """
    Generate wallet addresses using keys derived from the provided private key.
    """
    if fingerprint is not None:
        key_data: KeyData = Keychain().get_key(fingerprint, include_secrets=non_observer_derivation)
        if not isinstance(key_data.observation_root, G1Element):  # pragma: no cover
            # TODO: Add test coverage once vault wallet exists
            print("Cannot currently derive from non-BLS keys")
            return
        if non_observer_derivation and key_data.secrets is None:
            print("Need a private key for non observer derivation of wallet addresses")
            return
        elif non_observer_derivation:
            sk = key_data.private_key
        else:
            sk = None
        pk: G1Element = key_data.observation_root
    else:
        assert private_key is not None
        sk = private_key
        pk = sk.get_g1()

    if prefix is None:
        config: Dict[str, Any] = load_config(root_path, "config.yaml")
        selected: str = config["selected_network"]
        prefix = config["network_overrides"]["config"][selected]["address_prefix"]
    path_indices: List[int] = [12381, 8444, 2]
    wallet_hd_path_root: str = "m/"
    for i in path_indices:
        wallet_hd_path_root += f"{i}{'n' if non_observer_derivation else ''}/"
    for i in range(index, index + count):
        if non_observer_derivation:
            assert sk is not None
            pubkey = master_sk_to_wallet_sk(sk, uint32(i)).get_g1()
        else:
            pubkey = master_pk_to_wallet_pk_unhardened(pk, uint32(i))
        # Generate a wallet address using the standard p2_delegated_puzzle_or_hidden_puzzle puzzle
        # TODO: consider generating addresses using other puzzles
        address = encode_puzzle_hash(create_puzzlehash_for_pk(pubkey), prefix)
        if show_hd_path:
            print(
                f"Wallet address {i} "
                f"({wallet_hd_path_root + str(i) + ('n' if non_observer_derivation else '')}): {address}"
            )
        else:
            print(f"Wallet address {i}: {address}")


def private_key_string_repr(private_key: PrivateKey) -> str:
    """Print a PrivateKey in a human-readable formats"""

    s = str(private_key)
    return s[len("<PrivateKey ") : s.rfind(">")] if s.startswith("<PrivateKey ") else s


def derive_child_key(
    fingerprint: Optional[int],
    key_type: Optional[str],
    derive_from_hd_path: Optional[str],
    index: int,
    count: int,
    non_observer_derivation: bool,
    show_private_keys: bool,
    show_hd_path: bool,
    private_key: Optional[PrivateKey],
) -> None:
    """
    Derive child keys from the provided master key.
    """
    from chia.wallet.derive_keys import _derive_path, _derive_path_unhardened, _derive_pk_unhardened

    if fingerprint is not None:
        key_data: KeyData = Keychain().get_key(fingerprint, include_secrets=True)
        if not isinstance(key_data.observation_root, G1Element):  # pragma: no cover
            # TODO: Add coverage when vault wallet exists
            print("Cannot currently derive from non-BLS keys")
            return
        current_pk: G1Element = key_data.observation_root
        current_sk: Optional[PrivateKey] = key_data.private_key if key_data.secrets is not None else None
    else:
        assert private_key is not None
        current_pk = private_key.get_g1()
        current_sk = private_key

    if non_observer_derivation and current_sk is None:
        raise ValueError("Cannot perform non-observer derivation on an observer-only key")

    # Key type was specified
    if key_type is not None:
        path_indices: List[int] = [12381, 8444]
        path_indices.append(
            {
                "farmer": 0,
                "pool": 1,
                "wallet": 2,
                "local": 3,
                "backup": 4,
                "singleton": 5,
                "pool_auth": 6,
            }[key_type]
        )

        if non_observer_derivation:
            assert current_sk is not None  # semantics above guarantee this
            current_sk = _derive_path(current_sk, path_indices)
        else:
            if current_sk is not None:
                current_sk = _derive_path_unhardened(current_sk, path_indices)
            else:
                current_pk = _derive_pk_unhardened(current_pk, path_indices)

        derivation_root_sk = current_sk
        derivation_root_pk = current_pk
        hd_path_root = "m/"
        for i in path_indices:
            hd_path_root += f"{i}{'n' if non_observer_derivation else ''}/"
    # Arbitrary HD path was specified
    elif derive_from_hd_path is not None:
        derivation_root_pk, derivation_root_sk, hd_path_root = derive_pk_and_sk_from_hd_path(
            current_pk, derive_from_hd_path, master_sk=current_sk
        )

    # Derive child keys from derivation_root_sk
    for i in range(index, index + count):
        if non_observer_derivation:
            assert derivation_root_sk is not None  # semantics above guarantee this
            sk = _derive_path(derivation_root_sk, [i])
            pk = sk.get_g1()
        else:
            if derivation_root_sk is not None:
                sk = _derive_path_unhardened(derivation_root_sk, [i])
                pk = sk.get_g1()
            else:
                sk = None
                pk = _derive_pk_unhardened(derivation_root_pk, [i])
        hd_path: str = (
            " (" + hd_path_root + str(i) + ("n" if non_observer_derivation else "") + ")" if show_hd_path else ""
        )
        key_type_str: Optional[str]

        if key_type is not None:
            key_type_str = key_type.capitalize()
        else:
            key_type_str = "Non-Observer" if non_observer_derivation else "Observer"

        print(f"{key_type_str} public key {i}{hd_path}: {pk}")
        if show_private_keys and sk is not None:
            print(f"{key_type_str} private key {i}{hd_path}: {private_key_string_repr(sk)}")


def private_key_for_fingerprint(fingerprint: int) -> Optional[PrivateKey]:
    unlock_keyring()
    private_keys = Keychain().get_all_private_keys()

    for sk, _ in private_keys:
        if sk.get_g1().get_fingerprint() == fingerprint:
            return sk
    return None


def get_private_key_with_fingerprint_or_prompt(fingerprint: Optional[int]) -> Optional[PrivateKey]:
    """
    Get a private key with the specified fingerprint. If fingerprint is not
    specified, prompt the user to select a key.
    """

    # Return the private key matching the specified fingerprint
    if fingerprint is not None:
        return private_key_for_fingerprint(fingerprint)

    fingerprints: List[int] = [pk.get_fingerprint() for pk in Keychain().get_all_public_keys()]
    while True:
        print("Choose key:")
        for i, fp in enumerate(fingerprints):
            print(f"{i+1}) {fp}")
        val = None
        while val is None:
            val = input("Enter a number to pick or q to quit: ")
            if val == "q":
                return None
            if not val.isdigit():
                val = None
            else:
                index = int(val) - 1
                if index >= len(fingerprints):
                    print("Invalid value")
                    val = None
                    continue
                else:
                    return private_key_for_fingerprint(fingerprints[index])


def private_key_from_mnemonic_seed_file(filename: Path) -> PrivateKey:
    """
    Create a private key from a mnemonic seed file.
    """

    mnemonic = filename.read_text().rstrip()
    seed = mnemonic_to_seed(mnemonic)
    return AugSchemeMPL.key_gen(seed)


def resolve_derivation_master_key(fingerprint_or_filename: Optional[Union[int, str, Path]]) -> PrivateKey:
    """
    Given a key fingerprint of file containing a mnemonic seed, return the private key.
    """

    if fingerprint_or_filename is not None and (
        isinstance(fingerprint_or_filename, str) or isinstance(fingerprint_or_filename, Path)
    ):
        return private_key_from_mnemonic_seed_file(Path(os.fspath(fingerprint_or_filename)))
    else:
        ret = get_private_key_with_fingerprint_or_prompt(fingerprint_or_filename)
        if ret is None:
            raise ValueError("Abort. No private key")
        return ret<|MERGE_RESOLUTION|>--- conflicted
+++ resolved
@@ -79,15 +79,11 @@
     unlock_keyring()
     try:
         if mnemonic_or_pk.count(" ") == 23:
-            sk = Keychain().add_key(mnemonic_or_pk, label, private=True)
+            sk, _ = Keychain().add_key(mnemonic_or_pk, label, private=True)
             fingerprint = sk.get_g1().get_fingerprint()
             print(f"Added private key with public key fingerprint {fingerprint}")
         else:
-<<<<<<< HEAD
-            pk, _ = Keychain().add_public_key(mnemonic_or_pk, label)
-=======
-            pk = Keychain().add_key(mnemonic_or_pk, label, private=False)
->>>>>>> c068e1fc
+            pk, _ = Keychain().add_key(mnemonic_or_pk, label, private=False)
             fingerprint = pk.get_fingerprint()
             print(f"Added public key with fingerprint {fingerprint}")
 
