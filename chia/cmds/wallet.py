--- conflicted
+++ resolved
@@ -703,18 +703,13 @@
 )
 @click.option("-f", "--fingerprint", help="Set the fingerprint to specify which key to use", type=int)
 @click.option("-i", "--id", help="Id of the DID wallet to use", type=int, required=True)
-<<<<<<< HEAD
-@click.option("-m", "--metadata", help="The new whole metadata in json format", type=str, required=True)
+@click.option("-d", "--metadata", help="The new whole metadata in json format", type=str, required=True)
 @click.option(
     "--reuse",
     help="Reuse existing address for the change.",
     is_flag=True,
     default=False,
 )
-=======
-@click.option("-d", "--metadata", help="The new whole metadata in json format", type=str, required=True)
-@click.option("-r", "--reuse", help="Reuse existing address for the change.", is_flag=True, default=False)
->>>>>>> ab999d61
 def did_update_metadata_cmd(
     wallet_rpc_port: Optional[int], fingerprint: int, id: int, metadata: str, reuse: bool
 ) -> None:
