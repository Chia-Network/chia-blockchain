from __future__ import annotations

import asyncio
<<<<<<< HEAD
=======
import pathlib
from decimal import Decimal
>>>>>>> a6fca99e
from typing import List, Optional, Sequence

import click

from chia.cmds import options
from chia.cmds.check_wallet_db import help_text as check_help_text
from chia.cmds.coins import coins_cmd
from chia.cmds.param_types import (
    AddressParamType,
    AmountParamType,
    Bytes32ParamType,
    CliAddress,
    CliAmount,
    cli_amount_none,
)
from chia.types.blockchain_format.sized_bytes import bytes32
from chia.util.ints import uint32, uint64
from chia.wallet.transaction_sorting import SortKey
from chia.wallet.util.address_type import AddressType
from chia.wallet.util.wallet_types import WalletType


@click.group("wallet", help="Manage your wallet")
@click.pass_context
def wallet_cmd(ctx: click.Context) -> None:
    pass


@wallet_cmd.command("get_transaction", help="Get a transaction")
@click.option(
    "-wp",
    "--wallet-rpc-port",
    help="Set the port where the Wallet is hosting the RPC interface. See the rpc_port under wallet in config.yaml",
    type=int,
    default=None,
)
@options.create_fingerprint()
# TODO: Remove unused wallet id option
@click.option("-i", "--id", help="Id of the wallet to use", type=int, default=1, show_default=True, required=True)
@click.option("-tx", "--tx_id", help="transaction id to search for", type=str, required=True)
@click.option("--verbose", "-v", count=True, type=int)
def get_transaction_cmd(wallet_rpc_port: Optional[int], fingerprint: int, id: int, tx_id: str, verbose: int) -> None:
    from .wallet_funcs import get_transaction

    asyncio.run(get_transaction(wallet_rpc_port=wallet_rpc_port, fingerprint=fingerprint, tx_id=tx_id, verbose=verbose))


@wallet_cmd.command("get_transactions", help="Get all transactions")
@click.option(
    "-wp",
    "--wallet-rpc-port",
    help="Set the port where the Wallet is hosting the RPC interface. See the rpc_port under wallet in config.yaml",
    type=int,
    default=None,
)
@options.create_fingerprint()
@click.option("-i", "--id", help="Id of the wallet to use", type=int, default=1, show_default=True, required=True)
@click.option(
    "-o",
    "--offset",
    help="Skip transactions from the beginning of the list",
    type=int,
    default=0,
    show_default=True,
    required=True,
)
@click.option(
    "-l",
    "--limit",
    help="Max number of transactions to return",
    type=int,
    default=(2**32 - 1),
    show_default=True,
    required=False,
)
@click.option("--verbose", "-v", count=True, type=int)
@click.option(
    "--paginate/--no-paginate",
    default=None,
    help="Prompt for each page of data.  Defaults to true for interactive consoles, otherwise false.",
)
@click.option(
    "--sort-by-height",
    "sort_key",
    flag_value=SortKey.CONFIRMED_AT_HEIGHT,
    type=SortKey,
    help="Sort transactions by height",
)
@click.option(
    "--sort-by-relevance",
    "sort_key",
    flag_value=SortKey.RELEVANCE,
    type=SortKey,
    default=True,
    help="Sort transactions by {confirmed, height, time}",
)
@click.option(
    "--reverse",
    is_flag=True,
    default=False,
    help="Reverse the transaction ordering",
)
@click.option(
    "--clawback",
    is_flag=True,
    default=False,
    help="Only show clawback transactions",
)
def get_transactions_cmd(
    wallet_rpc_port: Optional[int],
    fingerprint: int,
    id: int,
    offset: int,
    limit: int,
    verbose: bool,
    paginate: Optional[bool],
    sort_key: SortKey,
    reverse: bool,
    clawback: bool,
) -> None:  # pragma: no cover
    from .wallet_funcs import get_transactions

    asyncio.run(
        get_transactions(
            wallet_rpc_port=wallet_rpc_port,
            fp=fingerprint,
            wallet_id=id,
            verbose=verbose,
            paginate=paginate,
            offset=offset,
            limit=limit,
            sort_key=sort_key,
            reverse=reverse,
            clawback=clawback,
        )
    )


@wallet_cmd.command("send", help="Send chia to another wallet")
@click.option(
    "-wp",
    "--wallet-rpc-port",
    help="Set the port where the Wallet is hosting the RPC interface. See the rpc_port under wallet in config.yaml",
    type=int,
    default=None,
)
@options.create_fingerprint()
@click.option("-i", "--id", help="Id of the wallet to use", type=int, default=1, show_default=True, required=True)
@click.option("-a", "--amount", help="How much chia to send, in XCH", type=AmountParamType(), required=True)
@click.option("-e", "--memo", help="Additional memo for the transaction", type=str, default=None)
@options.create_fee()
# TODO: Fix RPC as this should take a puzzle_hash not an address.
@click.option("-t", "--address", help="Address to send the XCH", type=AddressParamType(), required=True)
@click.option(
    "-o", "--override", help="Submits transaction without checking for unusual values", is_flag=True, default=False
)
@click.option(
    "-ma",
    "--min-coin-amount",
    help="Ignore coins worth less then this much XCH or CAT units",
    type=AmountParamType(),
    required=False,
    default=cli_amount_none,
)
@click.option(
    "-l",
    "--max-coin-amount",
    help="Ignore coins worth more then this much XCH or CAT units",
    type=AmountParamType(),
    required=False,
    default=cli_amount_none,
)
@click.option(
    "--exclude-coin",
    "coins_to_exclude",
    multiple=True,
    type=Bytes32ParamType(),
    help="Exclude this coin from being spent.",
)
@click.option(
    "--reuse",
    help="Reuse existing address for the change.",
    is_flag=True,
    default=False,
)
@click.option(
    "--clawback_time",
    help="The seconds that the recipient needs to wait to claim the fund."
    " A positive number will enable the Clawback features.",
    type=int,
    default=0,
)
def send_cmd(
    wallet_rpc_port: Optional[int],
    fingerprint: int,
    id: int,
    amount: CliAmount,
    memo: Optional[str],
    fee: uint64,
    address: CliAddress,
    override: bool,
    min_coin_amount: CliAmount,
    max_coin_amount: CliAmount,
    coins_to_exclude: Sequence[bytes32],
    reuse: bool,
    clawback_time: int,
) -> None:  # pragma: no cover
    from .wallet_funcs import send

    asyncio.run(
        send(
            wallet_rpc_port=wallet_rpc_port,
            fp=fingerprint,
            wallet_id=id,
            amount=amount,
            memo=memo,
            fee=fee,
            address=address,
            override=override,
            min_coin_amount=min_coin_amount,
            max_coin_amount=max_coin_amount,
            excluded_coin_ids=coins_to_exclude,
            reuse_puzhash=True if reuse else None,
            clawback_time_lock=clawback_time,
        )
    )


@wallet_cmd.command("show", help="Show wallet information")
@click.option(
    "-wp",
    "--wallet-rpc-port",
    help="Set the port where the Wallet is hosting the RPC interface. See the rpc_port under wallet in config.yaml",
    type=int,
    default=None,
)
@options.create_fingerprint()
@click.option(
    "-w",
    "--wallet_type",
    help="Choose a specific wallet type to return",
    type=click.Choice([x.name.lower() for x in WalletType]),
    default=None,
)
def show_cmd(wallet_rpc_port: Optional[int], fingerprint: int, wallet_type: Optional[str]) -> None:
    from .wallet_funcs import print_balances

    asyncio.run(print_balances(wallet_rpc_port, fingerprint, WalletType[wallet_type.upper()] if wallet_type else None))


@wallet_cmd.command("get_address", help="Get a wallet receive address")
@click.option(
    "-wp",
    "--wallet-rpc-port",
    help="Set the port where the Wallet is hosting the RPC interface. See the rpc_port under wallet in config.yaml",
    type=int,
    default=None,
)
@click.option("-i", "--id", help="Id of the wallet to use", type=int, default=1, show_default=True, required=True)
@options.create_fingerprint()
@click.option(
    "-n/-l",
    "--new-address/--latest-address",
    help=(
        "Create a new wallet receive address, or show the most recently created wallet receive address"
        "  [default: show most recent address]"
    ),
    is_flag=True,
    default=False,
)
def get_address_cmd(wallet_rpc_port: Optional[int], id: int, fingerprint: int, new_address: bool) -> None:
    from .wallet_funcs import get_address

    asyncio.run(get_address(wallet_rpc_port, fingerprint, id, new_address))


@wallet_cmd.command(
    "clawback",
    help="Claim or revert a Clawback transaction."
    " The wallet will automatically detect if you are able to revert or claim.",
)
@click.option(
    "-wp",
    "--wallet-rpc-port",
    help="Set the port where the Wallet is hosting the RPC interface. See the rpc_port under wallet in config.yaml",
    type=int,
    default=None,
)
# TODO: Remove unused wallet id option
@click.option("-i", "--id", help="Id of the wallet to use", type=int, default=1, show_default=True, required=True)
@options.create_fingerprint()
@click.option(
    "-ids",
    "--tx_ids",
    help="IDs of the Clawback transactions you want to revert or claim. Separate multiple IDs by comma (,).",
    type=str,
    default="",
    required=True,
)
@options.create_fee("A fee to add to the offer when it gets taken, in XCH")
@click.option(
    "--force",
    help="Force to push the spend bundle even it may be a double spend",
    is_flag=True,
    default=False,
)
def clawback(
    wallet_rpc_port: Optional[int], id: int, fingerprint: int, tx_ids: str, fee: uint64, force: bool
) -> None:  # pragma: no cover
    from .wallet_funcs import spend_clawback

    asyncio.run(
        spend_clawback(wallet_rpc_port=wallet_rpc_port, fp=fingerprint, fee=fee, tx_ids_str=tx_ids, force=force)
    )


@wallet_cmd.command("delete_unconfirmed_transactions", help="Deletes all unconfirmed transactions for this wallet ID")
@click.option(
    "-wp",
    "--wallet-rpc-port",
    help="Set the port where the Wallet is hosting the RPC interface. See the rpc_port under wallet in config.yaml",
    type=int,
    default=None,
)
@click.option("-i", "--id", help="Id of the wallet to use", type=int, default=1, show_default=True, required=True)
@options.create_fingerprint()
def delete_unconfirmed_transactions_cmd(wallet_rpc_port: Optional[int], id: int, fingerprint: int) -> None:
    from .wallet_funcs import delete_unconfirmed_transactions

    asyncio.run(delete_unconfirmed_transactions(wallet_rpc_port, fingerprint, id))


@wallet_cmd.command("get_derivation_index", help="Get the last puzzle hash derivation path index")
@click.option(
    "-wp",
    "--wallet-rpc-port",
    help="Set the port where the Wallet is hosting the RPC interface. See the rpc_port under wallet in config.yaml",
    type=int,
    default=None,
)
@options.create_fingerprint()
def get_derivation_index_cmd(wallet_rpc_port: Optional[int], fingerprint: int) -> None:
    from .wallet_funcs import get_derivation_index

    asyncio.run(get_derivation_index(wallet_rpc_port, fingerprint))


@wallet_cmd.command("sign_message", help="Sign a message by a derivation address")
@click.option(
    "-wp",
    "--wallet-rpc-port",
    help="Set the port where the Wallet is hosting the RPC interface. See the rpc_port under wallet in config.yaml",
    type=int,
    default=None,
)
@options.create_fingerprint()
# TODO: Change RPC's to use the puzzle hash instead of address
@click.option("-a", "--address", help="The address you want to use for signing", type=AddressParamType(), required=True)
@click.option("-m", "--hex_message", help="The hex message you want sign", type=str, required=True)
def address_sign_message(
    wallet_rpc_port: Optional[int], fingerprint: int, address: CliAddress, hex_message: str
) -> None:
    from .wallet_funcs import sign_message

    asyncio.run(
        sign_message(
            wallet_rpc_port=wallet_rpc_port,
            fp=fingerprint,
            addr_type=AddressType.XCH,
            message=hex_message,
            address=address,
        )
    )


@wallet_cmd.command(
    "update_derivation_index", help="Generate additional derived puzzle hashes starting at the provided index"
)
@click.option(
    "-wp",
    "--wallet-rpc-port",
    help="Set the port where the Wallet is hosting the RPC interface. See the rpc_port under wallet in config.yaml",
    type=int,
    default=None,
)
@options.create_fingerprint()
@click.option(
    "-i", "--index", help="Index to set. Must be greater than the current derivation index", type=int, required=True
)
def update_derivation_index_cmd(wallet_rpc_port: Optional[int], fingerprint: int, index: int) -> None:
    from .wallet_funcs import update_derivation_index

    asyncio.run(update_derivation_index(wallet_rpc_port, fingerprint, index))


@wallet_cmd.command("add_token", help="Add/Rename a CAT to the wallet by its asset ID")
@click.option(
    "-wp",
    "--wallet-rpc-port",
    help="Set the port where the Wallet is hosting the RPC interface. See the rpc_port under wallet in config.yaml",
    type=int,
    default=None,
)
@click.option(
    "-id",
    "--asset-id",
    help="The Asset ID of the coin you wish to add/rename (the treehash of the TAIL program)",
    type=Bytes32ParamType(),
    required=True,
)
@click.option(
    "-n",
    "--token-name",
    help="The name you wish to designate to the token",
)
@options.create_fingerprint()
def add_token_cmd(wallet_rpc_port: Optional[int], asset_id: bytes32, token_name: str, fingerprint: int) -> None:
    from .wallet_funcs import add_token

    asyncio.run(add_token(wallet_rpc_port, fingerprint, asset_id, token_name))


@wallet_cmd.command("make_offer", help="Create an offer of XCH/CATs/NFTs for XCH/CATs/NFTs")
@click.option(
    "-wp",
    "--wallet-rpc-port",
    help="Set the port where the Wallet is hosting the RPC interface. See the rpc_port under wallet in config.yaml",
    type=int,
    default=None,
)
@options.create_fingerprint()
@click.option(
    "-o",
    "--offer",
    help="A wallet id to offer and the amount to offer (formatted like wallet_id:amount)",
    required=True,
    multiple=True,
)
@click.option(
    "-r",
    "--request",
    help="A wallet id of an asset to receive and the amount you wish to receive (formatted like wallet_id:amount)",
    multiple=True,
)
<<<<<<< HEAD
@click.option("-p", "--filepath", help="The path to write the generated offer file to", required=True)
@options.create_fee("A fee to add to the offer when it gets taken, in XCH")
=======
@click.option(
    "-p",
    "--filepath",
    help="The path to write the generated offer file to",
    required=True,
    type=click.Path(dir_okay=False, writable=True, path_type=pathlib.Path),
)
@click.option(
    "-m", "--fee", help="A fee to add to the offer when it gets taken, in XCH", default="0", show_default=True
)
>>>>>>> a6fca99e
@click.option(
    "--reuse",
    help="Reuse existing address for the offer.",
    is_flag=True,
    default=False,
)
@click.option("--override", help="Creates offer without checking for unusual values", is_flag=True, default=False)
def make_offer_cmd(
    wallet_rpc_port: Optional[int],
    fingerprint: int,
    offer: Sequence[str],
    request: Sequence[str],
<<<<<<< HEAD
    filepath: str,
    fee: uint64,
=======
    filepath: pathlib.Path,
    fee: str,
>>>>>>> a6fca99e
    reuse: bool,
    override: bool,
) -> None:
    from .wallet_funcs import make_offer

    if len(request) == 0 and not override:
        print("Cannot make an offer without requesting something without --override")
        return

    asyncio.run(
        make_offer(
            wallet_rpc_port=wallet_rpc_port,
            fp=fingerprint,
            fee=fee,
            offers=offer,
            requests=request,
            filepath=filepath,
            reuse_puzhash=True if reuse else None,
        )
    )


@wallet_cmd.command(
    "get_offers", help="Get the status of existing offers. Displays only active/pending offers by default."
)
@click.option(
    "-wp",
    "--wallet-rpc-port",
    help="Set the port where the Wallet is hosting the RPC interface. See the rpc_port under wallet in config.yaml",
    type=int,
    default=None,
)
@options.create_fingerprint()
@click.option("-id", "--id", help="The ID of the offer that you wish to examine", type=Bytes32ParamType())
@click.option("-p", "--filepath", help="The path to rewrite the offer file to (must be used in conjunction with --id)")
@click.option("-em", "--exclude-my-offers", help="Exclude your own offers from the output", is_flag=True)
@click.option("-et", "--exclude-taken-offers", help="Exclude offers that you've accepted from the output", is_flag=True)
@click.option(
    "-ic", "--include-completed", help="Include offers that have been confirmed/cancelled or failed", is_flag=True
)
@click.option("-s", "--summaries", help="Show the assets being offered and requested for each offer", is_flag=True)
@click.option("-r", "--reverse", help="Reverse the order of the output", is_flag=True)
def get_offers_cmd(
    wallet_rpc_port: Optional[int],
    fingerprint: int,
    id: Optional[bytes32],
    filepath: Optional[str],
    exclude_my_offers: bool,
    exclude_taken_offers: bool,
    include_completed: bool,
    summaries: bool,
    reverse: bool,
) -> None:
    from .wallet_funcs import get_offers

    asyncio.run(
        get_offers(
            wallet_rpc_port=wallet_rpc_port,
            fp=fingerprint,
            offer_id=id,
            filepath=filepath,
            exclude_my_offers=exclude_my_offers,
            exclude_taken_offers=exclude_taken_offers,
            include_completed=include_completed,
            summaries=summaries,
            reverse=reverse,
        )
    )


@wallet_cmd.command("take_offer", help="Examine or take an offer")
@click.argument("path_or_hex", type=str, nargs=1, required=True)
@click.option(
    "-wp",
    "--wallet-rpc-port",
    help="Set the port where the Wallet is hosting the RPC interface. See the rpc_port under wallet in config.yaml",
    type=int,
    default=None,
)
@options.create_fingerprint()
@click.option("-e", "--examine-only", help="Print the summary of the offer file but do not take it", is_flag=True)
@options.create_fee("The fee to use when pushing the completed offer, in XCH")
# TODO: Reuse is not used
@click.option(
    "--reuse",
    help="Reuse existing address for the offer.",
    is_flag=True,
    default=False,
)
def take_offer_cmd(
    path_or_hex: str,
    wallet_rpc_port: Optional[int],
    fingerprint: int,
    examine_only: bool,
    fee: uint64,
    reuse: bool,
) -> None:
    from .wallet_funcs import take_offer

    asyncio.run(take_offer(wallet_rpc_port, fingerprint, fee, path_or_hex, examine_only))


@wallet_cmd.command("cancel_offer", help="Cancel an existing offer")
@click.option(
    "-wp",
    "--wallet-rpc-port",
    help="Set the port where the Wallet is hosting the RPC interface. See the rpc_port under wallet in config.yaml",
    type=int,
    default=None,
)
@options.create_fingerprint()
@click.option("-id", "--id", help="The offer ID that you wish to cancel", required=True, type=Bytes32ParamType())
@click.option("--insecure", help="Don't make an on-chain transaction, simply mark the offer as cancelled", is_flag=True)
@options.create_fee("The fee to use when cancelling the offer securely, in XCH")
def cancel_offer_cmd(
    wallet_rpc_port: Optional[int], fingerprint: int, id: bytes32, insecure: bool, fee: uint64
) -> None:
    from .wallet_funcs import cancel_offer

    asyncio.run(cancel_offer(wallet_rpc_port, fingerprint, fee, id, not insecure))


@wallet_cmd.command("check", short_help="Check wallet DB integrity", help=check_help_text)
@click.option("-v", "--verbose", help="Print more information", is_flag=True)
@click.option("--db-path", help="The path to a wallet DB. Default is to scan all active wallet DBs.")
@click.pass_context
# TODO: accept multiple dbs on commandline
# TODO: Convert to Path earlier
def check_wallet_cmd(ctx: click.Context, db_path: str, verbose: bool) -> None:
    """check, scan, diagnose, fsck Chia Wallet DBs"""

    from chia.cmds.check_wallet_db import scan

    asyncio.run(scan(ctx.obj["root_path"], db_path, verbose=verbose))


@wallet_cmd.group("did", help="DID related actions")
def did_cmd() -> None:
    pass


@did_cmd.command("create", help="Create DID wallet")
@click.option(
    "-wp",
    "--wallet-rpc-port",
    help="Set the port where the Wallet is hosting the RPC interface. See the rpc_port under wallet in config.yaml",
    type=int,
    default=None,
)
@options.create_fingerprint()
@click.option("-n", "--name", help="Set the DID wallet name", type=str)
@click.option(
    "-a",
    "--amount",
    help="Set the DID amount in mojos. Value must be an odd number.",
    type=int,
    default=1,
    show_default=True,
)
@options.create_fee()
def did_create_wallet_cmd(
    wallet_rpc_port: Optional[int], fingerprint: int, name: Optional[str], amount: int, fee: uint64
) -> None:
    from .wallet_funcs import create_did_wallet

    asyncio.run(create_did_wallet(wallet_rpc_port, fingerprint, fee, name, amount))


@did_cmd.command("sign_message", help="Sign a message by a DID")
@click.option(
    "-wp",
    "--wallet-rpc-port",
    help="Set the port where the Wallet is hosting the RPC interface. See the rpc_port under wallet in config.yaml",
    type=int,
    default=None,
)
@options.create_fingerprint()
@click.option("-i", "--did_id", help="DID ID you want to use for signing", type=AddressParamType(), required=True)
@click.option("-m", "--hex_message", help="The hex message you want to sign", type=str, required=True)
def did_sign_message(wallet_rpc_port: Optional[int], fingerprint: int, did_id: CliAddress, hex_message: str) -> None:
    from .wallet_funcs import sign_message

    asyncio.run(
        sign_message(
            wallet_rpc_port=wallet_rpc_port,
            fp=fingerprint,
            addr_type=AddressType.DID,
            message=hex_message,
            did_id=did_id,
        )
    )


@did_cmd.command("set_name", help="Set DID wallet name")
@click.option(
    "-wp",
    "--wallet-rpc-port",
    help="Set the port where the Wallet is hosting the RPC interface. See the rpc_port under wallet in config.yaml",
    type=int,
    default=None,
)
@options.create_fingerprint()
@click.option("-i", "--id", help="Id of the wallet to use", type=int, required=True)
@click.option("-n", "--name", help="Set the DID wallet name", type=str, required=True)
def did_wallet_name_cmd(wallet_rpc_port: Optional[int], fingerprint: int, id: int, name: str) -> None:
    from .wallet_funcs import did_set_wallet_name

    asyncio.run(did_set_wallet_name(wallet_rpc_port, fingerprint, id, name))


@did_cmd.command("get_did", help="Get DID from wallet")
@click.option(
    "-wp",
    "--wallet-rpc-port",
    help="Set the port where the Wallet is hosting the RPC interface. See the rpc_port under wallet in config.yaml",
    type=int,
    default=None,
)
@options.create_fingerprint()
@click.option("-i", "--id", help="Id of the wallet to use", type=int, required=True)
def did_get_did_cmd(wallet_rpc_port: Optional[int], fingerprint: int, id: int) -> None:
    from .wallet_funcs import get_did

    asyncio.run(get_did(wallet_rpc_port, fingerprint, id))


@did_cmd.command("get_details", help="Get more details of any DID")
@click.option(
    "-wp",
    "--wallet-rpc-port",
    help="Set the port where the Wallet is hosting the RPC interface. See the rpc_port under wallet in config.yaml",
    type=int,
    default=None,
)
@options.create_fingerprint()
@click.option("-id", "--coin_id", help="Id of the DID or any coin ID of the DID", type=str, required=True)
@click.option("-l", "--latest", help="Return latest DID information", is_flag=True, default=True)
def did_get_details_cmd(wallet_rpc_port: Optional[int], fingerprint: int, coin_id: str, latest: bool) -> None:
    from .wallet_funcs import get_did_info

    asyncio.run(get_did_info(wallet_rpc_port, fingerprint, coin_id, latest))


@did_cmd.command("update_metadata", help="Update the metadata of a DID")
@click.option(
    "-wp",
    "--wallet-rpc-port",
    help="Set the port where the Wallet is hosting the RPC interface. See the rpc_port under wallet in config.yaml",
    type=int,
    default=None,
)
@options.create_fingerprint()
@click.option("-i", "--id", help="Id of the DID wallet to use", type=int, required=True)
@click.option("-d", "--metadata", help="The new whole metadata in json format", type=str, required=True)
@click.option(
    "--reuse",
    help="Reuse existing address for the change.",
    is_flag=True,
    default=False,
)
def did_update_metadata_cmd(
    wallet_rpc_port: Optional[int], fingerprint: int, id: int, metadata: str, reuse: bool
) -> None:
    from .wallet_funcs import update_did_metadata

    asyncio.run(update_did_metadata(wallet_rpc_port, fingerprint, id, metadata, reuse))


@did_cmd.command("find_lost", help="Find the did you should own and recovery the DID wallet")
@click.option(
    "-wp",
    "--wallet-rpc-port",
    help="Set the port where the Wallet is hosting the RPC interface. See the rpc_port under wallet in config.yaml",
    type=int,
    default=None,
)
@options.create_fingerprint()
@click.option("-id", "--coin_id", help="Id of the DID or any coin ID of the DID", type=str, required=True)
@click.option("-m", "--metadata", help="The new whole metadata in json format", type=str, required=False)
@click.option(
    "-r",
    "--recovery_list_hash",
    help="Override the recovery list hash of the DID. Only set this if your last DID spend updated the recovery list",
    type=str,
    required=False,
)
@click.option(
    "-n",
    "--num_verification",
    help="Override the required verification number of the DID."
    " Only set this if your last DID spend updated the required verification number",
    type=int,
    required=False,
)
def did_find_lost_cmd(
    wallet_rpc_port: Optional[int],
    fingerprint: int,
    coin_id: str,
    metadata: Optional[str],
    recovery_list_hash: Optional[str],
    num_verification: Optional[int],
) -> None:
    from .wallet_funcs import find_lost_did

    asyncio.run(
        find_lost_did(
            wallet_rpc_port=wallet_rpc_port,
            fp=fingerprint,
            coin_id=coin_id,
            metadata=metadata,
            recovery_list_hash=recovery_list_hash,
            num_verification=num_verification,
        )
    )


@did_cmd.command("message_spend", help="Generate a DID spend bundle for announcements")
@click.option(
    "-wp",
    "--wallet-rpc-port",
    help="Set the port where the Wallet is hosting the RPC interface. See the rpc_port under wallet in config.yaml",
    type=int,
    default=None,
)
@options.create_fingerprint()
@click.option("-i", "--id", help="Id of the DID wallet to use", type=int, required=True)
@click.option(
    "-pa",
    "--puzzle_announcements",
    help="The list of puzzle announcement hex strings, split by comma (,)",
    type=str,
    required=False,
)
@click.option(
    "-ca",
    "--coin_announcements",
    help="The list of coin announcement hex strings, split by comma (,)",
    type=str,
    required=False,
)
def did_message_spend_cmd(
    wallet_rpc_port: Optional[int],
    fingerprint: int,
    id: int,
    puzzle_announcements: Optional[str],
    coin_announcements: Optional[str],
) -> None:
    from .wallet_funcs import did_message_spend

    puzzle_list: List[str] = []
    coin_list: List[str] = []
    if puzzle_announcements is not None:
        try:
            puzzle_list = puzzle_announcements.split(",")
            # validate puzzle announcements is list of hex strings
            for announcement in puzzle_list:
                bytes.fromhex(announcement)
        except ValueError:
            print("Invalid puzzle announcement format, should be a list of hex strings.")
            return
    if coin_announcements is not None:
        try:
            coin_list = coin_announcements.split(",")
            # validate that coin announcements is a list of hex strings
            for announcement in coin_list:
                bytes.fromhex(announcement)
        except ValueError:
            print("Invalid coin announcement format, should be a list of hex strings.")
            return

    asyncio.run(did_message_spend(wallet_rpc_port, fingerprint, id, puzzle_list, coin_list))


@did_cmd.command("transfer", help="Transfer a DID")
@click.option(
    "-wp",
    "--wallet-rpc-port",
    help="Set the port where the Wallet is hosting the RPC interface. See the rpc_port under wallet in config.yaml",
    type=int,
    default=None,
)
@options.create_fingerprint()
@click.option("-i", "--id", help="Id of the DID wallet to use", type=int, required=True)
# TODO: Change RPC to use puzzlehash instead of address
@click.option("-ta", "--target-address", help="Target recipient wallet address", type=AddressParamType(), required=True)
@click.option(
    "-rr", "--reset_recovery", help="If you want to reset the recovery DID settings.", is_flag=True, default=False
)
@options.create_fee()
@click.option(
    "--reuse",
    help="Reuse existing address for the change.",
    is_flag=True,
    default=False,
)
def did_transfer_did(
    wallet_rpc_port: Optional[int],
    fingerprint: int,
    id: int,
    target_address: CliAddress,
    reset_recovery: bool,
<<<<<<< HEAD
    fee: uint64,
=======
    fee: str,
>>>>>>> a6fca99e
    reuse: bool,
) -> None:
    from .wallet_funcs import transfer_did

    asyncio.run(
        transfer_did(
            wallet_rpc_port,
            fingerprint,
            id,
            Decimal(fee),
            target_address,
            reset_recovery is False,
            True if reuse else None,
        )
    )


@wallet_cmd.group("nft", help="NFT related actions")
def nft_cmd() -> None:
    pass


@nft_cmd.command("create", help="Create an NFT wallet")
@click.option(
    "-wp",
    "--wallet-rpc-port",
    help="Set the port where the Wallet is hosting the RPC interface. See the rpc_port under wallet in config.yaml",
    type=int,
    default=None,
)
@options.create_fingerprint()
# TODO: Change RPC to use puzzlehash instead of address
@click.option("-di", "--did-id", help="DID Id to use", type=AddressParamType())
@click.option("-n", "--name", help="Set the NFT wallet name", type=str)
def nft_wallet_create_cmd(
    wallet_rpc_port: Optional[int], fingerprint: int, did_id: Optional[CliAddress], name: Optional[str]
) -> None:
    from .wallet_funcs import create_nft_wallet

    asyncio.run(create_nft_wallet(wallet_rpc_port, fingerprint, did_id, name))


@nft_cmd.command("sign_message", help="Sign a message by a NFT")
@click.option(
    "-wp",
    "--wallet-rpc-port",
    help="Set the port where the Wallet is hosting the RPC interface. See the rpc_port under wallet in config.yaml",
    type=int,
    default=None,
)
@options.create_fingerprint()
@click.option("-i", "--nft_id", help="NFT ID you want to use for signing", type=AddressParamType(), required=True)
@click.option("-m", "--hex_message", help="The hex message you want to sign", type=str, required=True)
def nft_sign_message(wallet_rpc_port: Optional[int], fingerprint: int, nft_id: CliAddress, hex_message: str) -> None:
    from .wallet_funcs import sign_message

    asyncio.run(
        sign_message(
            wallet_rpc_port=wallet_rpc_port,
            fp=fingerprint,
            addr_type=AddressType.NFT,
            message=hex_message,
            nft_id=nft_id,
        )
    )


@nft_cmd.command("mint", help="Mint an NFT")
@click.option(
    "-wp",
    "--wallet-rpc-port",
    help="Set the port where the Wallet is hosting the RPC interface. See the rpc_port under wallet in config.yaml",
    type=int,
    default=None,
)
@options.create_fingerprint()
@click.option("-i", "--id", help="Id of the NFT wallet to use", type=int, required=True)
@click.option("-ra", "--royalty-address", help="Royalty address", type=AddressParamType())
@click.option("-ta", "--target-address", help="Target address", type=AddressParamType())
@click.option("--no-did-ownership", help="Disable DID ownership support", is_flag=True, default=False)
@click.option("-nh", "--hash", help="NFT content hash", type=str, required=True)
@click.option("-u", "--uris", help="Comma separated list of URIs", type=str, required=True)
@click.option("-mh", "--metadata-hash", help="NFT metadata hash", type=str, default="")
@click.option("-mu", "--metadata-uris", help="Comma separated list of metadata URIs", type=str)
@click.option("-lh", "--license-hash", help="NFT license hash", type=str, default="")
@click.option("-lu", "--license-uris", help="Comma separated list of license URIs", type=str)
@click.option("-et", "--edition-total", help="NFT edition total", type=int, show_default=True, default=1)
@click.option("-en", "--edition-number", help="NFT edition number", show_default=True, default=1, type=int)
@options.create_fee()
@click.option(
    "-rp",
    "--royalty-percentage-fraction",
    help="NFT royalty percentage fraction in basis points. Example: 175 would represent 1.75%",
    type=int,
    default=0,
    show_default=True,
)
@click.option(
    "--reuse",
    help="Reuse existing address for the change.",
    is_flag=True,
    default=False,
)
def nft_mint_cmd(
    wallet_rpc_port: Optional[int],
    fingerprint: int,
    id: int,
    royalty_address: Optional[CliAddress],
    target_address: Optional[CliAddress],
    no_did_ownership: bool,
    hash: str,
    uris: str,
    metadata_hash: Optional[str],
    metadata_uris: Optional[str],
    license_hash: Optional[str],
    license_uris: Optional[str],
    edition_total: Optional[int],
    edition_number: Optional[int],
    fee: uint64,
    royalty_percentage_fraction: int,
    reuse: bool,
) -> None:
    from .wallet_funcs import mint_nft

    if metadata_uris is None:
        metadata_uris_list = []
    else:
        metadata_uris_list = [mu.strip() for mu in metadata_uris.split(",")]

    if license_uris is None:
        license_uris_list = []
    else:
        license_uris_list = [lu.strip() for lu in license_uris.split(",")]

    asyncio.run(
        mint_nft(
            wallet_rpc_port=wallet_rpc_port,
            fp=fingerprint,
            wallet_id=id,
            royalty_cli_address=royalty_address,
            target_cli_address=target_address,
            no_did_ownership=no_did_ownership,
            hash=hash,
            uris=[u.strip() for u in uris.split(",")],
            metadata_hash=metadata_hash,
            metadata_uris=metadata_uris_list,
            license_hash=license_hash,
            license_uris=license_uris_list,
            edition_total=edition_total,
            edition_number=edition_number,
            fee=fee,
            royalty_percentage=royalty_percentage_fraction,
            reuse_puzhash=True if reuse else None,
        )
    )


@nft_cmd.command("add_uri", help="Add an URI to an NFT")
@click.option(
    "-wp",
    "--wallet-rpc-port",
    help="Set the port where the Wallet is hosting the RPC interface. See the rpc_port under wallet in config.yaml",
    type=int,
    default=None,
)
@options.create_fingerprint()
@click.option("-i", "--id", help="Id of the NFT wallet to use", type=int, required=True)
# TODO: change rpc to take bytes instead of a hex string
@click.option("-ni", "--nft-coin-id", help="Id of the NFT coin to add the URI to", type=str, required=True)
@click.option("-u", "--uri", help="URI to add to the NFT", type=str)
@click.option("-mu", "--metadata-uri", help="Metadata URI to add to the NFT", type=str)
@click.option("-lu", "--license-uri", help="License URI to add to the NFT", type=str)
@options.create_fee()
@click.option(
    "--reuse",
    help="Reuse existing address for the change.",
    is_flag=True,
    default=False,
)
def nft_add_uri_cmd(
    wallet_rpc_port: Optional[int],
    fingerprint: int,
    id: int,
    nft_coin_id: str,
    uri: str,
    metadata_uri: str,
    license_uri: str,
    fee: uint64,
    reuse: bool,
) -> None:
    from .wallet_funcs import add_uri_to_nft

    asyncio.run(
        add_uri_to_nft(
            wallet_rpc_port=wallet_rpc_port,
            fp=fingerprint,
            wallet_id=id,
            fee=fee,
            nft_coin_id=nft_coin_id,
            uri=uri,
            metadata_uri=metadata_uri,
            license_uri=license_uri,
            reuse_puzhash=True if reuse else None,
        )
    )


@nft_cmd.command("transfer", help="Transfer an NFT")
@click.option(
    "-wp",
    "--wallet-rpc-port",
    help="Set the port where the Wallet is hosting the RPC interface. See the rpc_port under wallet in config.yaml",
    type=int,
    default=None,
)
@options.create_fingerprint()
@click.option("-i", "--id", help="Id of the NFT wallet to use", type=int, required=True)
@click.option("-ni", "--nft-coin-id", help="Id of the NFT coin to transfer", type=str, required=True)
# TODO: Change RPC to use puzzlehash instead of address
@click.option("-ta", "--target-address", help="Target recipient wallet address", type=AddressParamType(), required=True)
@options.create_fee()
@click.option(
    "--reuse",
    help="Reuse existing address for the change.",
    is_flag=True,
    default=False,
)
def nft_transfer_cmd(
    wallet_rpc_port: Optional[int],
    fingerprint: int,
    id: int,
    nft_coin_id: str,
    target_address: CliAddress,
    fee: uint64,
    reuse: bool,
) -> None:
    from .wallet_funcs import transfer_nft

    asyncio.run(
        transfer_nft(
            wallet_rpc_port=wallet_rpc_port,
            fp=fingerprint,
            wallet_id=id,
            fee=fee,
            nft_coin_id=nft_coin_id,
            target_cli_address=target_address,
            reuse_puzhash=True if reuse else None,
        )
    )


@nft_cmd.command("list", help="List the current NFTs")
@click.option(
    "-wp",
    "--wallet-rpc-port",
    help="Set the port where the Wallet is hosting the RPC interface. See the rpc_port under wallet in config.yaml",
    type=int,
    default=None,
)
@options.create_fingerprint()
@click.option("-i", "--id", help="Id of the NFT wallet to use", type=int, required=True)
@click.option("--num", help="Number of NFTs to return", type=int, default=50)
@click.option("--start-index", help="Which starting index to start listing NFTs from", type=int, default=0)
def nft_list_cmd(wallet_rpc_port: Optional[int], fingerprint: int, id: int, num: int, start_index: int) -> None:
    from .wallet_funcs import list_nfts

    asyncio.run(list_nfts(wallet_rpc_port, fingerprint, id, num, start_index))


@nft_cmd.command("set_did", help="Set a DID on an NFT")
@click.option(
    "-wp",
    "--wallet-rpc-port",
    help="Set the port where the Wallet is hosting the RPC interface. See the rpc_port under wallet in config.yaml",
    type=int,
    default=None,
)
@options.create_fingerprint()
@click.option("-i", "--id", help="Id of the NFT wallet to use", type=int, required=True)
# TODO: Change RPC to use bytes instead of hex string
@click.option("-di", "--did-id", help="DID Id to set on the NFT", type=str, required=True)
@click.option("-ni", "--nft-coin-id", help="Id of the NFT coin to set the DID on", type=str, required=True)
@options.create_fee()
@click.option(
    "--reuse",
    help="Reuse existing address for the change.",
    is_flag=True,
    default=False,
)
def nft_set_did_cmd(
    wallet_rpc_port: Optional[int],
    fingerprint: int,
    id: int,
    did_id: str,
    nft_coin_id: str,
    fee: uint64,
    reuse: bool,
) -> None:
    from .wallet_funcs import set_nft_did

    asyncio.run(
        set_nft_did(
            wallet_rpc_port=wallet_rpc_port,
            fp=fingerprint,
            wallet_id=id,
            fee=fee,
            nft_coin_id=nft_coin_id,
            did_id=did_id,
            reuse_puzhash=True if reuse else None,
        )
    )


@nft_cmd.command("get_info", help="Get NFT information")
@click.option(
    "-wp",
    "--wallet-rpc-port",
    help="Set the port where the Wallet is hosting the RPC interface. See the rpc_port under wallet in config.yaml",
    type=int,
    default=None,
)
@options.create_fingerprint()
# TODO: Change RPC to use bytes instead of hex string
@click.option("-ni", "--nft-coin-id", help="Id of the NFT coin to get information on", type=str, required=True)
def nft_get_info_cmd(
    wallet_rpc_port: Optional[int],
    fingerprint: int,
    nft_coin_id: str,
) -> None:
    from .wallet_funcs import get_nft_info

    asyncio.run(get_nft_info(wallet_rpc_port, fingerprint, nft_coin_id))


# Keep at bottom.
wallet_cmd.add_command(coins_cmd)


@wallet_cmd.group("notifications", help="Send/Manage notifications")
def notification_cmd() -> None:
    pass


@notification_cmd.command("send", help="Send a notification to the owner of an address")
@click.option(
    "-wp",
    "--wallet-rpc-port",
    help="Set the port where the Wallet is hosting the RPC interface. See the rpc_port under wallet in config.yaml",
    type=int,
    default=None,
)
@options.create_fingerprint()
@click.option(
    "-t", "--to-address", help="The address to send the notification to", type=AddressParamType(), required=True
)
@click.option(
    "-a",
    "--amount",
    help="The amount to send to get the notification past the recipient's spam filter",
    type=AmountParamType(),
    default=uint64(10000000),
    required=True,
    show_default=True,
)
@click.option("-n", "--message", help="The message of the notification", type=str)
@options.create_fee()
def send_notification_cmd(
    wallet_rpc_port: Optional[int],
    fingerprint: int,
    to_address: CliAddress,
    amount: CliAmount,
    message: str,
    fee: uint64,
) -> None:
    from .wallet_funcs import send_notification

    message_bytes: bytes = bytes(message, "utf8")
    asyncio.run(send_notification(wallet_rpc_port, fingerprint, fee, to_address, message_bytes, amount))


@notification_cmd.command("get", help="Get notification(s) that are in your wallet")
@click.option(
    "-wp",
    "--wallet-rpc-port",
    help="Set the port where the Wallet is hosting the RPC interface. See the rpc_port under wallet in config.yaml",
    type=int,
    default=None,
)
@options.create_fingerprint()
@click.option("-i", "--id", help="The specific notification ID to show", type=Bytes32ParamType(), multiple=True)
@click.option("-s", "--start", help="The number of notifications to skip", type=int, default=None)
@click.option("-e", "--end", help="The number of notifications to stop at", type=int, default=None)
def get_notifications_cmd(
    wallet_rpc_port: Optional[int],
    fingerprint: int,
    id: Sequence[bytes32],
    start: Optional[int],
    end: Optional[int],
) -> None:
    from .wallet_funcs import get_notifications

    asyncio.run(get_notifications(wallet_rpc_port, fingerprint, id, start, end))


@notification_cmd.command("delete", help="Delete notification(s) that are in your wallet")
@click.option(
    "-wp",
    "--wallet-rpc-port",
    help="Set the port where the Wallet is hosting the RPC interface. See the rpc_port under wallet in config.yaml",
    type=int,
    default=None,
)
@options.create_fingerprint()
@click.option("-i", "--id", help="A specific notification ID to delete", type=Bytes32ParamType(), multiple=True)
@click.option("--all", help="All notifications can be deleted (they will be recovered during resync)", is_flag=True)
def delete_notifications_cmd(
    wallet_rpc_port: Optional[int],
    fingerprint: int,
    id: Sequence[bytes32],
    all: bool,
) -> None:
    from .wallet_funcs import delete_notifications

    asyncio.run(delete_notifications(wallet_rpc_port, fingerprint, id, all))


@wallet_cmd.group("vcs", short_help="Verifiable Credential related actions")
def vcs_cmd() -> None:  # pragma: no cover
    pass


@vcs_cmd.command("mint", short_help="Mint a VC")
@click.option(
    "-wp",
    "--wallet-rpc-port",
    help="Set the port where the Wallet is hosting the RPC interface. See the rpc_port under wallet in config.yaml",
    type=int,
    default=None,
)
@options.create_fingerprint()
@click.option("-d", "--did", help="The DID of the VC's proof provider", type=AddressParamType(), required=True)
@click.option(
    "-t",
    "--target-address",
    help="The address to send the VC to once it's minted",
    type=AddressParamType(),
    required=False,
)
@options.create_fee("Blockchain fee for mint transaction, in XCH")
def mint_vc_cmd(
    wallet_rpc_port: Optional[int],
    fingerprint: int,
    did: CliAddress,
    target_address: Optional[CliAddress],
    fee: uint64,
) -> None:  # pragma: no cover
    from .wallet_funcs import mint_vc

    asyncio.run(mint_vc(wallet_rpc_port, fingerprint, did, fee, target_address))


@vcs_cmd.command("get", short_help="Get a list of existing VCs")
@click.option(
    "-wp",
    "--wallet-rpc-port",
    help="Set the port where the Wallet is hosting the RPC interface. See the rpc_port under wallet in config.yaml",
    type=int,
    default=None,
)
@options.create_fingerprint()
@click.option(
    "-s", "--start", help="The index to start the list at", type=int, required=False, default=0, show_default=True
)
@click.option(
    "-c", "--count", help="How many results to return", type=int, required=False, default=50, show_default=True
)
def get_vcs_cmd(
    wallet_rpc_port: Optional[int],
    fingerprint: int,
    start: int,
    count: int,
) -> None:  # pragma: no cover
    from .wallet_funcs import get_vcs

    asyncio.run(get_vcs(wallet_rpc_port, fingerprint, start, count))


@vcs_cmd.command("update_proofs", short_help="Update a VC's proofs if you have the provider DID")
@click.option(
    "-wp",
    "--wallet-rpc-port",
    help="Set the port where the Wallet is hosting the RPC interface. See the rpc_port under wallet in config.yaml",
    type=int,
    default=None,
)
@options.create_fingerprint()
@click.option(
    "-l",
    "--vc-id",
    help="The launcher ID of the VC whose proofs should be updated",
    type=Bytes32ParamType(),
    required=True,
)
@click.option(
    "-t",
    "--new-puzhash",
    help="The address to send the VC after the proofs have been updated",
    type=Bytes32ParamType(),
    required=False,
)
@click.option("-p", "--new-proof-hash", help="The new proof hash to update the VC to", type=str, required=True)
@options.create_fee("Blockchain fee for update transaction, in XCH")
@click.option(
    "--reuse-puzhash/--generate-new-puzhash",
    help="Send the VC back to the same puzzle hash it came from (ignored if --new-puzhash is specified)",
    default=False,
    show_default=True,
)
def spend_vc_cmd(
    wallet_rpc_port: Optional[int],
    fingerprint: int,
    vc_id: bytes32,
    new_puzhash: Optional[bytes32],
    new_proof_hash: str,
    fee: uint64,
    reuse_puzhash: bool,
) -> None:  # pragma: no cover
    from .wallet_funcs import spend_vc

    asyncio.run(
        spend_vc(
            wallet_rpc_port=wallet_rpc_port,
            fp=fingerprint,
            vc_id=vc_id,
            fee=fee,
            new_puzhash=new_puzhash,
            new_proof_hash=new_proof_hash,
            reuse_puzhash=reuse_puzhash,
        )
    )


@vcs_cmd.command("add_proof_reveal", short_help="Add a series of proofs that will combine to a single proof hash")
@click.option(
    "-wp",
    "--wallet-rpc-port",
    help="Set the port where the Wallet is hosting the RPC interface. See the rpc_port under wallet in config.yaml",
    type=int,
    default=None,
)
@options.create_fingerprint()
@click.option("-p", "--proof", help="A flag to add as a proof", type=str, multiple=True)
@click.option("-r", "--root-only", help="Do not add the proofs to the DB, just output the root", is_flag=True)
def add_proof_reveal_cmd(
    wallet_rpc_port: Optional[int],
    fingerprint: int,
    proof: Sequence[str],
    root_only: bool,
) -> None:  # pragma: no cover
    from .wallet_funcs import add_proof_reveal

    asyncio.run(add_proof_reveal(wallet_rpc_port, fingerprint, proof, root_only))


@vcs_cmd.command("get_proofs_for_root", short_help="Get the stored proof flags for a given proof hash")
@click.option(
    "-wp",
    "--wallet-rpc-port",
    help="Set the port where the Wallet is hosting the RPC interface. See the rpc_port under wallet in config.yaml",
    type=int,
    default=None,
)
@options.create_fingerprint()
@click.option("-r", "--proof-hash", help="The root to search for", type=str, required=True)
def get_proofs_for_root_cmd(
    wallet_rpc_port: Optional[int],
    fingerprint: int,
    proof_hash: str,
) -> None:  # pragma: no cover
    from .wallet_funcs import get_proofs_for_root

    asyncio.run(get_proofs_for_root(wallet_rpc_port, fingerprint, proof_hash))


@vcs_cmd.command("revoke", short_help="Revoke any VC if you have the proper DID and the VCs parent coin")
@click.option(
    "-wp",
    "--wallet-rpc-port",
    help="Set the port where the Wallet is hosting the RPC interface. See the rpc_port under wallet in config.yaml",
    type=int,
    default=None,
)
@options.create_fingerprint()
@click.option(
    "-p",
    "--parent-coin-id",
    help="The ID of the parent coin of the VC (optional if VC ID is used)",
    type=Bytes32ParamType(),
    required=False,
)
@click.option(
    "-l",
    "--vc-id",
    help="The launcher ID of the VC to revoke (must be tracked by wallet) (optional if Parent ID is used)",
    type=Bytes32ParamType(),
    required=False,
)
@options.create_fee("Blockchain fee for revocation transaction, in XCH")
@click.option(
    "--reuse-puzhash/--generate-new-puzhash",
    help="Send the VC back to the same puzzle hash it came from (ignored if --new-puzhash is specified)",
    default=False,
    show_default=True,
)
def revoke_vc_cmd(
    wallet_rpc_port: Optional[int],
    fingerprint: int,
    parent_coin_id: Optional[bytes32],
    vc_id: Optional[bytes32],
    fee: uint64,
    reuse_puzhash: bool,
) -> None:  # pragma: no cover
    from .wallet_funcs import revoke_vc

    asyncio.run(revoke_vc(wallet_rpc_port, fingerprint, parent_coin_id, vc_id, fee, reuse_puzhash))


@vcs_cmd.command("approve_r_cats", help="Claim any R-CATs that are currently pending VC approval")
@click.option(
    "-wp",
    "--wallet-rpc-port",
    help="Set the port where the Wallet is hosting the RPC interface. See the rpc_port under wallet in config.yaml",
    type=int,
    default=None,
)
@options.create_fingerprint()
@click.option("-i", "--id", help="Id of the wallet with the pending approval balance", type=int, required=True)
@click.option(
    "-a",
    "--min-amount-to-claim",
    help="The minimum amount to approve to move into the wallet",
    type=AmountParamType(),
    required=True,
)
@options.create_fee("Blockchain fee for approval transaction, in XCH")
@click.option(
    "-ma",
    "--min-coin-amount",
    type=AmountParamType(),
    default=cli_amount_none,
    help="The minimum coin amount to select",
)
@click.option(
    "-l", "--max-coin-amount", type=AmountParamType(), default=cli_amount_none, help="The maximum coin amount to select"
)
@click.option(
    "--reuse",
    help="Reuse existing address for the change.",
    is_flag=True,
    default=False,
)
def approve_r_cats_cmd(
    wallet_rpc_port: Optional[int],
    fingerprint: int,
    id: int,
    min_amount_to_claim: CliAmount,
    fee: uint64,
    min_coin_amount: CliAmount,
    max_coin_amount: CliAmount,
    reuse: bool,
) -> None:  # pragma: no cover
    from .wallet_funcs import approve_r_cats

    asyncio.run(
        approve_r_cats(
            wallet_rpc_port, fingerprint, uint32(id), min_amount_to_claim, fee, min_coin_amount, max_coin_amount, reuse
        )
    )<|MERGE_RESOLUTION|>--- conflicted
+++ resolved
@@ -1,11 +1,7 @@
 from __future__ import annotations
 
 import asyncio
-<<<<<<< HEAD
-=======
 import pathlib
-from decimal import Decimal
->>>>>>> a6fca99e
 from typing import List, Optional, Sequence
 
 import click
@@ -450,10 +446,6 @@
     help="A wallet id of an asset to receive and the amount you wish to receive (formatted like wallet_id:amount)",
     multiple=True,
 )
-<<<<<<< HEAD
-@click.option("-p", "--filepath", help="The path to write the generated offer file to", required=True)
-@options.create_fee("A fee to add to the offer when it gets taken, in XCH")
-=======
 @click.option(
     "-p",
     "--filepath",
@@ -461,10 +453,7 @@
     required=True,
     type=click.Path(dir_okay=False, writable=True, path_type=pathlib.Path),
 )
-@click.option(
-    "-m", "--fee", help="A fee to add to the offer when it gets taken, in XCH", default="0", show_default=True
-)
->>>>>>> a6fca99e
+@options.create_fee("A fee to add to the offer when it gets taken, in XCH")
 @click.option(
     "--reuse",
     help="Reuse existing address for the offer.",
@@ -477,13 +466,8 @@
     fingerprint: int,
     offer: Sequence[str],
     request: Sequence[str],
-<<<<<<< HEAD
-    filepath: str,
+    filepath: pathlib.Path,
     fee: uint64,
-=======
-    filepath: pathlib.Path,
-    fee: str,
->>>>>>> a6fca99e
     reuse: bool,
     override: bool,
 ) -> None:
@@ -885,11 +869,7 @@
     id: int,
     target_address: CliAddress,
     reset_recovery: bool,
-<<<<<<< HEAD
     fee: uint64,
-=======
-    fee: str,
->>>>>>> a6fca99e
     reuse: bool,
 ) -> None:
     from .wallet_funcs import transfer_did
@@ -899,7 +879,7 @@
             wallet_rpc_port,
             fingerprint,
             id,
-            Decimal(fee),
+            fee,
             target_address,
             reset_recovery is False,
             True if reuse else None,
