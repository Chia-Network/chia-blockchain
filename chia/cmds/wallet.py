from __future__ import annotations

import asyncio
import pathlib
from typing import List, Optional, Sequence

import click

from chia.cmds import options
from chia.cmds.check_wallet_db import help_text as check_help_text
from chia.cmds.cmds_util import tx_out_cmd
from chia.cmds.coins import coins_cmd
<<<<<<< HEAD
from chia.cmds.plotnft import validate_fee
from chia.wallet.transaction_record import TransactionRecord
=======
from chia.cmds.param_types import (
    AddressParamType,
    AmountParamType,
    Bytes32ParamType,
    CliAddress,
    CliAmount,
    cli_amount_none,
)
from chia.types.blockchain_format.sized_bytes import bytes32
from chia.util.ints import uint32, uint64
>>>>>>> a4477347
from chia.wallet.transaction_sorting import SortKey
from chia.wallet.util.address_type import AddressType
from chia.wallet.util.wallet_types import WalletType


@click.group("wallet", help="Manage your wallet")
@click.pass_context
def wallet_cmd(ctx: click.Context) -> None:
    pass


@wallet_cmd.command("get_transaction", help="Get a transaction")
@click.option(
    "-wp",
    "--wallet-rpc-port",
    help="Set the port where the Wallet is hosting the RPC interface. See the rpc_port under wallet in config.yaml",
    type=int,
    default=None,
)
@options.create_fingerprint()
# TODO: Remove unused wallet id option
@click.option("-i", "--id", help="Id of the wallet to use", type=int, default=1, show_default=True, required=True)
@click.option("-tx", "--tx_id", help="transaction id to search for", type=str, required=True)
@click.option("--verbose", "-v", count=True, type=int)
def get_transaction_cmd(wallet_rpc_port: Optional[int], fingerprint: int, id: int, tx_id: str, verbose: int) -> None:
    from .wallet_funcs import get_transaction

    asyncio.run(get_transaction(wallet_rpc_port=wallet_rpc_port, fingerprint=fingerprint, tx_id=tx_id, verbose=verbose))


@wallet_cmd.command("get_transactions", help="Get all transactions")
@click.option(
    "-wp",
    "--wallet-rpc-port",
    help="Set the port where the Wallet is hosting the RPC interface. See the rpc_port under wallet in config.yaml",
    type=int,
    default=None,
)
@options.create_fingerprint()
@click.option("-i", "--id", help="Id of the wallet to use", type=int, default=1, show_default=True, required=True)
@click.option(
    "-o",
    "--offset",
    help="Skip transactions from the beginning of the list",
    type=int,
    default=0,
    show_default=True,
    required=True,
)
@click.option(
    "-l",
    "--limit",
    help="Max number of transactions to return",
    type=int,
    default=(2**32 - 1),
    show_default=True,
    required=False,
)
@click.option("--verbose", "-v", count=True, type=int)
@click.option(
    "--paginate/--no-paginate",
    default=None,
    help="Prompt for each page of data.  Defaults to true for interactive consoles, otherwise false.",
)
@click.option(
    "--sort-by-height",
    "sort_key",
    flag_value=SortKey.CONFIRMED_AT_HEIGHT,
    type=SortKey,
    help="Sort transactions by height",
)
@click.option(
    "--sort-by-relevance",
    "sort_key",
    flag_value=SortKey.RELEVANCE,
    type=SortKey,
    default=True,
    help="Sort transactions by {confirmed, height, time}",
)
@click.option(
    "--reverse",
    is_flag=True,
    default=False,
    help="Reverse the transaction ordering",
)
@click.option(
    "--clawback",
    is_flag=True,
    default=False,
    help="Only show clawback transactions",
)
def get_transactions_cmd(
    wallet_rpc_port: Optional[int],
    fingerprint: int,
    id: int,
    offset: int,
    limit: int,
    verbose: bool,
    paginate: Optional[bool],
    sort_key: SortKey,
    reverse: bool,
    clawback: bool,
) -> None:  # pragma: no cover
    from .wallet_funcs import get_transactions

    asyncio.run(
        get_transactions(
            wallet_rpc_port=wallet_rpc_port,
            fp=fingerprint,
            wallet_id=id,
            verbose=verbose,
            paginate=paginate,
            offset=offset,
            limit=limit,
            sort_key=sort_key,
            reverse=reverse,
            clawback=clawback,
        )
    )


@wallet_cmd.command("send", help="Send chia to another wallet")
@click.option(
    "-wp",
    "--wallet-rpc-port",
    help="Set the port where the Wallet is hosting the RPC interface. See the rpc_port under wallet in config.yaml",
    type=int,
    default=None,
)
@options.create_fingerprint()
@click.option("-i", "--id", help="Id of the wallet to use", type=int, default=1, show_default=True, required=True)
@click.option("-a", "--amount", help="How much chia to send, in XCH", type=AmountParamType(), required=True)
@click.option("-e", "--memo", help="Additional memo for the transaction", type=str, default=None)
@options.create_fee()
# TODO: Fix RPC as this should take a puzzle_hash not an address.
@click.option("-t", "--address", help="Address to send the XCH", type=AddressParamType(), required=True)
@click.option(
    "-o", "--override", help="Submits transaction without checking for unusual values", is_flag=True, default=False
)
@click.option(
    "-ma",
    "--min-coin-amount",
    help="Ignore coins worth less then this much XCH or CAT units",
    type=AmountParamType(),
    required=False,
    default=cli_amount_none,
)
@click.option(
    "-l",
    "--max-coin-amount",
    help="Ignore coins worth more then this much XCH or CAT units",
    type=AmountParamType(),
    required=False,
    default=cli_amount_none,
)
@click.option(
    "--exclude-coin",
    "coins_to_exclude",
    multiple=True,
    type=Bytes32ParamType(),
    help="Exclude this coin from being spent.",
)
@click.option(
    "--reuse",
    help="Reuse existing address for the change.",
    is_flag=True,
    default=False,
)
@click.option(
    "--clawback_time",
    help="The seconds that the recipient needs to wait to claim the fund."
    " A positive number will enable the Clawback features.",
    type=int,
    default=0,
)
@tx_out_cmd
def send_cmd(
    wallet_rpc_port: Optional[int],
    fingerprint: int,
    id: int,
    amount: CliAmount,
    memo: Optional[str],
    fee: uint64,
    address: CliAddress,
    override: bool,
    min_coin_amount: CliAmount,
    max_coin_amount: CliAmount,
    coins_to_exclude: Sequence[bytes32],
    reuse: bool,
    clawback_time: int,
    push: bool,
) -> List[TransactionRecord]:
    from .wallet_funcs import send

    return asyncio.run(
        send(
            wallet_rpc_port=wallet_rpc_port,
            fp=fingerprint,
            wallet_id=id,
            amount=amount,
            memo=memo,
            fee=fee,
            address=address,
            override=override,
            min_coin_amount=min_coin_amount,
            max_coin_amount=max_coin_amount,
            excluded_coin_ids=coins_to_exclude,
            reuse_puzhash=True if reuse else None,
            clawback_time_lock=clawback_time,
            push=push,
        )
    )


@wallet_cmd.command("show", help="Show wallet information")
@click.option(
    "-wp",
    "--wallet-rpc-port",
    help="Set the port where the Wallet is hosting the RPC interface. See the rpc_port under wallet in config.yaml",
    type=int,
    default=None,
)
@options.create_fingerprint()
@click.option(
    "-w",
    "--wallet_type",
    help="Choose a specific wallet type to return",
    type=click.Choice([x.name.lower() for x in WalletType]),
    default=None,
)
def show_cmd(wallet_rpc_port: Optional[int], fingerprint: int, wallet_type: Optional[str]) -> None:
    from .wallet_funcs import print_balances

    asyncio.run(print_balances(wallet_rpc_port, fingerprint, WalletType[wallet_type.upper()] if wallet_type else None))


@wallet_cmd.command("get_address", help="Get a wallet receive address")
@click.option(
    "-wp",
    "--wallet-rpc-port",
    help="Set the port where the Wallet is hosting the RPC interface. See the rpc_port under wallet in config.yaml",
    type=int,
    default=None,
)
@click.option("-i", "--id", help="Id of the wallet to use", type=int, default=1, show_default=True, required=True)
@options.create_fingerprint()
@click.option(
    "-n/-l",
    "--new-address/--latest-address",
    help=(
        "Create a new wallet receive address, or show the most recently created wallet receive address"
        "  [default: show most recent address]"
    ),
    is_flag=True,
    default=False,
)
def get_address_cmd(wallet_rpc_port: Optional[int], id: int, fingerprint: int, new_address: bool) -> None:
    from .wallet_funcs import get_address

    asyncio.run(get_address(wallet_rpc_port, fingerprint, id, new_address))


@wallet_cmd.command(
    "clawback",
    help="Claim or revert a Clawback transaction."
    " The wallet will automatically detect if you are able to revert or claim.",
)
@click.option(
    "-wp",
    "--wallet-rpc-port",
    help="Set the port where the Wallet is hosting the RPC interface. See the rpc_port under wallet in config.yaml",
    type=int,
    default=None,
)
# TODO: Remove unused wallet id option
@click.option("-i", "--id", help="Id of the wallet to use", type=int, default=1, show_default=True, required=True)
@options.create_fingerprint()
@click.option(
    "-ids",
    "--tx_ids",
    help="IDs of the Clawback transactions you want to revert or claim. Separate multiple IDs by comma (,).",
    type=str,
    default="",
    required=True,
)
@options.create_fee("A fee to add to the offer when it gets taken, in XCH")
@click.option(
    "--force",
    help="Force to push the spend bundle even it may be a double spend",
    is_flag=True,
    default=False,
)
@tx_out_cmd
def clawback(
<<<<<<< HEAD
    wallet_rpc_port: Optional[int], id: int, fingerprint: int, tx_ids: str, fee: str, force: bool, push: bool
) -> List[TransactionRecord]:
    from .wallet_funcs import spend_clawback

    return asyncio.run(
        spend_clawback(
            wallet_rpc_port=wallet_rpc_port, fp=fingerprint, fee=Decimal(fee), tx_ids_str=tx_ids, force=force, push=push
        )
=======
    wallet_rpc_port: Optional[int], id: int, fingerprint: int, tx_ids: str, fee: uint64, force: bool
) -> None:  # pragma: no cover
    from .wallet_funcs import spend_clawback

    asyncio.run(
        spend_clawback(wallet_rpc_port=wallet_rpc_port, fp=fingerprint, fee=fee, tx_ids_str=tx_ids, force=force)
>>>>>>> a4477347
    )


@wallet_cmd.command("delete_unconfirmed_transactions", help="Deletes all unconfirmed transactions for this wallet ID")
@click.option(
    "-wp",
    "--wallet-rpc-port",
    help="Set the port where the Wallet is hosting the RPC interface. See the rpc_port under wallet in config.yaml",
    type=int,
    default=None,
)
@click.option("-i", "--id", help="Id of the wallet to use", type=int, default=1, show_default=True, required=True)
@options.create_fingerprint()
def delete_unconfirmed_transactions_cmd(wallet_rpc_port: Optional[int], id: int, fingerprint: int) -> None:
    from .wallet_funcs import delete_unconfirmed_transactions

    asyncio.run(delete_unconfirmed_transactions(wallet_rpc_port, fingerprint, id))


@wallet_cmd.command("get_derivation_index", help="Get the last puzzle hash derivation path index")
@click.option(
    "-wp",
    "--wallet-rpc-port",
    help="Set the port where the Wallet is hosting the RPC interface. See the rpc_port under wallet in config.yaml",
    type=int,
    default=None,
)
@options.create_fingerprint()
def get_derivation_index_cmd(wallet_rpc_port: Optional[int], fingerprint: int) -> None:
    from .wallet_funcs import get_derivation_index

    asyncio.run(get_derivation_index(wallet_rpc_port, fingerprint))


@wallet_cmd.command("sign_message", help="Sign a message by a derivation address")
@click.option(
    "-wp",
    "--wallet-rpc-port",
    help="Set the port where the Wallet is hosting the RPC interface. See the rpc_port under wallet in config.yaml",
    type=int,
    default=None,
)
@options.create_fingerprint()
# TODO: Change RPC's to use the puzzle hash instead of address
@click.option("-a", "--address", help="The address you want to use for signing", type=AddressParamType(), required=True)
@click.option("-m", "--hex_message", help="The hex message you want sign", type=str, required=True)
def address_sign_message(
    wallet_rpc_port: Optional[int], fingerprint: int, address: CliAddress, hex_message: str
) -> None:
    from .wallet_funcs import sign_message

    asyncio.run(
        sign_message(
            wallet_rpc_port=wallet_rpc_port,
            fp=fingerprint,
            addr_type=AddressType.XCH,
            message=hex_message,
            address=address,
        )
    )


@wallet_cmd.command(
    "update_derivation_index", help="Generate additional derived puzzle hashes starting at the provided index"
)
@click.option(
    "-wp",
    "--wallet-rpc-port",
    help="Set the port where the Wallet is hosting the RPC interface. See the rpc_port under wallet in config.yaml",
    type=int,
    default=None,
)
@options.create_fingerprint()
@click.option(
    "-i", "--index", help="Index to set. Must be greater than the current derivation index", type=int, required=True
)
def update_derivation_index_cmd(wallet_rpc_port: Optional[int], fingerprint: int, index: int) -> None:
    from .wallet_funcs import update_derivation_index

    asyncio.run(update_derivation_index(wallet_rpc_port, fingerprint, index))


@wallet_cmd.command("add_token", help="Add/Rename a CAT to the wallet by its asset ID")
@click.option(
    "-wp",
    "--wallet-rpc-port",
    help="Set the port where the Wallet is hosting the RPC interface. See the rpc_port under wallet in config.yaml",
    type=int,
    default=None,
)
@click.option(
    "-id",
    "--asset-id",
    help="The Asset ID of the coin you wish to add/rename (the treehash of the TAIL program)",
    type=Bytes32ParamType(),
    required=True,
)
@click.option(
    "-n",
    "--token-name",
    help="The name you wish to designate to the token",
)
@options.create_fingerprint()
def add_token_cmd(wallet_rpc_port: Optional[int], asset_id: bytes32, token_name: str, fingerprint: int) -> None:
    from .wallet_funcs import add_token

    asyncio.run(add_token(wallet_rpc_port, fingerprint, asset_id, token_name))


@wallet_cmd.command("make_offer", help="Create an offer of XCH/CATs/NFTs for XCH/CATs/NFTs")
@click.option(
    "-wp",
    "--wallet-rpc-port",
    help="Set the port where the Wallet is hosting the RPC interface. See the rpc_port under wallet in config.yaml",
    type=int,
    default=None,
)
@options.create_fingerprint()
@click.option(
    "-o",
    "--offer",
    help="A wallet id to offer and the amount to offer (formatted like wallet_id:amount)",
    required=True,
    multiple=True,
)
@click.option(
    "-r",
    "--request",
    help="A wallet id of an asset to receive and the amount you wish to receive (formatted like wallet_id:amount)",
    multiple=True,
)
@click.option(
    "-p",
    "--filepath",
    help="The path to write the generated offer file to",
    required=True,
    type=click.Path(dir_okay=False, writable=True, path_type=pathlib.Path),
)
@options.create_fee("A fee to add to the offer when it gets taken, in XCH")
@click.option(
    "--reuse",
    help="Reuse existing address for the offer.",
    is_flag=True,
    default=False,
)
@click.option("--override", help="Creates offer without checking for unusual values", is_flag=True, default=False)
# This command looks like a good candidate for @tx_out_cmd however, pushing an incomplete tx is nonsensical and
# we already have a canonical offer file format which the idea of exporting a different transaction conflicts with
def make_offer_cmd(
    wallet_rpc_port: Optional[int],
    fingerprint: int,
    offer: Sequence[str],
    request: Sequence[str],
    filepath: pathlib.Path,
    fee: uint64,
    reuse: bool,
    override: bool,
) -> None:
    from .wallet_funcs import make_offer

    if len(request) == 0 and not override:
        print("Cannot make an offer without requesting something without --override")
        return

    asyncio.run(
        make_offer(
            wallet_rpc_port=wallet_rpc_port,
            fp=fingerprint,
            fee=fee,
            offers=offer,
            requests=request,
            filepath=filepath,
            reuse_puzhash=True if reuse else None,
        )
    )


@wallet_cmd.command(
    "get_offers", help="Get the status of existing offers. Displays only active/pending offers by default."
)
@click.option(
    "-wp",
    "--wallet-rpc-port",
    help="Set the port where the Wallet is hosting the RPC interface. See the rpc_port under wallet in config.yaml",
    type=int,
    default=None,
)
@options.create_fingerprint()
@click.option("-id", "--id", help="The ID of the offer that you wish to examine", type=Bytes32ParamType())
@click.option("-p", "--filepath", help="The path to rewrite the offer file to (must be used in conjunction with --id)")
@click.option("-em", "--exclude-my-offers", help="Exclude your own offers from the output", is_flag=True)
@click.option("-et", "--exclude-taken-offers", help="Exclude offers that you've accepted from the output", is_flag=True)
@click.option(
    "-ic", "--include-completed", help="Include offers that have been confirmed/cancelled or failed", is_flag=True
)
@click.option("-s", "--summaries", help="Show the assets being offered and requested for each offer", is_flag=True)
@click.option("-r", "--reverse", help="Reverse the order of the output", is_flag=True)
def get_offers_cmd(
    wallet_rpc_port: Optional[int],
    fingerprint: int,
    id: Optional[bytes32],
    filepath: Optional[str],
    exclude_my_offers: bool,
    exclude_taken_offers: bool,
    include_completed: bool,
    summaries: bool,
    reverse: bool,
) -> None:
    from .wallet_funcs import get_offers

    asyncio.run(
        get_offers(
            wallet_rpc_port=wallet_rpc_port,
            fp=fingerprint,
            offer_id=id,
            filepath=filepath,
            exclude_my_offers=exclude_my_offers,
            exclude_taken_offers=exclude_taken_offers,
            include_completed=include_completed,
            summaries=summaries,
            reverse=reverse,
        )
    )


@wallet_cmd.command("take_offer", help="Examine or take an offer")
@click.argument("path_or_hex", type=str, nargs=1, required=True)
@click.option(
    "-wp",
    "--wallet-rpc-port",
    help="Set the port where the Wallet is hosting the RPC interface. See the rpc_port under wallet in config.yaml",
    type=int,
    default=None,
)
@options.create_fingerprint()
@click.option("-e", "--examine-only", help="Print the summary of the offer file but do not take it", is_flag=True)
@options.create_fee("The fee to use when pushing the completed offer, in XCH")
# TODO: Reuse is not used
@click.option(
    "--reuse",
    help="Reuse existing address for the offer.",
    is_flag=True,
    default=False,
)
@tx_out_cmd
def take_offer_cmd(
    path_or_hex: str,
    wallet_rpc_port: Optional[int],
    fingerprint: int,
    examine_only: bool,
<<<<<<< HEAD
    fee: str,
    reuse: bool,  # reuse is not used
    push: bool,
) -> List[TransactionRecord]:
    from .wallet_funcs import take_offer

    return asyncio.run(take_offer(wallet_rpc_port, fingerprint, Decimal(fee), path_or_hex, examine_only, push=push))
=======
    fee: uint64,
    reuse: bool,
) -> None:
    from .wallet_funcs import take_offer

    asyncio.run(take_offer(wallet_rpc_port, fingerprint, fee, path_or_hex, examine_only))
>>>>>>> a4477347


@wallet_cmd.command("cancel_offer", help="Cancel an existing offer")
@click.option(
    "-wp",
    "--wallet-rpc-port",
    help="Set the port where the Wallet is hosting the RPC interface. See the rpc_port under wallet in config.yaml",
    type=int,
    default=None,
)
@options.create_fingerprint()
@click.option("-id", "--id", help="The offer ID that you wish to cancel", required=True, type=Bytes32ParamType())
@click.option("--insecure", help="Don't make an on-chain transaction, simply mark the offer as cancelled", is_flag=True)
<<<<<<< HEAD
@click.option(
    "-m", "--fee", help="The fee to use when cancelling the offer securely, in XCH", default="0", show_default=True
)
@tx_out_cmd
def cancel_offer_cmd(
    wallet_rpc_port: Optional[int], fingerprint: int, id: str, insecure: bool, fee: str, push: bool
) -> List[TransactionRecord]:
    from .wallet_funcs import cancel_offer

    return asyncio.run(cancel_offer(wallet_rpc_port, fingerprint, Decimal(fee), id, not insecure, push=push))
=======
@options.create_fee("The fee to use when cancelling the offer securely, in XCH")
def cancel_offer_cmd(
    wallet_rpc_port: Optional[int], fingerprint: int, id: bytes32, insecure: bool, fee: uint64
) -> None:
    from .wallet_funcs import cancel_offer

    asyncio.run(cancel_offer(wallet_rpc_port, fingerprint, fee, id, not insecure))
>>>>>>> a4477347


@wallet_cmd.command("check", short_help="Check wallet DB integrity", help=check_help_text)
@click.option("-v", "--verbose", help="Print more information", is_flag=True)
@click.option("--db-path", help="The path to a wallet DB. Default is to scan all active wallet DBs.")
@click.pass_context
# TODO: accept multiple dbs on commandline
# TODO: Convert to Path earlier
def check_wallet_cmd(ctx: click.Context, db_path: str, verbose: bool) -> None:
    """check, scan, diagnose, fsck Chia Wallet DBs"""

    from chia.cmds.check_wallet_db import scan

    asyncio.run(scan(ctx.obj["root_path"], db_path, verbose=verbose))


@wallet_cmd.group("did", help="DID related actions")
def did_cmd() -> None:
    pass


@did_cmd.command("create", help="Create DID wallet")
@click.option(
    "-wp",
    "--wallet-rpc-port",
    help="Set the port where the Wallet is hosting the RPC interface. See the rpc_port under wallet in config.yaml",
    type=int,
    default=None,
)
@options.create_fingerprint()
@click.option("-n", "--name", help="Set the DID wallet name", type=str)
@click.option(
    "-a",
    "--amount",
    help="Set the DID amount in mojos. Value must be an odd number.",
    type=int,
    default=1,
    show_default=True,
)
<<<<<<< HEAD
@click.option(
    "-m",
    "--fee",
    help="Set the fees per transaction, in XCH.",
    type=str,
    default="0",
    show_default=True,
    callback=validate_fee,
)
@tx_out_cmd
def did_create_wallet_cmd(
    wallet_rpc_port: Optional[int], fingerprint: int, name: Optional[str], amount: int, fee: str, push: bool
) -> List[TransactionRecord]:
    from .wallet_funcs import create_did_wallet

    return asyncio.run(create_did_wallet(wallet_rpc_port, fingerprint, Decimal(fee), name, amount, push=push))
=======
@options.create_fee()
def did_create_wallet_cmd(
    wallet_rpc_port: Optional[int], fingerprint: int, name: Optional[str], amount: int, fee: uint64
) -> None:
    from .wallet_funcs import create_did_wallet

    asyncio.run(create_did_wallet(wallet_rpc_port, fingerprint, fee, name, amount))
>>>>>>> a4477347


@did_cmd.command("sign_message", help="Sign a message by a DID")
@click.option(
    "-wp",
    "--wallet-rpc-port",
    help="Set the port where the Wallet is hosting the RPC interface. See the rpc_port under wallet in config.yaml",
    type=int,
    default=None,
)
@options.create_fingerprint()
@click.option("-i", "--did_id", help="DID ID you want to use for signing", type=AddressParamType(), required=True)
@click.option("-m", "--hex_message", help="The hex message you want to sign", type=str, required=True)
def did_sign_message(wallet_rpc_port: Optional[int], fingerprint: int, did_id: CliAddress, hex_message: str) -> None:
    from .wallet_funcs import sign_message

    asyncio.run(
        sign_message(
            wallet_rpc_port=wallet_rpc_port,
            fp=fingerprint,
            addr_type=AddressType.DID,
            message=hex_message,
            did_id=did_id,
        )
    )


@did_cmd.command("set_name", help="Set DID wallet name")
@click.option(
    "-wp",
    "--wallet-rpc-port",
    help="Set the port where the Wallet is hosting the RPC interface. See the rpc_port under wallet in config.yaml",
    type=int,
    default=None,
)
@options.create_fingerprint()
@click.option("-i", "--id", help="Id of the wallet to use", type=int, required=True)
@click.option("-n", "--name", help="Set the DID wallet name", type=str, required=True)
def did_wallet_name_cmd(wallet_rpc_port: Optional[int], fingerprint: int, id: int, name: str) -> None:
    from .wallet_funcs import did_set_wallet_name

    asyncio.run(did_set_wallet_name(wallet_rpc_port, fingerprint, id, name))


@did_cmd.command("get_did", help="Get DID from wallet")
@click.option(
    "-wp",
    "--wallet-rpc-port",
    help="Set the port where the Wallet is hosting the RPC interface. See the rpc_port under wallet in config.yaml",
    type=int,
    default=None,
)
@options.create_fingerprint()
@click.option("-i", "--id", help="Id of the wallet to use", type=int, required=True)
def did_get_did_cmd(wallet_rpc_port: Optional[int], fingerprint: int, id: int) -> None:
    from .wallet_funcs import get_did

    asyncio.run(get_did(wallet_rpc_port, fingerprint, id))


@did_cmd.command("get_details", help="Get more details of any DID")
@click.option(
    "-wp",
    "--wallet-rpc-port",
    help="Set the port where the Wallet is hosting the RPC interface. See the rpc_port under wallet in config.yaml",
    type=int,
    default=None,
)
@options.create_fingerprint()
@click.option("-id", "--coin_id", help="Id of the DID or any coin ID of the DID", type=str, required=True)
@click.option("-l", "--latest", help="Return latest DID information", is_flag=True, default=True)
def did_get_details_cmd(wallet_rpc_port: Optional[int], fingerprint: int, coin_id: str, latest: bool) -> None:
    from .wallet_funcs import get_did_info

    asyncio.run(get_did_info(wallet_rpc_port, fingerprint, coin_id, latest))


@did_cmd.command("update_metadata", help="Update the metadata of a DID")
@click.option(
    "-wp",
    "--wallet-rpc-port",
    help="Set the port where the Wallet is hosting the RPC interface. See the rpc_port under wallet in config.yaml",
    type=int,
    default=None,
)
@options.create_fingerprint()
@click.option("-i", "--id", help="Id of the DID wallet to use", type=int, required=True)
@click.option("-d", "--metadata", help="The new whole metadata in json format", type=str, required=True)
@click.option(
    "--reuse",
    help="Reuse existing address for the change.",
    is_flag=True,
    default=False,
)
@tx_out_cmd
def did_update_metadata_cmd(
    wallet_rpc_port: Optional[int], fingerprint: int, id: int, metadata: str, reuse: bool, push: bool
) -> List[TransactionRecord]:
    from .wallet_funcs import update_did_metadata

    return asyncio.run(update_did_metadata(wallet_rpc_port, fingerprint, id, metadata, reuse, push=push))


@did_cmd.command("find_lost", help="Find the did you should own and recovery the DID wallet")
@click.option(
    "-wp",
    "--wallet-rpc-port",
    help="Set the port where the Wallet is hosting the RPC interface. See the rpc_port under wallet in config.yaml",
    type=int,
    default=None,
)
@options.create_fingerprint()
@click.option("-id", "--coin_id", help="Id of the DID or any coin ID of the DID", type=str, required=True)
@click.option("-m", "--metadata", help="The new whole metadata in json format", type=str, required=False)
@click.option(
    "-r",
    "--recovery_list_hash",
    help="Override the recovery list hash of the DID. Only set this if your last DID spend updated the recovery list",
    type=str,
    required=False,
)
@click.option(
    "-n",
    "--num_verification",
    help="Override the required verification number of the DID."
    " Only set this if your last DID spend updated the required verification number",
    type=int,
    required=False,
)
def did_find_lost_cmd(
    wallet_rpc_port: Optional[int],
    fingerprint: int,
    coin_id: str,
    metadata: Optional[str],
    recovery_list_hash: Optional[str],
    num_verification: Optional[int],
) -> None:
    from .wallet_funcs import find_lost_did

    asyncio.run(
        find_lost_did(
            wallet_rpc_port=wallet_rpc_port,
            fp=fingerprint,
            coin_id=coin_id,
            metadata=metadata,
            recovery_list_hash=recovery_list_hash,
            num_verification=num_verification,
        )
    )


@did_cmd.command("message_spend", help="Generate a DID spend bundle for announcements")
@click.option(
    "-wp",
    "--wallet-rpc-port",
    help="Set the port where the Wallet is hosting the RPC interface. See the rpc_port under wallet in config.yaml",
    type=int,
    default=None,
)
@options.create_fingerprint()
@click.option("-i", "--id", help="Id of the DID wallet to use", type=int, required=True)
@click.option(
    "-pa",
    "--puzzle_announcements",
    help="The list of puzzle announcement hex strings, split by comma (,)",
    type=str,
    required=False,
)
@click.option(
    "-ca",
    "--coin_announcements",
    help="The list of coin announcement hex strings, split by comma (,)",
    type=str,
    required=False,
)
@tx_out_cmd
def did_message_spend_cmd(
    wallet_rpc_port: Optional[int],
    fingerprint: int,
    id: int,
    puzzle_announcements: Optional[str],
    coin_announcements: Optional[str],
    push: bool,
) -> List[TransactionRecord]:
    from .wallet_funcs import did_message_spend

    puzzle_list: List[str] = []
    coin_list: List[str] = []
    if puzzle_announcements is not None:
        try:
            puzzle_list = puzzle_announcements.split(",")
            # validate puzzle announcements is list of hex strings
            for announcement in puzzle_list:
                bytes.fromhex(announcement)
        except ValueError:
            print("Invalid puzzle announcement format, should be a list of hex strings.")
            return []
    if coin_announcements is not None:
        try:
            coin_list = coin_announcements.split(",")
            # validate that coin announcements is a list of hex strings
            for announcement in coin_list:
                bytes.fromhex(announcement)
        except ValueError:
            print("Invalid coin announcement format, should be a list of hex strings.")
            return []

    return asyncio.run(did_message_spend(wallet_rpc_port, fingerprint, id, puzzle_list, coin_list, push=push))


@did_cmd.command("transfer", help="Transfer a DID")
@click.option(
    "-wp",
    "--wallet-rpc-port",
    help="Set the port where the Wallet is hosting the RPC interface. See the rpc_port under wallet in config.yaml",
    type=int,
    default=None,
)
@options.create_fingerprint()
@click.option("-i", "--id", help="Id of the DID wallet to use", type=int, required=True)
# TODO: Change RPC to use puzzlehash instead of address
@click.option("-ta", "--target-address", help="Target recipient wallet address", type=AddressParamType(), required=True)
@click.option(
    "-rr", "--reset_recovery", help="If you want to reset the recovery DID settings.", is_flag=True, default=False
)
@options.create_fee()
@click.option(
    "--reuse",
    help="Reuse existing address for the change.",
    is_flag=True,
    default=False,
)
@tx_out_cmd
def did_transfer_did(
    wallet_rpc_port: Optional[int],
    fingerprint: int,
    id: int,
    target_address: CliAddress,
    reset_recovery: bool,
    fee: uint64,
    reuse: bool,
    push: bool,
) -> List[TransactionRecord]:
    from .wallet_funcs import transfer_did

    return asyncio.run(
        transfer_did(
            wallet_rpc_port,
            fingerprint,
            id,
            fee,
            target_address,
            reset_recovery is False,
            True if reuse else None,
            push=push,
        )
    )


@wallet_cmd.group("nft", help="NFT related actions")
def nft_cmd() -> None:
    pass


@nft_cmd.command("create", help="Create an NFT wallet")
@click.option(
    "-wp",
    "--wallet-rpc-port",
    help="Set the port where the Wallet is hosting the RPC interface. See the rpc_port under wallet in config.yaml",
    type=int,
    default=None,
)
@options.create_fingerprint()
# TODO: Change RPC to use puzzlehash instead of address
@click.option("-di", "--did-id", help="DID Id to use", type=AddressParamType())
@click.option("-n", "--name", help="Set the NFT wallet name", type=str)
def nft_wallet_create_cmd(
    wallet_rpc_port: Optional[int], fingerprint: int, did_id: Optional[CliAddress], name: Optional[str]
) -> None:
    from .wallet_funcs import create_nft_wallet

    asyncio.run(create_nft_wallet(wallet_rpc_port, fingerprint, did_id, name))


@nft_cmd.command("sign_message", help="Sign a message by a NFT")
@click.option(
    "-wp",
    "--wallet-rpc-port",
    help="Set the port where the Wallet is hosting the RPC interface. See the rpc_port under wallet in config.yaml",
    type=int,
    default=None,
)
@options.create_fingerprint()
@click.option("-i", "--nft_id", help="NFT ID you want to use for signing", type=AddressParamType(), required=True)
@click.option("-m", "--hex_message", help="The hex message you want to sign", type=str, required=True)
def nft_sign_message(wallet_rpc_port: Optional[int], fingerprint: int, nft_id: CliAddress, hex_message: str) -> None:
    from .wallet_funcs import sign_message

    asyncio.run(
        sign_message(
            wallet_rpc_port=wallet_rpc_port,
            fp=fingerprint,
            addr_type=AddressType.NFT,
            message=hex_message,
            nft_id=nft_id,
        )
    )


@nft_cmd.command("mint", help="Mint an NFT")
@click.option(
    "-wp",
    "--wallet-rpc-port",
    help="Set the port where the Wallet is hosting the RPC interface. See the rpc_port under wallet in config.yaml",
    type=int,
    default=None,
)
@options.create_fingerprint()
@click.option("-i", "--id", help="Id of the NFT wallet to use", type=int, required=True)
@click.option("-ra", "--royalty-address", help="Royalty address", type=AddressParamType())
@click.option("-ta", "--target-address", help="Target address", type=AddressParamType())
@click.option("--no-did-ownership", help="Disable DID ownership support", is_flag=True, default=False)
@click.option("-nh", "--hash", help="NFT content hash", type=str, required=True)
@click.option("-u", "--uris", help="Comma separated list of URIs", type=str, required=True)
@click.option("-mh", "--metadata-hash", help="NFT metadata hash", type=str, default="")
@click.option("-mu", "--metadata-uris", help="Comma separated list of metadata URIs", type=str)
@click.option("-lh", "--license-hash", help="NFT license hash", type=str, default="")
@click.option("-lu", "--license-uris", help="Comma separated list of license URIs", type=str)
@click.option("-et", "--edition-total", help="NFT edition total", type=int, show_default=True, default=1)
@click.option("-en", "--edition-number", help="NFT edition number", show_default=True, default=1, type=int)
@options.create_fee()
@click.option(
    "-rp",
    "--royalty-percentage-fraction",
    help="NFT royalty percentage fraction in basis points. Example: 175 would represent 1.75%",
    type=int,
    default=0,
    show_default=True,
)
@click.option(
    "--reuse",
    help="Reuse existing address for the change.",
    is_flag=True,
    default=False,
)
@tx_out_cmd
def nft_mint_cmd(
    wallet_rpc_port: Optional[int],
    fingerprint: int,
    id: int,
    royalty_address: Optional[CliAddress],
    target_address: Optional[CliAddress],
    no_did_ownership: bool,
    hash: str,
    uris: str,
    metadata_hash: Optional[str],
    metadata_uris: Optional[str],
    license_hash: Optional[str],
    license_uris: Optional[str],
    edition_total: Optional[int],
    edition_number: Optional[int],
    fee: uint64,
    royalty_percentage_fraction: int,
    reuse: bool,
    push: bool,
) -> List[TransactionRecord]:
    from .wallet_funcs import mint_nft

    if metadata_uris is None:
        metadata_uris_list = []
    else:
        metadata_uris_list = [mu.strip() for mu in metadata_uris.split(",")]

    if license_uris is None:
        license_uris_list = []
    else:
        license_uris_list = [lu.strip() for lu in license_uris.split(",")]

    return asyncio.run(
        mint_nft(
            wallet_rpc_port=wallet_rpc_port,
            fp=fingerprint,
            wallet_id=id,
            royalty_cli_address=royalty_address,
            target_cli_address=target_address,
            no_did_ownership=no_did_ownership,
            hash=hash,
            uris=[u.strip() for u in uris.split(",")],
            metadata_hash=metadata_hash,
            metadata_uris=metadata_uris_list,
            license_hash=license_hash,
            license_uris=license_uris_list,
            edition_total=edition_total,
            edition_number=edition_number,
            fee=fee,
            royalty_percentage=royalty_percentage_fraction,
            reuse_puzhash=True if reuse else None,
            push=push,
        )
    )


@nft_cmd.command("add_uri", help="Add an URI to an NFT")
@click.option(
    "-wp",
    "--wallet-rpc-port",
    help="Set the port where the Wallet is hosting the RPC interface. See the rpc_port under wallet in config.yaml",
    type=int,
    default=None,
)
@options.create_fingerprint()
@click.option("-i", "--id", help="Id of the NFT wallet to use", type=int, required=True)
# TODO: change rpc to take bytes instead of a hex string
@click.option("-ni", "--nft-coin-id", help="Id of the NFT coin to add the URI to", type=str, required=True)
@click.option("-u", "--uri", help="URI to add to the NFT", type=str)
@click.option("-mu", "--metadata-uri", help="Metadata URI to add to the NFT", type=str)
@click.option("-lu", "--license-uri", help="License URI to add to the NFT", type=str)
@options.create_fee()
@click.option(
    "--reuse",
    help="Reuse existing address for the change.",
    is_flag=True,
    default=False,
)
@tx_out_cmd
def nft_add_uri_cmd(
    wallet_rpc_port: Optional[int],
    fingerprint: int,
    id: int,
    nft_coin_id: str,
    uri: str,
    metadata_uri: str,
    license_uri: str,
    fee: uint64,
    reuse: bool,
    push: bool,
) -> List[TransactionRecord]:
    from .wallet_funcs import add_uri_to_nft

    return asyncio.run(
        add_uri_to_nft(
            wallet_rpc_port=wallet_rpc_port,
            fp=fingerprint,
            wallet_id=id,
            fee=fee,
            nft_coin_id=nft_coin_id,
            uri=uri,
            metadata_uri=metadata_uri,
            license_uri=license_uri,
            reuse_puzhash=True if reuse else None,
            push=push,
        )
    )


@nft_cmd.command("transfer", help="Transfer an NFT")
@click.option(
    "-wp",
    "--wallet-rpc-port",
    help="Set the port where the Wallet is hosting the RPC interface. See the rpc_port under wallet in config.yaml",
    type=int,
    default=None,
)
@options.create_fingerprint()
@click.option("-i", "--id", help="Id of the NFT wallet to use", type=int, required=True)
@click.option("-ni", "--nft-coin-id", help="Id of the NFT coin to transfer", type=str, required=True)
# TODO: Change RPC to use puzzlehash instead of address
@click.option("-ta", "--target-address", help="Target recipient wallet address", type=AddressParamType(), required=True)
@options.create_fee()
@click.option(
    "--reuse",
    help="Reuse existing address for the change.",
    is_flag=True,
    default=False,
)
@tx_out_cmd
def nft_transfer_cmd(
    wallet_rpc_port: Optional[int],
    fingerprint: int,
    id: int,
    nft_coin_id: str,
    target_address: CliAddress,
    fee: uint64,
    reuse: bool,
    push: bool,
) -> List[TransactionRecord]:
    from .wallet_funcs import transfer_nft

    return asyncio.run(
        transfer_nft(
            wallet_rpc_port=wallet_rpc_port,
            fp=fingerprint,
            wallet_id=id,
            fee=fee,
            nft_coin_id=nft_coin_id,
            target_cli_address=target_address,
            reuse_puzhash=True if reuse else None,
            push=push,
        )
    )


@nft_cmd.command("list", help="List the current NFTs")
@click.option(
    "-wp",
    "--wallet-rpc-port",
    help="Set the port where the Wallet is hosting the RPC interface. See the rpc_port under wallet in config.yaml",
    type=int,
    default=None,
)
@options.create_fingerprint()
@click.option("-i", "--id", help="Id of the NFT wallet to use", type=int, required=True)
@click.option("--num", help="Number of NFTs to return", type=int, default=50)
@click.option("--start-index", help="Which starting index to start listing NFTs from", type=int, default=0)
def nft_list_cmd(wallet_rpc_port: Optional[int], fingerprint: int, id: int, num: int, start_index: int) -> None:
    from .wallet_funcs import list_nfts

    asyncio.run(list_nfts(wallet_rpc_port, fingerprint, id, num, start_index))


@nft_cmd.command("set_did", help="Set a DID on an NFT")
@click.option(
    "-wp",
    "--wallet-rpc-port",
    help="Set the port where the Wallet is hosting the RPC interface. See the rpc_port under wallet in config.yaml",
    type=int,
    default=None,
)
@options.create_fingerprint()
@click.option("-i", "--id", help="Id of the NFT wallet to use", type=int, required=True)
# TODO: Change RPC to use bytes instead of hex string
@click.option("-di", "--did-id", help="DID Id to set on the NFT", type=str, required=True)
@click.option("-ni", "--nft-coin-id", help="Id of the NFT coin to set the DID on", type=str, required=True)
@options.create_fee()
@click.option(
    "--reuse",
    help="Reuse existing address for the change.",
    is_flag=True,
    default=False,
)
def nft_set_did_cmd(
    wallet_rpc_port: Optional[int],
    fingerprint: int,
    id: int,
    did_id: str,
    nft_coin_id: str,
    fee: uint64,
    reuse: bool,
) -> None:
    from .wallet_funcs import set_nft_did

    asyncio.run(
        set_nft_did(
            wallet_rpc_port=wallet_rpc_port,
            fp=fingerprint,
            wallet_id=id,
            fee=fee,
            nft_coin_id=nft_coin_id,
            did_id=did_id,
            reuse_puzhash=True if reuse else None,
        )
    )


@nft_cmd.command("get_info", help="Get NFT information")
@click.option(
    "-wp",
    "--wallet-rpc-port",
    help="Set the port where the Wallet is hosting the RPC interface. See the rpc_port under wallet in config.yaml",
    type=int,
    default=None,
)
@options.create_fingerprint()
# TODO: Change RPC to use bytes instead of hex string
@click.option("-ni", "--nft-coin-id", help="Id of the NFT coin to get information on", type=str, required=True)
def nft_get_info_cmd(
    wallet_rpc_port: Optional[int],
    fingerprint: int,
    nft_coin_id: str,
) -> None:
    from .wallet_funcs import get_nft_info

    asyncio.run(get_nft_info(wallet_rpc_port, fingerprint, nft_coin_id))


# Keep at bottom.
wallet_cmd.add_command(coins_cmd)


@wallet_cmd.group("notifications", help="Send/Manage notifications")
def notification_cmd() -> None:
    pass


@notification_cmd.command("send", help="Send a notification to the owner of an address")
@click.option(
    "-wp",
    "--wallet-rpc-port",
    help="Set the port where the Wallet is hosting the RPC interface. See the rpc_port under wallet in config.yaml",
    type=int,
    default=None,
)
@options.create_fingerprint()
@click.option(
    "-t", "--to-address", help="The address to send the notification to", type=AddressParamType(), required=True
)
@click.option(
    "-a",
    "--amount",
    help="The amount to send to get the notification past the recipient's spam filter",
    type=AmountParamType(),
    default=uint64(10000000),
    required=True,
    show_default=True,
)
@click.option("-n", "--message", help="The message of the notification", type=str)
<<<<<<< HEAD
@click.option("-m", "--fee", help="The fee for the transaction, in XCH", type=str)
@tx_out_cmd
=======
@options.create_fee()
>>>>>>> a4477347
def send_notification_cmd(
    wallet_rpc_port: Optional[int],
    fingerprint: int,
    to_address: CliAddress,
    amount: CliAmount,
    message: str,
<<<<<<< HEAD
    fee: str,
    push: bool,
) -> List[TransactionRecord]:
    from .wallet_funcs import send_notification

    return asyncio.run(
        send_notification(wallet_rpc_port, fingerprint, Decimal(fee), to_address, message, Decimal(amount), push=push)
    )
=======
    fee: uint64,
) -> None:
    from .wallet_funcs import send_notification

    message_bytes: bytes = bytes(message, "utf8")
    asyncio.run(send_notification(wallet_rpc_port, fingerprint, fee, to_address, message_bytes, amount))
>>>>>>> a4477347


@notification_cmd.command("get", help="Get notification(s) that are in your wallet")
@click.option(
    "-wp",
    "--wallet-rpc-port",
    help="Set the port where the Wallet is hosting the RPC interface. See the rpc_port under wallet in config.yaml",
    type=int,
    default=None,
)
@options.create_fingerprint()
@click.option("-i", "--id", help="The specific notification ID to show", type=Bytes32ParamType(), multiple=True)
@click.option("-s", "--start", help="The number of notifications to skip", type=int, default=None)
@click.option("-e", "--end", help="The number of notifications to stop at", type=int, default=None)
def get_notifications_cmd(
    wallet_rpc_port: Optional[int],
    fingerprint: int,
    id: Sequence[bytes32],
    start: Optional[int],
    end: Optional[int],
) -> None:
    from .wallet_funcs import get_notifications

    asyncio.run(get_notifications(wallet_rpc_port, fingerprint, id, start, end))


@notification_cmd.command("delete", help="Delete notification(s) that are in your wallet")
@click.option(
    "-wp",
    "--wallet-rpc-port",
    help="Set the port where the Wallet is hosting the RPC interface. See the rpc_port under wallet in config.yaml",
    type=int,
    default=None,
)
@options.create_fingerprint()
@click.option("-i", "--id", help="A specific notification ID to delete", type=Bytes32ParamType(), multiple=True)
@click.option("--all", help="All notifications can be deleted (they will be recovered during resync)", is_flag=True)
def delete_notifications_cmd(
    wallet_rpc_port: Optional[int],
    fingerprint: int,
    id: Sequence[bytes32],
    all: bool,
) -> None:
    from .wallet_funcs import delete_notifications

    asyncio.run(delete_notifications(wallet_rpc_port, fingerprint, id, all))


@wallet_cmd.group("vcs", short_help="Verifiable Credential related actions")
def vcs_cmd() -> None:  # pragma: no cover
    pass


@vcs_cmd.command("mint", short_help="Mint a VC")
@click.option(
    "-wp",
    "--wallet-rpc-port",
    help="Set the port where the Wallet is hosting the RPC interface. See the rpc_port under wallet in config.yaml",
    type=int,
    default=None,
)
@options.create_fingerprint()
<<<<<<< HEAD
@click.option("-d", "--did", help="The DID of the VC's proof provider", type=str, required=True)
@click.option("-t", "--target-address", help="The address to send the VC to once it's minted", type=str, required=False)
@click.option("-m", "--fee", help="Blockchain fee for mint transaction, in XCH", type=str, required=False, default="0")
@tx_out_cmd
def mint_vc_cmd(
    wallet_rpc_port: Optional[int],
    fingerprint: int,
    did: str,
    target_address: Optional[str],
    fee: str,
    push: bool,
) -> List[TransactionRecord]:
    from .wallet_funcs import mint_vc

    return asyncio.run(mint_vc(wallet_rpc_port, fingerprint, did, Decimal(fee), target_address, push=push))
=======
@click.option("-d", "--did", help="The DID of the VC's proof provider", type=AddressParamType(), required=True)
@click.option(
    "-t",
    "--target-address",
    help="The address to send the VC to once it's minted",
    type=AddressParamType(),
    required=False,
)
@options.create_fee("Blockchain fee for mint transaction, in XCH")
def mint_vc_cmd(
    wallet_rpc_port: Optional[int],
    fingerprint: int,
    did: CliAddress,
    target_address: Optional[CliAddress],
    fee: uint64,
) -> None:  # pragma: no cover
    from .wallet_funcs import mint_vc

    asyncio.run(mint_vc(wallet_rpc_port, fingerprint, did, fee, target_address))
>>>>>>> a4477347


@vcs_cmd.command("get", short_help="Get a list of existing VCs")
@click.option(
    "-wp",
    "--wallet-rpc-port",
    help="Set the port where the Wallet is hosting the RPC interface. See the rpc_port under wallet in config.yaml",
    type=int,
    default=None,
)
@options.create_fingerprint()
@click.option(
    "-s", "--start", help="The index to start the list at", type=int, required=False, default=0, show_default=True
)
@click.option(
    "-c", "--count", help="How many results to return", type=int, required=False, default=50, show_default=True
)
def get_vcs_cmd(
    wallet_rpc_port: Optional[int],
    fingerprint: int,
    start: int,
    count: int,
) -> None:  # pragma: no cover
    from .wallet_funcs import get_vcs

    asyncio.run(get_vcs(wallet_rpc_port, fingerprint, start, count))


@vcs_cmd.command("update_proofs", short_help="Update a VC's proofs if you have the provider DID")
@click.option(
    "-wp",
    "--wallet-rpc-port",
    help="Set the port where the Wallet is hosting the RPC interface. See the rpc_port under wallet in config.yaml",
    type=int,
    default=None,
)
@options.create_fingerprint()
@click.option(
    "-l",
    "--vc-id",
    help="The launcher ID of the VC whose proofs should be updated",
    type=Bytes32ParamType(),
    required=True,
)
@click.option(
    "-t",
    "--new-puzhash",
    help="The address to send the VC after the proofs have been updated",
    type=Bytes32ParamType(),
    required=False,
)
@click.option("-p", "--new-proof-hash", help="The new proof hash to update the VC to", type=str, required=True)
@options.create_fee("Blockchain fee for update transaction, in XCH")
@click.option(
    "--reuse-puzhash/--generate-new-puzhash",
    help="Send the VC back to the same puzzle hash it came from (ignored if --new-puzhash is specified)",
    default=False,
    show_default=True,
)
@tx_out_cmd
def spend_vc_cmd(
    wallet_rpc_port: Optional[int],
    fingerprint: int,
    vc_id: bytes32,
    new_puzhash: Optional[bytes32],
    new_proof_hash: str,
    fee: uint64,
    reuse_puzhash: bool,
    push: bool,
) -> List[TransactionRecord]:
    from .wallet_funcs import spend_vc

    return asyncio.run(
        spend_vc(
            wallet_rpc_port=wallet_rpc_port,
            fp=fingerprint,
            vc_id=vc_id,
            fee=fee,
            new_puzhash=new_puzhash,
            new_proof_hash=new_proof_hash,
            reuse_puzhash=reuse_puzhash,
            push=push,
        )
    )


@vcs_cmd.command("add_proof_reveal", short_help="Add a series of proofs that will combine to a single proof hash")
@click.option(
    "-wp",
    "--wallet-rpc-port",
    help="Set the port where the Wallet is hosting the RPC interface. See the rpc_port under wallet in config.yaml",
    type=int,
    default=None,
)
@options.create_fingerprint()
@click.option("-p", "--proof", help="A flag to add as a proof", type=str, multiple=True)
@click.option("-r", "--root-only", help="Do not add the proofs to the DB, just output the root", is_flag=True)
def add_proof_reveal_cmd(
    wallet_rpc_port: Optional[int],
    fingerprint: int,
    proof: Sequence[str],
    root_only: bool,
) -> None:  # pragma: no cover
    from .wallet_funcs import add_proof_reveal

    asyncio.run(add_proof_reveal(wallet_rpc_port, fingerprint, proof, root_only))


@vcs_cmd.command("get_proofs_for_root", short_help="Get the stored proof flags for a given proof hash")
@click.option(
    "-wp",
    "--wallet-rpc-port",
    help="Set the port where the Wallet is hosting the RPC interface. See the rpc_port under wallet in config.yaml",
    type=int,
    default=None,
)
@options.create_fingerprint()
@click.option("-r", "--proof-hash", help="The root to search for", type=str, required=True)
def get_proofs_for_root_cmd(
    wallet_rpc_port: Optional[int],
    fingerprint: int,
    proof_hash: str,
) -> None:  # pragma: no cover
    from .wallet_funcs import get_proofs_for_root

    asyncio.run(get_proofs_for_root(wallet_rpc_port, fingerprint, proof_hash))


@vcs_cmd.command("revoke", short_help="Revoke any VC if you have the proper DID and the VCs parent coin")
@click.option(
    "-wp",
    "--wallet-rpc-port",
    help="Set the port where the Wallet is hosting the RPC interface. See the rpc_port under wallet in config.yaml",
    type=int,
    default=None,
)
@options.create_fingerprint()
@click.option(
    "-p",
    "--parent-coin-id",
    help="The ID of the parent coin of the VC (optional if VC ID is used)",
    type=Bytes32ParamType(),
    required=False,
)
@click.option(
    "-l",
    "--vc-id",
    help="The launcher ID of the VC to revoke (must be tracked by wallet) (optional if Parent ID is used)",
    type=Bytes32ParamType(),
    required=False,
)
@options.create_fee("Blockchain fee for revocation transaction, in XCH")
@click.option(
    "--reuse-puzhash/--generate-new-puzhash",
    help="Send the VC back to the same puzzle hash it came from (ignored if --new-puzhash is specified)",
    default=False,
    show_default=True,
)
@tx_out_cmd
def revoke_vc_cmd(
    wallet_rpc_port: Optional[int],
    fingerprint: int,
    parent_coin_id: Optional[bytes32],
    vc_id: Optional[bytes32],
    fee: uint64,
    reuse_puzhash: bool,
    push: bool,
) -> List[TransactionRecord]:
    from .wallet_funcs import revoke_vc

<<<<<<< HEAD
    return asyncio.run(
        revoke_vc(wallet_rpc_port, fingerprint, parent_coin_id, vc_id, Decimal(fee), reuse_puzhash, push=push)
    )
=======
    asyncio.run(revoke_vc(wallet_rpc_port, fingerprint, parent_coin_id, vc_id, fee, reuse_puzhash))
>>>>>>> a4477347


@vcs_cmd.command("approve_r_cats", help="Claim any R-CATs that are currently pending VC approval")
@click.option(
    "-wp",
    "--wallet-rpc-port",
    help="Set the port where the Wallet is hosting the RPC interface. See the rpc_port under wallet in config.yaml",
    type=int,
    default=None,
)
@options.create_fingerprint()
@click.option("-i", "--id", help="Id of the wallet with the pending approval balance", type=int, required=True)
@click.option(
    "-a",
    "--min-amount-to-claim",
    help="The minimum amount to approve to move into the wallet",
    type=AmountParamType(),
    required=True,
)
@options.create_fee("Blockchain fee for approval transaction, in XCH")
@click.option(
    "-ma",
    "--min-coin-amount",
    type=AmountParamType(),
    default=cli_amount_none,
    help="The minimum coin amount to select",
)
@click.option(
    "-l", "--max-coin-amount", type=AmountParamType(), default=cli_amount_none, help="The maximum coin amount to select"
)
@click.option(
    "--reuse",
    help="Reuse existing address for the change.",
    is_flag=True,
    default=False,
)
@tx_out_cmd
def approve_r_cats_cmd(
    wallet_rpc_port: Optional[int],
    fingerprint: int,
    id: int,
    min_amount_to_claim: CliAmount,
    fee: uint64,
    min_coin_amount: CliAmount,
    max_coin_amount: CliAmount,
    reuse: bool,
    push: bool,
) -> List[TransactionRecord]:
    from .wallet_funcs import approve_r_cats

    return asyncio.run(
        approve_r_cats(
<<<<<<< HEAD
            wallet_rpc_port,
            fingerprint,
            id,
            min_amount_to_claim,
            Decimal(fee),
            min_coin_amount,
            max_coin_amount,
            reuse,
            push,
=======
            wallet_rpc_port, fingerprint, uint32(id), min_amount_to_claim, fee, min_coin_amount, max_coin_amount, reuse
>>>>>>> a4477347
        )
    )<|MERGE_RESOLUTION|>--- conflicted
+++ resolved
@@ -10,10 +10,6 @@
 from chia.cmds.check_wallet_db import help_text as check_help_text
 from chia.cmds.cmds_util import tx_out_cmd
 from chia.cmds.coins import coins_cmd
-<<<<<<< HEAD
-from chia.cmds.plotnft import validate_fee
-from chia.wallet.transaction_record import TransactionRecord
-=======
 from chia.cmds.param_types import (
     AddressParamType,
     AmountParamType,
@@ -24,7 +20,7 @@
 )
 from chia.types.blockchain_format.sized_bytes import bytes32
 from chia.util.ints import uint32, uint64
->>>>>>> a4477347
+from chia.wallet.transaction_record import TransactionRecord
 from chia.wallet.transaction_sorting import SortKey
 from chia.wallet.util.address_type import AddressType
 from chia.wallet.util.wallet_types import WalletType
@@ -319,23 +315,14 @@
 )
 @tx_out_cmd
 def clawback(
-<<<<<<< HEAD
-    wallet_rpc_port: Optional[int], id: int, fingerprint: int, tx_ids: str, fee: str, force: bool, push: bool
+    wallet_rpc_port: Optional[int], id: int, fingerprint: int, tx_ids: str, fee: uint64, force: bool, push: bool
 ) -> List[TransactionRecord]:
     from .wallet_funcs import spend_clawback
 
     return asyncio.run(
         spend_clawback(
-            wallet_rpc_port=wallet_rpc_port, fp=fingerprint, fee=Decimal(fee), tx_ids_str=tx_ids, force=force, push=push
+            wallet_rpc_port=wallet_rpc_port, fp=fingerprint, fee=fee, tx_ids_str=tx_ids, force=force, push=push
         )
-=======
-    wallet_rpc_port: Optional[int], id: int, fingerprint: int, tx_ids: str, fee: uint64, force: bool
-) -> None:  # pragma: no cover
-    from .wallet_funcs import spend_clawback
-
-    asyncio.run(
-        spend_clawback(wallet_rpc_port=wallet_rpc_port, fp=fingerprint, fee=fee, tx_ids_str=tx_ids, force=force)
->>>>>>> a4477347
     )
 
 
@@ -586,22 +573,13 @@
     wallet_rpc_port: Optional[int],
     fingerprint: int,
     examine_only: bool,
-<<<<<<< HEAD
-    fee: str,
-    reuse: bool,  # reuse is not used
+    fee: uint64,
+    reuse: bool,
     push: bool,
 ) -> List[TransactionRecord]:
     from .wallet_funcs import take_offer
 
-    return asyncio.run(take_offer(wallet_rpc_port, fingerprint, Decimal(fee), path_or_hex, examine_only, push=push))
-=======
-    fee: uint64,
-    reuse: bool,
-) -> None:
-    from .wallet_funcs import take_offer
-
-    asyncio.run(take_offer(wallet_rpc_port, fingerprint, fee, path_or_hex, examine_only))
->>>>>>> a4477347
+    return asyncio.run(take_offer(wallet_rpc_port, fingerprint, fee, path_or_hex, examine_only, push))
 
 
 @wallet_cmd.command("cancel_offer", help="Cancel an existing offer")
@@ -615,26 +593,14 @@
 @options.create_fingerprint()
 @click.option("-id", "--id", help="The offer ID that you wish to cancel", required=True, type=Bytes32ParamType())
 @click.option("--insecure", help="Don't make an on-chain transaction, simply mark the offer as cancelled", is_flag=True)
-<<<<<<< HEAD
-@click.option(
-    "-m", "--fee", help="The fee to use when cancelling the offer securely, in XCH", default="0", show_default=True
-)
+@options.create_fee("The fee to use when cancelling the offer securely, in XCH")
 @tx_out_cmd
 def cancel_offer_cmd(
-    wallet_rpc_port: Optional[int], fingerprint: int, id: str, insecure: bool, fee: str, push: bool
+    wallet_rpc_port: Optional[int], fingerprint: int, id: bytes32, insecure: bool, fee: uint64, push: bool
 ) -> List[TransactionRecord]:
     from .wallet_funcs import cancel_offer
 
-    return asyncio.run(cancel_offer(wallet_rpc_port, fingerprint, Decimal(fee), id, not insecure, push=push))
-=======
-@options.create_fee("The fee to use when cancelling the offer securely, in XCH")
-def cancel_offer_cmd(
-    wallet_rpc_port: Optional[int], fingerprint: int, id: bytes32, insecure: bool, fee: uint64
-) -> None:
-    from .wallet_funcs import cancel_offer
-
-    asyncio.run(cancel_offer(wallet_rpc_port, fingerprint, fee, id, not insecure))
->>>>>>> a4477347
+    return asyncio.run(cancel_offer(wallet_rpc_port, fingerprint, fee, id, not insecure, push))
 
 
 @wallet_cmd.command("check", short_help="Check wallet DB integrity", help=check_help_text)
@@ -674,32 +640,14 @@
     default=1,
     show_default=True,
 )
-<<<<<<< HEAD
-@click.option(
-    "-m",
-    "--fee",
-    help="Set the fees per transaction, in XCH.",
-    type=str,
-    default="0",
-    show_default=True,
-    callback=validate_fee,
-)
+@options.create_fee()
 @tx_out_cmd
 def did_create_wallet_cmd(
-    wallet_rpc_port: Optional[int], fingerprint: int, name: Optional[str], amount: int, fee: str, push: bool
+    wallet_rpc_port: Optional[int], fingerprint: int, name: Optional[str], amount: int, fee: uint64, push: bool
 ) -> List[TransactionRecord]:
     from .wallet_funcs import create_did_wallet
 
-    return asyncio.run(create_did_wallet(wallet_rpc_port, fingerprint, Decimal(fee), name, amount, push=push))
-=======
-@options.create_fee()
-def did_create_wallet_cmd(
-    wallet_rpc_port: Optional[int], fingerprint: int, name: Optional[str], amount: int, fee: uint64
-) -> None:
-    from .wallet_funcs import create_did_wallet
-
-    asyncio.run(create_did_wallet(wallet_rpc_port, fingerprint, fee, name, amount))
->>>>>>> a4477347
+    return asyncio.run(create_did_wallet(wallet_rpc_port, fingerprint, fee, name, amount, push))
 
 
 @did_cmd.command("sign_message", help="Sign a message by a DID")
@@ -1316,35 +1264,21 @@
     show_default=True,
 )
 @click.option("-n", "--message", help="The message of the notification", type=str)
-<<<<<<< HEAD
-@click.option("-m", "--fee", help="The fee for the transaction, in XCH", type=str)
+@options.create_fee()
 @tx_out_cmd
-=======
-@options.create_fee()
->>>>>>> a4477347
 def send_notification_cmd(
     wallet_rpc_port: Optional[int],
     fingerprint: int,
     to_address: CliAddress,
     amount: CliAmount,
     message: str,
-<<<<<<< HEAD
-    fee: str,
+    fee: uint64,
     push: bool,
 ) -> List[TransactionRecord]:
     from .wallet_funcs import send_notification
 
-    return asyncio.run(
-        send_notification(wallet_rpc_port, fingerprint, Decimal(fee), to_address, message, Decimal(amount), push=push)
-    )
-=======
-    fee: uint64,
-) -> None:
-    from .wallet_funcs import send_notification
-
     message_bytes: bytes = bytes(message, "utf8")
-    asyncio.run(send_notification(wallet_rpc_port, fingerprint, fee, to_address, message_bytes, amount))
->>>>>>> a4477347
+    return asyncio.run(send_notification(wallet_rpc_port, fingerprint, fee, to_address, message_bytes, amount, push))
 
 
 @notification_cmd.command("get", help="Get notification(s) that are in your wallet")
@@ -1407,23 +1341,6 @@
     default=None,
 )
 @options.create_fingerprint()
-<<<<<<< HEAD
-@click.option("-d", "--did", help="The DID of the VC's proof provider", type=str, required=True)
-@click.option("-t", "--target-address", help="The address to send the VC to once it's minted", type=str, required=False)
-@click.option("-m", "--fee", help="Blockchain fee for mint transaction, in XCH", type=str, required=False, default="0")
-@tx_out_cmd
-def mint_vc_cmd(
-    wallet_rpc_port: Optional[int],
-    fingerprint: int,
-    did: str,
-    target_address: Optional[str],
-    fee: str,
-    push: bool,
-) -> List[TransactionRecord]:
-    from .wallet_funcs import mint_vc
-
-    return asyncio.run(mint_vc(wallet_rpc_port, fingerprint, did, Decimal(fee), target_address, push=push))
-=======
 @click.option("-d", "--did", help="The DID of the VC's proof provider", type=AddressParamType(), required=True)
 @click.option(
     "-t",
@@ -1433,17 +1350,18 @@
     required=False,
 )
 @options.create_fee("Blockchain fee for mint transaction, in XCH")
+@tx_out_cmd
 def mint_vc_cmd(
     wallet_rpc_port: Optional[int],
     fingerprint: int,
     did: CliAddress,
     target_address: Optional[CliAddress],
     fee: uint64,
-) -> None:  # pragma: no cover
+    push: bool,
+) -> List[TransactionRecord]:
     from .wallet_funcs import mint_vc
 
-    asyncio.run(mint_vc(wallet_rpc_port, fingerprint, did, fee, target_address))
->>>>>>> a4477347
+    return asyncio.run(mint_vc(wallet_rpc_port, fingerprint, did, fee, target_address, push))
 
 
 @vcs_cmd.command("get", short_help="Get a list of existing VCs")
@@ -1614,13 +1532,7 @@
 ) -> List[TransactionRecord]:
     from .wallet_funcs import revoke_vc
 
-<<<<<<< HEAD
-    return asyncio.run(
-        revoke_vc(wallet_rpc_port, fingerprint, parent_coin_id, vc_id, Decimal(fee), reuse_puzhash, push=push)
-    )
-=======
-    asyncio.run(revoke_vc(wallet_rpc_port, fingerprint, parent_coin_id, vc_id, fee, reuse_puzhash))
->>>>>>> a4477347
+    return asyncio.run(revoke_vc(wallet_rpc_port, fingerprint, parent_coin_id, vc_id, fee, reuse_puzhash, push))
 
 
 @vcs_cmd.command("approve_r_cats", help="Claim any R-CATs that are currently pending VC approval")
@@ -1673,18 +1585,14 @@
 
     return asyncio.run(
         approve_r_cats(
-<<<<<<< HEAD
             wallet_rpc_port,
             fingerprint,
-            id,
+            uint32(id),
             min_amount_to_claim,
-            Decimal(fee),
+            fee,
             min_coin_amount,
             max_coin_amount,
             reuse,
             push,
-=======
-            wallet_rpc_port, fingerprint, uint32(id), min_amount_to_claim, fee, min_coin_amount, max_coin_amount, reuse
->>>>>>> a4477347
         )
     )