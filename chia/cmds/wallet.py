--- conflicted
+++ resolved
@@ -676,9 +676,6 @@
     asyncio.run(execute_with_wallet(wallet_rpc_port, fingerprint, extra_params, get_did))
 
 
-<<<<<<< HEAD
-@wallet_cmd.group("nft", help="NFT related actions")
-=======
 @did_cmd.command("get_details", short_help="Get more details of any DID")
 @click.option(
     "-wp",
@@ -881,8 +878,7 @@
     asyncio.run(execute_with_wallet(wallet_rpc_port, fingerprint, extra_params, transfer_did))
 
 
-@wallet_cmd.group("nft", short_help="NFT related actions")
->>>>>>> def9cee8
+@wallet_cmd.group("nft", help="NFT related actions")
 def nft_cmd():
     pass
 
