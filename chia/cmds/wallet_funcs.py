--- conflicted
+++ resolved
@@ -45,12 +45,9 @@
 from chia.wallet.wallet_coin_store import GetCoinRecords
 from chia.wallet.wallet_request_types import (
     CATSpendResponse,
-<<<<<<< HEAD
     ClawbackPuzzleDecoratorOverride,
-=======
     DeleteNotifications,
     DeleteUnconfirmedTransactions,
->>>>>>> 8463909e
     DIDFindLostDID,
     DIDGetDID,
     DIDGetInfo,
