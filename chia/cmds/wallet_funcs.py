--- conflicted
+++ resolved
@@ -657,72 +657,6 @@
                 if len(new_records) < batch_size:
                     break
 
-<<<<<<< HEAD
-            start = end
-            end += batch_size
-    else:
-        records = [await wallet_client.get_offer(bytes32.from_hexstr(id), file_contents)]
-        if filepath is not None:
-            with open(pathlib.Path(filepath), "w") as file:
-                file.write(Offer.from_bytes(records[0].offer).to_bech32())
-                file.close()
-
-    for record in records:
-        await print_trade_record(record, wallet_client, summaries=summaries)
-
-
-async def take_offer(args: dict, wallet_client: WalletRpcClient, fingerprint: int) -> None:
-    if os.path.exists(args["file"]):
-        filepath = pathlib.Path(args["file"])
-        with open(filepath) as file:
-            offer_hex: str = file.read()
-            file.close()
-    else:
-        offer_hex = args["file"]
-
-    examine_only: bool = args["examine_only"]
-    fee: int = int(Decimal(args["fee"]) * units["chia"])
-    config = load_config(DEFAULT_ROOT_PATH, "config.yaml")
-
-    try:
-        offer = Offer.from_bech32(offer_hex)
-    except ValueError:
-        print("Please enter a valid offer file or hex blob")
-        return
-
-    ###
-    # This is temporary code, delete it when we no longer care about incorrectly parsing CAT1s
-    # There's also temp code in test_wallet_rpc.py and wallet_rpc_api.py
-    from chia.types.spend_bundle import SpendBundle
-    from chia.util.bech32m import bech32_decode, convertbits
-    from chia.wallet.util.puzzle_compression import decompress_object_with_puzzles
-
-    hrpgot, data = bech32_decode(offer_hex, max_length=len(offer_hex))
-    if data is None:
-        raise ValueError("Invalid Offer")
-    decoded = convertbits(list(data), 5, 8, False)
-    decoded_bytes = bytes(decoded)
-    try:
-        decompressed_bytes = decompress_object_with_puzzles(decoded_bytes)
-    except TypeError:
-        decompressed_bytes = decoded_bytes
-    bundle = SpendBundle.from_bytes(decompressed_bytes)
-    for spend in bundle.coin_spends:
-        mod, _ = spend.puzzle_reveal.to_program().uncurry()
-        if mod.get_tree_hash() == bytes32.from_hexstr(
-            "72dec062874cd4d3aab892a0906688a1ae412b0109982e1797a170add88bdcdc"
-        ):
-            raise ValueError("CAT1s are no longer supported")
-    ###
-
-    offered, requested, _ = offer.summary()
-    cat_name_resolver = wallet_client.cat_asset_id_to_name
-    print("Summary:")
-    print("  OFFERED:")
-    await print_offer_summary(cat_name_resolver, offered)
-    print("  REQUESTED:")
-    await print_offer_summary(cat_name_resolver, requested)
-=======
                 start = end
                 end += batch_size
         else:
@@ -746,7 +680,7 @@
     async with get_wallet_client(wallet_rpc_port, fp) as (wallet_client, fingerprint, config):
         if os.path.exists(file):
             filepath = pathlib.Path(file)
-            with open(filepath, "r") as ffile:
+            with open(filepath) as ffile:
                 offer_hex: str = ffile.read()
                 ffile.close()
         else:
@@ -784,7 +718,6 @@
             ):
                 raise ValueError("CAT1s are no longer supported")
         ###
->>>>>>> 344a7bbb
 
         offered, requested, _ = offer.summary()
         cat_name_resolver = wallet_client.cat_asset_id_to_name
