--- conflicted
+++ resolved
@@ -174,48 +174,24 @@
         )
         return
 
-<<<<<<< HEAD
     try:
         typ = await get_wallet_type(wallet_id=wallet_id, wallet_client=wallet_client)
     except LookupError:
         print(f"Wallet id: {wallet_id} not found.")
         return
 
+    final_fee = uint64(int(fee * units["chia"]))
     final_amount: uint64
-    final_fee = uint64(int(fee * units["chia"]))
     if typ == WalletType.STANDARD_WALLET:
         final_amount = uint64(int(amount * units["chia"]))
         print("Submitting transaction...")
-        res = await wallet_client.send_transaction(wallet_id, final_amount, address, final_fee, memos)
+        res = await wallet_client.send_transaction(str(wallet_id), final_amount, address, final_fee, memos)
     elif typ == WalletType.CAT:
         final_amount = uint64(int(amount * units["cat"]))
         print("Submitting transaction...")
-        res = await wallet_client.cat_spend(wallet_id, final_amount, address, final_fee, memos)
+        res = await wallet_client.cat_spend(str(wallet_id), final_amount, address, final_fee, memos)
     else:
         print("Only standard wallet and CAT wallets are supported")
-=======
-    summaries_response = await wallet_client.get_wallets()
-    final_amount: Optional[uint64] = None
-    final_fee = uint64(int(fee * units["chia"]))
-    for summary in summaries_response:
-        if wallet_id == int(summary["id"]):
-            typ: WalletType = WalletType(summary["type"])
-            if typ == WalletType.STANDARD_WALLET:
-                final_amount = uint64(int(amount * units["chia"]))
-                print("Submitting transaction...")
-                res = await wallet_client.send_transaction(str(wallet_id), final_amount, address, final_fee, memos)
-                break
-            elif typ == WalletType.CAT:
-                final_amount = uint64(int(amount * units["cat"]))
-                print("Submitting transaction...")
-                res = await wallet_client.cat_spend(str(wallet_id), final_amount, address, final_fee, memos)
-                break
-            else:
-                print("Only standard wallet and CAT wallets are supported")
-                return
-    if final_amount is None:
-        print(f"Wallet id: {wallet_id} not found.")
->>>>>>> ba826da8
         return
 
     tx_id = res.name
