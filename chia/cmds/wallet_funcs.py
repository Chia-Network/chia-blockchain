import asyncio
import sys
import time
from datetime import datetime
from decimal import Decimal
from typing import Callable, List, Optional, Tuple, Dict

import aiohttp

from chia.cmds.units import units
from chia.rpc.wallet_rpc_client import WalletRpcClient
from chia.server.start_wallet import SERVICE_NAME
from chia.util.bech32m import encode_puzzle_hash
from chia.util.byte_types import hexstr_to_bytes
from chia.util.config import load_config
from chia.util.default_root import DEFAULT_ROOT_PATH
from chia.util.ints import uint16, uint64
from chia.wallet.transaction_record import TransactionRecord
from chia.wallet.util.wallet_types import WalletType


def print_transaction(tx: TransactionRecord, verbose: bool, name) -> None:
    if verbose:
        print(tx)
    else:
        chia_amount = Decimal(int(tx.amount)) / units["chia"]
        to_address = encode_puzzle_hash(tx.to_puzzle_hash, name)
        print(f"Transaction {tx.name}")
        print(f"Status: {'Confirmed' if tx.confirmed else ('In mempool' if tx.is_in_mempool() else 'Pending')}")
        print(f"Amount: {chia_amount} {name}")
        print(f"To address: {to_address}")
        print("Created at:", datetime.fromtimestamp(tx.created_at_time).strftime("%Y-%m-%d %H:%M:%S"))
        print("")


async def get_transaction(args: dict, wallet_client: WalletRpcClient, fingerprint: int) -> None:
    wallet_id = args["id"]
    transaction_id = hexstr_to_bytes(args["tx_id"])
    config = load_config(DEFAULT_ROOT_PATH, "config.yaml", SERVICE_NAME)
    name = config["network_overrides"]["config"][config["selected_network"]]["address_prefix"]
    tx: TransactionRecord = await wallet_client.get_transaction(wallet_id, transaction_id=transaction_id)
    print_transaction(tx, verbose=(args["verbose"] > 0), name=name)


async def get_transactions(args: dict, wallet_client: WalletRpcClient, fingerprint: int) -> None:
    wallet_id = args["id"]
<<<<<<< HEAD
    # 1 trillion is over 1500 years of transactions at 20/second, so probably "all"
    txs: List[TransactionRecord] = await wallet_client.get_transactions(wallet_id, start=0, end=1_000_000_000_000)
=======
    paginate = args["paginate"]
    if paginate is None:
        paginate = sys.stdout.isatty()
    txs: List[TransactionRecord] = await wallet_client.get_transactions(wallet_id)
>>>>>>> da5df49f
    config = load_config(DEFAULT_ROOT_PATH, "config.yaml", SERVICE_NAME)
    name = config["network_overrides"]["config"][config["selected_network"]]["address_prefix"]
    if len(txs) == 0:
        print("There are no transactions to this address")

    offset = args["offset"]
    num_per_screen = 5 if paginate else len(txs)
    for i in range(offset, len(txs), num_per_screen):
        for j in range(0, num_per_screen):
            if i + j >= len(txs):
                break
            print_transaction(txs[i + j], verbose=(args["verbose"] > 0), name=name)
        if i + num_per_screen >= len(txs):
            return None
        print("Press q to quit, or c to continue")
        while True:
            entered_key = sys.stdin.read(1)
            if entered_key == "q":
                return None
            elif entered_key == "c":
                break


def check_unusual_transaction(amount: Decimal, fee: Decimal):
    return fee >= amount


async def send(args: dict, wallet_client: WalletRpcClient, fingerprint: int) -> None:
    wallet_id = args["id"]
    amount = Decimal(args["amount"])
    fee = Decimal(args["fee"])
    address = args["address"]
    override = args["override"]

    if not override and check_unusual_transaction(amount, fee):
        print(
            f"A transaction of amount {amount} and fee {fee} is unusual.\n"
            f"Pass in --override if you are sure you mean to do this."
        )
        return
    print("Submitting transaction...")
    final_amount = uint64(int(amount * units["chia"]))
    final_fee = uint64(int(fee * units["chia"]))
    res = await wallet_client.send_transaction(wallet_id, final_amount, address, final_fee)
    tx_id = res.name
    start = time.time()
    while time.time() - start < 10:
        await asyncio.sleep(0.1)
        tx = await wallet_client.get_transaction(wallet_id, tx_id)
        if len(tx.sent_to) > 0:
            print(f"Transaction submitted to nodes: {tx.sent_to}")
            print(f"Do chia wallet get_transaction -f {fingerprint} -tx 0x{tx_id} to get status")
            return None

    print("Transaction not yet submitted to nodes")
    print(f"Do 'chia wallet get_transaction -f {fingerprint} -tx 0x{tx_id}' to get status")


async def get_address(args: dict, wallet_client: WalletRpcClient, fingerprint: int) -> None:
    wallet_id = args["id"]
    res = await wallet_client.get_next_address(wallet_id, False)
    print(res)


async def delete_unconfirmed_transactions(args: dict, wallet_client: WalletRpcClient, fingerprint: int) -> None:
    wallet_id = args["id"]
    await wallet_client.delete_unconfirmed_transactions(wallet_id)
    print(f"Successfully deleted all unconfirmed transactions for wallet id {wallet_id} on key {fingerprint}")


def wallet_coin_unit(typ: WalletType, address_prefix: str) -> Tuple[str, int]:
    if typ == WalletType.COLOURED_COIN:
        return "", units["colouredcoin"]
    if typ in [WalletType.STANDARD_WALLET, WalletType.POOLING_WALLET, WalletType.MULTI_SIG, WalletType.RATE_LIMITED]:
        return address_prefix, units["chia"]
    return "", units["mojo"]


def print_balance(amount: int, scale: int, address_prefix: str) -> str:
    ret = f"{amount/scale} {address_prefix} "
    if scale > 1:
        ret += f"({amount} mojo)"
    return ret


async def print_balances(args: dict, wallet_client: WalletRpcClient, fingerprint: int) -> None:
    summaries_response = await wallet_client.get_wallets()
    config = load_config(DEFAULT_ROOT_PATH, "config.yaml")
    address_prefix = config["network_overrides"]["config"][config["selected_network"]]["address_prefix"]

    print(f"Wallet height: {await wallet_client.get_height_info()}")
    print(f"Sync status: {'Synced' if (await wallet_client.get_synced()) else 'Not synced'}")
    print(f"Balances, fingerprint: {fingerprint}")
    for summary in summaries_response:
        wallet_id = summary["id"]
        balances = await wallet_client.get_wallet_balance(wallet_id)
        typ = WalletType(int(summary["type"]))
        address_prefix, scale = wallet_coin_unit(typ, address_prefix)
        print(f"Wallet ID {wallet_id} type {typ.name} {summary['name']}")
        print(f"   -Total Balance: {print_balance(balances['confirmed_wallet_balance'], scale, address_prefix)}")
        print(
            f"   -Pending Total Balance: {print_balance(balances['unconfirmed_wallet_balance'], scale, address_prefix)}"
        )
        print(f"   -Spendable: {print_balance(balances['spendable_balance'], scale, address_prefix)}")


async def get_wallet(wallet_client: WalletRpcClient, fingerprint: int = None) -> Optional[Tuple[WalletRpcClient, int]]:
    if fingerprint is not None:
        fingerprints = [fingerprint]
    else:
        fingerprints = await wallet_client.get_public_keys()
    if len(fingerprints) == 0:
        print("No keys loaded. Run 'chia keys generate' or import a key")
        return None
    if len(fingerprints) == 1:
        fingerprint = fingerprints[0]
    if fingerprint is not None:
        log_in_response = await wallet_client.log_in(fingerprint)
    else:
        print("Choose wallet key:")
        for i, fp in enumerate(fingerprints):
            print(f"{i+1}) {fp}")
        val = None
        while val is None:
            val = input("Enter a number to pick or q to quit: ")
            if val == "q":
                return None
            if not val.isdigit():
                val = None
            else:
                index = int(val) - 1
                if index >= len(fingerprints):
                    print("Invalid value")
                    val = None
                    continue
                else:
                    fingerprint = fingerprints[index]
        assert fingerprint is not None
        log_in_response = await wallet_client.log_in(fingerprint)

    if log_in_response["success"] is False:
        if log_in_response["error"] == "not_initialized":
            use_cloud = True
            if "backup_path" in log_in_response:
                path = log_in_response["backup_path"]
                print(f"Backup file from backup.chia.net downloaded and written to: {path}")
                val = input("Do you want to use this file to restore from backup? (Y/N) ")
                if val.lower() == "y":
                    log_in_response = await wallet_client.log_in_and_restore(fingerprint, path)
                else:
                    use_cloud = False

            if "backup_path" not in log_in_response or use_cloud is False:
                if use_cloud is True:
                    val = input(
                        "No online backup file found,\n Press S to skip restore from backup"
                        "\n Press F to use your own backup file: "
                    )
                else:
                    val = input(
                        "Cloud backup declined,\n Press S to skip restore from backup"
                        "\n Press F to use your own backup file: "
                    )

                if val.lower() == "s":
                    log_in_response = await wallet_client.log_in_and_skip(fingerprint)
                elif val.lower() == "f":
                    val = input("Please provide the full path to your backup file: ")
                    log_in_response = await wallet_client.log_in_and_restore(fingerprint, val)

    if "success" not in log_in_response or log_in_response["success"] is False:
        if "error" in log_in_response:
            error = log_in_response["error"]
            print(f"Error: {log_in_response[error]}")
        return None
    return wallet_client, fingerprint


async def execute_with_wallet(
    wallet_rpc_port: Optional[int], fingerprint: int, extra_params: Dict, function: Callable
) -> None:
    try:
        config = load_config(DEFAULT_ROOT_PATH, "config.yaml")
        self_hostname = config["self_hostname"]
        if wallet_rpc_port is None:
            wallet_rpc_port = config["wallet"]["rpc_port"]
        wallet_client = await WalletRpcClient.create(self_hostname, uint16(wallet_rpc_port), DEFAULT_ROOT_PATH, config)
        wallet_client_f = await get_wallet(wallet_client, fingerprint=fingerprint)
        if wallet_client_f is None:
            wallet_client.close()
            await wallet_client.await_closed()
            return None
        wallet_client, fingerprint = wallet_client_f
        await function(extra_params, wallet_client, fingerprint)
    except KeyboardInterrupt:
        pass
    except Exception as e:
        if isinstance(e, aiohttp.ClientConnectorError):
            print(
                f"Connection error. Check if the wallet is running at {wallet_rpc_port}. "
                "You can run the wallet via:\n\tchia start wallet"
            )
        else:
            print(f"Exception from 'wallet' {e}")
    wallet_client.close()
    await wallet_client.await_closed()<|MERGE_RESOLUTION|>--- conflicted
+++ resolved
@@ -44,15 +44,11 @@
 
 async def get_transactions(args: dict, wallet_client: WalletRpcClient, fingerprint: int) -> None:
     wallet_id = args["id"]
-<<<<<<< HEAD
-    # 1 trillion is over 1500 years of transactions at 20/second, so probably "all"
-    txs: List[TransactionRecord] = await wallet_client.get_transactions(wallet_id, start=0, end=1_000_000_000_000)
-=======
     paginate = args["paginate"]
     if paginate is None:
         paginate = sys.stdout.isatty()
-    txs: List[TransactionRecord] = await wallet_client.get_transactions(wallet_id)
->>>>>>> da5df49f
+    # 1 trillion is over 1500 years of transactions at 20/second, so probably "all"
+    txs: List[TransactionRecord] = await wallet_client.get_transactions(wallet_id, start=0, end=1_000_000_000_000)
     config = load_config(DEFAULT_ROOT_PATH, "config.yaml", SERVICE_NAME)
     name = config["network_overrides"]["config"][config["selected_network"]]["address_prefix"]
     if len(txs) == 0:
