--- conflicted
+++ resolved
@@ -62,11 +62,7 @@
 
 
 async def create(
-<<<<<<< HEAD
-    wallet_rpc_port: Optional[int], fingerprint: int, pool_url: Optional[str], state: str, fee: uint64, prompt: bool
-=======
-    wallet_rpc_port: Optional[int], fingerprint: int, pool_url: Optional[str], state: str, fee: Decimal, *, prompt: bool
->>>>>>> a6fca99e
+    wallet_rpc_port: Optional[int], fingerprint: int, pool_url: Optional[str], state: str, fee: uint64, *, prompt: bool
 ) -> None:
     async with get_wallet_client(wallet_rpc_port, fingerprint) as (wallet_client, fingerprint, _):
         target_puzzle_hash: Optional[bytes32]
@@ -94,33 +90,6 @@
         if prompt:
             cli_confirm("Confirm (y/n): ", "Aborting.")
 
-<<<<<<< HEAD
-        if user_input.lower() == "y" or user_input.lower() == "yes":
-            try:
-                tx_record: TransactionRecord = await wallet_client.create_new_pool_wallet(
-                    target_puzzle_hash,
-                    pool_url,
-                    relative_lock_height,
-                    "localhost:5000",
-                    "new",
-                    state,
-                    fee,
-                )
-                start = time.time()
-                while time.time() - start < 10:
-                    await asyncio.sleep(0.1)
-                    tx = await wallet_client.get_transaction(1, tx_record.name)
-                    if len(tx.sent_to) > 0:
-                        print(transaction_submitted_msg(tx))
-                        print(transaction_status_msg(fingerprint, tx_record.name))
-                        return None
-            except Exception as e:
-                print(
-                    f"Error creating plot NFT: {e}\n    Please start both farmer and wallet with:  chia start -r farmer"
-                )
-            return
-        print("Aborting.")
-=======
         try:
             tx_record: TransactionRecord = await wallet_client.create_new_pool_wallet(
                 target_puzzle_hash,
@@ -129,7 +98,7 @@
                 "localhost:5000",
                 "new",
                 state,
-                fee_mojos,
+                fee,
             )
             start = time.time()
             while time.time() - start < 10:
@@ -141,7 +110,6 @@
                     return None
         except Exception as e:
             print(f"Error creating plot NFT: {e}\n    Please start both farmer and wallet with:  chia start -r farmer")
->>>>>>> a6fca99e
 
 
 async def pprint_pool_wallet_state(
