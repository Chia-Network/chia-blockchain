--- conflicted
+++ resolved
@@ -276,7 +276,6 @@
     try:
         result = await func()
         start = time.time()
-<<<<<<< HEAD
         for tx_record in result.transactions:
             if tx_record.spend_bundle is None:
                 continue
@@ -287,17 +286,8 @@
                     print(transaction_submitted_msg(tx))
                     print(transaction_status_msg(fingerprint, tx_record.name))
                     return None
-=======
-        while time.time() - start < 10:
-            await asyncio.sleep(0.1)
-            tx = await wallet_client.get_transaction(tx_record.name)
-            if len(tx.sent_to) > 0:
-                print(transaction_submitted_msg(tx))
-                print(transaction_status_msg(fingerprint, tx_record.name))
-                return None
     except ResponseFailureError:
         raise
->>>>>>> f5fe748c
     except Exception as e:
         print(f"Error performing operation on Plot NFT -f {fingerprint} wallet id: {wallet_id}: {e}")
 
