from __future__ import annotations

from contextlib import asynccontextmanager
from decimal import Decimal
from pathlib import Path
from typing import AsyncIterator, Dict, List, Optional, Tuple, cast

import aiohttp

from chia.cmds.cmds_util import get_any_service_client
from chia.cmds.units import units
from chia.rpc.data_layer_rpc_client import DataLayerRpcClient
from chia.types.blockchain_format.sized_bytes import bytes32
from chia.util.byte_types import hexstr_to_bytes
from chia.util.config import load_config
from chia.util.default_root import DEFAULT_ROOT_PATH
from chia.util.ints import uint16, uint64

<<<<<<< HEAD
=======
# TODO: there seems to be a large amount of repetition in these to dedupe


@asynccontextmanager
async def get_client(rpc_port: Optional[int]) -> AsyncIterator[Tuple[DataLayerRpcClient, int]]:
    config = load_config(DEFAULT_ROOT_PATH, "config.yaml", fill_missing_services=True)
    self_hostname = config["self_hostname"]

    if rpc_port is None:
        rpc_port = cast(int, config["data_layer"]["rpc_port"])

    client = await DataLayerRpcClient.create(self_hostname, uint16(rpc_port), DEFAULT_ROOT_PATH, config)
    try:
        yield client, rpc_port
    finally:
        client.close()
        await client.await_closed()

>>>>>>> 76a78ed1

async def create_data_store_cmd(rpc_port: Optional[int], fee: Optional[str]) -> None:
    final_fee = None if fee is None else uint64(int(Decimal(fee) * units["chia"]))
    async with get_any_service_client("data_layer", rpc_port) as (client, config, _):
        if client is not None:
            res = await client.create_data_store(fee=final_fee)
            print(res)


async def get_value_cmd(rpc_port: Optional[int], store_id: str, key: str, root_hash: Optional[str]) -> None:
    store_id_bytes = bytes32.from_hexstr(store_id)
    key_bytes = hexstr_to_bytes(key)
    root_hash_bytes = None if root_hash is None else bytes32.from_hexstr(root_hash)
    async with get_any_service_client("data_layer", rpc_port) as (client, config, _):
        if client is not None:
            res = await client.get_value(store_id=store_id_bytes, key=key_bytes, root_hash=root_hash_bytes)
            print(res)


async def update_data_store_cmd(
    rpc_port: Optional[int],
    store_id: str,
    changelist: List[Dict[str, str]],
    fee: Optional[str],
) -> None:
    store_id_bytes = bytes32.from_hexstr(store_id)
    final_fee = None if fee is None else uint64(int(Decimal(fee) * units["chia"]))
    async with get_any_service_client("data_layer", rpc_port) as (client, config, _):
        if client is not None:
            res = await client.update_data_store(store_id=store_id_bytes, changelist=changelist, fee=final_fee)
            print(res)


async def get_keys_cmd(
    rpc_port: Optional[int],
    store_id: str,
    root_hash: Optional[str],
) -> None:
    store_id_bytes = bytes32.from_hexstr(store_id)
    root_hash_bytes = None if root_hash is None else bytes32.from_hexstr(root_hash)
    async with get_any_service_client("data_layer", rpc_port) as (client, config, _):
        if client is not None:
            res = await client.get_keys(store_id=store_id_bytes, root_hash=root_hash_bytes)
            print(res)


async def get_keys_values_cmd(
    rpc_port: Optional[int],
    store_id: str,
    root_hash: Optional[str],
) -> None:
    store_id_bytes = bytes32.from_hexstr(store_id)
    root_hash_bytes = None if root_hash is None else bytes32.from_hexstr(root_hash)
    async with get_any_service_client("data_layer", rpc_port) as (client, config, _):
        if client is not None:
            res = await client.get_keys_values(store_id=store_id_bytes, root_hash=root_hash_bytes)
            print(res)


async def get_root_cmd(
    rpc_port: Optional[int],
    store_id: str,
) -> None:
    store_id_bytes = bytes32.from_hexstr(store_id)
    async with get_any_service_client("data_layer", rpc_port) as (client, config, _):
        if client is not None:
            res = await client.get_root(store_id=store_id_bytes)
            print(res)


async def subscribe_cmd(
    rpc_port: Optional[int],
    store_id: str,
    urls: List[str],
) -> None:
    store_id_bytes = bytes32.from_hexstr(store_id)
    async with get_any_service_client("data_layer", rpc_port) as (client, config, _):
        if client is not None:
            res = await client.subscribe(store_id=store_id_bytes, urls=urls)
            print(res)


async def unsubscribe_cmd(
    rpc_port: Optional[int],
    store_id: str,
) -> None:
    store_id_bytes = bytes32.from_hexstr(store_id)
    async with get_any_service_client("data_layer", rpc_port) as (client, config, _):
        if client is not None:
            res = await client.unsubscribe(store_id=store_id_bytes)
            print(res)


async def remove_subscriptions_cmd(
    rpc_port: Optional[int],
    store_id: str,
    urls: List[str],
) -> None:
    store_id_bytes = bytes32.from_hexstr(store_id)
    async with get_any_service_client("data_layer", rpc_port) as (client, config, _):
        if client is not None:
            res = await client.remove_subscriptions(store_id=store_id_bytes, urls=urls)
            print(res)


async def get_kv_diff_cmd(
    rpc_port: Optional[int],
    store_id: str,
    hash_1: str,
    hash_2: str,
) -> None:
    store_id_bytes = bytes32.from_hexstr(store_id)
    hash_1_bytes = bytes32.from_hexstr(hash_1)
    hash_2_bytes = bytes32.from_hexstr(hash_2)
    async with get_any_service_client("data_layer", rpc_port) as (client, config, _):
        if client is not None:
            res = await client.get_kv_diff(store_id=store_id_bytes, hash_1=hash_1_bytes, hash_2=hash_2_bytes)
            print(res)


async def get_root_history_cmd(
    rpc_port: Optional[int],
    store_id: str,
) -> None:
    store_id_bytes = bytes32.from_hexstr(store_id)
    async with get_any_service_client("data_layer", rpc_port) as (client, config, _):
        if client is not None:
            res = await client.get_root_history(store_id=store_id_bytes)
            print(res)


async def add_missing_files_cmd(
    rpc_port: Optional[int], ids: Optional[List[str]], overwrite: bool, foldername: Optional[Path]
) -> None:
    async with get_any_service_client("data_layer", rpc_port) as (client, config, _):
        if client is not None:
            res = await client.add_missing_files(
                store_ids=(None if ids is None else [bytes32.from_hexstr(id) for id in ids]),
                overwrite=overwrite,
                foldername=foldername,
            )
            print(res)


async def add_mirror_cmd(
    rpc_port: Optional[int], store_id: str, urls: List[str], amount: int, fee: Optional[str]
) -> None:
    store_id_bytes = bytes32.from_hexstr(store_id)
    final_fee = None if fee is None else uint64(int(Decimal(fee) * units["chia"]))
    async with get_any_service_client("data_layer", rpc_port) as (client, config, _):
        if client is not None:
            res = await client.add_mirror(
                store_id=store_id_bytes,
                urls=urls,
                amount=amount,
                fee=final_fee,
            )
            print(res)


async def delete_mirror_cmd(rpc_port: Optional[int], coin_id: str, fee: Optional[str]) -> None:
    coin_id_bytes = bytes32.from_hexstr(coin_id)
    final_fee = None if fee is None else uint64(int(Decimal(fee) * units["chia"]))
    async with get_any_service_client("data_layer", rpc_port) as (client, config, _):
        if client is not None:
            res = await client.delete_mirror(
                coin_id=coin_id_bytes,
                fee=final_fee,
            )
            print(res)


async def get_mirrors_cmd(rpc_port: Optional[int], store_id: str) -> None:
    store_id_bytes = bytes32.from_hexstr(store_id)
    async with get_any_service_client("data_layer", rpc_port) as (client, config, _):
        if client is not None:
            res = await client.get_mirrors(store_id=store_id_bytes)
            print(res)


async def get_subscriptions_cmd(rpc_port: Optional[int]) -> None:
    async with get_any_service_client("data_layer", rpc_port) as (client, config, _):
        if client is not None:
            res = await client.get_subscriptions()
            print(res)


async def get_owned_stores_cmd(rpc_port: Optional[int]) -> None:
    async with get_any_service_client("data_layer", rpc_port) as (client, config, _):
        if client is not None:
            res = await client.get_owned_stores()
            print(res)<|MERGE_RESOLUTION|>--- conflicted
+++ resolved
@@ -16,27 +16,6 @@
 from chia.util.default_root import DEFAULT_ROOT_PATH
 from chia.util.ints import uint16, uint64
 
-<<<<<<< HEAD
-=======
-# TODO: there seems to be a large amount of repetition in these to dedupe
-
-
-@asynccontextmanager
-async def get_client(rpc_port: Optional[int]) -> AsyncIterator[Tuple[DataLayerRpcClient, int]]:
-    config = load_config(DEFAULT_ROOT_PATH, "config.yaml", fill_missing_services=True)
-    self_hostname = config["self_hostname"]
-
-    if rpc_port is None:
-        rpc_port = cast(int, config["data_layer"]["rpc_port"])
-
-    client = await DataLayerRpcClient.create(self_hostname, uint16(rpc_port), DEFAULT_ROOT_PATH, config)
-    try:
-        yield client, rpc_port
-    finally:
-        client.close()
-        await client.await_closed()
-
->>>>>>> 76a78ed1
 
 async def create_data_store_cmd(rpc_port: Optional[int], fee: Optional[str]) -> None:
     final_fee = None if fee is None else uint64(int(Decimal(fee) * units["chia"]))
