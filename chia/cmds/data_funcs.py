--- conflicted
+++ resolved
@@ -17,13 +17,8 @@
 async def create_data_store_cmd(rpc_port: Optional[int], fee: Optional[str], verbose: bool) -> None:
     final_fee = None if fee is None else uint64(int(Decimal(fee) * units["chia"]))
     async with get_any_service_client(DataLayerRpcClient, rpc_port) as (client, _):
-<<<<<<< HEAD
         res = await client.create_data_store(fee=final_fee, verbose=verbose)
-        print(json.dumps(res, indent=4))
-=======
-        res = await client.create_data_store(fee=final_fee)
-        print(json.dumps(res, indent=4, sort_keys=True))
->>>>>>> 6af4f861
+        print(json.dumps(res, indent=4, sort_keys=True))
 
 
 async def get_value_cmd(rpc_port: Optional[int], store_id: str, key: str, root_hash: Optional[str]) -> None:
