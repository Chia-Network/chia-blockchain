<<<<<<< HEAD
from __future__ import annotations

import asyncio
import os
import sys
from pathlib import Path, PureWindowsPath
from random import randint
from typing import Any, Dict, List, Optional

from aiohttp import ClientConnectorError
from blspy import PrivateKey

from chia.cmds.cmds_util import get_any_service_client
from chia.cmds.start_funcs import async_start
from chia.consensus.coinbase import create_puzzlehash_for_pk
from chia.simulator.simulator_full_node_rpc_client import SimulatorFullNodeRpcClient
from chia.types.blockchain_format.sized_bytes import bytes32
from chia.types.coin_record import CoinRecord
from chia.util.bech32m import decode_puzzle_hash, encode_puzzle_hash
from chia.util.config import load_config, save_config
from chia.util.errors import KeychainFingerprintExists
from chia.util.ints import uint32
from chia.util.keychain import Keychain, bytes_to_mnemonic
from chia.wallet.derive_keys import (
    master_sk_to_farmer_sk,
    master_sk_to_pool_sk,
    master_sk_to_wallet_sk,
    master_sk_to_wallet_sk_unhardened,
)


def get_ph_from_fingerprint(fingerprint: int, key_id: int = 1) -> bytes32:
    priv_key_and_entropy = Keychain().get_private_key_by_fingerprint(fingerprint)
    if priv_key_and_entropy is None:
        raise Exception("Fingerprint not found")
    private_key = priv_key_and_entropy[0]
    sk_for_wallet_id: PrivateKey = master_sk_to_wallet_sk(private_key, uint32(key_id))
    puzzle_hash: bytes32 = create_puzzlehash_for_pk(sk_for_wallet_id.get_g1())
    return puzzle_hash


def create_chia_directory(
    chia_root: Path,
    fingerprint: int,
    farming_address: Optional[str],
    plot_directory: Optional[str],
    auto_farm: Optional[bool],
    docker_mode: bool,
) -> Dict[str, Any]:
    """
    This function creates a new chia directory and returns a heavily modified config,
    suitable for use in the simulator.
    """
    from chia.cmds.init_funcs import chia_init

    if not chia_root.is_dir() or not Path(chia_root / "config" / "config.yaml").exists():
        # create chia directories & load config
        chia_init(chia_root, testnet=True, fix_ssl_permissions=True)
        config: Dict[str, Any] = load_config(chia_root, "config.yaml")
        # apply standard block-tools config.
        config["full_node"]["send_uncompact_interval"] = 0
        config["full_node"]["target_uncompact_proofs"] = 30
        config["full_node"]["peer_connect_interval"] = 50
        config["full_node"]["sanitize_weight_proof_only"] = False
        config["logging"]["log_level"] = "INFO"  # extra logs for easier development
        # make sure we don't try to connect to other nodes.
        config["full_node"]["introducer_peer"] = None
        config["wallet"]["introducer_peer"] = None
        config["full_node"]["dns_servers"] = []
        config["wallet"]["dns_servers"] = []
        # create custom testnet (simulator0)
        config["network_overrides"]["constants"]["simulator0"] = config["network_overrides"]["constants"][
            "testnet0"
        ].copy()
        config["network_overrides"]["config"]["simulator0"] = config["network_overrides"]["config"]["testnet0"].copy()
        sim_genesis = "eb8c4d20b322be8d9fddbf9412016bdffe9a2901d7edb0e364e94266d0e095f7"
        config["network_overrides"]["constants"]["simulator0"]["GENESIS_CHALLENGE"] = sim_genesis
        # tell services to use simulator0
        config["selected_network"] = "simulator0"
        config["wallet"]["selected_network"] = "simulator0"
        config["full_node"]["selected_network"] = "simulator0"
        if not docker_mode:  # We want predictable ports for our docker image.
            # set ports and networks, we don't want to cause a port conflict.
            port_offset = randint(1, 20000)
            config["daemon_port"] -= port_offset
            config["network_overrides"]["config"]["simulator0"]["default_full_node_port"] = 38444 + port_offset
            # wallet
            config["wallet"]["port"] += port_offset
            config["wallet"]["rpc_port"] += port_offset
            # full node
            config["full_node"]["port"] -= port_offset
            config["full_node"]["rpc_port"] += port_offset
            # connect wallet to full node
            config["wallet"]["full_node_peer"]["port"] = config["full_node"]["port"]
            config["full_node"]["wallet_peer"]["port"] = config["wallet"]["port"]
            # ui
            config["ui"]["daemon_port"] = config["daemon_port"]
        else:
            config["self_hostname"] = "0.0.0.0"  # Bind to all interfaces.
            config["logging"]["log_stdout"] = True  # Log to console.
    else:
        config = load_config(chia_root, "config.yaml")
    # simulator overrides
    config["simulator"]["key_fingerprint"] = fingerprint
    if farming_address is None:
        prefix = config["network_overrides"]["config"]["simulator0"]["address_prefix"]
        farming_address = encode_puzzle_hash(get_ph_from_fingerprint(fingerprint), prefix)
    config["simulator"]["farming_address"] = farming_address
    if plot_directory is not None:
        config["simulator"]["plot_directory"] = plot_directory
    # Temporary change to fix win / linux differences.
    config["simulator"]["plot_directory"] = str(Path(config["simulator"]["plot_directory"]))
    if "//" in config["simulator"]["plot_directory"] and os.name != "nt":
        # if we're on linux, we need to convert to a linux path.
        config["simulator"]["plot_directory"] = str(PureWindowsPath(config["simulator"]["plot_directory"]).as_posix())
    config["simulator"]["auto_farm"] = auto_farm if auto_farm is not None else True
    farming_ph = decode_puzzle_hash(farming_address)
    # modify genesis block to give the user the reward
    simulator_consts = config["network_overrides"]["constants"]["simulator0"]
    simulator_consts["GENESIS_PRE_FARM_FARMER_PUZZLE_HASH"] = farming_ph.hex()
    simulator_consts["GENESIS_PRE_FARM_POOL_PUZZLE_HASH"] = farming_ph.hex()
    # save config and return the config
    save_config(chia_root, "config.yaml", config)
    return config


def display_key_info(fingerprint: int, prefix: str) -> None:
    """
    Display key info for a given fingerprint, similar to the output of `chia keys show`.
    """
    print(f"Using fingerprint {fingerprint}")
    private_key_and_seed = Keychain().get_private_key_by_fingerprint(fingerprint)
    if private_key_and_seed is None:
        print(f"Fingerprint {fingerprint} not found")
        return
    sk, seed = private_key_and_seed
    print("\nFingerprint:", sk.get_g1().get_fingerprint())
    print("Master public key (m):", sk.get_g1())
    print("Farmer public key (m/12381/8444/0/0):", master_sk_to_farmer_sk(sk).get_g1())
    print("Pool public key (m/12381/8444/1/0):", master_sk_to_pool_sk(sk).get_g1())
    first_wallet_sk: PrivateKey = master_sk_to_wallet_sk_unhardened(sk, uint32(0))
    wallet_address: str = encode_puzzle_hash(create_puzzlehash_for_pk(first_wallet_sk.get_g1()), prefix)
    print(f"First wallet address: {wallet_address}")
    assert seed is not None
    print("Master private key (m):", bytes(sk).hex())
    print("First wallet secret key (m/12381/8444/2/0):", master_sk_to_wallet_sk(sk, uint32(0)))
    mnemonic = bytes_to_mnemonic(seed)
    print("  Mnemonic seed (24 secret words):")
    print(f"{mnemonic} \n")


def generate_and_return_fingerprint(mnemonic: Optional[str] = None) -> int:
    """
    Generate and add new PrivateKey and return its fingerprint.
    """
    from chia.util.keychain import generate_mnemonic

    if mnemonic is None:
        print("Generating private key")
        mnemonic = generate_mnemonic()
    try:
        sk = Keychain().add_private_key(mnemonic, None)
        fingerprint: int = sk.get_g1().get_fingerprint()
    except KeychainFingerprintExists as e:
        fingerprint = e.fingerprint
        print(f"Fingerprint: {fingerprint} for provided private key already exists.")
        return fingerprint
    print(f"Added private key with public key fingerprint {fingerprint}")
    return fingerprint


def select_fingerprint(
    fingerprint: Optional[int] = None, mnemonic_string: Optional[str] = None, auto_generate_key: bool = False
) -> Optional[int]:
    """
    Either select an existing fingerprint or create one and return it.
    """
    if mnemonic_string:
        fingerprint = generate_and_return_fingerprint(mnemonic_string)
    fingerprints: list[int] = [pk.get_fingerprint() for pk in Keychain().get_all_public_keys()]
    if fingerprint is not None and fingerprint in fingerprints:
        return fingerprint
    elif fingerprint is not None and fingerprint not in fingerprints:
        print(f"Invalid Fingerprint. Fingerprint {fingerprint} was not found.")
        return None
    if auto_generate_key and len(fingerprints) == 1:
        return fingerprints[0]
    if len(fingerprints) == 0:
        if not auto_generate_key:
            if (
                input("No keys in keychain. Press 'q' to quit, or press any other key to generate a new key.").lower()
                == "q"
            ):
                return None
        # generate private key and add to wallet
        fingerprint = generate_and_return_fingerprint()
    else:
        print("Fingerprints:")
        print(
            "If you already used one of these keys, select that fingerprint to skip the plotting process."
            " Otherwise, select any key below."
        )
        for i, fp in enumerate(fingerprints):
            row: str = f"{i + 1}) "
            row += f"{fp}"
            print(row)
        val = None
        prompt: str = f"Choose a simulator key [1-{len(fingerprints)}] ('q' to quit, or 'g' to generate a new key): "
        while val is None:
            val = input(prompt)
            if val == "q":
                return None
            elif val == "g":
                fingerprint = generate_and_return_fingerprint()
                break
            elif not val.isdigit():
                val = None
            else:
                index = int(val) - 1
                if index < 0 or index >= len(fingerprints):
                    print("Invalid value")
                    val = None
                    continue
                else:
                    fingerprint = fingerprints[index]
        assert fingerprint is not None
    return fingerprint


async def generate_plots(config: Dict[str, Any], root_path: Path, fingerprint: int, bitfield: bool) -> None:
    """
    Pre-Generate plots for the new simulator instance.
    """

    from chia.simulator.block_tools import BlockTools, test_constants
    from chia.simulator.start_simulator import PLOT_SIZE, PLOTS

    farming_puzzle_hash = decode_puzzle_hash(config["simulator"]["farming_address"])
    os.environ["CHIA_ROOT"] = str(root_path)  # change env variable, to make it match what the daemon would set it to

    # create block tools and use local keychain
    bt = BlockTools(
        test_constants,
        root_path,
        automated_testing=False,
        plot_dir=config["simulator"].get("plot_directory", "plots"),
        keychain=Keychain(),
    )
    await bt.setup_keys(fingerprint=fingerprint, reward_ph=farming_puzzle_hash)
    existing_plots = await bt.setup_plots(
        num_og_plots=PLOTS, num_pool_plots=0, num_non_keychain_plots=0, plot_size=PLOT_SIZE, bitfield=bitfield
    )
    print(f"{'New plots generated.' if existing_plots else 'Using Existing Plots'}\n")


async def get_current_height(root_path: Path) -> int:
    async with get_any_service_client(SimulatorFullNodeRpcClient, root_path=root_path, consume_errors=False) as (
        node_client,
        _,
        _,
    ):
        assert node_client is not None  # this cant be None, because we don't catch errors
        num_blocks = len(await node_client.get_all_blocks())
    return num_blocks


async def async_config_wizard(
    root_path: Path,
    fingerprint: Optional[int],
    farming_address: Optional[str],
    plot_directory: Optional[str],
    mnemonic_string: Optional[str],
    auto_farm: Optional[bool],
    docker_mode: bool,
    bitfield: bool,
) -> None:
    # either return passed through fingerprint or get one
    fingerprint = select_fingerprint(fingerprint, mnemonic_string, docker_mode)
    if fingerprint is None:
        # user cancelled wizard
        return
    # create chia directory & get config.
    print("Creating chia directory & config...")
    config = create_chia_directory(root_path, fingerprint, farming_address, plot_directory, auto_farm, docker_mode)
    # Pre-generate plots by running block_tools init functions.
    print("Please Wait, Generating plots...")
    print("This may take up to a minute if you are on a slow machine")

    await generate_plots(config, root_path, fingerprint, bitfield)
    # final messages
    final_farming_address = config["simulator"]["farming_address"]
    print(f"\nFarming & Prefarm reward address: {final_farming_address}\n")
    print("Configuration Wizard Complete.")
    print("Starting Simulator now...\n\n")

    sys.argv[0] = str(Path(sys.executable).parent / "chia")  # fix path for tests
    await async_start(root_path, config, ("simulator",), False)

    # now we make sure the simulator has a genesis block
    print("Please wait, generating genesis block.")
    while True:
        try:
            num_blocks: int = await get_current_height(root_path)
        except ClientConnectorError:
            await asyncio.sleep(0.25)
        else:
            if num_blocks == 0:
                await farm_blocks(None, root_path, 1, True, final_farming_address)
                print("Genesis block generated, exiting.")
            else:
                print("Genesis block already exists, exiting.")
            break
    print(f"\nMake sure your CHIA_ROOT Environment Variable is set to: {root_path}")


def print_coin_record(
    name: str,
    address_prefix: str,
    coin_record: CoinRecord,
) -> None:
    from datetime import datetime

    coin_address = encode_puzzle_hash(coin_record.coin.puzzle_hash, address_prefix)
    print(f"Coin 0x{coin_record.name.hex()}")
    print(f"Wallet Address: {coin_address}")
    print(f"Confirmed at block: {coin_record.confirmed_block_index}")
    print(f"Spent: {f'at Block {coin_record.spent_block_index}' if coin_record.spent else 'No'}")
    print(f"Coin Amount: {coin_record.coin.amount} {name}")
    print(f"Parent Coin ID: 0x{coin_record.coin.parent_coin_info.hex()}")
    print(f"Created at: {datetime.fromtimestamp(float(coin_record.timestamp)).strftime('%Y-%m-%d %H:%M:%S')}\n")


async def print_coin_records(
    config: Dict[str, Any],
    node_client: SimulatorFullNodeRpcClient,
    include_reward_coins: bool,
    include_spent: bool = False,
) -> None:
    import sys

    coin_records: List[CoinRecord] = await node_client.get_all_coins(include_spent)
    coin_records = [coin_record for coin_record in coin_records if not coin_record.coinbase or include_reward_coins]
    address_prefix = config["network_overrides"]["config"][config["selected_network"]]["address_prefix"]
    name = "mojo"
    paginate = False  # I might change this later.
    if len(coin_records) != 0:
        print("All Coins: ")
        if paginate is True:
            paginate = sys.stdout.isatty()
        num_per_screen = 5 if paginate else len(coin_records)
        # ripped from cmds/wallet_funcs.
        for i in range(0, len(coin_records), num_per_screen):
            for j in range(0, num_per_screen):
                if i + j >= len(coin_records):
                    break
                print_coin_record(
                    coin_record=coin_records[i + j],
                    name=name,
                    address_prefix=address_prefix,
                )
            if i + num_per_screen <= len(coin_records) and paginate:
                print("Press q to quit, or c to continue")
                while True:
                    entered_key = sys.stdin.read(1)
                    if entered_key == "q":
                        return None
                    elif entered_key == "c":
                        break


async def print_wallets(config: Dict[str, Any], node_client: SimulatorFullNodeRpcClient) -> None:
    ph_and_amount = await node_client.get_all_puzzle_hashes()
    address_prefix = config["network_overrides"]["config"][config["selected_network"]]["address_prefix"]
    name = "mojo"
    for puzzle_hash, (amount, num_tx) in ph_and_amount.items():
        address = encode_puzzle_hash(puzzle_hash, address_prefix)
        print(f"Address: {address} has a balance of: {amount} {name}, with a total of: {num_tx} transactions.\n")


async def print_status(
    rpc_port: Optional[int],
    root_path: Path,
    fingerprint: Optional[int],
    show_key: bool,
    show_coins: bool,
    include_reward_coins: bool,
    show_addresses: bool,
) -> None:
    """
    This command allows users to easily get the status of the simulator
    and information about the state of and the coins in the simulated blockchain.
    """
    from chia.cmds.show_funcs import print_blockchain_state
    from chia.cmds.units import units

    async with get_any_service_client(SimulatorFullNodeRpcClient, rpc_port, root_path, fingerprint) as (
        node_client,
        config,
        _,
    ):
        if node_client is not None:
            # Display keychain info
            if show_key:
                if fingerprint is None:
                    fingerprint = config["simulator"]["key_fingerprint"]
                if fingerprint is not None:
                    display_key_info(
                        fingerprint, config["network_overrides"]["config"][config["selected_network"]]["address_prefix"]
                    )
                else:
                    print(
                        "No fingerprint in config, either rerun 'cdv sim create' "
                        "or use --fingerprint to specify one, skipping key information."
                    )
            # chain status ( basically chia show -s)
            await print_blockchain_state(node_client, config)
            print("")
            # farming information
            target_ph: bytes32 = await node_client.get_farming_ph()
            farming_coin_records = await node_client.get_coin_records_by_puzzle_hash(target_ph, False)
            prefix = config["network_overrides"]["config"][config["selected_network"]]["address_prefix"]
            print(
                f"Current Farming address: {encode_puzzle_hash(target_ph, prefix)}, "
                f"with a balance of: "
                f"{sum(coin_records.coin.amount for coin_records in farming_coin_records) / units['chia']} TXCH."
            )
            if show_addresses:
                print("All Addresses: ")
                await print_wallets(config, node_client)
            if show_coins:
                await print_coin_records(config, node_client, include_reward_coins)


async def revert_block_height(
    rpc_port: Optional[int],
    root_path: Path,
    num_blocks: int,
    num_new_blocks: int,
    reset_chain_to_genesis: bool,
    use_revert_blocks: bool,
) -> None:
    """
    This function allows users to easily revert the chain to a previous state or perform a reorg.
    """
    async with get_any_service_client(SimulatorFullNodeRpcClient, rpc_port, root_path) as (
        node_client,
        _,
        _,
    ):
        if node_client is not None:
            if use_revert_blocks:
                if num_new_blocks != 1:
                    print(f"Ignoring num_new_blocks: {num_new_blocks}, because we are not performing a reorg.")
                # in this case num_blocks is the number of blocks to delete
                new_height: int = await node_client.revert_blocks(num_blocks, reset_chain_to_genesis)
                print(
                    f"All transactions in Block: {new_height + num_blocks} and above were successfully deleted, "
                    "you should now delete & restart all wallets."
                )
            else:
                # However, in this case num_blocks is the fork height.
                new_height = await node_client.reorg_blocks(num_blocks, num_new_blocks, use_revert_blocks)
                old_height = new_height - num_new_blocks
                print(f"All transactions in Block: {old_height - num_blocks} and above were successfully reverted.")
            print(f"Block Height is now: {new_height}")


async def farm_blocks(
    rpc_port: Optional[int],
    root_path: Path,
    num_blocks: int,
    transaction_blocks: bool,
    target_address: str,
) -> None:
    """
    This function is used to generate new blocks.
    """
    async with get_any_service_client(SimulatorFullNodeRpcClient, rpc_port, root_path) as (
        node_client,
        config,
        _,
    ):
        if node_client is not None:
            if target_address == "":
                target_address = config["simulator"]["farming_address"]
            if target_address is None:
                print(
                    "No target address in config, falling back to the temporary address currently in use. "
                    "You can use 'cdv sim create' or use --target-address to specify a different address."
                )
                target_ph: bytes32 = await node_client.get_farming_ph()
            else:
                target_ph = decode_puzzle_hash(target_address)
            await node_client.farm_block(target_ph, num_blocks, transaction_blocks)
            print(f"Farmed {num_blocks}{' Transaction' if transaction_blocks else ''} blocks")
            block_height = (await node_client.get_blockchain_state())["peak"].height
            print(f"Block Height is now: {block_height}")


async def set_auto_farm(rpc_port: Optional[int], root_path: Path, set_autofarm: bool) -> None:
    """
    This function can be used to enable or disable Auto Farming.
    """
    async with get_any_service_client(SimulatorFullNodeRpcClient, rpc_port, root_path) as (
        node_client,
        _,
        _,
    ):
        if node_client is not None:
            current = await node_client.get_auto_farming()
            if current == set_autofarm:
                print(f"Auto farming is already {'on' if set_autofarm else 'off'}")
                return
            result = await node_client.set_auto_farming(set_autofarm)
            print(f"Auto farming is now {'on' if result else 'off'}")
=======
from __future__ import annotations

import asyncio
import os
import sys
from pathlib import Path, PureWindowsPath
from random import randint
from typing import Any, Dict, List, Optional

from aiohttp import ClientConnectorError
from blspy import PrivateKey

from chia.cmds.cmds_util import get_any_service_client
from chia.cmds.start_funcs import async_start
from chia.consensus.coinbase import create_puzzlehash_for_pk
from chia.simulator.simulator_full_node_rpc_client import SimulatorFullNodeRpcClient
from chia.types.blockchain_format.sized_bytes import bytes32
from chia.types.coin_record import CoinRecord
from chia.util.bech32m import decode_puzzle_hash, encode_puzzle_hash
from chia.util.config import load_config, save_config
from chia.util.errors import KeychainFingerprintExists
from chia.util.ints import uint32
from chia.util.keychain import Keychain, bytes_to_mnemonic
from chia.wallet.derive_keys import (
    master_sk_to_farmer_sk,
    master_sk_to_pool_sk,
    master_sk_to_wallet_sk,
    master_sk_to_wallet_sk_unhardened,
)


def get_ph_from_fingerprint(fingerprint: int, key_id: int = 1) -> bytes32:
    priv_key_and_entropy = Keychain().get_private_key_by_fingerprint(fingerprint)
    if priv_key_and_entropy is None:
        raise Exception("Fingerprint not found")
    private_key = priv_key_and_entropy[0]
    sk_for_wallet_id: PrivateKey = master_sk_to_wallet_sk(private_key, uint32(key_id))
    puzzle_hash: bytes32 = create_puzzlehash_for_pk(sk_for_wallet_id.get_g1())
    return puzzle_hash


def create_chia_directory(
    chia_root: Path,
    fingerprint: int,
    farming_address: Optional[str],
    plot_directory: Optional[str],
    auto_farm: Optional[bool],
    docker_mode: bool,
) -> Dict[str, Any]:
    """
    This function creates a new chia directory and returns a heavily modified config,
    suitable for use in the simulator.
    """
    from chia.cmds.init_funcs import chia_init

    if not chia_root.is_dir() or not Path(chia_root / "config" / "config.yaml").exists():
        # create chia directories & load config
        chia_init(chia_root, testnet=True, fix_ssl_permissions=True)
        config: Dict[str, Any] = load_config(chia_root, "config.yaml")
        # apply standard block-tools config.
        config["full_node"]["send_uncompact_interval"] = 0
        config["full_node"]["target_uncompact_proofs"] = 30
        config["full_node"]["peer_connect_interval"] = 50
        config["full_node"]["sanitize_weight_proof_only"] = False
        config["logging"]["log_level"] = "INFO"  # extra logs for easier development
        # make sure we don't try to connect to other nodes.
        config["full_node"]["introducer_peer"] = None
        config["wallet"]["introducer_peer"] = None
        config["full_node"]["dns_servers"] = []
        config["wallet"]["dns_servers"] = []
        # create custom testnet (simulator0)
        config["network_overrides"]["constants"]["simulator0"] = config["network_overrides"]["constants"][
            "testnet0"
        ].copy()
        config["network_overrides"]["config"]["simulator0"] = config["network_overrides"]["config"]["testnet0"].copy()
        sim_genesis = "eb8c4d20b322be8d9fddbf9412016bdffe9a2901d7edb0e364e94266d0e095f7"
        config["network_overrides"]["constants"]["simulator0"]["GENESIS_CHALLENGE"] = sim_genesis
        # tell services to use simulator0
        config["selected_network"] = "simulator0"
        config["wallet"]["selected_network"] = "simulator0"
        config["full_node"]["selected_network"] = "simulator0"
        if not docker_mode:  # We want predictable ports for our docker image.
            # set ports and networks, we don't want to cause a port conflict.
            port_offset = randint(1, 20000)
            config["daemon_port"] -= port_offset
            config["network_overrides"]["config"]["simulator0"]["default_full_node_port"] = 38444 + port_offset
            # wallet
            config["wallet"]["port"] += port_offset
            config["wallet"]["rpc_port"] += port_offset
            # full node
            config["full_node"]["port"] -= port_offset
            config["full_node"]["rpc_port"] += port_offset
            # connect wallet to full node
            config["wallet"]["full_node_peer"]["port"] = config["full_node"]["port"]
            config["full_node"]["wallet_peer"]["port"] = config["wallet"]["port"]
            # ui
            config["ui"]["daemon_port"] = config["daemon_port"]
        else:
            config["self_hostname"] = "0.0.0.0"  # Bind to all interfaces.
            config["logging"]["log_stdout"] = True  # Log to console.
    else:
        config = load_config(chia_root, "config.yaml")
    # simulator overrides
    config["simulator"]["key_fingerprint"] = fingerprint
    if farming_address is None:
        prefix = config["network_overrides"]["config"]["simulator0"]["address_prefix"]
        farming_address = encode_puzzle_hash(get_ph_from_fingerprint(fingerprint), prefix)
    config["simulator"]["farming_address"] = farming_address
    if plot_directory is not None:
        config["simulator"]["plot_directory"] = plot_directory
    # Temporary change to fix win / linux differences.
    config["simulator"]["plot_directory"] = str(Path(config["simulator"]["plot_directory"]))
    if "//" in config["simulator"]["plot_directory"] and os.name != "nt":
        # if we're on linux, we need to convert to a linux path.
        config["simulator"]["plot_directory"] = str(PureWindowsPath(config["simulator"]["plot_directory"]).as_posix())
    config["simulator"]["auto_farm"] = auto_farm if auto_farm is not None else True
    farming_ph = decode_puzzle_hash(farming_address)
    # modify genesis block to give the user the reward
    simulator_consts = config["network_overrides"]["constants"]["simulator0"]
    simulator_consts["GENESIS_PRE_FARM_FARMER_PUZZLE_HASH"] = farming_ph.hex()
    simulator_consts["GENESIS_PRE_FARM_POOL_PUZZLE_HASH"] = farming_ph.hex()
    # save config and return the config
    save_config(chia_root, "config.yaml", config)
    return config


def display_key_info(fingerprint: int, prefix: str) -> None:
    """
    Display key info for a given fingerprint, similar to the output of `chia keys show`.
    """
    print(f"Using fingerprint {fingerprint}")
    private_key_and_seed = Keychain().get_private_key_by_fingerprint(fingerprint)
    if private_key_and_seed is None:
        print(f"Fingerprint {fingerprint} not found")
        return
    sk, seed = private_key_and_seed
    print("\nFingerprint:", sk.get_g1().get_fingerprint())
    print("Master public key (m):", sk.get_g1())
    print("Farmer public key (m/12381/8444/0/0):", master_sk_to_farmer_sk(sk).get_g1())
    print("Pool public key (m/12381/8444/1/0):", master_sk_to_pool_sk(sk).get_g1())
    first_wallet_sk: PrivateKey = master_sk_to_wallet_sk_unhardened(sk, uint32(0))
    wallet_address: str = encode_puzzle_hash(create_puzzlehash_for_pk(first_wallet_sk.get_g1()), prefix)
    print(f"First wallet address: {wallet_address}")
    assert seed is not None
    print("Master private key (m):", bytes(sk).hex())
    print("First wallet secret key (m/12381/8444/2/0):", master_sk_to_wallet_sk(sk, uint32(0)))
    mnemonic = bytes_to_mnemonic(seed)
    print("  Mnemonic seed (24 secret words):")
    print(f"{mnemonic} \n")


def generate_and_return_fingerprint(mnemonic: Optional[str] = None) -> int:
    """
    Generate and add new PrivateKey and return its fingerprint.
    """
    from chia.util.keychain import generate_mnemonic

    if mnemonic is None:
        print("Generating private key")
        mnemonic = generate_mnemonic()
    try:
        sk = Keychain().add_private_key(mnemonic, None)
        fingerprint: int = sk.get_g1().get_fingerprint()
    except KeychainFingerprintExists as e:
        fingerprint = e.fingerprint
        print(f"Fingerprint: {fingerprint} for provided private key already exists.")
        return fingerprint
    print(f"Added private key with public key fingerprint {fingerprint}")
    return fingerprint


def select_fingerprint(
    fingerprint: Optional[int] = None, mnemonic_string: Optional[str] = None, auto_generate_key: bool = False
) -> Optional[int]:
    """
    Either select an existing fingerprint or create one and return it.
    """
    if mnemonic_string:
        fingerprint = generate_and_return_fingerprint(mnemonic_string)
    fingerprints: list[int] = [pk.get_fingerprint() for pk in Keychain().get_all_public_keys()]
    if fingerprint is not None and fingerprint in fingerprints:
        return fingerprint
    elif fingerprint is not None and fingerprint not in fingerprints:
        print(f"Invalid Fingerprint. Fingerprint {fingerprint} was not found.")
        return None
    if auto_generate_key and len(fingerprints) == 1:
        return fingerprints[0]
    if len(fingerprints) == 0:
        if not auto_generate_key:
            if (
                input("No keys in keychain. Press 'q' to quit, or press any other key to generate a new key.").lower()
                == "q"
            ):
                return None
        # generate private key and add to wallet
        fingerprint = generate_and_return_fingerprint()
    else:
        print("Fingerprints:")
        print(
            "If you already used one of these keys, select that fingerprint to skip the plotting process."
            " Otherwise, select any key below."
        )
        for i, fp in enumerate(fingerprints):
            row: str = f"{i + 1}) "
            row += f"{fp}"
            print(row)
        val = None
        prompt: str = f"Choose a simulator key [1-{len(fingerprints)}] ('q' to quit, or 'g' to generate a new key): "
        while val is None:
            val = input(prompt)
            if val == "q":
                return None
            elif val == "g":
                fingerprint = generate_and_return_fingerprint()
                break
            elif not val.isdigit():
                val = None
            else:
                index = int(val) - 1
                if index < 0 or index >= len(fingerprints):
                    print("Invalid value")
                    val = None
                    continue
                else:
                    fingerprint = fingerprints[index]
        assert fingerprint is not None
    return fingerprint


async def generate_plots(config: Dict[str, Any], root_path: Path, fingerprint: int, bitfield: bool) -> None:
    """
    Pre-Generate plots for the new simulator instance.
    """

    from chia.simulator.block_tools import BlockTools, test_constants
    from chia.simulator.start_simulator import PLOT_SIZE, PLOTS

    farming_puzzle_hash = decode_puzzle_hash(config["simulator"]["farming_address"])
    os.environ["CHIA_ROOT"] = str(root_path)  # change env variable, to make it match what the daemon would set it to

    # create block tools and use local keychain
    bt = BlockTools(
        test_constants,
        root_path,
        automated_testing=False,
        plot_dir=config["simulator"].get("plot_directory", "plots"),
        keychain=Keychain(),
    )
    await bt.setup_keys(fingerprint=fingerprint, reward_ph=farming_puzzle_hash)
    existing_plots = await bt.setup_plots(
        num_og_plots=PLOTS, num_pool_plots=0, num_non_keychain_plots=0, plot_size=PLOT_SIZE, bitfield=bitfield
    )
    print(f"{'New plots generated.' if existing_plots else 'Using Existing Plots'}\n")


async def get_current_height(root_path: Path) -> int:
    async with get_any_service_client(SimulatorFullNodeRpcClient, root_path=root_path, consume_errors=False) as (
        node_client,
        _,
    ):
        assert node_client is not None  # this cant be None, because we don't catch errors
        num_blocks = len(await node_client.get_all_blocks())
    return num_blocks


async def async_config_wizard(
    root_path: Path,
    fingerprint: Optional[int],
    farming_address: Optional[str],
    plot_directory: Optional[str],
    mnemonic_string: Optional[str],
    auto_farm: Optional[bool],
    docker_mode: bool,
    bitfield: bool,
) -> None:
    # either return passed through fingerprint or get one
    fingerprint = select_fingerprint(fingerprint, mnemonic_string, docker_mode)
    if fingerprint is None:
        # user cancelled wizard
        return
    # create chia directory & get config.
    print("Creating chia directory & config...")
    config = create_chia_directory(root_path, fingerprint, farming_address, plot_directory, auto_farm, docker_mode)
    # Pre-generate plots by running block_tools init functions.
    print("Please Wait, Generating plots...")
    print("This may take up to a minute if you are on a slow machine")

    await generate_plots(config, root_path, fingerprint, bitfield)
    # final messages
    final_farming_address = config["simulator"]["farming_address"]
    print(f"\nFarming & Prefarm reward address: {final_farming_address}\n")
    print("Configuration Wizard Complete.")
    print("Starting Simulator now...\n\n")

    sys.argv[0] = str(Path(sys.executable).parent / "chia")  # fix path for tests
    await async_start(root_path, config, ("simulator",), False)

    # now we make sure the simulator has a genesis block
    print("Please wait, generating genesis block.")
    while True:
        try:
            num_blocks: int = await get_current_height(root_path)
        except ClientConnectorError:
            await asyncio.sleep(0.25)
        else:
            if num_blocks == 0:
                await farm_blocks(None, root_path, 1, True, final_farming_address)
                print("Genesis block generated, exiting.")
            else:
                print("Genesis block already exists, exiting.")
            break
    print(f"\nMake sure your CHIA_ROOT Environment Variable is set to: {root_path}")


def print_coin_record(
    name: str,
    address_prefix: str,
    coin_record: CoinRecord,
) -> None:
    from datetime import datetime

    coin_address = encode_puzzle_hash(coin_record.coin.puzzle_hash, address_prefix)
    print(f"Coin 0x{coin_record.name.hex()}")
    print(f"Wallet Address: {coin_address}")
    print(f"Confirmed at block: {coin_record.confirmed_block_index}")
    print(f"Spent: {f'at Block {coin_record.spent_block_index}' if coin_record.spent else 'No'}")
    print(f"Coin Amount: {coin_record.coin.amount} {name}")
    print(f"Parent Coin ID: 0x{coin_record.coin.parent_coin_info.hex()}")
    print(f"Created at: {datetime.fromtimestamp(float(coin_record.timestamp)).strftime('%Y-%m-%d %H:%M:%S')}\n")


async def print_coin_records(
    config: Dict[str, Any],
    node_client: SimulatorFullNodeRpcClient,
    include_reward_coins: bool,
    include_spent: bool = False,
) -> None:
    import sys

    coin_records: List[CoinRecord] = await node_client.get_all_coins(include_spent)
    coin_records = [coin_record for coin_record in coin_records if not coin_record.coinbase or include_reward_coins]
    address_prefix = config["network_overrides"]["config"][config["selected_network"]]["address_prefix"]
    name = "mojo"
    paginate = False  # I might change this later.
    if len(coin_records) != 0:
        print("All Coins: ")
        if paginate is True:
            paginate = sys.stdout.isatty()
        num_per_screen = 5 if paginate else len(coin_records)
        # ripped from cmds/wallet_funcs.
        for i in range(0, len(coin_records), num_per_screen):
            for j in range(0, num_per_screen):
                if i + j >= len(coin_records):
                    break
                print_coin_record(
                    coin_record=coin_records[i + j],
                    name=name,
                    address_prefix=address_prefix,
                )
            if i + num_per_screen <= len(coin_records) and paginate:
                print("Press q to quit, or c to continue")
                while True:
                    entered_key = sys.stdin.read(1)
                    if entered_key == "q":
                        return None
                    elif entered_key == "c":
                        break


async def print_wallets(config: Dict[str, Any], node_client: SimulatorFullNodeRpcClient) -> None:
    ph_and_amount = await node_client.get_all_puzzle_hashes()
    address_prefix = config["network_overrides"]["config"][config["selected_network"]]["address_prefix"]
    name = "mojo"
    for puzzle_hash, (amount, num_tx) in ph_and_amount.items():
        address = encode_puzzle_hash(puzzle_hash, address_prefix)
        print(f"Address: {address} has a balance of: {amount} {name}, with a total of: {num_tx} transactions.\n")


async def print_status(
    rpc_port: Optional[int],
    root_path: Path,
    fingerprint: Optional[int],
    show_key: bool,
    show_coins: bool,
    include_reward_coins: bool,
    show_addresses: bool,
) -> None:
    """
    This command allows users to easily get the status of the simulator
    and information about the state of and the coins in the simulated blockchain.
    """
    from chia.cmds.show_funcs import print_blockchain_state
    from chia.cmds.units import units

    async with get_any_service_client(SimulatorFullNodeRpcClient, rpc_port, root_path) as (node_client, config):
        if node_client is not None:
            # Display keychain info
            if show_key:
                if fingerprint is None:
                    fingerprint = config["simulator"]["key_fingerprint"]
                if fingerprint is not None:
                    display_key_info(
                        fingerprint, config["network_overrides"]["config"][config["selected_network"]]["address_prefix"]
                    )
                else:
                    print(
                        "No fingerprint in config, either rerun 'cdv sim create' "
                        "or use --fingerprint to specify one, skipping key information."
                    )
            # chain status ( basically chia show -s)
            await print_blockchain_state(node_client, config)
            print("")
            # farming information
            target_ph: bytes32 = await node_client.get_farming_ph()
            farming_coin_records = await node_client.get_coin_records_by_puzzle_hash(target_ph, False)
            prefix = config["network_overrides"]["config"][config["selected_network"]]["address_prefix"]
            print(
                f"Current Farming address: {encode_puzzle_hash(target_ph, prefix)}, "
                f"with a balance of: "
                f"{sum(coin_records.coin.amount for coin_records in farming_coin_records) / units['chia']} TXCH."
            )
            if show_addresses:
                print("All Addresses: ")
                await print_wallets(config, node_client)
            if show_coins:
                await print_coin_records(config, node_client, include_reward_coins)


async def revert_block_height(
    rpc_port: Optional[int],
    root_path: Path,
    num_blocks: int,
    num_new_blocks: int,
    reset_chain_to_genesis: bool,
    use_revert_blocks: bool,
) -> None:
    """
    This function allows users to easily revert the chain to a previous state or perform a reorg.
    """
    async with get_any_service_client(SimulatorFullNodeRpcClient, rpc_port, root_path) as (node_client, _):
        if node_client is not None:
            if use_revert_blocks:
                if num_new_blocks != 1:
                    print(f"Ignoring num_new_blocks: {num_new_blocks}, because we are not performing a reorg.")
                # in this case num_blocks is the number of blocks to delete
                new_height: int = await node_client.revert_blocks(num_blocks, reset_chain_to_genesis)
                print(
                    f"All transactions in Block: {new_height + num_blocks} and above were successfully deleted, "
                    "you should now delete & restart all wallets."
                )
            else:
                # However, in this case num_blocks is the fork height.
                new_height = await node_client.reorg_blocks(num_blocks, num_new_blocks, use_revert_blocks)
                old_height = new_height - num_new_blocks
                print(f"All transactions in Block: {old_height - num_blocks} and above were successfully reverted.")
            print(f"Block Height is now: {new_height}")


async def farm_blocks(
    rpc_port: Optional[int],
    root_path: Path,
    num_blocks: int,
    transaction_blocks: bool,
    target_address: str,
) -> None:
    """
    This function is used to generate new blocks.
    """
    async with get_any_service_client(SimulatorFullNodeRpcClient, rpc_port, root_path) as (node_client, config):
        if node_client is not None:
            if target_address == "":
                target_address = config["simulator"]["farming_address"]
            if target_address is None:
                print(
                    "No target address in config, falling back to the temporary address currently in use. "
                    "You can use 'cdv sim create' or use --target-address to specify a different address."
                )
                target_ph: bytes32 = await node_client.get_farming_ph()
            else:
                target_ph = decode_puzzle_hash(target_address)
            await node_client.farm_block(target_ph, num_blocks, transaction_blocks)
            print(f"Farmed {num_blocks}{' Transaction' if transaction_blocks else ''} blocks")
            block_height = (await node_client.get_blockchain_state())["peak"].height
            print(f"Block Height is now: {block_height}")


async def set_auto_farm(rpc_port: Optional[int], root_path: Path, set_autofarm: bool) -> None:
    """
    This function can be used to enable or disable Auto Farming.
    """
    async with get_any_service_client(SimulatorFullNodeRpcClient, rpc_port, root_path) as (node_client, _):
        if node_client is not None:
            current = await node_client.get_auto_farming()
            if current == set_autofarm:
                print(f"Auto farming is already {'on' if set_autofarm else 'off'}")
                return
            result = await node_client.set_auto_farming(set_autofarm)
            print(f"Auto farming is now {'on' if result else 'off'}")
>>>>>>> b4934982
<|MERGE_RESOLUTION|>--- conflicted
+++ resolved
@@ -1,4 +1,3 @@
-<<<<<<< HEAD
 from __future__ import annotations
 
 import asyncio
@@ -258,522 +257,6 @@
     async with get_any_service_client(SimulatorFullNodeRpcClient, root_path=root_path, consume_errors=False) as (
         node_client,
         _,
-        _,
-    ):
-        assert node_client is not None  # this cant be None, because we don't catch errors
-        num_blocks = len(await node_client.get_all_blocks())
-    return num_blocks
-
-
-async def async_config_wizard(
-    root_path: Path,
-    fingerprint: Optional[int],
-    farming_address: Optional[str],
-    plot_directory: Optional[str],
-    mnemonic_string: Optional[str],
-    auto_farm: Optional[bool],
-    docker_mode: bool,
-    bitfield: bool,
-) -> None:
-    # either return passed through fingerprint or get one
-    fingerprint = select_fingerprint(fingerprint, mnemonic_string, docker_mode)
-    if fingerprint is None:
-        # user cancelled wizard
-        return
-    # create chia directory & get config.
-    print("Creating chia directory & config...")
-    config = create_chia_directory(root_path, fingerprint, farming_address, plot_directory, auto_farm, docker_mode)
-    # Pre-generate plots by running block_tools init functions.
-    print("Please Wait, Generating plots...")
-    print("This may take up to a minute if you are on a slow machine")
-
-    await generate_plots(config, root_path, fingerprint, bitfield)
-    # final messages
-    final_farming_address = config["simulator"]["farming_address"]
-    print(f"\nFarming & Prefarm reward address: {final_farming_address}\n")
-    print("Configuration Wizard Complete.")
-    print("Starting Simulator now...\n\n")
-
-    sys.argv[0] = str(Path(sys.executable).parent / "chia")  # fix path for tests
-    await async_start(root_path, config, ("simulator",), False)
-
-    # now we make sure the simulator has a genesis block
-    print("Please wait, generating genesis block.")
-    while True:
-        try:
-            num_blocks: int = await get_current_height(root_path)
-        except ClientConnectorError:
-            await asyncio.sleep(0.25)
-        else:
-            if num_blocks == 0:
-                await farm_blocks(None, root_path, 1, True, final_farming_address)
-                print("Genesis block generated, exiting.")
-            else:
-                print("Genesis block already exists, exiting.")
-            break
-    print(f"\nMake sure your CHIA_ROOT Environment Variable is set to: {root_path}")
-
-
-def print_coin_record(
-    name: str,
-    address_prefix: str,
-    coin_record: CoinRecord,
-) -> None:
-    from datetime import datetime
-
-    coin_address = encode_puzzle_hash(coin_record.coin.puzzle_hash, address_prefix)
-    print(f"Coin 0x{coin_record.name.hex()}")
-    print(f"Wallet Address: {coin_address}")
-    print(f"Confirmed at block: {coin_record.confirmed_block_index}")
-    print(f"Spent: {f'at Block {coin_record.spent_block_index}' if coin_record.spent else 'No'}")
-    print(f"Coin Amount: {coin_record.coin.amount} {name}")
-    print(f"Parent Coin ID: 0x{coin_record.coin.parent_coin_info.hex()}")
-    print(f"Created at: {datetime.fromtimestamp(float(coin_record.timestamp)).strftime('%Y-%m-%d %H:%M:%S')}\n")
-
-
-async def print_coin_records(
-    config: Dict[str, Any],
-    node_client: SimulatorFullNodeRpcClient,
-    include_reward_coins: bool,
-    include_spent: bool = False,
-) -> None:
-    import sys
-
-    coin_records: List[CoinRecord] = await node_client.get_all_coins(include_spent)
-    coin_records = [coin_record for coin_record in coin_records if not coin_record.coinbase or include_reward_coins]
-    address_prefix = config["network_overrides"]["config"][config["selected_network"]]["address_prefix"]
-    name = "mojo"
-    paginate = False  # I might change this later.
-    if len(coin_records) != 0:
-        print("All Coins: ")
-        if paginate is True:
-            paginate = sys.stdout.isatty()
-        num_per_screen = 5 if paginate else len(coin_records)
-        # ripped from cmds/wallet_funcs.
-        for i in range(0, len(coin_records), num_per_screen):
-            for j in range(0, num_per_screen):
-                if i + j >= len(coin_records):
-                    break
-                print_coin_record(
-                    coin_record=coin_records[i + j],
-                    name=name,
-                    address_prefix=address_prefix,
-                )
-            if i + num_per_screen <= len(coin_records) and paginate:
-                print("Press q to quit, or c to continue")
-                while True:
-                    entered_key = sys.stdin.read(1)
-                    if entered_key == "q":
-                        return None
-                    elif entered_key == "c":
-                        break
-
-
-async def print_wallets(config: Dict[str, Any], node_client: SimulatorFullNodeRpcClient) -> None:
-    ph_and_amount = await node_client.get_all_puzzle_hashes()
-    address_prefix = config["network_overrides"]["config"][config["selected_network"]]["address_prefix"]
-    name = "mojo"
-    for puzzle_hash, (amount, num_tx) in ph_and_amount.items():
-        address = encode_puzzle_hash(puzzle_hash, address_prefix)
-        print(f"Address: {address} has a balance of: {amount} {name}, with a total of: {num_tx} transactions.\n")
-
-
-async def print_status(
-    rpc_port: Optional[int],
-    root_path: Path,
-    fingerprint: Optional[int],
-    show_key: bool,
-    show_coins: bool,
-    include_reward_coins: bool,
-    show_addresses: bool,
-) -> None:
-    """
-    This command allows users to easily get the status of the simulator
-    and information about the state of and the coins in the simulated blockchain.
-    """
-    from chia.cmds.show_funcs import print_blockchain_state
-    from chia.cmds.units import units
-
-    async with get_any_service_client(SimulatorFullNodeRpcClient, rpc_port, root_path, fingerprint) as (
-        node_client,
-        config,
-        _,
-    ):
-        if node_client is not None:
-            # Display keychain info
-            if show_key:
-                if fingerprint is None:
-                    fingerprint = config["simulator"]["key_fingerprint"]
-                if fingerprint is not None:
-                    display_key_info(
-                        fingerprint, config["network_overrides"]["config"][config["selected_network"]]["address_prefix"]
-                    )
-                else:
-                    print(
-                        "No fingerprint in config, either rerun 'cdv sim create' "
-                        "or use --fingerprint to specify one, skipping key information."
-                    )
-            # chain status ( basically chia show -s)
-            await print_blockchain_state(node_client, config)
-            print("")
-            # farming information
-            target_ph: bytes32 = await node_client.get_farming_ph()
-            farming_coin_records = await node_client.get_coin_records_by_puzzle_hash(target_ph, False)
-            prefix = config["network_overrides"]["config"][config["selected_network"]]["address_prefix"]
-            print(
-                f"Current Farming address: {encode_puzzle_hash(target_ph, prefix)}, "
-                f"with a balance of: "
-                f"{sum(coin_records.coin.amount for coin_records in farming_coin_records) / units['chia']} TXCH."
-            )
-            if show_addresses:
-                print("All Addresses: ")
-                await print_wallets(config, node_client)
-            if show_coins:
-                await print_coin_records(config, node_client, include_reward_coins)
-
-
-async def revert_block_height(
-    rpc_port: Optional[int],
-    root_path: Path,
-    num_blocks: int,
-    num_new_blocks: int,
-    reset_chain_to_genesis: bool,
-    use_revert_blocks: bool,
-) -> None:
-    """
-    This function allows users to easily revert the chain to a previous state or perform a reorg.
-    """
-    async with get_any_service_client(SimulatorFullNodeRpcClient, rpc_port, root_path) as (
-        node_client,
-        _,
-        _,
-    ):
-        if node_client is not None:
-            if use_revert_blocks:
-                if num_new_blocks != 1:
-                    print(f"Ignoring num_new_blocks: {num_new_blocks}, because we are not performing a reorg.")
-                # in this case num_blocks is the number of blocks to delete
-                new_height: int = await node_client.revert_blocks(num_blocks, reset_chain_to_genesis)
-                print(
-                    f"All transactions in Block: {new_height + num_blocks} and above were successfully deleted, "
-                    "you should now delete & restart all wallets."
-                )
-            else:
-                # However, in this case num_blocks is the fork height.
-                new_height = await node_client.reorg_blocks(num_blocks, num_new_blocks, use_revert_blocks)
-                old_height = new_height - num_new_blocks
-                print(f"All transactions in Block: {old_height - num_blocks} and above were successfully reverted.")
-            print(f"Block Height is now: {new_height}")
-
-
-async def farm_blocks(
-    rpc_port: Optional[int],
-    root_path: Path,
-    num_blocks: int,
-    transaction_blocks: bool,
-    target_address: str,
-) -> None:
-    """
-    This function is used to generate new blocks.
-    """
-    async with get_any_service_client(SimulatorFullNodeRpcClient, rpc_port, root_path) as (
-        node_client,
-        config,
-        _,
-    ):
-        if node_client is not None:
-            if target_address == "":
-                target_address = config["simulator"]["farming_address"]
-            if target_address is None:
-                print(
-                    "No target address in config, falling back to the temporary address currently in use. "
-                    "You can use 'cdv sim create' or use --target-address to specify a different address."
-                )
-                target_ph: bytes32 = await node_client.get_farming_ph()
-            else:
-                target_ph = decode_puzzle_hash(target_address)
-            await node_client.farm_block(target_ph, num_blocks, transaction_blocks)
-            print(f"Farmed {num_blocks}{' Transaction' if transaction_blocks else ''} blocks")
-            block_height = (await node_client.get_blockchain_state())["peak"].height
-            print(f"Block Height is now: {block_height}")
-
-
-async def set_auto_farm(rpc_port: Optional[int], root_path: Path, set_autofarm: bool) -> None:
-    """
-    This function can be used to enable or disable Auto Farming.
-    """
-    async with get_any_service_client(SimulatorFullNodeRpcClient, rpc_port, root_path) as (
-        node_client,
-        _,
-        _,
-    ):
-        if node_client is not None:
-            current = await node_client.get_auto_farming()
-            if current == set_autofarm:
-                print(f"Auto farming is already {'on' if set_autofarm else 'off'}")
-                return
-            result = await node_client.set_auto_farming(set_autofarm)
-            print(f"Auto farming is now {'on' if result else 'off'}")
-=======
-from __future__ import annotations
-
-import asyncio
-import os
-import sys
-from pathlib import Path, PureWindowsPath
-from random import randint
-from typing import Any, Dict, List, Optional
-
-from aiohttp import ClientConnectorError
-from blspy import PrivateKey
-
-from chia.cmds.cmds_util import get_any_service_client
-from chia.cmds.start_funcs import async_start
-from chia.consensus.coinbase import create_puzzlehash_for_pk
-from chia.simulator.simulator_full_node_rpc_client import SimulatorFullNodeRpcClient
-from chia.types.blockchain_format.sized_bytes import bytes32
-from chia.types.coin_record import CoinRecord
-from chia.util.bech32m import decode_puzzle_hash, encode_puzzle_hash
-from chia.util.config import load_config, save_config
-from chia.util.errors import KeychainFingerprintExists
-from chia.util.ints import uint32
-from chia.util.keychain import Keychain, bytes_to_mnemonic
-from chia.wallet.derive_keys import (
-    master_sk_to_farmer_sk,
-    master_sk_to_pool_sk,
-    master_sk_to_wallet_sk,
-    master_sk_to_wallet_sk_unhardened,
-)
-
-
-def get_ph_from_fingerprint(fingerprint: int, key_id: int = 1) -> bytes32:
-    priv_key_and_entropy = Keychain().get_private_key_by_fingerprint(fingerprint)
-    if priv_key_and_entropy is None:
-        raise Exception("Fingerprint not found")
-    private_key = priv_key_and_entropy[0]
-    sk_for_wallet_id: PrivateKey = master_sk_to_wallet_sk(private_key, uint32(key_id))
-    puzzle_hash: bytes32 = create_puzzlehash_for_pk(sk_for_wallet_id.get_g1())
-    return puzzle_hash
-
-
-def create_chia_directory(
-    chia_root: Path,
-    fingerprint: int,
-    farming_address: Optional[str],
-    plot_directory: Optional[str],
-    auto_farm: Optional[bool],
-    docker_mode: bool,
-) -> Dict[str, Any]:
-    """
-    This function creates a new chia directory and returns a heavily modified config,
-    suitable for use in the simulator.
-    """
-    from chia.cmds.init_funcs import chia_init
-
-    if not chia_root.is_dir() or not Path(chia_root / "config" / "config.yaml").exists():
-        # create chia directories & load config
-        chia_init(chia_root, testnet=True, fix_ssl_permissions=True)
-        config: Dict[str, Any] = load_config(chia_root, "config.yaml")
-        # apply standard block-tools config.
-        config["full_node"]["send_uncompact_interval"] = 0
-        config["full_node"]["target_uncompact_proofs"] = 30
-        config["full_node"]["peer_connect_interval"] = 50
-        config["full_node"]["sanitize_weight_proof_only"] = False
-        config["logging"]["log_level"] = "INFO"  # extra logs for easier development
-        # make sure we don't try to connect to other nodes.
-        config["full_node"]["introducer_peer"] = None
-        config["wallet"]["introducer_peer"] = None
-        config["full_node"]["dns_servers"] = []
-        config["wallet"]["dns_servers"] = []
-        # create custom testnet (simulator0)
-        config["network_overrides"]["constants"]["simulator0"] = config["network_overrides"]["constants"][
-            "testnet0"
-        ].copy()
-        config["network_overrides"]["config"]["simulator0"] = config["network_overrides"]["config"]["testnet0"].copy()
-        sim_genesis = "eb8c4d20b322be8d9fddbf9412016bdffe9a2901d7edb0e364e94266d0e095f7"
-        config["network_overrides"]["constants"]["simulator0"]["GENESIS_CHALLENGE"] = sim_genesis
-        # tell services to use simulator0
-        config["selected_network"] = "simulator0"
-        config["wallet"]["selected_network"] = "simulator0"
-        config["full_node"]["selected_network"] = "simulator0"
-        if not docker_mode:  # We want predictable ports for our docker image.
-            # set ports and networks, we don't want to cause a port conflict.
-            port_offset = randint(1, 20000)
-            config["daemon_port"] -= port_offset
-            config["network_overrides"]["config"]["simulator0"]["default_full_node_port"] = 38444 + port_offset
-            # wallet
-            config["wallet"]["port"] += port_offset
-            config["wallet"]["rpc_port"] += port_offset
-            # full node
-            config["full_node"]["port"] -= port_offset
-            config["full_node"]["rpc_port"] += port_offset
-            # connect wallet to full node
-            config["wallet"]["full_node_peer"]["port"] = config["full_node"]["port"]
-            config["full_node"]["wallet_peer"]["port"] = config["wallet"]["port"]
-            # ui
-            config["ui"]["daemon_port"] = config["daemon_port"]
-        else:
-            config["self_hostname"] = "0.0.0.0"  # Bind to all interfaces.
-            config["logging"]["log_stdout"] = True  # Log to console.
-    else:
-        config = load_config(chia_root, "config.yaml")
-    # simulator overrides
-    config["simulator"]["key_fingerprint"] = fingerprint
-    if farming_address is None:
-        prefix = config["network_overrides"]["config"]["simulator0"]["address_prefix"]
-        farming_address = encode_puzzle_hash(get_ph_from_fingerprint(fingerprint), prefix)
-    config["simulator"]["farming_address"] = farming_address
-    if plot_directory is not None:
-        config["simulator"]["plot_directory"] = plot_directory
-    # Temporary change to fix win / linux differences.
-    config["simulator"]["plot_directory"] = str(Path(config["simulator"]["plot_directory"]))
-    if "//" in config["simulator"]["plot_directory"] and os.name != "nt":
-        # if we're on linux, we need to convert to a linux path.
-        config["simulator"]["plot_directory"] = str(PureWindowsPath(config["simulator"]["plot_directory"]).as_posix())
-    config["simulator"]["auto_farm"] = auto_farm if auto_farm is not None else True
-    farming_ph = decode_puzzle_hash(farming_address)
-    # modify genesis block to give the user the reward
-    simulator_consts = config["network_overrides"]["constants"]["simulator0"]
-    simulator_consts["GENESIS_PRE_FARM_FARMER_PUZZLE_HASH"] = farming_ph.hex()
-    simulator_consts["GENESIS_PRE_FARM_POOL_PUZZLE_HASH"] = farming_ph.hex()
-    # save config and return the config
-    save_config(chia_root, "config.yaml", config)
-    return config
-
-
-def display_key_info(fingerprint: int, prefix: str) -> None:
-    """
-    Display key info for a given fingerprint, similar to the output of `chia keys show`.
-    """
-    print(f"Using fingerprint {fingerprint}")
-    private_key_and_seed = Keychain().get_private_key_by_fingerprint(fingerprint)
-    if private_key_and_seed is None:
-        print(f"Fingerprint {fingerprint} not found")
-        return
-    sk, seed = private_key_and_seed
-    print("\nFingerprint:", sk.get_g1().get_fingerprint())
-    print("Master public key (m):", sk.get_g1())
-    print("Farmer public key (m/12381/8444/0/0):", master_sk_to_farmer_sk(sk).get_g1())
-    print("Pool public key (m/12381/8444/1/0):", master_sk_to_pool_sk(sk).get_g1())
-    first_wallet_sk: PrivateKey = master_sk_to_wallet_sk_unhardened(sk, uint32(0))
-    wallet_address: str = encode_puzzle_hash(create_puzzlehash_for_pk(first_wallet_sk.get_g1()), prefix)
-    print(f"First wallet address: {wallet_address}")
-    assert seed is not None
-    print("Master private key (m):", bytes(sk).hex())
-    print("First wallet secret key (m/12381/8444/2/0):", master_sk_to_wallet_sk(sk, uint32(0)))
-    mnemonic = bytes_to_mnemonic(seed)
-    print("  Mnemonic seed (24 secret words):")
-    print(f"{mnemonic} \n")
-
-
-def generate_and_return_fingerprint(mnemonic: Optional[str] = None) -> int:
-    """
-    Generate and add new PrivateKey and return its fingerprint.
-    """
-    from chia.util.keychain import generate_mnemonic
-
-    if mnemonic is None:
-        print("Generating private key")
-        mnemonic = generate_mnemonic()
-    try:
-        sk = Keychain().add_private_key(mnemonic, None)
-        fingerprint: int = sk.get_g1().get_fingerprint()
-    except KeychainFingerprintExists as e:
-        fingerprint = e.fingerprint
-        print(f"Fingerprint: {fingerprint} for provided private key already exists.")
-        return fingerprint
-    print(f"Added private key with public key fingerprint {fingerprint}")
-    return fingerprint
-
-
-def select_fingerprint(
-    fingerprint: Optional[int] = None, mnemonic_string: Optional[str] = None, auto_generate_key: bool = False
-) -> Optional[int]:
-    """
-    Either select an existing fingerprint or create one and return it.
-    """
-    if mnemonic_string:
-        fingerprint = generate_and_return_fingerprint(mnemonic_string)
-    fingerprints: list[int] = [pk.get_fingerprint() for pk in Keychain().get_all_public_keys()]
-    if fingerprint is not None and fingerprint in fingerprints:
-        return fingerprint
-    elif fingerprint is not None and fingerprint not in fingerprints:
-        print(f"Invalid Fingerprint. Fingerprint {fingerprint} was not found.")
-        return None
-    if auto_generate_key and len(fingerprints) == 1:
-        return fingerprints[0]
-    if len(fingerprints) == 0:
-        if not auto_generate_key:
-            if (
-                input("No keys in keychain. Press 'q' to quit, or press any other key to generate a new key.").lower()
-                == "q"
-            ):
-                return None
-        # generate private key and add to wallet
-        fingerprint = generate_and_return_fingerprint()
-    else:
-        print("Fingerprints:")
-        print(
-            "If you already used one of these keys, select that fingerprint to skip the plotting process."
-            " Otherwise, select any key below."
-        )
-        for i, fp in enumerate(fingerprints):
-            row: str = f"{i + 1}) "
-            row += f"{fp}"
-            print(row)
-        val = None
-        prompt: str = f"Choose a simulator key [1-{len(fingerprints)}] ('q' to quit, or 'g' to generate a new key): "
-        while val is None:
-            val = input(prompt)
-            if val == "q":
-                return None
-            elif val == "g":
-                fingerprint = generate_and_return_fingerprint()
-                break
-            elif not val.isdigit():
-                val = None
-            else:
-                index = int(val) - 1
-                if index < 0 or index >= len(fingerprints):
-                    print("Invalid value")
-                    val = None
-                    continue
-                else:
-                    fingerprint = fingerprints[index]
-        assert fingerprint is not None
-    return fingerprint
-
-
-async def generate_plots(config: Dict[str, Any], root_path: Path, fingerprint: int, bitfield: bool) -> None:
-    """
-    Pre-Generate plots for the new simulator instance.
-    """
-
-    from chia.simulator.block_tools import BlockTools, test_constants
-    from chia.simulator.start_simulator import PLOT_SIZE, PLOTS
-
-    farming_puzzle_hash = decode_puzzle_hash(config["simulator"]["farming_address"])
-    os.environ["CHIA_ROOT"] = str(root_path)  # change env variable, to make it match what the daemon would set it to
-
-    # create block tools and use local keychain
-    bt = BlockTools(
-        test_constants,
-        root_path,
-        automated_testing=False,
-        plot_dir=config["simulator"].get("plot_directory", "plots"),
-        keychain=Keychain(),
-    )
-    await bt.setup_keys(fingerprint=fingerprint, reward_ph=farming_puzzle_hash)
-    existing_plots = await bt.setup_plots(
-        num_og_plots=PLOTS, num_pool_plots=0, num_non_keychain_plots=0, plot_size=PLOT_SIZE, bitfield=bitfield
-    )
-    print(f"{'New plots generated.' if existing_plots else 'Using Existing Plots'}\n")
-
-
-async def get_current_height(root_path: Path) -> int:
-    async with get_any_service_client(SimulatorFullNodeRpcClient, root_path=root_path, consume_errors=False) as (
-        node_client,
-        _,
     ):
         assert node_client is not None  # this cant be None, because we don't catch errors
         num_blocks = len(await node_client.get_all_blocks())
@@ -1012,5 +495,4 @@
                 print(f"Auto farming is already {'on' if set_autofarm else 'off'}")
                 return
             result = await node_client.set_auto_farming(set_autofarm)
-            print(f"Auto farming is now {'on' if result else 'off'}")
->>>>>>> b4934982
+            print(f"Auto farming is now {'on' if result else 'off'}")