from __future__ import annotations

import asyncio
import os
import sys
from pathlib import Path, PureWindowsPath
from random import randint
from typing import Any, Dict, List, Optional

from aiohttp import ClientConnectorError
from blspy import PrivateKey

from chia.cmds.cmds_util import get_any_service_client
from chia.cmds.start_funcs import async_start
from chia.consensus.coinbase import create_puzzlehash_for_pk
from chia.server.outbound_message import NodeType
from chia.simulator.simulator_full_node_rpc_client import SimulatorFullNodeRpcClient
from chia.types.blockchain_format.sized_bytes import bytes32
from chia.types.coin_record import CoinRecord
from chia.util.bech32m import decode_puzzle_hash, encode_puzzle_hash
from chia.util.config import load_config, save_config, set_peer_info
from chia.util.errors import KeychainFingerprintExists
from chia.util.ints import uint32
from chia.util.keychain import Keychain, bytes_to_mnemonic
from chia.wallet.derive_keys import (
    master_sk_to_farmer_sk,
    master_sk_to_pool_sk,
    master_sk_to_wallet_sk,
    master_sk_to_wallet_sk_unhardened,
)


def get_ph_from_fingerprint(fingerprint: int, key_id: int = 1) -> bytes32:
    priv_key_and_entropy = Keychain().get_private_key_by_fingerprint(fingerprint)
    if priv_key_and_entropy is None:
        raise Exception("Fingerprint not found")
    private_key = priv_key_and_entropy[0]
    sk_for_wallet_id: PrivateKey = master_sk_to_wallet_sk(private_key, uint32(key_id))
    puzzle_hash: bytes32 = create_puzzlehash_for_pk(sk_for_wallet_id.get_g1())
    return puzzle_hash


def create_chia_directory(
    chia_root: Path,
    fingerprint: int,
    farming_address: Optional[str],
    plot_directory: Optional[str],
    auto_farm: Optional[bool],
    docker_mode: bool,
) -> Dict[str, Any]:
    """
    This function creates a new chia directory and returns a heavily modified config,
    suitable for use in the simulator.
    """
    from chia.cmds.init_funcs import chia_init

    if not chia_root.is_dir() or not Path(chia_root / "config" / "config.yaml").exists():
        # create chia directories & load config
        chia_init(chia_root, testnet=True, fix_ssl_permissions=True)
        config: Dict[str, Any] = load_config(chia_root, "config.yaml")
        # apply standard block-tools config.
        config["full_node"]["send_uncompact_interval"] = 0
        config["full_node"]["target_uncompact_proofs"] = 30
        config["full_node"]["peer_connect_interval"] = 50
        config["full_node"]["sanitize_weight_proof_only"] = False
        config["logging"]["log_level"] = "INFO"  # extra logs for easier development
        # make sure we don't try to connect to other nodes.
        config["full_node"]["introducer_peer"] = None
        config["wallet"]["introducer_peer"] = None
        config["full_node"]["dns_servers"] = []
        config["wallet"]["dns_servers"] = []
        # create custom testnet (simulator0)
        config["network_overrides"]["constants"]["simulator0"] = config["network_overrides"]["constants"][
            "testnet0"
        ].copy()
        config["network_overrides"]["config"]["simulator0"] = config["network_overrides"]["config"]["testnet0"].copy()
        sim_genesis = "eb8c4d20b322be8d9fddbf9412016bdffe9a2901d7edb0e364e94266d0e095f7"
        config["network_overrides"]["constants"]["simulator0"]["GENESIS_CHALLENGE"] = sim_genesis
        # tell services to use simulator0
        config["selected_network"] = "simulator0"
        config["wallet"]["selected_network"] = "simulator0"
        config["full_node"]["selected_network"] = "simulator0"
        if not docker_mode:  # We want predictable ports for our docker image.
            # set ports and networks, we don't want to cause a port conflict.
            port_offset = randint(1, 20000)
            config["daemon_port"] -= port_offset
            config["network_overrides"]["config"]["simulator0"]["default_full_node_port"] = 38444 + port_offset
            # wallet
            config["wallet"]["rpc_port"] += port_offset
            # full node
            config["full_node"]["port"] -= port_offset
            config["full_node"]["rpc_port"] += port_offset
            # connect wallet to full node
<<<<<<< HEAD
            set_peer_info(config["wallet"], peer_type=NodeType.FULL_NODE, peer_port=config["full_node"]["port"])
            config["full_node"]["wallet_peer"]["port"] = config["wallet"]["port"]
=======
            config["wallet"]["full_node_peer"]["port"] = config["full_node"]["port"]
>>>>>>> 8484ffbe
            # ui
            config["ui"]["daemon_port"] = config["daemon_port"]
        else:
            config["self_hostname"] = "0.0.0.0"  # Bind to all interfaces.
            config["logging"]["log_stdout"] = True  # Log to console.
    else:
        config = load_config(chia_root, "config.yaml")
    # simulator overrides
    config["simulator"]["key_fingerprint"] = fingerprint
    if farming_address is None:
        prefix = config["network_overrides"]["config"]["simulator0"]["address_prefix"]
        farming_address = encode_puzzle_hash(get_ph_from_fingerprint(fingerprint), prefix)
    config["simulator"]["farming_address"] = farming_address
    if plot_directory is not None:
        config["simulator"]["plot_directory"] = plot_directory
    # Temporary change to fix win / linux differences.
    config["simulator"]["plot_directory"] = str(Path(config["simulator"]["plot_directory"]))
    if "//" in config["simulator"]["plot_directory"] and os.name != "nt":
        # if we're on linux, we need to convert to a linux path.
        config["simulator"]["plot_directory"] = str(PureWindowsPath(config["simulator"]["plot_directory"]).as_posix())
    config["simulator"]["auto_farm"] = auto_farm if auto_farm is not None else True
    farming_ph = decode_puzzle_hash(farming_address)
    # modify genesis block to give the user the reward
    simulator_consts = config["network_overrides"]["constants"]["simulator0"]
    simulator_consts["GENESIS_PRE_FARM_FARMER_PUZZLE_HASH"] = farming_ph.hex()
    simulator_consts["GENESIS_PRE_FARM_POOL_PUZZLE_HASH"] = farming_ph.hex()
    # save config and return the config
    save_config(chia_root, "config.yaml", config)
    return config


def display_key_info(fingerprint: int, prefix: str) -> None:
    """
    Display key info for a given fingerprint, similar to the output of `chia keys show`.
    """
    print(f"Using fingerprint {fingerprint}")
    private_key_and_seed = Keychain().get_private_key_by_fingerprint(fingerprint)
    if private_key_and_seed is None:
        print(f"Fingerprint {fingerprint} not found")
        return
    sk, seed = private_key_and_seed
    print("\nFingerprint:", sk.get_g1().get_fingerprint())
    print("Master public key (m):", sk.get_g1())
    print("Farmer public key (m/12381/8444/0/0):", master_sk_to_farmer_sk(sk).get_g1())
    print("Pool public key (m/12381/8444/1/0):", master_sk_to_pool_sk(sk).get_g1())
    first_wallet_sk: PrivateKey = master_sk_to_wallet_sk_unhardened(sk, uint32(0))
    wallet_address: str = encode_puzzle_hash(create_puzzlehash_for_pk(first_wallet_sk.get_g1()), prefix)
    print(f"First wallet address: {wallet_address}")
    assert seed is not None
    print("Master private key (m):", bytes(sk).hex())
    print("First wallet secret key (m/12381/8444/2/0):", master_sk_to_wallet_sk(sk, uint32(0)))
    mnemonic = bytes_to_mnemonic(seed)
    print("  Mnemonic seed (24 secret words):")
    print(f"{mnemonic} \n")


def generate_and_return_fingerprint(mnemonic: Optional[str] = None) -> int:
    """
    Generate and add new PrivateKey and return its fingerprint.
    """
    from chia.util.keychain import generate_mnemonic

    if mnemonic is None:
        print("Generating private key")
        mnemonic = generate_mnemonic()
    try:
        sk = Keychain().add_private_key(mnemonic, None)
        fingerprint: int = sk.get_g1().get_fingerprint()
    except KeychainFingerprintExists as e:
        fingerprint = e.fingerprint
        print(f"Fingerprint: {fingerprint} for provided private key already exists.")
        return fingerprint
    print(f"Added private key with public key fingerprint {fingerprint}")
    return fingerprint


def select_fingerprint(
    fingerprint: Optional[int] = None, mnemonic_string: Optional[str] = None, auto_generate_key: bool = False
) -> Optional[int]:
    """
    Either select an existing fingerprint or create one and return it.
    """
    if mnemonic_string:
        fingerprint = generate_and_return_fingerprint(mnemonic_string)
    fingerprints: list[int] = [pk.get_fingerprint() for pk in Keychain().get_all_public_keys()]
    if fingerprint is not None and fingerprint in fingerprints:
        return fingerprint
    elif fingerprint is not None and fingerprint not in fingerprints:
        print(f"Invalid Fingerprint. Fingerprint {fingerprint} was not found.")
        return None
    if auto_generate_key and len(fingerprints) == 1:
        return fingerprints[0]
    if len(fingerprints) == 0:
        if not auto_generate_key:
            if (
                input("No keys in keychain. Press 'q' to quit, or press any other key to generate a new key.").lower()
                == "q"
            ):
                return None
        # generate private key and add to wallet
        fingerprint = generate_and_return_fingerprint()
    else:
        print("Fingerprints:")
        print(
            "If you already used one of these keys, select that fingerprint to skip the plotting process."
            " Otherwise, select any key below."
        )
        for i, fp in enumerate(fingerprints):
            row: str = f"{i + 1}) "
            row += f"{fp}"
            print(row)
        val = None
        prompt: str = f"Choose a simulator key [1-{len(fingerprints)}] ('q' to quit, or 'g' to generate a new key): "
        while val is None:
            val = input(prompt)
            if val == "q":
                return None
            elif val == "g":
                fingerprint = generate_and_return_fingerprint()
                break
            elif not val.isdigit():
                val = None
            else:
                index = int(val) - 1
                if index < 0 or index >= len(fingerprints):
                    print("Invalid value")
                    val = None
                    continue
                else:
                    fingerprint = fingerprints[index]
        assert fingerprint is not None
    return fingerprint


async def generate_plots(config: Dict[str, Any], root_path: Path, fingerprint: int, bitfield: bool) -> None:
    """
    Pre-Generate plots for the new simulator instance.
    """

    from chia.simulator.block_tools import BlockTools, test_constants
    from chia.simulator.start_simulator import PLOT_SIZE, PLOTS

    farming_puzzle_hash = decode_puzzle_hash(config["simulator"]["farming_address"])
    os.environ["CHIA_ROOT"] = str(root_path)  # change env variable, to make it match what the daemon would set it to

    # create block tools and use local keychain
    bt = BlockTools(
        test_constants,
        root_path,
        automated_testing=False,
        plot_dir=config["simulator"].get("plot_directory", "plots"),
        keychain=Keychain(),
    )
    await bt.setup_keys(fingerprint=fingerprint, reward_ph=farming_puzzle_hash)
    existing_plots = await bt.setup_plots(
        num_og_plots=PLOTS, num_pool_plots=0, num_non_keychain_plots=0, plot_size=PLOT_SIZE, bitfield=bitfield
    )
    print(f"{'New plots generated.' if existing_plots else 'Using Existing Plots'}\n")


async def get_current_height(root_path: Path) -> int:
    async with get_any_service_client(SimulatorFullNodeRpcClient, root_path=root_path, consume_errors=False) as (
        node_client,
        _,
    ):
        num_blocks = len(await node_client.get_all_blocks())
    return num_blocks


async def async_config_wizard(
    root_path: Path,
    fingerprint: Optional[int],
    farming_address: Optional[str],
    plot_directory: Optional[str],
    mnemonic_string: Optional[str],
    auto_farm: Optional[bool],
    docker_mode: bool,
    bitfield: bool,
) -> None:
    # either return passed through fingerprint or get one
    fingerprint = select_fingerprint(fingerprint, mnemonic_string, docker_mode)
    if fingerprint is None:
        # user cancelled wizard
        return
    # create chia directory & get config.
    print("Creating chia directory & config...")
    config = create_chia_directory(root_path, fingerprint, farming_address, plot_directory, auto_farm, docker_mode)
    # Pre-generate plots by running block_tools init functions.
    print("Please Wait, Generating plots...")
    print("This may take up to a minute if you are on a slow machine")

    await generate_plots(config, root_path, fingerprint, bitfield)
    # final messages
    final_farming_address = config["simulator"]["farming_address"]
    print(f"\nFarming & Prefarm reward address: {final_farming_address}\n")
    print("Configuration Wizard Complete.")
    print("Starting Simulator now...\n\n")

    sys.argv[0] = str(Path(sys.executable).parent / "chia")  # fix path for tests
    await async_start(root_path, config, ("simulator",), False)

    # now we make sure the simulator has a genesis block
    print("Please wait, generating genesis block.")
    while True:
        try:
            num_blocks: int = await get_current_height(root_path)
        except ClientConnectorError:
            await asyncio.sleep(0.25)
        else:
            if num_blocks == 0:
                await farm_blocks(None, root_path, 1, True, final_farming_address)
                print("Genesis block generated, exiting.")
            else:
                print("Genesis block already exists, exiting.")
            break
    print(f"\nMake sure your CHIA_ROOT Environment Variable is set to: {root_path}")


def print_coin_record(
    name: str,
    address_prefix: str,
    coin_record: CoinRecord,
) -> None:
    from datetime import datetime

    coin_address = encode_puzzle_hash(coin_record.coin.puzzle_hash, address_prefix)
    print(f"Coin 0x{coin_record.name.hex()}")
    print(f"Wallet Address: {coin_address}")
    print(f"Confirmed at block: {coin_record.confirmed_block_index}")
    print(f"Spent: {f'at Block {coin_record.spent_block_index}' if coin_record.spent else 'No'}")
    print(f"Coin Amount: {coin_record.coin.amount} {name}")
    print(f"Parent Coin ID: 0x{coin_record.coin.parent_coin_info.hex()}")
    print(f"Created at: {datetime.fromtimestamp(float(coin_record.timestamp)).strftime('%Y-%m-%d %H:%M:%S')}\n")


async def print_coin_records(
    config: Dict[str, Any],
    node_client: SimulatorFullNodeRpcClient,
    include_reward_coins: bool,
    include_spent: bool = False,
) -> None:
    import sys

    coin_records: List[CoinRecord] = await node_client.get_all_coins(include_spent)
    coin_records = [coin_record for coin_record in coin_records if not coin_record.coinbase or include_reward_coins]
    address_prefix = config["network_overrides"]["config"][config["selected_network"]]["address_prefix"]
    name = "mojo"
    paginate = False  # I might change this later.
    if len(coin_records) != 0:
        print("All Coins: ")
        if paginate is True:
            paginate = sys.stdout.isatty()
        num_per_screen = 5 if paginate else len(coin_records)
        # ripped from cmds/wallet_funcs.
        for i in range(0, len(coin_records), num_per_screen):
            for j in range(0, num_per_screen):
                if i + j >= len(coin_records):
                    break
                print_coin_record(
                    coin_record=coin_records[i + j],
                    name=name,
                    address_prefix=address_prefix,
                )
            if i + num_per_screen <= len(coin_records) and paginate:
                print("Press q to quit, or c to continue")
                while True:
                    entered_key = sys.stdin.read(1)
                    if entered_key == "q":
                        return None
                    elif entered_key == "c":
                        break


async def print_wallets(config: Dict[str, Any], node_client: SimulatorFullNodeRpcClient) -> None:
    ph_and_amount = await node_client.get_all_puzzle_hashes()
    address_prefix = config["network_overrides"]["config"][config["selected_network"]]["address_prefix"]
    name = "mojo"
    for puzzle_hash, (amount, num_tx) in ph_and_amount.items():
        address = encode_puzzle_hash(puzzle_hash, address_prefix)
        print(f"Address: {address} has a balance of: {amount} {name}, with a total of: {num_tx} transactions.\n")


async def print_status(
    rpc_port: Optional[int],
    root_path: Path,
    fingerprint: Optional[int],
    show_key: bool,
    show_coins: bool,
    include_reward_coins: bool,
    show_addresses: bool,
) -> None:
    """
    This command allows users to easily get the status of the simulator
    and information about the state of and the coins in the simulated blockchain.
    """
    from chia.cmds.show_funcs import print_blockchain_state
    from chia.cmds.units import units

    async with get_any_service_client(SimulatorFullNodeRpcClient, rpc_port, root_path) as (node_client, config):
        # Display keychain info
        if show_key:
            if fingerprint is None:
                fingerprint = config["simulator"]["key_fingerprint"]
            if fingerprint is not None:
                display_key_info(
                    fingerprint, config["network_overrides"]["config"][config["selected_network"]]["address_prefix"]
                )
            else:
                print(
                    "No fingerprint in config, either rerun 'cdv sim create' "
                    "or use --fingerprint to specify one, skipping key information."
                )
        # chain status ( basically chia show -s)
        await print_blockchain_state(node_client, config)
        print("")
        # farming information
        target_ph: bytes32 = await node_client.get_farming_ph()
        farming_coin_records = await node_client.get_coin_records_by_puzzle_hash(target_ph, False)
        prefix = config["network_overrides"]["config"][config["selected_network"]]["address_prefix"]
        print(
            f"Current Farming address: {encode_puzzle_hash(target_ph, prefix)}, "
            f"with a balance of: "
            f"{sum(coin_records.coin.amount for coin_records in farming_coin_records) / units['chia']} TXCH."
        )
        if show_addresses:
            print("All Addresses: ")
            await print_wallets(config, node_client)
        if show_coins:
            await print_coin_records(config, node_client, include_reward_coins)


async def revert_block_height(
    rpc_port: Optional[int],
    root_path: Path,
    num_blocks: int,
    num_new_blocks: int,
    reset_chain_to_genesis: bool,
    use_revert_blocks: bool,
) -> None:
    """
    This function allows users to easily revert the chain to a previous state or perform a reorg.
    """
    async with get_any_service_client(SimulatorFullNodeRpcClient, rpc_port, root_path) as (node_client, _):
        if use_revert_blocks:
            if num_new_blocks != 1:
                print(f"Ignoring num_new_blocks: {num_new_blocks}, because we are not performing a reorg.")
            # in this case num_blocks is the number of blocks to delete
            new_height: int = await node_client.revert_blocks(num_blocks, reset_chain_to_genesis)
            print(
                f"All transactions in Block: {new_height + num_blocks} and above were successfully deleted, "
                "you should now delete & restart all wallets."
            )
        else:
            # However, in this case num_blocks is the fork height.
            new_height = await node_client.reorg_blocks(num_blocks, num_new_blocks, use_revert_blocks)
            old_height = new_height - num_new_blocks
            print(f"All transactions in Block: {old_height - num_blocks} and above were successfully reverted.")
        print(f"Block Height is now: {new_height}")


async def farm_blocks(
    rpc_port: Optional[int],
    root_path: Path,
    num_blocks: int,
    transaction_blocks: bool,
    target_address: str,
) -> None:
    """
    This function is used to generate new blocks.
    """
    async with get_any_service_client(SimulatorFullNodeRpcClient, rpc_port, root_path) as (node_client, config):
        if target_address == "":
            target_address = config["simulator"]["farming_address"]
        if target_address is None:
            print(
                "No target address in config, falling back to the temporary address currently in use. "
                "You can use 'cdv sim create' or use --target-address to specify a different address."
            )
            target_ph: bytes32 = await node_client.get_farming_ph()
        else:
            target_ph = decode_puzzle_hash(target_address)
        await node_client.farm_block(target_ph, num_blocks, transaction_blocks)
        print(f"Farmed {num_blocks}{' Transaction' if transaction_blocks else ''} blocks")
        block_height = (await node_client.get_blockchain_state())["peak"].height
        print(f"Block Height is now: {block_height}")


async def set_auto_farm(rpc_port: Optional[int], root_path: Path, set_autofarm: bool) -> None:
    """
    This function can be used to enable or disable Auto Farming.
    """
    async with get_any_service_client(SimulatorFullNodeRpcClient, rpc_port, root_path) as (node_client, _):
        current = await node_client.get_auto_farming()
        if current == set_autofarm:
            print(f"Auto farming is already {'on' if set_autofarm else 'off'}")
            return
        result = await node_client.set_auto_farming(set_autofarm)
        print(f"Auto farming is now {'on' if result else 'off'}")<|MERGE_RESOLUTION|>--- conflicted
+++ resolved
@@ -91,12 +91,7 @@
             config["full_node"]["port"] -= port_offset
             config["full_node"]["rpc_port"] += port_offset
             # connect wallet to full node
-<<<<<<< HEAD
             set_peer_info(config["wallet"], peer_type=NodeType.FULL_NODE, peer_port=config["full_node"]["port"])
-            config["full_node"]["wallet_peer"]["port"] = config["wallet"]["port"]
-=======
-            config["wallet"]["full_node_peer"]["port"] = config["full_node"]["port"]
->>>>>>> 8484ffbe
             # ui
             config["ui"]["daemon_port"] = config["daemon_port"]
         else:
