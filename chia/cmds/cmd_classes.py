from __future__ import annotations

import asyncio
import collections
import inspect
import sys
from collections.abc import AsyncIterator, Coroutine, Sequence
from contextlib import asynccontextmanager
from dataclasses import MISSING, dataclass, field, fields
from functools import cached_property
from pathlib import Path
from typing import Any, Callable, Optional, Protocol, TypeVar, Union, get_args, get_origin, get_type_hints

import click
from typing_extensions import dataclass_transform

from chia.cmds.cmds_util import CMDCoinSelectionConfigLoader, CMDTXConfigLoader, TransactionBundle, get_wallet_client
from chia.cmds.param_types import AmountParamType, Bytes32ParamType, CliAmount, TransactionFeeParamType, cli_amount_none
from chia.rpc.wallet_rpc_client import WalletRpcClient
from chia.types.blockchain_format.sized_bytes import bytes32
from chia.util.byte_types import hexstr_to_bytes
from chia.util.ints import uint64
from chia.util.streamable import is_type_SpecificOptional
from chia.wallet.conditions import ConditionValidTimes
from chia.wallet.transaction_record import TransactionRecord
from chia.wallet.util.tx_config import CoinSelectionConfig, TXConfig

SyncCmd = Callable[..., None]

COMMAND_HELPER_ATTRIBUTE_NAME = "_is_command_helper"


class SyncChiaCommand(Protocol):
    def run(self) -> None: ...


class AsyncChiaCommand(Protocol):
    async def run(self) -> None: ...


ChiaCommand = Union[SyncChiaCommand, AsyncChiaCommand]


def option(*param_decls: str, **kwargs: Any) -> Any:
    if sys.version_info < (3, 10):  # versions < 3.10 don't know about kw_only and they complain about lacks of defaults
        # Can't get coverage on this because we only test on one version
        default_default = None  # pragma: no cover
    else:
        default_default = MISSING

    return field(
        metadata=dict(
            option_args=dict(
                param_decls=tuple(param_decls),
                **kwargs,
            ),
        ),
        default=kwargs.get("default", default_default),
    )


class HexString(click.ParamType):
    name = "hexstring"

    def convert(self, value: str, param: Optional[click.Parameter], ctx: Optional[click.Context]) -> bytes:
        if isinstance(value, bytes):  # This if is due to some poor handling on click's part
            return value
        try:
            return hexstr_to_bytes(value)
        except ValueError as e:
            self.fail(f"not a valid hex string: {value!r} ({e})", param, ctx)


class HexString32(click.ParamType):
    name = "hexstring32"

    def convert(self, value: str, param: Optional[click.Parameter], ctx: Optional[click.Context]) -> bytes32:
        if isinstance(value, bytes32):  # This if is due to some poor handling on click's part
            return value
        try:
            return bytes32.from_hexstr(value)
        except ValueError as e:
            self.fail(f"not a valid 32-byte hex string: {value!r} ({e})", param, ctx)


_CLASS_TYPES_TO_CLICK_TYPES = {
    bytes: HexString(),
    bytes32: HexString32(),
}


@dataclass
class _CommandParsingStage:
    my_dataclass: type[ChiaCommand]
    my_option_decorators: list[Callable[[SyncCmd], SyncCmd]]
    my_members: dict[str, _CommandParsingStage]
    my_kwarg_names: list[str]
    _needs_context: bool

    def needs_context(self) -> bool:
        if self._needs_context:
            return True
        else:
            return any(member.needs_context() for member in self.my_members.values())

    def get_all_option_decorators(self) -> list[Callable[[SyncCmd], SyncCmd]]:
        all_option_decorators: list[Callable[[SyncCmd], SyncCmd]] = self.my_option_decorators
        for member in self.my_members.values():
            all_option_decorators.extend(member.get_all_option_decorators())
        return all_option_decorators

    def initialize_instance(self, **kwargs: Any) -> ChiaCommand:
        kwargs_to_pass: dict[str, Any] = {}
        for kwarg_name in self.my_kwarg_names:
            kwargs_to_pass[kwarg_name] = kwargs[kwarg_name]

        for member_arg_name, member in self.my_members.items():
            kwargs_to_pass[member_arg_name] = member.initialize_instance(**kwargs)

        return self.my_dataclass(**kwargs_to_pass)

    def apply_decorators(self, cmd: SyncCmd) -> SyncCmd:
        cmd_to_return = cmd
        if self.needs_context():

            def strip_click_context(func: SyncCmd) -> SyncCmd:
                def _inner(ctx: click.Context, **kwargs: Any) -> None:
                    context: dict[str, Any] = ctx.obj if ctx.obj is not None else {}
                    func(context=context, **kwargs)

                return _inner

            cmd_to_return = click.pass_context(strip_click_context(cmd_to_return))

        for decorator in self.get_all_option_decorators():
            cmd_to_return = decorator(cmd_to_return)

        return cmd_to_return

    def __call__(self, *args: Any, **kwargs: Any) -> None:
        instance = self.initialize_instance(*args, **kwargs)
        if inspect.iscoroutinefunction(self.my_dataclass.run):
            coro = instance.run()
            assert coro is not None
            asyncio.run(coro)
        else:
            instance.run()


def _generate_command_parser(cls: type[ChiaCommand]) -> _CommandParsingStage:
    option_decorators: list[Callable[[SyncCmd], SyncCmd]] = []
    kwarg_names: list[str] = []
    members: dict[str, _CommandParsingStage] = {}
    needs_context: bool = False

    hints = get_type_hints(cls)
    _fields = fields(cls)  # type: ignore[arg-type]

    for _field in _fields:
        field_name = _field.name
        if getattr(hints[field_name], COMMAND_HELPER_ATTRIBUTE_NAME, False):
            members[field_name] = _generate_command_parser(hints[field_name])
        elif field_name == "context":
            if hints[field_name] != Context:
                raise ValueError("only Context can be the hint for variables named 'context'")
            else:
                needs_context = True
                kwarg_names.append(field_name)
        elif "option_args" in _field.metadata:
            option_args: dict[str, Any] = {"multiple": False, "required": False}
            option_args.update(_field.metadata["option_args"])

            if "type" not in option_args:
                origin = get_origin(hints[field_name])
                if origin == collections.abc.Sequence:
                    if not option_args["multiple"]:
                        raise TypeError("Can only use Sequence with multiple=True")
                    else:
                        type_arg = get_args(hints[field_name])[0]
                        if "default" in option_args and (
                            not isinstance(option_args["default"], tuple)
                            or any(not isinstance(item, type_arg) for item in option_args["default"])
                        ):
                            raise TypeError(
                                f"Default {option_args['default']} is not a tuple "
                                f"or all of its elements are not of type {type_arg}"
                            )
                elif option_args["multiple"]:
                    raise TypeError("Options with multiple=True must be Sequence[T]")
                elif is_type_SpecificOptional(hints[field_name]):
                    if option_args["required"]:
                        raise TypeError("Optional only allowed for options with required=False")
                    type_arg = get_args(hints[field_name])[0]
                    if "default" in option_args and (
                        not isinstance(option_args["default"], type_arg) and option_args["default"] is not None
                    ):
                        raise TypeError(f"Default {option_args['default']} is not type {type_arg} or None")
                elif origin is not None:
                    raise TypeError(f"Type {origin} invalid as a click type")
                else:
                    if hints[field_name] in _CLASS_TYPES_TO_CLICK_TYPES:
                        type_arg = _CLASS_TYPES_TO_CLICK_TYPES[hints[field_name]]
                    else:
                        type_arg = hints[field_name]
                    if "default" in option_args and not isinstance(option_args["default"], hints[field_name]):
                        raise TypeError(f"Default {option_args['default']} is not type {type_arg}")
            else:
                type_arg = option_args["type"]

            kwarg_names.append(field_name)
            option_decorators.append(
                click.option(
                    *option_args["param_decls"],
                    field_name,
                    type=type_arg,
                    **{k: v for k, v in option_args.items() if k not in {"param_decls", "type"}},
                )
            )

    return _CommandParsingStage(
        my_dataclass=cls,
        my_option_decorators=option_decorators,
        my_members=members,
        my_kwarg_names=kwarg_names,
        _needs_context=needs_context,
    )


def _convert_class_to_function(cls: type[ChiaCommand]) -> SyncCmd:
    command_parser = _generate_command_parser(cls)

    return command_parser.apply_decorators(command_parser)


@dataclass_transform(frozen_default=True)
def chia_command(
<<<<<<< HEAD
    cmd: click.Group, name: str, short_help: str, help: str
=======
    *,
    group: Optional[click.Group] = None,
    name: str,
    short_help: str,
    help: str,
>>>>>>> a12df365
) -> Callable[[type[ChiaCommand]], type[ChiaCommand]]:
    def _chia_command(cls: type[ChiaCommand]) -> type[ChiaCommand]:
        # The type ignores here are largely due to the fact that the class information is not preserved after being
        # passed through the dataclass wrapper.  Not sure what to do about this right now.
        if sys.version_info < (3, 10):  # pragma: no cover
            # stuff below 3.10 doesn't know about kw_only
            wrapped_cls: type[ChiaCommand] = dataclass(  # type: ignore[assignment]
                frozen=True,
            )(cls)
        else:
            wrapped_cls: type[ChiaCommand] = dataclass(  # type: ignore[assignment]
                frozen=True,
                kw_only=True,
            )(cls)

        metadata = Metadata(
            command=click.command(
                name=name,
                short_help=short_help,
                help=help,
            )(_convert_class_to_function(wrapped_cls))
        )

        setattr(wrapped_cls, _chia_command_metadata_attribute, metadata)
        if group is not None:
            group.add_command(metadata.command)

        return wrapped_cls

    return _chia_command


<<<<<<< HEAD
@dataclass_transform(frozen_default=True)
=======
_chia_command_metadata_attribute = f"_{__name__.replace('.', '_')}_{chia_command.__qualname__}_metadata"


@dataclass(frozen=True)
class Metadata:
    command: click.Command


def get_chia_command_metadata(cls: type[ChiaCommand]) -> Metadata:
    metadata: Optional[Metadata] = getattr(cls, _chia_command_metadata_attribute, None)
    if metadata is None:
        raise Exception(f"Class is not a chia command: {cls}")

    return metadata


@dataclass_transform()
>>>>>>> a12df365
def command_helper(cls: type[Any]) -> type[Any]:
    if sys.version_info < (3, 10):  # stuff below 3.10 doesn't support kw_only
        new_cls = dataclass(frozen=True)(cls)  # pragma: no cover
    else:
        new_cls = dataclass(frozen=True, kw_only=True)(cls)
    setattr(new_cls, COMMAND_HELPER_ATTRIBUTE_NAME, True)
    return new_cls


Context = dict[str, Any]


@dataclass(frozen=True)
class WalletClientInfo:
    client: WalletRpcClient
    fingerprint: int
    config: dict[str, Any]


@command_helper
class NeedsWalletRPC:
    context: Context = field(default_factory=dict)
    client_info: Optional[WalletClientInfo] = None
    wallet_rpc_port: Optional[int] = option(
        "-wp",
        "--wallet-rpc_port",
        help=(
            "Set the port where the Wallet is hosting the RPC interface."
            "See the rpc_port under wallet in config.yaml."
        ),
        type=int,
        default=None,
    )
    fingerprint: Optional[int] = option(
        "-f",
        "--fingerprint",
        help="Fingerprint of the wallet to use",
        type=int,
        default=None,
    )

    @asynccontextmanager
    async def wallet_rpc(self, **kwargs: Any) -> AsyncIterator[WalletClientInfo]:
        if self.client_info is not None:
            yield self.client_info
        else:
            root_path = kwargs.get("root_path", self.context["root_path"])
            async with get_wallet_client(root_path, self.wallet_rpc_port, self.fingerprint, **kwargs) as (
                wallet_client,
                fp,
                config,
            ):
                yield WalletClientInfo(wallet_client, fp, config)


@command_helper
class TransactionsIn:
    transaction_file_in: str = option(
        "--transaction-file-in",
        type=str,
        help="Transaction file to use as input",
        required=True,
    )

    @cached_property
    def transaction_bundle(self) -> TransactionBundle:
        with open(Path(self.transaction_file_in), "rb") as file:
            return TransactionBundle.from_bytes(file.read())


@command_helper
class TransactionsOut:
    transaction_file_out: Optional[str] = option(
        "--transaction-file-out",
        type=str,
        default=None,
        help="A file to write relevant transactions to",
        required=False,
    )

    def handle_transaction_output(self, output: list[TransactionRecord]) -> None:
        if self.transaction_file_out is None:
            return
        else:
            with open(Path(self.transaction_file_out), "wb") as file:
                file.write(bytes(TransactionBundle(output)))


@command_helper
class NeedsCoinSelectionConfig:
    min_coin_amount: CliAmount = option(
        "-ma",
        "--min-coin-amount",
        "--min-amount",
        help="Ignore coins worth less then this much XCH or CAT units",
        type=AmountParamType(),
        required=False,
        default=cli_amount_none,
    )
    max_coin_amount: CliAmount = option(
        "-l",
        "--max-coin-amount",
        "--max-amount",
        help="Ignore coins worth more then this much XCH or CAT units",
        type=AmountParamType(),
        required=False,
        default=cli_amount_none,
    )
    coins_to_exclude: Sequence[bytes32] = option(
        "--exclude-coin",
        multiple=True,
        type=Bytes32ParamType(),
        help="Exclude this coin from being spent.",
    )
    amounts_to_exclude: Sequence[CliAmount] = option(
        "--exclude-amount",
        multiple=True,
        type=AmountParamType(),
        help="Exclude any coins with this XCH or CAT amount from being included.",
    )

    def load_coin_selection_config(self, mojo_per_unit: int) -> CoinSelectionConfig:
        return CMDCoinSelectionConfigLoader(
            min_coin_amount=self.min_coin_amount,
            max_coin_amount=self.max_coin_amount,
            excluded_coin_amounts=list(_ for _ in self.amounts_to_exclude),
            excluded_coin_ids=list(_ for _ in self.coins_to_exclude),
        ).to_coin_selection_config(mojo_per_unit)


@command_helper
class NeedsTXConfig(NeedsCoinSelectionConfig):
    reuse: Optional[bool] = option(
        "--reuse/--new-address",
        "--reuse-puzhash/--generate-new-puzhash",
        help="Reuse existing address for the change.",
        is_flag=True,
        default=None,
    )

    def load_tx_config(self, mojo_per_unit: int, config: dict[str, Any], fingerprint: int) -> TXConfig:
        return CMDTXConfigLoader(
            min_coin_amount=self.min_coin_amount,
            max_coin_amount=self.max_coin_amount,
            excluded_coin_amounts=list(_ for _ in self.amounts_to_exclude),
            excluded_coin_ids=list(_ for _ in self.coins_to_exclude),
            reuse_puzhash=self.reuse,
        ).to_tx_config(mojo_per_unit, config, fingerprint)


def transaction_endpoint_runner(
    func: Callable[[_T_TransactionEndpoint], Coroutine[Any, Any, list[TransactionRecord]]],
) -> Callable[[_T_TransactionEndpoint], Coroutine[Any, Any, None]]:
    async def wrapped_func(self: _T_TransactionEndpoint) -> None:
        txs = await func(self)
        self.transaction_writer.handle_transaction_output(txs)

    setattr(wrapped_func, _TRANSACTION_ENDPOINT_DECORATOR_APPLIED, True)
    return wrapped_func


_TRANSACTION_ENDPOINT_DECORATOR_APPLIED = (
    f"_{__name__.replace('.', '_')}_{transaction_endpoint_runner.__qualname__}_applied"
)


@dataclass(frozen=True)
class TransactionEndpoint:
    rpc_info: NeedsWalletRPC
    tx_config_loader: NeedsTXConfig
    transaction_writer: TransactionsOut
    fee: uint64 = option(
        "-m",
        "--fee",
        help="Set the fees for the transaction, in XCH",
        type=TransactionFeeParamType(),
        default="0",
        show_default=True,
        required=True,
    )
    push: bool = option(
        "--push/--no-push", help="Push the transaction to the network", type=bool, is_flag=True, default=True
    )
    valid_at: Optional[int] = option(
        "--valid-at",
        help="UNIX timestamp at which the associated transactions become valid",
        type=int,
        required=False,
        default=None,
        hidden=True,
    )
    expires_at: Optional[int] = option(
        "--expires-at",
        help="UNIX timestamp at which the associated transactions expire",
        type=int,
        required=False,
        default=None,
        hidden=True,
    )

    def __post_init__(self) -> None:
        if not hasattr(self.run, _TRANSACTION_ENDPOINT_DECORATOR_APPLIED):
            raise TypeError("TransactionEndpoints must utilize @transaction_endpoint_runner on their `run` method")

    def load_condition_valid_times(self) -> ConditionValidTimes:
        return ConditionValidTimes(
            min_time=uint64.construct_optional(self.valid_at),
            max_time=uint64.construct_optional(self.expires_at),
        )

    @transaction_endpoint_runner
    async def run(self) -> list[TransactionRecord]:
        raise NotImplementedError("Must implement `.run()` on a TransactionEndpoint subclass")  # pragma: no cover


@dataclass(frozen=True)
class TransactionEndpointWithTimelocks(TransactionEndpoint):
    valid_at: Optional[int] = option(
        "--valid-at",
        help="UNIX timestamp at which the associated transactions become valid",
        type=int,
        required=False,
        default=None,
    )
    expires_at: Optional[int] = option(
        "--expires-at",
        help="UNIX timestamp at which the associated transactions expire",
        type=int,
        required=False,
        default=None,
    )


_T_TransactionEndpoint = TypeVar("_T_TransactionEndpoint", bound=TransactionEndpoint)<|MERGE_RESOLUTION|>--- conflicted
+++ resolved
@@ -234,15 +234,11 @@
 
 @dataclass_transform(frozen_default=True)
 def chia_command(
-<<<<<<< HEAD
-    cmd: click.Group, name: str, short_help: str, help: str
-=======
     *,
     group: Optional[click.Group] = None,
     name: str,
     short_help: str,
     help: str,
->>>>>>> a12df365
 ) -> Callable[[type[ChiaCommand]], type[ChiaCommand]]:
     def _chia_command(cls: type[ChiaCommand]) -> type[ChiaCommand]:
         # The type ignores here are largely due to the fact that the class information is not preserved after being
@@ -275,9 +271,6 @@
     return _chia_command
 
 
-<<<<<<< HEAD
-@dataclass_transform(frozen_default=True)
-=======
 _chia_command_metadata_attribute = f"_{__name__.replace('.', '_')}_{chia_command.__qualname__}_metadata"
 
 
@@ -294,8 +287,7 @@
     return metadata
 
 
-@dataclass_transform()
->>>>>>> a12df365
+@dataclass_transform(frozen_default=True)
 def command_helper(cls: type[Any]) -> type[Any]:
     if sys.version_info < (3, 10):  # stuff below 3.10 doesn't support kw_only
         new_cls = dataclass(frozen=True)(cls)  # pragma: no cover
