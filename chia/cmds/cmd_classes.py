--- conflicted
+++ resolved
@@ -232,18 +232,10 @@
     return command_parser.apply_decorators(command_parser)
 
 
-<<<<<<< HEAD
 @dataclass_transform(frozen_default=True)
-def chia_command(cmd: click.Group, name: str, help: str) -> Callable[[type[ChiaCommand]], type[ChiaCommand]]:
-=======
-@dataclass_transform()
 def chia_command(
-    cmd: click.Group,
-    name: str,
-    short_help: str,
-    help: str,
+    cmd: click.Group, name: str, short_help: str, help: str
 ) -> Callable[[type[ChiaCommand]], type[ChiaCommand]]:
->>>>>>> 76e4ea6b
     def _chia_command(cls: type[ChiaCommand]) -> type[ChiaCommand]:
         # The type ignores here are largely due to the fact that the class information is not preserved after being
         # passed through the dataclass wrapper.  Not sure what to do about this right now.
