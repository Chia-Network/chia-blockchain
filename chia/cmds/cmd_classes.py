--- conflicted
+++ resolved
@@ -9,13 +9,22 @@
 from collections.abc import AsyncIterator, Coroutine, Sequence
 from contextlib import asynccontextmanager
 from dataclasses import MISSING, dataclass, field, fields
-<<<<<<< HEAD
-from typing import Any, Callable, ClassVar, Optional, Protocol, Union, cast, final, get_args, get_origin, get_type_hints
-=======
 from functools import cached_property
 from pathlib import Path
-from typing import Any, Callable, Optional, Protocol, TypeVar, Union, get_args, get_origin, get_type_hints
->>>>>>> 61207d24
+from typing import (
+    Any,
+    Callable,
+    ClassVar,
+    Optional,
+    Protocol,
+    TypeVar,
+    Union,
+    cast,
+    final,
+    get_args,
+    get_origin,
+    get_type_hints,
+)
 
 import click
 from typing_extensions import dataclass_transform
@@ -25,11 +34,8 @@
 from chia.rpc.wallet_rpc_client import WalletRpcClient
 from chia.types.blockchain_format.sized_bytes import bytes32
 from chia.util.byte_types import hexstr_to_bytes
-<<<<<<< HEAD
 from chia.util.default_root import DEFAULT_ROOT_PATH
-=======
 from chia.util.ints import uint64
->>>>>>> 61207d24
 from chia.util.streamable import is_type_SpecificOptional
 from chia.wallet.conditions import ConditionValidTimes
 from chia.wallet.transaction_record import TransactionRecord
