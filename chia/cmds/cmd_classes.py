--- conflicted
+++ resolved
@@ -7,16 +7,12 @@
 import pathlib
 import sys
 from dataclasses import MISSING, dataclass, field, fields
-<<<<<<< HEAD
-from functools import cached_property
-from pathlib import Path
 from typing import (
     Any,
     Callable,
     ClassVar,
     Optional,
     Protocol,
-    TypeVar,
     Union,
     cast,
     final,
@@ -24,20 +20,13 @@
     get_origin,
     get_type_hints,
 )
-=======
-from typing import Any, Callable, Optional, Protocol, Union, get_args, get_origin, get_type_hints
->>>>>>> 45465b48
 
 import click
 from typing_extensions import dataclass_transform
 
 from chia.types.blockchain_format.sized_bytes import bytes32
 from chia.util.byte_types import hexstr_to_bytes
-<<<<<<< HEAD
 from chia.util.default_root import DEFAULT_ROOT_PATH
-from chia.util.ints import uint64
-=======
->>>>>>> 45465b48
 from chia.util.streamable import is_type_SpecificOptional
 
 SyncCmd = Callable[..., None]
@@ -333,232 +322,4 @@
     else:
         new_cls = dataclass(frozen=True, kw_only=True)(cls)
     setattr(new_cls, COMMAND_HELPER_ATTRIBUTE_NAME, True)
-    return new_cls
-
-
-<<<<<<< HEAD
-@dataclass(frozen=True)
-class WalletClientInfo:
-    client: WalletRpcClient
-    fingerprint: int
-    config: dict[str, Any]
-
-
-@command_helper
-class NeedsWalletRPC:
-    context: ChiaCliContext = field(default_factory=ChiaCliContext)
-    client_info: Optional[WalletClientInfo] = None
-    wallet_rpc_port: Optional[int] = option(
-        "-wp",
-        "--wallet-rpc_port",
-        help=(
-            "Set the port where the Wallet is hosting the RPC interface."
-            "See the rpc_port under wallet in config.yaml."
-        ),
-        type=int,
-        default=None,
-    )
-    fingerprint: Optional[int] = option(
-        "-f",
-        "--fingerprint",
-        help="Fingerprint of the wallet to use",
-        type=int,
-        default=None,
-    )
-
-    @asynccontextmanager
-    async def wallet_rpc(self, **kwargs: Any) -> AsyncIterator[WalletClientInfo]:
-        if self.client_info is not None:
-            yield self.client_info
-        else:
-            root_path = kwargs.get("root_path", self.context.root_path)
-            async with get_wallet_client(root_path, self.wallet_rpc_port, self.fingerprint, **kwargs) as (
-                wallet_client,
-                fp,
-                config,
-            ):
-                yield WalletClientInfo(wallet_client, fp, config)
-
-
-@command_helper
-class TransactionsIn:
-    transaction_file_in: str = option(
-        "--transaction-file-in",
-        type=str,
-        help="Transaction file to use as input",
-        required=True,
-    )
-
-    @cached_property
-    def transaction_bundle(self) -> TransactionBundle:
-        with open(Path(self.transaction_file_in), "rb") as file:
-            return TransactionBundle.from_bytes(file.read())
-
-
-@command_helper
-class TransactionsOut:
-    transaction_file_out: Optional[str] = option(
-        "--transaction-file-out",
-        type=str,
-        default=None,
-        help="A file to write relevant transactions to",
-        required=False,
-    )
-
-    def handle_transaction_output(self, output: list[TransactionRecord]) -> None:
-        if self.transaction_file_out is None:
-            return
-        else:
-            with open(Path(self.transaction_file_out), "wb") as file:
-                file.write(bytes(TransactionBundle(output)))
-
-
-@command_helper
-class NeedsCoinSelectionConfig:
-    min_coin_amount: CliAmount = option(
-        "-ma",
-        "--min-coin-amount",
-        "--min-amount",
-        help="Ignore coins worth less then this much XCH or CAT units",
-        type=AmountParamType(),
-        required=False,
-        default=cli_amount_none,
-    )
-    max_coin_amount: CliAmount = option(
-        "-l",
-        "--max-coin-amount",
-        "--max-amount",
-        help="Ignore coins worth more then this much XCH or CAT units",
-        type=AmountParamType(),
-        required=False,
-        default=cli_amount_none,
-    )
-    coins_to_exclude: Sequence[bytes32] = option(
-        "--exclude-coin",
-        multiple=True,
-        type=Bytes32ParamType(),
-        help="Exclude this coin from being spent.",
-    )
-    amounts_to_exclude: Sequence[CliAmount] = option(
-        "--exclude-amount",
-        multiple=True,
-        type=AmountParamType(),
-        help="Exclude any coins with this XCH or CAT amount from being included.",
-    )
-
-    def load_coin_selection_config(self, mojo_per_unit: int) -> CoinSelectionConfig:
-        return CMDCoinSelectionConfigLoader(
-            min_coin_amount=self.min_coin_amount,
-            max_coin_amount=self.max_coin_amount,
-            excluded_coin_amounts=list(_ for _ in self.amounts_to_exclude),
-            excluded_coin_ids=list(_ for _ in self.coins_to_exclude),
-        ).to_coin_selection_config(mojo_per_unit)
-
-
-@command_helper
-class NeedsTXConfig(NeedsCoinSelectionConfig):
-    reuse: Optional[bool] = option(
-        "--reuse/--new-address",
-        "--reuse-puzhash/--generate-new-puzhash",
-        help="Reuse existing address for the change.",
-        is_flag=True,
-        default=None,
-    )
-
-    def load_tx_config(self, mojo_per_unit: int, config: dict[str, Any], fingerprint: int) -> TXConfig:
-        return CMDTXConfigLoader(
-            min_coin_amount=self.min_coin_amount,
-            max_coin_amount=self.max_coin_amount,
-            excluded_coin_amounts=list(_ for _ in self.amounts_to_exclude),
-            excluded_coin_ids=list(_ for _ in self.coins_to_exclude),
-            reuse_puzhash=self.reuse,
-        ).to_tx_config(mojo_per_unit, config, fingerprint)
-
-
-def transaction_endpoint_runner(
-    func: Callable[[_T_TransactionEndpoint], Coroutine[Any, Any, list[TransactionRecord]]],
-) -> Callable[[_T_TransactionEndpoint], Coroutine[Any, Any, None]]:
-    async def wrapped_func(self: _T_TransactionEndpoint) -> None:
-        txs = await func(self)
-        self.transaction_writer.handle_transaction_output(txs)
-
-    setattr(wrapped_func, _TRANSACTION_ENDPOINT_DECORATOR_APPLIED, True)
-    return wrapped_func
-
-
-_TRANSACTION_ENDPOINT_DECORATOR_APPLIED = (
-    f"_{__name__.replace('.', '_')}_{transaction_endpoint_runner.__qualname__}_applied"
-)
-
-
-@dataclass(frozen=True)
-class TransactionEndpoint:
-    rpc_info: NeedsWalletRPC
-    tx_config_loader: NeedsTXConfig
-    transaction_writer: TransactionsOut
-    fee: uint64 = option(
-        "-m",
-        "--fee",
-        help="Set the fees for the transaction, in XCH",
-        type=TransactionFeeParamType(),
-        default="0",
-        show_default=True,
-        required=True,
-    )
-    push: bool = option(
-        "--push/--no-push", help="Push the transaction to the network", type=bool, is_flag=True, default=True
-    )
-    valid_at: Optional[int] = option(
-        "--valid-at",
-        help="UNIX timestamp at which the associated transactions become valid",
-        type=int,
-        required=False,
-        default=None,
-        hidden=True,
-    )
-    expires_at: Optional[int] = option(
-        "--expires-at",
-        help="UNIX timestamp at which the associated transactions expire",
-        type=int,
-        required=False,
-        default=None,
-        hidden=True,
-    )
-
-    def __post_init__(self) -> None:
-        if not hasattr(self.run, _TRANSACTION_ENDPOINT_DECORATOR_APPLIED):
-            raise TypeError("TransactionEndpoints must utilize @transaction_endpoint_runner on their `run` method")
-
-    def load_condition_valid_times(self) -> ConditionValidTimes:
-        return ConditionValidTimes(
-            min_time=uint64.construct_optional(self.valid_at),
-            max_time=uint64.construct_optional(self.expires_at),
-        )
-
-    @transaction_endpoint_runner
-    async def run(self) -> list[TransactionRecord]:
-        raise NotImplementedError("Must implement `.run()` on a TransactionEndpoint subclass")  # pragma: no cover
-
-
-@dataclass(frozen=True)
-class TransactionEndpointWithTimelocks(TransactionEndpoint):
-    valid_at: Optional[int] = option(
-        "--valid-at",
-        help="UNIX timestamp at which the associated transactions become valid",
-        type=int,
-        required=False,
-        default=None,
-    )
-    expires_at: Optional[int] = option(
-        "--expires-at",
-        help="UNIX timestamp at which the associated transactions expire",
-        type=int,
-        required=False,
-        default=None,
-    )
-
-
-_T_TransactionEndpoint = TypeVar("_T_TransactionEndpoint", bound=TransactionEndpoint)
-=======
-Context = dict[str, Any]
->>>>>>> 45465b48
+    return new_cls