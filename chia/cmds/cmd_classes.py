from __future__ import annotations

import asyncio
import collections
import inspect
import sys
<<<<<<< HEAD
=======
from collections.abc import AsyncIterator, Coroutine, Sequence
from contextlib import asynccontextmanager
>>>>>>> 61207d24
from dataclasses import MISSING, dataclass, field, fields
from functools import cached_property
from pathlib import Path
from typing import Any, Callable, Optional, Protocol, TypeVar, Union, get_args, get_origin, get_type_hints

import click
from typing_extensions import dataclass_transform

<<<<<<< HEAD
=======
from chia.cmds.cmds_util import CMDCoinSelectionConfigLoader, CMDTXConfigLoader, TransactionBundle, get_wallet_client
from chia.cmds.param_types import AmountParamType, Bytes32ParamType, CliAmount, TransactionFeeParamType, cli_amount_none
from chia.rpc.wallet_rpc_client import WalletRpcClient
>>>>>>> 61207d24
from chia.types.blockchain_format.sized_bytes import bytes32
from chia.util.byte_types import hexstr_to_bytes
from chia.util.ints import uint64
from chia.util.streamable import is_type_SpecificOptional
from chia.wallet.conditions import ConditionValidTimes
from chia.wallet.transaction_record import TransactionRecord
from chia.wallet.util.tx_config import CoinSelectionConfig, TXConfig

SyncCmd = Callable[..., None]

COMMAND_HELPER_ATTRIBUTE_NAME = "_is_command_helper"


class SyncChiaCommand(Protocol):
    def run(self) -> None: ...


class AsyncChiaCommand(Protocol):
    async def run(self) -> None: ...


ChiaCommand = Union[SyncChiaCommand, AsyncChiaCommand]


def option(*param_decls: str, **kwargs: Any) -> Any:
    if sys.version_info < (3, 10):  # versions < 3.10 don't know about kw_only and they complain about lacks of defaults
        # Can't get coverage on this because we only test on one version
        default_default = None  # pragma: no cover
    else:
        default_default = MISSING

    return field(
        metadata=dict(
            option_args=dict(
                param_decls=tuple(param_decls),
                **kwargs,
            ),
        ),
        default=kwargs.get("default", default_default),
    )


class HexString(click.ParamType):
    name = "hexstring"

    def convert(self, value: str, param: Optional[click.Parameter], ctx: Optional[click.Context]) -> bytes:
        if isinstance(value, bytes):  # This if is due to some poor handling on click's part
            return value
        try:
            return hexstr_to_bytes(value)
        except ValueError as e:
            self.fail(f"not a valid hex string: {value!r} ({e})", param, ctx)


class HexString32(click.ParamType):
    name = "hexstring32"

    def convert(self, value: str, param: Optional[click.Parameter], ctx: Optional[click.Context]) -> bytes32:
        if isinstance(value, bytes32):  # This if is due to some poor handling on click's part
            return value
        try:
            return bytes32.from_hexstr(value)
        except ValueError as e:
            self.fail(f"not a valid 32-byte hex string: {value!r} ({e})", param, ctx)


_CLASS_TYPES_TO_CLICK_TYPES = {
    bytes: HexString(),
    bytes32: HexString32(),
}


@dataclass
class _CommandParsingStage:
    my_dataclass: type[ChiaCommand]
    my_option_decorators: list[Callable[[SyncCmd], SyncCmd]]
    my_members: dict[str, _CommandParsingStage]
    my_kwarg_names: list[str]
    _needs_context: bool

    def needs_context(self) -> bool:
        if self._needs_context:
            return True
        else:
            return any(member.needs_context() for member in self.my_members.values())

    def get_all_option_decorators(self) -> list[Callable[[SyncCmd], SyncCmd]]:
        all_option_decorators: list[Callable[[SyncCmd], SyncCmd]] = self.my_option_decorators
        for member in self.my_members.values():
            all_option_decorators.extend(member.get_all_option_decorators())
        return all_option_decorators

    def initialize_instance(self, **kwargs: Any) -> ChiaCommand:
        kwargs_to_pass: dict[str, Any] = {}
        for kwarg_name in self.my_kwarg_names:
            kwargs_to_pass[kwarg_name] = kwargs[kwarg_name]

        for member_arg_name, member in self.my_members.items():
            kwargs_to_pass[member_arg_name] = member.initialize_instance(**kwargs)

        return self.my_dataclass(**kwargs_to_pass)

    def apply_decorators(self, cmd: SyncCmd) -> SyncCmd:
        cmd_to_return = cmd
        if self.needs_context():

            def strip_click_context(func: SyncCmd) -> SyncCmd:
                def _inner(ctx: click.Context, **kwargs: Any) -> None:
                    context: dict[str, Any] = ctx.obj if ctx.obj is not None else {}
                    func(context=context, **kwargs)

                return _inner

            cmd_to_return = click.pass_context(strip_click_context(cmd_to_return))

        for decorator in self.get_all_option_decorators():
            cmd_to_return = decorator(cmd_to_return)

        return cmd_to_return

    def __call__(self, *args: Any, **kwargs: Any) -> None:
        instance = self.initialize_instance(*args, **kwargs)
        if inspect.iscoroutinefunction(self.my_dataclass.run):
            coro = instance.run()
            assert coro is not None
            asyncio.run(coro)
        else:
            instance.run()


def _generate_command_parser(cls: type[ChiaCommand]) -> _CommandParsingStage:
    option_decorators: list[Callable[[SyncCmd], SyncCmd]] = []
    kwarg_names: list[str] = []
    members: dict[str, _CommandParsingStage] = {}
    needs_context: bool = False

    hints = get_type_hints(cls)
    _fields = fields(cls)  # type: ignore[arg-type]

    for _field in _fields:
        field_name = _field.name
        if getattr(hints[field_name], COMMAND_HELPER_ATTRIBUTE_NAME, False):
            members[field_name] = _generate_command_parser(hints[field_name])
        elif field_name == "context":
            if hints[field_name] != Context:
                raise ValueError("only Context can be the hint for variables named 'context'")
            else:
                needs_context = True
                kwarg_names.append(field_name)
        elif "option_args" in _field.metadata:
            option_args: dict[str, Any] = {"multiple": False, "required": False}
            option_args.update(_field.metadata["option_args"])

            if "type" not in option_args:
                origin = get_origin(hints[field_name])
                if origin == collections.abc.Sequence:
                    if not option_args["multiple"]:
                        raise TypeError("Can only use Sequence with multiple=True")
                    else:
                        type_arg = get_args(hints[field_name])[0]
                        if "default" in option_args and (
                            not isinstance(option_args["default"], tuple)
                            or any(not isinstance(item, type_arg) for item in option_args["default"])
                        ):
                            raise TypeError(
                                f"Default {option_args['default']} is not a tuple "
                                f"or all of its elements are not of type {type_arg}"
                            )
                elif option_args["multiple"]:
                    raise TypeError("Options with multiple=True must be Sequence[T]")
                elif is_type_SpecificOptional(hints[field_name]):
                    if option_args["required"]:
                        raise TypeError("Optional only allowed for options with required=False")
                    type_arg = get_args(hints[field_name])[0]
                    if "default" in option_args and (
                        not isinstance(option_args["default"], type_arg) and option_args["default"] is not None
                    ):
                        raise TypeError(f"Default {option_args['default']} is not type {type_arg} or None")
                elif origin is not None:
                    raise TypeError(f"Type {origin} invalid as a click type")
                else:
                    if hints[field_name] in _CLASS_TYPES_TO_CLICK_TYPES:
                        type_arg = _CLASS_TYPES_TO_CLICK_TYPES[hints[field_name]]
                    else:
                        type_arg = hints[field_name]
                    if "default" in option_args and not isinstance(option_args["default"], hints[field_name]):
                        raise TypeError(f"Default {option_args['default']} is not type {type_arg}")
            else:
                type_arg = option_args["type"]

            kwarg_names.append(field_name)
            option_decorators.append(
                click.option(
                    *option_args["param_decls"],
                    field_name,
                    type=type_arg,
                    **{k: v for k, v in option_args.items() if k not in {"param_decls", "type"}},
                )
            )

    return _CommandParsingStage(
        my_dataclass=cls,
        my_option_decorators=option_decorators,
        my_members=members,
        my_kwarg_names=kwarg_names,
        _needs_context=needs_context,
    )


def _convert_class_to_function(cls: type[ChiaCommand]) -> SyncCmd:
    command_parser = _generate_command_parser(cls)

    return command_parser.apply_decorators(command_parser)


@dataclass_transform(frozen_default=True)
def chia_command(
    *,
    group: Optional[click.Group] = None,
    name: str,
    short_help: str,
    help: str,
) -> Callable[[type[ChiaCommand]], type[ChiaCommand]]:
    def _chia_command(cls: type[ChiaCommand]) -> type[ChiaCommand]:
        # The type ignores here are largely due to the fact that the class information is not preserved after being
        # passed through the dataclass wrapper.  Not sure what to do about this right now.
        if sys.version_info < (3, 10):  # pragma: no cover
            # stuff below 3.10 doesn't know about kw_only
            wrapped_cls: type[ChiaCommand] = dataclass(  # type: ignore[assignment]
                frozen=True,
            )(cls)
        else:
            wrapped_cls: type[ChiaCommand] = dataclass(  # type: ignore[assignment]
                frozen=True,
                kw_only=True,
            )(cls)

        metadata = Metadata(
            command=click.command(
                name=name,
                short_help=short_help,
                help=help,
            )(_convert_class_to_function(wrapped_cls))
        )

        setattr(wrapped_cls, _chia_command_metadata_attribute, metadata)
        if group is not None:
            group.add_command(metadata.command)

        return wrapped_cls

    return _chia_command


_chia_command_metadata_attribute = f"_{__name__.replace('.', '_')}_{chia_command.__qualname__}_metadata"


@dataclass(frozen=True)
class Metadata:
    command: click.Command


def get_chia_command_metadata(cls: type[ChiaCommand]) -> Metadata:
    metadata: Optional[Metadata] = getattr(cls, _chia_command_metadata_attribute, None)
    if metadata is None:
        raise Exception(f"Class is not a chia command: {cls}")

    return metadata


@dataclass_transform(frozen_default=True)
def command_helper(cls: type[Any]) -> type[Any]:
    if sys.version_info < (3, 10):  # stuff below 3.10 doesn't support kw_only
        new_cls = dataclass(frozen=True)(cls)  # pragma: no cover
    else:
        new_cls = dataclass(frozen=True, kw_only=True)(cls)
    setattr(new_cls, COMMAND_HELPER_ATTRIBUTE_NAME, True)
    return new_cls


<<<<<<< HEAD
Context = dict[str, Any]
=======
Context = dict[str, Any]


@dataclass(frozen=True)
class WalletClientInfo:
    client: WalletRpcClient
    fingerprint: int
    config: dict[str, Any]


@command_helper
class NeedsWalletRPC:
    context: Context = field(default_factory=dict)
    client_info: Optional[WalletClientInfo] = None
    wallet_rpc_port: Optional[int] = option(
        "-wp",
        "--wallet-rpc_port",
        help=(
            "Set the port where the Wallet is hosting the RPC interface."
            "See the rpc_port under wallet in config.yaml."
        ),
        type=int,
        default=None,
    )
    fingerprint: Optional[int] = option(
        "-f",
        "--fingerprint",
        help="Fingerprint of the wallet to use",
        type=int,
        default=None,
    )

    @asynccontextmanager
    async def wallet_rpc(self, **kwargs: Any) -> AsyncIterator[WalletClientInfo]:
        if self.client_info is not None:
            yield self.client_info
        else:
            root_path = kwargs.get("root_path", self.context["root_path"])
            async with get_wallet_client(root_path, self.wallet_rpc_port, self.fingerprint, **kwargs) as (
                wallet_client,
                fp,
                config,
            ):
                yield WalletClientInfo(wallet_client, fp, config)


@command_helper
class TransactionsIn:
    transaction_file_in: str = option(
        "--transaction-file-in",
        type=str,
        help="Transaction file to use as input",
        required=True,
    )

    @cached_property
    def transaction_bundle(self) -> TransactionBundle:
        with open(Path(self.transaction_file_in), "rb") as file:
            return TransactionBundle.from_bytes(file.read())


@command_helper
class TransactionsOut:
    transaction_file_out: Optional[str] = option(
        "--transaction-file-out",
        type=str,
        default=None,
        help="A file to write relevant transactions to",
        required=False,
    )

    def handle_transaction_output(self, output: list[TransactionRecord]) -> None:
        if self.transaction_file_out is None:
            return
        else:
            with open(Path(self.transaction_file_out), "wb") as file:
                file.write(bytes(TransactionBundle(output)))


@command_helper
class NeedsCoinSelectionConfig:
    min_coin_amount: CliAmount = option(
        "-ma",
        "--min-coin-amount",
        "--min-amount",
        help="Ignore coins worth less then this much XCH or CAT units",
        type=AmountParamType(),
        required=False,
        default=cli_amount_none,
    )
    max_coin_amount: CliAmount = option(
        "-l",
        "--max-coin-amount",
        "--max-amount",
        help="Ignore coins worth more then this much XCH or CAT units",
        type=AmountParamType(),
        required=False,
        default=cli_amount_none,
    )
    coins_to_exclude: Sequence[bytes32] = option(
        "--exclude-coin",
        multiple=True,
        type=Bytes32ParamType(),
        help="Exclude this coin from being spent.",
    )
    amounts_to_exclude: Sequence[CliAmount] = option(
        "--exclude-amount",
        multiple=True,
        type=AmountParamType(),
        help="Exclude any coins with this XCH or CAT amount from being included.",
    )

    def load_coin_selection_config(self, mojo_per_unit: int) -> CoinSelectionConfig:
        return CMDCoinSelectionConfigLoader(
            min_coin_amount=self.min_coin_amount,
            max_coin_amount=self.max_coin_amount,
            excluded_coin_amounts=list(_ for _ in self.amounts_to_exclude),
            excluded_coin_ids=list(_ for _ in self.coins_to_exclude),
        ).to_coin_selection_config(mojo_per_unit)


@command_helper
class NeedsTXConfig(NeedsCoinSelectionConfig):
    reuse: Optional[bool] = option(
        "--reuse/--new-address",
        "--reuse-puzhash/--generate-new-puzhash",
        help="Reuse existing address for the change.",
        is_flag=True,
        default=None,
    )

    def load_tx_config(self, mojo_per_unit: int, config: dict[str, Any], fingerprint: int) -> TXConfig:
        return CMDTXConfigLoader(
            min_coin_amount=self.min_coin_amount,
            max_coin_amount=self.max_coin_amount,
            excluded_coin_amounts=list(_ for _ in self.amounts_to_exclude),
            excluded_coin_ids=list(_ for _ in self.coins_to_exclude),
            reuse_puzhash=self.reuse,
        ).to_tx_config(mojo_per_unit, config, fingerprint)


def transaction_endpoint_runner(
    func: Callable[[_T_TransactionEndpoint], Coroutine[Any, Any, list[TransactionRecord]]],
) -> Callable[[_T_TransactionEndpoint], Coroutine[Any, Any, None]]:
    async def wrapped_func(self: _T_TransactionEndpoint) -> None:
        txs = await func(self)
        self.transaction_writer.handle_transaction_output(txs)

    setattr(wrapped_func, _TRANSACTION_ENDPOINT_DECORATOR_APPLIED, True)
    return wrapped_func


_TRANSACTION_ENDPOINT_DECORATOR_APPLIED = (
    f"_{__name__.replace('.', '_')}_{transaction_endpoint_runner.__qualname__}_applied"
)


@dataclass(frozen=True)
class TransactionEndpoint:
    rpc_info: NeedsWalletRPC
    tx_config_loader: NeedsTXConfig
    transaction_writer: TransactionsOut
    fee: uint64 = option(
        "-m",
        "--fee",
        help="Set the fees for the transaction, in XCH",
        type=TransactionFeeParamType(),
        default="0",
        show_default=True,
        required=True,
    )
    push: bool = option(
        "--push/--no-push", help="Push the transaction to the network", type=bool, is_flag=True, default=True
    )
    valid_at: Optional[int] = option(
        "--valid-at",
        help="UNIX timestamp at which the associated transactions become valid",
        type=int,
        required=False,
        default=None,
        hidden=True,
    )
    expires_at: Optional[int] = option(
        "--expires-at",
        help="UNIX timestamp at which the associated transactions expire",
        type=int,
        required=False,
        default=None,
        hidden=True,
    )

    def __post_init__(self) -> None:
        if not hasattr(self.run, _TRANSACTION_ENDPOINT_DECORATOR_APPLIED):
            raise TypeError("TransactionEndpoints must utilize @transaction_endpoint_runner on their `run` method")

    def load_condition_valid_times(self) -> ConditionValidTimes:
        return ConditionValidTimes(
            min_time=uint64.construct_optional(self.valid_at),
            max_time=uint64.construct_optional(self.expires_at),
        )

    @transaction_endpoint_runner
    async def run(self) -> list[TransactionRecord]:
        raise NotImplementedError("Must implement `.run()` on a TransactionEndpoint subclass")  # pragma: no cover


@dataclass(frozen=True)
class TransactionEndpointWithTimelocks(TransactionEndpoint):
    valid_at: Optional[int] = option(
        "--valid-at",
        help="UNIX timestamp at which the associated transactions become valid",
        type=int,
        required=False,
        default=None,
    )
    expires_at: Optional[int] = option(
        "--expires-at",
        help="UNIX timestamp at which the associated transactions expire",
        type=int,
        required=False,
        default=None,
    )


_T_TransactionEndpoint = TypeVar("_T_TransactionEndpoint", bound=TransactionEndpoint)
>>>>>>> 61207d24
<|MERGE_RESOLUTION|>--- conflicted
+++ resolved
@@ -4,11 +4,7 @@
 import collections
 import inspect
 import sys
-<<<<<<< HEAD
-=======
-from collections.abc import AsyncIterator, Coroutine, Sequence
-from contextlib import asynccontextmanager
->>>>>>> 61207d24
+from collections.abc import Coroutine, Sequence
 from dataclasses import MISSING, dataclass, field, fields
 from functools import cached_property
 from pathlib import Path
@@ -17,12 +13,9 @@
 import click
 from typing_extensions import dataclass_transform
 
-<<<<<<< HEAD
-=======
-from chia.cmds.cmds_util import CMDCoinSelectionConfigLoader, CMDTXConfigLoader, TransactionBundle, get_wallet_client
+from chia.cmds.cmd_helpers import NeedsWalletRPC
+from chia.cmds.cmds_util import CMDCoinSelectionConfigLoader, CMDTXConfigLoader, TransactionBundle
 from chia.cmds.param_types import AmountParamType, Bytes32ParamType, CliAmount, TransactionFeeParamType, cli_amount_none
-from chia.rpc.wallet_rpc_client import WalletRpcClient
->>>>>>> 61207d24
 from chia.types.blockchain_format.sized_bytes import bytes32
 from chia.util.byte_types import hexstr_to_bytes
 from chia.util.ints import uint64
@@ -303,53 +296,7 @@
     return new_cls
 
 
-<<<<<<< HEAD
 Context = dict[str, Any]
-=======
-Context = dict[str, Any]
-
-
-@dataclass(frozen=True)
-class WalletClientInfo:
-    client: WalletRpcClient
-    fingerprint: int
-    config: dict[str, Any]
-
-
-@command_helper
-class NeedsWalletRPC:
-    context: Context = field(default_factory=dict)
-    client_info: Optional[WalletClientInfo] = None
-    wallet_rpc_port: Optional[int] = option(
-        "-wp",
-        "--wallet-rpc_port",
-        help=(
-            "Set the port where the Wallet is hosting the RPC interface."
-            "See the rpc_port under wallet in config.yaml."
-        ),
-        type=int,
-        default=None,
-    )
-    fingerprint: Optional[int] = option(
-        "-f",
-        "--fingerprint",
-        help="Fingerprint of the wallet to use",
-        type=int,
-        default=None,
-    )
-
-    @asynccontextmanager
-    async def wallet_rpc(self, **kwargs: Any) -> AsyncIterator[WalletClientInfo]:
-        if self.client_info is not None:
-            yield self.client_info
-        else:
-            root_path = kwargs.get("root_path", self.context["root_path"])
-            async with get_wallet_client(root_path, self.wallet_rpc_port, self.fingerprint, **kwargs) as (
-                wallet_client,
-                fp,
-                config,
-            ):
-                yield WalletClientInfo(wallet_client, fp, config)
 
 
 @command_helper
@@ -530,5 +477,4 @@
     )
 
 
-_T_TransactionEndpoint = TypeVar("_T_TransactionEndpoint", bound=TransactionEndpoint)
->>>>>>> 61207d24
+_T_TransactionEndpoint = TypeVar("_T_TransactionEndpoint", bound=TransactionEndpoint)