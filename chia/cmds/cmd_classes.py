--- conflicted
+++ resolved
@@ -4,32 +4,12 @@
 import collections
 import inspect
 import sys
-from collections.abc import AsyncIterator
+from collections.abc import AsyncIterator, Coroutine, Sequence
 from contextlib import asynccontextmanager
 from dataclasses import MISSING, dataclass, field, fields
-<<<<<<< HEAD
 from functools import cached_property
 from pathlib import Path
-from typing import (
-    Any,
-    AsyncIterator,
-    Callable,
-    Coroutine,
-    Dict,
-    List,
-    Optional,
-    Protocol,
-    Sequence,
-    Type,
-    TypeVar,
-    Union,
-    get_args,
-    get_origin,
-    get_type_hints,
-)
-=======
-from typing import Any, Callable, Optional, Protocol, Union, get_args, get_origin, get_type_hints
->>>>>>> cfab9eb2
+from typing import Any, Callable, Optional, Protocol, TypeVar, Union, get_args, get_origin, get_type_hints
 
 import click
 from typing_extensions import dataclass_transform
@@ -251,15 +231,9 @@
     return command_parser.apply_decorators(command_parser)
 
 
-<<<<<<< HEAD
 @dataclass_transform(frozen_default=True)
-def chia_command(cmd: click.Group, name: str, help: str) -> Callable[[Type[ChiaCommand]], Type[ChiaCommand]]:
-    def _chia_command(cls: Type[ChiaCommand]) -> Type[ChiaCommand]:
-=======
-@dataclass_transform()
 def chia_command(cmd: click.Group, name: str, help: str) -> Callable[[type[ChiaCommand]], type[ChiaCommand]]:
     def _chia_command(cls: type[ChiaCommand]) -> type[ChiaCommand]:
->>>>>>> cfab9eb2
         # The type ignores here are largely due to the fact that the class information is not preserved after being
         # passed through the dataclass wrapper.  Not sure what to do about this right now.
         if sys.version_info < (3, 10):  # pragma: no cover
@@ -279,13 +253,8 @@
     return _chia_command
 
 
-<<<<<<< HEAD
 @dataclass_transform(frozen_default=True)
-def command_helper(cls: Type[Any]) -> Type[Any]:
-=======
-@dataclass_transform()
 def command_helper(cls: type[Any]) -> type[Any]:
->>>>>>> cfab9eb2
     if sys.version_info < (3, 10):  # stuff below 3.10 doesn't support kw_only
         new_cls = dataclass(frozen=True)(cls)  # pragma: no cover
     else:
@@ -366,7 +335,7 @@
         required=False,
     )
 
-    def handle_transaction_output(self, output: List[TransactionRecord]) -> None:
+    def handle_transaction_output(self, output: list[TransactionRecord]) -> None:
         if self.transaction_file_out is None:
             return
         else:
@@ -428,7 +397,7 @@
         default=None,
     )
 
-    def load_tx_config(self, mojo_per_unit: int, config: Dict[str, Any], fingerprint: int) -> TXConfig:
+    def load_tx_config(self, mojo_per_unit: int, config: dict[str, Any], fingerprint: int) -> TXConfig:
         return CMDTXConfigLoader(
             min_coin_amount=self.min_coin_amount,
             max_coin_amount=self.max_coin_amount,
@@ -508,7 +477,7 @@
 
 
 def transaction_endpoint_runner(
-    func: Callable[[_T_TransactionEndpoint], Coroutine[Any, Any, List[TransactionRecord]]]
+    func: Callable[[_T_TransactionEndpoint], Coroutine[Any, Any, list[TransactionRecord]]]
 ) -> Callable[[_T_TransactionEndpoint], Coroutine[Any, Any, None]]:
     async def wrapped_func(self: _T_TransactionEndpoint) -> None:
         txs = await func(self)
