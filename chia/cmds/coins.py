from __future__ import annotations

import asyncio
<<<<<<< HEAD
from decimal import Decimal
=======
>>>>>>> 9e1a4dce
from typing import List, Optional, Sequence

import click

from chia.cmds import options
from chia.cmds.cmds_util import tx_out_cmd
<<<<<<< HEAD
=======
from chia.cmds.param_types import AmountParamType, Bytes32ParamType, CliAmount, cli_amount_none
from chia.types.blockchain_format.sized_bytes import bytes32
from chia.util.ints import uint64
>>>>>>> 9e1a4dce
from chia.wallet.transaction_record import TransactionRecord


@click.group("coins", help="Manage your wallets coins")
@click.pass_context
def coins_cmd(ctx: click.Context) -> None:
    pass


@coins_cmd.command("list", help="List all coins")
@click.option(
    "-p",
    "--wallet-rpc-port",
    help="Set the port where the Wallet is hosting the RPC interface. See the rpc_port under wallet in config.yaml",
    type=int,
    default=None,
)
@options.create_fingerprint()
@click.option("-i", "--id", help="Id of the wallet to use", type=int, default=1, show_default=True, required=True)
@click.option("-u", "--show-unconfirmed", help="Separately display unconfirmed coins.", is_flag=True)
@click.option(
    "--min-amount",
    help="Ignore coins worth less then this much XCH or CAT units",
    type=AmountParamType(),
    default=cli_amount_none,
)
@click.option(
    "--max-amount",
    help="Ignore coins worth more then this much XCH or CAT units",
    type=AmountParamType(),
    default=cli_amount_none,
)
@click.option(
    "--exclude-coin",
    "coins_to_exclude",
    multiple=True,
    help="prevent this coin from being included.",
    type=Bytes32ParamType(),
)
@click.option(
    "--exclude-amount",
    "amounts_to_exclude",
    multiple=True,
    type=AmountParamType(),
    help="Exclude any coins with this XCH or CAT amount from being included.",
)
@click.option(
    "--paginate/--no-paginate",
    default=None,
    help="Prompt for each page of data.  Defaults to true for interactive consoles, otherwise false.",
)
@click.pass_context
def list_cmd(
    ctx: click.Context,
    wallet_rpc_port: Optional[int],
    fingerprint: int,
    id: int,
    show_unconfirmed: bool,
    min_amount: CliAmount,
    max_amount: CliAmount,
    coins_to_exclude: Sequence[bytes32],
    amounts_to_exclude: Sequence[CliAmount],
    paginate: Optional[bool],
) -> None:
    from .coin_funcs import async_list

    asyncio.run(
        async_list(
            wallet_rpc_port=wallet_rpc_port,
            fingerprint=fingerprint,
            wallet_id=id,
            max_coin_amount=max_amount,
            min_coin_amount=min_amount,
            excluded_amounts=amounts_to_exclude,
            excluded_coin_ids=coins_to_exclude,
            show_unconfirmed=show_unconfirmed,
            paginate=paginate,
        )
    )


@coins_cmd.command("combine", help="Combine dust coins")
@click.option(
    "-p",
    "--wallet-rpc-port",
    help="Set the port where the Wallet is hosting the RPC interface. See the rpc_port under wallet in config.yaml",
    type=int,
    default=None,
)
@options.create_fingerprint()
@click.option("-i", "--id", help="Id of the wallet to use", type=int, default=1, show_default=True, required=True)
@click.option(
    "-a",
    "--target-amount",
    help="Select coins until this amount (in XCH or CAT) is reached. \
    Combine all selected coins into one coin, which will have a value of at least target-amount",
    type=AmountParamType(),
    default=CliAmount(mojos=True, amount=uint64(0)),
)
@click.option(
    "--min-amount",
    help="Ignore coins worth less then this much XCH or CAT units",
    type=AmountParamType(),
    default=cli_amount_none,
)
@click.option(
    "--exclude-amount",
    "amounts_to_exclude",
    multiple=True,
    type=AmountParamType(),
    help="Exclude any coins with this XCH or CAT amount from being included.",
)
@click.option(
    "-n",
    "--number-of-coins",
    type=int,
    default=500,
    show_default=True,
    help="The number of coins we are combining.",
)
@click.option(
    "--max-amount",
    help="Ignore coins worth more then this much XCH or CAT units",
    type=AmountParamType(),
    default=cli_amount_none,
)
@options.create_fee()
@click.option(
    "--input-coin",
    "input_coins",
    multiple=True,
    help="Only combine coins with these ids.",
    type=Bytes32ParamType(),
)
@click.option(
    "--largest-first/--smallest-first",
    "largest_first",
    default=False,
    help="Sort coins from largest to smallest or smallest to largest.",
)
@tx_out_cmd
def combine_cmd(
    wallet_rpc_port: Optional[int],
    fingerprint: int,
    id: int,
    target_amount: CliAmount,
    min_amount: CliAmount,
    amounts_to_exclude: Sequence[CliAmount],
    number_of_coins: int,
    max_amount: CliAmount,
    fee: uint64,
    input_coins: Sequence[bytes32],
    largest_first: bool,
    push: bool,
) -> List[TransactionRecord]:
    from .coin_funcs import async_combine

    return asyncio.run(
        async_combine(
            wallet_rpc_port=wallet_rpc_port,
            fingerprint=fingerprint,
            wallet_id=id,
            fee=fee,
            max_coin_amount=max_amount,
            min_coin_amount=min_amount,
            excluded_amounts=amounts_to_exclude,
            number_of_coins=number_of_coins,
            target_coin_amount=target_amount,
            target_coin_ids=input_coins,
            largest_first=largest_first,
            push=push,
        )
    )


@coins_cmd.command("split", help="Split up larger coins")
@click.option(
    "-p",
    "--wallet-rpc-port",
    help="Set the port where the Wallet is hosting the RPC interface. See the rpc_port under wallet in config.yaml",
    type=int,
    default=None,
)
@options.create_fingerprint()
@click.option("-i", "--id", help="Id of the wallet to use", type=int, default=1, show_default=True, required=True)
@click.option(
    "-n",
    "--number-of-coins",
    type=int,
    help="The number of coins we are creating.",
    required=True,
)
@options.create_fee()
@click.option(
    "-a",
    "--amount-per-coin",
    help="The amount of each newly created coin, in XCH",
    type=AmountParamType(),
    required=True,
)
@click.option("-t", "--target-coin-id", type=str, required=True, help="The coin id of the coin we are splitting.")
@tx_out_cmd
def split_cmd(
    wallet_rpc_port: Optional[int],
    fingerprint: int,
    id: int,
    number_of_coins: int,
    fee: uint64,
    amount_per_coin: CliAmount,
    target_coin_id: str,
    push: bool,
) -> List[TransactionRecord]:
    from .coin_funcs import async_split

    return asyncio.run(
        async_split(
            wallet_rpc_port=wallet_rpc_port,
            fingerprint=fingerprint,
            wallet_id=id,
            fee=fee,
            number_of_coins=number_of_coins,
            amount_per_coin=amount_per_coin,
            target_coin_id_str=target_coin_id,
            push=push,
        )
    )<|MERGE_RESOLUTION|>--- conflicted
+++ resolved
@@ -1,22 +1,15 @@
 from __future__ import annotations
 
 import asyncio
-<<<<<<< HEAD
-from decimal import Decimal
-=======
->>>>>>> 9e1a4dce
 from typing import List, Optional, Sequence
 
 import click
 
 from chia.cmds import options
 from chia.cmds.cmds_util import tx_out_cmd
-<<<<<<< HEAD
-=======
 from chia.cmds.param_types import AmountParamType, Bytes32ParamType, CliAmount, cli_amount_none
 from chia.types.blockchain_format.sized_bytes import bytes32
 from chia.util.ints import uint64
->>>>>>> 9e1a4dce
 from chia.wallet.transaction_record import TransactionRecord
 
 
