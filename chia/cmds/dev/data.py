from __future__ import annotations

import asyncio
import contextlib
import dataclasses
import datetime
import logging
import os
import sysconfig
import tempfile
import time
from dataclasses import field
from pathlib import Path
from typing import Any, Optional

import aiohttp
import anyio
import click
from chia_rs.sized_bytes import bytes32
from chia_rs.sized_ints import uint32

from chia.cmds.cmd_classes import ChiaCliContext, chia_command, option
from chia.cmds.cmd_helpers import NeedsWalletRPC
from chia.data_layer.data_layer import server_files_path_from_config
from chia.data_layer.data_layer_util import ServerInfo, Status, Subscription
from chia.data_layer.data_store import DataStore
from chia.data_layer.download_data import insert_from_delta_file
from chia.util.chia_logging import initialize_logging
from chia.util.config import load_config
from chia.util.task_referencer import create_referenced_task


class NonZeroReturnCodeError(Exception):
    def __init__(self, returncode: int):
        super().__init__(f"Process returned non-zero exit code: {returncode}")
        self.returncode = returncode


@dataclasses.dataclass
class RunResult:
    process: asyncio.subprocess.Process
    stdout: Optional[str]
    stderr: Optional[str]


@click.group("data", help="For working with DataLayer")
def data_group() -> None:
    pass


def print_date(*args: Any, **kwargs: Any) -> None:
    s = datetime.datetime.now(datetime.timezone.utc).isoformat(timespec="seconds")
    print(f"{s}:", *args, **kwargs)


def humanize_bytes(size: int) -> str:
    return f"{size / 2**20:.1f} MB"


@chia_command(
    group=data_group,
    name="sync-time",
    short_help="test time to sync a provided store id",
    help="""
        An empty temporary database is created and then the specified store is synced to it.
        If local delta files are available in the specified directory then they will be used.
        This allows both testing of total time including downloading as well as just the insert time.
        The DataLayer work is done within the test process.
        Separate daemon and wallet service processes are started and stopped.""",
)
class SyncTimeCommand:
    wallet_rpc_info: NeedsWalletRPC
    context: ChiaCliContext = field(default_factory=ChiaCliContext)
    generation_limit: int = option("--generation-limit", required=True)
    store_id: bytes32 = option("--store-id", required=True)
    profile_tasks: bool = option("--profile-tasks/--no-profile-tasks")
    restart_all: bool = option("--restart-all/--no-restart-all")
    working_path: Optional[Path] = option("--working-path", default=None)

    async def run(self) -> None:
        config = load_config(self.context.root_path, "config.yaml", "data_layer", fill_missing_services=True)
        initialize_logging(
            service_name="data_layer_testing",
            logging_config=config["logging"],
            root_path=self.context.root_path,
        )

        if self.restart_all:
            await self.run_chia("stop", "-d", "all", check=False)

        await self.run_chia("start", "wallet")
        await self.run_chia("keys", "generate", "--label", "for_testing")
        await self.wait_for_wallet_synced()
        await self.run_chia("wallet", "show")

        try:
            async with contextlib.AsyncExitStack() as exit_stack:
                working_path: Path
                if self.working_path is None:
                    working_path = Path(exit_stack.enter_context(tempfile.TemporaryDirectory()))
                else:
                    working_path = self.working_path
                    working_path.mkdir(parents=True, exist_ok=True)

                print_date(f"working in: {working_path}")

                database_path = working_path.joinpath("datalayer.sqlite")

<<<<<<< HEAD
                root_blob_path = working_path.joinpath("rbps")
                root_blob_path.mkdir(parents=True, exist_ok=True)

                kv_blob_path = working_path.joinpath("kvs")
                kv_blob_path.mkdir(parents=True, exist_ok=True)
=======
                merkle_blob_path = working_path.joinpath("merkle-blobs")
                merkle_blob_path.mkdir(parents=True, exist_ok=True)

                key_value_blob_path = working_path.joinpath("key-value-blobs")
                key_value_blob_path.mkdir(parents=True, exist_ok=True)
>>>>>>> 161dc43c

                data_store = await exit_stack.enter_async_context(
                    DataStore.managed(
                        database=database_path,
<<<<<<< HEAD
                        root_blob_path=root_blob_path,
                        kv_blob_path=kv_blob_path,
=======
                        merkle_blobs_path=merkle_blob_path,
                        key_value_blobs_path=key_value_blob_path,
>>>>>>> 161dc43c
                    )
                )

                await data_store.subscribe(subscription=Subscription(store_id=self.store_id, servers_info=[]))

                await self.wait_for_wallet_synced()
                await self.run_chia("wallet", "show")

                print_date("subscribed")

                wallet_client_info = await exit_stack.enter_async_context(self.wallet_rpc_info.wallet_rpc())
                wallet_rpc = wallet_client_info.client

                to_download = await wallet_rpc.dl_history(
                    launcher_id=self.store_id,
                    min_generation=uint32(1),
                    max_generation=uint32(self.generation_limit + 1),
                )

                root_hashes = [record.root for record in reversed(to_download)]

                files_path = server_files_path_from_config(config=config, root_path=self.context.root_path)

                clock = time.monotonic
                start = clock()

                last_generation = -1
                clock = time.monotonic
                last_time = clock()
                all_times: dict[int, float] = {}

                print_date(f"using local files at: {files_path}")

                await data_store.create_tree(store_id=self.store_id, status=Status.COMMITTED)

                task = create_referenced_task(
                    insert_from_delta_file(
                        data_store=data_store,
                        store_id=self.store_id,
                        existing_generation=0,
                        target_generation=self.generation_limit,
                        root_hashes=root_hashes,
                        server_info=ServerInfo(url="", num_consecutive_failures=0, ignore_till=0),
                        client_foldername=files_path,
                        timeout=aiohttp.ClientTimeout(),
                        log=logging.getLogger(__name__),
                        proxy_url=None,
                        downloader=None,
                        maximum_full_file_count=0,
                    )
                )
                try:
                    while not task.done():
                        try:
                            generation = await data_store.get_tree_generation(store_id=self.store_id)
                        except Exception as e:
                            if "No generations found" not in str(e):
                                raise
                        else:
                            if generation != last_generation:
                                delta_generation = generation - last_generation
                                now = clock()
                                delta_time = now - last_time
                                per_generation = delta_time / delta_generation

                                duration_so_far = round((now - start) / 60)

                                print_date(
                                    f"synced: {last_generation} -> {generation} at {per_generation:.1f}s / gen"
                                    + f" ({humanize_bytes(database_path.stat().st_size)}, {duration_so_far}m)",
                                    flush=True,
                                )

                                for i in range(generation, last_generation, -1):
                                    all_times[i] = per_generation

                                last_generation = generation
                                last_time = now
                        await asyncio.sleep(1)
                finally:
                    try:
                        with anyio.CancelScope(shield=True):
                            if task.done():
                                await task
                            else:
                                task.cancel()
                                with contextlib.suppress(asyncio.CancelledError):
                                    await task
                    finally:
                        end = clock()
                        total = round(end - start)
                        remainder, seconds = divmod(total, 60)
                        remainder, minutes = divmod(remainder, 60)
                        days, hours = divmod(remainder, 24)
                        # TODO: report better on failure
                        print_date("DataLayer sync timing test results:")
                        print(f"    store id: {self.store_id}")
                        print(f"     reached: {generation}")
                        print(f"     db size: {humanize_bytes(database_path.stat().st_size)}")
                        print(f"    duration: {days}d {hours}h {minutes}m {seconds}s")
                        print(f"              {total}s")
                        if len(all_times) > 0:
                            generation, duration = max(all_times.items(), key=lambda item: item[1])
                            print(f"         max: {generation} @ {duration:.1f}s")
        finally:
            with anyio.CancelScope(shield=True):
                print_date("stopping services")
                await self.run_chia("stop", "-d", "all", check=False)

    async def wait_for_wallet_synced(self) -> None:
        print_date("waiting for wallet to sync")
        while True:
            run_result = await self.run_chia(
                "wallet",
                "show",
                stdout=asyncio.subprocess.PIPE,
            )
            assert run_result.stdout is not None, "must not be none due to piping it in the exec call"
            if "Sync status: Synced" not in run_result.stdout:
                await asyncio.sleep(1)
                continue

            print_date("wallet synced")
            break

    async def run_chia(self, *args: str, check: bool = True, **kwargs: Any) -> RunResult:
        env = os.environ.copy()
        venv_path = Path(sysconfig.get_path("scripts"))
        env["PATH"] = os.pathsep.join([os.fspath(venv_path), env["PATH"]])
        env["CHIA_DATA_LAYER_STOP_AFTER_GENERATION"] = str(self.generation_limit)
        env["CHIA_ROOT"] = os.fspath(self.context.root_path)
        env["CHIA_KEYS_ROOT"] = os.fspath(self.context.keys_root_path)

        process = await asyncio.create_subprocess_exec(
            # sys.executable,
            # "-m",
            "chia",
            *args,
            **kwargs,
            env=env,
        )
        stdout_bytes, stderr_bytes = await process.communicate()
        if stdout_bytes is None:
            stdout = None
        else:
            stdout = stdout_bytes.decode("utf-8")
        if stderr_bytes is None:
            stderr = None
        else:
            stderr = stderr_bytes.decode("utf-8")
        if check:
            assert process.returncode is not None, "must not be none due to .communicate() called above"
            if process.returncode != 0:
                raise NonZeroReturnCodeError(process.returncode)

        return RunResult(process=process, stdout=stdout, stderr=stderr)<|MERGE_RESOLUTION|>--- conflicted
+++ resolved
@@ -106,30 +106,17 @@
 
                 database_path = working_path.joinpath("datalayer.sqlite")
 
-<<<<<<< HEAD
-                root_blob_path = working_path.joinpath("rbps")
-                root_blob_path.mkdir(parents=True, exist_ok=True)
-
-                kv_blob_path = working_path.joinpath("kvs")
-                kv_blob_path.mkdir(parents=True, exist_ok=True)
-=======
                 merkle_blob_path = working_path.joinpath("merkle-blobs")
                 merkle_blob_path.mkdir(parents=True, exist_ok=True)
 
                 key_value_blob_path = working_path.joinpath("key-value-blobs")
                 key_value_blob_path.mkdir(parents=True, exist_ok=True)
->>>>>>> 161dc43c
 
                 data_store = await exit_stack.enter_async_context(
                     DataStore.managed(
                         database=database_path,
-<<<<<<< HEAD
-                        root_blob_path=root_blob_path,
-                        kv_blob_path=kv_blob_path,
-=======
                         merkle_blobs_path=merkle_blob_path,
                         key_value_blobs_path=key_value_blob_path,
->>>>>>> 161dc43c
                     )
                 )
 
