from __future__ import annotations

import json
import logging
from pathlib import Path
from typing import Any, Callable, Coroutine, Dict, List, Optional, TypeVar, Union

import click

from chia.cmds import options
from chia.types.blockchain_format.sized_bytes import bytes32

_T = TypeVar("_T")


FC = TypeVar("FC", bound=Union[Callable[..., Any], click.Command])

logger = logging.getLogger(__name__)


# TODO: this is more general and should be part of refactoring the overall CLI code duplication
def run(coro: Coroutine[Any, Any, Optional[Dict[str, Any]]]) -> None:
    import asyncio

    response = asyncio.run(coro)

    success = response is not None and response.get("success", False)
    logger.info(f"data layer cli call response:{success}")
    # todo make sure all cli methods follow this pattern, uncomment
    # if not success:
    # raise click.ClickException(message=f"query unsuccessful, response: {response}")


@click.group("data", help="Manage your data")
def data_cmd() -> None:
    pass


# TODO: maybe use more helpful `type=`s to get click to handle error reporting of
#       malformed inputs.


def create_changelist_option() -> Callable[[FC], FC]:
    return click.option(
        "-d",
        "--changelist",
        "changelist_string",
        help="str representing the changelist",
        type=str,
        required=True,
    )


def create_key_option() -> Callable[[FC], FC]:
    return click.option(
        "-h",
        "--key",
        "key_string",
        help="str representing the key",
        type=str,
        required=True,
    )


def create_data_store_id_option() -> Callable[[FC], FC]:
    return click.option(
        "-store",
        "--id",
        help="The hexadecimal store id.",
        type=str,
        required=True,
    )


def create_data_store_name_option() -> Callable[[FC], FC]:
    return click.option(
        "-n",
        "--table_name",
        "table_name",
        help="The name of the table.",
        type=str,
        required=True,
    )


def create_rpc_port_option() -> Callable[[FC], FC]:
    return click.option(
        "-dp",
        "--data-rpc-port",
        help="Set the port where the data layer is hosting the RPC interface. See rpc_port under wallet in config.yaml",
        type=int,
        default=None,
        show_default=True,
    )


def create_fee_option() -> Callable[[FC], FC]:
    return click.option(
        "-m",
        "--fee",
        help="Set the fees for the transaction, in XCH",
        type=str,
        default=None,
        show_default=True,
        required=False,
    )


@data_cmd.command("create_data_store", help="Create a new data store")
@create_rpc_port_option()
@create_fee_option()
<<<<<<< HEAD
@click.option("--verbose", is_flag=True, help="Enable verbose output.")
def create_data_store(
    data_rpc_port: int,
    fee: Optional[str],
    verbose: bool,
) -> None:
    from chia.cmds.data_funcs import create_data_store_cmd

    run(create_data_store_cmd(data_rpc_port, fee, verbose))
=======
@options.create_fingerprint()
def create_data_store(
    data_rpc_port: int,
    fee: Optional[str],
    fingerprint: Optional[int],
) -> None:
    from chia.cmds.data_funcs import create_data_store_cmd

    run(create_data_store_cmd(data_rpc_port, fee, fingerprint=fingerprint))
>>>>>>> d966f3f9


@data_cmd.command("get_value", help="Get the value for a given key and store")
@create_data_store_id_option()
@create_key_option()
@click.option("-r", "--root_hash", help="The hexadecimal root hash", type=str, required=False)
@create_rpc_port_option()
@options.create_fingerprint()
def get_value(
    id: str,
    key_string: str,
    root_hash: Optional[str],
    data_rpc_port: int,
    fingerprint: Optional[int],
) -> None:
    from chia.cmds.data_funcs import get_value_cmd

    run(get_value_cmd(data_rpc_port, id, key_string, root_hash, fingerprint=fingerprint))


@data_cmd.command("update_data_store", help="Update a store by providing the changelist operations")
@create_data_store_id_option()
@create_changelist_option()
@create_rpc_port_option()
@create_fee_option()
@options.create_fingerprint()
def update_data_store(
    id: str,
    changelist_string: str,
    data_rpc_port: int,
    fee: str,
    fingerprint: Optional[int],
) -> None:
    from chia.cmds.data_funcs import update_data_store_cmd

    run(
        update_data_store_cmd(
            rpc_port=data_rpc_port,
            store_id=id,
            changelist=json.loads(changelist_string),
            fee=fee,
            fingerprint=fingerprint,
        )
    )


@data_cmd.command("get_keys", help="Get all keys for a given store")
@create_data_store_id_option()
@click.option("-r", "--root_hash", help="The hexadecimal root hash", type=str, required=False)
@create_rpc_port_option()
@options.create_fingerprint()
def get_keys(
    id: str,
    root_hash: Optional[str],
    data_rpc_port: int,
    fingerprint: Optional[int],
) -> None:
    from chia.cmds.data_funcs import get_keys_cmd

    run(get_keys_cmd(data_rpc_port, id, root_hash, fingerprint=fingerprint))


@data_cmd.command("get_keys_values", help="Get all keys and values for a given store")
@create_data_store_id_option()
@click.option("-r", "--root_hash", help="The hexadecimal root hash", type=str, required=False)
@create_rpc_port_option()
@options.create_fingerprint()
def get_keys_values(
    id: str,
    root_hash: Optional[str],
    data_rpc_port: int,
    fingerprint: Optional[int],
) -> None:
    from chia.cmds.data_funcs import get_keys_values_cmd

    run(get_keys_values_cmd(data_rpc_port, id, root_hash, fingerprint=fingerprint))


@data_cmd.command("get_root", help="Get the published root hash value for a given store")
@create_data_store_id_option()
@create_rpc_port_option()
@options.create_fingerprint()
def get_root(
    id: str,
    data_rpc_port: int,
    fingerprint: Optional[int],
) -> None:
    from chia.cmds.data_funcs import get_root_cmd

    run(get_root_cmd(rpc_port=data_rpc_port, store_id=id, fingerprint=fingerprint))


@data_cmd.command("subscribe", help="Subscribe to a store")
@create_data_store_id_option()
@click.option(
    "-u",
    "--url",
    "urls",
    help="Manually provide a list of servers urls for downloading the data",
    type=str,
    multiple=True,
)
@create_rpc_port_option()
@options.create_fingerprint()
def subscribe(
    id: str,
    urls: List[str],
    data_rpc_port: int,
    fingerprint: Optional[int],
) -> None:
    from chia.cmds.data_funcs import subscribe_cmd

    run(subscribe_cmd(rpc_port=data_rpc_port, store_id=id, urls=urls, fingerprint=fingerprint))


@data_cmd.command("remove_subscription", help="Remove server urls that are added via subscribing to urls")
@create_data_store_id_option()
@click.option("-u", "--url", "urls", help="Server urls to remove", type=str, multiple=True)
@create_rpc_port_option()
@options.create_fingerprint()
def remove_subscription(
    id: str,
    urls: List[str],
    data_rpc_port: int,
    fingerprint: Optional[int],
) -> None:
    from chia.cmds.data_funcs import remove_subscriptions_cmd

    run(remove_subscriptions_cmd(rpc_port=data_rpc_port, store_id=id, urls=urls, fingerprint=fingerprint))


@data_cmd.command("unsubscribe", help="Completely untrack a store")
@create_data_store_id_option()
@create_rpc_port_option()
@options.create_fingerprint()
def unsubscribe(
    id: str,
    data_rpc_port: int,
    fingerprint: Optional[int],
) -> None:
    from chia.cmds.data_funcs import unsubscribe_cmd

    run(unsubscribe_cmd(rpc_port=data_rpc_port, store_id=id, fingerprint=fingerprint))


@data_cmd.command(
    "get_kv_diff", help="Get the inserted and deleted keys and values between an initial and a final hash"
)
@create_data_store_id_option()
@click.option("-hash_1", "--hash_1", help="Initial hash", type=str)
@click.option("-hash_2", "--hash_2", help="Final hash", type=str)
@create_rpc_port_option()
@options.create_fingerprint()
def get_kv_diff(
    id: str,
    hash_1: str,
    hash_2: str,
    data_rpc_port: int,
    fingerprint: Optional[int],
) -> None:
    from chia.cmds.data_funcs import get_kv_diff_cmd

    run(get_kv_diff_cmd(rpc_port=data_rpc_port, store_id=id, hash_1=hash_1, hash_2=hash_2, fingerprint=fingerprint))


@data_cmd.command("get_root_history", help="Get all changes of a singleton")
@create_data_store_id_option()
@create_rpc_port_option()
@options.create_fingerprint()
def get_root_history(
    id: str,
    data_rpc_port: int,
    fingerprint: Optional[int],
) -> None:
    from chia.cmds.data_funcs import get_root_history_cmd

    run(get_root_history_cmd(rpc_port=data_rpc_port, store_id=id, fingerprint=fingerprint))


@data_cmd.command("add_missing_files", help="Manually reconstruct server files from the data layer database")
@click.option(
    "-i",
    "--ids",
    help="List of stores to reconstruct. If not specified, all stores will be reconstructed",
    type=str,
    required=False,
)
@click.option(
    "-o/-n",
    "--overwrite/--no-overwrite",
    help="Specify if already existing files need to be overwritten by this command",
)
@click.option(
    "-f", "--foldername", type=str, help="If specified, use a non-default folder to write the files", required=False
)
@create_rpc_port_option()
@options.create_fingerprint()
def add_missing_files(
    ids: Optional[str],
    overwrite: bool,
    foldername: Optional[str],
    data_rpc_port: int,
    fingerprint: Optional[int],
) -> None:
    from chia.cmds.data_funcs import add_missing_files_cmd

    run(
        add_missing_files_cmd(
            rpc_port=data_rpc_port,
            ids=None if ids is None else json.loads(ids),
            overwrite=overwrite,
            foldername=None if foldername is None else Path(foldername),
            fingerprint=fingerprint,
        )
    )


@data_cmd.command("add_mirror", help="Publish mirror urls on chain")
@click.option("-i", "--id", help="Store id", type=str, required=True)
@click.option(
    "-a", "--amount", help="Amount to spend for this mirror, in mojos", type=int, default=0, show_default=True
)
@click.option(
    "-u",
    "--url",
    "urls",
    help="URL to publish on the new coin, multiple accepted and will be published to a single coin.",
    type=str,
    multiple=True,
)
@create_fee_option()
@create_rpc_port_option()
@options.create_fingerprint()
def add_mirror(
    id: str,
    amount: int,
    urls: List[str],
    fee: Optional[str],
    data_rpc_port: int,
    fingerprint: Optional[int],
) -> None:
    from chia.cmds.data_funcs import add_mirror_cmd

    run(
        add_mirror_cmd(
            rpc_port=data_rpc_port,
            store_id=id,
            urls=urls,
            amount=amount,
            fee=fee,
            fingerprint=fingerprint,
        )
    )


@data_cmd.command("delete_mirror", help="Delete an owned mirror by its coin id")
@click.option("-c", "--coin_id", help="Coin id", type=str, required=True)
@create_fee_option()
@create_rpc_port_option()
@options.create_fingerprint()
def delete_mirror(
    coin_id: str,
    fee: Optional[str],
    data_rpc_port: int,
    fingerprint: Optional[int],
) -> None:
    from chia.cmds.data_funcs import delete_mirror_cmd

    run(
        delete_mirror_cmd(
            rpc_port=data_rpc_port,
            coin_id=coin_id,
            fee=fee,
            fingerprint=fingerprint,
        )
    )


@data_cmd.command("get_mirrors", help="Get a list of all mirrors for a given store")
@click.option("-i", "--id", help="Store id", type=str, required=True)
@create_rpc_port_option()
@options.create_fingerprint()
def get_mirrors(
    id: str,
    data_rpc_port: int,
    fingerprint: Optional[int],
) -> None:
    from chia.cmds.data_funcs import get_mirrors_cmd

    run(
        get_mirrors_cmd(
            rpc_port=data_rpc_port,
            store_id=id,
            fingerprint=fingerprint,
        )
    )


@data_cmd.command("get_subscriptions", help="Get subscribed stores, including the owned stores")
@create_rpc_port_option()
@options.create_fingerprint()
def get_subscriptions(
    data_rpc_port: int,
    fingerprint: Optional[int],
) -> None:
    from chia.cmds.data_funcs import get_subscriptions_cmd

    run(
        get_subscriptions_cmd(
            rpc_port=data_rpc_port,
            fingerprint=fingerprint,
        )
    )


@data_cmd.command("get_owned_stores", help="Get owned stores")
@create_rpc_port_option()
@options.create_fingerprint()
def get_owned_stores(
    data_rpc_port: int,
    fingerprint: Optional[int],
) -> None:
    from chia.cmds.data_funcs import get_owned_stores_cmd

    run(
        get_owned_stores_cmd(
            rpc_port=data_rpc_port,
            fingerprint=fingerprint,
        )
    )


@data_cmd.command("get_sync_status", help="Get locally stored root compared to the root of the singleton")
@create_data_store_id_option()
@create_rpc_port_option()
@options.create_fingerprint()
def get_sync_status(
    id: str,
    data_rpc_port: int,
    fingerprint: Optional[int],
) -> None:
    from chia.cmds.data_funcs import get_sync_status_cmd

    run(get_sync_status_cmd(rpc_port=data_rpc_port, store_id=id, fingerprint=fingerprint))


@data_cmd.group("plugins", help="Get information about configured uploader/downloader plugins")
def plugins_cmd() -> None:
    pass


@plugins_cmd.command("check", help="Calls the plugin_info endpoint on all configured plugins")
@create_rpc_port_option()
def check_plugins(
    data_rpc_port: int,
) -> None:
    from chia.cmds.data_funcs import check_plugins_cmd

    run(check_plugins_cmd(rpc_port=data_rpc_port))


@data_cmd.command(
    "clear_pending_roots",
    help="Clear pending roots that will not be published, associated data may not be recoverable",
)
@click.option("-i", "--id", "id_str", help="Store ID", type=str, required=True)
@click.confirmation_option(
    prompt="Associated data may not be recoverable.\nAre you sure you want to remove the pending roots?",
)
@create_rpc_port_option()
@options.create_fingerprint()
def clear_pending_roots(
    id_str: str,
    data_rpc_port: int,
    fingerprint: Optional[int],
) -> None:
    from chia.cmds.data_funcs import clear_pending_roots

    store_id = bytes32.from_hexstr(id_str)

    run(
        clear_pending_roots(
            rpc_port=data_rpc_port,
            store_id=store_id,
            fingerprint=fingerprint,
        )
    )


@data_cmd.command(
    "wallet_log_in",
    help="Request that the wallet service be logged in to the specified fingerprint",
)
@create_rpc_port_option()
@options.create_fingerprint(required=True)
def wallet_log_in(
    data_rpc_port: int,
    fingerprint: int,
) -> None:
    from chia.cmds.data_funcs import wallet_log_in_cmd

    run(
        wallet_log_in_cmd(
            rpc_port=data_rpc_port,
            fingerprint=fingerprint,
        )
    )<|MERGE_RESOLUTION|>--- conflicted
+++ resolved
@@ -109,8 +109,8 @@
 @data_cmd.command("create_data_store", help="Create a new data store")
 @create_rpc_port_option()
 @create_fee_option()
-<<<<<<< HEAD
 @click.option("--verbose", is_flag=True, help="Enable verbose output.")
+@options.create_fingerprint()
 def create_data_store(
     data_rpc_port: int,
     fee: Optional[str],
@@ -118,18 +118,7 @@
 ) -> None:
     from chia.cmds.data_funcs import create_data_store_cmd
 
-    run(create_data_store_cmd(data_rpc_port, fee, verbose))
-=======
-@options.create_fingerprint()
-def create_data_store(
-    data_rpc_port: int,
-    fee: Optional[str],
-    fingerprint: Optional[int],
-) -> None:
-    from chia.cmds.data_funcs import create_data_store_cmd
-
-    run(create_data_store_cmd(data_rpc_port, fee, fingerprint=fingerprint))
->>>>>>> d966f3f9
+    run(create_data_store_cmd(data_rpc_port, fee, verbose, fingerprint=fingerprint))
 
 
 @data_cmd.command("get_value", help="Get the value for a given key and store")
