from __future__ import annotations

import json
import logging
from pathlib import Path
from typing import Any, Callable, Coroutine, Dict, List, Optional, TypeVar, Union

import click

<<<<<<< HEAD
from chia.cmds.param_types import BYTES32_TYPE, TRANSACTION_FEE
=======
from chia.cmds import options
>>>>>>> 1e7842b0
from chia.types.blockchain_format.sized_bytes import bytes32
from chia.util.ints import uint64

_T = TypeVar("_T")

FC = TypeVar("FC", bound=Union[Callable[..., Any], click.Command])

logger = logging.getLogger(__name__)


# TODO: this is more general and should be part of refactoring the overall CLI code duplication
def run(coro: Coroutine[Any, Any, Optional[Dict[str, Any]]]) -> None:
    import asyncio

    response = asyncio.run(coro)

    success = response is not None and response.get("success", False)
    logger.info(f"data layer cli call response:{success}")
    # todo make sure all cli methods follow this pattern, uncomment
    # if not success:
    # raise click.ClickException(message=f"query unsuccessful, response: {response}")


@click.group("data", help="Manage your data")
def data_cmd() -> None:
    pass


# TODO: maybe use more helpful `type=`s to get click to handle error reporting of
#       malformed inputs.


def create_changelist_option() -> Callable[[FC], FC]:
    return click.option(
        "-d",
        "--changelist",
        "changelist_string",
        help="str representing the changelist",
        type=str,
        required=True,
    )


def create_key_option() -> Callable[[FC], FC]:
    return click.option(
        "-k",
        "--key",
        "key_string",
        help="str representing the key",
        type=str,
        required=True,
    )


def create_data_store_id_option() -> Callable[[FC], FC]:
    return click.option(
        "-store",
        "--id",
        help="The hexadecimal store id.",
        type=BYTES32_TYPE,
        required=True,
    )


def create_data_store_name_option() -> Callable[[FC], FC]:
    return click.option(
        "-n",
        "--table_name",
        "table_name",
        help="The name of the table.",
        type=str,
        required=True,
    )


def create_rpc_port_option() -> Callable[[FC], FC]:
    return click.option(
        "-dp",
        "--data-rpc-port",
        help="Set the port where the data layer is hosting the RPC interface. See rpc_port under wallet in config.yaml",
        type=int,
        default=None,
        show_default=True,
    )


def create_fee_option() -> Callable[[FC], FC]:
    return click.option(
        "-m",
        "--fee",
        help="Set the fees for the transaction, in XCH",
        type=TRANSACTION_FEE,
        default=None,
        show_default=True,
        required=False,
    )


def create_root_hash_option() -> Callable[[FC], FC]:
    return click.option(
        "-r",
        "--root_hash",
        help="The hexadecimal root hash",
        type=BYTES32_TYPE,
        required=False,
    )


@data_cmd.command("create_data_store", help="Create a new data store")
@create_rpc_port_option()
@create_fee_option()
@click.option("--verbose", is_flag=True, help="Enable verbose output.")
@options.create_fingerprint()
def create_data_store(
    data_rpc_port: int,
<<<<<<< HEAD
    fee: Optional[uint64],
=======
    fee: Optional[str],
    verbose: bool,
    fingerprint: Optional[int],
>>>>>>> 1e7842b0
) -> None:
    from chia.cmds.data_funcs import create_data_store_cmd

    run(create_data_store_cmd(data_rpc_port, fee, verbose, fingerprint=fingerprint))


@data_cmd.command("get_value", help="Get the value for a given key and store")
@create_data_store_id_option()
@create_key_option()
@create_root_hash_option()
@create_rpc_port_option()
@options.create_fingerprint()
def get_value(
    id: bytes32,
    key_string: str,
    root_hash: Optional[bytes32],
    data_rpc_port: int,
    fingerprint: Optional[int],
) -> None:
    from chia.cmds.data_funcs import get_value_cmd

    run(get_value_cmd(data_rpc_port, id, key_string, root_hash, fingerprint=fingerprint))


@data_cmd.command("update_data_store", help="Update a store by providing the changelist operations")
@create_data_store_id_option()
@create_changelist_option()
@create_rpc_port_option()
@create_fee_option()
@options.create_fingerprint()
def update_data_store(
    id: bytes32,
    changelist_string: str,
    data_rpc_port: int,
<<<<<<< HEAD
    fee: Optional[uint64],
=======
    fee: str,
    fingerprint: Optional[int],
>>>>>>> 1e7842b0
) -> None:
    from chia.cmds.data_funcs import update_data_store_cmd

    run(
        update_data_store_cmd(
            rpc_port=data_rpc_port,
            store_id=id,
            changelist=json.loads(changelist_string),
            fee=fee,
            fingerprint=fingerprint,
        )
    )


@data_cmd.command("get_keys", help="Get all keys for a given store")
@create_data_store_id_option()
@create_root_hash_option()
@create_rpc_port_option()
@options.create_fingerprint()
def get_keys(
    id: bytes32,
    root_hash: Optional[bytes32],
    data_rpc_port: int,
    fingerprint: Optional[int],
) -> None:
    from chia.cmds.data_funcs import get_keys_cmd

    run(get_keys_cmd(data_rpc_port, id, root_hash, fingerprint=fingerprint))


@data_cmd.command("get_keys_values", help="Get all keys and values for a given store")
@create_data_store_id_option()
@create_root_hash_option()
@create_rpc_port_option()
@options.create_fingerprint()
def get_keys_values(
    id: bytes32,
    root_hash: Optional[bytes32],
    data_rpc_port: int,
    fingerprint: Optional[int],
) -> None:
    from chia.cmds.data_funcs import get_keys_values_cmd

    run(get_keys_values_cmd(data_rpc_port, id, root_hash, fingerprint=fingerprint))


@data_cmd.command("get_root", help="Get the published root hash value for a given store")
@create_data_store_id_option()
@create_rpc_port_option()
@options.create_fingerprint()
def get_root(
    id: bytes32,
    data_rpc_port: int,
    fingerprint: Optional[int],
) -> None:
    from chia.cmds.data_funcs import get_root_cmd

    run(get_root_cmd(rpc_port=data_rpc_port, store_id=id, fingerprint=fingerprint))


@data_cmd.command("subscribe", help="Subscribe to a store")
@create_data_store_id_option()
@click.option(
    "-u",
    "--url",
    "urls",
    help="Manually provide a list of servers urls for downloading the data",
    type=str,
    multiple=True,
)
@create_rpc_port_option()
@options.create_fingerprint()
def subscribe(
    id: bytes32,
    urls: List[str],
    data_rpc_port: int,
    fingerprint: Optional[int],
) -> None:
    from chia.cmds.data_funcs import subscribe_cmd

    run(subscribe_cmd(rpc_port=data_rpc_port, store_id=id, urls=urls, fingerprint=fingerprint))


@data_cmd.command("remove_subscription", help="Remove server urls that are added via subscribing to urls")
@create_data_store_id_option()
@click.option("-u", "--url", "urls", help="Server urls to remove", type=str, multiple=True)
@create_rpc_port_option()
@options.create_fingerprint()
def remove_subscription(
    id: bytes32,
    urls: List[str],
    data_rpc_port: int,
    fingerprint: Optional[int],
) -> None:
    from chia.cmds.data_funcs import remove_subscriptions_cmd

    run(remove_subscriptions_cmd(rpc_port=data_rpc_port, store_id=id, urls=urls, fingerprint=fingerprint))


@data_cmd.command("unsubscribe", help="Completely untrack a store")
@create_data_store_id_option()
@create_rpc_port_option()
@options.create_fingerprint()
@click.option("--retain", is_flag=True, help="Retain .dat files")
def unsubscribe(
    id: bytes32,
    data_rpc_port: int,
    fingerprint: Optional[int],
    retain: bool,
) -> None:
    from chia.cmds.data_funcs import unsubscribe_cmd

    run(unsubscribe_cmd(rpc_port=data_rpc_port, store_id=id, fingerprint=fingerprint, retain=retain))


@data_cmd.command(
    "get_kv_diff", help="Get the inserted and deleted keys and values between an initial and a final hash"
)
@create_data_store_id_option()
@click.option("-hash_1", "--hash_1", help="Initial hash", type=BYTES32_TYPE, required=True)
@click.option("-hash_2", "--hash_2", help="Final hash", type=BYTES32_TYPE, required=True)
@create_rpc_port_option()
@options.create_fingerprint()
def get_kv_diff(
    id: bytes32,
    hash_1: bytes32,
    hash_2: bytes32,
    data_rpc_port: int,
    fingerprint: Optional[int],
) -> None:
    from chia.cmds.data_funcs import get_kv_diff_cmd

    run(get_kv_diff_cmd(rpc_port=data_rpc_port, store_id=id, hash_1=hash_1, hash_2=hash_2, fingerprint=fingerprint))


@data_cmd.command("get_root_history", help="Get all changes of a singleton")
@create_data_store_id_option()
@create_rpc_port_option()
@options.create_fingerprint()
def get_root_history(
    id: bytes32,
    data_rpc_port: int,
    fingerprint: Optional[int],
) -> None:
    from chia.cmds.data_funcs import get_root_history_cmd

    run(get_root_history_cmd(rpc_port=data_rpc_port, store_id=id, fingerprint=fingerprint))


@data_cmd.command("add_missing_files", help="Manually reconstruct server files from the data layer database")
@click.option(
    "-i",
    "--ids",
    help="List of stores to reconstruct. If not specified, all stores will be reconstructed",
    type=str,
    required=False,
)
@click.option(
    "-o/-n",
    "--overwrite/--no-overwrite",
    help="Specify if already existing files need to be overwritten by this command",
)
@click.option(
    "-d", "--directory", type=str, help="If specified, use a non-default directory to write the files", required=False
)
@create_rpc_port_option()
@options.create_fingerprint()
def add_missing_files(
    ids: Optional[str],
    overwrite: bool,
    directory: Optional[str],
    data_rpc_port: int,
    fingerprint: Optional[int],
) -> None:
    from chia.cmds.data_funcs import add_missing_files_cmd

    run(
        add_missing_files_cmd(
            rpc_port=data_rpc_port,
            ids=None if ids is None else json.loads(ids),
            overwrite=overwrite,
            foldername=None if directory is None else Path(directory),
            fingerprint=fingerprint,
        )
    )


@data_cmd.command("add_mirror", help="Publish mirror urls on chain")
@create_data_store_id_option()
@click.option(
    "-a", "--amount", help="Amount to spend for this mirror, in mojos", type=int, default=0, show_default=True
)
@click.option(
    "-u",
    "--url",
    "urls",
    help="URL to publish on the new coin, multiple accepted and will be published to a single coin.",
    type=str,
    multiple=True,
)
@create_fee_option()
@create_rpc_port_option()
<<<<<<< HEAD
def add_mirror(id: bytes32, amount: int, urls: List[str], fee: Optional[uint64], data_rpc_port: int) -> None:
=======
@options.create_fingerprint()
def add_mirror(
    id: str,
    amount: int,
    urls: List[str],
    fee: Optional[str],
    data_rpc_port: int,
    fingerprint: Optional[int],
) -> None:
>>>>>>> 1e7842b0
    from chia.cmds.data_funcs import add_mirror_cmd

    run(
        add_mirror_cmd(
            rpc_port=data_rpc_port,
            store_id=id,
            urls=urls,
            amount=amount,
            fee=fee,
            fingerprint=fingerprint,
        )
    )


@data_cmd.command("delete_mirror", help="Delete an owned mirror by its coin id")
@click.option("-c", "--coin_id", help="Coin id", type=BYTES32_TYPE, required=True)
@create_fee_option()
@create_rpc_port_option()
<<<<<<< HEAD
def delete_mirror(coin_id: bytes32, fee: Optional[uint64], data_rpc_port: int) -> None:
=======
@options.create_fingerprint()
def delete_mirror(
    coin_id: str,
    fee: Optional[str],
    data_rpc_port: int,
    fingerprint: Optional[int],
) -> None:
>>>>>>> 1e7842b0
    from chia.cmds.data_funcs import delete_mirror_cmd

    run(
        delete_mirror_cmd(
            rpc_port=data_rpc_port,
            coin_id=coin_id,
            fee=fee,
            fingerprint=fingerprint,
        )
    )


@data_cmd.command("get_mirrors", help="Get a list of all mirrors for a given store")
@create_data_store_id_option()
@create_rpc_port_option()
<<<<<<< HEAD
def get_mirrors(id: bytes32, data_rpc_port: int) -> None:
=======
@options.create_fingerprint()
def get_mirrors(
    id: str,
    data_rpc_port: int,
    fingerprint: Optional[int],
) -> None:
>>>>>>> 1e7842b0
    from chia.cmds.data_funcs import get_mirrors_cmd

    run(
        get_mirrors_cmd(
            rpc_port=data_rpc_port,
            store_id=id,
            fingerprint=fingerprint,
        )
    )


@data_cmd.command("get_subscriptions", help="Get subscribed stores, including the owned stores")
@create_rpc_port_option()
@options.create_fingerprint()
def get_subscriptions(
    data_rpc_port: int,
    fingerprint: Optional[int],
) -> None:
    from chia.cmds.data_funcs import get_subscriptions_cmd

    run(
        get_subscriptions_cmd(
            rpc_port=data_rpc_port,
            fingerprint=fingerprint,
        )
    )


@data_cmd.command("get_owned_stores", help="Get owned stores")
@create_rpc_port_option()
@options.create_fingerprint()
def get_owned_stores(
    data_rpc_port: int,
    fingerprint: Optional[int],
) -> None:
    from chia.cmds.data_funcs import get_owned_stores_cmd

    run(
        get_owned_stores_cmd(
            rpc_port=data_rpc_port,
            fingerprint=fingerprint,
        )
    )


@data_cmd.command("get_sync_status", help="Get locally stored root compared to the root of the singleton")
@create_data_store_id_option()
@create_rpc_port_option()
@options.create_fingerprint()
def get_sync_status(
    id: bytes32,
    data_rpc_port: int,
    fingerprint: Optional[int],
) -> None:
    from chia.cmds.data_funcs import get_sync_status_cmd

    run(get_sync_status_cmd(rpc_port=data_rpc_port, store_id=id, fingerprint=fingerprint))


@data_cmd.group("plugins", help="Get information about configured uploader/downloader plugins")
def plugins_cmd() -> None:
    pass


@plugins_cmd.command("check", help="Calls the plugin_info endpoint on all configured plugins")
@create_rpc_port_option()
def check_plugins(
    data_rpc_port: int,
) -> None:
    from chia.cmds.data_funcs import check_plugins_cmd

    run(check_plugins_cmd(rpc_port=data_rpc_port))


@data_cmd.command(
    "clear_pending_roots",
    help="Clear pending roots that will not be published, associated data may not be recoverable",
)
@click.option("-i", "--id", "id_str", help="Store ID", type=str, required=True)
@click.confirmation_option(
    prompt="Associated data may not be recoverable.\nAre you sure you want to remove the pending roots?",
)
@create_rpc_port_option()
@options.create_fingerprint()
def clear_pending_roots(
    id_str: str,
    data_rpc_port: int,
    fingerprint: Optional[int],
) -> None:
    from chia.cmds.data_funcs import clear_pending_roots

    store_id = bytes32.from_hexstr(id_str)

    run(
        clear_pending_roots(
            rpc_port=data_rpc_port,
            store_id=store_id,
            fingerprint=fingerprint,
        )
    )


@data_cmd.command(
    "wallet_log_in",
    help="Request that the wallet service be logged in to the specified fingerprint",
)
@create_rpc_port_option()
@options.create_fingerprint(required=True)
def wallet_log_in(
    data_rpc_port: int,
    fingerprint: int,
) -> None:
    from chia.cmds.data_funcs import wallet_log_in_cmd

    run(
        wallet_log_in_cmd(
            rpc_port=data_rpc_port,
            fingerprint=fingerprint,
        )
    )<|MERGE_RESOLUTION|>--- conflicted
+++ resolved
@@ -7,11 +7,8 @@
 
 import click
 
-<<<<<<< HEAD
+from chia.cmds import options
 from chia.cmds.param_types import BYTES32_TYPE, TRANSACTION_FEE
-=======
-from chia.cmds import options
->>>>>>> 1e7842b0
 from chia.types.blockchain_format.sized_bytes import bytes32
 from chia.util.ints import uint64
 
@@ -127,13 +124,9 @@
 @options.create_fingerprint()
 def create_data_store(
     data_rpc_port: int,
-<<<<<<< HEAD
     fee: Optional[uint64],
-=======
-    fee: Optional[str],
     verbose: bool,
     fingerprint: Optional[int],
->>>>>>> 1e7842b0
 ) -> None:
     from chia.cmds.data_funcs import create_data_store_cmd
 
@@ -168,12 +161,8 @@
     id: bytes32,
     changelist_string: str,
     data_rpc_port: int,
-<<<<<<< HEAD
     fee: Optional[uint64],
-=======
-    fee: str,
-    fingerprint: Optional[int],
->>>>>>> 1e7842b0
+    fingerprint: Optional[int],
 ) -> None:
     from chia.cmds.data_funcs import update_data_store_cmd
 
@@ -376,19 +365,15 @@
 )
 @create_fee_option()
 @create_rpc_port_option()
-<<<<<<< HEAD
-def add_mirror(id: bytes32, amount: int, urls: List[str], fee: Optional[uint64], data_rpc_port: int) -> None:
-=======
 @options.create_fingerprint()
 def add_mirror(
-    id: str,
+    id: bytes32,
     amount: int,
     urls: List[str],
-    fee: Optional[str],
-    data_rpc_port: int,
-    fingerprint: Optional[int],
-) -> None:
->>>>>>> 1e7842b0
+    fee: Optional[uint64],
+    data_rpc_port: int,
+    fingerprint: Optional[int],
+) -> None:
     from chia.cmds.data_funcs import add_mirror_cmd
 
     run(
@@ -407,17 +392,13 @@
 @click.option("-c", "--coin_id", help="Coin id", type=BYTES32_TYPE, required=True)
 @create_fee_option()
 @create_rpc_port_option()
-<<<<<<< HEAD
-def delete_mirror(coin_id: bytes32, fee: Optional[uint64], data_rpc_port: int) -> None:
-=======
 @options.create_fingerprint()
 def delete_mirror(
-    coin_id: str,
-    fee: Optional[str],
-    data_rpc_port: int,
-    fingerprint: Optional[int],
-) -> None:
->>>>>>> 1e7842b0
+    coin_id: bytes32,
+    fee: Optional[uint64],
+    data_rpc_port: int,
+    fingerprint: Optional[int],
+) -> None:
     from chia.cmds.data_funcs import delete_mirror_cmd
 
     run(
@@ -433,16 +414,12 @@
 @data_cmd.command("get_mirrors", help="Get a list of all mirrors for a given store")
 @create_data_store_id_option()
 @create_rpc_port_option()
-<<<<<<< HEAD
-def get_mirrors(id: bytes32, data_rpc_port: int) -> None:
-=======
 @options.create_fingerprint()
 def get_mirrors(
-    id: str,
-    data_rpc_port: int,
-    fingerprint: Optional[int],
-) -> None:
->>>>>>> 1e7842b0
+    id: bytes32,
+    data_rpc_port: int,
+    fingerprint: Optional[int],
+) -> None:
     from chia.cmds.data_funcs import get_mirrors_cmd
 
     run(
