--- conflicted
+++ resolved
@@ -146,8 +146,9 @@
     from chia.util.byte_types import hexstr_to_bytes
     from chia.util.misc import format_bytes
 
+
     if state:
-        blockchain_state = await node_client.get_blockchain_state()
+        blockchain_state = await client.get_blockchain_state()
         if blockchain_state is None:
             print("There is no blockchain found yet. Try again shortly")
             return None
@@ -164,50 +165,8 @@
         full_node_port = config["full_node"]["port"]
         full_node_rpc_port = config["full_node"]["rpc_port"]
 
-<<<<<<< HEAD
-        print(f"Network: {network_name}    Port: {full_node_port}   Rpc Port: {full_node_rpc_port}")
+        print(f"Network: {network_name}    Port: {full_node_port}   RPC Port: {full_node_rpc_port}")
         print(f"Node ID: {node_id}")
-=======
-        if state:
-            blockchain_state = await client.get_blockchain_state()
-            if blockchain_state is None:
-                print("There is no blockchain found yet. Try again shortly")
-                return None
-            peak: Optional[BlockRecord] = blockchain_state["peak"]
-            node_id = blockchain_state["node_id"]
-            difficulty = blockchain_state["difficulty"]
-            sub_slot_iters = blockchain_state["sub_slot_iters"]
-            synced = blockchain_state["sync"]["synced"]
-            sync_mode = blockchain_state["sync"]["sync_mode"]
-            total_iters = peak.total_iters if peak is not None else 0
-            num_blocks: int = 10
-            network_name = config["selected_network"]
-            genesis_challenge = config["farmer"]["network_overrides"]["constants"][network_name]["GENESIS_CHALLENGE"]
-            full_node_port = config["full_node"]["port"]
-            full_node_rpc_port = config["full_node"]["rpc_port"]
-
-            print(f"Network: {network_name}    Port: {full_node_port}   RPC Port: {full_node_rpc_port}")
-            print(f"Node ID: {node_id}")
-
-            print(f"Genesis Challenge: {genesis_challenge}")
-
-            if synced:
-                print("Current Blockchain Status: Full Node Synced")
-                print("\nPeak: Hash:", peak.header_hash if peak is not None else "")
-            elif peak is not None and sync_mode:
-                sync_max_block = blockchain_state["sync"]["sync_tip_height"]
-                sync_current_block = blockchain_state["sync"]["sync_progress_height"]
-                print(
-                    f"Current Blockchain Status: Syncing {sync_current_block}/{sync_max_block} "
-                    f"({sync_max_block - sync_current_block} behind)."
-                )
-                print("Peak: Hash:", peak.header_hash if peak is not None else "")
-            elif peak is not None:
-                print(f"Current Blockchain Status: Not Synced. Peak height: {peak.height}")
-            else:
-                print("\nSearching for an initial chain\n")
-                print("You may be able to expedite with 'chia show -a host:port' using a known node.\n")
->>>>>>> 36bee1b8
 
         print(f"Genesis Challenge: {genesis_challenge}")
 
@@ -227,6 +186,7 @@
         else:
             print("\nSearching for an initial chain\n")
             print("You may be able to expedite with 'chia show -a host:port' using a known node.\n")
+
         if peak is not None:
             if peak.is_transaction_block:
                 peak_time = peak.timestamp
