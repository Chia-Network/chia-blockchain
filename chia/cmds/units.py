from typing import Dict

# The rest of the codebase uses mojos everywhere.
# Only use these units for user facing interfaces.
units: Dict[str, int] = {
    "chia": 10 ** 12,  # 1 chia (XCH) is 1,000,000,000,000 mojo (1 trillion)
    "mojo": 1,
<<<<<<< HEAD
    "cat": 10 ** 3,  # 1 coloured coin is 1000 colouredcoin mojos
=======
    "cat": 10 ** 3,  # 1 CAT is 1000 CAT mojos
>>>>>>> ba826da8
}<|MERGE_RESOLUTION|>--- conflicted
+++ resolved
@@ -5,9 +5,5 @@
 units: Dict[str, int] = {
     "chia": 10 ** 12,  # 1 chia (XCH) is 1,000,000,000,000 mojo (1 trillion)
     "mojo": 1,
-<<<<<<< HEAD
-    "cat": 10 ** 3,  # 1 coloured coin is 1000 colouredcoin mojos
-=======
     "cat": 10 ** 3,  # 1 CAT is 1000 CAT mojos
->>>>>>> ba826da8
 }