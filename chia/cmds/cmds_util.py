--- conflicted
+++ resolved
@@ -337,23 +337,12 @@
 
     def to_coin_selection_config(self, mojo_per_unit: int) -> CoinSelectionConfig:
         return CoinSelectionConfigLoader(
-<<<<<<< HEAD
             self.min_coin_amount.convert_amount_with_default(mojo_per_unit, None),
             self.max_coin_amount.convert_amount_with_default(mojo_per_unit, None),
             [cli_amount.convert_amount(mojo_per_unit) for cli_amount in self.excluded_coin_amounts]
             if self.excluded_coin_amounts is not None
             else None,
             self.excluded_coin_ids,
-=======
-            uint64(int(Decimal(self.min_coin_amount) * mojo_per_unit)) if self.min_coin_amount is not None else None,
-            uint64(int(Decimal(self.max_coin_amount) * mojo_per_unit)) if self.max_coin_amount is not None else None,
-            (
-                [uint64(int(Decimal(a) * mojo_per_unit)) for a in self.excluded_coin_amounts]
-                if self.excluded_coin_amounts is not None
-                else None
-            ),
-            [bytes32.from_hexstr(id) for id in self.excluded_coin_ids] if self.excluded_coin_ids is not None else None,
->>>>>>> a6fca99e
         ).autofill(constants=DEFAULT_CONSTANTS)
 
 
