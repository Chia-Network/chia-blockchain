--- conflicted
+++ resolved
@@ -361,19 +361,11 @@
 
     def _tx_out_cmd(func: Callable[..., list[TransactionRecord]]) -> Callable[..., None]:
         @timelock_args(enable=enable_timelock_args)
-<<<<<<< HEAD
         def original_cmd(transaction_file_out: Optional[str] = None, **kwargs: Any) -> None:
-            txs: List[TransactionRecord] = func(**kwargs)
+            txs: list[TransactionRecord] = func(**kwargs)
             if transaction_file_out is not None:
                 print(f"Writing transactions to file {transaction_file_out}:")
                 with open(Path(transaction_file_out), "wb") as file:
-=======
-        def original_cmd(transaction_file: Optional[str] = None, **kwargs: Any) -> None:
-            txs: list[TransactionRecord] = func(**kwargs)
-            if transaction_file is not None:
-                print(f"Writing transactions to file {transaction_file}:")
-                with open(Path(transaction_file), "wb") as file:
->>>>>>> cfab9eb2
                     file.write(bytes(TransactionBundle(txs)))
 
         return click.option(
