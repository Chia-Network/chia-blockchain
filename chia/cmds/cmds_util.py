--- conflicted
+++ resolved
@@ -232,7 +232,16 @@
         yield wallet_client, new_fp, config
 
 
-<<<<<<< HEAD
+def cli_confirm(input_message: str, abort_message: str = "Did not confirm. Aborting.") -> None:
+    """
+    Raise a click.Abort if the user does not respond with 'y' or 'yes'
+    """
+    response = input(input_message).lower()
+    if response not in ["y", "yes"]:
+        print(abort_message)
+        raise click.Abort()
+
+
 def coin_selection_args(func: Callable[..., None]) -> Callable[..., None]:
     return click.option(
         "-ma",
@@ -311,14 +320,4 @@
             cs_config.excluded_coin_amounts,
             cs_config.excluded_coin_ids,
             self.reuse_puzhash,
-        ).autofill(constants=DEFAULT_CONSTANTS, config=config, logged_in_fingerprint=fingerprint)
-=======
-def cli_confirm(input_message: str, abort_message: str = "Did not confirm. Aborting.") -> None:
-    """
-    Raise a click.Abort if the user does not respond with 'y' or 'yes'
-    """
-    response = input(input_message).lower()
-    if response not in ["y", "yes"]:
-        print(abort_message)
-        raise click.Abort()
->>>>>>> 4ddd5425
+        ).autofill(constants=DEFAULT_CONSTANTS, config=config, logged_in_fingerprint=fingerprint)