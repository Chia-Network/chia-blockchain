from __future__ import annotations

import contextlib
import dataclasses
import logging
import traceback
from contextlib import asynccontextmanager
from decimal import Decimal
from pathlib import Path
from typing import Any, AsyncIterator, Callable, Dict, List, Optional, Tuple, Type, TypeVar

import anyio
import click
from aiohttp import ClientConnectorCertificateError, ClientConnectorError

from chia.consensus.default_constants import DEFAULT_CONSTANTS
from chia.daemon.keychain_proxy import KeychainProxy, connect_to_keychain_and_validate
from chia.rpc.data_layer_rpc_client import DataLayerRpcClient
from chia.rpc.farmer_rpc_client import FarmerRpcClient
from chia.rpc.full_node_rpc_client import FullNodeRpcClient
from chia.rpc.harvester_rpc_client import HarvesterRpcClient
from chia.rpc.rpc_client import ResponseFailureError, RpcClient
from chia.rpc.wallet_rpc_client import WalletRpcClient
from chia.simulator.simulator_full_node_rpc_client import SimulatorFullNodeRpcClient
from chia.types.blockchain_format.sized_bytes import bytes32
from chia.types.mempool_submission_status import MempoolSubmissionStatus
from chia.util.config import load_config
from chia.util.default_root import DEFAULT_ROOT_PATH
from chia.util.errors import CliRpcConnectionError
from chia.util.ints import uint16, uint64
from chia.util.keychain import KeyData
from chia.util.streamable import Streamable, streamable
from chia.wallet.transaction_record import TransactionRecord
from chia.wallet.util.tx_config import CoinSelectionConfig, CoinSelectionConfigLoader, TXConfig, TXConfigLoader

NODE_TYPES: Dict[str, Type[RpcClient]] = {
    "base": RpcClient,
    "farmer": FarmerRpcClient,
    "wallet": WalletRpcClient,
    "full_node": FullNodeRpcClient,
    "harvester": HarvesterRpcClient,
    "data_layer": DataLayerRpcClient,
    "simulator": SimulatorFullNodeRpcClient,
}

node_config_section_names: Dict[Type[RpcClient], str] = {
    RpcClient: "base",
    FarmerRpcClient: "farmer",
    WalletRpcClient: "wallet",
    FullNodeRpcClient: "full_node",
    HarvesterRpcClient: "harvester",
    DataLayerRpcClient: "data_layer",
    SimulatorFullNodeRpcClient: "full_node",
}

_T_RpcClient = TypeVar("_T_RpcClient", bound=RpcClient)


def transaction_submitted_msg(tx: TransactionRecord) -> str:
    sent_to = [MempoolSubmissionStatus(s[0], s[1], s[2]).to_json_dict_convenience() for s in tx.sent_to]
    return f"Transaction submitted to nodes: {sent_to}"


def transaction_status_msg(fingerprint: int, tx_id: bytes32) -> str:
    return f"Run 'chia wallet get_transaction -f {fingerprint} -tx 0x{tx_id}' to get status"


async def validate_client_connection(
    rpc_client: RpcClient,
    node_type: str,
    rpc_port: int,
    consume_errors: bool = True,
) -> None:
    try:
        await rpc_client.healthz()
    except ClientConnectorError as e:
        if not consume_errors:
            raise

        lines = [f"Connection error: {type(e).__name__}: {e}"]
        node_type_name = node_type.replace("_", " ")

        if isinstance(e, ClientConnectorCertificateError):
            lines.append(f"Check if {node_type_name} client and rpc (port: {rpc_port}) certificates match")
        else:
            lines.append(f"Check if {node_type_name} rpc is running at {rpc_port}")
            lines.append(f"This is normal if {node_type_name} is still starting up")

        # this error is handled by click.
        raise CliRpcConnectionError("\n".join(lines))


@asynccontextmanager
async def get_any_service_client(
    client_type: Type[_T_RpcClient],
    rpc_port: Optional[int] = None,
    root_path: Optional[Path] = None,
    consume_errors: bool = True,
    use_ssl: bool = True,
) -> AsyncIterator[Tuple[_T_RpcClient, Dict[str, Any]]]:
    """
    Yields a tuple with a RpcClient for the applicable node type a dictionary of the node's configuration,
    and a fingerprint if applicable. However, if connecting to the node fails then we will return None for
    the RpcClient.
    """

    if root_path is None:
        root_path = DEFAULT_ROOT_PATH

    node_type = node_config_section_names.get(client_type)
    if node_type is None:
        # Click already checks this, so this should never happen
        raise ValueError(f"Invalid client type requested: {client_type.__name__}")
    # load variables from config file
    config = load_config(root_path, "config.yaml", fill_missing_services=issubclass(client_type, DataLayerRpcClient))
    self_hostname = config["self_hostname"]
    if rpc_port is None:
        rpc_port = config[node_type]["rpc_port"]
    # select node client type based on string

<<<<<<< HEAD
    async with contextlib.AsyncExitStack() as exit_stack:
        if use_ssl:
            node_client = await exit_stack.enter_async_context(
                client_type.create_as_context(self_hostname, uint16(rpc_port), root_path=root_path, net_config=config),
            )
        else:
            node_client = await exit_stack.enter_async_context(
                client_type.create_as_context(self_hostname, uint16(rpc_port), root_path=None, net_config=None),
            )
=======
    try:
        # check if we can connect to node
        await validate_client_connection(node_client, node_type, rpc_port, consume_errors)
        yield node_client, config
    except ResponseFailureError as e:
        if not consume_errors:
            raise

        response = dict(e.response)
        tb = response.pop("traceback", None)

        print(f"{ResponseFailureError(response=response)}")

        if tb is not None:
            print(f"Traceback:\n{tb}")
    except Exception as e:  # this is only here to make the errors more user-friendly.
        if not consume_errors or isinstance(e, CliRpcConnectionError) or isinstance(e, click.Abort):
            # CliRpcConnectionError will be handled by click.
            raise
        print(f"Exception from '{node_type}' {e}:\n{traceback.format_exc()}")
>>>>>>> e7c233d8

        try:
            # check if we can connect to node
            await validate_client_connection(node_client, node_type, rpc_port, consume_errors)
            yield node_client, config
        except Exception as e:  # this is only here to make the errors more user-friendly.
            if not consume_errors or isinstance(e, CliRpcConnectionError) or isinstance(e, click.Abort):
                # CliRpcConnectionError will be handled by click.
                raise
            print(f"Exception from '{node_type}' {e}:\n{traceback.format_exc()}")


async def get_wallet(root_path: Path, wallet_client: WalletRpcClient, fingerprint: Optional[int]) -> int:
    selected_fingerprint: int
    keychain_proxy: Optional[KeychainProxy] = None
    all_keys: List[KeyData] = []

    try:
        if fingerprint is not None:
            selected_fingerprint = fingerprint
        else:
            keychain_proxy = await connect_to_keychain_and_validate(root_path, log=logging.getLogger(__name__))
            if keychain_proxy is None:
                raise RuntimeError("Failed to connect to keychain")
            # we're only interested in the fingerprints and labels
            all_keys = await keychain_proxy.get_keys(include_secrets=False)
            # we don't immediately close the keychain proxy connection because it takes a noticeable amount of time
            fingerprints = [key.fingerprint for key in all_keys]
            if len(fingerprints) == 0:
                raise CliRpcConnectionError("No keys loaded. Run 'chia keys generate' or import a key")
            elif len(fingerprints) == 1:
                # if only a single key is available, select it automatically
                selected_fingerprint = fingerprints[0]
            else:
                logged_in_fingerprint: Optional[int] = await wallet_client.get_logged_in_fingerprint()
                logged_in_key: Optional[KeyData] = None
                if logged_in_fingerprint is not None:
                    logged_in_key = next((key for key in all_keys if key.fingerprint == logged_in_fingerprint), None)
                current_sync_status: str = ""
                indent = "   "
                if logged_in_key is not None:
                    if await wallet_client.get_synced():
                        current_sync_status = "Synced"
                    elif await wallet_client.get_sync_status():
                        current_sync_status = "Syncing"
                    else:
                        current_sync_status = "Not Synced"

                    print()
                    print("Active Wallet Key (*):")
                    print(f"{indent}{'-Fingerprint:'.ljust(23)} {logged_in_key.fingerprint}")
                    if logged_in_key.label is not None:
                        print(f"{indent}{'-Label:'.ljust(23)} {logged_in_key.label}")
                    print(f"{indent}{'-Sync Status:'.ljust(23)} {current_sync_status}")
                max_key_index_width = 5  # e.g. "12) *", "1)  *", or "2)   "
                max_fingerprint_width = 10  # fingerprint is a 32-bit number
                print()
                print("Wallet Keys:")
                for i, key in enumerate(all_keys):
                    key_index_str = f"{(str(i + 1) + ')'):<4}"
                    key_index_str += "*" if key.fingerprint == logged_in_fingerprint else " "
                    print(
                        f"{key_index_str:<{max_key_index_width}} "
                        f"{key.fingerprint:<{max_fingerprint_width}}"
                        f"{(indent + key.label) if key.label else ''}"
                    )
                val = None
                prompt: str = (
                    f"Choose a wallet key [1-{len(fingerprints)}]"
                    f" ('q' to quit, or Enter to use {logged_in_fingerprint}): "
                )
                while val is None:
                    val = input(prompt)
                    if val == "q":
                        raise CliRpcConnectionError("No Fingerprint Selected")
                    elif val == "" and logged_in_fingerprint is not None:
                        fp = logged_in_fingerprint
                        break
                    elif not val.isdigit():
                        val = None
                    else:
                        index = int(val) - 1
                        if index < 0 or index >= len(fingerprints):
                            print("Invalid value")
                            val = None
                            continue
                        else:
                            fp = fingerprints[index]

                selected_fingerprint = fp

        if selected_fingerprint is not None:
            log_in_response = await wallet_client.log_in(selected_fingerprint)

            if log_in_response["success"] is False:
                raise CliRpcConnectionError(f"Login failed for fingerprint {selected_fingerprint}: {log_in_response}")
    finally:
        with anyio.CancelScope(shield=True):
            # Closing the keychain proxy takes a moment, so we wait until after the login is complete
            if keychain_proxy is not None:
                await keychain_proxy.close()

    return selected_fingerprint


@asynccontextmanager
async def get_wallet_client(
    wallet_rpc_port: Optional[int] = None,
    fingerprint: Optional[int] = None,
    root_path: Path = DEFAULT_ROOT_PATH,
    consume_errors: bool = True,
) -> AsyncIterator[Tuple[WalletRpcClient, int, Dict[str, Any]]]:
    async with get_any_service_client(WalletRpcClient, wallet_rpc_port, root_path, consume_errors) as (
        wallet_client,
        config,
    ):
        new_fp = await get_wallet(root_path, wallet_client, fingerprint)
        yield wallet_client, new_fp, config


def cli_confirm(input_message: str, abort_message: str = "Did not confirm. Aborting.") -> None:
    """
    Raise a click.Abort if the user does not respond with 'y' or 'yes'
    """
    response = input(input_message).lower()
    if response not in ["y", "yes"]:
        print(abort_message)
        raise click.Abort()


def coin_selection_args(func: Callable[..., None]) -> Callable[..., None]:
    return click.option(
        "-ma",
        "--min-coin-amount",
        "--min-amount",
        help="Ignore coins worth less then this much XCH or CAT units",
        type=str,
        required=False,
        default=None,
    )(
        click.option(
            "-l",
            "--max-coin-amount",
            "--max-amount",
            help="Ignore coins worth more then this much XCH or CAT units",
            type=str,
            required=False,
            default=None,
        )(
            click.option(
                "--exclude-coin",
                "coins_to_exclude",
                multiple=True,
                help="Exclude this coin from being spent.",
            )(
                click.option(
                    "--exclude-amount",
                    "amounts_to_exclude",
                    multiple=True,
                    help="Exclude any coins with this XCH or CAT amount from being included.",
                )(func)
            )
        )
    )


def tx_config_args(func: Callable[..., None]) -> Callable[..., None]:
    return click.option(
        "--reuse/--new-address",
        "--reuse-puzhash/--generate-new-puzhash",
        help="Reuse existing address for the change.",
        is_flag=True,
        default=None,
    )(coin_selection_args(func))


def timelock_args(func: Callable[..., None]) -> Callable[..., None]:
    return click.option(
        "--valid-at",
        help="UNIX timestamp at which the associated transactions become valid",
        type=int,
        required=False,
        default=None,
    )(
        click.option(
            "--expires-at",
            help="UNIX timestamp at which the associated transactions expire",
            type=int,
            required=False,
            default=None,
        )(func)
    )


@streamable
@dataclasses.dataclass(frozen=True)
class CMDCoinSelectionConfigLoader(Streamable):
    min_coin_amount: Optional[str] = None
    max_coin_amount: Optional[str] = None
    excluded_coin_amounts: Optional[List[str]] = None
    excluded_coin_ids: Optional[List[str]] = None

    def to_coin_selection_config(self, mojo_per_unit: int) -> CoinSelectionConfig:
        return CoinSelectionConfigLoader(
            uint64(int(Decimal(self.min_coin_amount) * mojo_per_unit)) if self.min_coin_amount is not None else None,
            uint64(int(Decimal(self.max_coin_amount) * mojo_per_unit)) if self.max_coin_amount is not None else None,
            (
                [uint64(int(Decimal(a) * mojo_per_unit)) for a in self.excluded_coin_amounts]
                if self.excluded_coin_amounts is not None
                else None
            ),
            [bytes32.from_hexstr(id) for id in self.excluded_coin_ids] if self.excluded_coin_ids is not None else None,
        ).autofill(constants=DEFAULT_CONSTANTS)


@streamable
@dataclasses.dataclass(frozen=True)
class CMDTXConfigLoader(CMDCoinSelectionConfigLoader):
    reuse_puzhash: Optional[bool] = None

    def to_tx_config(self, mojo_per_unit: int, config: Dict[str, Any], fingerprint: int) -> TXConfig:
        cs_config = self.to_coin_selection_config(mojo_per_unit)
        return TXConfigLoader(
            cs_config.min_coin_amount,
            cs_config.max_coin_amount,
            cs_config.excluded_coin_amounts,
            cs_config.excluded_coin_ids,
            self.reuse_puzhash,
        ).autofill(constants=DEFAULT_CONSTANTS, config=config, logged_in_fingerprint=fingerprint)<|MERGE_RESOLUTION|>--- conflicted
+++ resolved
@@ -118,7 +118,6 @@
         rpc_port = config[node_type]["rpc_port"]
     # select node client type based on string
 
-<<<<<<< HEAD
     async with contextlib.AsyncExitStack() as exit_stack:
         if use_ssl:
             node_client = await exit_stack.enter_async_context(
@@ -128,33 +127,22 @@
             node_client = await exit_stack.enter_async_context(
                 client_type.create_as_context(self_hostname, uint16(rpc_port), root_path=None, net_config=None),
             )
-=======
-    try:
-        # check if we can connect to node
-        await validate_client_connection(node_client, node_type, rpc_port, consume_errors)
-        yield node_client, config
-    except ResponseFailureError as e:
-        if not consume_errors:
-            raise
-
-        response = dict(e.response)
-        tb = response.pop("traceback", None)
-
-        print(f"{ResponseFailureError(response=response)}")
-
-        if tb is not None:
-            print(f"Traceback:\n{tb}")
-    except Exception as e:  # this is only here to make the errors more user-friendly.
-        if not consume_errors or isinstance(e, CliRpcConnectionError) or isinstance(e, click.Abort):
-            # CliRpcConnectionError will be handled by click.
-            raise
-        print(f"Exception from '{node_type}' {e}:\n{traceback.format_exc()}")
->>>>>>> e7c233d8
 
         try:
             # check if we can connect to node
             await validate_client_connection(node_client, node_type, rpc_port, consume_errors)
             yield node_client, config
+        except ResponseFailureError as e:
+            if not consume_errors:
+                raise
+
+            response = dict(e.response)
+            tb = response.pop("traceback", None)
+
+            print(f"{ResponseFailureError(response=response)}")
+
+            if tb is not None:
+                print(f"Traceback:\n{tb}")
         except Exception as e:  # this is only here to make the errors more user-friendly.
             if not consume_errors or isinstance(e, CliRpcConnectionError) or isinstance(e, click.Abort):
                 # CliRpcConnectionError will be handled by click.
