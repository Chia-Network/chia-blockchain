--- conflicted
+++ resolved
@@ -4,11 +4,7 @@
 import json
 import time
 from decimal import Decimal
-<<<<<<< HEAD
-from typing import Any, Dict, List, Optional
-=======
 from typing import List, Optional
->>>>>>> 9e1a4dce
 
 from chia.cmds.cmds_util import CMDTXConfigLoader, get_wallet_client, transaction_status_msg, transaction_submitted_msg
 from chia.cmds.param_types import CliAmount
@@ -47,11 +43,6 @@
         print(f"DAOCAT Wallet ID: {res.dao_cat_wallet_id}")
 
 
-<<<<<<< HEAD
-async def create_dao_wallet(args: Dict[str, Any], wallet_rpc_port: Optional[int], fp: int) -> List[TransactionRecord]:
-    proposal_minimum = uint64(int(Decimal(args["proposal_minimum_amount"]) * units["chia"]))
-
-=======
 async def create_dao_wallet(
     wallet_rpc_port: Optional[int],
     fp: int,
@@ -70,7 +61,6 @@
     cli_tx_config: CMDTXConfigLoader,
     push: bool,
 ) -> List[TransactionRecord]:
->>>>>>> 9e1a4dce
     if proposal_minimum % 2 == 0:
         proposal_minimum = uint64(1 + proposal_minimum)
         print("Adding 1 mojo to proposal minimum amount")
@@ -98,23 +88,6 @@
             treasury_id=None,
             filter_amount=filter_amount,
             name=name,
-<<<<<<< HEAD
-            fee=final_fee,
-            fee_for_cat=final_fee_for_cat,
-            tx_config=CMDTXConfigLoader.from_json_dict(
-                {
-                    "min_coin_amount": args["min_coin_amount"],
-                    "max_coin_amount": args["max_coin_amount"],
-                    "coins_to_exclude": args["coins_to_exclude"],
-                    "amounts_to_exclude": args["amounts_to_exclude"],
-                    "reuse_puzhash": args["reuse_puzhash"],
-                }
-            ).to_tx_config(units["chia"], config, fingerprint),
-            push=args["push"],
-        )
-
-        if args["push"]:
-=======
             fee=fee,
             fee_for_cat=fee_for_cat,
             tx_config=cli_tx_config.to_tx_config(units["chia"], config, fingerprint),
@@ -122,17 +95,12 @@
         )
 
         if push:
->>>>>>> 9e1a4dce
             print("Successfully created DAO Wallet")
         print(f"DAO Treasury ID: {res.treasury_id.hex()}")
         print(f"DAO Wallet ID: {res.wallet_id}")
         print(f"CAT Wallet ID: {res.cat_wallet_id}")
         print(f"DAOCAT Wallet ID: {res.dao_cat_wallet_id}")
         return res.transactions
-<<<<<<< HEAD
-
-=======
->>>>>>> 9e1a4dce
 
 
 async def get_treasury_id(wallet_rpc_port: Optional[int], fp: int, wallet_id: int) -> None:
@@ -151,14 +119,6 @@
 
 
 async def add_funds_to_treasury(
-<<<<<<< HEAD
-    args: Dict[str, Any], wallet_rpc_port: Optional[int], fp: int
-) -> List[TransactionRecord]:
-    wallet_id = args["wallet_id"]
-    funding_wallet_id = args["funding_wallet_id"]
-    amount = Decimal(args["amount"])
-
-=======
     wallet_rpc_port: Optional[int],
     fp: int,
     wallet_id: int,
@@ -168,7 +128,6 @@
     cli_tx_config: CMDTXConfigLoader,
     push: bool,
 ) -> List[TransactionRecord]:
->>>>>>> 9e1a4dce
     async with get_wallet_client(wallet_rpc_port, fp) as (wallet_client, fingerprint, config):
         try:
             typ = await get_wallet_type(wallet_id=funding_wallet_id, wallet_client=wallet_client)
@@ -176,34 +135,10 @@
         except LookupError:  # pragma: no cover
             print(f"Wallet id: {wallet_id} not found.")
             return []
-<<<<<<< HEAD
-
-        fee = Decimal(args["fee"])
-        final_fee: uint64 = uint64(int(fee * units["chia"]))
-        final_amount: uint64 = uint64(int(amount * mojo_per_unit))
-=======
->>>>>>> 9e1a4dce
 
         res = await wallet_client.dao_add_funds_to_treasury(
             wallet_id=wallet_id,
             funding_wallet_id=funding_wallet_id,
-<<<<<<< HEAD
-            amount=final_amount,
-            fee=final_fee,
-            tx_config=CMDTXConfigLoader.from_json_dict(
-                {
-                    "min_coin_amount": args["min_coin_amount"],
-                    "max_coin_amount": args["max_coin_amount"],
-                    "coins_to_exclude": args["coins_to_exclude"],
-                    "amounts_to_exclude": args["amounts_to_exclude"],
-                    "reuse_puzhash": args["reuse_puzhash"],
-                }
-            ).to_tx_config(units["chia"], config, fingerprint),
-            push=args["push"],
-        )
-
-        if args["push"]:
-=======
             amount=amount.convert_amount(mojo_per_unit),
             fee=fee,
             tx_config=cli_tx_config.to_tx_config(units["chia"], config, fingerprint),
@@ -211,7 +146,6 @@
         )
 
         if push:
->>>>>>> 9e1a4dce
             start = time.time()
             while time.time() - start < 10:
                 await asyncio.sleep(0.1)
@@ -221,11 +155,7 @@
                     print(transaction_status_msg(fingerprint, res.tx_id))
                     return res.transactions
 
-<<<<<<< HEAD
-        if args["push"]:
-=======
-        if push:
->>>>>>> 9e1a4dce
+        if push:
             print(f"Transaction not yet submitted to nodes. TX ID: {res.tx_id.hex()}")
         return res.transactions
 
@@ -339,16 +269,6 @@
             print(f"Address: {address}")
 
 
-<<<<<<< HEAD
-async def vote_on_proposal(args: Dict[str, Any], wallet_rpc_port: Optional[int], fp: int) -> List[TransactionRecord]:
-    wallet_id = args["wallet_id"]
-    vote_amount = args["vote_amount"]
-    fee = args["fee"]
-    final_fee: uint64 = uint64(int(Decimal(fee) * units["chia"]))
-    proposal_id = args["proposal_id"]
-    is_yes_vote = args["is_yes_vote"]
-
-=======
 async def vote_on_proposal(
     wallet_rpc_port: Optional[int],
     fp: int,
@@ -360,34 +280,17 @@
     cli_tx_config: CMDTXConfigLoader,
     push: bool,
 ) -> List[TransactionRecord]:
->>>>>>> 9e1a4dce
     async with get_wallet_client(wallet_rpc_port, fp) as (wallet_client, fingerprint, config):
         res = await wallet_client.dao_vote_on_proposal(
             wallet_id=wallet_id,
             proposal_id=proposal_id,
             vote_amount=vote_amount,
             is_yes_vote=is_yes_vote,
-<<<<<<< HEAD
-            fee=final_fee,
-            tx_config=CMDTXConfigLoader.from_json_dict(
-                {
-                    "min_coin_amount": args["min_coin_amount"],
-                    "max_coin_amount": args["max_coin_amount"],
-                    "coins_to_exclude": args["coins_to_exclude"],
-                    "amounts_to_exclude": args["amounts_to_exclude"],
-                    "reuse_puzhash": args["reuse_puzhash"],
-                }
-            ).to_tx_config(units["chia"], config, fingerprint),
-            push=args["push"],
-        )
-        if args["push"]:
-=======
-            fee=fee,
-            tx_config=cli_tx_config.to_tx_config(units["chia"], config, fingerprint),
-            push=push,
-        )
-        if push:
->>>>>>> 9e1a4dce
+            fee=fee,
+            tx_config=cli_tx_config.to_tx_config(units["chia"], config, fingerprint),
+            push=push,
+        )
+        if push:
             start = time.time()
             while time.time() - start < 10:
                 await asyncio.sleep(0.1)
@@ -397,23 +300,11 @@
                     print(transaction_status_msg(fingerprint, res.tx_id))
                     return res.transactions
 
-<<<<<<< HEAD
-        if args["push"]:
-=======
-        if push:
->>>>>>> 9e1a4dce
+        if push:
             print(f"Transaction not yet submitted to nodes. TX ID: {res.tx_id.hex()}")
         return res.transactions
 
 
-<<<<<<< HEAD
-async def close_proposal(args: Dict[str, Any], wallet_rpc_port: Optional[int], fp: int) -> List[TransactionRecord]:
-    wallet_id = args["wallet_id"]
-    fee = args["fee"]
-    final_fee: uint64 = uint64(int(Decimal(fee) * units["chia"]))
-    proposal_id = args["proposal_id"]
-    self_destruct = args["self_destruct"]
-=======
 async def close_proposal(
     wallet_rpc_port: Optional[int],
     fp: int,
@@ -424,34 +315,17 @@
     cli_tx_config: CMDTXConfigLoader,
     push: bool,
 ) -> List[TransactionRecord]:
->>>>>>> 9e1a4dce
     async with get_wallet_client(wallet_rpc_port, fp) as (wallet_client, fingerprint, config):
         res = await wallet_client.dao_close_proposal(
             wallet_id=wallet_id,
             proposal_id=proposal_id,
             fee=fee,
             self_destruct=self_destruct,
-<<<<<<< HEAD
-            tx_config=CMDTXConfigLoader.from_json_dict(
-                {
-                    "min_coin_amount": args["min_coin_amount"],
-                    "max_coin_amount": args["max_coin_amount"],
-                    "coins_to_exclude": args["coins_to_exclude"],
-                    "amounts_to_exclude": args["amounts_to_exclude"],
-                    "reuse_puzhash": args["reuse_puzhash"],
-                }
-            ).to_tx_config(units["chia"], config, fingerprint),
-            push=args["push"],
-        )
-
-        if args["push"]:
-=======
-            tx_config=cli_tx_config.to_tx_config(units["chia"], config, fingerprint),
-            push=push,
-        )
-
-        if push:
->>>>>>> 9e1a4dce
+            tx_config=cli_tx_config.to_tx_config(units["chia"], config, fingerprint),
+            push=push,
+        )
+
+        if push:
             start = time.time()
             while time.time() - start < 10:
                 await asyncio.sleep(0.1)
@@ -461,23 +335,11 @@
                     print(transaction_status_msg(fingerprint, res.tx_id))
                     return res.transactions
 
-<<<<<<< HEAD
-        if args["push"]:
-=======
-        if push:
->>>>>>> 9e1a4dce
+        if push:
             print(f"Transaction not yet submitted to nodes. TX ID: {res.tx_id.hex()}")
         return res.transactions
 
 
-<<<<<<< HEAD
-async def lockup_coins(args: Dict[str, Any], wallet_rpc_port: Optional[int], fp: int) -> List[TransactionRecord]:
-    wallet_id = args["wallet_id"]
-    amount = args["amount"]
-    final_amount: uint64 = uint64(int(Decimal(amount) * units["cat"]))
-    fee = args["fee"]
-    final_fee: uint64 = uint64(int(Decimal(fee) * units["chia"]))
-=======
 async def lockup_coins(
     wallet_rpc_port: Optional[int],
     fp: int,
@@ -488,32 +350,15 @@
     push: bool,
 ) -> List[TransactionRecord]:
     final_amount: uint64 = amount.convert_amount(units["cat"])
->>>>>>> 9e1a4dce
     async with get_wallet_client(wallet_rpc_port, fp) as (wallet_client, fingerprint, config):
         res = await wallet_client.dao_send_to_lockup(
             wallet_id=wallet_id,
             amount=final_amount,
-<<<<<<< HEAD
-            fee=final_fee,
-            tx_config=CMDTXConfigLoader.from_json_dict(
-                {
-                    "min_coin_amount": args["min_coin_amount"],
-                    "max_coin_amount": args["max_coin_amount"],
-                    "coins_to_exclude": args["coins_to_exclude"],
-                    "amounts_to_exclude": args["amounts_to_exclude"],
-                    "reuse_puzhash": args["reuse_puzhash"],
-                }
-            ).to_tx_config(units["chia"], config, fingerprint),
-            push=args["push"],
-        )
-        if args["push"]:
-=======
-            fee=fee,
-            tx_config=cli_tx_config.to_tx_config(units["chia"], config, fingerprint),
-            push=push,
-        )
-        if push:
->>>>>>> 9e1a4dce
+            fee=fee,
+            tx_config=cli_tx_config.to_tx_config(units["chia"], config, fingerprint),
+            push=push,
+        )
+        if push:
             start = time.time()
             while time.time() - start < 10:
                 await asyncio.sleep(0.1)
@@ -523,55 +368,28 @@
                     print(transaction_status_msg(fingerprint, res.tx_id))
                     return res.transactions
 
-<<<<<<< HEAD
-        if args["push"]:
-=======
-        if push:
->>>>>>> 9e1a4dce
+        if push:
             print(f"Transaction not yet submitted to nodes. TX ID: {res.tx_id.hex()}")
 
         return res.transactions
 
 
-<<<<<<< HEAD
-async def release_coins(args: Dict[str, Any], wallet_rpc_port: Optional[int], fp: int) -> List[TransactionRecord]:
-    wallet_id = args["wallet_id"]
-    fee = args["fee"]
-    final_fee: uint64 = uint64(int(Decimal(fee) * units["chia"]))
+async def release_coins(
+    wallet_rpc_port: Optional[int],
+    fp: int,
+    wallet_id: int,
+    fee: uint64,
+    cli_tx_config: CMDTXConfigLoader,
+    push: bool,
+) -> List[TransactionRecord]:
     async with get_wallet_client(wallet_rpc_port, fp) as (wallet_client, fingerprint, config):
         res = await wallet_client.dao_free_coins_from_finished_proposals(
             wallet_id=wallet_id,
-            fee=final_fee,
-            tx_config=CMDTXConfigLoader.from_json_dict(
-                {
-                    "min_coin_amount": args["min_coin_amount"],
-                    "max_coin_amount": args["max_coin_amount"],
-                    "coins_to_exclude": args["coins_to_exclude"],
-                    "amounts_to_exclude": args["amounts_to_exclude"],
-                    "reuse_puzhash": args["reuse_puzhash"],
-                }
-            ).to_tx_config(units["chia"], config, fingerprint),
-            push=args["push"],
-        )
-        if args["push"]:
-=======
-async def release_coins(
-    wallet_rpc_port: Optional[int],
-    fp: int,
-    wallet_id: int,
-    fee: uint64,
-    cli_tx_config: CMDTXConfigLoader,
-    push: bool,
-) -> List[TransactionRecord]:
-    async with get_wallet_client(wallet_rpc_port, fp) as (wallet_client, fingerprint, config):
-        res = await wallet_client.dao_free_coins_from_finished_proposals(
-            wallet_id=wallet_id,
-            fee=fee,
-            tx_config=cli_tx_config.to_tx_config(units["chia"], config, fingerprint),
-            push=push,
-        )
-        if push:
->>>>>>> 9e1a4dce
+            fee=fee,
+            tx_config=cli_tx_config.to_tx_config(units["chia"], config, fingerprint),
+            push=push,
+        )
+        if push:
             start = time.time()
             while time.time() - start < 10:
                 await asyncio.sleep(0.1)
@@ -581,21 +399,11 @@
                     print(transaction_status_msg(fingerprint, res.tx_id))
                     return res.transactions
 
-<<<<<<< HEAD
-        if args["push"]:
-=======
-        if push:
->>>>>>> 9e1a4dce
+        if push:
             print(f"Transaction not yet submitted to nodes. TX ID: {res.tx_id.hex()}")
         return res.transactions
 
 
-<<<<<<< HEAD
-async def exit_lockup(args: Dict[str, Any], wallet_rpc_port: Optional[int], fp: int) -> List[TransactionRecord]:
-    wallet_id = args["wallet_id"]
-    fee = args["fee"]
-    final_fee: uint64 = uint64(int(Decimal(fee) * units["chia"]))
-=======
 async def exit_lockup(
     wallet_rpc_port: Optional[int],
     fp: int,
@@ -604,34 +412,16 @@
     cli_tx_config: CMDTXConfigLoader,
     push: bool,
 ) -> List[TransactionRecord]:
->>>>>>> 9e1a4dce
     async with get_wallet_client(wallet_rpc_port, fp) as (wallet_client, fingerprint, config):
         res = await wallet_client.dao_exit_lockup(
             wallet_id=wallet_id,
             coins=[],
-<<<<<<< HEAD
-            fee=final_fee,
-            tx_config=CMDTXConfigLoader.from_json_dict(
-                {
-                    "min_coin_amount": args["min_coin_amount"],
-                    "max_coin_amount": args["max_coin_amount"],
-                    "coins_to_exclude": args["coins_to_exclude"],
-                    "amounts_to_exclude": args["amounts_to_exclude"],
-                    "reuse_puzhash": args["reuse_puzhash"],
-                }
-            ).to_tx_config(units["chia"], config, fingerprint),
-            push=args["push"],
-        )
-
-        if args["push"]:
-=======
-            fee=fee,
-            tx_config=cli_tx_config.to_tx_config(units["chia"], config, fingerprint),
-            push=push,
-        )
-
-        if push:
->>>>>>> 9e1a4dce
+            fee=fee,
+            tx_config=cli_tx_config.to_tx_config(units["chia"], config, fingerprint),
+            push=push,
+        )
+
+        if push:
             start = time.time()
             while time.time() - start < 10:
                 await asyncio.sleep(0.1)
@@ -641,27 +431,12 @@
                     print(transaction_status_msg(fingerprint, res.tx_id))
                     return res.transactions
 
-<<<<<<< HEAD
-        if args["push"]:
-=======
-        if push:
->>>>>>> 9e1a4dce
+        if push:
             print(f"Transaction not yet submitted to nodes. TX ID: {res.tx_id.hex()}")
         return res.transactions
 
 
 async def create_spend_proposal(
-<<<<<<< HEAD
-    args: Dict[str, Any], wallet_rpc_port: Optional[int], fp: int
-) -> List[TransactionRecord]:
-    wallet_id = args["wallet_id"]
-    fee = args["fee"]
-    final_fee: uint64 = uint64(int(Decimal(fee) * units["chia"]))
-    asset_id = args.get("asset_id")
-    address = args.get("to_address")
-    amount = args.get("amount")
-    additions_file = args.get("from_json")
-=======
     wallet_rpc_port: Optional[int],
     fp: int,
     wallet_id: int,
@@ -674,7 +449,6 @@
     cli_tx_config: CMDTXConfigLoader,
     push: bool,
 ) -> List[TransactionRecord]:
->>>>>>> 9e1a4dce
     if additions_file is None and (address is None or amount is None):
         raise ValueError("Must include a json specification or an address / amount pair.")
     if additions_file:  # pragma: no cover
@@ -699,52 +473,20 @@
             inner_address=address,
             asset_id=asset_id,
             vote_amount=vote_amount,
-<<<<<<< HEAD
-            fee=final_fee,
-            tx_config=CMDTXConfigLoader.from_json_dict(
-                {
-                    "min_coin_amount": args["min_coin_amount"],
-                    "max_coin_amount": args["max_coin_amount"],
-                    "coins_to_exclude": args["coins_to_exclude"],
-                    "amounts_to_exclude": args["amounts_to_exclude"],
-                    "reuse_puzhash": args["reuse_puzhash"],
-                }
-            ).to_tx_config(units["chia"], config, fingerprint),
-            push=args["push"],
-=======
-            fee=fee,
-            tx_config=cli_tx_config.to_tx_config(units["chia"], config, fingerprint),
-            push=push,
->>>>>>> 9e1a4dce
+            fee=fee,
+            tx_config=cli_tx_config.to_tx_config(units["chia"], config, fingerprint),
+            push=push,
         )
 
         asset_id_name = asset_id if asset_id else "XCH"
         print(f"Created spend proposal for asset: {asset_id_name}")
-<<<<<<< HEAD
-        if args["push"]:
-=======
-        if push:
->>>>>>> 9e1a4dce
+        if push:
             print("Successfully created proposal.")
         print(f"Proposal ID: {res.proposal_id.hex()}")
         return res.transactions
 
 
 async def create_update_proposal(
-<<<<<<< HEAD
-    args: Dict[str, Any], wallet_rpc_port: Optional[int], fp: int
-) -> List[TransactionRecord]:
-    wallet_id = args["wallet_id"]
-    fee = Decimal(args["fee"])
-    final_fee: uint64 = uint64(int(fee * units["chia"]))
-    proposal_timelock = args.get("proposal_timelock")
-    soft_close_length = args.get("soft_close_length")
-    attendance_required = args.get("attendance_required")
-    pass_percentage = args.get("pass_percentage")
-    self_destruct_length = args.get("self_destruct_length")
-    oracle_spend_delay = args.get("oracle_spend_delay")
-    vote_amount = args.get("vote_amount")
-=======
     wallet_rpc_port: Optional[int],
     fp: int,
     wallet_id: int,
@@ -759,7 +501,6 @@
     cli_tx_config: CMDTXConfigLoader,
     push: bool,
 ) -> List[TransactionRecord]:
->>>>>>> 9e1a4dce
     new_dao_rules = {
         "proposal_timelock": proposal_timelock,
         "soft_close_length": soft_close_length,
@@ -774,45 +515,18 @@
             proposal_type="update",
             new_dao_rules=new_dao_rules,
             vote_amount=vote_amount,
-<<<<<<< HEAD
-            fee=final_fee,
-            tx_config=CMDTXConfigLoader.from_json_dict(
-                {
-                    "min_coin_amount": args["min_coin_amount"],
-                    "max_coin_amount": args["max_coin_amount"],
-                    "coins_to_exclude": args["coins_to_exclude"],
-                    "amounts_to_exclude": args["amounts_to_exclude"],
-                    "reuse_puzhash": args["reuse_puzhash"],
-                }
-            ).to_tx_config(units["chia"], config, fingerprint),
-            push=args["push"],
-        )
-
-        if args["push"]:
-=======
-            fee=fee,
-            tx_config=cli_tx_config.to_tx_config(units["chia"], config, fingerprint),
-            push=push,
-        )
-
-        if push:
->>>>>>> 9e1a4dce
+            fee=fee,
+            tx_config=cli_tx_config.to_tx_config(units["chia"], config, fingerprint),
+            push=push,
+        )
+
+        if push:
             print("Successfully created proposal.")
         print(f"Proposal ID: {res.proposal_id.hex()}")
         return res.transactions
 
 
 async def create_mint_proposal(
-<<<<<<< HEAD
-    args: Dict[str, Any], wallet_rpc_port: Optional[int], fp: int
-) -> List[TransactionRecord]:
-    wallet_id = args["wallet_id"]
-    fee = args["fee"]
-    final_fee: uint64 = uint64(int(Decimal(fee) * units["chia"]))
-    cat_target_address = args["cat_target_address"]
-    amount = args["amount"]
-    vote_amount = args.get("vote_amount")
-=======
     wallet_rpc_port: Optional[int],
     fp: int,
     wallet_id: int,
@@ -823,7 +537,6 @@
     cli_tx_config: CMDTXConfigLoader,
     push: bool,
 ) -> List[TransactionRecord]:
->>>>>>> 9e1a4dce
     async with get_wallet_client(wallet_rpc_port, fp) as (wallet_client, fingerprint, config):
         res = await wallet_client.dao_create_proposal(
             wallet_id=wallet_id,
@@ -831,29 +544,12 @@
             cat_target_address=cat_target_address,
             amount=amount,
             vote_amount=vote_amount,
-<<<<<<< HEAD
-            fee=final_fee,
-            tx_config=CMDTXConfigLoader.from_json_dict(
-                {
-                    "min_coin_amount": args["min_coin_amount"],
-                    "max_coin_amount": args["max_coin_amount"],
-                    "coins_to_exclude": args["coins_to_exclude"],
-                    "amounts_to_exclude": args["amounts_to_exclude"],
-                    "reuse_puzhash": args["reuse_puzhash"],
-                }
-            ).to_tx_config(units["chia"], config, fingerprint),
-            push=args["push"],
-        )
-
-        if args["push"]:
-=======
-            fee=fee,
-            tx_config=cli_tx_config.to_tx_config(units["chia"], config, fingerprint),
-            push=push,
-        )
-
-        if push:
->>>>>>> 9e1a4dce
+            fee=fee,
+            tx_config=cli_tx_config.to_tx_config(units["chia"], config, fingerprint),
+            push=push,
+        )
+
+        if push:
             print("Successfully created proposal.")
         print(f"Proposal ID: {res.proposal_id.hex()}")
         return res.transactions