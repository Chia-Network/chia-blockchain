--- conflicted
+++ resolved
@@ -5,18 +5,13 @@
 
 import click
 
-<<<<<<< HEAD
-from chia.cmds.cmds_util import tx_config_args, tx_out_cmd
-from chia.cmds.plotnft import validate_fee
-from chia.wallet.transaction_record import TransactionRecord
-=======
 from chia.cmds import options
-from chia.cmds.cmds_util import CMDTXConfigLoader, tx_config_args
+from chia.cmds.cmds_util import CMDTXConfigLoader, tx_config_args, tx_out_cmd
 from chia.cmds.param_types import AmountParamType, Bytes32ParamType, CliAmount, TransactionFeeParamType, Uint64ParamType
 from chia.cmds.units import units
 from chia.types.blockchain_format.sized_bytes import bytes32
 from chia.util.ints import uint64
->>>>>>> a4477347
+from chia.wallet.transaction_record import TransactionRecord
 
 
 @click.group("dao", short_help="Create, manage or show state of DAOs", no_args_is_help=True)
@@ -180,30 +175,7 @@
 
     print("Creating new DAO")
 
-<<<<<<< HEAD
-    extra_params = {
-        "fee": fee,
-        "fee_for_cat": fee_for_cat,
-        "name": name,
-        "proposal_timelock": proposal_timelock,
-        "soft_close_length": soft_close,
-        "attendance_required": attendance_required,
-        "pass_percentage": pass_percentage,
-        "self_destruct_length": self_destruct,
-        "oracle_spend_delay": oracle_delay,
-        "proposal_minimum_amount": proposal_minimum,
-        "filter_amount": filter_amount,
-        "amount_of_cats": cat_amount,
-        "min_coin_amount": min_coin_amount,
-        "max_coin_amount": max_coin_amount,
-        "coins_to_exclude": coins_to_exclude,
-        "amounts_to_exclude": amounts_to_exclude,
-        "reuse_puzhash": reuse,
-        "push": push,
-    }
-    return asyncio.run(create_dao_wallet(extra_params, wallet_rpc_port, fingerprint))
-=======
-    asyncio.run(
+    return asyncio.run(
         create_dao_wallet(
             wallet_rpc_port,
             fingerprint,
@@ -226,9 +198,9 @@
                 excluded_coin_amounts=list(amounts_to_exclude),
                 reuse_puzhash=reuse,
             ),
+            push,
         )
     )
->>>>>>> a4477347
 
 
 # ----------------------------------------------------------------------------------------
@@ -298,22 +270,7 @@
 ) -> List[TransactionRecord]:
     from .dao_funcs import add_funds_to_treasury
 
-<<<<<<< HEAD
-    extra_params = {
-        "wallet_id": wallet_id,
-        "fee": fee,
-        "funding_wallet_id": funding_wallet_id,
-        "amount": amount,
-        "min_coin_amount": min_coin_amount,
-        "max_coin_amount": max_coin_amount,
-        "coins_to_exclude": coins_to_exclude,
-        "amounts_to_exclude": amounts_to_exclude,
-        "reuse_puzhash": reuse,
-        "push": push,
-    }
-    return asyncio.run(add_funds_to_treasury(extra_params, wallet_rpc_port, fingerprint))
-=======
-    asyncio.run(
+    return asyncio.run(
         add_funds_to_treasury(
             wallet_rpc_port,
             fingerprint,
@@ -328,9 +285,9 @@
                 excluded_coin_amounts=list(amounts_to_exclude),
                 reuse_puzhash=reuse,
             ),
+            push,
         )
     )
->>>>>>> a4477347
 
 
 @dao_cmd.command("balance", short_help="Get the asset balances for a DAO treasury", no_args_is_help=True)
@@ -491,23 +448,7 @@
 
     is_yes_vote = False if vote_no else True
 
-<<<<<<< HEAD
-    extra_params = {
-        "wallet_id": wallet_id,
-        "fee": fee,
-        "proposal_id": proposal_id,
-        "vote_amount": vote_amount,
-        "is_yes_vote": is_yes_vote,
-        "min_coin_amount": min_coin_amount,
-        "max_coin_amount": max_coin_amount,
-        "coins_to_exclude": coins_to_exclude,
-        "amounts_to_exclude": amounts_to_exclude,
-        "reuse_puzhash": reuse,
-        "push": push,
-    }
-    return asyncio.run(vote_on_proposal(extra_params, wallet_rpc_port, fingerprint))
-=======
-    asyncio.run(
+    return asyncio.run(
         vote_on_proposal(
             wallet_rpc_port,
             fingerprint,
@@ -523,9 +464,9 @@
                 excluded_coin_amounts=list(amounts_to_exclude),
                 reuse_puzhash=reuse,
             ),
+            push,
         )
     )
->>>>>>> a4477347
 
 
 # ----------------------------------------------------------------------------------------
@@ -575,22 +516,7 @@
 ) -> List[TransactionRecord]:
     from .dao_funcs import close_proposal
 
-<<<<<<< HEAD
-    extra_params = {
-        "wallet_id": wallet_id,
-        "fee": fee,
-        "proposal_id": proposal_id,
-        "self_destruct": self_destruct,
-        "min_coin_amount": min_coin_amount,
-        "max_coin_amount": max_coin_amount,
-        "coins_to_exclude": coins_to_exclude,
-        "amounts_to_exclude": amounts_to_exclude,
-        "reuse_puzhash": reuse,
-        "push": push,
-    }
-    return asyncio.run(close_proposal(extra_params, wallet_rpc_port, fingerprint))
-=======
-    asyncio.run(
+    return asyncio.run(
         close_proposal(
             wallet_rpc_port,
             fingerprint,
@@ -605,9 +531,9 @@
                 excluded_coin_amounts=list(amounts_to_exclude),
                 reuse_puzhash=reuse,
             ),
+            push,
         )
     )
->>>>>>> a4477347
 
 
 # ----------------------------------------------------------------------------------------
@@ -649,21 +575,7 @@
 ) -> List[TransactionRecord]:
     from .dao_funcs import lockup_coins
 
-<<<<<<< HEAD
-    extra_params = {
-        "wallet_id": wallet_id,
-        "fee": fee,
-        "amount": amount,
-        "min_coin_amount": min_coin_amount,
-        "max_coin_amount": max_coin_amount,
-        "coins_to_exclude": coins_to_exclude,
-        "amounts_to_exclude": amounts_to_exclude,
-        "reuse_puzhash": reuse,
-        "push": push,
-    }
-    return asyncio.run(lockup_coins(extra_params, wallet_rpc_port, fingerprint))
-=======
-    asyncio.run(
+    return asyncio.run(
         lockup_coins(
             wallet_rpc_port,
             fingerprint,
@@ -677,9 +589,9 @@
                 excluded_coin_amounts=list(amounts_to_exclude),
                 reuse_puzhash=reuse,
             ),
+            push,
         )
     )
->>>>>>> a4477347
 
 
 @dao_cmd.command("release_coins", short_help="Release closed proposals from DAO CATs", no_args_is_help=True)
@@ -709,20 +621,7 @@
 ) -> List[TransactionRecord]:
     from .dao_funcs import release_coins
 
-<<<<<<< HEAD
-    extra_params = {
-        "wallet_id": wallet_id,
-        "fee": fee,
-        "min_coin_amount": min_coin_amount,
-        "max_coin_amount": max_coin_amount,
-        "coins_to_exclude": coins_to_exclude,
-        "amounts_to_exclude": amounts_to_exclude,
-        "reuse_puzhash": reuse,
-        "push": push,
-    }
-    return asyncio.run(release_coins(extra_params, wallet_rpc_port, fingerprint))
-=======
-    asyncio.run(
+    return asyncio.run(
         release_coins(
             wallet_rpc_port,
             fingerprint,
@@ -735,9 +634,9 @@
                 excluded_coin_amounts=list(amounts_to_exclude),
                 reuse_puzhash=reuse,
             ),
+            push,
         )
     )
->>>>>>> a4477347
 
 
 @dao_cmd.command("exit_lockup", short_help="Release DAO CATs from voting mode", no_args_is_help=True)
@@ -767,20 +666,7 @@
 ) -> List[TransactionRecord]:
     from .dao_funcs import exit_lockup
 
-<<<<<<< HEAD
-    extra_params = {
-        "wallet_id": wallet_id,
-        "fee": fee,
-        "min_coin_amount": min_coin_amount,
-        "max_coin_amount": max_coin_amount,
-        "coins_to_exclude": coins_to_exclude,
-        "amounts_to_exclude": amounts_to_exclude,
-        "reuse_puzhash": reuse,
-        "push": push,
-    }
-    return asyncio.run(exit_lockup(extra_params, wallet_rpc_port, fingerprint))
-=======
-    asyncio.run(
+    return asyncio.run(
         exit_lockup(
             wallet_rpc_port,
             fingerprint,
@@ -793,9 +679,9 @@
                 excluded_coin_amounts=list(amounts_to_exclude),
                 reuse_puzhash=reuse,
             ),
+            push,
         )
     )
->>>>>>> a4477347
 
 
 # ----------------------------------------------------------------------------------------
@@ -879,25 +765,7 @@
 ) -> List[TransactionRecord]:
     from .dao_funcs import create_spend_proposal
 
-<<<<<<< HEAD
-    extra_params = {
-        "wallet_id": wallet_id,
-        "fee": fee,
-        "vote_amount": vote_amount,
-        "to_address": to_address,
-        "amount": amount,
-        "asset_id": asset_id,
-        "from_json": from_json,
-        "min_coin_amount": min_coin_amount,
-        "max_coin_amount": max_coin_amount,
-        "coins_to_exclude": coins_to_exclude,
-        "amounts_to_exclude": amounts_to_exclude,
-        "reuse_puzhash": reuse,
-        "push": push,
-    }
-    return asyncio.run(create_spend_proposal(extra_params, wallet_rpc_port, fingerprint))
-=======
-    asyncio.run(
+    return asyncio.run(
         create_spend_proposal(
             wallet_rpc_port,
             fingerprint,
@@ -915,9 +783,9 @@
                 excluded_coin_amounts=list(amounts_to_exclude),
                 reuse_puzhash=reuse,
             ),
+            push,
         )
     )
->>>>>>> a4477347
 
 
 @dao_proposal.command("update", short_help="Create a proposal to change the DAO rules", no_args_is_help=True)
@@ -1004,27 +872,7 @@
 ) -> List[TransactionRecord]:
     from .dao_funcs import create_update_proposal
 
-<<<<<<< HEAD
-    extra_params = {
-        "wallet_id": wallet_id,
-        "fee": fee,
-        "vote_amount": vote_amount,
-        "proposal_timelock": proposal_timelock,
-        "soft_close_length": soft_close,
-        "attendance_required": attendance_required,
-        "pass_percentage": pass_percentage,
-        "self_destruct_length": self_destruct,
-        "oracle_spend_delay": oracle_delay,
-        "min_coin_amount": min_coin_amount,
-        "max_coin_amount": max_coin_amount,
-        "coins_to_exclude": coins_to_exclude,
-        "amounts_to_exclude": amounts_to_exclude,
-        "reuse_puzhash": reuse,
-        "push": push,
-    }
-    return asyncio.run(create_update_proposal(extra_params, wallet_rpc_port, fingerprint))
-=======
-    asyncio.run(
+    return asyncio.run(
         create_update_proposal(
             wallet_rpc_port,
             fingerprint,
@@ -1044,9 +892,9 @@
                 excluded_coin_amounts=list(amounts_to_exclude),
                 reuse_puzhash=reuse,
             ),
+            push,
         )
     )
->>>>>>> a4477347
 
 
 @dao_proposal.command("mint", short_help="Create a proposal to mint new DAO CATs", no_args_is_help=True)
@@ -1102,23 +950,7 @@
 ) -> List[TransactionRecord]:
     from .dao_funcs import create_mint_proposal
 
-<<<<<<< HEAD
-    extra_params = {
-        "wallet_id": wallet_id,
-        "fee": fee,
-        "amount": amount,
-        "cat_target_address": to_address,
-        "vote_amount": vote_amount,
-        "min_coin_amount": min_coin_amount,
-        "max_coin_amount": max_coin_amount,
-        "coins_to_exclude": coins_to_exclude,
-        "amounts_to_exclude": amounts_to_exclude,
-        "reuse_puzhash": reuse,
-        "push": push,
-    }
-    return asyncio.run(create_mint_proposal(extra_params, wallet_rpc_port, fingerprint))
-=======
-    asyncio.run(
+    return asyncio.run(
         create_mint_proposal(
             wallet_rpc_port,
             fingerprint,
@@ -1134,9 +966,9 @@
                 excluded_coin_amounts=list(amounts_to_exclude),
                 reuse_puzhash=reuse,
             ),
+            push,
         )
     )
->>>>>>> a4477347
 
 
 # ----------------------------------------------------------------------------------------
