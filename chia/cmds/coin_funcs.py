--- conflicted
+++ resolved
@@ -12,12 +12,8 @@
 from chia.types.blockchain_format.sized_bytes import bytes32
 from chia.util.bech32m import encode_puzzle_hash
 from chia.util.config import selected_network_address_prefix
-<<<<<<< HEAD
 from chia.util.ints import uint16, uint32, uint64
-=======
-from chia.util.ints import uint16, uint32, uint64, uint128
 from chia.wallet.conditions import ConditionValidTimes
->>>>>>> 8e3a42c7
 from chia.wallet.transaction_record import TransactionRecord
 from chia.wallet.util.wallet_types import WalletType
 
@@ -153,7 +149,6 @@
             None if target_coin_amount is None else target_coin_amount.convert_amount(mojo_per_unit)
         )
 
-<<<<<<< HEAD
         combine_request = CombineCoins(
             wallet_id=uint32(wallet_id),
             target_coin_amount=final_target_coin_amount,
@@ -166,56 +161,16 @@
         resp = await wallet_client.combine_coins(
             combine_request,
             tx_config,
+            timelock_info=condition_valid_times,
         )
 
         print(f"Transactions would combine up to {number_of_coins} coins.")
-=======
-        if final_target_coin_amount != 0:  # if we have a set target, just use standard coin selection.
-            removals: List[Coin] = await wallet_client.select_coins(
-                amount=(final_target_coin_amount + fee) if is_xch else final_target_coin_amount,
-                wallet_id=wallet_id,
-                coin_selection_config=tx_config.coin_selection_config,
-            )
-        else:
-            conf_coins, _, _ = await wallet_client.get_spendable_coins(
-                wallet_id=wallet_id,
-                coin_selection_config=tx_config.coin_selection_config,
-            )
-            if len(target_coin_ids) > 0:
-                conf_coins = [cr for cr in conf_coins if cr.name in target_coin_ids]
-            if len(conf_coins) == 0:
-                print("No coins to combine.")
-                return []
-            if len(conf_coins) == 1:
-                print("Only one coin found, you need at least two coins to combine.")
-                return []
-            if largest_first:
-                conf_coins.sort(key=lambda r: r.coin.amount, reverse=True)
-            else:
-                conf_coins.sort(key=lambda r: r.coin.amount)  # sort the smallest first
-            if number_of_coins < len(conf_coins):
-                conf_coins = conf_coins[:number_of_coins]
-            removals = [cr.coin for cr in conf_coins]
-        print(f"Combining {len(removals)} coins.")
-        cli_confirm("Would you like to Continue? (y/n): ")
-        total_amount: uint128 = uint128(sum(coin.amount for coin in removals))
-        if is_xch and total_amount - fee <= 0:
-            print("Total amount is less than 0 after fee, exiting.")
-            return []
-        target_ph: bytes32 = decode_puzzle_hash(await wallet_client.get_next_address(wallet_id, False))
-        additions = [{"amount": (total_amount - fee) if is_xch else total_amount, "puzzle_hash": target_ph}]
-        transaction: TransactionRecord = (
-            await wallet_client.send_transaction_multi(
-                wallet_id, additions, tx_config, removals, fee, push=push, timelock_info=condition_valid_times
-            )
-        ).transaction
-        tx_id = transaction.name.hex()
->>>>>>> 8e3a42c7
         if push:
             cli_confirm("Would you like to Continue? (y/n): ")
             resp = await wallet_client.combine_coins(
                 dataclasses.replace(combine_request, push=True),
                 tx_config,
+                timelock_info=condition_valid_times,
             )
             for tx in resp.transactions:
                 print(f"Transaction sent: {tx.name}")
