from __future__ import annotations

<<<<<<< HEAD
import asyncio
import sys
import time
from typing import Dict, List, Optional, Sequence, Tuple, Union
=======
import dataclasses
import sys
from typing import List, Optional, Sequence, Tuple
>>>>>>> 95592957

from chia.cmds.cmds_util import CMDCoinSelectionConfigLoader, CMDTXConfigLoader, cli_confirm, get_wallet_client
from chia.cmds.param_types import CliAmount
from chia.cmds.wallet_funcs import get_mojo_per_unit, get_wallet_type, print_balance
from chia.rpc.wallet_request_types import CombineCoins, SplitCoins
from chia.types.blockchain_format.coin import Coin
from chia.types.blockchain_format.sized_bytes import bytes32
from chia.util.bech32m import encode_puzzle_hash
from chia.util.config import selected_network_address_prefix
<<<<<<< HEAD
from chia.util.ints import uint64, uint128
from chia.util.timing import backoff_times
=======
from chia.util.ints import uint16, uint32, uint64
from chia.wallet.conditions import ConditionValidTimes
>>>>>>> 95592957
from chia.wallet.transaction_record import TransactionRecord
from chia.wallet.util.wallet_types import WalletType


async def async_list(
    *,
    wallet_rpc_port: Optional[int],
    fingerprint: Optional[int],
    wallet_id: int,
    max_coin_amount: CliAmount,
    min_coin_amount: CliAmount,
    excluded_amounts: Sequence[CliAmount],
    excluded_coin_ids: Sequence[bytes32],
    show_unconfirmed: bool,
    paginate: Optional[bool],
) -> None:
    async with get_wallet_client(wallet_rpc_port, fingerprint) as (wallet_client, _, config):
        addr_prefix = selected_network_address_prefix(config)
        if paginate is None:
            paginate = sys.stdout.isatty()
        try:
            wallet_type = await get_wallet_type(wallet_id=wallet_id, wallet_client=wallet_client)
            mojo_per_unit = get_mojo_per_unit(wallet_type)
        except LookupError:
            print(f"Wallet id: {wallet_id} not found.")
            return
        if not await wallet_client.get_synced():
            print("Wallet not synced. Please wait.")
            return
        conf_coins, unconfirmed_removals, unconfirmed_additions = await wallet_client.get_spendable_coins(
            wallet_id=wallet_id,
            coin_selection_config=CMDCoinSelectionConfigLoader(
                max_coin_amount=max_coin_amount,
                min_coin_amount=min_coin_amount,
                excluded_coin_amounts=list(excluded_amounts),
                excluded_coin_ids=list(excluded_coin_ids),
            ).to_coin_selection_config(mojo_per_unit),
        )
        print(f"There are a total of {len(conf_coins) + len(unconfirmed_additions)} coins in wallet {wallet_id}.")
        print(f"{len(conf_coins)} confirmed coins.")
        print(f"{len(unconfirmed_additions)} unconfirmed additions.")
        print(f"{len(unconfirmed_removals)} unconfirmed removals.")
        print("Confirmed coins:")
        print_coins(
            "\tAddress: {} Amount: {}, Confirmed in block: {}\n",
            [(cr.coin, str(cr.confirmed_block_index)) for cr in conf_coins],
            mojo_per_unit,
            addr_prefix,
            paginate,
        )
        if show_unconfirmed:
            print("\nUnconfirmed Removals:")
            print_coins(
                "\tPrevious Address: {} Amount: {}, Confirmed in block: {}\n",
                [(cr.coin, str(cr.confirmed_block_index)) for cr in unconfirmed_removals],
                mojo_per_unit,
                addr_prefix,
                paginate,
            )
            print("\nUnconfirmed Additions:")
            print_coins(
                "\tNew Address: {} Amount: {}, Not yet confirmed in a block.{}\n",
                [(coin, "") for coin in unconfirmed_additions],
                mojo_per_unit,
                addr_prefix,
                paginate,
            )


def print_coins(
    target_string: str, coins: List[Tuple[Coin, str]], mojo_per_unit: int, addr_prefix: str, paginate: bool
) -> None:
    if len(coins) == 0:
        print("\tNo Coins.")
        return
    num_per_screen = 5 if paginate else len(coins)
    for i in range(0, len(coins), num_per_screen):
        for j in range(0, num_per_screen):
            if i + j >= len(coins):
                break
            coin, conf_height = coins[i + j]
            address = encode_puzzle_hash(coin.puzzle_hash, addr_prefix)
            amount_str = print_balance(coin.amount, mojo_per_unit, "", decimal_only=True)
            print(f"Coin ID: 0x{coin.name().hex()}")
            print(target_string.format(address, amount_str, conf_height))

        if i + num_per_screen >= len(coins):
            return None
        print("Press q to quit, or c to continue")
        while True:
            entered_key = sys.stdin.read(1)
            if entered_key.lower() == "q":
                return None
            elif entered_key.lower() == "c":
                break


async def async_combine(
    *,
    wallet_rpc_port: Optional[int],
    fingerprint: Optional[int],
    wallet_id: int,
    fee: uint64,
    max_coin_amount: CliAmount,
    min_coin_amount: CliAmount,
    excluded_amounts: Sequence[CliAmount],
    number_of_coins: int,
    target_coin_amount: Optional[CliAmount],
    target_coin_ids: Sequence[bytes32],
    largest_first: bool,
    push: bool,
    condition_valid_times: ConditionValidTimes,
) -> List[TransactionRecord]:
    async with get_wallet_client(wallet_rpc_port, fingerprint) as (wallet_client, fingerprint, config):
        try:
            wallet_type = await get_wallet_type(wallet_id=wallet_id, wallet_client=wallet_client)
            mojo_per_unit = get_mojo_per_unit(wallet_type)
        except LookupError:
            print(f"Wallet id: {wallet_id} not found.")
            return []
        if not await wallet_client.get_synced():
            print("Wallet not synced. Please wait.")
            return []

        tx_config = CMDTXConfigLoader(
            max_coin_amount=max_coin_amount,
            min_coin_amount=min_coin_amount,
            excluded_coin_amounts=list(excluded_amounts),
            # TODO: [add TXConfig args] add excluded_coin_ids
        ).to_tx_config(mojo_per_unit, config, fingerprint)

        final_target_coin_amount = (
            None if target_coin_amount is None else target_coin_amount.convert_amount(mojo_per_unit)
        )

        combine_request = CombineCoins(
            wallet_id=uint32(wallet_id),
            target_coin_amount=final_target_coin_amount,
            number_of_coins=uint16(number_of_coins),
            target_coin_ids=list(target_coin_ids),
            largest_first=largest_first,
            fee=fee,
            push=False,
        )
        resp = await wallet_client.combine_coins(
            combine_request,
            tx_config,
            timelock_info=condition_valid_times,
        )

        print(f"Transactions would combine up to {number_of_coins} coins.")
        if push:
            cli_confirm("Would you like to Continue? (y/n): ")
            resp = await wallet_client.combine_coins(
                dataclasses.replace(combine_request, push=True),
                tx_config,
                timelock_info=condition_valid_times,
            )
            for tx in resp.transactions:
                print(f"Transaction sent: {tx.name}")
                print(f"To get status, use command: chia wallet get_transaction -f {fingerprint} -tx 0x{tx.name}")

        return resp.transactions


async def async_split(
    *,
    wallet_rpc_port: Optional[int],
    fingerprint: Optional[int],
    wallet_id: int,
    fee: uint64,
    number_of_coins: int,
    amount_per_coin: CliAmount,
    target_coin_id: bytes32,
    # TODO: [add TXConfig args]
    push: bool,
    condition_valid_times: ConditionValidTimes,
) -> List[TransactionRecord]:
    async with get_wallet_client(wallet_rpc_port, fingerprint) as (wallet_client, fingerprint, config):
        try:
            wallet_type = await get_wallet_type(wallet_id=wallet_id, wallet_client=wallet_client)
            mojo_per_unit = get_mojo_per_unit(wallet_type)
        except LookupError:
            print(f"Wallet id: {wallet_id} not found.")
            return []
        if not await wallet_client.get_synced():
            print("Wallet not synced. Please wait.")
            return []

        final_amount_per_coin = amount_per_coin.convert_amount(mojo_per_unit)

        deadline = time.monotonic() + 5
        for delay in backoff_times(time_to_final=0.1):
            synced = await wallet_client.get_synced()
            if synced:
                break
            if time.monotonic() > deadline:
                # just letting the rpc request failure fall out itself
                break
            await asyncio.sleep(delay)

        tx_config = CMDTXConfigLoader(
            # TODO: [add TXConfig args]
        ).to_tx_config(mojo_per_unit, config, fingerprint)

        transactions: List[TransactionRecord] = (
            await wallet_client.split_coins(
                SplitCoins(
                    wallet_id=uint32(wallet_id),
                    number_of_coins=uint16(number_of_coins),
                    amount_per_coin=uint64(final_amount_per_coin),
                    target_coin_id=target_coin_id,
                    fee=fee,
                    push=push,
                ),
                tx_config=tx_config,
                timelock_info=condition_valid_times,
            )
        ).transactions

        if push:
            for tx in transactions:
                print(f"Transaction sent: {tx.name}")
                print(f"To get status, use command: chia wallet get_transaction -f {fingerprint} -tx 0x{tx.name}")
        dust_threshold = config.get("xch_spam_amount", 1000000)  # min amount per coin in mojo
        spam_filter_after_n_txs = config.get("spam_filter_after_n_txs", 200)  # how many txs to wait before filtering
        if final_amount_per_coin < dust_threshold and wallet_type == WalletType.STANDARD_WALLET:
            print(
                f"WARNING: The amount per coin: {amount_per_coin.amount} is less than the dust threshold: "
                f"{dust_threshold / (1 if amount_per_coin.mojos else mojo_per_unit)}. Some or all of the Coins "
                f"{'will' if number_of_coins > spam_filter_after_n_txs else 'may'} not show up in your wallet unless "
                f"you decrease the dust limit to below {final_amount_per_coin} mojos or disable it by setting it to 0."
            )
        return transactions<|MERGE_RESOLUTION|>--- conflicted
+++ resolved
@@ -1,15 +1,10 @@
 from __future__ import annotations
 
-<<<<<<< HEAD
 import asyncio
+import dataclasses
 import sys
 import time
-from typing import Dict, List, Optional, Sequence, Tuple, Union
-=======
-import dataclasses
-import sys
 from typing import List, Optional, Sequence, Tuple
->>>>>>> 95592957
 
 from chia.cmds.cmds_util import CMDCoinSelectionConfigLoader, CMDTXConfigLoader, cli_confirm, get_wallet_client
 from chia.cmds.param_types import CliAmount
@@ -19,13 +14,9 @@
 from chia.types.blockchain_format.sized_bytes import bytes32
 from chia.util.bech32m import encode_puzzle_hash
 from chia.util.config import selected_network_address_prefix
-<<<<<<< HEAD
-from chia.util.ints import uint64, uint128
+from chia.util.ints import uint16, uint32, uint64
 from chia.util.timing import backoff_times
-=======
-from chia.util.ints import uint16, uint32, uint64
 from chia.wallet.conditions import ConditionValidTimes
->>>>>>> 95592957
 from chia.wallet.transaction_record import TransactionRecord
 from chia.wallet.util.wallet_types import WalletType
 
