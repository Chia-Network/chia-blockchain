--- conflicted
+++ resolved
@@ -179,17 +179,10 @@
             print("Total amount is less than 0 after fee, exiting.")
             return []
         target_ph: bytes32 = decode_puzzle_hash(await wallet_client.get_next_address(wallet_id, False))
-<<<<<<< HEAD
-        additions = [{"amount": (total_amount - final_fee) if is_xch else total_amount, "puzzle_hash": target_ph}]
+        additions = [{"amount": (total_amount - fee) if is_xch else total_amount, "puzzle_hash": target_ph}]
         transaction: TransactionRecord = (
-            await wallet_client.send_transaction_multi(wallet_id, additions, tx_config, removals, final_fee, push=push)
+            await wallet_client.send_transaction_multi(wallet_id, additions, tx_config, removals, fee, push=push)
         ).transaction
-=======
-        additions = [{"amount": (total_amount - fee) if is_xch else total_amount, "puzzle_hash": target_ph}]
-        transaction: TransactionRecord = await wallet_client.send_transaction_multi(
-            wallet_id, additions, tx_config, removals, fee
-        )
->>>>>>> a4477347
         tx_id = transaction.name.hex()
         if push:
             print(f"Transaction sent: {tx_id}")
@@ -248,17 +241,11 @@
             # TODO: [add TXConfig args]
         ).to_tx_config(mojo_per_unit, config, fingerprint)
 
-<<<<<<< HEAD
         transaction: TransactionRecord = (
             await wallet_client.send_transaction_multi(
-                wallet_id, additions, tx_config, [removal_coin_record.coin], final_fee, push=push
+                wallet_id, additions, tx_config, [removal_coin_record.coin], fee, push=push
             )
         ).transaction
-=======
-        transaction: TransactionRecord = await wallet_client.send_transaction_multi(
-            wallet_id, additions, tx_config, [removal_coin_record.coin], fee
-        )
->>>>>>> a4477347
         tx_id = transaction.name.hex()
         if push:
             print(f"Transaction sent: {tx_id}")
