--- conflicted
+++ resolved
@@ -57,13 +57,9 @@
     parallel_read: bool = config["harvester"].get("parallel_read", True)
 
     v = Verifier()
-<<<<<<< HEAD
-    log.info("Loading plots in config.yaml using plot_tools loading code\n")
+    log.info(f"Loading plots in config.yaml using plot_tools loading code (parallel read: {parallel_read})\n")
     # Prompts interactively if the keyring is protected by a master passphrase. To use the daemon
     # for keychain access, KeychainProxy/connect_to_keychain should be used instead of Keychain.
-=======
-    log.info(f"Loading plots in config.yaml using plot_tools loading code (parallel read: {parallel_read})\n")
->>>>>>> 89b96fb4
     kc: Keychain = Keychain()
     pks = [master_sk_to_farmer_sk(sk).get_g1() for sk, _ in kc.get_all_private_keys()]
     pool_public_keys = [G1Element.from_bytes(bytes.fromhex(pk)) for pk in config["farmer"]["pool_public_keys"]]
