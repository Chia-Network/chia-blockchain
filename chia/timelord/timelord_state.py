--- conflicted
+++ resolved
@@ -3,14 +3,9 @@
 import logging
 from typing import Optional, Union
 
-<<<<<<< HEAD
+from chia_rs import ConsensusConstants
 from chia_rs.sized_ints import uint8, uint32, uint64, uint128
 
-from chia.consensus.constants import ConsensusConstants
-=======
-from chia_rs import ConsensusConstants
-
->>>>>>> 30c4ef26
 from chia.protocols import timelord_protocol
 from chia.timelord.iters_from_block import iters_from_block
 from chia.timelord.types import Chain, StateType
