--- conflicted
+++ resolved
@@ -148,18 +148,6 @@
 
     @contextlib.asynccontextmanager
     async def manage(self) -> AsyncIterator[None]:
-<<<<<<< HEAD
-        await self._start()
-        try:
-            yield
-        finally:
-            with anyio.CancelScope(shield=True):
-                self._close()
-                await self._await_closed()
-
-    async def _start(self) -> None:
-=======
->>>>>>> 3c918813
         self.lock: asyncio.Lock = asyncio.Lock()
         self.vdf_server = await asyncio.start_server(
             self._handle_client,
@@ -189,13 +177,14 @@
         try:
             yield
         finally:
-            self._shut_down = True
-            for task in self.process_communication_tasks:
-                task.cancel()
-            if self.main_loop is not None:
-                self.main_loop.cancel()
-            if self.bluebox_pool is not None:
-                self.bluebox_pool.shutdown()
+            with anyio.CancelScope(shield=True):
+                self._shut_down = True
+                for task in self.process_communication_tasks:
+                    task.cancel()
+                if self.main_loop is not None:
+                    self.main_loop.cancel()
+                if self.bluebox_pool is not None:
+                    self.bluebox_pool.shutdown()
 
     def get_connections(self, request_node_type: Optional[NodeType]) -> List[Dict[str, Any]]:
         return default_get_connections(server=self.server, request_node_type=request_node_type)
