from __future__ import annotations

import warnings
from dataclasses import dataclass
from typing import Any, Dict, List, cast

from blspy import AugSchemeMPL, G2Element

from chia.consensus.default_constants import DEFAULT_CONSTANTS
from chia.types.blockchain_format.coin import Coin
from chia.types.blockchain_format.sized_bytes import bytes32
from chia.util.errors import Err, ValidationError
from chia.util.streamable import Streamable, recurse_jsonify, streamable, streamable_from_dict
from chia.wallet.util.debug_spend_bundle import debug_spend_bundle

from .coin_spend import CoinSpend, compute_additions_with_cost


@streamable
@dataclass(frozen=True)
class SpendBundle(Streamable):
    """
    This is a list of coins being spent along with their solution programs, and a single
    aggregated signature. This is the object that most closely corresponds to a bitcoin
    transaction (although because of non-interactive signature aggregation, the boundaries
    between transactions are more flexible than in bitcoin).
    """

    coin_spends: List[CoinSpend]
    aggregated_signature: G2Element

    @property
    def coin_solutions(self) -> List[CoinSpend]:
        return self.coin_spends

    @classmethod
<<<<<<< HEAD
    def aggregate(cls, spend_bundles) -> SpendBundle:
=======
    def aggregate(cls, spend_bundles: List[SpendBundle]) -> SpendBundle:
>>>>>>> 344a7bbb
        coin_spends: List[CoinSpend] = []
        sigs: List[G2Element] = []
        for bundle in spend_bundles:
            coin_spends += bundle.coin_spends
            sigs.append(bundle.aggregated_signature)
        aggregated_signature = AugSchemeMPL.aggregate(sigs)
        return cls(coin_spends, aggregated_signature)

    # TODO: this should be removed
    def additions(self, *, max_cost: int = DEFAULT_CONSTANTS.MAX_BLOCK_COST_CLVM) -> List[Coin]:
        items: List[Coin] = []
        for cs in self.coin_spends:
            coins, cost = compute_additions_with_cost(cs, max_cost=max_cost)
            max_cost -= cost
            if max_cost < 0:
                raise ValidationError(Err.BLOCK_COST_EXCEEDS_MAX, "additions() for SpendBundle")
            items.extend(coins)
        return items

    def removals(self) -> List[Coin]:
        return [_.coin for _ in self.coin_spends]

    # TODO: this should be removed
    def fees(self) -> int:
        """Unsafe to use for fees validation!!!"""
        amount_in = sum(coin.amount for coin in self.removals())
        amount_out = sum(coin.amount for coin in self.additions())

        return amount_in - amount_out

    def name(self) -> bytes32:
        return self.get_hash()

    def debug(self, agg_sig_additional_data: bytes = DEFAULT_CONSTANTS.AGG_SIG_ME_ADDITIONAL_DATA) -> None:
        debug_spend_bundle(self, agg_sig_additional_data)

    # TODO: this should be removed
    def not_ephemeral_additions(self) -> List[Coin]:
        all_removals = self.removals()
        all_additions = self.additions()
        result: List[Coin] = []

        for add in all_additions:
            if add in all_removals:
                continue
            result.append(add)

        return result

    # Note that `coin_spends` used to have the bad name `coin_solutions`.
    # Some API still expects this name. For now, we accept both names.
    #
    # TODO: continue this deprecation. Eventually, all code below here should be removed.
    #  1. set `exclude_modern_keys` to `False` (and manually set to `True` where necessary)
    #  2. set `include_legacy_keys` to `False` (and manually set to `False` where necessary)
    #  3. remove all references to `include_legacy_keys=True`
    #  4. remove all code below this point

    @classmethod
    def from_json_dict(cls, json_dict: Dict[str, Any]) -> SpendBundle:
        if "coin_solutions" in json_dict:
            if "coin_spends" not in json_dict:
                json_dict = dict(
                    aggregated_signature=json_dict["aggregated_signature"], coin_spends=json_dict["coin_solutions"]
                )
                warnings.warn("`coin_solutions` is now `coin_spends` in `SpendBundle.from_json_dict`")
            else:
                raise ValueError("JSON contains both `coin_solutions` and `coin_spends`, just use `coin_spends`")
        return streamable_from_dict(cls, json_dict)

    def to_json_dict(self, include_legacy_keys: bool = True, exclude_modern_keys: bool = True) -> Dict[str, Any]:
        if include_legacy_keys is False and exclude_modern_keys is True:
            raise ValueError("`coin_spends` not included in legacy or modern outputs")
        d = recurse_jsonify(self)
        if include_legacy_keys:
            d["coin_solutions"] = d["coin_spends"]
        if exclude_modern_keys:
            del d["coin_spends"]
        return cast(Dict[str, Any], recurse_jsonify(d))<|MERGE_RESOLUTION|>--- conflicted
+++ resolved
@@ -34,11 +34,7 @@
         return self.coin_spends
 
     @classmethod
-<<<<<<< HEAD
-    def aggregate(cls, spend_bundles) -> SpendBundle:
-=======
     def aggregate(cls, spend_bundles: List[SpendBundle]) -> SpendBundle:
->>>>>>> 344a7bbb
         coin_spends: List[CoinSpend] = []
         sigs: List[G2Element] = []
         for bundle in spend_bundles:
