--- conflicted
+++ resolved
@@ -54,22 +54,8 @@
     def name(self) -> bytes32:
         return self.get_hash()
 
-<<<<<<< HEAD
-    def not_ephemeral_spends(self) -> List[Coin]:
-        all_removals = self.removals()
-        all_additions = self.additions()
-        result: List[Coin] = []
-
-        for rem in all_removals:
-            if rem in all_additions:
-                continue
-            result.append(rem)
-
-        return result
-=======
-    def debug(self, agg_sig_additional_data=bytes([3] * 32)):
+    def debug(self, agg_sig_additional_data=bytes([3] * 32)) -> None:
         debug_spend_bundle(self, agg_sig_additional_data)
->>>>>>> 5af2f3d2
 
     def not_ephemeral_additions(self) -> List[Coin]:
         all_removals = self.removals()
