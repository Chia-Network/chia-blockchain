--- conflicted
+++ resolved
@@ -108,23 +108,15 @@
     def get_tree_hash(self) -> bytes32:
         return bytes32(tree_hash(bytes(self)))
 
-<<<<<<< HEAD
-    def run_with_cost(self, max_cost: int, args) -> Tuple[int, Program]:
-=======
-    def _run(self, max_cost: int, flags: int, args) -> Tuple[int, "Program"]:
->>>>>>> 1dcade39
+    def _run(self, max_cost: int, flags: int, args) -> Tuple[int, Program]:
         prog_args = Program.to(args)
         cost, r = run_chia_program(self.as_bin(), prog_args.as_bin(), max_cost, flags)
         return cost, Program.to(r)
 
-<<<<<<< HEAD
-    def run(self, args) -> Program:
-=======
     def run_with_cost(self, max_cost: int, args) -> Tuple[int, "Program"]:
         return self._run(max_cost, 0, args)
 
-    def run(self, args) -> "Program":
->>>>>>> 1dcade39
+    def run(self, args) -> Program:
         cost, r = self.run_with_cost(INFINITE_COST, args)
         return r
 
