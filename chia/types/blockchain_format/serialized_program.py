--- conflicted
+++ resolved
@@ -2,116 +2,4 @@
 
 import chia_rs
 
-<<<<<<< HEAD
-from chia_rs import MEMPOOL_MODE, run_chia_program, serialized_length, tree_hash
-from clvm.SExp import CastableType, SExp
-
-from chia.types.blockchain_format.program import Program
-from chia.types.blockchain_format.sized_bytes import bytes32
-from chia.util.byte_types import hexstr_to_bytes
-
-
-def _serialize(node: CastableType) -> bytes:
-    if isinstance(node, list):
-        serialized_list = bytearray()
-        for a in node:
-            serialized_list += b"\xff"
-            serialized_list += _serialize(a)
-        serialized_list += b"\x80"
-        return bytes(serialized_list)
-    if type(node) is SerializedProgram:
-        return bytes(node)
-    if type(node) is Program:
-        return bytes(node)
-    else:
-        ret: bytes = SExp.to(node).as_bin()
-        return ret
-
-
-class SerializedProgram:
-    """
-    An opaque representation of a clvm program. It has a more limited interface than a full SExp
-    """
-
-    _buf: bytes
-
-    def __init__(self, buf: bytes) -> None:
-        assert isinstance(buf, bytes)
-        self._buf = buf
-
-    @staticmethod
-    def parse(f: io.BytesIO) -> SerializedProgram:
-        length = serialized_length(f.getvalue()[f.tell() :])
-        return SerializedProgram.from_bytes(f.read(length))
-
-    def stream(self, f: io.BytesIO) -> None:
-        f.write(self._buf)
-
-    @staticmethod
-    def from_bytes(blob: bytes) -> SerializedProgram:
-        assert serialized_length(blob) == len(blob)
-        return SerializedProgram(bytes(blob))
-
-    @staticmethod
-    def fromhex(hexstr: str) -> SerializedProgram:
-        return SerializedProgram.from_bytes(hexstr_to_bytes(hexstr))
-
-    @staticmethod
-    def from_program(p: Program) -> SerializedProgram:
-        return SerializedProgram(bytes(p))
-
-    @staticmethod
-    def to(o: CastableType) -> SerializedProgram:
-        return SerializedProgram(Program.to(o).as_bin())
-
-    def to_program(self) -> Program:
-        return Program.from_bytes(self._buf)
-
-    def uncurry(self) -> Tuple[Program, Program]:
-        return self.to_program().uncurry()
-
-    def __bytes__(self) -> bytes:
-        return self._buf
-
-    def __str__(self) -> str:
-        return bytes(self).hex()
-
-    def __repr__(self) -> str:
-        return f"{self.__class__.__name__}({str(self)})"
-
-    def __eq__(self, other: object) -> bool:
-        if not isinstance(other, SerializedProgram):
-            return False
-        return self._buf == other._buf
-
-    def __ne__(self, other: object) -> bool:
-        if not isinstance(other, SerializedProgram):
-            return True
-        return self._buf != other._buf
-
-    def get_tree_hash(self) -> bytes32:
-        return bytes32(tree_hash(self._buf))
-
-    def run_mempool_with_cost(self, max_cost: int, arg: CastableType) -> Tuple[int, Program]:
-        return self._run(max_cost, MEMPOOL_MODE, arg)
-
-    def run_with_cost(self, max_cost: int, arg: CastableType) -> Tuple[int, Program]:
-        return self._run(max_cost, 0, arg)
-
-    def _run(self, max_cost: int, flags: int, arg: CastableType) -> Tuple[int, Program]:
-        # when multiple arguments are passed, concatenate them into a serialized
-        # buffer. Some arguments may already be in serialized form (e.g.
-        # SerializedProgram) so we don't want to de-serialize those just to
-        # serialize them back again. This is handled by _serialize()
-        serialized_args = _serialize(arg)
-
-        cost, ret = run_chia_program(
-            self._buf,
-            bytes(serialized_args),
-            max_cost,
-            flags,
-        )
-        return cost, Program.to(ret)
-=======
-SerializedProgram = chia_rs.Program
->>>>>>> 927ea40f
+SerializedProgram = chia_rs.Program