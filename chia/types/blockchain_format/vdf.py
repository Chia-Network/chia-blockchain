--- conflicted
+++ resolved
@@ -6,12 +6,8 @@
 from functools import lru_cache
 from typing import Optional
 
-<<<<<<< HEAD
-from chia_rs import VDFInfo, VDFProof
+from chia_rs import ConsensusConstants, VDFInfo, VDFProof
 from chia_rs.sized_ints import uint8, uint64
-=======
-from chia_rs import ConsensusConstants, VDFInfo, VDFProof
->>>>>>> 30c4ef26
 from chiavdf import create_discriminant, verify_n_wesolowski
 
 from chia.types.blockchain_format.classgroup import ClassgroupElement
