--- conflicted
+++ resolved
@@ -23,11 +23,7 @@
 
 
 def validate_proof_v2(plot_id: bytes32, size: uint8, challenge: bytes32, proof: bytes) -> Optional[bytes]:
-<<<<<<< HEAD
-    assert False  # Not implemented
-=======
     raise NotImplementedError()
->>>>>>> ae706ad8
 
 
 def verify_and_get_quality_string(
@@ -62,10 +58,7 @@
         prefix_bits = constants.NUMBER_ZERO_BITS_PLOT_FILTER_V2
     else:
         log.error(f"Unknown plot version: {pos.version_and_size:x}")
-<<<<<<< HEAD
-=======
         return None
->>>>>>> ae706ad8
 
     plot_id: bytes32 = get_plot_id(pos)
     new_challenge: bytes32 = calculate_pos_challenge(plot_id, original_challenge_hash, signage_point)
@@ -92,10 +85,7 @@
         if not quality_str:
             return None
     else:
-<<<<<<< HEAD
-=======
         log.error(f"Unknown plot version: {pos.version_and_size:x}")
->>>>>>> ae706ad8
         return None
 
     return bytes32(quality_str)
