from __future__ import annotations

import logging
from typing import Optional, cast

import chia_rs
from bitstring import BitArray
<<<<<<< HEAD
from chia_rs import AugSchemeMPL, G1Element, PrivateKey
from chia_rs.sized_ints import uint32
=======
from chia_rs import AugSchemeMPL, ConsensusConstants, G1Element, PrivateKey
>>>>>>> 30c4ef26
from chiapos import Verifier

from chia.types.blockchain_format.sized_bytes import bytes32
from chia.util.hash import std_hash

ProofOfSpace = chia_rs.ProofOfSpace

log = logging.getLogger(__name__)


def get_plot_id(pos: ProofOfSpace) -> bytes32:
    assert pos.pool_public_key is None or pos.pool_contract_puzzle_hash is None
    if pos.pool_public_key is None:
        assert pos.pool_contract_puzzle_hash is not None
        return calculate_plot_id_ph(pos.pool_contract_puzzle_hash, pos.plot_public_key)
    return calculate_plot_id_pk(pos.pool_public_key, pos.plot_public_key)


def verify_and_get_quality_string(
    pos: ProofOfSpace,
    constants: ConsensusConstants,
    original_challenge_hash: bytes32,
    signage_point: bytes32,
    *,
    height: uint32,
) -> Optional[bytes32]:
    # Exactly one of (pool_public_key, pool_contract_puzzle_hash) must not be None
    if (pos.pool_public_key is None) and (pos.pool_contract_puzzle_hash is None):
        log.error("Expected pool public key or pool contract puzzle hash but got neither")
        return None
    if (pos.pool_public_key is not None) and (pos.pool_contract_puzzle_hash is not None):
        log.error("Expected pool public key or pool contract puzzle hash but got both")
        return None
    if pos.size < constants.MIN_PLOT_SIZE:
        log.error("Plot size is lower than the minimum")
        return None
    if pos.size > constants.MAX_PLOT_SIZE:
        log.error("Plot size is higher than the maximum")
        return None
    plot_id: bytes32 = get_plot_id(pos)
    new_challenge: bytes32 = calculate_pos_challenge(plot_id, original_challenge_hash, signage_point)

    if new_challenge != pos.challenge:
        log.error("Calculated pos challenge doesn't match the provided one")
        return None
    prefix_bits = calculate_prefix_bits(constants, height)
    if not passes_plot_filter(prefix_bits, plot_id, original_challenge_hash, signage_point):
        log.error("Did not pass the plot filter")
        return None

    return get_quality_string(pos, plot_id)


def get_quality_string(pos: ProofOfSpace, plot_id: bytes32) -> Optional[bytes32]:
    quality_str = Verifier().validate_proof(plot_id, pos.size, pos.challenge, bytes(pos.proof))
    if not quality_str:
        return None
    return bytes32(quality_str)


def passes_plot_filter(
    prefix_bits: int,
    plot_id: bytes32,
    challenge_hash: bytes32,
    signage_point: bytes32,
) -> bool:
    # this is possible when using non-mainnet constants with a low
    # NUMBER_ZERO_BITS_PLOT_FILTER constant and activating sufficient plot
    # filter reductions
    if prefix_bits == 0:
        return True

    plot_filter = BitArray(calculate_plot_filter_input(plot_id, challenge_hash, signage_point))
    # TODO: compensating for https://github.com/scott-griffiths/bitstring/issues/248
    return cast(bool, plot_filter[:prefix_bits].uint == 0)


def calculate_prefix_bits(constants: ConsensusConstants, height: uint32) -> int:
    prefix_bits = int(constants.NUMBER_ZERO_BITS_PLOT_FILTER)
    if height >= constants.PLOT_FILTER_32_HEIGHT:
        prefix_bits -= 4
    elif height >= constants.PLOT_FILTER_64_HEIGHT:
        prefix_bits -= 3
    elif height >= constants.PLOT_FILTER_128_HEIGHT:
        prefix_bits -= 2
    elif height >= constants.HARD_FORK_HEIGHT:
        prefix_bits -= 1

    return max(0, prefix_bits)


def calculate_plot_filter_input(plot_id: bytes32, challenge_hash: bytes32, signage_point: bytes32) -> bytes32:
    return std_hash(plot_id + challenge_hash + signage_point)


def calculate_pos_challenge(plot_id: bytes32, challenge_hash: bytes32, signage_point: bytes32) -> bytes32:
    return std_hash(calculate_plot_filter_input(plot_id, challenge_hash, signage_point))


def calculate_plot_id_pk(
    pool_public_key: G1Element,
    plot_public_key: G1Element,
) -> bytes32:
    return std_hash(bytes(pool_public_key) + bytes(plot_public_key))


def calculate_plot_id_ph(
    pool_contract_puzzle_hash: bytes32,
    plot_public_key: G1Element,
) -> bytes32:
    return std_hash(bytes(pool_contract_puzzle_hash) + bytes(plot_public_key))


def generate_taproot_sk(local_pk: G1Element, farmer_pk: G1Element) -> PrivateKey:
    taproot_message: bytes = bytes(local_pk + farmer_pk) + bytes(local_pk) + bytes(farmer_pk)
    taproot_hash: bytes32 = std_hash(taproot_message)
    return AugSchemeMPL.key_gen(taproot_hash)


def generate_plot_public_key(local_pk: G1Element, farmer_pk: G1Element, include_taproot: bool = False) -> G1Element:
    if include_taproot:
        taproot_sk: PrivateKey = generate_taproot_sk(local_pk, farmer_pk)
        return local_pk + farmer_pk + taproot_sk.get_g1()
    else:
        return local_pk + farmer_pk<|MERGE_RESOLUTION|>--- conflicted
+++ resolved
@@ -5,12 +5,8 @@
 
 import chia_rs
 from bitstring import BitArray
-<<<<<<< HEAD
-from chia_rs import AugSchemeMPL, G1Element, PrivateKey
+from chia_rs import AugSchemeMPL, ConsensusConstants, G1Element, PrivateKey
 from chia_rs.sized_ints import uint32
-=======
-from chia_rs import AugSchemeMPL, ConsensusConstants, G1Element, PrivateKey
->>>>>>> 30c4ef26
 from chiapos import Verifier
 
 from chia.types.blockchain_format.sized_bytes import bytes32
