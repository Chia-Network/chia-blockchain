--- conflicted
+++ resolved
@@ -19,13 +19,10 @@
     spend_bundle_name: bytes32
     additions: List[Coin]
     removals: List[Coin]
-<<<<<<< HEAD
-=======
-    program: SerializedProgram
+    # program: SerializedProgram
     # height_added_to_mempool: uint32
     # height_added_to_blockchain: uint32
-    height_added: Optional[uint32]  # xxx
->>>>>>> ccec0d27
+    height_added: Optional[uint32]
 
     def __lt__(self, other):
         return self.fee_per_cost < other.fee_per_cost
