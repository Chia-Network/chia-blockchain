--- conflicted
+++ resolved
@@ -14,18 +14,10 @@
 
 
 class DaemonProxy:
-<<<<<<< HEAD
-    def __init__(self, uri, ssl_context) -> None:
+    def __init__(self, uri: str, ssl_context: Optional[ssl.SSLContext]) -> None:
         self._uri = uri
         self._request_dict: Dict[bytes32, asyncio.Event] = {}
         self.response_dict: Dict[bytes32, Any] = {}
-        self.websocket: Optional[websockets.WebSocketClientProtocol] = None
-=======
-    def __init__(self, uri: str, ssl_context: Optional[ssl.SSLContext]):
-        self._uri = uri
-        self._request_dict: Dict[bytes32, asyncio.Event] = {}
-        self.response_dict: Dict[bytes32, Any] = {}
->>>>>>> 5af2f3d2
         self.ssl_context = ssl_context
 
     def format_request(self, command: str, data: Dict[str, Any]) -> WsRpcMessage:
