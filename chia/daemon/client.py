from __future__ import annotations

import asyncio
import json
import ssl
from collections.abc import AsyncIterator
from contextlib import asynccontextmanager
from pathlib import Path
from typing import Any, Optional

import aiohttp

from chia.util.ints import uint32
from chia.util.json_util import dict_to_json_str
from chia.util.ws_message import WsRpcMessage, create_payload_dict


class DaemonProxy:
    def __init__(
        self,
        uri: str,
        ssl_context: Optional[ssl.SSLContext],
        heartbeat: int,
        max_message_size: int = 50 * 1000 * 1000,
    ):
        self._uri = uri
        self._request_dict: dict[str, asyncio.Event] = {}
        self.response_dict: dict[str, WsRpcMessage] = {}
        self.ssl_context = ssl_context
        self.heartbeat = heartbeat
        self.client_session: Optional[aiohttp.ClientSession] = None
        self.websocket: Optional[aiohttp.ClientWebSocketResponse] = None
        self.max_message_size = max_message_size

    def format_request(self, command: str, data: dict[str, Any]) -> WsRpcMessage:
        request = create_payload_dict(command, data, "client", "daemon")
        return request

    async def start(self, wait_for_start: bool = False) -> None:
        self.client_session = aiohttp.ClientSession()

        connect_backoff = 2
        while (self.websocket is None or self.websocket.closed) and connect_backoff <= 60:
            try:
                self.websocket = await self.client_session.ws_connect(
                    self._uri,
                    autoclose=True,
                    autoping=True,
                    heartbeat=self.heartbeat,
                    ssl=self.ssl_context if self.ssl_context is not None else True,
                    max_msg_size=self.max_message_size,
                )
                break
            except aiohttp.ClientError:
                if not wait_for_start:
                    break
                await asyncio.sleep(connect_backoff)
                connect_backoff *= 2

        if self.websocket is None or self.websocket.closed:
            await self.close()
            raise Exception("Failed to connect to daemon")

        async def listener_task() -> None:
            try:
                await self.listener()
            finally:
                await self.close()

<<<<<<< HEAD
        # TODO: stop dropping tasks on the floor
        asyncio.create_task(listener_task())
=======
        asyncio.create_task(listener_task())  # noqa: RUF006
>>>>>>> 604fc1fe
        await asyncio.sleep(1)

    async def listener(self) -> None:
        if self.websocket is None:
            raise TypeError("Websocket is None in listener!")
        while True:
            message = await self.websocket.receive()
            if message.type == aiohttp.WSMsgType.TEXT:
                decoded: WsRpcMessage = json.loads(message.data)
                request_id = decoded["request_id"]

                if request_id in self._request_dict:
                    self.response_dict[request_id] = decoded
                    self._request_dict[request_id].set()
            else:
                return None

    async def _get(self, request: WsRpcMessage) -> WsRpcMessage:
        request_id = request["request_id"]
        self._request_dict[request_id] = asyncio.Event()
        string = dict_to_json_str(request)
        if self.websocket is None or self.websocket.closed:
            raise Exception("Websocket is not connected")
<<<<<<< HEAD
        # TODO: stop dropping tasks on the floor
        asyncio.create_task(self.websocket.send_str(string))
=======
        asyncio.create_task(self.websocket.send_str(string))  # noqa: RUF006
>>>>>>> 604fc1fe
        try:
            await asyncio.wait_for(self._request_dict[request_id].wait(), timeout=30)
            self._request_dict.pop(request_id)
            response: WsRpcMessage = self.response_dict[request_id]
            self.response_dict.pop(request_id)
            return response
        except asyncio.TimeoutError:
            self._request_dict.pop(request_id)
            raise Exception(f"No response from daemon for request_id: {request_id}")

    async def get_version(self) -> WsRpcMessage:
        data: dict[str, Any] = {}
        request = self.format_request("get_version", data)
        response = await self._get(request)
        return response

    async def get_network_info(self) -> WsRpcMessage:
        data: dict[str, Any] = {}
        request = self.format_request("get_network_info", data)
        response = await self._get(request)
        return response

    async def start_service(self, service_name: str) -> WsRpcMessage:
        data = {"service": service_name}
        request = self.format_request("start_service", data)
        response = await self._get(request)
        return response

    async def stop_service(self, service_name: str, delay_before_kill: int = 15) -> WsRpcMessage:
        data = {"service": service_name}
        request = self.format_request("stop_service", data)
        response = await self._get(request)
        return response

    async def is_running(self, service_name: str) -> bool:
        data = {"service": service_name}
        request = self.format_request("is_running", data)
        response = await self._get(request)
        if "is_running" in response["data"]:
            return bool(response["data"]["is_running"])
        return False

    async def is_keyring_locked(self) -> bool:
        data: dict[str, Any] = {}
        request = self.format_request("is_keyring_locked", data)
        response = await self._get(request)
        if "is_keyring_locked" in response["data"]:
            return bool(response["data"]["is_keyring_locked"])
        return False

    async def unlock_keyring(self, passphrase: str) -> WsRpcMessage:
        data = {"key": passphrase}
        request = self.format_request("unlock_keyring", data)
        response = await self._get(request)
        return response

    async def ping(self) -> WsRpcMessage:
        request = self.format_request("ping", {})
        response = await self._get(request)
        return response

    async def close(self) -> None:
        if self.websocket is not None:
            await self.websocket.close()
        if self.client_session is not None:
            await self.client_session.close()

    async def exit(self) -> WsRpcMessage:
        request = self.format_request("exit", {})
        return await self._get(request)

    async def get_keys_for_plotting(self, fingerprints: Optional[list[uint32]] = None) -> WsRpcMessage:
        data = {"fingerprints": fingerprints} if fingerprints else {}
        request = self.format_request("get_keys_for_plotting", data)
        response = await self._get(request)
        return response


async def connect_to_daemon(
    self_hostname: str,
    daemon_port: int,
    max_message_size: int,
    ssl_context: ssl.SSLContext,
    heartbeat: int,
    wait_for_start: bool = False,
) -> DaemonProxy:
    """
    Connect to the local daemon.
    """

    client = DaemonProxy(
        f"wss://{self_hostname}:{daemon_port}",
        ssl_context=ssl_context,
        max_message_size=max_message_size,
        heartbeat=heartbeat,
    )

    await client.start(wait_for_start=wait_for_start)
    return client


async def connect_to_daemon_and_validate(
    root_path: Path, config: dict[str, Any], quiet: bool = False, wait_for_start: bool = False
) -> Optional[DaemonProxy]:
    """
    Connect to the local daemon and do a ping to ensure that something is really
    there and running.
    """
    from chia.server.server import ssl_context_for_client

    try:
        daemon_max_message_size = config.get("daemon_max_message_size", 50 * 1000 * 1000)
        daemon_heartbeat = config.get("daemon_heartbeat", 300)
        crt_path = root_path / config["daemon_ssl"]["private_crt"]
        key_path = root_path / config["daemon_ssl"]["private_key"]
        ca_crt_path = root_path / config["private_ssl_ca"]["crt"]
        ca_key_path = root_path / config["private_ssl_ca"]["key"]
        ssl_context = ssl_context_for_client(ca_crt_path, ca_key_path, crt_path, key_path)
        connection = await connect_to_daemon(
            config["self_hostname"],
            config["daemon_port"],
            max_message_size=daemon_max_message_size,
            ssl_context=ssl_context,
            heartbeat=daemon_heartbeat,
            wait_for_start=wait_for_start,
        )
        r = await connection.ping()

        if "value" in r["data"] and r["data"]["value"] == "pong":
            return connection
    except Exception:
        if not quiet:
            print("Daemon not started yet")
        return None
    return None


@asynccontextmanager
async def acquire_connection_to_daemon(
    root_path: Path, config: dict[str, Any], quiet: bool = False
) -> AsyncIterator[Optional[DaemonProxy]]:
    """
    Asynchronous context manager which attempts to create a connection to the daemon.
    The connection object (DaemonProxy) is yielded to the caller. After the caller's
    block exits scope, execution resumes in this function, wherein the connection is
    closed.
    """

    daemon: Optional[DaemonProxy] = None
    try:
        daemon = await connect_to_daemon_and_validate(root_path, config, quiet=quiet)
        yield daemon  # <----
    except Exception as e:
        print(f"Exception occurred while communicating with the daemon: {e}")
    finally:
        if daemon is not None:
            await daemon.close()<|MERGE_RESOLUTION|>--- conflicted
+++ resolved
@@ -67,12 +67,8 @@
             finally:
                 await self.close()
 
-<<<<<<< HEAD
         # TODO: stop dropping tasks on the floor
-        asyncio.create_task(listener_task())
-=======
         asyncio.create_task(listener_task())  # noqa: RUF006
->>>>>>> 604fc1fe
         await asyncio.sleep(1)
 
     async def listener(self) -> None:
@@ -96,12 +92,8 @@
         string = dict_to_json_str(request)
         if self.websocket is None or self.websocket.closed:
             raise Exception("Websocket is not connected")
-<<<<<<< HEAD
         # TODO: stop dropping tasks on the floor
-        asyncio.create_task(self.websocket.send_str(string))
-=======
         asyncio.create_task(self.websocket.send_str(string))  # noqa: RUF006
->>>>>>> 604fc1fe
         try:
             await asyncio.wait_for(self._request_dict[request_id].wait(), timeout=30)
             self._request_dict.pop(request_id)
