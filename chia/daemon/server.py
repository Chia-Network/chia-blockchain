--- conflicted
+++ resolved
@@ -174,12 +174,6 @@
                 ),
                 ssl.OPENSSL_VERSION,
             )
-<<<<<<< HEAD
-        else:
-            # Daemon is internal connections, so override to TLS1.3 only
-            self.ssl_context.minimum_version = ssl.TLSVersion.TLSv1_3
-=======
->>>>>>> 773d692f
 
         def master_close_cb():
             asyncio.create_task(self.stop())
