import asyncio
import json
import logging
import os
import signal
import ssl
import subprocess
import sys
import time
import traceback
import uuid
from concurrent.futures import ThreadPoolExecutor
from enum import Enum
from pathlib import Path
from typing import Any, Dict, List, Optional, TextIO, Tuple

from chia import __version__
from chia.cmds.init_funcs import check_keys, chia_init, chia_full_version_str
from chia.cmds.passphrase_funcs import default_passphrase, using_default_passphrase
from chia.daemon.keychain_server import KeychainServer, keychain_commands
from chia.daemon.windows_signal import kill
from chia.plotters.plotters import get_available_plotters
from chia.plotting.util import add_plot_directory
from chia.server.server import ssl_context_for_root, ssl_context_for_server
from chia.ssl.create_ssl import get_mozilla_ca_crt
from chia.util.beta_metrics import BetaMetricsLogger
from chia.util.chia_logging import initialize_service_logging
from chia.util.config import load_config
from chia.util.errors import KeychainRequiresMigration, KeychainCurrentPassphraseIsInvalid
from chia.util.json_util import dict_to_json_str
from chia.util.keychain import (
    Keychain,
    passphrase_requirements,
    supports_os_passphrase_storage,
)
from chia.util.lock import Lockfile, LockfileError
from chia.util.service_groups import validate_service
from chia.util.setproctitle import setproctitle
from chia.util.ws_message import WsRpcMessage, create_payload, format_response

io_pool_exc = ThreadPoolExecutor()

try:
    from aiohttp import ClientSession, WSMsgType, web
    from aiohttp.web_ws import WebSocketResponse
except ModuleNotFoundError:
    print("Error: Make sure to run . ./activate from the project folder before starting Chia.")
    quit()


log = logging.getLogger(__name__)

service_plotter = "chia_plotter"


async def fetch(url: str):
    async with ClientSession() as session:
        try:
            mozilla_root = get_mozilla_ca_crt()
            ssl_context = ssl_context_for_root(mozilla_root, log=log)
            response = await session.get(url, ssl=ssl_context)
            if not response.ok:
                log.warning("Response not OK.")
                return None
            return await response.text()
        except Exception as e:
            log.error(f"Exception while fetching {url}, exception: {e}")
            return None


class PlotState(str, Enum):
    SUBMITTED = "SUBMITTED"
    RUNNING = "RUNNING"
    REMOVING = "REMOVING"
    FINISHED = "FINISHED"


class PlotEvent(str, Enum):
    LOG_CHANGED = "log_changed"
    STATE_CHANGED = "state_changed"


# determine if application is a script file or frozen exe
if getattr(sys, "frozen", False):
    name_map = {
        "chia": "chia",
        "chia_data_layer": "start_data_layer",
        "chia_data_layer_http": "start_data_layer_http",
        "chia_wallet": "start_wallet",
        "chia_full_node": "start_full_node",
        "chia_harvester": "start_harvester",
        "chia_farmer": "start_farmer",
        "chia_introducer": "start_introducer",
        "chia_timelord": "start_timelord",
        "chia_timelord_launcher": "timelord_launcher",
        "chia_full_node_simulator": "start_simulator",
        "chia_seeder": "start_seeder",
        "chia_crawler": "start_crawler",
    }

    def executable_for_service(service_name: str) -> str:
        application_path = os.path.dirname(sys.executable)
        if sys.platform == "win32" or sys.platform == "cygwin":
            executable = name_map[service_name]
            path = f"{application_path}/{executable}.exe"
            return path
        else:
            path = f"{application_path}/{name_map[service_name]}"
            return path

else:
    application_path = os.path.dirname(__file__)

    def executable_for_service(service_name: str) -> str:
        return service_name


async def ping() -> Dict[str, Any]:
    response = {"success": True, "value": "pong"}
    return response


class WebSocketServer:
    def __init__(
        self,
        root_path: Path,
        ca_crt_path: Path,
        ca_key_path: Path,
        crt_path: Path,
        key_path: Path,
        shutdown_event: asyncio.Event,
        run_check_keys_on_unlock: bool = False,
    ):
        self.root_path = root_path
        self.log = log
        self.services: Dict = dict()
        self.plots_queue: List[Dict] = []
        self.connections: Dict[str, List[WebSocketResponse]] = dict()  # service_name : [WebSocket]
        self.remote_address_map: Dict[WebSocketResponse, str] = dict()  # socket: service_name
        self.ping_job: Optional[asyncio.Task] = None
        self.net_config = load_config(root_path, "config.yaml")
        self.self_hostname = self.net_config["self_hostname"]
        self.daemon_port = self.net_config["daemon_port"]
        self.daemon_max_message_size = self.net_config.get("daemon_max_message_size", 50 * 1000 * 1000)
        self.websocket_runner: Optional[web.AppRunner] = None
        self.ssl_context = ssl_context_for_server(ca_crt_path, ca_key_path, crt_path, key_path, log=self.log)
        self.keychain_server = KeychainServer()
        self.run_check_keys_on_unlock = run_check_keys_on_unlock
        self.shutdown_event = shutdown_event

    async def start(self):
        self.log.info("Starting Daemon Server")

        # Note: the minimum_version has been already set to TLSv1_2
        # in ssl_context_for_server()
        # Daemon is internal connections, so override to TLSv1_3 only
        if ssl.HAS_TLSv1_3:
            try:
                self.ssl_context.minimum_version = ssl.TLSVersion.TLSv1_3
            except ValueError:
                # in case the attempt above confused the config, set it again (likely not needed but doesn't hurt)
                self.ssl_context.minimum_version = ssl.TLSVersion.TLSv1_2

        if self.ssl_context.minimum_version is not ssl.TLSVersion.TLSv1_3:
            self.log.warning(
                (
                    "Deprecation Warning: Your version of SSL (%s) does not support TLS1.3. "
                    "A future version of Chia will require TLS1.3."
                ),
                ssl.OPENSSL_VERSION,
            )

        def master_close_cb():
            asyncio.create_task(self.stop())

        try:
            asyncio.get_running_loop().add_signal_handler(signal.SIGINT, master_close_cb)
            asyncio.get_running_loop().add_signal_handler(signal.SIGTERM, master_close_cb)
        except NotImplementedError:
            self.log.info("Not implemented")

        app = web.Application(client_max_size=self.daemon_max_message_size)
        app.add_routes([web.get("/", self.incoming_connection)])
        self.websocket_runner = web.AppRunner(app, access_log=None, logger=self.log, keepalive_timeout=300)
        await self.websocket_runner.setup()

        site = web.TCPSite(
            self.websocket_runner,
            host=self.self_hostname,
            port=self.daemon_port,
            shutdown_timeout=3,
            ssl_context=self.ssl_context,
        )
        await site.start()

    def cancel_task_safe(self, task: Optional[asyncio.Task]):
        if task is not None:
            try:
                task.cancel()
            except Exception as e:
                self.log.error(f"Error while canceling task.{e} {task}")

    async def stop(self) -> Dict[str, Any]:
        self.cancel_task_safe(self.ping_job)
        service_names = list(self.services.keys())
        stop_service_jobs = [kill_service(self.root_path, self.services, s_n) for s_n in service_names]
        if stop_service_jobs:
            await asyncio.wait(stop_service_jobs)
        self.services.clear()
        asyncio.create_task(self.exit())
        log.info(f"Daemon Server stopping, Services stopped: {service_names}")
        return {"success": True, "services_stopped": service_names}

    async def incoming_connection(self, request):
        ws: WebSocketResponse = web.WebSocketResponse(max_msg_size=self.daemon_max_message_size, heartbeat=30)
        await ws.prepare(request)

        while True:
            msg = await ws.receive()
            self.log.debug("Received message: %s", msg)
            if msg.type == WSMsgType.TEXT:
                try:
                    decoded = json.loads(msg.data)
                    if "data" not in decoded:
                        decoded["data"] = {}
                    response, sockets_to_use = await self.handle_message(ws, decoded)
                except Exception as e:
                    tb = traceback.format_exc()
                    self.log.error(f"Error while handling message: {tb}")
                    error = {"success": False, "error": f"{e}"}
                    response = format_response(decoded, error)
                    sockets_to_use = []
                if len(sockets_to_use) > 0:
                    for socket in sockets_to_use:
                        try:
                            await socket.send_str(response)
                        except Exception as e:
                            tb = traceback.format_exc()
                            self.log.error(f"Unexpected exception trying to send to websocket: {e} {tb}")
                            self.remove_connection(socket)
                            await socket.close()
            else:
                service_name = "Unknown"
                if ws in self.remote_address_map:
                    service_name = self.remote_address_map[ws]
                if msg.type == WSMsgType.CLOSE:
                    self.log.info(f"ConnectionClosed. Closing websocket with {service_name}")
                elif msg.type == WSMsgType.ERROR:
                    self.log.info(f"Websocket exception. Closing websocket with {service_name}. {ws.exception()}")

                self.remove_connection(ws)
                await ws.close()
                break

    def remove_connection(self, websocket: WebSocketResponse):
        service_name = None
        if websocket in self.remote_address_map:
            service_name = self.remote_address_map[websocket]
            self.remote_address_map.pop(websocket)
        if service_name in self.connections:
            after_removal = []
            for connection in self.connections[service_name]:
                if connection == websocket:
                    continue
                else:
                    after_removal.append(connection)
            self.connections[service_name] = after_removal

    async def ping_task(self) -> None:
        restart = True
        await asyncio.sleep(30)
        for remote_address, service_name in self.remote_address_map.items():
            if service_name in self.connections:
                sockets = self.connections[service_name]
                for socket in sockets:
                    try:
                        self.log.debug(f"About to ping: {service_name}")
                        await socket.ping()
                    except asyncio.CancelledError:
                        self.log.warning("Ping task received Cancel")
                        restart = False
                        break
                    except Exception:
                        self.log.exception("Ping error")
                        self.log.error("Ping failed, connection closed.")
                        self.remove_connection(socket)
                        await socket.close()
        if restart is True:
            self.ping_job = asyncio.create_task(self.ping_task())

    async def handle_message(
        self, websocket: WebSocketResponse, message: WsRpcMessage
    ) -> Tuple[Optional[str], List[Any]]:
        """
        This function gets called when new message is received via websocket.
        """

        command = message["command"]
        destination = message["destination"]
        if destination != "daemon":
            if destination in self.connections:
                sockets = self.connections[destination]
                return dict_to_json_str(message), sockets

            return None, []

        data = message["data"]
        commands_with_data = [
            "start_service",
            "start_plotting",
            "stop_plotting",
            "stop_service",
            "is_running",
            "register_service",
        ]
        if len(data) == 0 and command in commands_with_data:
            response = {"success": False, "error": f'{command} requires "data"'}
        # Keychain commands should be handled by KeychainServer
        elif command in keychain_commands:
            response = await self.keychain_server.handle_command(command, data)
        elif command == "ping":
            response = await ping()
        elif command == "start_service":
            response = await self.start_service(data)
        elif command == "start_plotting":
            response = await self.start_plotting(data)
        elif command == "stop_plotting":
            response = await self.stop_plotting(data)
        elif command == "stop_service":
<<<<<<< HEAD
            response = await self.stop_service(data)
=======
            response = await self.stop_service(cast(Dict[str, Any], data))
        elif command == "running_services":
            response = await self.running_services(data)
>>>>>>> 837a4798
        elif command == "is_running":
            response = await self.is_running(data)
        elif command == "is_keyring_locked":
            response = await self.is_keyring_locked()
        elif command == "keyring_status":
            response = await self.keyring_status()
        elif command == "unlock_keyring":
            response = await self.unlock_keyring(data)
        elif command == "validate_keyring_passphrase":
            response = await self.validate_keyring_passphrase(data)
        elif command == "migrate_keyring":
            response = await self.migrate_keyring(data)
        elif command == "set_keyring_passphrase":
            response = await self.set_keyring_passphrase(data)
        elif command == "remove_keyring_passphrase":
            response = await self.remove_keyring_passphrase(data)
        elif command == "notify_keyring_migration_completed":
            response = await self.notify_keyring_migration_completed(data)
        elif command == "exit":
            response = await self.stop()
        elif command == "register_service":
            response = await self.register_service(websocket, data)
        elif command == "get_status":
            response = self.get_status()
        elif command == "get_version":
            response = self.get_version()
        elif command == "get_plotters":
            response = await self.get_plotters()
        else:
            self.log.error(f"UK>> {message}")
            response = {"success": False, "error": f"unknown_command {command}"}

        full_response = format_response(message, response)
        return full_response, [websocket]

    async def is_keyring_locked(self) -> Dict[str, Any]:
        locked: bool = Keychain.is_keyring_locked()
        response: Dict[str, Any] = {"success": True, "is_keyring_locked": locked}
        return response

    async def keyring_status(self) -> Dict[str, Any]:
        can_save_passphrase: bool = supports_os_passphrase_storage()
        user_passphrase_is_set: bool = Keychain.has_master_passphrase() and not using_default_passphrase()
        locked: bool = Keychain.is_keyring_locked()
        needs_migration: bool = Keychain.needs_migration()
        can_remove_legacy_keys: bool = False  # Disabling GUI support for removing legacy keys post-migration
        can_set_passphrase_hint: bool = True
        passphrase_hint: str = Keychain.get_master_passphrase_hint() or ""
        requirements: Dict[str, Any] = passphrase_requirements()
        response: Dict[str, Any] = {
            "success": True,
            "is_keyring_locked": locked,
            "can_save_passphrase": can_save_passphrase,
            "user_passphrase_is_set": user_passphrase_is_set,
            "needs_migration": needs_migration,
            "can_remove_legacy_keys": can_remove_legacy_keys,
            "can_set_passphrase_hint": can_set_passphrase_hint,
            "passphrase_hint": passphrase_hint,
            "passphrase_requirements": requirements,
        }
        # Help diagnose GUI launch issues
        self.log.debug(f"Keyring status: {response}")
        return response

    async def unlock_keyring(self, request: Dict[str, Any]) -> Dict[str, Any]:
        success: bool = False
        error: Optional[str] = None
        key: Optional[str] = request.get("key", None)
        if type(key) is not str:
            return {"success": False, "error": "missing key"}

        try:
            if Keychain.master_passphrase_is_valid(key, force_reload=True):
                Keychain.set_cached_master_passphrase(key)
                success = True
                # Inform the GUI of keyring status changes
                self.keyring_status_changed(await self.keyring_status(), "wallet_ui")
            else:
                error = "bad passphrase"
        except Exception as e:
            tb = traceback.format_exc()
            self.log.error(f"Keyring passphrase validation failed: {e} {tb}")
            error = "validation exception"

        if success and self.run_check_keys_on_unlock:
            try:
                self.log.info("Running check_keys now that the keyring is unlocked")
                check_keys(self.root_path)
                self.run_check_keys_on_unlock = False
            except Exception as e:
                tb = traceback.format_exc()
                self.log.error(f"check_keys failed after unlocking keyring: {e} {tb}")

        response: Dict[str, Any] = {"success": success, "error": error}
        return response

    async def validate_keyring_passphrase(self, request: Dict[str, Any]) -> Dict[str, Any]:
        success: bool = False
        error: Optional[str] = None
        key: Optional[str] = request.get("key", None)
        if type(key) is not str:
            return {"success": False, "error": "missing key"}

        try:
            success = Keychain.master_passphrase_is_valid(key, force_reload=True)
        except Exception as e:
            tb = traceback.format_exc()
            self.log.error(f"Keyring passphrase validation failed: {e} {tb}")
            error = "validation exception"

        response: Dict[str, Any] = {"success": success, "error": error}
        return response

    async def migrate_keyring(self, request: Dict[str, Any]) -> Dict[str, Any]:
        if Keychain.needs_migration() is False:
            # If the keyring has already been migrated, we'll raise an error to the client.
            # The reason for raising an error is because the migration request has side-
            # effects beyond copying keys from the legacy keyring to the new keyring. The
            # request may have set a passphrase and indicated that keys should be cleaned
            # from the legacy keyring. If we were to return early and indicate success,
            # the client and user's expectations may not match reality (were my keys
            # deleted from the legacy keyring? was my passphrase set?).
            return {"success": False, "error": "migration not needed"}

        success: bool = False
        error: Optional[str] = None
        passphrase: Optional[str] = request.get("passphrase", None)
        passphrase_hint: Optional[str] = request.get("passphrase_hint", None)
        save_passphrase: bool = request.get("save_passphrase", False)
        cleanup_legacy_keyring: bool = request.get("cleanup_legacy_keyring", False)

        if passphrase is not None and type(passphrase) is not str:
            return {"success": False, "error": 'expected string value for "passphrase"'}

        if passphrase_hint is not None and type(passphrase_hint) is not str:
            return {"success": False, "error": 'expected string value for "passphrase_hint"'}

        if not Keychain.passphrase_meets_requirements(passphrase):
            return {"success": False, "error": "passphrase doesn't satisfy requirements"}

        if type(cleanup_legacy_keyring) is not bool:
            return {"success": False, "error": 'expected bool value for "cleanup_legacy_keyring"'}

        try:
            Keychain.migrate_legacy_keyring(
                passphrase=passphrase,
                passphrase_hint=passphrase_hint,
                save_passphrase=save_passphrase,
                cleanup_legacy_keyring=cleanup_legacy_keyring,
            )
            success = True
            # Inform the GUI of keyring status changes
            self.keyring_status_changed(await self.keyring_status(), "wallet_ui")
        except Exception as e:
            tb = traceback.format_exc()
            self.log.error(f"Legacy keyring migration failed: {e} {tb}")
            error = f"keyring migration failed: {e}"

        response: Dict[str, Any] = {"success": success, "error": error}
        return response

    async def set_keyring_passphrase(self, request: Dict[str, Any]) -> Dict[str, Any]:
        success: bool = False
        error: Optional[str] = None
        current_passphrase: Optional[str] = None
        new_passphrase: Optional[str] = None
        passphrase_hint: Optional[str] = request.get("passphrase_hint", None)
        save_passphrase: bool = request.get("save_passphrase", False)

        if using_default_passphrase():
            current_passphrase = default_passphrase()

        if Keychain.has_master_passphrase() and not current_passphrase:
            current_passphrase = request.get("current_passphrase", None)
            if type(current_passphrase) is not str:
                return {"success": False, "error": "missing current_passphrase"}

        new_passphrase = request.get("new_passphrase", None)
        if type(new_passphrase) is not str:
            return {"success": False, "error": "missing new_passphrase"}

        if not Keychain.passphrase_meets_requirements(new_passphrase):
            return {"success": False, "error": "passphrase doesn't satisfy requirements"}

        try:
            assert new_passphrase is not None  # mypy, I love you
            Keychain.set_master_passphrase(
                current_passphrase,
                new_passphrase,
                passphrase_hint=passphrase_hint,
                save_passphrase=save_passphrase,
            )
        except KeychainRequiresMigration:
            error = "keyring requires migration"
        except KeychainCurrentPassphraseIsInvalid:
            error = "current passphrase is invalid"
        except Exception as e:
            tb = traceback.format_exc()
            self.log.error(f"Failed to set keyring passphrase: {e} {tb}")
        else:
            success = True
            # Inform the GUI of keyring status changes
            self.keyring_status_changed(await self.keyring_status(), "wallet_ui")

        response: Dict[str, Any] = {"success": success, "error": error}
        return response

    async def remove_keyring_passphrase(self, request: Dict[str, Any]) -> Dict[str, Any]:
        success: bool = False
        error: Optional[str] = None
        current_passphrase: Optional[str] = None

        if not Keychain.has_master_passphrase():
            return {"success": False, "error": "passphrase not set"}

        current_passphrase = request.get("current_passphrase", None)
        if type(current_passphrase) is not str:
            return {"success": False, "error": "missing current_passphrase"}

        try:
            Keychain.remove_master_passphrase(current_passphrase)
        except KeychainCurrentPassphraseIsInvalid:
            error = "current passphrase is invalid"
        except Exception as e:
            tb = traceback.format_exc()
            self.log.error(f"Failed to remove keyring passphrase: {e} {tb}")
        else:
            success = True
            # Inform the GUI of keyring status changes
            self.keyring_status_changed(await self.keyring_status(), "wallet_ui")

        response: Dict[str, Any] = {"success": success, "error": error}
        return response

    async def notify_keyring_migration_completed(self, request: Dict[str, Any]) -> Dict[str, Any]:
        success: bool = False
        error: Optional[str] = None
        key: Optional[str] = request.get("key", None)

        if type(key) is not str:
            return {"success": False, "error": "missing key"}

        Keychain.handle_migration_completed()

        try:
            if Keychain.master_passphrase_is_valid(key, force_reload=True):
                Keychain.set_cached_master_passphrase(key)
                success = True
                # Inform the GUI of keyring status changes
                self.keyring_status_changed(await self.keyring_status(), "wallet_ui")
            else:
                error = "bad passphrase"
        except Exception as e:
            tb = traceback.format_exc()
            self.log.error(f"Keyring passphrase validation failed: {e} {tb}")
            error = "validation exception"

        response: Dict[str, Any] = {"success": success, "error": error}
        return response

    def get_status(self) -> Dict[str, Any]:
        response = {"success": True, "genesis_initialized": True}
        return response

    def get_version(self) -> Dict[str, Any]:
        response = {"success": True, "version": __version__}
        return response

    async def get_plotters(self) -> Dict[str, Any]:
        plotters: Dict[str, Any] = get_available_plotters(self.root_path)
        response: Dict[str, Any] = {"success": True, "plotters": plotters}
        return response

    async def _keyring_status_changed(self, keyring_status: Dict[str, Any], destination: str):
        """
        Attempt to communicate with the GUI to inform it of any keyring status changes
        (e.g. keyring becomes unlocked or migration completes)
        """
        websockets = self.connections.get("wallet_ui", None)

        if websockets is None:
            return None

        if keyring_status is None:
            return None

        response = create_payload("keyring_status_changed", keyring_status, "daemon", destination)

        for websocket in websockets.copy():
            try:
                await websocket.send_str(response)
            except Exception as e:
                tb = traceback.format_exc()
                self.log.error(f"Unexpected exception trying to send to websocket: {e} {tb}")
                websockets.remove(websocket)
                await websocket.close()

    def keyring_status_changed(self, keyring_status: Dict[str, Any], destination: str):
        asyncio.create_task(self._keyring_status_changed(keyring_status, destination))

    def plot_queue_to_payload(self, plot_queue_item, send_full_log: bool) -> Dict[str, Any]:
        error = plot_queue_item.get("error")
        has_error = error is not None

        item = {
            "id": plot_queue_item["id"],
            "queue": plot_queue_item["queue"],
            "size": plot_queue_item["size"],
            "parallel": plot_queue_item["parallel"],
            "delay": plot_queue_item["delay"],
            "state": plot_queue_item["state"],
            "error": str(error) if has_error else None,
            "deleted": plot_queue_item["deleted"],
            "log_new": plot_queue_item.get("log_new"),
        }

        if send_full_log:
            item["log"] = plot_queue_item.get("log")
        return item

    def prepare_plot_state_message(self, state: PlotEvent, id):
        message = {
            "state": state,
            "queue": self.extract_plot_queue(id),
        }
        return message

    def extract_plot_queue(self, id=None) -> List[Dict]:
        send_full_log = id is None
        data = []
        for item in self.plots_queue:
            if id is None or item["id"] == id:
                data.append(self.plot_queue_to_payload(item, send_full_log))
        return data

    async def _state_changed(self, service: str, message: Dict[str, Any]):
        """If id is None, send the whole state queue"""
        if service not in self.connections:
            return None

        websockets = self.connections[service]

        if message is None:
            return None

        response = create_payload("state_changed", message, service, "wallet_ui")

        for websocket in websockets.copy():
            try:
                await websocket.send_str(response)
            except Exception as e:
                tb = traceback.format_exc()
                self.log.error(f"Unexpected exception trying to send to websocket: {e} {tb}")
                websockets.remove(websocket)
                await websocket.close()

    def state_changed(self, service: str, message: Dict[str, Any]):
        asyncio.create_task(self._state_changed(service, message))

    async def _watch_file_changes(self, config, fp: TextIO, loop: asyncio.AbstractEventLoop):
        id: str = config["id"]
        plotter: str = config["plotter"]
        final_words: List[str] = []

        if plotter == "chiapos":
            final_words = ["Renamed final file"]
        elif plotter == "bladebit":
            final_words = ["Finished plotting in"]
        elif plotter == "madmax":
            temp_dir = config["temp_dir"]
            final_dir = config["final_dir"]
            if temp_dir == final_dir:
                final_words = ["Total plot creation time was"]
            else:
                # "Renamed final plot" if moving to a final dir on the same volume
                # "Copy to <path> finished, took..." if copying to another volume
                final_words = ["Renamed final plot", "finished, took"]

        while True:
            new_data = await loop.run_in_executor(io_pool_exc, fp.readline)

            if config["state"] is not PlotState.RUNNING:
                return None

            if new_data not in (None, ""):
                config["log"] = new_data if config["log"] is None else config["log"] + new_data
                config["log_new"] = new_data
                self.state_changed(service_plotter, self.prepare_plot_state_message(PlotEvent.LOG_CHANGED, id))

            if new_data:
                for word in final_words:
                    if word in new_data:
                        return None
            else:
                time.sleep(0.5)

    async def _track_plotting_progress(self, config, loop: asyncio.AbstractEventLoop):
        file_path = config["out_file"]
        with open(file_path, "r") as fp:
            await self._watch_file_changes(config, fp, loop)

    def _common_plotting_command_args(self, request: Any, ignoreCount: bool) -> List[str]:
        n = 1 if ignoreCount else request["n"]  # Plot count
        d = request["d"]  # Final directory
        r = request["r"]  # Threads
        f = request.get("f")  # Farmer pubkey
        p = request.get("p")  # Pool pubkey
        c = request.get("c")  # Pool contract address

        command_args: List[str] = []
        command_args.append(f"-n{n}")
        command_args.append(f"-d{d}")
        command_args.append(f"-r{r}")

        if f is not None:
            command_args.append(f"-f{f}")

        if p is not None:
            command_args.append(f"-p{p}")

        if c is not None:
            command_args.append(f"-c{c}")

        return command_args

    def _chiapos_plotting_command_args(self, request: Any, ignoreCount: bool) -> List[str]:
        k = request["k"]  # Plot size
        t = request["t"]  # Temp directory
        t2 = request["t2"]  # Temp2 directory
        b = request["b"]  # Buffer size
        u = request["u"]  # Buckets
        a = request.get("a")  # Fingerprint
        e = request["e"]  # Disable bitfield
        x = request["x"]  # Exclude final directory
        override_k = request["overrideK"]  # Force plot sizes < k32

        command_args: List[str] = []
        command_args.append(f"-k{k}")
        command_args.append(f"-t{t}")
        command_args.append(f"-2{t2}")
        command_args.append(f"-b{b}")
        command_args.append(f"-u{u}")

        if a is not None:
            command_args.append(f"-a{a}")

        if e is True:
            command_args.append("-e")

        if x is True:
            command_args.append("-x")

        if override_k is True:
            command_args.append("--override-k")

        return command_args

    def _bladebit_plotting_command_args(self, request: Any, ignoreCount: bool) -> List[str]:
        w = request.get("w", False)  # Warm start
        m = request.get("m", False)  # Disable NUMA

        command_args: List[str] = []

        if w is True:
            command_args.append("-w")

        if m is True:
            command_args.append("-m")

        return command_args

    def _madmax_plotting_command_args(self, request: Any, ignoreCount: bool, index: int) -> List[str]:
        k = request["k"]  # Plot size
        t = request["t"]  # Temp directory
        t2 = request["t2"]  # Temp2 directory
        u = request["u"]  # Buckets
        v = request["v"]  # Buckets for phase 3 & 4
        K = request.get("K", 1)  # Thread multiplier for phase 2
        G = request.get("G", False)  # Alternate tmpdir/tmp2dir

        command_args: List[str] = []
        command_args.append(f"-k{k}")
        command_args.append(f"-u{u}")
        command_args.append(f"-v{v}")
        command_args.append(f"-K{K}")

        # Handle madmax's tmptoggle option ourselves when managing GUI plotting
        if G is True and t != t2 and index % 2:
            # Swap tmp and tmp2
            command_args.append(f"-t{t2}")
            command_args.append(f"-2{t}")
        else:
            command_args.append(f"-t{t}")
            command_args.append(f"-2{t2}")

        return command_args

    def _build_plotting_command_args(self, request: Any, ignoreCount: bool, index: int) -> List[str]:
        plotter: str = request.get("plotter", "chiapos")
        command_args: List[str] = ["chia", "plotters", plotter]

        command_args.extend(self._common_plotting_command_args(request, ignoreCount))

        if plotter == "chiapos":
            command_args.extend(self._chiapos_plotting_command_args(request, ignoreCount))
        elif plotter == "madmax":
            command_args.extend(self._madmax_plotting_command_args(request, ignoreCount, index))
        elif plotter == "bladebit":
            command_args.extend(self._bladebit_plotting_command_args(request, ignoreCount))

        return command_args

    def _is_serial_plotting_running(self, queue: str = "default") -> bool:
        response = False
        for item in self.plots_queue:
            if item["queue"] == queue and item["parallel"] is False and item["state"] is PlotState.RUNNING:
                response = True
        return response

    def _get_plots_queue_item(self, id: str):
        config = next(item for item in self.plots_queue if item["id"] == id)
        return config

    def _run_next_serial_plotting(self, loop: asyncio.AbstractEventLoop, queue: str = "default"):
        next_plot_id = None

        if self._is_serial_plotting_running(queue) is True:
            return None

        for item in self.plots_queue:
            if item["queue"] == queue and item["state"] is PlotState.SUBMITTED and item["parallel"] is False:
                next_plot_id = item["id"]
                break

        if next_plot_id is not None:
            loop.create_task(self._start_plotting(next_plot_id, loop, queue))

    def _post_process_plotting_job(self, job: Dict[str, Any]):
        id: str = job["id"]
        final_dir: str = job["final_dir"]
        exclude_final_dir: bool = job["exclude_final_dir"]
        log.info(f"Post-processing plotter job with ID {id}")  # lgtm [py/clear-text-logging-sensitive-data]
        if not exclude_final_dir:
            try:
                add_plot_directory(self.root_path, final_dir)
            except ValueError as e:
                log.warning(f"_post_process_plotting_job: {e}")

    async def _start_plotting(self, id: str, loop: asyncio.AbstractEventLoop, queue: str = "default"):
        current_process = None
        try:
            log.info(f"Starting plotting with ID {id}")  # lgtm [py/clear-text-logging-sensitive-data]
            config = self._get_plots_queue_item(id)

            if config is None:
                raise Exception(f"Plot queue config with ID {id} does not exist")

            state = config["state"]
            if state is not PlotState.SUBMITTED:
                raise Exception(f"Plot with ID {id} has no state submitted")

            id = config["id"]
            delay = config["delay"]
            await asyncio.sleep(delay)

            if config["state"] is not PlotState.SUBMITTED:
                return None

            service_name = config["service_name"]
            command_args = config["command_args"]

            # Set the -D/--connect_to_daemon flag to signify that the child should connect
            # to the daemon to access the keychain
            command_args.append("-D")

            self.log.debug(f"command_args before launch_plotter are {command_args}")
            self.log.debug(f"self.root_path before launch_plotter is {self.root_path}")
            process, pid_path = launch_plotter(self.root_path, service_name, command_args, id)

            current_process = process

            config["state"] = PlotState.RUNNING
            config["out_file"] = plotter_log_path(self.root_path, id).absolute()
            config["process"] = process
            self.state_changed(service_plotter, self.prepare_plot_state_message(PlotEvent.STATE_CHANGED, id))

            if service_name not in self.services:
                self.services[service_name] = []

            self.services[service_name].append(process)

            await self._track_plotting_progress(config, loop)

            self.log.debug("finished tracking plotting progress. setting state to FINISHED")

            config["state"] = PlotState.FINISHED
            self.state_changed(service_plotter, self.prepare_plot_state_message(PlotEvent.STATE_CHANGED, id))

            self._post_process_plotting_job(config)

        except (subprocess.SubprocessError, IOError):
            log.exception(f"problem starting {service_name}")  # lgtm [py/clear-text-logging-sensitive-data]
            error = Exception("Start plotting failed")
            config["state"] = PlotState.FINISHED
            config["error"] = error
            self.state_changed(service_plotter, self.prepare_plot_state_message(PlotEvent.STATE_CHANGED, id))
            raise error

        finally:
            if current_process is not None:
                self.services[service_name].remove(current_process)
                current_process.wait()  # prevent zombies
            self._run_next_serial_plotting(loop, queue)

    async def start_plotting(self, request: Dict[str, Any]):
        service_name = request["service"]

        plotter = request.get("plotter", "chiapos")
        delay = int(request.get("delay", 0))
        parallel = request.get("parallel", False)
        size = request.get("k")
        temp_dir = request.get("t")
        final_dir = request.get("d")
        exclude_final_dir = request.get("x", False)
        count = int(request.get("n", 1))
        queue = request.get("queue", "default")

        if ("p" in request) and ("c" in request):
            response = {
                "success": False,
                "service_name": service_name,
                "error": "Choose one of pool_contract_address and pool_public_key",
            }
            return response

        ids: List[str] = []
        for k in range(count):
            id = str(uuid.uuid4())
            ids.append(id)
            config = {
                "id": id,  # lgtm [py/clear-text-logging-sensitive-data]
                "size": size,
                "queue": queue,
                "plotter": plotter,
                "service_name": service_name,
                "command_args": self._build_plotting_command_args(request, True, k),
                "parallel": parallel,
                "delay": delay * k if parallel is True else delay,
                "state": PlotState.SUBMITTED,
                "deleted": False,
                "error": None,
                "log": None,
                "process": None,
                "temp_dir": temp_dir,
                "final_dir": final_dir,
                "exclude_final_dir": exclude_final_dir,
            }

            self.plots_queue.append(config)

            # notify GUI about new plot queue item
            self.state_changed(service_plotter, self.prepare_plot_state_message(PlotEvent.STATE_CHANGED, id))

            # only the first item can start when user selected serial plotting
            can_start_serial_plotting = k == 0 and self._is_serial_plotting_running(queue) is False

            if parallel is True or can_start_serial_plotting:
                log.info(f"Plotting will start in {config['delay']} seconds")
                # TODO: loop gets passed down a lot, review for potential removal
                loop = asyncio.get_running_loop()
                loop.create_task(self._start_plotting(id, loop, queue))
            else:
                log.info("Plotting will start automatically when previous plotting finish")

        response = {
            "success": True,
            "ids": ids,
            "service_name": service_name,
        }

        return response

    async def stop_plotting(self, request: Dict[str, Any]) -> Dict[str, Any]:
        id = request["id"]
        config = self._get_plots_queue_item(id)
        if config is None:
            return {"success": False}

        id = config["id"]
        state = config["state"]
        process = config["process"]
        queue = config["queue"]

        if config["state"] is PlotState.REMOVING:
            return {"success": False}

        try:
            run_next = False
            if process is not None and state == PlotState.RUNNING:
                run_next = True
                config["state"] = PlotState.REMOVING
                self.state_changed(service_plotter, self.prepare_plot_state_message(PlotEvent.STATE_CHANGED, id))
                await kill_process(process, self.root_path, service_plotter, id)

            config["state"] = PlotState.FINISHED
            config["deleted"] = True

            self.state_changed(service_plotter, self.prepare_plot_state_message(PlotEvent.STATE_CHANGED, id))

            self.plots_queue.remove(config)

            if run_next:
                # TODO: review to see if we can remove this
                loop = asyncio.get_running_loop()
                self._run_next_serial_plotting(loop, queue)

            return {"success": True}
        except Exception as e:
            log.error(f"Error during killing the plot process: {e}")
            config["state"] = PlotState.FINISHED
            config["error"] = str(e)
            self.state_changed(service_plotter, self.prepare_plot_state_message(PlotEvent.STATE_CHANGED, id))
            return {"success": False}

    async def start_service(self, request: Dict[str, Any]):
        service_command = request["service"]

        error = None
        success = False
        testing = False
        already_running = False
        if "testing" in request:
            testing = request["testing"]

        if not validate_service(service_command):
            error = "unknown service"

        if service_command in self.services:
            service = self.services[service_command]
            r = service is not None and service.poll() is None
            if r is False:
                self.services.pop(service_command)
                error = None
            else:
                self.log.info(f"Service {service_command} already running")
                already_running = True
        elif len(self.connections.get(service_command, [])) > 0:
            # If the service was started manually (not launched by the daemon), we should
            # have a connection to it.
            self.log.info(f"Service {service_command} already registered")
            already_running = True

        if already_running:
            success = True
        elif error is None:
            try:
                exe_command = service_command
                if testing is True:
                    exe_command = f"{service_command} --testing=true"
                process, pid_path = launch_service(self.root_path, exe_command)
                self.services[service_command] = process
                success = True
            except (subprocess.SubprocessError, IOError):
                log.exception(f"problem starting {service_command}")
                error = "start failed"

        response = {"success": success, "service": service_command, "error": error}
        return response

    async def stop_service(self, request: Dict[str, Any]) -> Dict[str, Any]:
        service_name = request["service"]
        result = await kill_service(self.root_path, self.services, service_name)
        response = {"success": result, "service_name": service_name}
        return response

    def is_service_running(self, service_name: str) -> bool:
        if service_name == service_plotter:
            processes = self.services.get(service_name)
            is_running = processes is not None and len(processes) > 0
        else:
            process = self.services.get(service_name)
            is_running = process is not None and process.poll() is None
            if not is_running:
                # Check if we have a connection to the requested service. This might be the
                # case if the service was started manually (i.e. not started by the daemon).
                service_connections = self.connections.get(service_name)
                if service_connections is not None:
                    is_running = len(service_connections) > 0
        return is_running

    async def running_services(self, request: Dict[str, Any]) -> Dict[str, Any]:
        services = list({*self.services.keys(), *self.connections.keys()})
        running_services = [service_name for service_name in services if self.is_service_running(service_name)]

        return {"success": True, "running_services": running_services}

    async def is_running(self, request: Dict[str, Any]) -> Dict[str, Any]:
        service_name = request["service"]
        is_running = self.is_service_running(service_name)
        return {"success": True, "service_name": service_name, "is_running": is_running}

    async def exit(self) -> None:
        if self.websocket_runner is not None:
            await self.websocket_runner.cleanup()
        self.shutdown_event.set()
        log.info("chia daemon exiting")

    async def register_service(self, websocket: WebSocketResponse, request: Dict[str, Any]) -> Dict[str, Any]:
        self.log.info(f"Register service {request}")
        service = request["service"]
        if service not in self.connections:
            self.connections[service] = []
        self.connections[service].append(websocket)

        response: Dict[str, Any] = {"success": True}
        if service == service_plotter:
            response = {
                "success": True,
                "service": service,
                "queue": self.extract_plot_queue(),
            }
        else:
            self.remote_address_map[websocket] = service
            if self.ping_job is None:
                self.ping_job = asyncio.create_task(self.ping_task())
        self.log.info(f"registered for service {service}")
        log.info(f"{response}")
        return response


def daemon_launch_lock_path(root_path: Path) -> Path:
    """
    A path to a file that is lock when a daemon is launching but not yet started.
    This prevents multiple instances from launching.
    """
    return service_launch_lock_path(root_path, "daemon")


def service_launch_lock_path(root_path: Path, service: str) -> Path:
    """
    A path that is locked when a service is running.
    """
    service_name = service.replace(" ", "-").replace("/", "-")
    return root_path / "run" / service_name


def pid_path_for_service(root_path: Path, service: str, id: str = "") -> Path:
    """
    Generate a path for a PID file for the given service name.
    """
    pid_name = service.replace(" ", "-").replace("/", "-")
    return root_path / "run" / f"{pid_name}{id}.pid"


def plotter_log_path(root_path: Path, id: str):
    return root_path / "plotter" / f"plotter_log_{id}.txt"


def launch_plotter(root_path: Path, service_name: str, service_array: List[str], id: str):
    # we need to pass on the possibly altered CHIA_ROOT
    os.environ["CHIA_ROOT"] = str(root_path)
    service_executable = executable_for_service(service_array[0])

    # Swap service name with name of executable
    service_array[0] = service_executable
    startupinfo = None
    creationflags = 0
    if sys.platform == "win32" or sys.platform == "cygwin":
        startupinfo = subprocess.STARTUPINFO()
        startupinfo.dwFlags |= subprocess.STARTF_USESHOWWINDOW
        # If the current process group is used, CTRL_C_EVENT will kill the parent and everyone in the group!
        creationflags = subprocess.CREATE_NEW_PROCESS_GROUP

    plotter_path = plotter_log_path(root_path, id)

    if plotter_path.parent.exists():
        if plotter_path.exists():
            plotter_path.unlink()
    else:
        plotter_path.parent.mkdir(parents=True, exist_ok=True)
    outfile = open(plotter_path.resolve(), "w")
    log.info(f"Service array: {service_array}")  # lgtm [py/clear-text-logging-sensitive-data]
    process = subprocess.Popen(
        service_array,
        shell=False,
        stderr=outfile,
        stdout=outfile,
        startupinfo=startupinfo,
        creationflags=creationflags,
    )

    pid_path = pid_path_for_service(root_path, service_name, id)
    try:
        pid_path.parent.mkdir(parents=True, exist_ok=True)
        with open(pid_path, "w") as f:
            f.write(f"{process.pid}\n")
    except Exception:
        pass
    return process, pid_path


def launch_service(root_path: Path, service_command) -> Tuple[subprocess.Popen, Path]:
    """
    Launch a child process.
    """
    # set up CHIA_ROOT
    # invoke correct script
    # save away PID

    # we need to pass on the possibly altered CHIA_ROOT
    os.environ["CHIA_ROOT"] = str(root_path)

    # Insert proper e
    service_array = service_command.split()
    service_executable = executable_for_service(service_array[0])
    service_array[0] = service_executable

    startupinfo = None
    if sys.platform == "win32" or sys.platform == "cygwin":
        startupinfo = subprocess.STARTUPINFO()
        startupinfo.dwFlags |= subprocess.STARTF_USESHOWWINDOW

    log.debug(f"Launching service {service_array} with CHIA_ROOT: {os.environ['CHIA_ROOT']}")

    # CREATE_NEW_PROCESS_GROUP allows graceful shutdown on windows, by CTRL_BREAK_EVENT signal
    if sys.platform == "win32" or sys.platform == "cygwin":
        creationflags = subprocess.CREATE_NEW_PROCESS_GROUP
    else:
        creationflags = 0
    environ_copy = os.environ.copy()
    process = subprocess.Popen(
        service_array, shell=False, startupinfo=startupinfo, creationflags=creationflags, env=environ_copy
    )

    pid_path = pid_path_for_service(root_path, service_command)
    try:
        pid_path.parent.mkdir(parents=True, exist_ok=True)
        with open(pid_path, "w") as f:
            f.write(f"{process.pid}\n")
    except Exception:
        pass
    return process, pid_path


async def kill_process(
    process: subprocess.Popen, root_path: Path, service_name: str, id: str, delay_before_kill: int = 15
) -> bool:
    pid_path = pid_path_for_service(root_path, service_name, id)

    if sys.platform == "win32" or sys.platform == "cygwin":
        log.info("sending CTRL_BREAK_EVENT signal to %s", service_name)
        # pylint: disable=E1101
        kill(process.pid, signal.SIGBREAK)

    else:
        log.info("sending term signal to %s", service_name)
        process.terminate()

    count: float = 0
    while count < delay_before_kill:
        if process.poll() is not None:
            break
        await asyncio.sleep(0.5)
        count += 0.5
    else:
        process.kill()
        log.info("sending kill signal to %s", service_name)
    r = process.wait()
    log.info("process %s returned %d", service_name, r)
    try:
        pid_path_killed = pid_path.with_suffix(".pid-killed")
        if pid_path_killed.exists():
            pid_path_killed.unlink()
        os.rename(pid_path, pid_path_killed)
    except Exception:
        pass

    return True


async def kill_service(
    root_path: Path, services: Dict[str, subprocess.Popen], service_name: str, delay_before_kill: int = 15
) -> bool:
    process = services.get(service_name)
    if process is None:
        return False
    del services[service_name]
    result = await kill_process(process, root_path, service_name, "", delay_before_kill)
    return result


def is_running(services: Dict[str, subprocess.Popen], service_name: str) -> bool:
    process = services.get(service_name)
    return process is not None and process.poll() is None


async def async_run_daemon(root_path: Path, wait_for_unlock: bool = False) -> int:
    # When wait_for_unlock is true, we want to skip the check_keys() call in chia_init
    # since it might be necessary to wait for the GUI to unlock the keyring first.
    chia_init(root_path, should_check_keys=(not wait_for_unlock))
    config = load_config(root_path, "config.yaml")
    setproctitle("chia_daemon")
    initialize_service_logging("daemon", config)
    crt_path = root_path / config["daemon_ssl"]["private_crt"]
    key_path = root_path / config["daemon_ssl"]["private_key"]
    ca_crt_path = root_path / config["private_ssl_ca"]["crt"]
    ca_key_path = root_path / config["private_ssl_ca"]["key"]
    sys.stdout.flush()
    json_msg = dict_to_json_str(
        {
            "message": "cert_path",
            "success": True,
            "cert": f"{crt_path}",
            "key": f"{key_path}",
            "ca_crt": f"{ca_crt_path}",
        }
    )
    sys.stdout.write("\n" + json_msg + "\n")
    sys.stdout.flush()
    try:
        with Lockfile.create(daemon_launch_lock_path(root_path), timeout=1):
            log.info(f"chia-blockchain version: {chia_full_version_str()}")

            beta_metrics: Optional[BetaMetricsLogger] = None
            if config.get("beta", {}).get("enabled", False):
                beta_metrics = BetaMetricsLogger(root_path)
                beta_metrics.start_logging()

            shutdown_event = asyncio.Event()

            ws_server = WebSocketServer(
                root_path,
                ca_crt_path,
                ca_key_path,
                crt_path,
                key_path,
                shutdown_event,
                run_check_keys_on_unlock=wait_for_unlock,
            )
            await ws_server.start()
            await shutdown_event.wait()

            if beta_metrics is not None:
                await beta_metrics.stop_logging()

            log.info("Daemon WebSocketServer closed")
            sys.stdout.close()
            return 0
    except LockfileError:
        print("daemon: already launching")
        return 2


def run_daemon(root_path: Path, wait_for_unlock: bool = False) -> int:
    result = asyncio.run(async_run_daemon(root_path, wait_for_unlock))
    return result


def main() -> int:
    from chia.util.default_root import DEFAULT_ROOT_PATH
    from chia.util.keychain import Keychain

    wait_for_unlock = "--wait-for-unlock" in sys.argv[1:] and Keychain.is_keyring_locked()
    return run_daemon(DEFAULT_ROOT_PATH, wait_for_unlock)


if __name__ == "__main__":
    main()<|MERGE_RESOLUTION|>--- conflicted
+++ resolved
@@ -327,13 +327,9 @@
         elif command == "stop_plotting":
             response = await self.stop_plotting(data)
         elif command == "stop_service":
-<<<<<<< HEAD
             response = await self.stop_service(data)
-=======
-            response = await self.stop_service(cast(Dict[str, Any], data))
         elif command == "running_services":
             response = await self.running_services(data)
->>>>>>> 837a4798
         elif command == "is_running":
             response = await self.is_running(data)
         elif command == "is_keyring_locked":
