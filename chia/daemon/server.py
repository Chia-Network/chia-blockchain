import asyncio
import json
import logging
import os
import signal
import ssl
import subprocess
import sys
import time
import traceback
import uuid
from concurrent.futures import ThreadPoolExecutor
from enum import Enum
from pathlib import Path
from typing import Any, Dict, List, Optional, TextIO, Tuple, cast

from websockets import ConnectionClosedOK, WebSocketException, WebSocketServerProtocol, serve

from chia.cmds.init_funcs import check_keys, chia_init
from chia.cmds.passphrase_funcs import default_passphrase, using_default_passphrase
from chia.daemon.keychain_server import KeychainServer, keychain_commands
from chia.daemon.windows_signal import kill
from chia.plotters.plotters import get_available_plotters
from chia.plotting.util import add_plot_directory
from chia.server.server import ssl_context_for_root, ssl_context_for_server
from chia.ssl.create_ssl import get_mozilla_ca_crt
from chia.util.chia_logging import initialize_logging
from chia.util.config import load_config
from chia.util.json_util import dict_to_json_str
from chia.util.keychain import (
    Keychain,
    KeyringCurrentPassphraseIsInvalid,
    KeyringRequiresMigration,
    passphrase_requirements,
    supports_keyring_passphrase,
    supports_os_passphrase_storage,
)
from chia.util.path import mkdir
from chia.util.service_groups import validate_service
from chia.util.setproctitle import setproctitle
from chia.util.ws_message import WsRpcMessage, create_payload, format_response
from chia import __version__

io_pool_exc = ThreadPoolExecutor()

try:
    from aiohttp import ClientSession, web
except ModuleNotFoundError:
    print("Error: Make sure to run . ./activate from the project folder before starting Chia.")
    quit()

try:
    import fcntl

    has_fcntl = True
except ImportError:
    has_fcntl = False

log = logging.getLogger(__name__)

service_plotter = "chia_plotter"


async def fetch(url: str):
    async with ClientSession() as session:
        try:
            mozilla_root = get_mozilla_ca_crt()
            ssl_context = ssl_context_for_root(mozilla_root, log=log)
            response = await session.get(url, ssl=ssl_context)
            if not response.ok:
                log.warning("Response not OK.")
                return None
            return await response.text()
        except Exception as e:
            log.error(f"Exception while fetching {url}, exception: {e}")
            return None


class PlotState(str, Enum):
    SUBMITTED = "SUBMITTED"
    RUNNING = "RUNNING"
    REMOVING = "REMOVING"
    FINISHED = "FINISHED"


class PlotEvent(str, Enum):
    LOG_CHANGED = "log_changed"
    STATE_CHANGED = "state_changed"


# determine if application is a script file or frozen exe
if getattr(sys, "frozen", False):
    name_map = {
        "chia": "chia",
        "chia_wallet": "start_wallet",
        "chia_full_node": "start_full_node",
        "chia_harvester": "start_harvester",
        "chia_farmer": "start_farmer",
        "chia_introducer": "start_introducer",
        "chia_timelord": "start_timelord",
        "chia_timelord_launcher": "timelord_launcher",
        "chia_full_node_simulator": "start_simulator",
        "chia_seeder": "start_seeder",
        "chia_crawler": "start_crawler",
    }

    def executable_for_service(service_name: str) -> str:
        application_path = os.path.dirname(sys.executable)
        if sys.platform == "win32" or sys.platform == "cygwin":
            executable = name_map[service_name]
            path = f"{application_path}/{executable}.exe"
            return path
        else:
            path = f"{application_path}/{name_map[service_name]}"
            return path

else:
    application_path = os.path.dirname(__file__)

    def executable_for_service(service_name: str) -> str:
        return service_name


async def ping() -> Dict[str, Any]:
    response = {"success": True, "value": "pong"}
    return response


class WebSocketServer:
    def __init__(
        self,
        root_path: Path,
        ca_crt_path: Path,
        ca_key_path: Path,
        crt_path: Path,
        key_path: Path,
        run_check_keys_on_unlock: bool = False,
    ):
        self.root_path = root_path
        self.log = log
        self.services: Dict = dict()
        self.plots_queue: List[Dict] = []
        self.connections: Dict[str, List[WebSocketServerProtocol]] = dict()  # service_name : [WebSocket]
        self.remote_address_map: Dict[WebSocketServerProtocol, str] = dict()  # socket: service_name
        self.ping_job: Optional[asyncio.Task] = None
        self.net_config = load_config(root_path, "config.yaml")
        self.self_hostname = self.net_config["self_hostname"]
        self.daemon_port = self.net_config["daemon_port"]
        self.daemon_max_message_size = self.net_config.get("daemon_max_message_size", 50 * 1000 * 1000)
        self.websocket_server = None
        self.ssl_context = ssl_context_for_server(ca_crt_path, ca_key_path, crt_path, key_path, log=self.log)
        self.shut_down = False
        self.keychain_server = KeychainServer()
        self.run_check_keys_on_unlock = run_check_keys_on_unlock

    async def start(self):
        self.log.info("Starting Daemon Server")

        # Note: the minimum_version has been already set to TLSv1_2
        # in ssl_context_for_server()
        # Daemon is internal connections, so override to TLSv1_3 only
        if ssl.HAS_TLSv1_3:
            try:
                self.ssl_context.minimum_version = ssl.TLSVersion.TLSv1_3
            except ValueError:
                # in case the attempt above confused the config, set it again (likely not needed but doesn't hurt)
                self.ssl_context.minimum_version = ssl.TLSVersion.TLSv1_2

        if self.ssl_context.minimum_version is not ssl.TLSVersion.TLSv1_3:
            self.log.warning(
                (
                    "Deprecation Warning: Your version of SSL (%s) does not support TLS1.3. "
                    "A future version of Chia will require TLS1.3."
                ),
                ssl.OPENSSL_VERSION,
            )

        def master_close_cb():
            asyncio.create_task(self.stop())

        try:
            asyncio.get_running_loop().add_signal_handler(signal.SIGINT, master_close_cb)
            asyncio.get_running_loop().add_signal_handler(signal.SIGTERM, master_close_cb)
        except NotImplementedError:
            self.log.info("Not implemented")

        self.websocket_server = await serve(
            self.safe_handle,
            self.self_hostname,
            self.daemon_port,
            max_size=self.daemon_max_message_size,
            ping_interval=500,
            ping_timeout=300,
            ssl=self.ssl_context,
        )
        self.log.info("Waiting Daemon WebSocketServer closure")

    def cancel_task_safe(self, task: Optional[asyncio.Task]):
        if task is not None:
            try:
                task.cancel()
            except Exception as e:
                self.log.error(f"Error while canceling task.{e} {task}")

    async def stop(self) -> Dict[str, Any]:
        self.shut_down = True
        self.cancel_task_safe(self.ping_job)
        await self.exit()
        if self.websocket_server is not None:
            self.websocket_server.close()
        return {"success": True}

    async def safe_handle(self, websocket: WebSocketServerProtocol, path: str):
        service_name = ""
        try:
            async for message in websocket:
                try:
                    decoded = json.loads(message)
                    if "data" not in decoded:
                        decoded["data"] = {}
                    response, sockets_to_use = await self.handle_message(websocket, decoded)
                except Exception as e:
                    tb = traceback.format_exc()
                    self.log.error(f"Error while handling message: {tb}")
                    error = {"success": False, "error": f"{e}"}
                    response = format_response(decoded, error)
                    sockets_to_use = []
                if len(sockets_to_use) > 0:
                    for socket in sockets_to_use:
                        try:
                            await socket.send(response)
                        except Exception as e:
                            tb = traceback.format_exc()
                            self.log.error(f"Unexpected exception trying to send to websocket: {e} {tb}")
                            self.remove_connection(socket)
                            await socket.close()
        except Exception as e:
            tb = traceback.format_exc()
            service_name = "Unknown"
            if websocket in self.remote_address_map:
                service_name = self.remote_address_map[websocket]
            if isinstance(e, ConnectionClosedOK):
                self.log.info(f"ConnectionClosedOk. Closing websocket with {service_name} {e}")
            elif isinstance(e, WebSocketException):
                self.log.info(f"Websocket exception. Closing websocket with {service_name} {e} {tb}")
            else:
                self.log.error(f"Unexpected exception in websocket: {e} {tb}")
        finally:
            self.remove_connection(websocket)
            await websocket.close()

    def remove_connection(self, websocket: WebSocketServerProtocol):
        service_name = None
        if websocket in self.remote_address_map:
            service_name = self.remote_address_map[websocket]
            self.remote_address_map.pop(websocket)
        if service_name in self.connections:
            after_removal = []
            for connection in self.connections[service_name]:
                if connection == websocket:
                    continue
                else:
                    after_removal.append(connection)
            self.connections[service_name] = after_removal

    async def ping_task(self) -> None:
        restart = True
        await asyncio.sleep(30)
        for remote_address, service_name in self.remote_address_map.items():
            if service_name in self.connections:
                sockets = self.connections[service_name]
                for socket in sockets:
                    if socket.remote_address[1] == remote_address:
                        try:
                            self.log.info(f"About to ping: {service_name}")
                            await socket.ping()
                        except asyncio.CancelledError:
                            self.log.info("Ping task received Cancel")
                            restart = False
                            break
                        except Exception as e:
                            self.log.info(f"Ping error: {e}")
                            self.log.warning("Ping failed, connection closed.")
                            self.remove_connection(socket)
                            await socket.close()
        if restart is True:
            self.ping_job = asyncio.create_task(self.ping_task())

    async def handle_message(
        self, websocket: WebSocketServerProtocol, message: WsRpcMessage
    ) -> Tuple[Optional[str], List[Any]]:
        """
        This function gets called when new message is received via websocket.
        """

        command = message["command"]
        destination = message["destination"]
        if destination != "daemon":
            if destination in self.connections:
                sockets = self.connections[destination]
                return dict_to_json_str(message), sockets

            return None, []

        data = message["data"]
        commands_with_data = [
            "start_service",
            "start_plotting",
            "stop_plotting",
            "stop_service",
            "is_running",
            "register_service",
        ]
        if len(data) == 0 and command in commands_with_data:
            response = {"success": False, "error": f'{command} requires "data"'}
        # Keychain commands should be handled by KeychainServer
        elif command in keychain_commands and supports_keyring_passphrase():
            response = await self.keychain_server.handle_command(command, data)
        elif command == "ping":
            response = await ping()
        elif command == "start_service":
            response = await self.start_service(cast(Dict[str, Any], data))
        elif command == "start_plotting":
            response = await self.start_plotting(cast(Dict[str, Any], data))
        elif command == "stop_plotting":
            response = await self.stop_plotting(cast(Dict[str, Any], data))
        elif command == "stop_service":
            response = await self.stop_service(cast(Dict[str, Any], data))
        elif command == "is_running":
            response = await self.is_running(cast(Dict[str, Any], data))
        elif command == "is_keyring_locked":
            response = await self.is_keyring_locked()
        elif command == "keyring_status":
            response = await self.keyring_status()
        elif command == "unlock_keyring":
            response = await self.unlock_keyring(cast(Dict[str, Any], data))
        elif command == "validate_keyring_passphrase":
            response = await self.validate_keyring_passphrase(cast(Dict[str, Any], data))
        elif command == "migrate_keyring":
            response = await self.migrate_keyring(cast(Dict[str, Any], data))
        elif command == "set_keyring_passphrase":
            response = await self.set_keyring_passphrase(cast(Dict[str, Any], data))
        elif command == "remove_keyring_passphrase":
            response = await self.remove_keyring_passphrase(cast(Dict[str, Any], data))
        elif command == "notify_keyring_migration_completed":
            response = await self.notify_keyring_migration_completed(cast(Dict[str, Any], data))
        elif command == "exit":
            response = await self.stop()
        elif command == "register_service":
            response = await self.register_service(websocket, cast(Dict[str, Any], data))
        elif command == "get_status":
            response = self.get_status()
        elif command == "get_version":
            response = self.get_version()
        elif command == "get_plotters":
            response = await self.get_plotters()
        else:
            self.log.error(f"UK>> {message}")
            response = {"success": False, "error": f"unknown_command {command}"}

        full_response = format_response(message, response)
        return full_response, [websocket]

    async def is_keyring_locked(self) -> Dict[str, Any]:
        locked: bool = Keychain.is_keyring_locked()
        response: Dict[str, Any] = {"success": True, "is_keyring_locked": locked}
        return response

    async def keyring_status(self) -> Dict[str, Any]:
        passphrase_support_enabled: bool = supports_keyring_passphrase()
        can_save_passphrase: bool = supports_os_passphrase_storage()
        user_passphrase_is_set: bool = Keychain.has_master_passphrase() and not using_default_passphrase()
        locked: bool = Keychain.is_keyring_locked()
        needs_migration: bool = Keychain.needs_migration()
        can_remove_legacy_keys: bool = False  # Disabling GUI support for removing legacy keys post-migration
        can_set_passphrase_hint: bool = True
        passphrase_hint: str = Keychain.get_master_passphrase_hint() or ""
        requirements: Dict[str, Any] = passphrase_requirements()
        response: Dict[str, Any] = {
            "success": True,
            "is_keyring_locked": locked,
            "passphrase_support_enabled": passphrase_support_enabled,
            "can_save_passphrase": can_save_passphrase,
            "user_passphrase_is_set": user_passphrase_is_set,
            "needs_migration": needs_migration,
            "can_remove_legacy_keys": can_remove_legacy_keys,
            "can_set_passphrase_hint": can_set_passphrase_hint,
            "passphrase_hint": passphrase_hint,
            "passphrase_requirements": requirements,
        }
        # Help diagnose GUI launch issues
        self.log.debug(f"Keyring status: {response}")
        return response

    async def unlock_keyring(self, request: Dict[str, Any]) -> Dict[str, Any]:
        success: bool = False
        error: Optional[str] = None
        key: Optional[str] = request.get("key", None)
        if type(key) is not str:
            return {"success": False, "error": "missing key"}

        try:
            if Keychain.master_passphrase_is_valid(key, force_reload=True):
                Keychain.set_cached_master_passphrase(key)
                success = True

                # Attempt to silently migrate legacy keys if necessary. Non-fatal if this fails.
                try:
                    if not Keychain.migration_checked_for_current_version():
                        self.log.info("Will attempt to migrate legacy keys...")
                        Keychain.migrate_legacy_keys_silently()
                        self.log.info("Migration of legacy keys complete.")
                    else:
                        self.log.debug("Skipping legacy key migration (previously attempted).")
                except Exception:
                    self.log.exception("Failed to migrate keys silently. Run `chia keys migrate` manually.")

                # Inform the GUI of keyring status changes
                self.keyring_status_changed(await self.keyring_status(), "wallet_ui")
            else:
                error = "bad passphrase"
        except Exception as e:
            tb = traceback.format_exc()
            self.log.error(f"Keyring passphrase validation failed: {e} {tb}")
            error = "validation exception"

        if success and self.run_check_keys_on_unlock:
            try:
                self.log.info("Running check_keys now that the keyring is unlocked")
                check_keys(self.root_path)
                self.run_check_keys_on_unlock = False
            except Exception as e:
                tb = traceback.format_exc()
                self.log.error(f"check_keys failed after unlocking keyring: {e} {tb}")

        response: Dict[str, Any] = {"success": success, "error": error}
        return response

    async def validate_keyring_passphrase(self, request: Dict[str, Any]) -> Dict[str, Any]:
        success: bool = False
        error: Optional[str] = None
        key: Optional[str] = request.get("key", None)
        if type(key) is not str:
            return {"success": False, "error": "missing key"}

        try:
            success = Keychain.master_passphrase_is_valid(key, force_reload=True)
        except Exception as e:
            tb = traceback.format_exc()
            self.log.error(f"Keyring passphrase validation failed: {e} {tb}")
            error = "validation exception"

        response: Dict[str, Any] = {"success": success, "error": error}
        return response

    async def migrate_keyring(self, request: Dict[str, Any]) -> Dict[str, Any]:
        if Keychain.needs_migration() is False:
            # If the keyring has already been migrated, we'll raise an error to the client.
            # The reason for raising an error is because the migration request has side-
            # effects beyond copying keys from the legacy keyring to the new keyring. The
            # request may have set a passphrase and indicated that keys should be cleaned
            # from the legacy keyring. If we were to return early and indicate success,
            # the client and user's expectations may not match reality (were my keys
            # deleted from the legacy keyring? was my passphrase set?).
            return {"success": False, "error": "migration not needed"}

        success: bool = False
        error: Optional[str] = None
        passphrase: Optional[str] = request.get("passphrase", None)
        passphrase_hint: Optional[str] = request.get("passphrase_hint", None)
        save_passphrase: bool = request.get("save_passphrase", False)
        cleanup_legacy_keyring: bool = request.get("cleanup_legacy_keyring", False)

        if passphrase is not None and type(passphrase) is not str:
            return {"success": False, "error": 'expected string value for "passphrase"'}

        if passphrase_hint is not None and type(passphrase_hint) is not str:
            return {"success": False, "error": 'expected string value for "passphrase_hint"'}

        if not Keychain.passphrase_meets_requirements(passphrase):
            return {"success": False, "error": "passphrase doesn't satisfy requirements"}

        if type(cleanup_legacy_keyring) is not bool:
            return {"success": False, "error": 'expected bool value for "cleanup_legacy_keyring"'}

        try:
            Keychain.migrate_legacy_keyring(
                passphrase=passphrase,
                passphrase_hint=passphrase_hint,
                save_passphrase=save_passphrase,
                cleanup_legacy_keyring=cleanup_legacy_keyring,
            )
            success = True
            # Inform the GUI of keyring status changes
            self.keyring_status_changed(await self.keyring_status(), "wallet_ui")
        except Exception as e:
            tb = traceback.format_exc()
            self.log.error(f"Legacy keyring migration failed: {e} {tb}")
            error = f"keyring migration failed: {e}"

        response: Dict[str, Any] = {"success": success, "error": error}
        return response

    async def set_keyring_passphrase(self, request: Dict[str, Any]) -> Dict[str, Any]:
        success: bool = False
        error: Optional[str] = None
        current_passphrase: Optional[str] = None
        new_passphrase: Optional[str] = None
        passphrase_hint: Optional[str] = request.get("passphrase_hint", None)
        save_passphrase: bool = request.get("save_passphrase", False)

        if using_default_passphrase():
            current_passphrase = default_passphrase()

        if Keychain.has_master_passphrase() and not current_passphrase:
            current_passphrase = request.get("current_passphrase", None)
            if type(current_passphrase) is not str:
                return {"success": False, "error": "missing current_passphrase"}

        new_passphrase = request.get("new_passphrase", None)
        if type(new_passphrase) is not str:
            return {"success": False, "error": "missing new_passphrase"}

        if not Keychain.passphrase_meets_requirements(new_passphrase):
            return {"success": False, "error": "passphrase doesn't satisfy requirements"}

        try:
            assert new_passphrase is not None  # mypy, I love you
            Keychain.set_master_passphrase(
                current_passphrase,
                new_passphrase,
                allow_migration=False,
                passphrase_hint=passphrase_hint,
                save_passphrase=save_passphrase,
            )
        except KeyringRequiresMigration:
            error = "keyring requires migration"
        except KeyringCurrentPassphraseIsInvalid:
            error = "current passphrase is invalid"
        except Exception as e:
            tb = traceback.format_exc()
            self.log.error(f"Failed to set keyring passphrase: {e} {tb}")
        else:
            success = True
            # Inform the GUI of keyring status changes
            self.keyring_status_changed(await self.keyring_status(), "wallet_ui")

        response: Dict[str, Any] = {"success": success, "error": error}
        return response

    async def remove_keyring_passphrase(self, request: Dict[str, Any]) -> Dict[str, Any]:
        success: bool = False
        error: Optional[str] = None
        current_passphrase: Optional[str] = None

        if not Keychain.has_master_passphrase():
            return {"success": False, "error": "passphrase not set"}

        current_passphrase = request.get("current_passphrase", None)
        if type(current_passphrase) is not str:
            return {"success": False, "error": "missing current_passphrase"}

        try:
            Keychain.remove_master_passphrase(current_passphrase)
        except KeyringCurrentPassphraseIsInvalid:
            error = "current passphrase is invalid"
        except Exception as e:
            tb = traceback.format_exc()
            self.log.error(f"Failed to remove keyring passphrase: {e} {tb}")
        else:
            success = True
            # Inform the GUI of keyring status changes
            self.keyring_status_changed(await self.keyring_status(), "wallet_ui")

        response: Dict[str, Any] = {"success": success, "error": error}
        return response

    async def notify_keyring_migration_completed(self, request: Dict[str, Any]) -> Dict[str, Any]:
        success: bool = False
        error: Optional[str] = None
        key: Optional[str] = request.get("key", None)

        if type(key) is not str:
            return {"success": False, "error": "missing key"}

        Keychain.handle_migration_completed()

        try:
            if Keychain.master_passphrase_is_valid(key, force_reload=True):
                Keychain.set_cached_master_passphrase(key)
                success = True
                # Inform the GUI of keyring status changes
                self.keyring_status_changed(await self.keyring_status(), "wallet_ui")
            else:
                error = "bad passphrase"
        except Exception as e:
            tb = traceback.format_exc()
            self.log.error(f"Keyring passphrase validation failed: {e} {tb}")
            error = "validation exception"

        response: Dict[str, Any] = {"success": success, "error": error}
        return response

    def get_status(self) -> Dict[str, Any]:
        response = {"success": True, "genesis_initialized": True}
        return response

    def get_version(self) -> Dict[str, Any]:
        response = {"success": True, "version": __version__}
        return response

    async def get_plotters(self) -> Dict[str, Any]:
        plotters: Dict[str, Any] = get_available_plotters(self.root_path)
        response: Dict[str, Any] = {"success": True, "plotters": plotters}
        return response

    async def _keyring_status_changed(self, keyring_status: Dict[str, Any], destination: str):
        """
        Attempt to communicate with the GUI to inform it of any keyring status changes
        (e.g. keyring becomes unlocked or migration completes)
        """
        websockets = self.connections.get("wallet_ui", None)

        if websockets is None:
            return None

        if keyring_status is None:
            return None

        response = create_payload("keyring_status_changed", keyring_status, "daemon", destination)

        for websocket in websockets:
            try:
                await websocket.send(response)
            except Exception as e:
                tb = traceback.format_exc()
                self.log.error(f"Unexpected exception trying to send to websocket: {e} {tb}")
                websockets.remove(websocket)
                await websocket.close()

    def keyring_status_changed(self, keyring_status: Dict[str, Any], destination: str):
        asyncio.create_task(self._keyring_status_changed(keyring_status, destination))

    def plot_queue_to_payload(self, plot_queue_item, send_full_log: bool) -> Dict[str, Any]:
        error = plot_queue_item.get("error")
        has_error = error is not None

        item = {
            "id": plot_queue_item["id"],
            "queue": plot_queue_item["queue"],
            "size": plot_queue_item["size"],
            "parallel": plot_queue_item["parallel"],
            "delay": plot_queue_item["delay"],
            "state": plot_queue_item["state"],
            "error": str(error) if has_error else None,
            "deleted": plot_queue_item["deleted"],
            "log_new": plot_queue_item.get("log_new"),
        }

        if send_full_log:
            item["log"] = plot_queue_item.get("log")
        return item

    def prepare_plot_state_message(self, state: PlotEvent, id):
        message = {
            "state": state,
            "queue": self.extract_plot_queue(id),
        }
        return message

    def extract_plot_queue(self, id=None) -> List[Dict]:
        send_full_log = id is None
        data = []
        for item in self.plots_queue:
            if id is None or item["id"] == id:
                data.append(self.plot_queue_to_payload(item, send_full_log))
        return data

    async def _state_changed(self, service: str, message: Dict[str, Any]):
        """If id is None, send the whole state queue"""
        if service not in self.connections:
            return None

        websockets = self.connections[service]

        if message is None:
            return None

        response = create_payload("state_changed", message, service, "wallet_ui")

        for websocket in websockets:
            try:
                await websocket.send(response)
            except Exception as e:
                tb = traceback.format_exc()
                self.log.error(f"Unexpected exception trying to send to websocket: {e} {tb}")
                websockets.remove(websocket)
                await websocket.close()

    def state_changed(self, service: str, message: Dict[str, Any]):
        asyncio.create_task(self._state_changed(service, message))

    async def _watch_file_changes(self, config, fp: TextIO, loop: asyncio.AbstractEventLoop):
        id: str = config["id"]
        plotter: str = config["plotter"]
        final_words: List[str] = []

        if plotter == "chiapos":
            final_words = ["Renamed final file"]
        elif plotter == "bladebit":
            final_words = ["Finished plotting in"]
        elif plotter == "madmax":
            temp_dir = config["temp_dir"]
            final_dir = config["final_dir"]
            if temp_dir == final_dir:
                final_words = ["Total plot creation time was"]
            else:
                # "Renamed final plot" if moving to a final dir on the same volume
                # "Copy to <path> finished, took..." if copying to another volume
                final_words = ["Renamed final plot", "finished, took"]

        while True:
            new_data = await loop.run_in_executor(io_pool_exc, fp.readline)

            if config["state"] is not PlotState.RUNNING:
                return None

            if new_data not in (None, ""):
                config["log"] = new_data if config["log"] is None else config["log"] + new_data
                config["log_new"] = new_data
                self.state_changed(service_plotter, self.prepare_plot_state_message(PlotEvent.LOG_CHANGED, id))

            if new_data:
                for word in final_words:
                    if word in new_data:
                        return None
            else:
                time.sleep(0.5)

    async def _track_plotting_progress(self, config, loop: asyncio.AbstractEventLoop):
        file_path = config["out_file"]
        with open(file_path, "r") as fp:
            await self._watch_file_changes(config, fp, loop)

    def _common_plotting_command_args(self, request: Any, ignoreCount: bool) -> List[str]:
        n = 1 if ignoreCount else request["n"]  # Plot count
        d = request["d"]  # Final directory
        r = request["r"]  # Threads
        f = request.get("f")  # Farmer pubkey
        p = request.get("p")  # Pool pubkey
        c = request.get("c")  # Pool contract address

        command_args: List[str] = []
        command_args.append(f"-n{n}")
        command_args.append(f"-d{d}")
        command_args.append(f"-r{r}")

        if f is not None:
            command_args.append(f"-f{f}")

        if p is not None:
            command_args.append(f"-p{p}")

        if c is not None:
            command_args.append(f"-c{c}")

        return command_args

    def _chiapos_plotting_command_args(self, request: Any, ignoreCount: bool) -> List[str]:
        k = request["k"]  # Plot size
        t = request["t"]  # Temp directory
        t2 = request["t2"]  # Temp2 directory
        b = request["b"]  # Buffer size
        u = request["u"]  # Buckets
        a = request.get("a")  # Fingerprint
        e = request["e"]  # Disable bitfield
        x = request["x"]  # Exclude final directory
        override_k = request["overrideK"]  # Force plot sizes < k32

        command_args: List[str] = []
        command_args.append(f"-k{k}")
        command_args.append(f"-t{t}")
        command_args.append(f"-2{t2}")
        command_args.append(f"-b{b}")
        command_args.append(f"-u{u}")

        if a is not None:
            command_args.append(f"-a{a}")

        if e is True:
            command_args.append("-e")

        if x is True:
            command_args.append("-x")

        if override_k is True:
            command_args.append("--override-k")

        return command_args

    def _bladebit_plotting_command_args(self, request: Any, ignoreCount: bool) -> List[str]:
        w = request.get("w", False)  # Warm start
        m = request.get("m", False)  # Disable NUMA

        command_args: List[str] = []

        if w is True:
            command_args.append("-w")

        if m is True:
            command_args.append("-m")

        return command_args

    def _madmax_plotting_command_args(self, request: Any, ignoreCount: bool, index: int) -> List[str]:
        k = request["k"]  # Plot size
        t = request["t"]  # Temp directory
        t2 = request["t2"]  # Temp2 directory
        u = request["u"]  # Buckets
        v = request["v"]  # Buckets for phase 3 & 4
        K = request.get("K", 1)  # Thread multiplier for phase 2
        G = request.get("G", False)  # Alternate tmpdir/tmp2dir

        command_args: List[str] = []
        command_args.append(f"-k{k}")
        command_args.append(f"-u{u}")
        command_args.append(f"-v{v}")
        command_args.append(f"-K{K}")

        # Handle madmax's tmptoggle option ourselves when managing GUI plotting
        if G is True and t != t2 and index % 2:
            # Swap tmp and tmp2
            command_args.append(f"-t{t2}")
            command_args.append(f"-2{t}")
        else:
            command_args.append(f"-t{t}")
            command_args.append(f"-2{t2}")

        return command_args

    def _build_plotting_command_args(self, request: Any, ignoreCount: bool, index: int) -> List[str]:
        plotter: str = request.get("plotter", "chiapos")
        command_args: List[str] = ["chia", "plotters", plotter]

        command_args.extend(self._common_plotting_command_args(request, ignoreCount))

        if plotter == "chiapos":
            command_args.extend(self._chiapos_plotting_command_args(request, ignoreCount))
        elif plotter == "madmax":
            command_args.extend(self._madmax_plotting_command_args(request, ignoreCount, index))
        elif plotter == "bladebit":
            command_args.extend(self._bladebit_plotting_command_args(request, ignoreCount))

        return command_args

    def _is_serial_plotting_running(self, queue: str = "default") -> bool:
        response = False
        for item in self.plots_queue:
            if item["queue"] == queue and item["parallel"] is False and item["state"] is PlotState.RUNNING:
                response = True
        return response

    def _get_plots_queue_item(self, id: str):
        config = next(item for item in self.plots_queue if item["id"] == id)
        return config

    def _run_next_serial_plotting(self, loop: asyncio.AbstractEventLoop, queue: str = "default"):
        next_plot_id = None

        if self._is_serial_plotting_running(queue) is True:
            return None

        for item in self.plots_queue:
            if item["queue"] == queue and item["state"] is PlotState.SUBMITTED and item["parallel"] is False:
                next_plot_id = item["id"]
                break

        if next_plot_id is not None:
            loop.create_task(self._start_plotting(next_plot_id, loop, queue))

    def _post_process_plotting_job(self, job: Dict[str, Any]):
        id: str = job["id"]
        final_dir: str = job.get("final_dir", "")
        exclude_final_dir: bool = job.get("exclude_final_dir", False)

        log.info(f"Post-processing plotter job with ID {id}")  # lgtm [py/clear-text-logging-sensitive-data]

        if exclude_final_dir is False and len(final_dir) > 0:
            resolved_final_dir: str = str(Path(final_dir).resolve())
            config = load_config(self.root_path, "config.yaml")
            plot_directories_list: str = config["harvester"]["plot_directories"]

            if resolved_final_dir not in plot_directories_list:
                # Adds the directory to the plot directories if it is not present
                log.info(f"Adding directory {resolved_final_dir} to harvester for farming")
                add_plot_directory(self.root_path, resolved_final_dir)

    async def _start_plotting(self, id: str, loop: asyncio.AbstractEventLoop, queue: str = "default"):
        current_process = None
        try:
            log.info(f"Starting plotting with ID {id}")  # lgtm [py/clear-text-logging-sensitive-data]
            config = self._get_plots_queue_item(id)

            if config is None:
                raise Exception(f"Plot queue config with ID {id} does not exist")

            state = config["state"]
            if state is not PlotState.SUBMITTED:
                raise Exception(f"Plot with ID {id} has no state submitted")

            id = config["id"]
            delay = config["delay"]
            await asyncio.sleep(delay)

            if config["state"] is not PlotState.SUBMITTED:
                return None

            service_name = config["service_name"]
            command_args = config["command_args"]

            # Set the -D/--connect_to_daemon flag to signify that the child should connect
            # to the daemon to access the keychain
            command_args.append("-D")

            self.log.debug(f"command_args before launch_plotter are {command_args}")
            self.log.debug(f"self.root_path before launch_plotter is {self.root_path}")
            process, pid_path = launch_plotter(self.root_path, service_name, command_args, id)

            current_process = process

            config["state"] = PlotState.RUNNING
            config["out_file"] = plotter_log_path(self.root_path, id).absolute()
            config["process"] = process
            self.state_changed(service_plotter, self.prepare_plot_state_message(PlotEvent.STATE_CHANGED, id))

            if service_name not in self.services:
                self.services[service_name] = []

            self.services[service_name].append(process)

            await self._track_plotting_progress(config, loop)

            self.log.debug("finished tracking plotting progress. setting state to FINISHED")

            config["state"] = PlotState.FINISHED
            self.state_changed(service_plotter, self.prepare_plot_state_message(PlotEvent.STATE_CHANGED, id))

            self._post_process_plotting_job(config)

        except (subprocess.SubprocessError, IOError):
            log.exception(f"problem starting {service_name}")  # lgtm [py/clear-text-logging-sensitive-data]
            error = Exception("Start plotting failed")
            config["state"] = PlotState.FINISHED
            config["error"] = error
            self.state_changed(service_plotter, self.prepare_plot_state_message(PlotEvent.STATE_CHANGED, id))
            raise error

        finally:
            if current_process is not None:
                self.services[service_name].remove(current_process)
                current_process.wait()  # prevent zombies
            self._run_next_serial_plotting(loop, queue)

    async def start_plotting(self, request: Dict[str, Any]):
        service_name = request["service"]

        plotter = request.get("plotter", "chiapos")
        delay = int(request.get("delay", 0))
        parallel = request.get("parallel", False)
        size = request.get("k")
        temp_dir = request.get("t")
        final_dir = request.get("d")
        exclude_final_dir = request.get("x", False)
        count = int(request.get("n", 1))
        queue = request.get("queue", "default")

        if ("p" in request) and ("c" in request):
            response = {
                "success": False,
                "service_name": service_name,
                "error": "Choose one of pool_contract_address and pool_public_key",
            }
            return response

        ids: List[str] = []
        for k in range(count):
            id = str(uuid.uuid4())
            ids.append(id)
            config = {
                "id": id,  # lgtm [py/clear-text-logging-sensitive-data]
                "size": size,
                "queue": queue,
                "plotter": plotter,
                "service_name": service_name,
                "command_args": self._build_plotting_command_args(request, True, k),
                "parallel": parallel,
                "delay": delay * k if parallel is True else delay,
                "state": PlotState.SUBMITTED,
                "deleted": False,
                "error": None,
                "log": None,
                "process": None,
                "temp_dir": temp_dir,
                "final_dir": final_dir,
                "exclude_final_dir": exclude_final_dir,
            }

            self.plots_queue.append(config)

            # notify GUI about new plot queue item
            self.state_changed(service_plotter, self.prepare_plot_state_message(PlotEvent.STATE_CHANGED, id))

            # only the first item can start when user selected serial plotting
            can_start_serial_plotting = k == 0 and self._is_serial_plotting_running(queue) is False

            if parallel is True or can_start_serial_plotting:
                log.info(f"Plotting will start in {config['delay']} seconds")
                # TODO: loop gets passed down a lot, review for potential removal
                loop = asyncio.get_running_loop()
                loop.create_task(self._start_plotting(id, loop, queue))
            else:
                log.info("Plotting will start automatically when previous plotting finish")

        response = {
            "success": True,
            "ids": ids,
            "service_name": service_name,
        }

        return response

    async def stop_plotting(self, request: Dict[str, Any]) -> Dict[str, Any]:
        id = request["id"]
        config = self._get_plots_queue_item(id)
        if config is None:
            return {"success": False}

        id = config["id"]
        state = config["state"]
        process = config["process"]
        queue = config["queue"]

        if config["state"] is PlotState.REMOVING:
            return {"success": False}

        try:
            run_next = False
            if process is not None and state == PlotState.RUNNING:
                run_next = True
                config["state"] = PlotState.REMOVING
                self.state_changed(service_plotter, self.prepare_plot_state_message(PlotEvent.STATE_CHANGED, id))
                await kill_process(process, self.root_path, service_plotter, id)

            config["state"] = PlotState.FINISHED
            config["deleted"] = True

            self.state_changed(service_plotter, self.prepare_plot_state_message(PlotEvent.STATE_CHANGED, id))

            self.plots_queue.remove(config)

            if run_next:
                # TODO: review to see if we can remove this
                loop = asyncio.get_running_loop()
                self._run_next_serial_plotting(loop, queue)

            return {"success": True}
        except Exception as e:
            log.error(f"Error during killing the plot process: {e}")
            config["state"] = PlotState.FINISHED
            config["error"] = str(e)
            self.state_changed(service_plotter, self.prepare_plot_state_message(PlotEvent.STATE_CHANGED, id))
            return {"success": False}

    async def start_service(self, request: Dict[str, Any]):
        service_command = request["service"]

        error = None
        success = False
        testing = False
        already_running = False
        if "testing" in request:
            testing = request["testing"]

        if not validate_service(service_command):
            error = "unknown service"

        if service_command in self.services:
            service = self.services[service_command]
            r = service is not None and service.poll() is None
            if r is False:
                self.services.pop(service_command)
                error = None
            else:
                self.log.info(f"Service {service_command} already running")
                already_running = True
        elif len(self.connections.get(service_command, [])) > 0:
            # If the service was started manually (not launched by the daemon), we should
            # have a connection to it.
            self.log.info(f"Service {service_command} already registered")
            already_running = True

        if already_running:
            success = True
        elif error is None:
            try:
                exe_command = service_command
                if testing is True:
                    exe_command = f"{service_command} --testing=true"
                process, pid_path = launch_service(self.root_path, exe_command)
                self.services[service_command] = process
                success = True
            except (subprocess.SubprocessError, IOError):
                log.exception(f"problem starting {service_command}")
                error = "start failed"

        response = {"success": success, "service": service_command, "error": error}
        return response

    async def stop_service(self, request: Dict[str, Any]) -> Dict[str, Any]:
        service_name = request["service"]
        result = await kill_service(self.root_path, self.services, service_name)
        response = {"success": result, "service_name": service_name}
        return response

    async def is_running(self, request: Dict[str, Any]) -> Dict[str, Any]:
        service_name = request["service"]

        if service_name == service_plotter:
            processes = self.services.get(service_name)
            is_running = processes is not None and len(processes) > 0
            response = {
                "success": True,
                "service_name": service_name,
                "is_running": is_running,
            }
        else:
            process = self.services.get(service_name)
            is_running = process is not None and process.poll() is None
            if not is_running:
                # Check if we have a connection to the requested service. This might be the
                # case if the service was started manually (i.e. not started by the daemon).
                service_connections = self.connections.get(service_name)
                if service_connections is not None:
                    is_running = len(service_connections) > 0
            response = {
                "success": True,
                "service_name": service_name,
                "is_running": is_running,
            }

        return response

    async def exit(self) -> Dict[str, Any]:
        jobs = []
        for k in self.services.keys():
            jobs.append(kill_service(self.root_path, self.services, k))
        if jobs:
            await asyncio.wait(jobs)
        self.services.clear()

<<<<<<< HEAD
        # TODO: fix this hack
        asyncio.get_running_loop().call_later(5, lambda *args: sys.exit(0))
        log.info("chia daemon exiting in 5 seconds")
=======
        log.info("chia daemon exiting")
>>>>>>> 287bf6c0

        response = {"success": True}
        return response

    async def register_service(self, websocket: WebSocketServerProtocol, request: Dict[str, Any]) -> Dict[str, Any]:
        self.log.info(f"Register service {request}")
        service = request["service"]
        if service not in self.connections:
            self.connections[service] = []
        self.connections[service].append(websocket)

        response: Dict[str, Any] = {"success": True}
        if service == service_plotter:
            response = {
                "success": True,
                "service": service,
                "queue": self.extract_plot_queue(),
            }
        else:
            self.remote_address_map[websocket] = service
            if self.ping_job is None:
                self.ping_job = asyncio.create_task(self.ping_task())
        self.log.info(f"registered for service {service}")
        log.info(f"{response}")
        return response


def daemon_launch_lock_path(root_path: Path) -> Path:
    """
    A path to a file that is lock when a daemon is launching but not yet started.
    This prevents multiple instances from launching.
    """
    return root_path / "run" / "start-daemon.launching"


def service_launch_lock_path(root_path: Path, service: str) -> Path:
    """
    A path to a file that is lock when a service is running.
    """
    service_name = service.replace(" ", "-").replace("/", "-")
    return root_path / "run" / f"{service_name}.lock"


def pid_path_for_service(root_path: Path, service: str, id: str = "") -> Path:
    """
    Generate a path for a PID file for the given service name.
    """
    pid_name = service.replace(" ", "-").replace("/", "-")
    return root_path / "run" / f"{pid_name}{id}.pid"


def plotter_log_path(root_path: Path, id: str):
    return root_path / "plotter" / f"plotter_log_{id}.txt"


def launch_plotter(root_path: Path, service_name: str, service_array: List[str], id: str):
    # we need to pass on the possibly altered CHIA_ROOT
    os.environ["CHIA_ROOT"] = str(root_path)
    service_executable = executable_for_service(service_array[0])

    # Swap service name with name of executable
    service_array[0] = service_executable
    startupinfo = None
    if os.name == "nt":
        startupinfo = subprocess.STARTUPINFO()  # type: ignore
        startupinfo.dwFlags |= subprocess.STARTF_USESHOWWINDOW  # type: ignore

    # Windows-specific.
    # If the current process group is used, CTRL_C_EVENT will kill the parent and everyone in the group!
    try:
        creationflags: int = subprocess.CREATE_NEW_PROCESS_GROUP  # type: ignore
    except AttributeError:  # Not on Windows.
        creationflags = 0

    plotter_path = plotter_log_path(root_path, id)

    if plotter_path.parent.exists():
        if plotter_path.exists():
            plotter_path.unlink()
    else:
        mkdir(plotter_path.parent)
    outfile = open(plotter_path.resolve(), "w")
    log.info(f"Service array: {service_array}")  # lgtm [py/clear-text-logging-sensitive-data]
    process = subprocess.Popen(
        service_array,
        shell=False,
        stderr=outfile,
        stdout=outfile,
        startupinfo=startupinfo,
        creationflags=creationflags,
    )

    pid_path = pid_path_for_service(root_path, service_name, id)
    try:
        mkdir(pid_path.parent)
        with open(pid_path, "w") as f:
            f.write(f"{process.pid}\n")
    except Exception:
        pass
    return process, pid_path


def launch_service(root_path: Path, service_command) -> Tuple[subprocess.Popen, Path]:
    """
    Launch a child process.
    """
    # set up CHIA_ROOT
    # invoke correct script
    # save away PID

    # we need to pass on the possibly altered CHIA_ROOT
    os.environ["CHIA_ROOT"] = str(root_path)

    log.debug(f"Launching service with CHIA_ROOT: {os.environ['CHIA_ROOT']}")

    # Insert proper e
    service_array = service_command.split()
    service_executable = executable_for_service(service_array[0])
    service_array[0] = service_executable

    if service_command == "chia_full_node_simulator":
        # Set the -D/--connect_to_daemon flag to signify that the child should connect
        # to the daemon to access the keychain
        service_array.append("-D")

    startupinfo = None
    if os.name == "nt":
        startupinfo = subprocess.STARTUPINFO()  # type: ignore
        startupinfo.dwFlags |= subprocess.STARTF_USESHOWWINDOW  # type: ignore

    # CREATE_NEW_PROCESS_GROUP allows graceful shutdown on windows, by CTRL_BREAK_EVENT signal
    if sys.platform == "win32" or sys.platform == "cygwin":
        creationflags = subprocess.CREATE_NEW_PROCESS_GROUP
    else:
        creationflags = 0
    environ_copy = os.environ.copy()
    process = subprocess.Popen(
        service_array, shell=False, startupinfo=startupinfo, creationflags=creationflags, env=environ_copy
    )
    pid_path = pid_path_for_service(root_path, service_command)
    try:
        mkdir(pid_path.parent)
        with open(pid_path, "w") as f:
            f.write(f"{process.pid}\n")
    except Exception:
        pass
    return process, pid_path


async def kill_process(
    process: subprocess.Popen, root_path: Path, service_name: str, id: str, delay_before_kill: int = 15
) -> bool:
    pid_path = pid_path_for_service(root_path, service_name, id)

    if sys.platform == "win32" or sys.platform == "cygwin":
        log.info("sending CTRL_BREAK_EVENT signal to %s", service_name)
        # pylint: disable=E1101
        kill(process.pid, signal.SIGBREAK)

    else:
        log.info("sending term signal to %s", service_name)
        process.terminate()

    count: float = 0
    while count < delay_before_kill:
        if process.poll() is not None:
            break
        await asyncio.sleep(0.5)
        count += 0.5
    else:
        process.kill()
        log.info("sending kill signal to %s", service_name)
    r = process.wait()
    log.info("process %s returned %d", service_name, r)
    try:
        pid_path_killed = pid_path.with_suffix(".pid-killed")
        if pid_path_killed.exists():
            pid_path_killed.unlink()
        os.rename(pid_path, pid_path_killed)
    except Exception:
        pass

    return True


async def kill_service(
    root_path: Path, services: Dict[str, subprocess.Popen], service_name: str, delay_before_kill: int = 15
) -> bool:
    process = services.get(service_name)
    if process is None:
        return False
    del services[service_name]

    result = await kill_process(process, root_path, service_name, "", delay_before_kill)
    return result


def is_running(services: Dict[str, subprocess.Popen], service_name: str) -> bool:
    process = services.get(service_name)
    return process is not None and process.poll() is None


def create_server_for_daemon(root_path: Path):
    routes = web.RouteTableDef()

    services: Dict = dict()

    @routes.get("/daemon/ping/")
    async def ping(request: web.Request) -> web.Response:
        return web.Response(text="pong")

    @routes.get("/daemon/service/start/")
    async def start_service(request: web.Request) -> web.Response:
        service_name = request.query.get("service")
        if service_name is None or not validate_service(service_name):
            r = f"{service_name} unknown service"
            return web.Response(text=str(r))

        if is_running(services, service_name):
            r = f"{service_name} already running"
            return web.Response(text=str(r))

        try:
            process, pid_path = launch_service(root_path, service_name)
            services[service_name] = process
            r = f"{service_name} started"
        except (subprocess.SubprocessError, IOError):
            log.exception(f"problem starting {service_name}")
            r = f"{service_name} start failed"

        return web.Response(text=str(r))

    @routes.get("/daemon/service/stop/")
    async def stop_service(request: web.Request) -> web.Response:
        service_name = request.query.get("service")
        if service_name is None:
            r = f"{service_name} unknown service"
            return web.Response(text=str(r))
        r = str(await kill_service(root_path, services, service_name))
        return web.Response(text=str(r))

    @routes.get("/daemon/service/is_running/")
    async def is_running_handler(request: web.Request) -> web.Response:
        service_name = request.query.get("service")
        if service_name is None:
            r = f"{service_name} unknown service"
            return web.Response(text=str(r))

        r = str(is_running(services, service_name))
        return web.Response(text=str(r))

    @routes.get("/daemon/exit/")
    async def exit(request: web.Request):
        jobs = []
        for k in services.keys():
            jobs.append(kill_service(root_path, services, k))
        if jobs:
            await asyncio.wait(jobs)
        services.clear()

        # we can't await `site.stop()` here because that will cause a deadlock, waiting for this
        # request to exit


def singleton(lockfile: Path, text: str = "semaphore") -> Optional[TextIO]:
    """
    Open a lockfile exclusively.
    """

    if not lockfile.parent.exists():
        mkdir(lockfile.parent)

    try:
        if has_fcntl:
            f = open(lockfile, "w")
            fcntl.lockf(f, fcntl.LOCK_EX | fcntl.LOCK_NB)
        else:
            if lockfile.exists():
                lockfile.unlink()
            fd = os.open(lockfile, os.O_CREAT | os.O_EXCL | os.O_RDWR)
            f = open(fd, "w")
        f.write(text)
    except IOError:
        return None
    return f


async def async_run_daemon(root_path: Path, wait_for_unlock: bool = False) -> int:
    # When wait_for_unlock is true, we want to skip the check_keys() call in chia_init
    # since it might be necessary to wait for the GUI to unlock the keyring first.
    chia_init(root_path, should_check_keys=(not wait_for_unlock))
    config = load_config(root_path, "config.yaml")
    setproctitle("chia_daemon")
    initialize_logging("daemon", config["logging"], root_path)
    lockfile = singleton(daemon_launch_lock_path(root_path))
    crt_path = root_path / config["daemon_ssl"]["private_crt"]
    key_path = root_path / config["daemon_ssl"]["private_key"]
    ca_crt_path = root_path / config["private_ssl_ca"]["crt"]
    ca_key_path = root_path / config["private_ssl_ca"]["key"]
    sys.stdout.flush()
    json_msg = dict_to_json_str(
        {
            "message": "cert_path",
            "success": True,
            "cert": f"{crt_path}",
            "key": f"{key_path}",
            "ca_crt": f"{ca_crt_path}",
        }
    )
    sys.stdout.write("\n" + json_msg + "\n")
    sys.stdout.flush()
    if lockfile is None:
        print("daemon: already launching")
        return 2

    # TODO: clean this up, ensuring lockfile isn't removed until the listen port is open
    create_server_for_daemon(root_path)
    ws_server = WebSocketServer(
        root_path, ca_crt_path, ca_key_path, crt_path, key_path, run_check_keys_on_unlock=wait_for_unlock
    )
    await ws_server.start()
    assert ws_server.websocket_server is not None
    await ws_server.websocket_server.wait_closed()
    log.info("Daemon WebSocketServer closed")
    # sys.stdout.close()
    return 0


def run_daemon(root_path: Path, wait_for_unlock: bool = False) -> int:
    result = asyncio.run(async_run_daemon(root_path, wait_for_unlock))
    return result


def main(argv) -> int:
    from chia.util.default_root import DEFAULT_ROOT_PATH
    from chia.util.keychain import Keychain

    wait_for_unlock = "--wait-for-unlock" in argv and Keychain.is_keyring_locked()
    return run_daemon(DEFAULT_ROOT_PATH, wait_for_unlock)


if __name__ == "__main__":
    main(sys.argv[1:])<|MERGE_RESOLUTION|>--- conflicted
+++ resolved
@@ -1158,13 +1158,7 @@
             await asyncio.wait(jobs)
         self.services.clear()
 
-<<<<<<< HEAD
-        # TODO: fix this hack
-        asyncio.get_running_loop().call_later(5, lambda *args: sys.exit(0))
-        log.info("chia daemon exiting in 5 seconds")
-=======
         log.info("chia daemon exiting")
->>>>>>> 287bf6c0
 
         response = {"success": True}
         return response
