--- conflicted
+++ resolved
@@ -673,11 +673,7 @@
                     sk = master_sk_to_wallet_sk(key.private_key, uint32(i))
                     pk = sk.get_g1()
                 else:
-<<<<<<< HEAD
                     pk = master_pk_to_wallet_pk_unhardened(key.observation_root, uint32(i))
-=======
-                    pk = master_pk_to_wallet_pk_unhardened(key.public_key, uint32(i))
->>>>>>> bd3a638d
                 wallet_address = encode_puzzle_hash(create_puzzlehash_for_pk(pk), prefix)
                 if non_observer_derivation:
                     hd_path = f"m/12381n/8444n/2n/{i}n"
