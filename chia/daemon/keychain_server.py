from __future__ import annotations

import logging
from dataclasses import dataclass, field
from pathlib import Path
from typing import Any, Dict, List, Type

from chia_rs import PrivateKey

from chia.cmds.init_funcs import check_keys
from chia.util.errors import KeychainException, KeychainFingerprintNotFound
from chia.util.ints import uint32
from chia.util.keychain import Keychain, KeyData
from chia.util.streamable import Streamable, streamable

# Commands that are handled by the KeychainServer
keychain_commands = [
    "add_private_key",
    "add_key",
    "check_keys",
    "delete_all_keys",
    "delete_key_by_fingerprint",
    "get_all_private_keys",
    "get_first_private_key",
    "get_key_for_fingerprint",
    "get_key",
    "get_keys",
    "get_public_key",
    "get_public_keys",
    "set_label",
    "delete_label",
]

log = logging.getLogger(__name__)

KEYCHAIN_ERR_KEYERROR = "key error"
KEYCHAIN_ERR_LOCKED = "keyring is locked"
KEYCHAIN_ERR_NO_KEYS = "no keys present"
KEYCHAIN_ERR_KEY_NOT_FOUND = "key not found"
KEYCHAIN_ERR_MALFORMED_REQUEST = "malformed request"


@streamable
@dataclass(frozen=True)
class EmptyResponse(Streamable):
    pass


@streamable
@dataclass(frozen=True)
class GetKeyResponse(Streamable):
    key: KeyData


@streamable
@dataclass(frozen=True)
class GetKeyRequest(Streamable):
    fingerprint: uint32
    include_secrets: bool = False

    def run(self, keychain: Keychain) -> GetKeyResponse:
        return GetKeyResponse(key=keychain.get_key(self.fingerprint, self.include_secrets))


@streamable
@dataclass(frozen=True)
class GetKeysResponse(Streamable):
    keys: List[KeyData]


@streamable
@dataclass(frozen=True)
class GetKeysRequest(Streamable):
    include_secrets: bool = False

    def run(self, keychain: Keychain) -> GetKeysResponse:
        return GetKeysResponse(keys=keychain.get_keys(self.include_secrets))


@streamable
@dataclass(frozen=True)
class GetPublicKeyRequest(Streamable):
    fingerprint: uint32

    def run(self, keychain: Keychain) -> GetPublicKeyResponse:
        return GetPublicKeyResponse(key=keychain.get_key(self.fingerprint, include_secrets=False))


@streamable
@dataclass(frozen=True)
class GetPublicKeyResponse(Streamable):
    key: KeyData

    def to_json_dict(self) -> Dict[str, Any]:
        # Ensure that only approved keys are returned
        approved_keys = ["fingerprint", "public_key", "label"]
        key_dict = self.key.to_json_dict()
        return {"key": {key: key_dict[key] for key in approved_keys if key in key_dict}}


@streamable
@dataclass(frozen=True)
class GetPublicKeysRequest(Streamable):
    def run(self, keychain: Keychain) -> GetPublicKeysResponse:
        return GetPublicKeysResponse(keys=keychain.get_keys(include_secrets=False))


@streamable
@dataclass(frozen=True)
class GetPublicKeysResponse(Streamable):
    keys: List[KeyData]

    def to_json_dict(self) -> Dict[str, Any]:
        # Ensure that only approved keys are returned
        approved_keys = ["fingerprint", "public_key", "label"]
        return {
            "keys": [
                {key: key_data_dict[key] for key in approved_keys if key in key_data_dict}
                for key_data_dict in (key_data.to_json_dict() for key_data in self.keys)
            ]
        }


@streamable
@dataclass(frozen=True)
class SetLabelRequest(Streamable):
    fingerprint: uint32
    label: str

    def run(self, keychain: Keychain) -> EmptyResponse:
        keychain.set_label(int(self.fingerprint), self.label)
        return EmptyResponse()


@streamable
@dataclass(frozen=True)
class DeleteLabelRequest(Streamable):
    fingerprint: uint32

    def run(self, keychain: Keychain) -> EmptyResponse:
        keychain.delete_label(self.fingerprint)
        return EmptyResponse()


@dataclass
class KeychainServer:
    """
    Implements a remote keychain service for clients to perform key operations on
    """

    _default_keychain: Keychain = field(default_factory=Keychain)
    _alt_keychains: Dict[str, Keychain] = field(default_factory=dict)

    def get_keychain_for_request(self, request: Dict[str, Any]) -> Keychain:
        """
        Keychain instances can have user and service strings associated with them.
        The keychain backends ultimately point to the same data stores, but the user
        and service strings are used to partition those data stores. We attempt to
        maintain a mapping of user/service pairs to their corresponding Keychain.
        """
        user = request.get("kc_user", self._default_keychain.user)
        service = request.get("kc_service", self._default_keychain.service)
        if user == self._default_keychain.user and service == self._default_keychain.service:
            keychain = self._default_keychain
        else:
            key = (user or "unnamed") + (service or "")
            if key in self._alt_keychains:
                keychain = self._alt_keychains[key]
            else:
                keychain = Keychain(user=user, service=service)
                self._alt_keychains[key] = keychain
        return keychain

    async def handle_command(self, command: str, data: Dict[str, Any]) -> Dict[str, Any]:
        try:
            if command == "add_private_key":
                return await self.add_key(
                    {"mnemonic_or_pk": data.get("mnemonic", None), "label": data.get("label", None), "private": True}
                )
            elif command == "add_key":
                return await self.add_key(data)
            elif command == "check_keys":
                return await self.check_keys(data)
            elif command == "delete_all_keys":
                return await self.delete_all_keys(data)
            elif command == "delete_key_by_fingerprint":
                return await self.delete_key_by_fingerprint(data)
            elif command == "get_all_private_keys":
                return await self.get_all_private_keys(data)
            elif command == "get_first_private_key":
                return await self.get_first_private_key(data)
            elif command == "get_key_for_fingerprint":
                return await self.get_key_for_fingerprint(data)
            elif command == "get_key":
                return await self.run_request(data, GetKeyRequest)
            elif command == "get_keys":
                return await self.run_request(data, GetKeysRequest)
            elif command == "get_public_key":
                return await self.run_request(data, GetPublicKeyRequest)
            elif command == "get_public_keys":
                return await self.run_request(data, GetPublicKeysRequest)
            elif command == "set_label":
                return await self.run_request(data, SetLabelRequest)
            elif command == "delete_label":
                return await self.run_request(data, DeleteLabelRequest)
            return {}
        except Exception as e:
            log.exception(e)
            return {"success": False, "error": str(e), "command": command}

    async def add_key(self, request: Dict[str, Any]) -> Dict[str, Any]:
        if self.get_keychain_for_request(request).is_keyring_locked():
            return {"success": False, "error": KEYCHAIN_ERR_LOCKED}

        mnemonic_or_pk = request.get("mnemonic_or_pk", None)
        label = request.get("label", None)
        private = request.get("private", True)

        if mnemonic_or_pk is None:
            return {
                "success": False,
                "error": KEYCHAIN_ERR_MALFORMED_REQUEST,
                "error_details": {"message": "missing key information"},
            }

        try:
            key = self.get_keychain_for_request(request).add_key(mnemonic_or_pk, label, private)
        except KeyError as e:
            return {
                "success": False,
                "error": KEYCHAIN_ERR_KEYERROR,
                "error_details": {"message": f"The word '{e.args[0]}' is incorrect.'", "word": e.args[0]},
            }
        except ValueError as e:
            log.exception(e)
            return {
                "success": False,
                "error": str(e),
            }

<<<<<<< HEAD
        return {"success": True, "fingerprint": sk.get_g1().get_fingerprint()}

    async def add_public_key(self, request: Dict[str, Any]) -> Dict[str, Any]:
        if self.get_keychain_for_request(request).is_keyring_locked():  # pragma: no cover
            return {"success": False, "error": KEYCHAIN_ERR_LOCKED}

        public_key = request.get("public_key", None)
        label = request.get("label", None)

        if public_key is None:  # pragma: no cover
            return {
                "success": False,
                "error": KEYCHAIN_ERR_MALFORMED_REQUEST,
                "error_details": {"message": "missing public_key"},
            }

        try:
            pk, key_type = self.get_keychain_for_request(request).add_public_key(public_key, label)
        except KeyError as e:  # pragma: no cover
            return {
                "success": False,
                "error": KEYCHAIN_ERR_KEYERROR,
                "error_details": {"message": f"The word '{e.args[0]}' is incorrect.'", "word": e.args[0]},
            }
        except ValueError as e:  # pragma: no cover
            log.exception(e)
            return {
                "success": False,
                "error": str(e),
            }

        return {"success": True, "fingerprint": pk.get_fingerprint(), "key_type": key_type}
=======
        if isinstance(key, PrivateKey):
            fingerprint = key.get_g1().get_fingerprint()
        else:
            fingerprint = key.get_fingerprint()

        return {"success": True, "fingerprint": fingerprint}
>>>>>>> c068e1fc

    async def check_keys(self, request: Dict[str, Any]) -> Dict[str, Any]:
        if self.get_keychain_for_request(request).is_keyring_locked():
            return {"success": False, "error": KEYCHAIN_ERR_LOCKED}

        root_path = request.get("root_path", None)
        if root_path is None:
            return {
                "success": False,
                "error": KEYCHAIN_ERR_MALFORMED_REQUEST,
                "error_details": {"message": "missing root_path"},
            }

        check_keys(Path(root_path))

        return {"success": True}

    async def delete_all_keys(self, request: Dict[str, Any]) -> Dict[str, Any]:
        if self.get_keychain_for_request(request).is_keyring_locked():
            return {"success": False, "error": KEYCHAIN_ERR_LOCKED}

        self.get_keychain_for_request(request).delete_all_keys()

        return {"success": True}

    async def delete_key_by_fingerprint(self, request: Dict[str, Any]) -> Dict[str, Any]:
        if self.get_keychain_for_request(request).is_keyring_locked():
            return {"success": False, "error": KEYCHAIN_ERR_LOCKED}

        fingerprint = request.get("fingerprint", None)
        if fingerprint is None:
            return {
                "success": False,
                "error": KEYCHAIN_ERR_MALFORMED_REQUEST,
                "error_details": {"message": "missing fingerprint"},
            }

        self.get_keychain_for_request(request).delete_key_by_fingerprint(fingerprint)

        return {"success": True}

    async def run_request(self, request_dict: Dict[str, Any], request_type: Type[Any]) -> Dict[str, Any]:
        keychain = self.get_keychain_for_request(request_dict)
        if keychain.is_keyring_locked():
            return {"success": False, "error": KEYCHAIN_ERR_LOCKED}

        try:
            request = request_type.from_json_dict(request_dict)
        except Exception as e:
            return {
                "success": False,
                "error": KEYCHAIN_ERR_MALFORMED_REQUEST,
                "error_details": {"message": str(e)},
            }

        try:
            return {"success": True, **request.run(keychain).to_json_dict()}
        except KeychainFingerprintNotFound as e:
            return {
                "success": False,
                "error": KEYCHAIN_ERR_KEY_NOT_FOUND,
                "error_details": {"fingerprint": e.fingerprint},
            }
        except KeychainException as e:
            return {
                "success": False,
                "error": KEYCHAIN_ERR_MALFORMED_REQUEST,
                "error_details": {"message": str(e)},
            }

    async def get_all_private_keys(self, request: Dict[str, Any]) -> Dict[str, Any]:
        all_keys: List[Dict[str, Any]] = []
        if self.get_keychain_for_request(request).is_keyring_locked():
            return {"success": False, "error": KEYCHAIN_ERR_LOCKED}

        private_keys = self.get_keychain_for_request(request).get_all_private_keys()
        for sk, entropy in private_keys:
            all_keys.append({"pk": bytes(sk.get_g1()).hex(), "entropy": entropy.hex()})

        return {"success": True, "private_keys": all_keys}

    async def get_first_private_key(self, request: Dict[str, Any]) -> Dict[str, Any]:
        key: Dict[str, Any] = {}
        if self.get_keychain_for_request(request).is_keyring_locked():
            return {"success": False, "error": KEYCHAIN_ERR_LOCKED}

        sk_ent = self.get_keychain_for_request(request).get_first_private_key()
        if sk_ent is None:
            return {"success": False, "error": KEYCHAIN_ERR_NO_KEYS}

        pk_str = bytes(sk_ent[0].get_g1()).hex()
        ent_str = sk_ent[1].hex()
        key = {"pk": pk_str, "entropy": ent_str}

        return {"success": True, "private_key": key}

    async def get_key_for_fingerprint(self, request: Dict[str, Any]) -> Dict[str, Any]:
        keychain = self.get_keychain_for_request(request)
        if keychain.is_keyring_locked():
            return {"success": False, "error": KEYCHAIN_ERR_LOCKED}

        private = request.get("private", True)
        keys = keychain.get_keys(include_secrets=private)
        if len(keys) == 0:
            return {"success": False, "error": KEYCHAIN_ERR_NO_KEYS}

        try:
            if request["fingerprint"] is None:
                key_data = keys[0]
            else:
                key_data = keychain.get_key(request["fingerprint"], include_secrets=private)
        except KeychainFingerprintNotFound:
            return {"success": False, "error": KEYCHAIN_ERR_KEY_NOT_FOUND}

        return {
            "success": True,
            "pk": bytes(key_data.public_key).hex(),
            "entropy": key_data.entropy.hex() if private else None,
        }<|MERGE_RESOLUTION|>--- conflicted
+++ resolved
@@ -224,7 +224,7 @@
             }
 
         try:
-            key = self.get_keychain_for_request(request).add_key(mnemonic_or_pk, label, private)
+            key, key_type = self.get_keychain_for_request(request).add_key(mnemonic_or_pk, label, private)
         except KeyError as e:
             return {
                 "success": False,
@@ -238,47 +238,12 @@
                 "error": str(e),
             }
 
-<<<<<<< HEAD
-        return {"success": True, "fingerprint": sk.get_g1().get_fingerprint()}
-
-    async def add_public_key(self, request: Dict[str, Any]) -> Dict[str, Any]:
-        if self.get_keychain_for_request(request).is_keyring_locked():  # pragma: no cover
-            return {"success": False, "error": KEYCHAIN_ERR_LOCKED}
-
-        public_key = request.get("public_key", None)
-        label = request.get("label", None)
-
-        if public_key is None:  # pragma: no cover
-            return {
-                "success": False,
-                "error": KEYCHAIN_ERR_MALFORMED_REQUEST,
-                "error_details": {"message": "missing public_key"},
-            }
-
-        try:
-            pk, key_type = self.get_keychain_for_request(request).add_public_key(public_key, label)
-        except KeyError as e:  # pragma: no cover
-            return {
-                "success": False,
-                "error": KEYCHAIN_ERR_KEYERROR,
-                "error_details": {"message": f"The word '{e.args[0]}' is incorrect.'", "word": e.args[0]},
-            }
-        except ValueError as e:  # pragma: no cover
-            log.exception(e)
-            return {
-                "success": False,
-                "error": str(e),
-            }
-
-        return {"success": True, "fingerprint": pk.get_fingerprint(), "key_type": key_type}
-=======
         if isinstance(key, PrivateKey):
             fingerprint = key.get_g1().get_fingerprint()
         else:
             fingerprint = key.get_fingerprint()
 
-        return {"success": True, "fingerprint": fingerprint}
->>>>>>> c068e1fc
+        return {"success": True, "fingerprint": fingerprint, "key_type": key_type}
 
     async def check_keys(self, request: Dict[str, Any]) -> Dict[str, Any]:
         if self.get_keychain_for_request(request).is_keyring_locked():
