--- conflicted
+++ resolved
@@ -372,19 +372,12 @@
                             break
                     else:
                         raise KeychainKeyNotFound(fingerprint)
-<<<<<<< HEAD
-                if private:
-                    key = selected_key.private_key if selected_key.secrets is not None else None
-                else:
-                    key = selected_key.observation_root
-=======
                 if private and selected_key.secrets is not None:
                     key = selected_key.private_key
                 elif not private:
-                    key = selected_key.public_key
+                    key = selected_key.observation_root
                 else:
                     return None
->>>>>>> 6da47c26
         else:
             response, success = await self.get_response_for_request(
                 "get_key_for_fingerprint", {"fingerprint": fingerprint, "private": private}
