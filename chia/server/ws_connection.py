--- conflicted
+++ resolved
@@ -710,12 +710,7 @@
                     details = ", ".join([f"{self.peer_info.host}", f"message: {message_type}", limiter_msg])
                     self.log.error(f"Peer has been rate limited and will be disconnected: {details}")
                     # Only full node disconnects peers, to prevent abuse and crashing timelords, farmers, etc
-<<<<<<< HEAD
-                    create_referenced_task(self.close(300), known_unreferenced=True)
-=======
-                    # TODO: stop dropping tasks on the floor
-                    asyncio.create_task(self.close(RATE_LIMITER_BAN_SECONDS))  # noqa: RUF006
->>>>>>> c4e714ee
+                    create_referenced_task(self.close(RATE_LIMITER_BAN_SECONDS), known_unreferenced=True)
                     await asyncio.sleep(3)
                     return None
                 else:
@@ -728,12 +723,7 @@
         elif message.type == WSMsgType.ERROR:
             self.log.error(f"WebSocket Error: {message}")
             if isinstance(message.data, WebSocketError) and message.data.code == WSCloseCode.MESSAGE_TOO_BIG:
-<<<<<<< HEAD
-                create_referenced_task(self.close(300), known_unreferenced=True)
-=======
-                # TODO: stop dropping tasks on the floor
-                asyncio.create_task(self.close(RATE_LIMITER_BAN_SECONDS))  # noqa: RUF006
->>>>>>> c4e714ee
+                create_referenced_task(self.close(RATE_LIMITER_BAN_SECONDS), known_unreferenced=True)
             else:
                 create_referenced_task(self.close(), known_unreferenced=True)
             await asyncio.sleep(3)
