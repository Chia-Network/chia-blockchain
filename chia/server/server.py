--- conflicted
+++ resolved
@@ -274,11 +274,7 @@
             for peer_ip in to_remove_ban:
                 del self.banned_peers[peer_ip]
 
-<<<<<<< HEAD
-    async def start_server(
-=======
     async def start(
->>>>>>> c1e20688
         self,
         listen: bool,
         prefer_ipv6: bool,
