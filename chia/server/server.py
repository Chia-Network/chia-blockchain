from __future__ import annotations

import asyncio
import logging
import ssl
import time
import traceback
from dataclasses import dataclass, field
from ipaddress import IPv4Network, IPv6Address, IPv6Network, ip_address, ip_network
from pathlib import Path
from typing import Any, Dict, List, Optional, Tuple, Union, cast

from aiohttp import (
    ClientResponseError,
    ClientSession,
    ClientTimeout,
    ServerDisconnectedError,
    WSCloseCode,
    client_exceptions,
    web,
)
from cryptography import x509
from cryptography.hazmat.backends import default_backend
from cryptography.hazmat.primitives import hashes, serialization
from typing_extensions import final

from chia.protocols.protocol_message_types import ProtocolMessageTypes
from chia.protocols.protocol_state_machine import message_requires_reply
from chia.protocols.protocol_timing import INVALID_PROTOCOL_BAN_SECONDS
from chia.protocols.shared_protocol import protocol_version
from chia.server.introducer_peers import IntroducerPeers
from chia.server.outbound_message import Message, NodeType
from chia.server.ssl_context import private_ssl_paths, public_ssl_paths
from chia.server.ws_connection import ConnectionCallback, WSChiaConnection
from chia.types.blockchain_format.sized_bytes import bytes32
from chia.types.peer_info import PeerInfo
from chia.util.errors import Err, ProtocolError
from chia.util.ints import uint16
from chia.util.network import WebServer, is_in_network, is_localhost
from chia.util.ssl_check import verify_ssl_certs_and_keys

max_message_size = 50 * 1024 * 1024  # 50MB


def ssl_context_for_server(
    ca_cert: Path,
    ca_key: Path,
    private_cert_path: Path,
    private_key_path: Path,
    *,
    check_permissions: bool = True,
    log: Optional[logging.Logger] = None,
) -> ssl.SSLContext:
    if check_permissions:
        verify_ssl_certs_and_keys([ca_cert, private_cert_path], [ca_key, private_key_path], log)

    ssl_context = ssl._create_unverified_context(purpose=ssl.Purpose.CLIENT_AUTH, cafile=str(ca_cert))
    ssl_context.check_hostname = False
    ssl_context.minimum_version = ssl.TLSVersion.TLSv1_2
    ssl_context.set_ciphers(
        (
            "ECDHE-ECDSA-AES256-GCM-SHA384:"
            "ECDHE-RSA-AES256-GCM-SHA384:"
            "ECDHE-ECDSA-CHACHA20-POLY1305:"
            "ECDHE-RSA-CHACHA20-POLY1305:"
            "ECDHE-ECDSA-AES128-GCM-SHA256:"
            "ECDHE-RSA-AES128-GCM-SHA256:"
            "ECDHE-ECDSA-AES256-SHA384:"
            "ECDHE-RSA-AES256-SHA384:"
            "ECDHE-ECDSA-AES128-SHA256:"
            "ECDHE-RSA-AES128-SHA256"
        )
    )
    ssl_context.load_cert_chain(certfile=str(private_cert_path), keyfile=str(private_key_path))
    ssl_context.verify_mode = ssl.CERT_REQUIRED
    return ssl_context


def ssl_context_for_root(
    ca_cert_file: str, *, check_permissions: bool = True, log: Optional[logging.Logger] = None
) -> ssl.SSLContext:
    if check_permissions:
        verify_ssl_certs_and_keys([Path(ca_cert_file)], [], log)

    ssl_context = ssl.create_default_context(purpose=ssl.Purpose.SERVER_AUTH, cafile=ca_cert_file)
    return ssl_context


def ssl_context_for_client(
    ca_cert: Path,
    ca_key: Path,
    private_cert_path: Path,
    private_key_path: Path,
    *,
    check_permissions: bool = True,
    log: Optional[logging.Logger] = None,
) -> ssl.SSLContext:
    if check_permissions:
        verify_ssl_certs_and_keys([ca_cert, private_cert_path], [ca_key, private_key_path], log)

    ssl_context = ssl._create_unverified_context(purpose=ssl.Purpose.SERVER_AUTH, cafile=str(ca_cert))
    ssl_context.check_hostname = False
    ssl_context.load_cert_chain(certfile=str(private_cert_path), keyfile=str(private_key_path))
    ssl_context.verify_mode = ssl.CERT_REQUIRED
    return ssl_context


def calculate_node_id(cert_path: Path) -> bytes32:
    pem_cert = x509.load_pem_x509_certificate(cert_path.read_bytes(), default_backend())
    der_cert_bytes = pem_cert.public_bytes(encoding=serialization.Encoding.DER)
    der_cert = x509.load_der_x509_certificate(der_cert_bytes, default_backend())
    return bytes32(der_cert.fingerprint(hashes.SHA256()))


@final
@dataclass
class ChiaServer:
    _port: int
    _local_type: NodeType
    _local_capabilities_for_handshake: List[Tuple[uint16, str]]
    _ping_interval: int
    _network_id: str
    _inbound_rate_limit_percent: int
    _outbound_rate_limit_percent: int
    api: Any
    node: Any
    root_path: Path
    config: Dict[str, Any]
    log: logging.Logger
    ssl_context: ssl.SSLContext
    ssl_client_context: ssl.SSLContext
    node_id: bytes32
    exempt_peer_networks: List[Union[IPv4Network, IPv6Network]]
    all_connections: Dict[bytes32, WSChiaConnection] = field(default_factory=dict)
    on_connect: Optional[ConnectionCallback] = None
    shut_down_event: asyncio.Event = field(default_factory=asyncio.Event)
    introducer_peers: Optional[IntroducerPeers] = None
    gc_task: Optional[asyncio.Task[None]] = None
    webserver: Optional[WebServer] = None
    connection_close_task: Optional[asyncio.Task[None]] = None
    received_message_callback: Optional[ConnectionCallback] = None
    banned_peers: Dict[str, float] = field(default_factory=dict)
    invalid_protocol_ban_seconds = INVALID_PROTOCOL_BAN_SECONDS
<<<<<<< HEAD
    api_exception_ban_seconds = API_EXCEPTION_BAN_SECONDS
    sending_compressed_messages_enabled: bool = False
    compress_if_at_least_size: int = 8 * 1024
=======
>>>>>>> ae5343a7

    @classmethod
    def create(
        cls,
        port: int,
        node: Any,
        api: Any,
        local_type: NodeType,
        ping_interval: int,
        network_id: str,
        inbound_rate_limit_percent: int,
        outbound_rate_limit_percent: int,
        capabilities: List[Tuple[uint16, str]],
        root_path: Path,
        config: Dict[str, Any],
        private_ca_crt_key: Tuple[Path, Path],
        chia_ca_crt_key: Tuple[Path, Path],
        name: str = __name__,
    ) -> ChiaServer:

        # If the config explicitly allows us to do transparent decompression and we are a full_node,
        # advertize us as able to.
        if local_type == NodeType.FULL_NODE and config.get("cx_decompressing_messages_supported", False):
            capabilities = capabilities.copy()
            capabilities.append((uint16(Capability.CAN_DECOMPRESS_MESSAGES.value), "1"))

        log = logging.getLogger(name)
        log.info("Service capabilities: %s", capabilities)

        ca_private_crt_path, ca_private_key_path = private_ca_crt_key
        chia_ca_crt_path, chia_ca_key_path = chia_ca_crt_key

        private_cert_path, private_key_path = None, None
        public_cert_path, public_key_path = None, None

        authenticated_client_types = {NodeType.HARVESTER}
        authenticated_server_types = {NodeType.HARVESTER, NodeType.FARMER, NodeType.WALLET, NodeType.DATA_LAYER}

        if local_type in authenticated_client_types:
            # Authenticated clients
            private_cert_path, private_key_path = private_ssl_paths(root_path, config)
            ssl_client_context = ssl_context_for_client(
                ca_private_crt_path, ca_private_key_path, private_cert_path, private_key_path
            )
        else:
            # Public clients
            public_cert_path, public_key_path = public_ssl_paths(root_path, config)
            ssl_client_context = ssl_context_for_client(
                chia_ca_crt_path, chia_ca_key_path, public_cert_path, public_key_path
            )

        if local_type in authenticated_server_types:
            # Authenticated servers
            private_cert_path, private_key_path = private_ssl_paths(root_path, config)
            ssl_context = ssl_context_for_server(
                ca_private_crt_path,
                ca_private_key_path,
                private_cert_path,
                private_key_path,
                log=log,
            )
        else:
            # Public servers
            public_cert_path, public_key_path = public_ssl_paths(root_path, config)
            ssl_context = ssl_context_for_server(
                chia_ca_crt_path, chia_ca_key_path, public_cert_path, public_key_path, log=log
            )

        node_id_cert_path = private_cert_path if public_cert_path is None else public_cert_path
        assert node_id_cert_path is not None

        sending_compressed_messages_enabled: bool = config.get("cx_sending_compressed_messages_enabled", False)
        compress_if_at_least_size: int = config.get("cx_compress_if_at_least_size", 8 * 1024)

        return cls(
            _port=port,
            _local_type=local_type,
            _local_capabilities_for_handshake=capabilities,
            _ping_interval=ping_interval,
            _network_id=network_id,
            _inbound_rate_limit_percent=inbound_rate_limit_percent,
            _outbound_rate_limit_percent=outbound_rate_limit_percent,
            log=log,
            api=api,
            node=node,
            root_path=root_path,
            config=config,
            ssl_context=ssl_context,
            ssl_client_context=ssl_client_context,
            node_id=calculate_node_id(node_id_cert_path),
            exempt_peer_networks=[ip_network(net, strict=False) for net in config.get("exempt_peer_networks", [])],
            introducer_peers=IntroducerPeers() if local_type is NodeType.INTRODUCER else None,
            sending_compressed_messages_enabled=sending_compressed_messages_enabled,
            compress_if_at_least_size=compress_if_at_least_size,
        )

    def set_received_message_callback(self, callback: ConnectionCallback) -> None:
        self.received_message_callback = callback

    async def garbage_collect_connections_task(self) -> None:
        """
        Periodically checks for connections with no activity (have not sent us any data), and removes them,
        to allow room for other peers.
        """
        is_crawler = getattr(self.node, "crawl", None)
        while True:
            await asyncio.sleep(600 if is_crawler is None else 2)
            to_remove: List[WSChiaConnection] = []
            for connection in self.all_connections.values():
                if connection.closed:
                    to_remove.append(connection)
                elif (
                    self._local_type == NodeType.FULL_NODE or self._local_type == NodeType.WALLET
                ) and connection.connection_type == NodeType.FULL_NODE:
                    if is_crawler is not None:
                        if time.time() - connection.creation_time > 5:
                            to_remove.append(connection)
                    else:
                        if time.time() - connection.last_message_time > 1800:
                            to_remove.append(connection)
            for connection in to_remove:
                self.log.debug(f"Garbage collecting connection {connection.peer_host} due to inactivity")
                if connection.closed:
                    self.all_connections.pop(connection.peer_node_id)
                else:
                    await connection.close()

            # Also garbage collect banned_peers dict
            to_remove_ban = []
            for peer_ip, ban_until_time in self.banned_peers.items():
                if time.time() > ban_until_time:
                    to_remove_ban.append(peer_ip)
            for peer_ip in to_remove_ban:
                del self.banned_peers[peer_ip]

    async def start_server(self, prefer_ipv6: bool, on_connect: Optional[ConnectionCallback] = None) -> None:
        if self.webserver is not None:
            raise RuntimeError("ChiaServer already started")
        if self.gc_task is None:
            self.gc_task = asyncio.create_task(self.garbage_collect_connections_task())

        if self._local_type in [NodeType.WALLET, NodeType.HARVESTER, NodeType.TIMELORD]:
            return None

        self.on_connect = on_connect
        self.webserver = await WebServer.create(
            hostname="",
            port=uint16(self._port),
            routes=[web.get("/ws", self.incoming_connection)],
            ssl_context=self.ssl_context,
            prefer_ipv6=prefer_ipv6,
            logger=self.log,
        )
        self._port = int(self.webserver.listen_port)
        self.log.info(f"Started listening on port: {self._port}")

    async def incoming_connection(self, request: web.Request) -> web.StreamResponse:
        if getattr(self.node, "crawl", None) is not None:
            raise web.HTTPForbidden(reason="incoming connections not allowed for crawler")
        if request.remote is None:
            raise web.HTTPInternalServerError(reason=f"remote is None for request {request}")
        if request.remote in self.banned_peers and time.time() < self.banned_peers[request.remote]:
            reason = f"Peer {request.remote} is banned, refusing connection"
            self.log.warning(reason)
            raise web.HTTPForbidden(reason=reason)
        ws = web.WebSocketResponse(max_msg_size=max_message_size)
        await ws.prepare(request)
        ssl_object = request.get_extra_info("ssl_object")
        if ssl_object is None:
            reason = f"ssl_object is None for request {request}"
            self.log.warning(reason)
            raise web.HTTPInternalServerError(reason=reason)
        cert_bytes = ssl_object.getpeercert(True)
        der_cert = x509.load_der_x509_certificate(cert_bytes)
        peer_id = bytes32(der_cert.fingerprint(hashes.SHA256()))
        if peer_id == self.node_id:
            return ws
        connection: Optional[WSChiaConnection] = None
        try:
            connection = WSChiaConnection.create(
                self._local_type,
                ws,
                self.api,
                self._port,
                self.log,
                False,
                self.received_message_callback,
                request.remote,
                self.connection_closed,
                peer_id,
                self._inbound_rate_limit_percent,
                self._outbound_rate_limit_percent,
                self._local_capabilities_for_handshake,
                enable_sending_compressed=self.sending_compressed_messages_enabled,
                compress_if_at_least_size=self.compress_if_at_least_size,
            )
            await connection.perform_handshake(self._network_id, protocol_version, self._port, self._local_type)
            assert connection.connection_type is not None, "handshake failed to set connection type, still None"

            # Limit inbound connections to config's specifications.
            if not self.accept_inbound_connections(connection.connection_type) and not is_in_network(
                connection.peer_host, self.exempt_peer_networks
            ):
                self.log.info(
                    f"Not accepting inbound connection: {connection.get_peer_logging()}.Inbound limit reached."
                )
                await connection.close()
            else:
                await self.connection_added(connection, self.on_connect)
                if self.introducer_peers is not None and connection.connection_type is NodeType.FULL_NODE:
                    self.introducer_peers.add(connection.get_peer_info())
        except ProtocolError as e:
            if connection is not None:
                await connection.close(self.invalid_protocol_ban_seconds, WSCloseCode.PROTOCOL_ERROR, e.code)
            if e.code == Err.INVALID_HANDSHAKE:
                self.log.warning("Invalid handshake with peer. Maybe the peer is running old software.")
            elif e.code == Err.INCOMPATIBLE_NETWORK_ID:
                self.log.warning("Incompatible network ID. Maybe the peer is on another network")
            else:
                error_stack = traceback.format_exc()
                self.log.error(f"Exception {e}, exception Stack: {error_stack}")
        except ValueError as e:
            if connection is not None:
                await connection.close(self.invalid_protocol_ban_seconds, WSCloseCode.PROTOCOL_ERROR, Err.UNKNOWN)
            self.log.warning(f"{e} - closing connection")
        except Exception as e:
            if connection is not None:
                await connection.close(ws_close_code=WSCloseCode.PROTOCOL_ERROR, error=Err.UNKNOWN)
            error_stack = traceback.format_exc()
            self.log.error(f"Exception {e}, exception Stack: {error_stack}")

        if connection is not None:
            await connection.wait_until_closed()

        return ws

    async def connection_added(
        self, connection: WSChiaConnection, on_connect: Optional[ConnectionCallback] = None
    ) -> None:
        # If we already had a connection to this peer_id, close the old one. This is secure because peer_ids are based
        # on TLS public keys
        if connection.closed:
            self.log.debug(f"ignoring unexpected request to add closed connection {connection.peer_host} ")
            return

        if connection.peer_node_id in self.all_connections:
            con = self.all_connections[connection.peer_node_id]
            await con.close()
        self.all_connections[connection.peer_node_id] = connection
        if connection.connection_type is not None:
            if on_connect is not None:
                await on_connect(connection)
        else:
            self.log.error(f"Invalid connection type for connection {connection}")

    def is_duplicate_or_self_connection(self, target_node: PeerInfo) -> bool:
        if is_localhost(target_node.host) and target_node.port == self._port:
            # Don't connect to self
            self.log.debug(f"Not connecting to {target_node}")
            return True
        for connection in self.all_connections.values():
            if connection.peer_host == target_node.host and connection.peer_server_port == target_node.port:
                self.log.debug(f"Not connecting to {target_node}, duplicate connection")
                return True
        return False

    async def start_client(
        self,
        target_node: PeerInfo,
        on_connect: Optional[ConnectionCallback] = None,
        is_feeler: bool = False,
    ) -> bool:
        """
        Tries to connect to the target node, adding one connection into the pipeline, if successful.
        An on connect method can also be specified, and this will be saved into the instance variables.
        """
        if self.is_duplicate_or_self_connection(target_node):
            return False

        if target_node.host in self.banned_peers and time.time() < self.banned_peers[target_node.host]:
            self.log.warning(f"Peer {target_node.host} is still banned, not connecting to it")
            return False

        session = None
        connection: Optional[WSChiaConnection] = None
        try:
            # Crawler/DNS introducer usually uses a lower timeout than the default
            timeout_value = float(self.config.get("peer_connect_timeout", 30))
            timeout = ClientTimeout(total=timeout_value)
            session = ClientSession(timeout=timeout)

            try:
                if type(ip_address(target_node.host)) is IPv6Address:
                    target_node = PeerInfo(f"[{target_node.host}]", target_node.port)
            except ValueError:
                pass

            url = f"wss://{target_node.host}:{target_node.port}/ws"
            self.log.debug(f"Connecting: {url}, Peer info: {target_node}")
            try:
                ws = await session.ws_connect(
                    url,
                    autoclose=True,
                    autoping=True,
                    heartbeat=60,
                    ssl=self.ssl_client_context,
                    max_msg_size=max_message_size,
                )
            except ServerDisconnectedError:
                self.log.debug(f"Server disconnected error connecting to {url}. Perhaps we are banned by the peer.")
                return False
            except ClientResponseError as e:
                self.log.warning(f"Connection failed to {url}. Error: {e}")
                return False
            except asyncio.TimeoutError:
                self.log.debug(f"Timeout error connecting to {url}")
                return False
            if ws is None:
                return False

            ssl_object = ws.get_extra_info("ssl_object")
            if ssl_object is None:
                raise ValueError(f"ssl_object is None for {ws}")
            cert_bytes = ssl_object.getpeercert(True)
            der_cert = x509.load_der_x509_certificate(cert_bytes, default_backend())
            peer_id = bytes32(der_cert.fingerprint(hashes.SHA256()))
            if peer_id == self.node_id:
                raise RuntimeError(f"Trying to connect to a peer ({target_node}) with the same peer_id: {peer_id}")

            connection = WSChiaConnection.create(
                self._local_type,
                ws,
                self.api,
                self._port,
                self.log,
                True,
                self.received_message_callback,
                target_node.host,
                self.connection_closed,
                peer_id,
                self._inbound_rate_limit_percent,
                self._outbound_rate_limit_percent,
                self._local_capabilities_for_handshake,
                session=session,
                enable_sending_compressed=self.sending_compressed_messages_enabled,
                compress_if_at_least_size=self.compress_if_at_least_size,
            )
            await connection.perform_handshake(self._network_id, protocol_version, self._port, self._local_type)
            await self.connection_added(connection, on_connect)
            # the session has been adopted by the connection, don't close it at
            # the end of the function
            session = None
            connection_type_str = ""
            if connection.connection_type is not None:
                connection_type_str = connection.connection_type.name.lower()
            self.log.info(f"Connected with {connection_type_str} {target_node}")
            if is_feeler:
                asyncio.create_task(connection.close())
            return True
        except client_exceptions.ClientConnectorError as e:
            self.log.info(f"{e}")
        except ProtocolError as e:
            if connection is not None:
                await connection.close(self.invalid_protocol_ban_seconds, WSCloseCode.PROTOCOL_ERROR, e.code)
            if e.code == Err.INVALID_HANDSHAKE:
                self.log.warning(f"Invalid handshake with peer {target_node}. Maybe the peer is running old software.")
            elif e.code == Err.INCOMPATIBLE_NETWORK_ID:
                self.log.warning("Incompatible network ID. Maybe the peer is on another network")
            elif e.code == Err.SELF_CONNECTION:
                pass
            else:
                error_stack = traceback.format_exc()
                self.log.error(f"Exception {e}, exception Stack: {error_stack}")
        except Exception as e:
            if connection is not None:
                await connection.close(self.invalid_protocol_ban_seconds, WSCloseCode.PROTOCOL_ERROR, Err.UNKNOWN)
            error_stack = traceback.format_exc()
            self.log.error(f"Exception {e}, exception Stack: {error_stack}")
        finally:
            if session is not None:
                await session.close()

        return False

    def connection_closed(self, connection: WSChiaConnection, ban_time: int, closed_connection: bool = False) -> None:
        # closed_connection is true if the callback is being called with a connection that was previously closed
        # in this case we still want to do the banning logic and remove the conection from the list
        # but the other cleanup should already have been done so we skip that

        if is_localhost(connection.peer_host) and ban_time != 0:
            self.log.warning(f"Trying to ban localhost for {ban_time}, but will not ban")
            ban_time = 0
        if ban_time > 0:
            ban_until: float = time.time() + ban_time
            self.log.warning(f"Banning {connection.peer_host} for {ban_time} seconds")
            if connection.peer_host in self.banned_peers:
                if ban_until > self.banned_peers[connection.peer_host]:
                    self.banned_peers[connection.peer_host] = ban_until
            else:
                self.banned_peers[connection.peer_host] = ban_until

        if connection.peer_node_id in self.all_connections:
            self.all_connections.pop(connection.peer_node_id)

        if not closed_connection:
            self.log.info(f"Connection closed: {connection.peer_host}, node id: {connection.peer_node_id}")

            if connection.connection_type is None:
                # This means the handshake was never finished with this peer
                self.log.debug(
                    f"Invalid connection type for connection {connection.peer_host},"
                    f" while closing. Handshake never finished."
                )
            connection.cancel_tasks()
            on_disconnect = getattr(self.node, "on_disconnect", None)
            if on_disconnect is not None:
                on_disconnect(connection)

    async def send_to_others(
        self,
        messages: List[Message],
        node_type: NodeType,
        origin_peer: WSChiaConnection,
    ) -> None:
        for node_id, connection in self.all_connections.items():
            if node_id == origin_peer.peer_node_id:
                continue
            if connection.connection_type is node_type:
                for message in messages:
                    await connection.send_message(message)

    async def validate_broadcast_message_type(self, messages: List[Message], node_type: NodeType) -> None:
        for message in messages:
            if message_requires_reply(ProtocolMessageTypes(message.type)):
                # Internal protocol logic error - we will raise, blocking messages to all peers
                self.log.error(f"Attempt to broadcast message requiring protocol response: {message.type}")
                for _, connection in self.all_connections.items():
                    if connection.connection_type is node_type:
                        await connection.close(
                            self.invalid_protocol_ban_seconds,
                            WSCloseCode.INTERNAL_ERROR,
                            Err.INTERNAL_PROTOCOL_ERROR,
                        )
                raise ProtocolError(Err.INTERNAL_PROTOCOL_ERROR, [message.type])

    async def send_to_all(self, messages: List[Message], node_type: NodeType) -> None:
        await self.validate_broadcast_message_type(messages, node_type)
        for _, connection in self.all_connections.items():
            if connection.connection_type is node_type:
                for message in messages:
                    await connection.send_message(message)

    async def send_to_all_except(self, messages: List[Message], node_type: NodeType, exclude: bytes32) -> None:
        await self.validate_broadcast_message_type(messages, node_type)
        for _, connection in self.all_connections.items():
            if connection.connection_type is node_type and connection.peer_node_id != exclude:
                for message in messages:
                    await connection.send_message(message)

    async def send_to_specific(self, messages: List[Message], node_id: bytes32) -> None:
        if node_id in self.all_connections:
            connection = self.all_connections[node_id]
            for message in messages:
                await connection.send_message(message)

    def get_connections(
        self, node_type: Optional[NodeType] = None, *, outbound: Optional[bool] = None
    ) -> List[WSChiaConnection]:
        result = []
        for _, connection in self.all_connections.items():
            node_type_match = node_type is None or connection.connection_type == node_type
            outbound_match = outbound is None or connection.is_outbound == outbound
            if node_type_match and outbound_match:
                result.append(connection)
        return result

    async def close_all_connections(self) -> None:
        for connection in self.all_connections.copy().values():
            try:
                await connection.close()
            except Exception as e:
                self.log.error(f"Exception while closing connection {e}")

    def close_all(self) -> None:
        self.connection_close_task = asyncio.create_task(self.close_all_connections())
        if self.webserver is not None:
            self.webserver.close()

        self.shut_down_event.set()
        if self.gc_task is not None:
            self.gc_task.cancel()
            self.gc_task = None

    async def await_closed(self) -> None:
        self.log.debug("Await Closed")
        await self.shut_down_event.wait()
        if self.connection_close_task is not None:
            await self.connection_close_task
        if self.webserver is not None:
            await self.webserver.await_closed()
            self.webserver = None

    async def get_peer_info(self) -> Optional[PeerInfo]:
        ip = None
        port = self._port

        # Use chia's service first.
        try:
            timeout = ClientTimeout(total=15)
            async with ClientSession(timeout=timeout) as session:
                async with session.get("https://ip.chia.net/") as resp:
                    if resp.status == 200:
                        ip = str(await resp.text())
                        ip = ip.rstrip()
        except Exception:
            ip = None

        # Fallback to `checkip` from amazon.
        if ip is None:
            try:
                timeout = ClientTimeout(total=15)
                async with ClientSession(timeout=timeout) as session:
                    async with session.get("https://checkip.amazonaws.com/") as resp:
                        if resp.status == 200:
                            ip = str(await resp.text())
                            ip = ip.rstrip()
            except Exception:
                ip = None
        if ip is None:
            return None
        peer = PeerInfo(ip, uint16(port))
        if not peer.is_valid():
            return None
        return peer

    def get_port(self) -> uint16:
        return uint16(self._port)

    def accept_inbound_connections(self, node_type: NodeType) -> bool:
        if not self._local_type == NodeType.FULL_NODE:
            return True
        inbound_count = len(self.get_connections(node_type, outbound=False))
        if node_type == NodeType.FULL_NODE:
            return inbound_count < cast(int, self.config["target_peer_count"]) - cast(
                int, self.config["target_outbound_peer_count"]
            )
        if node_type == NodeType.WALLET:
            return inbound_count < cast(int, self.config["max_inbound_wallet"])
        if node_type == NodeType.FARMER:
            return inbound_count < cast(int, self.config["max_inbound_farmer"])
        if node_type == NodeType.TIMELORD:
            return inbound_count < cast(int, self.config["max_inbound_timelord"])
        return True

    def is_trusted_peer(self, peer: WSChiaConnection, trusted_peers: Dict[str, Any]) -> bool:
        if trusted_peers is None:
            return False
        if not self.config["testing"] and peer.peer_host == "127.0.0.1":
            return True
        if peer.peer_node_id.hex() not in trusted_peers:
            return False

        return True

    def set_capabilities(self, capabilities: List[Tuple[uint16, str]]) -> None:
        self._local_capabilities_for_handshake = capabilities<|MERGE_RESOLUTION|>--- conflicted
+++ resolved
@@ -27,7 +27,7 @@
 from chia.protocols.protocol_message_types import ProtocolMessageTypes
 from chia.protocols.protocol_state_machine import message_requires_reply
 from chia.protocols.protocol_timing import INVALID_PROTOCOL_BAN_SECONDS
-from chia.protocols.shared_protocol import protocol_version
+from chia.protocols.shared_protocol import Capability, protocol_version
 from chia.server.introducer_peers import IntroducerPeers
 from chia.server.outbound_message import Message, NodeType
 from chia.server.ssl_context import private_ssl_paths, public_ssl_paths
@@ -141,12 +141,8 @@
     received_message_callback: Optional[ConnectionCallback] = None
     banned_peers: Dict[str, float] = field(default_factory=dict)
     invalid_protocol_ban_seconds = INVALID_PROTOCOL_BAN_SECONDS
-<<<<<<< HEAD
-    api_exception_ban_seconds = API_EXCEPTION_BAN_SECONDS
     sending_compressed_messages_enabled: bool = False
     compress_if_at_least_size: int = 8 * 1024
-=======
->>>>>>> ae5343a7
 
     @classmethod
     def create(
