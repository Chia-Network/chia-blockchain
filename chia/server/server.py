from __future__ import annotations

import asyncio
import logging
import ssl
import time
import traceback
from collections.abc import Awaitable
from dataclasses import dataclass, field
from ipaddress import IPv4Network, IPv6Network, ip_network
from pathlib import Path
from typing import Any, Callable, Optional, Union, cast

from aiohttp import (
    ClientResponseError,
    ClientSession,
    ClientTimeout,
    ServerDisconnectedError,
    WSCloseCode,
    client_exceptions,
    web,
)
from cryptography import x509
from cryptography.hazmat.backends import default_backend
from cryptography.hazmat.primitives import hashes, serialization
from typing_extensions import final

from chia.protocols.protocol_message_types import ProtocolMessageTypes
from chia.protocols.protocol_state_machine import message_requires_reply
from chia.protocols.protocol_timing import INVALID_PROTOCOL_BAN_SECONDS
from chia.server.api_protocol import ApiProtocol
from chia.server.introducer_peers import IntroducerPeers
from chia.server.outbound_message import Message, NodeType
from chia.server.ssl_context import private_ssl_paths, public_ssl_paths
from chia.server.ws_connection import ConnectionCallback, WSChiaConnection
from chia.types.blockchain_format.sized_bytes import bytes32
from chia.types.peer_info import PeerInfo
from chia.util.errors import Err, ProtocolError
from chia.util.ints import uint16
from chia.util.network import WebServer, is_in_network, is_localhost, is_trusted_peer
from chia.util.ssl_check import verify_ssl_certs_and_keys
from chia.util.streamable import Streamable

max_message_size = 50 * 1024 * 1024  # 50MB


def ssl_context_for_server(
    ca_cert: Path,
    ca_key: Path,
    cert_path: Path,
    key_path: Path,
    *,
    check_permissions: bool = True,
    log: Optional[logging.Logger] = None,
) -> ssl.SSLContext:
    if check_permissions:
        verify_ssl_certs_and_keys([ca_cert, cert_path], [ca_key, key_path], log)

    ssl_context = ssl._create_unverified_context(purpose=ssl.Purpose.CLIENT_AUTH, cafile=str(ca_cert))
    ssl_context.check_hostname = False
    ssl_context.minimum_version = ssl.TLSVersion.TLSv1_2
    ssl_context.set_ciphers(
        "ECDHE-ECDSA-AES256-GCM-SHA384:"
        "ECDHE-RSA-AES256-GCM-SHA384:"
        "ECDHE-ECDSA-CHACHA20-POLY1305:"
        "ECDHE-RSA-CHACHA20-POLY1305:"
        "ECDHE-ECDSA-AES128-GCM-SHA256:"
        "ECDHE-RSA-AES128-GCM-SHA256:"
        "ECDHE-ECDSA-AES256-SHA384:"
        "ECDHE-RSA-AES256-SHA384:"
        "ECDHE-ECDSA-AES128-SHA256:"
        "ECDHE-RSA-AES128-SHA256"
    )
    ssl_context.load_cert_chain(certfile=str(cert_path), keyfile=str(key_path))
    ssl_context.verify_mode = ssl.CERT_REQUIRED
    return ssl_context


def ssl_context_for_root(
    ca_cert_file: str, *, check_permissions: bool = True, log: Optional[logging.Logger] = None
) -> ssl.SSLContext:
    if check_permissions:
        verify_ssl_certs_and_keys([Path(ca_cert_file)], [], log)

    ssl_context = ssl.create_default_context(purpose=ssl.Purpose.SERVER_AUTH, cafile=ca_cert_file)
    return ssl_context


def ssl_context_for_client(
    ca_cert: Path,
    ca_key: Path,
    cert_path: Path,
    key_path: Path,
    *,
    check_permissions: bool = True,
    log: Optional[logging.Logger] = None,
) -> ssl.SSLContext:
    if check_permissions:
        verify_ssl_certs_and_keys([ca_cert, cert_path], [ca_key, key_path], log)

    ssl_context = ssl._create_unverified_context(purpose=ssl.Purpose.SERVER_AUTH, cafile=str(ca_cert))
    ssl_context.check_hostname = False
    ssl_context.load_cert_chain(certfile=str(cert_path), keyfile=str(key_path))
    ssl_context.verify_mode = ssl.CERT_REQUIRED
    return ssl_context


def calculate_node_id(cert_path: Path) -> bytes32:
    pem_cert = x509.load_pem_x509_certificate(cert_path.read_bytes(), default_backend())
    der_cert_bytes = pem_cert.public_bytes(encoding=serialization.Encoding.DER)
    der_cert = x509.load_der_x509_certificate(der_cert_bytes, default_backend())
    return bytes32(der_cert.fingerprint(hashes.SHA256()))


@final
@dataclass
class ChiaServer:
    _port: Optional[int]
    _local_type: NodeType
    _local_capabilities_for_handshake: list[tuple[uint16, str]]
    _ping_interval: int
    _network_id: str
    _inbound_rate_limit_percent: int
    _outbound_rate_limit_percent: int
    api: ApiProtocol
    node: Any
    root_path: Path
    config: dict[str, Any]
    log: logging.Logger
    ssl_context: ssl.SSLContext
    ssl_client_context: ssl.SSLContext
    node_id: bytes32
    exempt_peer_networks: list[Union[IPv4Network, IPv6Network]]
    class_for_type: dict[NodeType, type[ApiProtocol]]
    all_connections: dict[bytes32, WSChiaConnection] = field(default_factory=dict)
    on_connect: Optional[ConnectionCallback] = None
    shut_down_event: asyncio.Event = field(default_factory=asyncio.Event)
    introducer_peers: Optional[IntroducerPeers] = None
    gc_task: Optional[asyncio.Task[None]] = None
    webserver: Optional[WebServer] = None
    connection_close_task: Optional[asyncio.Task[None]] = None
    received_message_callback: Optional[ConnectionCallback] = None
    banned_peers: dict[str, float] = field(default_factory=dict)
    invalid_protocol_ban_seconds = INVALID_PROTOCOL_BAN_SECONDS

    @classmethod
    def create(
        cls,
        port: Optional[int],
        node: Any,
        api: ApiProtocol,
        local_type: NodeType,
        ping_interval: int,
        network_id: str,
        inbound_rate_limit_percent: int,
        outbound_rate_limit_percent: int,
        capabilities: list[tuple[uint16, str]],
        root_path: Path,
        config: dict[str, Any],
        private_ca_crt_key: tuple[Path, Path],
        chia_ca_crt_key: tuple[Path, Path],
        class_for_type: dict[NodeType, type[ApiProtocol]],
        name: str = __name__,
    ) -> ChiaServer:
        log = logging.getLogger(name)
        log.info("Service capabilities: %s", capabilities)

        ca_private_crt_path, ca_private_key_path = private_ca_crt_key
        chia_ca_crt_path, chia_ca_key_path = chia_ca_crt_key

        private_cert_path, private_key_path = None, None
        public_cert_path, public_key_path = None, None

        authenticated_client_types = {NodeType.HARVESTER}
        authenticated_server_types = {NodeType.HARVESTER, NodeType.FARMER, NodeType.WALLET, NodeType.DATA_LAYER}

        if local_type in authenticated_client_types:
            # Authenticated clients
            private_cert_path, private_key_path = private_ssl_paths(root_path, config)
            ssl_client_context = ssl_context_for_client(
                ca_cert=ca_private_crt_path,
                ca_key=ca_private_key_path,
                cert_path=private_cert_path,
                key_path=private_key_path,
            )
        else:
            # Public clients
            public_cert_path, public_key_path = public_ssl_paths(root_path, config)
            ssl_client_context = ssl_context_for_client(
                ca_cert=chia_ca_crt_path,
                ca_key=chia_ca_key_path,
                cert_path=public_cert_path,
                key_path=public_key_path,
            )

        if local_type in authenticated_server_types:
            # Authenticated servers
            private_cert_path, private_key_path = private_ssl_paths(root_path, config)
            ssl_context = ssl_context_for_server(
                ca_cert=ca_private_crt_path,
                ca_key=ca_private_key_path,
                cert_path=private_cert_path,
                key_path=private_key_path,
                log=log,
            )
        else:
            # Public servers
            public_cert_path, public_key_path = public_ssl_paths(root_path, config)
            ssl_context = ssl_context_for_server(
                ca_cert=chia_ca_crt_path,
                ca_key=chia_ca_key_path,
                cert_path=public_cert_path,
                key_path=public_key_path,
                log=log,
            )

        node_id_cert_path = private_cert_path if public_cert_path is None else public_cert_path
        assert node_id_cert_path is not None

        return cls(
            _port=port,
            _local_type=local_type,
            _local_capabilities_for_handshake=capabilities,
            _ping_interval=ping_interval,
            _network_id=network_id,
            _inbound_rate_limit_percent=inbound_rate_limit_percent,
            _outbound_rate_limit_percent=outbound_rate_limit_percent,
            log=log,
            api=api,
            node=node,
            root_path=root_path,
            config=config,
            ssl_context=ssl_context,
            ssl_client_context=ssl_client_context,
            node_id=calculate_node_id(node_id_cert_path),
            exempt_peer_networks=[ip_network(net, strict=False) for net in config.get("exempt_peer_networks", [])],
            introducer_peers=IntroducerPeers() if local_type is NodeType.INTRODUCER else None,
            class_for_type=class_for_type,
        )

    def set_received_message_callback(self, callback: ConnectionCallback) -> None:
        self.received_message_callback = callback

    async def garbage_collect_connections_task(self) -> None:
        """
        Periodically checks for connections with no activity (have not sent us any data), and removes them,
        to allow room for other peers.
        """
        is_crawler = getattr(self.node, "crawl", None)
        while True:
            await asyncio.sleep(600 if is_crawler is None else 2)
            to_remove: list[WSChiaConnection] = []
            for connection in self.all_connections.values():
                if connection.closed:
                    to_remove.append(connection)
                elif (
                    self._local_type in {NodeType.FULL_NODE, NodeType.WALLET}
                ) and connection.connection_type == NodeType.FULL_NODE:
                    if is_crawler is not None:
                        if time.time() - connection.creation_time > 5:
                            to_remove.append(connection)
                    else:
                        if time.time() - connection.last_message_time > 1800:
                            to_remove.append(connection)
            for connection in to_remove:
                self.log.debug(f"Garbage collecting connection {connection.peer_info.host} due to inactivity")
                if connection.closed:
                    self.all_connections.pop(connection.peer_node_id)
                else:
                    await connection.close()

            # Also garbage collect banned_peers dict
            to_remove_ban = []
            for peer_ip, ban_until_time in self.banned_peers.items():
                if time.time() > ban_until_time:
                    to_remove_ban.append(peer_ip)
            for peer_ip in to_remove_ban:
                del self.banned_peers[peer_ip]

    async def start(
        self,
        prefer_ipv6: bool,
        on_connect: Optional[ConnectionCallback] = None,
    ) -> None:
        if self.webserver is not None:
            raise RuntimeError("ChiaServer already started")
        if self.gc_task is None:
            self.gc_task = asyncio.create_task(self.garbage_collect_connections_task())

        if self._port is not None:
            self.on_connect = on_connect
            self.webserver = await WebServer.create(
                hostname="",
                port=self.get_port(),
                routes=[web.get("/ws", self.incoming_connection)],
                ssl_context=self.ssl_context,
                prefer_ipv6=prefer_ipv6,
                logger=self.log,
            )
            self._port = int(self.webserver.listen_port)
            self.log.info(f"Started listening on port: {self._port}")

    async def incoming_connection(self, request: web.Request) -> web.StreamResponse:
        if getattr(self.node, "crawl", None) is not None:
            raise web.HTTPForbidden(reason="incoming connections not allowed for crawler")
        if request.remote is None:
            raise web.HTTPInternalServerError(reason=f"remote is None for request {request}")
        if request.remote in self.banned_peers and time.time() < self.banned_peers[request.remote]:
            reason = f"Peer {request.remote} is banned, refusing connection"
            self.log.warning(reason)
            raise web.HTTPForbidden(reason=reason)
        ws = web.WebSocketResponse(max_msg_size=max_message_size)
        await ws.prepare(request)
        ssl_object = request.get_extra_info("ssl_object")
        if ssl_object is None:
            reason = f"ssl_object is None for request {request}"
            self.log.warning(reason)
            raise web.HTTPInternalServerError(reason=reason)
        cert_bytes = ssl_object.getpeercert(True)
        der_cert = x509.load_der_x509_certificate(cert_bytes)
        peer_id = bytes32(der_cert.fingerprint(hashes.SHA256()))
        if peer_id == self.node_id:
            return ws
        connection: Optional[WSChiaConnection] = None
        try:
            connection = WSChiaConnection.create(
                local_type=self._local_type,
                ws=ws,
                api=self.api,
                server_port=self.get_port(),
                log=self.log,
                is_outbound=False,
                received_message_callback=self.received_message_callback,
                close_callback=self.connection_closed,
                peer_id=peer_id,
                inbound_rate_limit_percent=self._inbound_rate_limit_percent,
                outbound_rate_limit_percent=self._outbound_rate_limit_percent,
                local_capabilities_for_handshake=self._local_capabilities_for_handshake,
                class_for_type=self.class_for_type,
            )
            await connection.perform_handshake(self._network_id, self.get_port(), self._local_type)
            assert connection.connection_type is not None, "handshake failed to set connection type, still None"

            # Limit inbound connections to config's specifications.
            if not self.accept_inbound_connections(connection.connection_type) and not is_in_network(
                connection.peer_info.host, self.exempt_peer_networks
            ):
                self.log.info(
                    f"Not accepting inbound connection: {connection.get_peer_logging()}.Inbound limit reached."
                )
                await connection.close()
            else:
                await self.connection_added(connection, self.on_connect)
                if self.introducer_peers is not None and connection.connection_type is NodeType.FULL_NODE:
                    self.introducer_peers.add(connection.get_peer_info())
        except ProtocolError as e:
            if connection is not None:
                await connection.close(self.invalid_protocol_ban_seconds, WSCloseCode.PROTOCOL_ERROR, e.code)
            if e.code == Err.INVALID_HANDSHAKE:
                self.log.warning("Invalid handshake with peer. Maybe the peer is running old software.")
            elif e.code == Err.INCOMPATIBLE_NETWORK_ID:
                self.log.warning("Incompatible network ID. Maybe the peer is on another network")
            else:
                error_stack = traceback.format_exc()
                self.log.error(f"Exception {e}, exception Stack: {error_stack}")
        except ValueError as e:
            if connection is not None:
                await connection.close(self.invalid_protocol_ban_seconds, WSCloseCode.PROTOCOL_ERROR, Err.UNKNOWN)
            self.log.warning(f"{e} - closing connection")
        except Exception as e:
            if connection is not None:
                await connection.close(ws_close_code=WSCloseCode.PROTOCOL_ERROR, error=Err.UNKNOWN)
            error_stack = traceback.format_exc()
            self.log.error(f"Exception {e}, exception Stack: {error_stack}")

        if connection is not None:
            await connection.wait_until_closed()

        return ws

    async def connection_added(
        self, connection: WSChiaConnection, on_connect: Optional[ConnectionCallback] = None
    ) -> None:
        # If we already had a connection to this peer_id, close the old one. This is secure because peer_ids are based
        # on TLS public keys
        if connection.closed:
            self.log.debug(f"ignoring unexpected request to add closed connection {connection.peer_info.host} ")
            return

        if connection.peer_node_id in self.all_connections:
            con = self.all_connections[connection.peer_node_id]
            await con.close()
        self.all_connections[connection.peer_node_id] = connection
        if connection.connection_type is not None:
            if on_connect is not None:
                await on_connect(connection)
        else:
            self.log.error(f"Invalid connection type for connection {connection}")

    def is_duplicate_or_self_connection(self, target_node: PeerInfo) -> bool:
        if is_localhost(target_node.host) and target_node.port == self._port:
            # Don't connect to self
            self.log.debug(f"Not connecting to {target_node}")
            return True
        for connection in self.all_connections.values():
            if connection.peer_info.host == target_node.host and connection.peer_server_port == target_node.port:
                self.log.debug(f"Not connecting to {target_node}, duplicate connection")
                return True
        return False

    async def start_client(
        self,
        target_node: PeerInfo,
        on_connect: Optional[ConnectionCallback] = None,
        is_feeler: bool = False,
    ) -> bool:
        """
        Tries to connect to the target node, adding one connection into the pipeline, if successful.
        An on connect method can also be specified, and this will be saved into the instance variables.
        """
        if self.is_duplicate_or_self_connection(target_node):
            self.log.warning(f"cannot connect to {target_node.host}, duplicate/self connection")
            return False

        if target_node.host in self.banned_peers and time.time() < self.banned_peers[target_node.host]:
            self.log.warning(f"Peer {target_node.host} is still banned, not connecting to it")
            return False

        session = None
        connection: Optional[WSChiaConnection] = None
        try:
            # Crawler/DNS introducer usually uses a lower timeout than the default
            timeout_value = float(self.config.get("peer_connect_timeout", 30))
            timeout = ClientTimeout(total=timeout_value)
            session = ClientSession(timeout=timeout)
            ip = f"[{target_node.ip}]" if target_node.ip.is_v6 else f"{target_node.ip}"
            url = f"wss://{ip}:{target_node.port}/ws"
            self.log.debug(f"Connecting: {url}, Peer info: {target_node}")
            try:
                ws = await session.ws_connect(
                    url,
                    autoclose=True,
                    autoping=True,
                    heartbeat=60,
                    ssl=self.ssl_client_context,
                    max_msg_size=max_message_size,
                )
            except ServerDisconnectedError:
                self.log.debug(f"Server disconnected error connecting to {url}. Perhaps we are banned by the peer.")
                return False
            except ClientResponseError as e:
                self.log.warning(f"Connection failed to {url}. Error: {e}")
                return False
            except asyncio.TimeoutError:
                self.log.debug(f"Timeout error connecting to {url}")
                return False
            if ws is None:
                self.log.warning(f"Connection failed to {url}. ws was None")
                return False

            ssl_object = ws.get_extra_info("ssl_object")
            if ssl_object is None:
                raise ValueError(f"ssl_object is None for {ws}")
            cert_bytes = ssl_object.getpeercert(True)
            der_cert = x509.load_der_x509_certificate(cert_bytes, default_backend())
            peer_id = bytes32(der_cert.fingerprint(hashes.SHA256()))
            if peer_id == self.node_id:
                self.log.info(f"Connected to a node with the same peer ID, disconnecting: {target_node} {peer_id}")
                return False

            server_port: uint16
            try:
                server_port = self.get_port()
            except ValueError:
                server_port = uint16(0)

            connection = WSChiaConnection.create(
                local_type=self._local_type,
                ws=ws,
                api=self.api,
                server_port=server_port,
                log=self.log,
                is_outbound=True,
                received_message_callback=self.received_message_callback,
                close_callback=self.connection_closed,
                peer_id=peer_id,
                inbound_rate_limit_percent=self._inbound_rate_limit_percent,
                outbound_rate_limit_percent=self._outbound_rate_limit_percent,
                local_capabilities_for_handshake=self._local_capabilities_for_handshake,
                class_for_type=self.class_for_type,
                session=session,
            )
            await connection.perform_handshake(self._network_id, server_port, self._local_type)
            await self.connection_added(connection, on_connect)
            # the session has been adopted by the connection, don't close it at
            # the end of the function
            session = None
            connection_type_str = ""
            if connection.connection_type is not None:
                connection_type_str = connection.connection_type.name.lower()
<<<<<<< HEAD
            self.log.info(f"Connected with {connection_type_str} {target_node}")
            if is_feeler:
                # TODO: stop dropping tasks on the floor
=======
            if not is_feeler:
                self.log.info(f"Connected with {connection_type_str} {target_node}")
            else:
                self.log.debug(f"Successful feeler connection with {connection_type_str} {target_node}")
>>>>>>> c6ad3b4c
                asyncio.create_task(connection.close())
            return True
        except client_exceptions.ClientConnectorError as e:
            if is_feeler:
                self.log.debug(f"Feeler connection error. {e}")
            else:
                self.log.info(f"{e}")
        except ProtocolError as e:
            if connection is not None:
                await connection.close(self.invalid_protocol_ban_seconds, WSCloseCode.PROTOCOL_ERROR, e.code)
            if e.code == Err.INVALID_HANDSHAKE:
                self.log.warning(
                    f"Invalid handshake with peer {target_node}{' during feeler connection' if is_feeler else ''}"
                    f". Maybe the peer is running old software."
                )
            elif e.code == Err.INCOMPATIBLE_NETWORK_ID:
                self.log.warning(
                    f"Incompatible network ID{' during feeler connection' if is_feeler else ''}"
                    f". Maybe the peer is on another network"
                )
            elif e.code == Err.SELF_CONNECTION:
                pass
            else:
                error_stack = traceback.format_exc()
                self.log.error(
                    f"{'Feeler connection ' if is_feeler else ''}Exception {e}, exception Stack: {error_stack}"
                )
        except Exception as e:
            if connection is not None:
                await connection.close(self.invalid_protocol_ban_seconds, WSCloseCode.PROTOCOL_ERROR, Err.UNKNOWN)
            error_stack = traceback.format_exc()
            self.log.error(f"{'Feeler connection ' if is_feeler else ''}Exception {e}, exception Stack: {error_stack}")
        finally:
            if session is not None:
                await session.close()

        return False

    async def connection_closed(
        self, connection: WSChiaConnection, ban_time: int, closed_connection: bool = False
    ) -> None:
        # closed_connection is true if the callback is being called with a connection that was previously closed
        # in this case we still want to do the banning logic and remove the connection from the list
        # but the other cleanup should already have been done so we skip that

        if is_localhost(connection.peer_info.host) and ban_time != 0:
            self.log.warning(f"Trying to ban localhost for {ban_time}, but will not ban")
            ban_time = 0
        if ban_time > 0:
            ban_until: float = time.time() + ban_time
            self.log.warning(f"Banning {connection.peer_info.host} for {ban_time} seconds")
            if connection.peer_info.host in self.banned_peers:
                self.banned_peers[connection.peer_info.host] = max(
                    ban_until, self.banned_peers[connection.peer_info.host]
                )
            else:
                self.banned_peers[connection.peer_info.host] = ban_until

        present_connection = self.all_connections.get(connection.peer_node_id)
        if present_connection is connection:
            self.all_connections.pop(connection.peer_node_id)

        if not closed_connection:
            self.log.info(f"Connection closed: {connection.peer_info.host}, node id: {connection.peer_node_id}")

            if connection.connection_type is None:
                # This means the handshake was never finished with this peer
                self.log.debug(
                    f"Invalid connection type for connection {connection.peer_info.host},"
                    f" while closing. Handshake never finished."
                )
            connection.cancel_tasks()
            on_disconnect = getattr(self.node, "on_disconnect", None)
            if on_disconnect is not None:
                await on_disconnect(connection)

    async def validate_broadcast_message_type(self, messages: list[Message], node_type: NodeType) -> None:
        for message in messages:
            if message_requires_reply(ProtocolMessageTypes(message.type)):
                # Internal protocol logic error - we will raise, blocking messages to all peers
                self.log.error(f"Attempt to broadcast message requiring protocol response: {message.type}")
                for _, connection in self.all_connections.items():
                    if connection.connection_type is node_type:
                        await connection.close(
                            ban_time=self.invalid_protocol_ban_seconds,
                            ws_close_code=WSCloseCode.INTERNAL_ERROR,
                            error=Err.INTERNAL_PROTOCOL_ERROR,
                        )
                raise ProtocolError(Err.INTERNAL_PROTOCOL_ERROR, [message.type])

    async def send_to_all(
        self,
        messages: list[Message],
        node_type: NodeType,
        exclude: Optional[bytes32] = None,
    ) -> None:
        await self.validate_broadcast_message_type(messages, node_type)
        for _, connection in self.all_connections.items():
            if connection.connection_type is node_type and connection.peer_node_id != exclude:
                for message in messages:
                    await connection.send_message(message)

    async def send_to_all_if(
        self,
        messages: list[Message],
        node_type: NodeType,
        predicate: Callable[[WSChiaConnection], bool],
        exclude: Optional[bytes32] = None,
    ) -> None:
        await self.validate_broadcast_message_type(messages, node_type)
        for _, connection in self.all_connections.items():
            if connection.connection_type is node_type and connection.peer_node_id != exclude and predicate(connection):
                for message in messages:
                    await connection.send_message(message)

    async def send_to_specific(self, messages: list[Message], node_id: bytes32) -> None:
        if node_id in self.all_connections:
            connection = self.all_connections[node_id]
            for message in messages:
                await connection.send_message(message)

    async def call_api_of_specific(
        self, request_method: Callable[..., Awaitable[Optional[Message]]], message_data: Streamable, node_id: bytes32
    ) -> Optional[Any]:
        if node_id in self.all_connections:
            connection = self.all_connections[node_id]
            return await connection.call_api(request_method, message_data)

        return None

    def get_connections(
        self, node_type: Optional[NodeType] = None, *, outbound: Optional[bool] = None
    ) -> list[WSChiaConnection]:
        result = []
        for _, connection in self.all_connections.items():
            node_type_match = node_type is None or connection.connection_type == node_type
            outbound_match = outbound is None or connection.is_outbound == outbound
            if node_type_match and outbound_match:
                result.append(connection)
        return result

    async def close_all_connections(self) -> None:
        for connection in self.all_connections.copy().values():
            try:
                await connection.close()
            except Exception as e:
                self.log.error(f"Exception while closing connection {e}")

    def close_all(self) -> None:
        self.connection_close_task = asyncio.create_task(self.close_all_connections())
        if self.webserver is not None:
            self.webserver.close()

        self.shut_down_event.set()
        if self.gc_task is not None:
            self.gc_task.cancel()
            self.gc_task = None

    async def await_closed(self) -> None:
        self.log.debug("Await Closed")
        await self.shut_down_event.wait()
        if self.connection_close_task is not None:
            await self.connection_close_task
        if self.webserver is not None:
            await self.webserver.await_closed()
            self.webserver = None

    async def get_peer_info(self) -> Optional[PeerInfo]:
        ip = None

        try:
            port = self.get_port()
        except ValueError:
            return None  # server doesn't have a local port, just return None here

        # Use chia's service first.
        try:
            timeout = ClientTimeout(total=15)
            async with ClientSession(timeout=timeout) as session:
                async with session.get("https://ip.chia.net/") as resp:
                    if resp.status == 200:
                        ip = str(await resp.text())
                        ip = ip.rstrip()
        except Exception:
            ip = None

        # Fallback to `checkip` from amazon.
        if ip is None:
            try:
                timeout = ClientTimeout(total=15)
                async with ClientSession(timeout=timeout) as session:
                    async with session.get("https://checkip.amazonaws.com/") as resp:
                        if resp.status == 200:
                            ip = str(await resp.text())
                            ip = ip.rstrip()
            except Exception:
                ip = None
        if ip is None:
            return None
        try:
            return PeerInfo(ip, uint16(port))
        except ValueError:
            return None

    def get_port(self) -> uint16:
        if self._port is None:
            raise ValueError("Port not set")
        return uint16(self._port)

    def accept_inbound_connections(self, node_type: NodeType) -> bool:
        if not self._local_type == NodeType.FULL_NODE:
            return True
        inbound_count = len(self.get_connections(node_type, outbound=False))
        if node_type == NodeType.FULL_NODE:
            return inbound_count < cast(int, self.config.get("target_peer_count", 40)) - cast(
                int, self.config.get("target_outbound_peer_count", 8)
            )
        if node_type == NodeType.WALLET:
            return inbound_count < cast(int, self.config.get("max_inbound_wallet", 20))
        if node_type == NodeType.FARMER:
            return inbound_count < cast(int, self.config.get("max_inbound_farmer", 10))
        if node_type == NodeType.TIMELORD:
            return inbound_count < cast(int, self.config.get("max_inbound_timelord", 5))
        return True

    def is_trusted_peer(self, peer: WSChiaConnection, trusted_peers: dict[str, Any]) -> bool:
        return is_trusted_peer(
            host=peer.peer_info.host,
            node_id=peer.peer_node_id,
            trusted_peers=trusted_peers,
            trusted_cidrs=self.config.get("trusted_cidrs", []),
            testing=self.config.get("testing", False),
        )

    def set_capabilities(self, capabilities: list[tuple[uint16, str]]) -> None:
        self._local_capabilities_for_handshake = capabilities<|MERGE_RESOLUTION|>--- conflicted
+++ resolved
@@ -498,16 +498,11 @@
             connection_type_str = ""
             if connection.connection_type is not None:
                 connection_type_str = connection.connection_type.name.lower()
-<<<<<<< HEAD
-            self.log.info(f"Connected with {connection_type_str} {target_node}")
-            if is_feeler:
-                # TODO: stop dropping tasks on the floor
-=======
             if not is_feeler:
                 self.log.info(f"Connected with {connection_type_str} {target_node}")
             else:
                 self.log.debug(f"Successful feeler connection with {connection_type_str} {target_node}")
->>>>>>> c6ad3b4c
+                # TODO: stop dropping tasks on the floor
                 asyncio.create_task(connection.close())
             return True
         except client_exceptions.ClientConnectorError as e:
