--- conflicted
+++ resolved
@@ -502,12 +502,8 @@
                 self.log.info(f"Connected with {connection_type_str} {target_node}")
             else:
                 self.log.debug(f"Successful feeler connection with {connection_type_str} {target_node}")
-<<<<<<< HEAD
                 # TODO: stop dropping tasks on the floor
-                asyncio.create_task(connection.close())
-=======
                 asyncio.create_task(connection.close())  # noqa: RUF006
->>>>>>> 604fc1fe
             return True
         except client_exceptions.ClientConnectorError as e:
             if is_feeler:
