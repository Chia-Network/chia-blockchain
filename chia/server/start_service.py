import asyncio
import functools
import os
import logging
import logging.config
import signal
from sys import platform
from typing import Any, Callable, List, Optional, Tuple

from chia.daemon.server import singleton, service_launch_lock_path
from chia.server.ssl_context import chia_ssl_ca_paths, private_ssl_ca_paths

try:
    import uvloop
except ImportError:
    uvloop = None

from chia.rpc.rpc_server import start_rpc_server
from chia.server.outbound_message import NodeType
from chia.server.server import ChiaServer
from chia.server.upnp import UPnP
from chia.types.peer_info import PeerInfo
from chia.util.chia_logging import initialize_logging
from chia.util.config import load_config, load_config_cli
from chia.util.setproctitle import setproctitle
from chia.util.ints import uint16

from .reconnect_task import start_reconnect_task


# this is used to detect whether we are running in the main process or not, in
# signal handlers. We need to ignore signals in the sub processes.
main_pid: Optional[int] = None


class Service:
    def __init__(
        self,
        root_path,
        node: Any,
        peer_api: Any,
        node_type: NodeType,
        advertised_port: int,
        service_name: str,
        network_id: str,
        *,
        upnp_ports: List[int] = [],
        server_listen_ports: List[int] = [],
        connect_peers: List[PeerInfo] = [],
        auth_connect_peers: bool = True,
        on_connect_callback: Optional[Callable] = None,
        rpc_info: Optional[Tuple[type, int]] = None,
        parse_cli_args=True,
        connect_to_daemon=True,
        running_new_process=True,
        service_name_prefix="",
<<<<<<< HEAD
        max_request_body_size=None,
=======
        max_request_body_size: Optional[int] = None,
>>>>>>> 46ebed37
    ) -> None:
        self.root_path = root_path
        self.config = load_config(root_path, "config.yaml")
        ping_interval = self.config.get("ping_interval")
        self.self_hostname = self.config.get("self_hostname")
        self.daemon_port = self.config.get("daemon_port")
        assert ping_interval is not None
        self._connect_to_daemon = connect_to_daemon
        self._node_type = node_type
        self._service_name = service_name
        self._rpc_task: Optional[asyncio.Task] = None
        self._rpc_close_task: Optional[asyncio.Task] = None
        self._network_id: str = network_id
        self.max_request_body_size = max_request_body_size
        self._running_new_process = running_new_process

        # when we start this service as a component of an existing process,
        # don't change its proctitle
        if running_new_process:
            proctitle_name = f"chia_{service_name_prefix}{service_name}"
            setproctitle(proctitle_name)

        self._log = logging.getLogger(service_name)

        if parse_cli_args:
            service_config = load_config_cli(root_path, "config.yaml", service_name)
        else:
            service_config = load_config(root_path, "config.yaml", service_name)

        # only initialize logging once per process
        if running_new_process:
            initialize_logging(service_name, service_config["logging"], root_path)

        self._rpc_info = rpc_info
        private_ca_crt, private_ca_key = private_ssl_ca_paths(root_path, self.config)
        chia_ca_crt, chia_ca_key = chia_ssl_ca_paths(root_path, self.config)
        inbound_rlp = self.config.get("inbound_rate_limit_percent")
        outbound_rlp = self.config.get("outbound_rate_limit_percent")
        if node_type == NodeType.WALLET:
            inbound_rlp = service_config.get("inbound_rate_limit_percent", inbound_rlp)
            outbound_rlp = 60

        assert inbound_rlp and outbound_rlp
        self._server = ChiaServer(
            advertised_port,
            node,
            peer_api,
            node_type,
            ping_interval,
            network_id,
            inbound_rlp,
            outbound_rlp,
            root_path,
            service_config,
            (private_ca_crt, private_ca_key),
            (chia_ca_crt, chia_ca_key),
            name=f"{service_name}_server",
        )
        f = getattr(node, "set_server", None)
        if f:
            f(self._server)
        else:
            self._log.warning(f"No set_server method for {service_name}")

        self._connect_peers = connect_peers
        self._auth_connect_peers = auth_connect_peers
        self._upnp_ports = upnp_ports
        self._server_listen_ports = server_listen_ports

        self._api = peer_api
        self._node = node
        self._did_start = False
        self._is_stopping = asyncio.Event()
        self._stopped_by_rpc = False

        self._on_connect_callback = on_connect_callback
        self._advertised_port = advertised_port
        self._reconnect_tasks: List[asyncio.Task] = []
        self.upnp: Optional[UPnP] = None

    async def start(self, **kwargs) -> None:
        # we include `kwargs` as a hack for the wallet, which for some
        # reason allows parameters to `_start`. This is serious BRAIN DAMAGE,
        # and should be fixed at some point.
        # TODO: move those parameters to `__init__`
        if self._did_start:
            return None

        assert self.self_hostname is not None
        assert self.daemon_port is not None

        self._did_start = True

        if self._running_new_process:
            self._enable_signals()

        await self._node._start(**kwargs)
        self._node._shut_down = False

        for port in self._upnp_ports:
            if self.upnp is None:
                self.upnp = UPnP()

            self.upnp.remap(port)

        await self._server.start_server(self._on_connect_callback)
        self._advertised_port = self._server.get_port()

        self._reconnect_tasks = [
            start_reconnect_task(self._server, _, self._log, self._auth_connect_peers, self.config.get("prefer_ipv6"))
            for _ in self._connect_peers
        ]
        self._log.info(f"Started {self._service_name} service on network_id: {self._network_id}")

        self._rpc_close_task = None
        if self._rpc_info:
            rpc_api, rpc_port = self._rpc_info
            self._rpc_task = asyncio.create_task(
                start_rpc_server(
                    rpc_api(self._node),
                    self.self_hostname,
                    self.daemon_port,
                    uint16(rpc_port),
                    self.stop,
                    self.root_path,
                    self.config,
                    self._connect_to_daemon,
                    max_request_body_size=self.max_request_body_size,
<<<<<<< HEAD
=======
                    name=self._service_name + "_rpc",
>>>>>>> 46ebed37
                )
            )

    async def run(self) -> None:
        lockfile = singleton(service_launch_lock_path(self.root_path, self._service_name))
        if lockfile is None:
            self._log.error(f"{self._service_name}: already running")
            raise ValueError(f"{self._service_name}: already running")
        await self.start()
        await self.wait_closed()

    def _enable_signals(self) -> None:

        global main_pid
        main_pid = os.getpid()
        if platform == "win32" or platform == "cygwin":
            # pylint: disable=E1101
            signal.signal(signal.SIGBREAK, self._accept_signal)  # type: ignore
            signal.signal(signal.SIGINT, self._accept_signal)
            signal.signal(signal.SIGTERM, self._accept_signal)
        else:
            loop = asyncio.get_running_loop()
            loop.add_signal_handler(
                signal.SIGINT,
                functools.partial(self._accept_signal, signal_number=signal.SIGINT),
            )
            loop.add_signal_handler(
                signal.SIGTERM,
                functools.partial(self._accept_signal, signal_number=signal.SIGTERM),
            )

    def _accept_signal(self, signal_number: int, stack_frame=None):
        self._log.info(f"got signal {signal_number}")

        # we only handle signals in the main process. In the ProcessPoolExecutor
        # processes, we have to ignore them. We'll shut them down gracefully
        # from the main process
        global main_pid
        if os.getpid() != main_pid:
            return
        self.stop()

    def stop(self) -> None:
        if not self._is_stopping.is_set():
            self._is_stopping.set()

            # start with UPnP, since this can take a while, we want it to happen
            # in the background while shutting down everything else
            for port in self._upnp_ports:
                if self.upnp is not None:
                    self.upnp.release(port)

            self._log.info("Cancelling reconnect task")
            for _ in self._reconnect_tasks:
                _.cancel()
            self._log.info("Closing connections")
            self._server.close_all()
            self._node._close()
            self._node._shut_down = True

            self._log.info("Calling service stop callback")

            if self._rpc_task is not None:
                self._log.info("Closing RPC server")

                async def close_rpc_server() -> None:
                    if self._rpc_task:
                        await (await self._rpc_task)[0]()

                self._rpc_close_task = asyncio.create_task(close_rpc_server())

    async def wait_closed(self) -> None:
        await self._is_stopping.wait()

        self._log.info("Waiting for socket to be closed (if opened)")

        self._log.info("Waiting for ChiaServer to be closed")
        await self._server.await_closed()

        if self._rpc_close_task:
            self._log.info("Waiting for RPC server")
            await self._rpc_close_task
            self._log.info("Closed RPC server")

        self._log.info("Waiting for service _await_closed callback")
        await self._node._await_closed()

        if self.upnp is not None:
            # this is a blocking call, waiting for the UPnP thread to exit
            self.upnp.shutdown()

        self._did_start = False
        self._is_stopping.clear()
        self._log.info(f"Service {self._service_name} at port {self._advertised_port} fully closed")


async def async_run_service(*args, **kwargs) -> None:
    service = Service(*args, **kwargs)
    return await service.run()


def run_service(*args, **kwargs) -> None:
    if uvloop is not None:
        uvloop.install()
    return asyncio.run(async_run_service(*args, **kwargs))<|MERGE_RESOLUTION|>--- conflicted
+++ resolved
@@ -54,11 +54,7 @@
         connect_to_daemon=True,
         running_new_process=True,
         service_name_prefix="",
-<<<<<<< HEAD
-        max_request_body_size=None,
-=======
         max_request_body_size: Optional[int] = None,
->>>>>>> 46ebed37
     ) -> None:
         self.root_path = root_path
         self.config = load_config(root_path, "config.yaml")
@@ -187,10 +183,7 @@
                     self.config,
                     self._connect_to_daemon,
                     max_request_body_size=self.max_request_body_size,
-<<<<<<< HEAD
-=======
                     name=self._service_name + "_rpc",
->>>>>>> 46ebed37
                 )
             )
 
