--- conflicted
+++ resolved
@@ -6,11 +6,8 @@
 import logging.config
 import os
 import signal
-<<<<<<< HEAD
+from collections.abc import AsyncIterator, Awaitable, Coroutine
 from functools import partial
-=======
-from collections.abc import AsyncIterator, Awaitable, Coroutine
->>>>>>> 9f63f969
 from pathlib import Path
 from types import FrameType
 from typing import Any, Callable, Generic, Optional, TypeVar, cast
