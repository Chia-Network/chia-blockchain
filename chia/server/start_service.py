--- conflicted
+++ resolved
@@ -5,11 +5,7 @@
 import logging.config
 import signal
 from sys import platform
-<<<<<<< HEAD
-from typing import Any, Callable, Coroutine, List, Optional, Tuple, TypeVar
-=======
-from typing import Any, Callable, Dict, List, Optional, Tuple
->>>>>>> 9a4316f9
+from typing import Any, Callable, Coroutine, Dict, List, Optional, Tuple, TypeVar
 
 from chia.daemon.server import singleton, service_launch_lock_path
 from chia.server.ssl_context import chia_ssl_ca_paths, private_ssl_ca_paths
@@ -25,12 +21,6 @@
 from chia.server.server import ChiaServer
 from chia.server.upnp import UPnP
 from chia.types.peer_info import PeerInfo
-<<<<<<< HEAD
-from chia.util.config import load_config, load_config_cli
-=======
-from chia.util.config import load_config
-from chia.util.chia_logging import initialize_logging
->>>>>>> 9a4316f9
 from chia.util.setproctitle import setproctitle
 from chia.util.ints import uint16
 
@@ -63,12 +53,7 @@
         connect_peers: List[PeerInfo] = [],
         auth_connect_peers: bool = True,
         on_connect_callback: Optional[Callable] = None,
-<<<<<<< HEAD
         rpc_info: RpcInfo = None,
-        parse_cli_args=True,
-=======
-        rpc_info: Optional[Tuple[type, int]] = None,
->>>>>>> 9a4316f9
         connect_to_daemon=True,
         max_request_body_size: Optional[int] = None,
         override_capabilities: Optional[List[Tuple[uint16, str]]] = None,
