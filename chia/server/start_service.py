--- conflicted
+++ resolved
@@ -130,13 +130,8 @@
 
         self._on_connect_callback = on_connect_callback
         self._advertised_port = advertised_port
-<<<<<<< HEAD
-        self._reconnect_tasks: List[asyncio.Task] = []
+        self._reconnect_tasks: Dict[PeerInfo, Optional[asyncio.Task]] = {peer: None for peer in connect_peers}
         self.upnp: UPnP = UPnP()
-=======
-        self._reconnect_tasks: Dict[PeerInfo, Optional[asyncio.Task]] = {peer: None for peer in connect_peers}
-        self.upnp: Optional[UPnP] = None
->>>>>>> 535d21e6
 
     async def start(self, **kwargs) -> None:
         # we include `kwargs` as a hack for the wallet, which for some
