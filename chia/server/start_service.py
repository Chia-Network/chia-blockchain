--- conflicted
+++ resolved
@@ -166,20 +166,6 @@
         self._rpc_close_task = None
         if self._rpc_info:
             rpc_api, rpc_port = self._rpc_info
-<<<<<<< HEAD
-            self._rpc_task = asyncio.create_task(
-                start_rpc_server(
-                    rpc_api(self._node),
-                    self.self_hostname,
-                    self.daemon_port,
-                    uint16(rpc_port),
-                    self.stop,
-                    self.root_path,
-                    self.config,
-                    self._connect_to_daemon,
-                    max_request_body_size=self.max_request_body_size,
-                )
-=======
             self.rpc_server = await start_rpc_server(
                 rpc_api(self._node),
                 self.self_hostname,
@@ -190,7 +176,6 @@
                 self.config,
                 self._connect_to_daemon,
                 max_request_body_size=self.max_request_body_size,
->>>>>>> 7c9fb654
             )
 
     async def run(self) -> None:
