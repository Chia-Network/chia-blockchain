import asyncio
import math
import time
import traceback
from pathlib import Path
from random import Random
from secrets import randbits
<<<<<<< HEAD
from typing import Dict, Optional, Union, List
=======
from typing import Dict, Optional, List, Set
>>>>>>> 5af2f3d2

import aiosqlite

import chia.server.ws_connection as ws
import dns.asyncresolver
from chia.protocols import full_node_protocol, introducer_protocol
from chia.protocols.protocol_message_types import ProtocolMessageTypes
from chia.server.address_manager import AddressManager, ExtendedPeerInfo
from chia.server.address_manager_store import AddressManagerStore
from chia.server.outbound_message import NodeType, make_msg
from chia.server.server import ChiaServer
from chia.types.peer_info import PeerInfo, TimestampedPeerInfo
from chia.util.hash import std_hash
from chia.util.ints import uint64
from chia.util.path import mkdir, path_from_root

MAX_PEERS_RECEIVED_PER_REQUEST = 1000
MAX_TOTAL_PEERS_RECEIVED = 3000
MAX_CONCURRENT_OUTBOUND_CONNECTIONS = 70
NETWORK_ID_DEFAULT_PORTS = {
    "mainnet": 8444,
    "testnet7": 58444,
    "testnet8": 58445,
}


class FullNodeDiscovery:
    resolver: Optional[dns.asyncresolver.Resolver]

    def __init__(
        self,
        server: ChiaServer,
        root_path: Path,
        target_outbound_count: int,
        peer_db_path: str,
        introducer_info: Optional[Dict],
        dns_servers: List[str],
        peer_connect_interval: int,
        selected_network: str,
        default_port: Optional[int],
        log,
    ):
        self.server: ChiaServer = server
        self.message_queue: asyncio.Queue = asyncio.Queue()
        self.is_closed = False
        self.target_outbound_count = target_outbound_count
        # This is a double check to make sure testnet and mainnet peer databases never mix up.
        # If the network is not 'mainnet', it names the peer db differently, including the selected_network.
        if selected_network != "mainnet":
            if not peer_db_path.endswith(".sqlite"):
                raise ValueError(f"Invalid path for peer table db: {peer_db_path}. Make the path end with .sqlite")
            peer_db_path = peer_db_path[:-7] + "_" + selected_network + ".sqlite"
        self.peer_db_path = path_from_root(root_path, peer_db_path)
        self.dns_servers = dns_servers
        if introducer_info is not None:
            self.introducer_info: Optional[PeerInfo] = PeerInfo(
                introducer_info["host"],
                introducer_info["port"],
            )
        else:
            self.introducer_info = None
        self.peer_connect_interval = peer_connect_interval
        self.log = log
        self.relay_queue: Optional[asyncio.Queue] = None
        self.address_manager: Optional[AddressManager] = None
        self.connection_time_pretest: Dict = {}
        self.received_count_from_peers: Dict = {}
        self.lock = asyncio.Lock()
        self.connect_peers_task: Optional[asyncio.Task] = None
        self.serialize_task: Optional[asyncio.Task] = None
        self.cleanup_task: Optional[asyncio.Task] = None
        self.initial_wait: int = 0
        try:
            self.resolver: Optional[dns.asyncresolver.Resolver] = dns.asyncresolver.Resolver()
        except Exception:
            self.resolver = None
            self.log.exception("Error initializing asyncresolver")
        self.pending_outbound_connections: Set[str] = set()
        self.pending_tasks: Set[asyncio.Task] = set()
        self.default_port: Optional[int] = default_port
        if default_port is None and selected_network in NETWORK_ID_DEFAULT_PORTS:
            self.default_port = NETWORK_ID_DEFAULT_PORTS[selected_network]

    async def initialize_address_manager(self) -> None:
        mkdir(self.peer_db_path.parent)
        self.connection = await aiosqlite.connect(self.peer_db_path)
        self.address_manager_store = await AddressManagerStore.create(self.connection)
        if not await self.address_manager_store.is_empty():
            self.address_manager = await self.address_manager_store.deserialize()
        else:
            await self.address_manager_store.clear()
            self.address_manager = AddressManager()
        self.server.set_received_message_callback(self.update_peer_timestamp_on_message)

    async def start_tasks(self) -> None:
        random = Random()
        self.connect_peers_task = asyncio.create_task(self._connect_to_peers(random))
        self.serialize_task = asyncio.create_task(self._periodically_serialize(random))
        self.cleanup_task = asyncio.create_task(self._periodically_cleanup())

    async def _close_common(self) -> None:
        self.is_closed = True
        self.cancel_task_safe(self.connect_peers_task)
        self.cancel_task_safe(self.serialize_task)
        self.cancel_task_safe(self.cleanup_task)
        for t in self.pending_tasks:
            self.cancel_task_safe(t)
        if len(self.pending_tasks) > 0:
            await asyncio.wait(self.pending_tasks)
        await self.connection.close()

    def cancel_task_safe(self, task: Optional[asyncio.Task]):
        if task is not None:
            try:
                task.cancel()
            except Exception as e:
                self.log.error(f"Error while canceling task.{e} {task}")

    def add_message(self, message, data):
        self.message_queue.put_nowait((message, data))

    async def on_connect(self, peer: ws.WSChiaConnection):
        if (
            peer.is_outbound is False
            and peer.peer_server_port is not None
            and peer.connection_type is NodeType.FULL_NODE
            and self.server._local_type is NodeType.FULL_NODE
            and self.address_manager is not None
        ):
            timestamped_peer_info = TimestampedPeerInfo(
                peer.peer_host,
                peer.peer_server_port,
                uint64(int(time.time())),
            )
            await self.address_manager.add_to_new_table([timestamped_peer_info], peer.get_peer_info(), 0)
            if self.relay_queue is not None:
                self.relay_queue.put_nowait((timestamped_peer_info, 1))
        if (
            peer.is_outbound
            and peer.peer_server_port is not None
            and peer.connection_type is NodeType.FULL_NODE
            and (self.server._local_type is NodeType.FULL_NODE or self.server._local_type is NodeType.WALLET)
            and self.address_manager is not None
        ):
            msg = make_msg(ProtocolMessageTypes.request_peers, full_node_protocol.RequestPeers())
            await peer.send_message(msg)

    # Updates timestamps each time we receive a message for outbound connections.
    async def update_peer_timestamp_on_message(self, peer: ws.WSChiaConnection):
        if (
            peer.is_outbound
            and peer.peer_server_port is not None
            and peer.connection_type is NodeType.FULL_NODE
            and self.server._local_type is NodeType.FULL_NODE
            and self.address_manager is not None
        ):
            peer_info = peer.get_peer_info()
            if peer_info is None:
                return None
            if peer_info.host not in self.connection_time_pretest:
                self.connection_time_pretest[peer_info.host] = time.time()
            if time.time() - self.connection_time_pretest[peer_info.host] > 600:
                self.connection_time_pretest[peer_info.host] = time.time()
                await self.address_manager.connect(peer_info)

    def _num_needed_peers(self) -> int:
        target = self.target_outbound_count
        outgoing = len(self.server.get_full_node_outgoing_connections())
        return max(0, target - outgoing)

    """
    Uses the Poisson distribution to determine the next time
    when we'll initiate a feeler connection.
    (https://en.wikipedia.org/wiki/Poisson_distribution)
    """

    def _poisson_next_send(self, now: float, avg_interval_seconds: int, random: Random) -> float:
        return now + (
            math.log(random.randrange(1 << 48) * -0.0000000000000035527136788 + 1) * avg_interval_seconds * -1000000.0
            + 0.5
        )

    async def _introducer_client(self) -> None:
        if self.introducer_info is None:
            return None

        async def on_connect(peer: ws.WSChiaConnection):
            msg = make_msg(ProtocolMessageTypes.request_peers_introducer, introducer_protocol.RequestPeersIntroducer())
            await peer.send_message(msg)

        await self.server.start_client(self.introducer_info, on_connect)

<<<<<<< HEAD
    async def _connect_to_peers(self, random: Random) -> None:
=======
    async def _query_dns(self, dns_address):
        try:
            if self.default_port is None:
                self.log.error(
                    "Network id not supported in NETWORK_ID_DEFAULT_PORTS neither in config. Skipping DNS query."
                )
                return
            if self.resolver is None:
                self.log.warn("Skipping DNS query: asyncresolver not initialized.")
                return
            peers: List[TimestampedPeerInfo] = []
            result = await self.resolver.resolve(qname=dns_address, lifetime=30)
            for ip in result:
                peers.append(
                    TimestampedPeerInfo(
                        ip.to_text(),
                        self.default_port,
                        0,
                    )
                )
            self.log.info(f"Received {len(peers)} peers from DNS seeder.")
            if len(peers) == 0:
                return
            await self._respond_peers_common(full_node_protocol.RespondPeers(peers), None, False)
        except Exception as e:
            self.log.warn(f"querying DNS introducer failed: {e}")

    async def start_client_async(self, addr: PeerInfo, is_feeler: bool) -> None:
        try:
            if self.address_manager is None:
                return
            self.pending_outbound_connections.add(addr.host)
            client_connected = await self.server.start_client(
                addr,
                on_connect=self.server.on_connect,
                is_feeler=is_feeler,
            )
            if self.server.is_duplicate_or_self_connection(addr):
                # Mark it as a softer attempt, without counting the failures.
                await self.address_manager.attempt(addr, False)
            else:
                if client_connected is True:
                    await self.address_manager.mark_good(addr)
                    await self.address_manager.connect(addr)
                else:
                    await self.address_manager.attempt(addr, True)
            self.pending_outbound_connections.remove(addr.host)
        except Exception as e:
            if addr.host in self.pending_outbound_connections:
                self.pending_outbound_connections.remove(addr.host)
            self.log.error(f"Exception in create outbound connections: {e}")
            self.log.error(f"Traceback: {traceback.format_exc()}")

    async def _connect_to_peers(self, random) -> None:
>>>>>>> 5af2f3d2
        next_feeler = self._poisson_next_send(time.time() * 1000 * 1000, 240, random)
        retry_introducers = False
        introducer_attempts: int = 0
        dns_server_index: int = 0
        local_peerinfo: Optional[PeerInfo] = await self.server.get_peer_info()
        last_timestamp_local_info: uint64 = uint64(int(time.time()))
        last_collision_timestamp = 0
        if self.initial_wait > 0:
            await asyncio.sleep(self.initial_wait)

        introducer_backoff = 1
        while not self.is_closed:
            try:
                assert self.address_manager is not None

                # We don't know any address, connect to the introducer to get some.
                size = await self.address_manager.size()
                if size == 0 or retry_introducers:
                    try:
                        await asyncio.sleep(introducer_backoff)
                    except asyncio.CancelledError:
                        return None
                    # Run dual between DNS servers and introducers. One time query DNS server,
                    # next two times query the introducer.
                    if introducer_attempts % 3 == 0 and len(self.dns_servers) > 0:
                        dns_address = self.dns_servers[dns_server_index]
                        dns_server_index = (dns_server_index + 1) % len(self.dns_servers)
                        await self._query_dns(dns_address)
                    else:
                        await self._introducer_client()
                        # there's some delay between receiving the peers from the
                        # introducer until they get incorporated to prevent this
                        # loop for running one more time. Add this delay to ensure
                        # that once we get peers, we stop contacting the introducer.
                        try:
                            await asyncio.sleep(5)
                        except asyncio.CancelledError:
                            return None

                    retry_introducers = False
                    introducer_attempts += 1
                    # keep doubling the introducer delay until we reach 5
                    # minutes
                    if introducer_backoff < 300:
                        introducer_backoff *= 2
                    continue
                else:
                    introducer_backoff = 1

                # Only connect out to one peer per network group (/16 for IPv4).
                groups = set()
                full_node_connected = self.server.get_full_node_outgoing_connections()
                connected = [c.get_peer_info() for c in full_node_connected]
                connected = [c for c in connected if c is not None]
                for conn in full_node_connected:
                    peer = conn.get_peer_info()
                    if peer is None:
                        continue
                    group = peer.get_group()
                    groups.add(group)

                # Feeler Connections
                #
                # Design goals:
                # * Increase the number of connectable addresses in the tried table.
                #
                # Method:
                # * Choose a random address from new and attempt to connect to it if we can connect
                # successfully it is added to tried.
                # * Start attempting feeler connections only after node finishes making outbound
                # connections.
                # * Only make a feeler connection once every few minutes.

                is_feeler = False
                has_collision = False
                if self._num_needed_peers() == 0:
                    if time.time() * 1000 * 1000 > next_feeler:
                        next_feeler = self._poisson_next_send(time.time() * 1000 * 1000, 240, random)
                        is_feeler = True

                await self.address_manager.resolve_tried_collisions()
                tries = 0
                now = time.time()
                got_peer = False
                addr: Optional[PeerInfo] = None
                max_tries = 50
                if len(groups) < 3:
                    max_tries = 10
                elif len(groups) <= 5:
                    max_tries = 25
                select_peer_interval = max(0.1, len(groups) * 0.25)
                while not got_peer and not self.is_closed:
                    self.log.debug(f"Address manager query count: {tries}. Query limit: {max_tries}")
                    try:
                        await asyncio.sleep(select_peer_interval)
                    except asyncio.CancelledError:
                        return None
                    tries += 1
                    if tries > max_tries:
                        addr = None
                        retry_introducers = True
                        break
                    info: Optional[ExtendedPeerInfo] = await self.address_manager.select_tried_collision()
                    if info is None or time.time() - last_collision_timestamp <= 60:
                        info = await self.address_manager.select_peer(is_feeler)
                    else:
                        has_collision = True
                        last_collision_timestamp = int(time.time())
                    if info is None:
                        if not is_feeler:
                            retry_introducers = True
                        break
                    # Require outbound connections, other than feelers,
                    # to be to distinct network groups.
                    addr = info.peer_info
                    if has_collision:
                        break
                    if addr is not None and not addr.is_valid():
                        addr = None
                        continue
                    if not is_feeler and addr.get_group() in groups:
                        addr = None
                        continue
                    if addr in connected:
                        addr = None
                        continue
                    # attempt a node once per 30 minutes.
                    if now - info.last_try < 1800:
                        continue
                    if time.time() - last_timestamp_local_info > 1800 or local_peerinfo is None:
                        local_peerinfo = await self.server.get_peer_info()
                        last_timestamp_local_info = uint64(int(time.time()))
                    if local_peerinfo is not None and addr == local_peerinfo:
                        continue
                    got_peer = True
                    self.log.debug(f"Addrman selected address: {addr}.")

                disconnect_after_handshake = is_feeler
                extra_peers_needed = self._num_needed_peers()
                if extra_peers_needed == 0:
                    disconnect_after_handshake = True
                    retry_introducers = False
                self.log.debug(f"Num peers needed: {extra_peers_needed}")
                initiate_connection = extra_peers_needed > 0 or has_collision or is_feeler
                connect_peer_interval = max(0.25, len(groups) * 0.5)
                if not initiate_connection:
                    connect_peer_interval += 15
                connect_peer_interval = min(connect_peer_interval, self.peer_connect_interval)
                if addr is not None and initiate_connection and addr.host not in self.pending_outbound_connections:
                    if len(self.pending_outbound_connections) >= MAX_CONCURRENT_OUTBOUND_CONNECTIONS:
                        self.log.debug("Max concurrent outbound connections reached. waiting")
                        await asyncio.wait(self.pending_tasks, return_when=asyncio.FIRST_COMPLETED)
                    self.pending_tasks.add(
                        asyncio.create_task(self.start_client_async(addr, disconnect_after_handshake))
                    )

                await asyncio.sleep(connect_peer_interval)

                # prune completed connect tasks
                self.pending_task = set(filter(lambda t: not t.done(), self.pending_tasks))

            except Exception as e:
                self.log.error(f"Exception in create outbound connections: {e}")
                self.log.error(f"Traceback: {traceback.format_exc()}")

    async def _periodically_serialize(self, random: Random):
        while not self.is_closed:
            if self.address_manager is None:
                await asyncio.sleep(10)
                continue
            serialize_interval = random.randint(15 * 60, 30 * 60)
            await asyncio.sleep(serialize_interval)
            async with self.address_manager.lock:
                await self.address_manager_store.serialize(self.address_manager)

    async def _periodically_cleanup(self) -> None:
        while not self.is_closed:
            # Removes entries with timestamp worse than 14 days ago
            # and with a high number of failed attempts.
            # Most likely, the peer left the network,
            # so we can save space in the peer tables.
            cleanup_interval = 1800
            max_timestamp_difference = 14 * 3600 * 24
            max_consecutive_failures = 10
            await asyncio.sleep(cleanup_interval)

            # Perform the cleanup only if we have at least 3 connections.
            full_node_connected = self.server.get_full_node_connections()
            connected = [c.get_peer_info() for c in full_node_connected]
            connected = [c for c in connected if c is not None]
            if self.address_manager is not None and len(connected) >= 3:
                async with self.address_manager.lock:
                    self.address_manager.cleanup(max_timestamp_difference, max_consecutive_failures)

    async def _respond_peers_common(
        self,
        request: Union[full_node_protocol.RespondPeers, introducer_protocol.RespondPeersIntroducer],
        peer_src: Optional[PeerInfo],
        is_full_node: bool,
    ) -> None:
        # Check if we got the peers from a full node or from the introducer.
        peers_adjusted_timestamp = []
        is_misbehaving = False
        if len(request.peer_list) > MAX_PEERS_RECEIVED_PER_REQUEST:
            is_misbehaving = True
        if is_full_node:
            if peer_src is None:
                return None
            async with self.lock:
                if peer_src.host not in self.received_count_from_peers:
                    self.received_count_from_peers[peer_src.host] = 0
                self.received_count_from_peers[peer_src.host] += len(request.peer_list)
                if self.received_count_from_peers[peer_src.host] > MAX_TOTAL_PEERS_RECEIVED:
                    is_misbehaving = True
        if is_misbehaving:
            return None
        for peer in request.peer_list:
            if peer.timestamp < 100000000 or peer.timestamp > time.time() + 10 * 60:
                # Invalid timestamp, predefine a bad one.
                current_peer = TimestampedPeerInfo(
                    peer.host,
                    peer.port,
                    uint64(int(time.time() - 5 * 24 * 60 * 60)),
                )
            else:
                current_peer = peer
            if not is_full_node:
                current_peer = TimestampedPeerInfo(
                    peer.host,
                    peer.port,
                    uint64(0),
                )
            peers_adjusted_timestamp.append(current_peer)

        assert self.address_manager is not None

        if is_full_node:
            await self.address_manager.add_to_new_table(peers_adjusted_timestamp, peer_src, 2 * 60 * 60)
        else:
            await self.address_manager.add_to_new_table(peers_adjusted_timestamp, None, 0)


class FullNodePeers(FullNodeDiscovery):
    self_advertise_task: Optional[asyncio.Task] = None
    address_relay_task: Optional[asyncio.Task] = None

    def __init__(
        self,
        server,
        root_path,
        max_inbound_count,
        target_outbound_count,
        peer_db_path,
        introducer_info,
        dns_servers,
        peer_connect_interval,
        selected_network,
        default_port,
        log,
    ) -> None:
        super().__init__(
            server,
            root_path,
            target_outbound_count,
            peer_db_path,
            introducer_info,
            dns_servers,
            peer_connect_interval,
            selected_network,
            default_port,
            log,
        )
        self.relay_queue = asyncio.Queue()
        self.neighbour_known_peers: Dict = {}
        self.key = randbits(256)

    async def start(self) -> None:
        await self.initialize_address_manager()
        self.self_advertise_task = asyncio.create_task(self._periodically_self_advertise_and_clean_data())
        self.address_relay_task = asyncio.create_task(self._address_relay())
        await self.start_tasks()

    async def close(self) -> None:
        await self._close_common()
        self.cancel_task_safe(self.self_advertise_task)
        self.cancel_task_safe(self.address_relay_task)

    async def _periodically_self_advertise_and_clean_data(self) -> None:
        while not self.is_closed:
            try:
                try:
                    await asyncio.sleep(24 * 3600)
                except asyncio.CancelledError:
                    return None
                # Clean up known nodes for neighbours every 24 hours.
                async with self.lock:
                    for neighbour in list(self.neighbour_known_peers.keys()):
                        self.neighbour_known_peers[neighbour].clear()
                # Self advertise every 24 hours.
                peer = await self.server.get_peer_info()
                if peer is None:
                    continue
                timestamped_peer = [
                    TimestampedPeerInfo(
                        peer.host,
                        peer.port,
                        uint64(int(time.time())),
                    )
                ]
                msg = make_msg(
                    ProtocolMessageTypes.respond_peers,
                    full_node_protocol.RespondPeers(timestamped_peer),
                )
                await self.server.send_to_all([msg], NodeType.FULL_NODE)

                async with self.lock:
                    for host in list(self.received_count_from_peers.keys()):
                        self.received_count_from_peers[host] = 0
            except Exception as e:
                self.log.error(f"Exception in self advertise: {e}")
                self.log.error(f"Traceback: {traceback.format_exc()}")

    async def add_peers_neighbour(self, peers: List[TimestampedPeerInfo], neighbour_info: PeerInfo) -> None:
        neighbour_data = (neighbour_info.host, neighbour_info.port)
        async with self.lock:
            for peer in peers:
                if neighbour_data not in self.neighbour_known_peers:
                    self.neighbour_known_peers[neighbour_data] = set()
                if peer.host not in self.neighbour_known_peers[neighbour_data]:
                    self.neighbour_known_peers[neighbour_data].add(peer.host)

    async def request_peers(self, peer_info: PeerInfo):
        try:

            # Prevent a fingerprint attack: do not send peers to inbound connections.
            # This asymmetric behavior for inbound and outbound connections was introduced
            # to prevent a fingerprinting attack: an attacker can send specific fake addresses
            # to users' AddrMan and later request them by sending getaddr messages.
            # Making nodes which are behind NAT and can only make outgoing connections ignore
            # the request_peers message mitigates the attack.
            if self.address_manager is None:
                return None
            peers = await self.address_manager.get_peers()
            await self.add_peers_neighbour(peers, peer_info)

            msg = make_msg(
                ProtocolMessageTypes.respond_peers,
                full_node_protocol.RespondPeers(peers),
            )

            return msg
        except Exception as e:
            self.log.error(f"Request peers exception: {e}")

    async def respond_peers(
        self,
        request: Union[full_node_protocol.RespondPeers, introducer_protocol.RespondPeersIntroducer],
        peer_src: Optional[PeerInfo],
        is_full_node: bool,
    ) -> None:
        try:
            await self._respond_peers_common(request, peer_src, is_full_node)
            if is_full_node:
                assert peer_src is not None
                await self.add_peers_neighbour(request.peer_list, peer_src)
                if len(request.peer_list) == 1 and self.relay_queue is not None:
                    peer = request.peer_list[0]
                    if peer.timestamp > time.time() - 60 * 10:
                        self.relay_queue.put_nowait((peer, 2))
        except Exception as e:
            self.log.error(f"Respond peers exception: {e}. Traceback: {traceback.format_exc()}")

    async def _address_relay(self) -> None:
        while not self.is_closed:
            try:
                try:
                    assert self.relay_queue is not None
                    relay_peer, num_peers = await self.relay_queue.get()
                except asyncio.CancelledError:
                    return None
                relay_peer_info = PeerInfo(relay_peer.host, relay_peer.port)
                if not relay_peer_info.is_valid():
                    continue
                # https://en.bitcoin.it/wiki/Satoshi_Client_Node_Discovery#Address_Relay
                connections = self.server.get_full_node_connections()
                hashes = []
                cur_day = int(time.time()) // (24 * 60 * 60)
                for connection in connections:
                    peer_info = connection.get_peer_info()
                    if peer_info is None:
                        continue
                    cur_hash = int.from_bytes(
                        bytes(
                            std_hash(
                                self.key.to_bytes(32, byteorder="big")
                                + peer_info.get_key()
                                + cur_day.to_bytes(3, byteorder="big")
                            )
                        ),
                        byteorder="big",
                    )
                    hashes.append((cur_hash, connection))
                hashes.sort(key=lambda x: x[0])
                for index, (_, connection) in enumerate(hashes):
                    if index >= num_peers:
                        break
                    peer_info = connection.get_peer_info()
                    assert peer_info is not None
                    pair = (peer_info.host, peer_info.port)
                    async with self.lock:
                        if pair in self.neighbour_known_peers and relay_peer.host in self.neighbour_known_peers[pair]:
                            continue
                        if pair not in self.neighbour_known_peers:
                            self.neighbour_known_peers[pair] = set()
                        self.neighbour_known_peers[pair].add(relay_peer.host)
                    if connection.peer_node_id is None:
                        continue
                    msg = make_msg(
                        ProtocolMessageTypes.respond_peers,
                        full_node_protocol.RespondPeers([relay_peer]),
                    )
                    await connection.send_message(msg)
            except Exception as e:
                self.log.error(f"Exception in address relay: {e}")
                self.log.error(f"Traceback: {traceback.format_exc()}")


class WalletPeers(FullNodeDiscovery):
    def __init__(
        self,
        server,
        root_path,
        target_outbound_count,
        peer_db_path,
        introducer_info,
        dns_servers,
        peer_connect_interval,
        selected_network,
        default_port,
        log,
    ) -> None:
        super().__init__(
            server,
            root_path,
            target_outbound_count,
            peer_db_path,
            introducer_info,
            dns_servers,
            peer_connect_interval,
            selected_network,
            default_port,
            log,
        )

    async def start(self) -> None:
        self.initial_wait = 60
        await self.initialize_address_manager()
        await self.start_tasks()

    async def ensure_is_closed(self) -> None:
        if self.is_closed:
            return None
        await self._close_common()

    async def respond_peers(self, request, peer_src, is_full_node) -> None:
        await self._respond_peers_common(request, peer_src, is_full_node)<|MERGE_RESOLUTION|>--- conflicted
+++ resolved
@@ -5,11 +5,7 @@
 from pathlib import Path
 from random import Random
 from secrets import randbits
-<<<<<<< HEAD
-from typing import Dict, Optional, Union, List
-=======
-from typing import Dict, Optional, List, Set
->>>>>>> 5af2f3d2
+from typing import Dict, Optional, Union, List, Set
 
 import aiosqlite
 
@@ -202,9 +198,6 @@
 
         await self.server.start_client(self.introducer_info, on_connect)
 
-<<<<<<< HEAD
-    async def _connect_to_peers(self, random: Random) -> None:
-=======
     async def _query_dns(self, dns_address):
         try:
             if self.default_port is None:
@@ -258,8 +251,7 @@
             self.log.error(f"Exception in create outbound connections: {e}")
             self.log.error(f"Traceback: {traceback.format_exc()}")
 
-    async def _connect_to_peers(self, random) -> None:
->>>>>>> 5af2f3d2
+    async def _connect_to_peers(self, random: Random) -> None:
         next_feeler = self._poisson_next_send(time.time() * 1000 * 1000, 240, random)
         retry_introducers = False
         introducer_attempts: int = 0
