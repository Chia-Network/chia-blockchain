--- conflicted
+++ resolved
@@ -508,20 +508,6 @@
     async def add_key_value(self, key: bytes, value: bytes, store_id: bytes32) -> tuple[KeyId, ValueId]:
         kid = KeyId(await self.add_kvid(key, store_id))
         vid = ValueId(await self.add_kvid(value, store_id))
-<<<<<<< HEAD
-=======
-        hash = leaf_hash(key, value)
-        async with self.db_wrapper.writer() as writer:
-            await writer.execute(
-                "INSERT OR REPLACE INTO hashes (hash, kid, vid, store_id) VALUES (?, ?, ?, ?)",
-                (
-                    hash,
-                    kid.raw,
-                    vid.raw,
-                    store_id,
-                ),
-            )
->>>>>>> 7bd773ed
         return (kid, vid)
 
     async def get_node_by_hash(self, merkle_blob: MerkleBlob, hash: bytes32) -> tuple[KeyId, ValueId]:
