--- conflicted
+++ resolved
@@ -1469,9 +1469,6 @@
                 else:
                     raise Exception(f"Operation in batch is not insert or delete: {change}")
 
-<<<<<<< HEAD
-            root = await self.get_tree_root(store_id=store_id)
-=======
             # Start with the leaf nodes and pair them to form new nodes at the next level up, repeating this process
             # in a bottom-up fashion until a single root node remains. This constructs a balanced tree from the leaves.
             while len(pending_autoinsert_hashes) > 1:
@@ -1489,18 +1486,18 @@
             if len(pending_autoinsert_hashes):
                 subtree_hash = pending_autoinsert_hashes[0]
                 if latest_local_root is None or latest_local_root.node_hash is None:
-                    await self._insert_root(tree_id=tree_id, node_hash=subtree_hash, status=Status.COMMITTED)
+                    await self._insert_root(store_id=store_id, node_hash=subtree_hash, status=Status.COMMITTED)
                 else:
                     min_height_leaf = await self.get_leaf_at_minimum_height(latest_local_root.node_hash)
                     ancestors = await self.get_ancestors_common(
                         node_hash=min_height_leaf.hash,
-                        tree_id=tree_id,
+                        store_id=store_id,
                         root_hash=latest_local_root.node_hash,
                         generation=latest_local_root.generation,
                         use_optimized=True,
                     )
                     await self.update_ancestor_hashes_on_insert(
-                        tree_id=tree_id,
+                        store_id=store_id,
                         left=min_height_leaf.hash,
                         right=subtree_hash,
                         traversal_node_hash=min_height_leaf.hash,
@@ -1509,8 +1506,7 @@
                         root=latest_local_root,
                     )
 
-            root = await self.get_tree_root(tree_id=tree_id)
->>>>>>> 480bba57
+            root = await self.get_tree_root(store_id=store_id)
             if root.node_hash == old_root.node_hash:
                 if len(changelist) != 0:
                     await self.rollback_to_generation(store_id, old_root.generation)
