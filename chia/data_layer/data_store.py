from __future__ import annotations

import logging
from collections import defaultdict
from contextlib import asynccontextmanager
from dataclasses import dataclass, replace
from pathlib import Path
from typing import Any, AsyncIterator, Awaitable, BinaryIO, Callable, Dict, List, Optional, Set, Tuple, Union

import aiosqlite

from chia.data_layer.data_layer_errors import KeyNotFoundError, NodeHashError, TreeGenerationIncrementingError
from chia.data_layer.data_layer_util import (
    DiffData,
    InternalNode,
    Node,
    NodeType,
    OperationType,
    ProofOfInclusion,
    ProofOfInclusionLayer,
    Root,
    SerializedNode,
    ServerInfo,
    Side,
    Status,
    Subscription,
    TerminalNode,
    internal_hash,
    leaf_hash,
    row_to_node,
)
from chia.types.blockchain_format.program import Program
from chia.types.blockchain_format.sized_bytes import bytes32
from chia.util.db_wrapper import DBWrapper2

log = logging.getLogger(__name__)


# TODO: review exceptions for values that shouldn't be displayed
# TODO: pick exception types other than Exception


@dataclass
class DataStore:
    """A key/value store with the pairs being terminal nodes in a CLVM object tree."""

    db_wrapper: DBWrapper2

    @classmethod
    async def create(cls, database: Union[str, Path], uri: bool = False) -> "DataStore":
        db_wrapper = await DBWrapper2.create(
            database=database,
            uri=uri,
            journal_mode="WAL",
            # Setting to FULL despite other locations being configurable.  If there are
            # performance issues we can consider other the implications of other options.
            synchronous="FULL",
            # If foreign key checking gets turned off, please add corresponding check
            # methods and enable foreign key checking in the tests.
            foreign_keys=True,
            row_factory=aiosqlite.Row,
        )
        self = cls(db_wrapper=db_wrapper)

        async with db_wrapper.writer() as writer:
            await writer.execute(
                f"""
                CREATE TABLE IF NOT EXISTS node(
                    hash BLOB PRIMARY KEY NOT NULL CHECK(length(hash) == 32),
                    node_type INTEGER NOT NULL CHECK(
                        (
                            node_type == {int(NodeType.INTERNAL)}
                            AND left IS NOT NULL
                            AND right IS NOT NULL
                            AND key IS NULL
                            AND value IS NULL
                        )
                        OR
                        (
                            node_type == {int(NodeType.TERMINAL)}
                            AND left IS NULL
                            AND right IS NULL
                            AND key IS NOT NULL
                            AND value IS NOT NULL
                        )
                    ),
                    left BLOB REFERENCES node,
                    right BLOB REFERENCES node,
                    key BLOB,
                    value BLOB
                )
                """
            )
            await writer.execute(
                """
                CREATE TRIGGER IF NOT EXISTS no_node_updates
                BEFORE UPDATE ON node
                BEGIN
                    SELECT RAISE(FAIL, 'updates not allowed to the node table');
                END
                """
            )
            await writer.execute(
                f"""
                CREATE TABLE IF NOT EXISTS root(
                    tree_id BLOB NOT NULL CHECK(length(tree_id) == 32),
                    generation INTEGER NOT NULL CHECK(generation >= 0),
                    node_hash BLOB,
                    status INTEGER NOT NULL CHECK(
                        {" OR ".join(f"status == {status}" for status in Status)}
                    ),
                    PRIMARY KEY(tree_id, generation),
                    FOREIGN KEY(node_hash) REFERENCES node(hash)
                )
                """
            )
            # TODO: Add ancestor -> hash relationship, this might involve temporarily
            # deferring the foreign key enforcement due to the insertion order
            # and the node table also enforcing a similar relationship in the
            # other direction.
            # FOREIGN KEY(ancestor) REFERENCES ancestors(ancestor)
            await writer.execute(
                """
                CREATE TABLE IF NOT EXISTS ancestors(
                    hash BLOB NOT NULL REFERENCES node,
                    ancestor BLOB CHECK(length(ancestor) == 32),
                    tree_id BLOB NOT NULL CHECK(length(tree_id) == 32),
                    generation INTEGER NOT NULL,
                    PRIMARY KEY(hash, tree_id, generation),
                    FOREIGN KEY(ancestor) REFERENCES node(hash)
                )
                """
            )
            await writer.execute(
                """
                CREATE TABLE IF NOT EXISTS subscriptions(
                    tree_id BLOB NOT NULL CHECK(length(tree_id) == 32),
                    url TEXT,
                    ignore_till INTEGER,
                    num_consecutive_failures INTEGER,
                    from_wallet tinyint CHECK(from_wallet == 0 OR from_wallet == 1),
                    PRIMARY KEY(tree_id, url)
                )
                """
            )
            await writer.execute(
                """
                CREATE INDEX IF NOT EXISTS node_hash ON root(node_hash)
                """
            )

        return self

    async def close(self) -> None:
        await self.db_wrapper.close()

    @asynccontextmanager
    async def transaction(self) -> AsyncIterator[None]:
        async with self.db_wrapper.writer():
            yield

    async def _insert_root(
        self,
        tree_id: bytes32,
        node_hash: Optional[bytes32],
        status: Status,
        generation: Optional[int] = None,
    ) -> None:
        # This should be replaced by an SQLite schema level check.
        # https://github.com/Chia-Network/chia-blockchain/pull/9284
        tree_id = bytes32(tree_id)

        async with self.db_wrapper.writer() as writer:
            if generation is None:
                existing_generation = await self.get_tree_generation(tree_id=tree_id)

                if existing_generation is None:
                    generation = 0
                else:
                    generation = existing_generation + 1

            await writer.execute(
                """
                INSERT INTO root(tree_id, generation, node_hash, status)
                VALUES(:tree_id, :generation, :node_hash, :status)
                """,
                {
                    "tree_id": tree_id,
                    "generation": generation,
                    "node_hash": None if node_hash is None else node_hash,
                    "status": status.value,
                },
            )

            # `node_hash` is now a root, so it has no ancestor.
            # Don't change the ancestor table unless the root is committed.
            if node_hash is not None and status == Status.COMMITTED:
                values = {
                    "hash": node_hash,
                    "tree_id": tree_id,
                    "generation": generation,
                }
                await writer.execute(
                    """
                    INSERT INTO ancestors(hash, ancestor, tree_id, generation)
                    VALUES (:hash, NULL, :tree_id, :generation)
                    """,
                    values,
                )

    async def _insert_node(
        self,
        node_hash: bytes32,
        node_type: NodeType,
        left_hash: Optional[bytes32],
        right_hash: Optional[bytes32],
        key: Optional[bytes],
        value: Optional[bytes],
    ) -> None:
        # TODO: can we get sqlite to do this check?
        values = {
            "hash": node_hash,
            "node_type": node_type,
            "left": left_hash,
            "right": right_hash,
            "key": key,
            "value": value,
        }

        async with self.db_wrapper.writer() as writer:
            cursor = await writer.execute("SELECT * FROM node WHERE hash == :hash", {"hash": node_hash})
            result = await cursor.fetchone()

            if result is None:
                await writer.execute(
                    """
                    INSERT INTO node(hash, node_type, left, right, key, value)
                    VALUES(:hash, :node_type, :left, :right, :key, :value)
                    """,
                    values,
                )
            else:
                result_dict = dict(result)
                if result_dict != values:
                    raise Exception(
                        f"Requested insertion of node with matching hash but other values differ: {node_hash}"
                    )

    async def insert_node(self, node_type: NodeType, value1: bytes, value2: bytes) -> None:
        if node_type == NodeType.INTERNAL:
            left_hash = bytes32(value1)
            right_hash = bytes32(value2)
            node_hash = internal_hash(left_hash, right_hash)
            await self._insert_node(node_hash, node_type, bytes32(value1), bytes32(value2), None, None)
        else:
            node_hash = leaf_hash(key=value1, value=value2)
            await self._insert_node(node_hash, node_type, None, None, value1, value2)

    async def _insert_internal_node(self, left_hash: bytes32, right_hash: bytes32) -> bytes32:
        node_hash: bytes32 = internal_hash(left_hash=left_hash, right_hash=right_hash)

        await self._insert_node(
            node_hash=node_hash,
            node_type=NodeType.INTERNAL,
            left_hash=left_hash,
            right_hash=right_hash,
            key=None,
            value=None,
        )

        return node_hash

    async def _insert_ancestor_table(
        self,
        left_hash: bytes32,
        right_hash: bytes32,
        tree_id: bytes32,
        generation: int,
    ) -> None:
        node_hash = internal_hash(left_hash=left_hash, right_hash=right_hash)

        async with self.db_wrapper.writer() as writer:
            for hash in (left_hash, right_hash):
                values = {
                    "hash": hash,
                    "ancestor": node_hash,
                    "tree_id": tree_id,
                    "generation": generation,
                }
                cursor = await writer.execute(
                    "SELECT * FROM ancestors WHERE hash == :hash AND generation == :generation AND tree_id == :tree_id",
                    {"hash": hash, "generation": generation, "tree_id": tree_id},
                )
                result = await cursor.fetchone()
                if result is None:
                    await writer.execute(
                        """
                        INSERT INTO ancestors(hash, ancestor, tree_id, generation)
                        VALUES (:hash, :ancestor, :tree_id, :generation)
                        """,
                        values,
                    )
                else:
                    result_dict = dict(result)
                    if result_dict != values:
                        raise Exception(
                            "Requested insertion of ancestor, where ancestor differ, but other values are identical: "
                            f"{hash} {generation} {tree_id}"
                        )

    async def _insert_terminal_node(self, key: bytes, value: bytes) -> bytes32:
        # forcing type hint here for:
        # https://github.com/Chia-Network/clvm/pull/102
        # https://github.com/Chia-Network/clvm/pull/106
        node_hash: bytes32 = Program.to((key, value)).get_tree_hash()

        await self._insert_node(
            node_hash=node_hash,
            node_type=NodeType.TERMINAL,
            left_hash=None,
            right_hash=None,
            key=key,
            value=value,
        )

        return node_hash

    async def get_pending_root(self, tree_id: bytes32) -> Optional[Root]:
        async with self.db_wrapper.reader() as reader:
            cursor = await reader.execute(
                "SELECT * FROM root WHERE tree_id == :tree_id AND status == :status",
                {"tree_id": tree_id, "status": Status.PENDING.value},
            )

            row = await cursor.fetchone()

            if row is None:
                return None

            maybe_extra_result = await cursor.fetchone()
            if maybe_extra_result is not None:
                raise Exception(f"multiple pending roots found for id: {tree_id.hex()}")

        return Root.from_row(row=row)

    async def clear_pending_roots(self, tree_id: bytes32) -> None:
        async with self.db_wrapper.writer() as writer:
            await writer.execute(
                "DELETE FROM root WHERE tree_id == :tree_id AND status == :status",
                {"tree_id": tree_id, "status": Status.PENDING.value},
            )

    async def shift_root_generations(self, tree_id: bytes32, shift_size: int) -> None:
        async with self.db_wrapper.writer():
            root = await self.get_tree_root(tree_id=tree_id)
            for _ in range(shift_size):
                await self._insert_root(tree_id=tree_id, node_hash=root.node_hash, status=Status.COMMITTED)

    async def change_root_status(self, root: Root, status: Status = Status.PENDING) -> None:
        async with self.db_wrapper.writer() as writer:
            await writer.execute(
                "UPDATE root SET status = ? WHERE tree_id=? and generation = ?",
                (
                    status.value,
                    root.tree_id,
                    root.generation,
                ),
            )
            # `node_hash` is now a root, so it has no ancestor.
            # Don't change the ancestor table unless the root is committed.
            if root.node_hash is not None and status == Status.COMMITTED:
                values = {
                    "hash": root.node_hash,
                    "tree_id": root.tree_id,
                    "generation": root.generation,
                }
                await writer.execute(
                    """
                    INSERT INTO ancestors(hash, ancestor, tree_id, generation)
                    VALUES (:hash, NULL, :tree_id, :generation)
                    """,
                    values,
                )

    async def check(self) -> None:
        for check in self._checks:
            # pylint seems to think these are bound methods not unbound methods.
            await check(self)  # pylint: disable=too-many-function-args

    async def _check_roots_are_incrementing(self) -> None:
        async with self.db_wrapper.reader() as reader:
            cursor = await reader.execute("SELECT * FROM root ORDER BY tree_id, generation")
            roots = [Root.from_row(row=row) async for row in cursor]

            roots_by_tree: Dict[bytes32, List[Root]] = defaultdict(list)
            for root in roots:
                roots_by_tree[root.tree_id].append(root)

            bad_trees = []
            for tree_id, roots in roots_by_tree.items():
                current_generation = roots[-1].generation
                expected_generations = list(range(current_generation + 1))
                actual_generations = [root.generation for root in roots]
                if actual_generations != expected_generations:
                    bad_trees.append(tree_id)

            if len(bad_trees) > 0:
                raise TreeGenerationIncrementingError(tree_ids=bad_trees)

    async def _check_hashes(self) -> None:
        async with self.db_wrapper.reader() as reader:
            cursor = await reader.execute("SELECT * FROM node")

            bad_node_hashes: List[bytes32] = []
            async for row in cursor:
                node = row_to_node(row=row)
                if isinstance(node, InternalNode):
                    expected_hash = internal_hash(left_hash=node.left_hash, right_hash=node.right_hash)
                elif isinstance(node, TerminalNode):
                    expected_hash = Program.to((node.key, node.value)).get_tree_hash()

                if node.hash != expected_hash:
                    bad_node_hashes.append(node.hash)

        if len(bad_node_hashes) > 0:
            raise NodeHashError(node_hashes=bad_node_hashes)

    _checks: Tuple[Callable[["DataStore"], Awaitable[None]], ...] = (
        _check_roots_are_incrementing,
        _check_hashes,
    )

    async def create_tree(self, tree_id: bytes32, status: Status = Status.PENDING) -> bool:
        await self._insert_root(tree_id=tree_id, node_hash=None, status=status)

        return True

    async def table_is_empty(self, tree_id: bytes32) -> bool:
        tree_root = await self.get_tree_root(tree_id=tree_id)

        return tree_root.node_hash is None

    async def get_tree_ids(self) -> Set[bytes32]:
        async with self.db_wrapper.reader() as reader:
            cursor = await reader.execute("SELECT DISTINCT tree_id FROM root")

            tree_ids = {bytes32(row["tree_id"]) async for row in cursor}

        return tree_ids

    async def get_tree_generation(self, tree_id: bytes32) -> int:
        async with self.db_wrapper.reader() as reader:
            cursor = await reader.execute(
                "SELECT MAX(generation) FROM root WHERE tree_id == :tree_id AND status == :status",
                {"tree_id": tree_id, "status": Status.COMMITTED.value},
            )
            row = await cursor.fetchone()

        if row is None:
            raise Exception(f"No generations found for tree ID: {tree_id.hex()}")
        generation: int = row["MAX(generation)"]
        return generation

    async def get_tree_root(self, tree_id: bytes32, generation: Optional[int] = None) -> Root:
        async with self.db_wrapper.reader() as reader:
            if generation is None:
                generation = await self.get_tree_generation(tree_id=tree_id)
            cursor = await reader.execute(
                "SELECT * FROM root WHERE tree_id == :tree_id AND generation == :generation AND status == :status",
                {"tree_id": tree_id, "generation": generation, "status": Status.COMMITTED.value},
            )
            row = await cursor.fetchone()

            if row is None:
                raise Exception(f"unable to find root for id, generation: {tree_id.hex()}, {generation}")

            maybe_extra_result = await cursor.fetchone()
            if maybe_extra_result is not None:
                raise Exception(f"multiple roots found for id, generation: {tree_id.hex()}, {generation}")

        return Root.from_row(row=row)

    async def tree_id_exists(self, tree_id: bytes32) -> bool:
        async with self.db_wrapper.reader() as reader:
            cursor = await reader.execute(
                "SELECT 1 FROM root WHERE tree_id == :tree_id AND status == :status",
                {"tree_id": tree_id, "status": Status.COMMITTED.value},
            )
            row = await cursor.fetchone()

        if row is None:
            return False
        return True

    async def get_roots_between(self, tree_id: bytes32, generation_begin: int, generation_end: int) -> List[Root]:
        async with self.db_wrapper.reader() as reader:
            cursor = await reader.execute(
                "SELECT * FROM root WHERE tree_id == :tree_id "
                "AND generation >= :generation_begin AND generation < :generation_end ORDER BY generation ASC",
                {"tree_id": tree_id, "generation_begin": generation_begin, "generation_end": generation_end},
            )
            roots = [Root.from_row(row=row) async for row in cursor]

        return roots

    async def get_last_tree_root_by_hash(
        self, tree_id: bytes32, hash: Optional[bytes32], max_generation: Optional[int] = None
    ) -> Optional[Root]:
        async with self.db_wrapper.reader() as reader:
            max_generation_str = f"AND generation < {max_generation} " if max_generation is not None else ""
            node_hash_str = "AND node_hash == :node_hash " if hash is not None else "AND node_hash is NULL "
            cursor = await reader.execute(
                "SELECT * FROM root WHERE tree_id == :tree_id "
                f"{max_generation_str}"
                f"{node_hash_str}"
                "ORDER BY generation DESC LIMIT 1",
                {"tree_id": tree_id, "node_hash": None if hash is None else hash},
            )
            row = await cursor.fetchone()

        if row is None:
            return None
        return Root.from_row(row=row)

    async def get_ancestors(
        self,
        node_hash: bytes32,
        tree_id: bytes32,
        root_hash: Optional[bytes32] = None,
    ) -> List[InternalNode]:
        async with self.db_wrapper.reader() as reader:
            if root_hash is None:
                root = await self.get_tree_root(tree_id=tree_id)
                root_hash = root.node_hash
            if root_hash is None:
                raise Exception(f"Root hash is unspecified for tree ID: {tree_id.hex()}")
            cursor = await reader.execute(
                """
                WITH RECURSIVE
                    tree_from_root_hash(hash, node_type, left, right, key, value, depth) AS (
                        SELECT node.*, 0 AS depth FROM node WHERE node.hash == :root_hash
                        UNION ALL
                        SELECT node.*, tree_from_root_hash.depth + 1 AS depth FROM node, tree_from_root_hash
                        WHERE node.hash == tree_from_root_hash.left OR node.hash == tree_from_root_hash.right
                    ),
                    ancestors(hash, node_type, left, right, key, value, depth) AS (
                        SELECT node.*, NULL AS depth FROM node
                        WHERE node.left == :reference_hash OR node.right == :reference_hash
                        UNION ALL
                        SELECT node.*, NULL AS depth FROM node, ancestors
                        WHERE node.left == ancestors.hash OR node.right == ancestors.hash
                    )
                SELECT * FROM tree_from_root_hash INNER JOIN ancestors
                WHERE tree_from_root_hash.hash == ancestors.hash
                ORDER BY tree_from_root_hash.depth DESC
                """,
                {"reference_hash": node_hash, "root_hash": root_hash},
            )

            # The resulting rows must represent internal nodes.  InternalNode.from_row()
            # does some amount of validation in the sense that it will fail if left
            # or right can't turn into a bytes32 as expected.  There is room for more
            # validation here if desired.
            ancestors = [InternalNode.from_row(row=row) async for row in cursor]

        return ancestors

    async def get_ancestors_optimized(
        self, node_hash: bytes32, tree_id: bytes32, generation: Optional[int] = None
    ) -> List[InternalNode]:
        async with self.db_wrapper.reader():
            nodes = []
            root = await self.get_tree_root(tree_id=tree_id, generation=generation)
            if root.node_hash is None:
                return []

            while True:
                internal_node = await self._get_one_ancestor(node_hash, tree_id, generation)
                if internal_node is None:
                    break
                nodes.append(internal_node)
                node_hash = internal_node.hash

            if len(nodes) > 0:
                if root.node_hash != nodes[-1].hash:
                    raise RuntimeError("Ancestors list didn't produce the root as top result.")

            return nodes

    async def get_internal_nodes(self, tree_id: bytes32, root_hash: Optional[bytes32] = None) -> List[InternalNode]:
        async with self.db_wrapper.reader() as reader:
            if root_hash is None:
                root = await self.get_tree_root(tree_id=tree_id)
                root_hash = root.node_hash
            cursor = await reader.execute(
                """
                WITH RECURSIVE
                    tree_from_root_hash(hash, node_type, left, right, key, value) AS (
                        SELECT node.* FROM node WHERE node.hash == :root_hash
                        UNION ALL
                        SELECT node.* FROM node, tree_from_root_hash WHERE node.hash == tree_from_root_hash.left
                        OR node.hash == tree_from_root_hash.right
                    )
                SELECT * FROM tree_from_root_hash
                WHERE node_type == :node_type
                """,
                {"root_hash": None if root_hash is None else root_hash, "node_type": NodeType.INTERNAL},
            )

            internal_nodes: List[InternalNode] = []
            async for row in cursor:
                node = row_to_node(row=row)
                if not isinstance(node, InternalNode):
                    raise Exception(f"Unexpected internal node found: {node.hash.hex()}")
                internal_nodes.append(node)

        return internal_nodes

    async def get_keys_values(self, tree_id: bytes32, root_hash: Optional[bytes32] = None) -> List[TerminalNode]:
        async with self.db_wrapper.reader() as reader:
            if root_hash is None:
                root = await self.get_tree_root(tree_id=tree_id)
                root_hash = root.node_hash
            cursor = await reader.execute(
                """
                WITH RECURSIVE
                    tree_from_root_hash(hash, node_type, left, right, key, value, depth, rights) AS (
                        SELECT node.*, 0 AS depth, 0 AS rights FROM node WHERE node.hash == :root_hash
                        UNION ALL
                        SELECT
                            node.*,
                            tree_from_root_hash.depth + 1 AS depth,
                            CASE
                                WHEN node.hash == tree_from_root_hash.right
                                THEN tree_from_root_hash.rights + (1 << (62 - tree_from_root_hash.depth))
                                ELSE tree_from_root_hash.rights
                                END AS rights
                            FROM node, tree_from_root_hash
                        WHERE node.hash == tree_from_root_hash.left OR node.hash == tree_from_root_hash.right
                    )
                SELECT * FROM tree_from_root_hash
                WHERE node_type == :node_type
                ORDER BY depth ASC, rights ASC
                """,
                {"root_hash": None if root_hash is None else root_hash, "node_type": NodeType.TERMINAL},
            )

            terminal_nodes: List[TerminalNode] = []
            async for row in cursor:
                if row["depth"] > 62:
                    # TODO: Review the value and implementation of left-to-right order
                    #       reporting.  Initial use is for balanced insertion with the
                    #       work done in the query.

                    # This is limited based on the choice of 63 for the maximum left
                    # shift in the query.  This is in turn based on the SQLite integers
                    # ranging in size up to signed 8 bytes, 64 bits.  If we exceed this then
                    # we no longer guarantee the left-to-right ordering of the node
                    # list.  While 63 allows for a lot of nodes in a balanced tree, in
                    # the worst case it allows only 62 terminal nodes.
                    raise Exception("Tree depth exceeded 62, unable to guarantee left-to-right node order.")
                node = row_to_node(row=row)
                if not isinstance(node, TerminalNode):
                    raise Exception(f"Unexpected internal node found: {node.hash.hex()}")
                terminal_nodes.append(node)

        return terminal_nodes

    async def get_node_type(self, node_hash: bytes32) -> NodeType:
        async with self.db_wrapper.reader() as reader:
            cursor = await reader.execute("SELECT node_type FROM node WHERE hash == :hash", {"hash": node_hash})
            raw_node_type = await cursor.fetchone()

        if raw_node_type is None:
            raise Exception(f"No node found for specified hash: {node_hash.hex()}")

        return NodeType(raw_node_type["node_type"])

    async def get_terminal_node_for_seed(self, tree_id: bytes32, seed: bytes32) -> Optional[bytes32]:
        path = int.from_bytes(seed, byteorder="big")
        async with self.db_wrapper.reader():
            root = await self.get_tree_root(tree_id)
            if root is None or root.node_hash is None:
                return None
            node_hash = root.node_hash
            while True:
                node = await self.get_node(node_hash)
                assert node is not None
                if isinstance(node, TerminalNode):
                    break
                if path % 2 == 0:
                    node_hash = node.left_hash
                else:
                    node_hash = node.right_hash
                path = path // 2

            return node_hash

    def get_side_for_seed(self, seed: bytes32) -> Side:
        side_seed = bytes(seed)[0]
        return Side.LEFT if side_seed < 128 else Side.RIGHT

    async def autoinsert(
        self,
        key: bytes,
        value: bytes,
        tree_id: bytes32,
        hint_keys_values: Optional[Dict[bytes, bytes]] = None,
        use_optimized: bool = True,
        status: Status = Status.PENDING,
    ) -> bytes32:
        async with self.db_wrapper.writer():
            was_empty = await self.table_is_empty(tree_id=tree_id)
            if was_empty:
                reference_node_hash = None
                side = None
            else:
                seed = leaf_hash(key=key, value=value)
                reference_node_hash = await self.get_terminal_node_for_seed(tree_id, seed)
                side = self.get_side_for_seed(seed)

            return await self.insert(
                key=key,
                value=value,
                tree_id=tree_id,
                reference_node_hash=reference_node_hash,
                side=side,
                hint_keys_values=hint_keys_values,
                use_optimized=use_optimized,
                status=status,
            )

    async def get_keys_values_dict(self, tree_id: bytes32) -> Dict[bytes, bytes]:
        pairs = await self.get_keys_values(tree_id=tree_id)
        return {node.key: node.value for node in pairs}

    async def get_keys(self, tree_id: bytes32, root_hash: Optional[bytes32] = None) -> List[bytes]:
        async with self.db_wrapper.reader() as reader:
            if root_hash is None:
                root = await self.get_tree_root(tree_id=tree_id)
                root_hash = root.node_hash
            cursor = await reader.execute(
                """
                WITH RECURSIVE
                    tree_from_root_hash(hash, node_type, left, right, key) AS (
                        SELECT node.hash, node.node_type, node.left, node.right, node.key
                        FROM node WHERE node.hash == :root_hash
                        UNION ALL
                        SELECT
                            node.hash, node.node_type, node.left, node.right, node.key FROM node, tree_from_root_hash
                        WHERE node.hash == tree_from_root_hash.left OR node.hash == tree_from_root_hash.right
                    )
                SELECT key FROM tree_from_root_hash WHERE node_type == :node_type
                """,
                {"root_hash": None if root_hash is None else root_hash, "node_type": NodeType.TERMINAL},
            )

            keys: List[bytes] = [row["key"] async for row in cursor]

        return keys

    async def insert(
        self,
        key: bytes,
        value: bytes,
        tree_id: bytes32,
        reference_node_hash: Optional[bytes32],
        side: Optional[Side],
        hint_keys_values: Optional[Dict[bytes, bytes]] = None,
        use_optimized: bool = True,
        status: Status = Status.PENDING,
    ) -> bytes32:
        async with self.db_wrapper.writer():
            was_empty = await self.table_is_empty(tree_id=tree_id)
            root = await self.get_tree_root(tree_id=tree_id)

            if not was_empty:
                if hint_keys_values is None:
                    # TODO: is there any way the db can enforce this?
                    pairs = await self.get_keys_values(tree_id=tree_id)
                    if any(key == node.key for node in pairs):
                        raise Exception(f"Key already present: {key.hex()}")
                else:
                    if bytes(key) in hint_keys_values:
                        raise Exception(f"Key already present: {key.hex()}")

            if reference_node_hash is None:
                if not was_empty:
                    raise Exception(f"Reference node hash must be specified for non-empty tree: {tree_id.hex()}")
            else:
                reference_node_type = await self.get_node_type(node_hash=reference_node_hash)
                if reference_node_type == NodeType.INTERNAL:
                    raise Exception("can not insert a new key/value on an internal node")

            # create new terminal node
            new_terminal_node_hash = await self._insert_terminal_node(key=key, value=value)

            if was_empty:
                if side is not None:
                    raise Exception("Tree was empty so side must be unspecified, got: {side!r}")

                await self._insert_root(
                    tree_id=tree_id,
                    node_hash=new_terminal_node_hash,
                    status=status,
                )
            else:
                if side is None:
                    raise Exception("Tree was not empty, side must be specified.")
                if reference_node_hash is None:
                    raise Exception("Tree was not empty, reference node hash must be specified.")
                if root.node_hash is None:
                    raise Exception("Internal error.")

                if use_optimized:
                    ancestors: List[InternalNode] = await self.get_ancestors_optimized(
                        node_hash=reference_node_hash, tree_id=tree_id
                    )
                else:
                    ancestors = await self.get_ancestors_optimized(node_hash=reference_node_hash, tree_id=tree_id)
                    ancestors_2: List[InternalNode] = await self.get_ancestors(
                        node_hash=reference_node_hash, tree_id=tree_id
                    )
                    if ancestors != ancestors_2:
                        raise RuntimeError("Ancestors optimized didn't produce the expected result.")

                if side == Side.LEFT:
                    left = new_terminal_node_hash
                    right = reference_node_hash
                elif side == Side.RIGHT:
                    left = reference_node_hash
                    right = new_terminal_node_hash

                if len(ancestors) >= 62:
                    raise RuntimeError("Tree exceeds max height of 62.")

                # update ancestors after inserting root, to keep table constraints.
                insert_ancestors_cache: List[Tuple[bytes32, bytes32, bytes32]] = []
                new_generation = root.generation + 1
                # create first new internal node
                new_hash = await self._insert_internal_node(left_hash=left, right_hash=right)
                insert_ancestors_cache.append((left, right, tree_id))
                traversal_node_hash = reference_node_hash

                # create updated replacements for the rest of the internal nodes
                for ancestor in ancestors:
                    if not isinstance(ancestor, InternalNode):
                        raise Exception(f"Expected an internal node but got: {type(ancestor).__name__}")

                    if ancestor.left_hash == traversal_node_hash:
                        left = new_hash
                        right = ancestor.right_hash
                    elif ancestor.right_hash == traversal_node_hash:
                        left = ancestor.left_hash
                        right = new_hash

                    traversal_node_hash = ancestor.hash

                    new_hash = await self._insert_internal_node(left_hash=left, right_hash=right)
                    insert_ancestors_cache.append((left, right, tree_id))

                await self._insert_root(
                    tree_id=tree_id,
                    node_hash=new_hash,
                    status=status,
                )
                if status == Status.COMMITTED:
                    for left_hash, right_hash, tree_id in insert_ancestors_cache:
                        await self._insert_ancestor_table(left_hash, right_hash, tree_id, new_generation)

        if hint_keys_values is not None:
            hint_keys_values[bytes(key)] = value
        return new_terminal_node_hash

    async def delete(
        self,
        key: bytes,
        tree_id: bytes32,
        hint_keys_values: Optional[Dict[bytes, bytes]] = None,
        use_optimized: bool = True,
        status: Status = Status.PENDING,
    ) -> None:
        async with self.db_wrapper.writer():
            if hint_keys_values is None:
                node = await self.get_node_by_key(key=key, tree_id=tree_id)
            else:
                if bytes(key) not in hint_keys_values:
                    log.debug(f"Request to delete an unknown key ignored: {key.hex()}")
                    return
                value = hint_keys_values[bytes(key)]
                node_hash = leaf_hash(key=key, value=value)
                node = TerminalNode(node_hash, key, value)
                del hint_keys_values[bytes(key)]
            if use_optimized:
                ancestors: List[InternalNode] = await self.get_ancestors_optimized(node_hash=node.hash, tree_id=tree_id)
            else:
                ancestors = await self.get_ancestors_optimized(node_hash=node.hash, tree_id=tree_id)
                ancestors_2: List[InternalNode] = await self.get_ancestors(node_hash=node.hash, tree_id=tree_id)
                if ancestors != ancestors_2:
                    raise RuntimeError("Ancestors optimized didn't produce the expected result.")

            if len(ancestors) > 62:
                raise RuntimeError("Tree exceeded max height of 62.")
            if len(ancestors) == 0:
                # the only node is being deleted
                await self._insert_root(
                    tree_id=tree_id,
                    node_hash=None,
                    status=status,
                )

                return

            parent = ancestors[0]
            other_hash = parent.other_child_hash(hash=node.hash)

            if len(ancestors) == 1:
                # the parent is the root so the other side will become the new root
                await self._insert_root(
                    tree_id=tree_id,
                    node_hash=other_hash,
                    status=status,
                )

                return

            old_child_hash = parent.hash
            new_child_hash = other_hash
            new_generation = await self.get_tree_generation(tree_id) + 1
            # update ancestors after inserting root, to keep table constraints.
            insert_ancestors_cache: List[Tuple[bytes32, bytes32, bytes32]] = []
            # more parents to handle so let's traverse them
            for ancestor in ancestors[1:]:
                if ancestor.left_hash == old_child_hash:
                    left_hash = new_child_hash
                    right_hash = ancestor.right_hash
                elif ancestor.right_hash == old_child_hash:
                    left_hash = ancestor.left_hash
                    right_hash = new_child_hash
                else:
                    raise Exception("Internal error.")

                new_child_hash = await self._insert_internal_node(left_hash=left_hash, right_hash=right_hash)
                insert_ancestors_cache.append((left_hash, right_hash, tree_id))
                old_child_hash = ancestor.hash

            await self._insert_root(
                tree_id=tree_id,
                node_hash=new_child_hash,
                status=status,
            )
            if status == Status.COMMITTED:
                for left_hash, right_hash, tree_id in insert_ancestors_cache:
                    await self._insert_ancestor_table(left_hash, right_hash, tree_id, new_generation)

        return

    async def insert_batch(
        self,
        tree_id: bytes32,
        changelist: List[Dict[str, Any]],
        status: Status = Status.PENDING,
    ) -> Optional[bytes32]:
<<<<<<< HEAD
        async with self.db_wrapper.locked_transaction(lock=lock):
            hint_keys_values = await self.get_keys_values_dict(tree_id, lock=False)
            old_root = await self.get_tree_root(tree_id, lock=False)
            if len(changelist) == 0:
                raise ValueError("Empty changelist.")
=======
        async with self.db_wrapper.writer():
            hint_keys_values = await self.get_keys_values_dict(tree_id)
            old_root = await self.get_tree_root(tree_id)
>>>>>>> 0986e488
            for change in changelist:
                if change["action"] == "insert":
                    key = change["key"]
                    value = change["value"]
                    reference_node_hash = change.get("reference_node_hash", None)
                    side = change.get("side", None)
                    if reference_node_hash is None and side is None:
                        await self.autoinsert(key, value, tree_id, hint_keys_values, True, Status.COMMITTED)
                    else:
                        if reference_node_hash is None or side is None:
                            raise Exception("Provide both reference_node_hash and side or neither.")
                        await self.insert(
                            key,
                            value,
                            tree_id,
                            reference_node_hash,
                            side,
                            hint_keys_values,
                            True,
                            Status.COMMITTED,
                        )
                elif change["action"] == "delete":
                    key = change["key"]
                    await self.delete(key, tree_id, hint_keys_values, True, Status.COMMITTED)
                else:
                    raise Exception(f"Operation in batch is not insert or delete: {change}")

            root = await self.get_tree_root(tree_id=tree_id)
            # We delete all "temporary" records stored in root and ancestor tables and store only the final result.
            await self.rollback_to_generation(tree_id, old_root.generation)
            if root.node_hash == old_root.node_hash:
                raise ValueError("Changelist resulted in no change to tree data")
            await self.insert_root_with_ancestor_table(tree_id=tree_id, node_hash=root.node_hash, status=status)
            if status == Status.PENDING:
                new_root = await self.get_pending_root(tree_id=tree_id)
                assert new_root is not None
            elif status == Status.COMMITTED:
                new_root = await self.get_tree_root(tree_id=tree_id)
            else:
                raise Exception(f"No known status: {status}")
            if new_root.node_hash != root.node_hash:
                raise RuntimeError(
                    f"Tree root mismatches after batch update: Expected: {root.node_hash}. Got: {new_root.node_hash}"
                )
            if new_root.generation != old_root.generation + 1:
                raise RuntimeError(
                    "Didn't get the expected generation after batch update: "
                    f"Expected: {old_root.generation + 1}. Got: {new_root.generation}"
                )
            return root.node_hash

    async def _get_one_ancestor(
        self,
        node_hash: bytes32,
        tree_id: bytes32,
        generation: Optional[int] = None,
    ) -> Optional[InternalNode]:
        async with self.db_wrapper.reader() as reader:
            if generation is None:
                generation = await self.get_tree_generation(tree_id=tree_id)
            cursor = await reader.execute(
                """
                SELECT * from node INNER JOIN (
                    SELECT ancestors.ancestor AS hash, MAX(ancestors.generation) AS generation
                    FROM ancestors
                    WHERE ancestors.hash == :hash
                    AND ancestors.tree_id == :tree_id
                    AND ancestors.generation <= :generation
                    GROUP BY hash
                ) asc on asc.hash == node.hash
                """,
                {"hash": node_hash, "tree_id": tree_id, "generation": generation},
            )
            row = await cursor.fetchone()
            if row is None:
                return None
            return InternalNode.from_row(row=row)

    async def build_ancestor_table_for_latest_root(self, tree_id: bytes32) -> None:
        async with self.db_wrapper.writer():
            root = await self.get_tree_root(tree_id=tree_id)
            if root.node_hash is None:
                return
            previous_root = await self.get_tree_root(
                tree_id=tree_id,
                generation=max(root.generation - 1, 0),
            )

            if previous_root.node_hash is not None:
                previous_internal_nodes: List[InternalNode] = await self.get_internal_nodes(
                    tree_id=tree_id,
                    root_hash=previous_root.node_hash,
                )
                known_hashes: Set[bytes32] = set(node.hash for node in previous_internal_nodes)
            else:
                known_hashes = set()
            internal_nodes: List[InternalNode] = await self.get_internal_nodes(
                tree_id=tree_id,
                root_hash=root.node_hash,
            )
            for node in internal_nodes:
                # We already have the same values in ancestor tables, if we have the same internal node.
                # Don't reinsert it so we can save DB space.
                if node.hash not in known_hashes:
                    await self._insert_ancestor_table(node.left_hash, node.right_hash, tree_id, root.generation)

    async def insert_root_with_ancestor_table(
        self, tree_id: bytes32, node_hash: Optional[bytes32], status: Status = Status.PENDING
    ) -> None:
        async with self.db_wrapper.writer():
            await self._insert_root(tree_id=tree_id, node_hash=node_hash, status=status)
            # Don't update the ancestor table for non-committed status.
            if status == Status.COMMITTED:
                await self.build_ancestor_table_for_latest_root(tree_id=tree_id)

    async def get_node_by_key(
        self,
        key: bytes,
        tree_id: bytes32,
        root_hash: Optional[bytes32] = None,
    ) -> TerminalNode:
        nodes = await self.get_keys_values(tree_id=tree_id, root_hash=root_hash)

        for node in nodes:
            if node.key == key:
                return node

        raise KeyNotFoundError(key=key)

    async def get_node(self, node_hash: bytes32) -> Node:
        async with self.db_wrapper.reader() as reader:
            cursor = await reader.execute("SELECT * FROM node WHERE hash == :hash", {"hash": node_hash})
            row = await cursor.fetchone()

        if row is None:
            raise Exception(f"Node not found for requested hash: {node_hash.hex()}")

        node = row_to_node(row=row)
        return node

    async def get_tree_as_program(self, tree_id: bytes32) -> Program:
        async with self.db_wrapper.reader() as reader:
            root = await self.get_tree_root(tree_id=tree_id)
            # TODO: consider actual proper behavior
            assert root.node_hash is not None
            root_node = await self.get_node(node_hash=root.node_hash)

            cursor = await reader.execute(
                """
                WITH RECURSIVE
                    tree_from_root_hash(hash, node_type, left, right, key, value) AS (
                        SELECT node.* FROM node WHERE node.hash == :root_hash
                        UNION ALL
                        SELECT node.* FROM node, tree_from_root_hash
                        WHERE node.hash == tree_from_root_hash.left OR node.hash == tree_from_root_hash.right
                    )
                SELECT * FROM tree_from_root_hash
                """,
                {"root_hash": root_node.hash},
            )
            nodes = [row_to_node(row=row) async for row in cursor]
            hash_to_node: Dict[bytes32, Node] = {}
            for node in reversed(nodes):
                if isinstance(node, InternalNode):
                    node = replace(node, pair=(hash_to_node[node.left_hash], hash_to_node[node.right_hash]))
                hash_to_node[node.hash] = node

            root_node = hash_to_node[root_node.hash]
            # TODO: Remove ignore when done.
            #       https://github.com/Chia-Network/clvm/pull/102
            #       https://github.com/Chia-Network/clvm/pull/106
            program: Program = Program.to(root_node)

        return program

    async def get_proof_of_inclusion_by_hash(
        self,
        node_hash: bytes32,
        tree_id: bytes32,
        root_hash: Optional[bytes32] = None,
    ) -> ProofOfInclusion:
        """Collect the information for a proof of inclusion of a hash in the Merkle
        tree.
        """
        ancestors = await self.get_ancestors(node_hash=node_hash, tree_id=tree_id, root_hash=root_hash)

        layers: List[ProofOfInclusionLayer] = []
        child_hash = node_hash
        for parent in ancestors:
            layer = ProofOfInclusionLayer.from_internal_node(internal_node=parent, traversal_child_hash=child_hash)
            layers.append(layer)
            child_hash = parent.hash

        proof_of_inclusion = ProofOfInclusion(node_hash=node_hash, layers=layers)

        if len(ancestors) > 0:
            expected_root = ancestors[-1].hash
        else:
            expected_root = node_hash

        if expected_root != proof_of_inclusion.root_hash:
            raise Exception(
                f"Incorrect root, expected: {expected_root.hex()}"
                f"\n                     has: {proof_of_inclusion.root_hash.hex()}"
            )

        return proof_of_inclusion

    async def get_proof_of_inclusion_by_key(
        self,
        key: bytes,
        tree_id: bytes32,
    ) -> ProofOfInclusion:
        """Collect the information for a proof of inclusion of a key and its value in
        the Merkle tree.
        """
        async with self.db_wrapper.reader():
            node = await self.get_node_by_key(key=key, tree_id=tree_id)
            return await self.get_proof_of_inclusion_by_hash(node_hash=node.hash, tree_id=tree_id)

    async def get_first_generation(self, node_hash: bytes32, tree_id: bytes32) -> int:
        async with self.db_wrapper.reader() as reader:
            cursor = await reader.execute(
                "SELECT MIN(generation) AS generation FROM ancestors WHERE hash == :hash AND tree_id == :tree_id",
                {"hash": node_hash, "tree_id": tree_id},
            )
            row = await cursor.fetchone()
            if row is None:
                raise RuntimeError("Hash not found in ancestor table.")

            generation = row["generation"]
            return int(generation)

    async def write_tree_to_file(
        self,
        root: Root,
        node_hash: bytes32,
        tree_id: bytes32,
        deltas_only: bool,
        writer: BinaryIO,
    ) -> None:
        if node_hash == bytes32([0] * 32):
            return

        if deltas_only:
            generation = await self.get_first_generation(node_hash, tree_id)
            # Root's generation is not the first time we see this hash, so it's not a new delta.
            if root.generation != generation:
                return
        node = await self.get_node(node_hash)
        to_write = b""
        if isinstance(node, InternalNode):
            await self.write_tree_to_file(root, node.left_hash, tree_id, deltas_only, writer)
            await self.write_tree_to_file(root, node.right_hash, tree_id, deltas_only, writer)
            to_write = bytes(SerializedNode(False, bytes(node.left_hash), bytes(node.right_hash)))
        elif isinstance(node, TerminalNode):
            to_write = bytes(SerializedNode(True, node.key, node.value))
        else:
            raise Exception(f"Node is neither InternalNode nor TerminalNode: {node}")

        writer.write(len(to_write).to_bytes(4, byteorder="big"))
        writer.write(to_write)

    async def update_subscriptions_from_wallet(self, tree_id: bytes32, new_urls: List[str]) -> None:
        async with self.db_wrapper.writer() as writer:
            cursor = await writer.execute(
                "SELECT * FROM subscriptions WHERE from_wallet == 1 AND tree_id == :tree_id",
                {
                    "tree_id": tree_id,
                },
            )
            old_urls = [row["url"] async for row in cursor]
            cursor = await writer.execute(
                "SELECT * FROM subscriptions WHERE from_wallet == 0 AND tree_id == :tree_id",
                {
                    "tree_id": tree_id,
                },
            )
            from_subscriptions_urls = {row["url"] async for row in cursor}
            additions = {url for url in new_urls if url not in old_urls}
            removals = [url for url in old_urls if url not in new_urls]
            for url in removals:
                await writer.execute(
                    "DELETE FROM subscriptions WHERE url == :url AND tree_id == :tree_id",
                    {
                        "url": url,
                        "tree_id": tree_id,
                    },
                )
            for url in additions:
                if url not in from_subscriptions_urls:
                    await writer.execute(
                        "INSERT INTO subscriptions(tree_id, url, ignore_till, num_consecutive_failures, from_wallet) "
                        "VALUES (:tree_id, :url, 0, 0, 1)",
                        {
                            "tree_id": tree_id,
                            "url": url,
                        },
                    )

    async def subscribe(self, subscription: Subscription) -> None:
        async with self.db_wrapper.writer() as writer:
            # Add a fake subscription, so we always have the tree_id, even with no URLs.
            await writer.execute(
                "INSERT INTO subscriptions(tree_id, url, ignore_till, num_consecutive_failures, from_wallet) "
                "VALUES (:tree_id, NULL, NULL, NULL, 0)",
                {
                    "tree_id": subscription.tree_id,
                },
            )
            all_subscriptions = await self.get_subscriptions()
            old_subscription = next(
                (
                    old_subscription
                    for old_subscription in all_subscriptions
                    if old_subscription.tree_id == subscription.tree_id
                ),
                None,
            )
            old_urls = set()
            if old_subscription is not None:
                old_urls = set(server_info.url for server_info in old_subscription.servers_info)
            new_servers = [server_info for server_info in subscription.servers_info if server_info.url not in old_urls]
            for server_info in new_servers:
                await writer.execute(
                    "INSERT INTO subscriptions(tree_id, url, ignore_till, num_consecutive_failures, from_wallet) "
                    "VALUES (:tree_id, :url, :ignore_till, :num_consecutive_failures, 0)",
                    {
                        "tree_id": subscription.tree_id,
                        "url": server_info.url,
                        "ignore_till": server_info.ignore_till,
                        "num_consecutive_failures": server_info.num_consecutive_failures,
                    },
                )

    async def remove_subscriptions(self, tree_id: bytes32, urls: List[str]) -> None:
        async with self.db_wrapper.writer() as writer:
            for url in urls:
                await writer.execute(
                    "DELETE FROM subscriptions WHERE tree_id == :tree_id AND url == :url",
                    {
                        "tree_id": tree_id,
                        "url": url,
                    },
                )

    async def unsubscribe(self, tree_id: bytes32) -> None:
        async with self.db_wrapper.writer() as writer:
            await writer.execute(
                "DELETE FROM subscriptions WHERE tree_id == :tree_id",
                {"tree_id": tree_id},
            )

    async def rollback_to_generation(self, tree_id: bytes32, target_generation: int) -> None:
        async with self.db_wrapper.writer() as writer:
            await writer.execute(
                "DELETE FROM ancestors WHERE tree_id == :tree_id AND generation > :target_generation",
                {"tree_id": tree_id, "target_generation": target_generation},
            )
            await writer.execute(
                "DELETE FROM root WHERE tree_id == :tree_id AND generation > :target_generation",
                {"tree_id": tree_id, "target_generation": target_generation},
            )

    async def update_server_info(self, tree_id: bytes32, server_info: ServerInfo) -> None:
        async with self.db_wrapper.writer() as writer:
            await writer.execute(
                "UPDATE subscriptions SET ignore_till = :ignore_till, "
                "num_consecutive_failures = :num_consecutive_failures WHERE tree_id = :tree_id AND url = :url",
                {
                    "ignore_till": server_info.ignore_till,
                    "num_consecutive_failures": server_info.num_consecutive_failures,
                    "tree_id": tree_id,
                    "url": server_info.url,
                },
            )

    async def received_incorrect_file(self, tree_id: bytes32, server_info: ServerInfo, timestamp: int) -> None:
        SEVEN_DAYS_BAN = 7 * 24 * 60 * 60
        new_server_info = replace(
            server_info,
            num_consecutive_failures=server_info.num_consecutive_failures + 1,
            ignore_till=max(server_info.ignore_till, timestamp + SEVEN_DAYS_BAN),
        )
        await self.update_server_info(tree_id, new_server_info)

    async def received_correct_file(self, tree_id: bytes32, server_info: ServerInfo) -> None:
        new_server_info = replace(
            server_info,
            num_consecutive_failures=0,
        )
        await self.update_server_info(tree_id, new_server_info)

    async def server_misses_file(self, tree_id: bytes32, server_info: ServerInfo, timestamp: int) -> None:
        BAN_TIME_BY_MISSING_COUNT = [5 * 60] * 3 + [15 * 60] * 3 + [60 * 60] * 2 + [240 * 60]
        index = min(server_info.num_consecutive_failures, len(BAN_TIME_BY_MISSING_COUNT) - 1)
        new_server_info = replace(
            server_info,
            num_consecutive_failures=server_info.num_consecutive_failures + 1,
            ignore_till=max(server_info.ignore_till, timestamp + BAN_TIME_BY_MISSING_COUNT[index]),
        )
        await self.update_server_info(tree_id, new_server_info)

    async def get_available_servers_for_store(self, tree_id: bytes32, timestamp: int) -> List[ServerInfo]:
        subscriptions = await self.get_subscriptions()
        subscription = next((subscription for subscription in subscriptions if subscription.tree_id == tree_id), None)
        if subscription is None:
            return []
        servers_info = []
        for server_info in subscription.servers_info:
            if timestamp > server_info.ignore_till:
                servers_info.append(server_info)
        return servers_info

    async def get_subscriptions(self) -> List[Subscription]:
        subscriptions: List[Subscription] = []

        async with self.db_wrapper.reader() as reader:
            cursor = await reader.execute(
                "SELECT * from subscriptions",
            )
            async for row in cursor:
                tree_id = bytes32(row["tree_id"])
                url = row["url"]
                ignore_till = row["ignore_till"]
                num_consecutive_failures = row["num_consecutive_failures"]
                subscription = next(
                    (subscription for subscription in subscriptions if subscription.tree_id == tree_id), None
                )
                if subscription is None:
                    if url is not None and num_consecutive_failures is not None and ignore_till is not None:
                        subscriptions.append(
                            Subscription(tree_id, [ServerInfo(url, num_consecutive_failures, ignore_till)])
                        )
                    else:
                        subscriptions.append(Subscription(tree_id, []))
                else:
                    if url is not None and num_consecutive_failures is not None and ignore_till is not None:
                        new_servers_info = subscription.servers_info
                        new_servers_info.append(ServerInfo(url, num_consecutive_failures, ignore_till))
                        new_subscription = replace(subscription, servers_info=new_servers_info)
                        subscriptions.remove(subscription)
                        subscriptions.append(new_subscription)

        return subscriptions

    async def get_kv_diff(
        self,
        tree_id: bytes32,
        hash_1: bytes32,
        hash_2: bytes32,
    ) -> Set[DiffData]:
        async with self.db_wrapper.reader():
            old_pairs = set(await self.get_keys_values(tree_id, hash_1))
            new_pairs = set(await self.get_keys_values(tree_id, hash_2))
            if len(old_pairs) == 0 and hash_1 != bytes32([0] * 32):
                return set()
            if len(new_pairs) == 0 and hash_2 != bytes32([0] * 32):
                return set()
            insertions = set(
                DiffData(type=OperationType.INSERT, key=node.key, value=node.value)
                for node in new_pairs
                if node not in old_pairs
            )
            deletions = set(
                DiffData(type=OperationType.DELETE, key=node.key, value=node.value)
                for node in old_pairs
                if node not in new_pairs
            )
            return set.union(insertions, deletions)<|MERGE_RESOLUTION|>--- conflicted
+++ resolved
@@ -961,17 +961,11 @@
         changelist: List[Dict[str, Any]],
         status: Status = Status.PENDING,
     ) -> Optional[bytes32]:
-<<<<<<< HEAD
-        async with self.db_wrapper.locked_transaction(lock=lock):
-            hint_keys_values = await self.get_keys_values_dict(tree_id, lock=False)
-            old_root = await self.get_tree_root(tree_id, lock=False)
-            if len(changelist) == 0:
-                raise ValueError("Empty changelist.")
-=======
+        if len(changelist) == 0:
+            raise ValueError("Empty changelist.")
         async with self.db_wrapper.writer():
             hint_keys_values = await self.get_keys_values_dict(tree_id)
             old_root = await self.get_tree_root(tree_id)
->>>>>>> 0986e488
             for change in changelist:
                 if change["action"] == "insert":
                     key = change["key"]
