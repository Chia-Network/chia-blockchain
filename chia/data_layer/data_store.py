from __future__ import annotations

import contextlib
import itertools
import logging
from collections import defaultdict
from collections.abc import AsyncIterator, Awaitable
from contextlib import asynccontextmanager
from dataclasses import dataclass, replace
from pathlib import Path
from typing import Any, BinaryIO, Callable, Optional, Union

import aiosqlite
import chia_rs.datalayer
<<<<<<< HEAD
from chia_rs.datalayer import KeyId, TreeIndex, ValueId
=======
from chia_rs.datalayer import KeyAlreadyPresentError, KeyId, TreeIndex, ValueId
>>>>>>> 5c68281a

from chia.data_layer.data_layer_errors import KeyNotFoundError, MerkleBlobNotFoundError, TreeGenerationIncrementingError
from chia.data_layer.data_layer_util import (
    DiffData,
    InsertResult,
    InternalNode,
    KeysPaginationData,
    KeysValuesCompressed,
    KeysValuesPaginationData,
    KVDiffPaginationData,
    Node,
    NodeType,
    OperationType,
    ProofOfInclusionHint,
    Root,
    SerializedNode,
    ServerInfo,
    Side,
    Status,
    Subscription,
    TerminalNode,
    Unspecified,
    get_delta_filename_path,
    get_hashes_for_page,
    internal_hash,
    key_hash,
    leaf_hash,
    row_to_node,
    unspecified,
)
from chia.data_layer.util.merkle_blob import (
    KeyOrValueId,
    MerkleBlob,
    RawInternalMerkleNode,
    RawLeafMerkleNode,
)
from chia.types.blockchain_format.sized_bytes import bytes32
from chia.util.batches import to_batches
from chia.util.db_wrapper import SQLITE_MAX_VARIABLE_NUMBER, DBWrapper2
from chia.util.lru_cache import LRUCache

log = logging.getLogger(__name__)


# TODO: review exceptions for values that shouldn't be displayed
# TODO: pick exception types other than Exception

MerkleBlobHint = Union[MerkleBlob, chia_rs.datalayer.MerkleBlob]
LeafTypes = (RawLeafMerkleNode, chia_rs.datalayer.LeafNode)
InternalTypes = (RawInternalMerkleNode, chia_rs.datalayer.InternalNode)


@dataclass
class DataStore:
    """A key/value store with the pairs being terminal nodes in a CLVM object tree."""

    db_wrapper: DBWrapper2
    recent_merkle_blobs: LRUCache[bytes32, MerkleBlobHint]

    @classmethod
    @contextlib.asynccontextmanager
    async def managed(
        cls, database: Union[str, Path], uri: bool = False, sql_log_path: Optional[Path] = None
    ) -> AsyncIterator[DataStore]:
        async with DBWrapper2.managed(
            database=database,
            uri=uri,
            journal_mode="WAL",
            # Setting to FULL despite other locations being configurable.  If there are
            # performance issues we can consider other the implications of other options.
            synchronous="FULL",
            # If foreign key checking gets turned off, please add corresponding check
            # methods and enable foreign key checking in the tests.
            foreign_keys=True,
            row_factory=aiosqlite.Row,
            log_path=sql_log_path,
        ) as db_wrapper:
            recent_merkle_blobs: LRUCache[bytes32, MerkleBlobHint] = LRUCache(capacity=128)
            self = cls(db_wrapper=db_wrapper, recent_merkle_blobs=recent_merkle_blobs)

            async with db_wrapper.writer() as writer:
                await writer.execute(
                    f"""
                    CREATE TABLE IF NOT EXISTS root(
                        tree_id BLOB NOT NULL CHECK(length(tree_id) == 32),
                        generation INTEGER NOT NULL CHECK(generation >= 0),
                        node_hash BLOB,
                        status INTEGER NOT NULL CHECK(
                            {" OR ".join(f"status == {status}" for status in Status)}
                        ),
                        PRIMARY KEY(tree_id, generation)
                    )
                    """
                )
                await writer.execute(
                    """
                    CREATE TABLE IF NOT EXISTS subscriptions(
                        tree_id BLOB NOT NULL CHECK(length(tree_id) == 32),
                        url TEXT,
                        ignore_till INTEGER,
                        num_consecutive_failures INTEGER,
                        from_wallet tinyint CHECK(from_wallet == 0 OR from_wallet == 1),
                        PRIMARY KEY(tree_id, url)
                    )
                    """
                )
                await writer.execute(
                    """
                    CREATE TABLE IF NOT EXISTS schema(
                        version_id TEXT PRIMARY KEY,
                        applied_at TIMESTAMP NOT NULL DEFAULT CURRENT_TIMESTAMP
                    )
                    """
                )
                await writer.execute(
                    """
                    CREATE INDEX IF NOT EXISTS node_hash ON root(node_hash)
                    """
                )
                await writer.execute(
                    """
                    CREATE TABLE IF NOT EXISTS merkleblob(
                        hash BLOB,
                        blob BLOB,
                        store_id BLOB NOT NULL CHECK(length(store_id) == 32),
                        PRIMARY KEY(store_id, hash)
                    )
                    """
                )
                await writer.execute(
                    """
                    CREATE TABLE IF NOT EXISTS ids(
                        kv_id INTEGER PRIMARY KEY AUTOINCREMENT,
                        blob BLOB,
                        store_id BLOB NOT NULL CHECK(length(store_id) == 32)
                    )
                    """
                )
                await writer.execute(
                    """
                    CREATE TABLE IF NOT EXISTS nodes(
                        store_id BLOB NOT NULL CHECK(length(store_id) == 32),
                        hash BLOB NOT NULL,
                        root_hash BLOB NOT NULL,
                        generation INTEGER NOT NULL CHECK(generation >= 0),
                        idx INTEGER NOT NULL,
                        PRIMARY KEY(store_id, hash)
                    )
                    """
                )
                await writer.execute(
                    """
                    CREATE INDEX IF NOT EXISTS ids_blob_index ON ids(blob, store_id)
                    """
                )
                await writer.execute(
                    """
                    CREATE INDEX IF NOT EXISTS nodes_generation_index ON nodes(generation)
                    """
                )

            yield self

    @asynccontextmanager
    async def transaction(self) -> AsyncIterator[None]:
        async with self.db_wrapper.writer():
            yield

    async def insert_into_data_store_from_file(
        self,
        store_id: bytes32,
        root_hash: Optional[bytes32],
        filename: Path,
    ) -> None:
        internal_nodes: dict[bytes32, tuple[bytes32, bytes32]] = {}
        terminal_nodes: dict[bytes32, tuple[KeyId, ValueId]] = {}

        with open(filename, "rb") as reader:
            while True:
                chunk = b""
                while len(chunk) < 4:
                    size_to_read = 4 - len(chunk)
                    cur_chunk = reader.read(size_to_read)
                    if cur_chunk is None or cur_chunk == b"":
                        if size_to_read < 4:
                            raise Exception("Incomplete read of length.")
                        break
                    chunk += cur_chunk
                if chunk == b"":
                    break

                size = int.from_bytes(chunk, byteorder="big")
                serialize_nodes_bytes = b""
                while len(serialize_nodes_bytes) < size:
                    size_to_read = size - len(serialize_nodes_bytes)
                    cur_chunk = reader.read(size_to_read)
                    if cur_chunk is None or cur_chunk == b"":
                        raise Exception("Incomplete read of blob.")
                    serialize_nodes_bytes += cur_chunk
                serialized_node = SerializedNode.from_bytes(serialize_nodes_bytes)

                node_type = NodeType.TERMINAL if serialized_node.is_terminal else NodeType.INTERNAL
                if node_type == NodeType.INTERNAL:
                    node_hash = internal_hash(bytes32(serialized_node.value1), bytes32(serialized_node.value2))
                    internal_nodes[node_hash] = (bytes32(serialized_node.value1), bytes32(serialized_node.value2))
                else:
                    kid, vid = await self.add_key_value(serialized_node.value1, serialized_node.value2, store_id)
                    node_hash = leaf_hash(serialized_node.value1, serialized_node.value2)
                    terminal_nodes[node_hash] = (kid, vid)

        missing_hashes: list[bytes32] = []
        merkle_blob_queries: dict[bytes32, list[TreeIndex]] = defaultdict(list)

        for _, (left, right) in internal_nodes.items():
            for node_hash in (left, right):
                if node_hash not in internal_nodes and node_hash not in terminal_nodes:
                    missing_hashes.append(node_hash)

        # TODO: consider adding transactions around this code
        root = await self.get_tree_root(store_id=store_id)
        latest_blob = await self.get_merkle_blob(root.node_hash, read_only=True)
        known_hashes: dict[bytes32, TreeIndex] = {}
        if not latest_blob.empty():
            nodes = latest_blob.get_nodes_with_indexes()
            known_hashes = {node.hash: index for index, node in nodes}

        new_missing_hashes: list[bytes32] = []
        for hash in missing_hashes:
            if hash in known_hashes:
                assert root.node_hash is not None, "if root.node_hash were None then known_hashes would be empty"
                merkle_blob_queries[root.node_hash].append(known_hashes[hash])
            else:
                new_missing_hashes.append(hash)

        missing_hashes = new_missing_hashes
        if missing_hashes:
            async with self.db_wrapper.reader() as reader:
                cursor = await reader.execute(
                    "SELECT MAX(generation) FROM nodes WHERE store_id = ?",
                    (store_id,),
                )
                row = await cursor.fetchone()
                if row is None or row[0] is None:
                    current_generation = 0
                else:
                    current_generation = row[0]

        batch_size = min(500, SQLITE_MAX_VARIABLE_NUMBER - 10)

        while missing_hashes:
            found_hashes: set[bytes32] = set()
            async with self.db_wrapper.reader() as reader:
                for batch in to_batches(missing_hashes, batch_size):
                    placeholders = ",".join(["?"] * len(batch.entries))
                    query = f"""
                        SELECT hash, root_hash, idx
                        FROM nodes
                        WHERE store_id = ? AND hash IN ({placeholders})
                        LIMIT {len(placeholders)}
                    """

                    async with reader.execute(query, (store_id, *batch.entries)) as cursor:
                        rows = await cursor.fetchall()
                        for row in rows:
                            node_hash = bytes32(row["hash"])
                            root_hash_blob = bytes32(row["root_hash"])
                            index = TreeIndex(row["idx"])
                            if node_hash in found_hashes:
                                raise Exception("Internal error: duplicate node_hash found in nodes table")
                            merkle_blob_queries[root_hash_blob].append(index)
                            found_hashes.add(node_hash)

            missing_hashes = [hash for hash in missing_hashes if hash not in found_hashes]
            if missing_hashes:
                if current_generation < root.generation:
                    current_generation += 1
                else:
                    raise Exception("Invalid delta file, cannot find all the required hashes")

                await self.add_node_hashes(store_id, current_generation)
                log.info(f"Missing hashes: added old hashes from generation {current_generation}")

        for root_hash_blob, indexes in merkle_blob_queries.items():
            merkle_blob = await self.get_merkle_blob(root_hash_blob, read_only=True)
            for index in indexes:
                nodes = merkle_blob.get_nodes_with_indexes(index=index)
                index_to_hash = {index: bytes32(node.hash) for index, node in nodes}
                for _, node in nodes:
                    if isinstance(node, LeafTypes):
                        terminal_nodes[bytes32(node.hash)] = (node.key, node.value)
                    elif isinstance(node, InternalTypes):
                        internal_nodes[bytes32(node.hash)] = (index_to_hash[node.left], index_to_hash[node.right])

        merkle_blob = chia_rs.datalayer.MerkleBlob.from_node_list(internal_nodes, terminal_nodes, root_hash)
        # Don't store these blob objects into cache, since their data structures are not calculated yet.
        await self.insert_root_from_merkle_blob(merkle_blob, store_id, Status.COMMITTED, update_cache=False)

    async def migrate_db(self, server_files_location: Path) -> None:
        async with self.db_wrapper.reader() as reader:
            cursor = await reader.execute("SELECT * FROM schema")
            rows = await cursor.fetchall()
            all_versions = {"v1.0", "v2.0"}

            for row in rows:
                version = row["version_id"]
                if version not in all_versions:
                    raise Exception("Unknown version")
                if version == "v2.0":
                    log.info(f"Found DB schema version {version}. No migration needed.")
                    return

        version = "v2.0"
        old_tables = ["node", "root", "ancestors"]
        all_stores = await self.get_store_ids()
        all_roots: list[list[Root]] = []
        for store_id in all_stores:
            try:
                root = await self.get_tree_root(store_id=store_id)
                roots = await self.get_roots_between(store_id, 1, root.generation)
                all_roots.append([*roots, root])
            except Exception as e:
                if "unable to find root for id, generation" in str(e):
                    log.error(f"Cannot find roots for {store_id}. Skipping it.")

        log.info(f"Initiating migration to version {version}. Found {len(all_roots)} stores to migrate")

        async with self.db_wrapper.writer(foreign_key_enforcement_enabled=False) as writer:
            await writer.execute(
                f"""
                CREATE TABLE IF NOT EXISTS new_root(
                    tree_id BLOB NOT NULL CHECK(length(tree_id) == 32),
                    generation INTEGER NOT NULL CHECK(generation >= 0),
                    node_hash BLOB,
                    status INTEGER NOT NULL CHECK(
                        {" OR ".join(f"status == {status}" for status in Status)}
                    ),
                    PRIMARY KEY(tree_id, generation)
                )
                """
            )
            for old_table in old_tables:
                await writer.execute(f"DROP TABLE IF EXISTS {old_table}")
            await writer.execute("ALTER TABLE new_root RENAME TO root")
            await writer.execute("INSERT INTO schema (version_id) VALUES (?)", (version,))
            log.info(f"Initialized new DB schema {version}.")

            for roots in all_roots:
                assert len(roots) > 0
                store_id = roots[0].store_id
                await self.create_tree(store_id=store_id, status=Status.COMMITTED)

                for root in roots:
                    recovery_filename: Optional[Path] = None

                    for group_by_store in (True, False):
                        filename = get_delta_filename_path(
                            server_files_location,
                            store_id,
                            bytes32([0] * 32) if root.node_hash is None else root.node_hash,
                            root.generation,
                            group_by_store,
                        )

                        if filename.exists():
                            log.info(f"Found filename {filename}. Recovering data from it")
                            recovery_filename = filename
                            break

                    if recovery_filename is None:
                        log.error(f"Cannot find any recovery file for root {root}")
                        break

                    try:
                        await self.insert_into_data_store_from_file(store_id, root.node_hash, recovery_filename)
                    except Exception as e:
                        log.error(f"Cannot recover data from {filename}: {e}")
                        break

    async def get_merkle_blob(
        self,
        root_hash: Optional[bytes32],
        read_only: bool = False,
        update_cache: bool = True,
    ) -> MerkleBlobHint:
<<<<<<< HEAD
        # print(f".get_merkle_blob() getting blob for: {root_hash}")
=======
>>>>>>> 5c68281a
        if root_hash is None:
            return chia_rs.datalayer.MerkleBlob(blob=bytearray())

        existing_blob = self.recent_merkle_blobs.get(root_hash)
        if existing_blob is not None:
            return existing_blob if read_only else chia_rs.datalayer.MerkleBlob(existing_blob.blob)

        async with self.db_wrapper.reader() as reader:
            cursor = await reader.execute(
                "SELECT blob FROM merkleblob WHERE hash == :root_hash",
                {
                    "root_hash": root_hash,
                },
            )

            row = await cursor.fetchone()

            if row is None:
                raise MerkleBlobNotFoundError(root_hash=root_hash)

            merkle_blob = chia_rs.datalayer.MerkleBlob(blob=bytearray(row["blob"]))

            if update_cache:
                self.recent_merkle_blobs.put(root_hash, chia_rs.datalayer.MerkleBlob(merkle_blob.blob))

            return merkle_blob

    async def insert_root_from_merkle_blob(
        self,
        merkle_blob: MerkleBlobHint,
        store_id: bytes32,
        status: Status,
        old_root: Optional[Root] = None,
        update_cache: bool = True,
    ) -> Root:
        if not merkle_blob.empty():
            merkle_blob.calculate_lazy_hashes()

        root_hash = merkle_blob.get_root_hash()
        if old_root is not None and old_root.node_hash == root_hash:
            raise ValueError("Changelist resulted in no change to tree data")

        if root_hash is not None:
            async with self.db_wrapper.writer() as writer:
                await writer.execute(
                    """
                    INSERT OR REPLACE INTO merkleblob (hash, blob, store_id)
                    VALUES (?, ?, ?)
                    """,
                    (root_hash, merkle_blob.blob, store_id),
                )
            if update_cache:
                self.recent_merkle_blobs.put(root_hash, chia_rs.datalayer.MerkleBlob(merkle_blob.blob))

        return await self._insert_root(store_id, root_hash, status)

    async def get_kvid(self, blob: bytes, store_id: bytes32) -> Optional[KeyOrValueId]:
        async with self.db_wrapper.reader() as reader:
            cursor = await reader.execute(
                "SELECT kv_id FROM ids WHERE blob = ? AND store_id = ?",
                (
                    blob,
                    store_id,
                ),
            )
            row = await cursor.fetchone()

            if row is None:
                return None

            return KeyOrValueId(row[0])

    async def get_blob_from_kvid(self, kv_id: KeyOrValueId, store_id: bytes32) -> Optional[bytes]:
        async with self.db_wrapper.reader() as reader:
            cursor = await reader.execute(
                "SELECT blob FROM ids WHERE kv_id = ? AND store_id = ?",
                (
                    kv_id,
                    store_id,
                ),
            )
            row = await cursor.fetchone()

            if row is None:
                return None

            return bytes(row[0])

    async def get_terminal_node(self, kid: KeyId, vid: ValueId, store_id: bytes32) -> TerminalNode:
        key = await self.get_blob_from_kvid(kid.raw, store_id)
        value = await self.get_blob_from_kvid(vid.raw, store_id)
        if key is None or value is None:
            raise Exception("Cannot find the key/value pair")

        return TerminalNode(hash=leaf_hash(key, value), key=key, value=value)

    async def add_kvid(self, blob: bytes, store_id: bytes32) -> KeyOrValueId:
        kv_id = await self.get_kvid(blob, store_id)
        if kv_id is not None:
            return kv_id

        async with self.db_wrapper.writer() as writer:
            await writer.execute(
                "INSERT INTO ids (blob, store_id) VALUES (?, ?)",
                (
                    blob,
                    store_id,
                ),
            )

        kv_id = await self.get_kvid(blob, store_id)
        if kv_id is None:
            raise Exception("Internal error")
        return kv_id

    async def add_key_value(self, key: bytes, value: bytes, store_id: bytes32) -> tuple[KeyId, ValueId]:
        kid = KeyId(await self.add_kvid(key, store_id))
        vid = ValueId(await self.add_kvid(value, store_id))
        return (kid, vid)

    async def get_terminal_node_by_hash(
        self,
        node_hash: bytes32,
        store_id: bytes32,
        root_hash: Union[bytes32, Unspecified] = unspecified,
    ) -> TerminalNode:
        resolved_root_hash: Optional[bytes32]
        if root_hash is unspecified:
            root = await self.get_tree_root(store_id=store_id)
            resolved_root_hash = root.node_hash
        else:
            resolved_root_hash = root_hash

        merkle_blob = await self.get_merkle_blob(root_hash=resolved_root_hash)
        kid, vid = merkle_blob.get_node_by_hash(node_hash)
        return await self.get_terminal_node(kid, vid, store_id)

    async def get_first_generation(self, node_hash: bytes32, store_id: bytes32) -> Optional[int]:
        async with self.db_wrapper.reader() as reader:
            cursor = await reader.execute(
                "SELECT generation FROM nodes WHERE hash = ? AND store_id = ?",
                (
                    node_hash,
                    store_id,
                ),
            )

            row = await cursor.fetchone()
            if row is None:
                return None

            return int(row[0])

    async def get_existing_hashes(self, node_hashes: list[bytes32], store_id: bytes32) -> set[bytes32]:
        result: set[bytes32] = set()
        batch_size = min(500, SQLITE_MAX_VARIABLE_NUMBER - 10)

        for i in range(0, len(node_hashes), batch_size):
            chunk = node_hashes[i : i + batch_size]
            placeholders = ",".join(["?"] * len(chunk))
            query = f"SELECT hash FROM nodes WHERE store_id = ? AND hash IN ({placeholders}) LIMIT {len(chunk)}"

            async with self.db_wrapper.reader() as reader:
                async with reader.execute(query, (store_id, *chunk)) as cursor:
                    rows = await cursor.fetchall()
                    result.update(row["hash"] for row in rows)

        return result

    async def add_node_hash(
        self, store_id: bytes32, hash: bytes32, root_hash: bytes32, generation: int, index: TreeIndex
    ) -> None:
        async with self.db_wrapper.writer() as writer:
            await writer.execute(
                """
                INSERT INTO nodes(store_id, hash, root_hash, generation, idx)
                VALUES (?, ?, ?, ?, ?)
                """,
                (store_id, hash, root_hash, generation, index.raw),
            )

    async def add_node_hashes(self, store_id: bytes32, generation: Optional[int] = None) -> None:
        root = await self.get_tree_root(store_id=store_id, generation=generation)
        if root.node_hash is None:
            return

        merkle_blob = await self.get_merkle_blob(root_hash=root.node_hash, read_only=True, update_cache=False)
        hash_to_index = merkle_blob.get_hashes_indexes()

        existing_hashes = await self.get_existing_hashes(list(hash_to_index.keys()), store_id)
        for hash, index in hash_to_index.items():
            if hash not in existing_hashes:
                await self.add_node_hash(store_id, hash, root.node_hash, root.generation, index)

    async def _insert_root(
        self,
        store_id: bytes32,
        node_hash: Optional[bytes32],
        status: Status,
        generation: Optional[int] = None,
    ) -> Root:
        # This should be replaced by an SQLite schema level check.
        # https://github.com/Chia-Network/chia-blockchain/pull/9284
        store_id = bytes32(store_id)

        async with self.db_wrapper.writer() as writer:
            if generation is None:
                try:
                    existing_generation = await self.get_tree_generation(store_id=store_id)
                except Exception as e:
                    if not str(e).startswith("No generations found for store ID:"):
                        raise
                    generation = 0
                else:
                    generation = existing_generation + 1

            new_root = Root(
                store_id=store_id,
                node_hash=node_hash,
                generation=generation,
                status=status,
            )

            await writer.execute(
                """
                INSERT INTO root(tree_id, generation, node_hash, status)
                VALUES(:tree_id, :generation, :node_hash, :status)
                """,
                new_root.to_row(),
            )
            return new_root

    async def get_pending_root(self, store_id: bytes32) -> Optional[Root]:
        async with self.db_wrapper.reader() as reader:
            cursor = await reader.execute(
                """
                SELECT * FROM root WHERE tree_id == :tree_id
                AND status IN (:pending_status, :pending_batch_status) LIMIT 2
                """,
                {
                    "tree_id": store_id,
                    "pending_status": Status.PENDING.value,
                    "pending_batch_status": Status.PENDING_BATCH.value,
                },
            )

            row = await cursor.fetchone()

            if row is None:
                return None

            maybe_extra_result = await cursor.fetchone()
            if maybe_extra_result is not None:
                raise Exception(f"multiple pending roots found for id: {store_id.hex()}")

        return Root.from_row(row=row)

    async def clear_pending_roots(self, store_id: bytes32) -> Optional[Root]:
        async with self.db_wrapper.writer() as writer:
            pending_root = await self.get_pending_root(store_id=store_id)

            if pending_root is not None:
                await writer.execute(
                    "DELETE FROM root WHERE tree_id == :tree_id AND status IN (:pending_status, :pending_batch_status)",
                    {
                        "tree_id": store_id,
                        "pending_status": Status.PENDING.value,
                        "pending_batch_status": Status.PENDING_BATCH.value,
                    },
                )

        return pending_root

    async def shift_root_generations(self, store_id: bytes32, shift_size: int) -> None:
        async with self.db_wrapper.writer():
            root = await self.get_tree_root(store_id=store_id)
            for _ in range(shift_size):
                await self._insert_root(store_id=store_id, node_hash=root.node_hash, status=Status.COMMITTED)

    async def change_root_status(self, root: Root, status: Status = Status.PENDING) -> None:
        async with self.db_wrapper.writer() as writer:
            await writer.execute(
                "UPDATE root SET status = ? WHERE tree_id=? and generation = ?",
                (
                    status.value,
                    root.store_id,
                    root.generation,
                ),
            )

    async def check(self) -> None:
        for check in self._checks:
            await check(self)

    async def _check_roots_are_incrementing(self) -> None:
        async with self.db_wrapper.reader() as reader:
            cursor = await reader.execute("SELECT * FROM root ORDER BY tree_id, generation")
            roots = [Root.from_row(row=row) async for row in cursor]

            roots_by_tree: dict[bytes32, list[Root]] = defaultdict(list)
            for root in roots:
                roots_by_tree[root.store_id].append(root)

            bad_trees = []
            for store_id, roots in roots_by_tree.items():
                current_generation = roots[-1].generation
                expected_generations = list(range(current_generation + 1))
                actual_generations = [root.generation for root in roots]
                if actual_generations != expected_generations:
                    bad_trees.append(store_id)

            if len(bad_trees) > 0:
                raise TreeGenerationIncrementingError(store_ids=bad_trees)

    _checks: tuple[Callable[[DataStore], Awaitable[None]], ...] = (_check_roots_are_incrementing,)

    async def create_tree(self, store_id: bytes32, status: Status = Status.PENDING) -> bool:
        await self._insert_root(store_id=store_id, node_hash=None, status=status)

        return True

    async def table_is_empty(self, store_id: bytes32) -> bool:
        tree_root = await self.get_tree_root(store_id=store_id)

        return tree_root.node_hash is None

    async def get_store_ids(self) -> set[bytes32]:
        async with self.db_wrapper.reader() as reader:
            cursor = await reader.execute("SELECT DISTINCT tree_id FROM root")

            store_ids = {bytes32(row["tree_id"]) async for row in cursor}

        return store_ids

    async def get_tree_generation(self, store_id: bytes32) -> int:
        async with self.db_wrapper.reader() as reader:
            cursor = await reader.execute(
                "SELECT MAX(generation) FROM root WHERE tree_id == :tree_id AND status == :status",
                {"tree_id": store_id, "status": Status.COMMITTED.value},
            )
            row = await cursor.fetchone()

        if row is not None:
            generation: Optional[int] = row["MAX(generation)"]

            if generation is not None:
                return generation

        raise Exception(f"No generations found for store ID: {store_id.hex()}")

    async def get_tree_root(self, store_id: bytes32, generation: Optional[int] = None) -> Root:
        async with self.db_wrapper.reader() as reader:
            if generation is None:
                generation = await self.get_tree_generation(store_id=store_id)
            cursor = await reader.execute(
                """
                SELECT *
                FROM root
                WHERE tree_id == :tree_id AND generation == :generation AND status == :status
                LIMIT 1
                """,
                {"tree_id": store_id, "generation": generation, "status": Status.COMMITTED.value},
            )
            row = await cursor.fetchone()

            if row is None:
                raise Exception(f"unable to find root for id, generation: {store_id.hex()}, {generation}")

        return Root.from_row(row=row)

    async def get_all_pending_batches_roots(self) -> list[Root]:
        async with self.db_wrapper.reader() as reader:
            cursor = await reader.execute(
                """
                SELECT * FROM root WHERE status == :status
                """,
                {"status": Status.PENDING_BATCH.value},
            )
            roots = [Root.from_row(row=row) async for row in cursor]
            store_ids = [root.store_id for root in roots]
            if len(set(store_ids)) != len(store_ids):
                raise Exception("Internal error: multiple pending batches for a store")
            return roots

    async def store_id_exists(self, store_id: bytes32) -> bool:
        async with self.db_wrapper.reader() as reader:
            cursor = await reader.execute(
                "SELECT 1 FROM root WHERE tree_id == :tree_id AND status == :status LIMIT 1",
                {"tree_id": store_id, "status": Status.COMMITTED.value},
            )
            row = await cursor.fetchone()

        if row is None:
            return False
        return True

    async def get_roots_between(self, store_id: bytes32, generation_begin: int, generation_end: int) -> list[Root]:
        async with self.db_wrapper.reader() as reader:
            cursor = await reader.execute(
                "SELECT * FROM root WHERE tree_id == :tree_id "
                "AND generation >= :generation_begin AND generation < :generation_end ORDER BY generation ASC",
                {"tree_id": store_id, "generation_begin": generation_begin, "generation_end": generation_end},
            )
            roots = [Root.from_row(row=row) async for row in cursor]

        return roots

    async def get_last_tree_root_by_hash(
        self, store_id: bytes32, hash: Optional[bytes32], max_generation: Optional[int] = None
    ) -> Optional[Root]:
        async with self.db_wrapper.reader() as reader:
            max_generation_str = "AND generation < :max_generation " if max_generation is not None else ""
            node_hash_str = "AND node_hash == :node_hash " if hash is not None else "AND node_hash is NULL "
            cursor = await reader.execute(
                "SELECT * FROM root WHERE tree_id == :tree_id "
                f"{max_generation_str}"
                f"{node_hash_str}"
                "ORDER BY generation DESC LIMIT 1",
                {"tree_id": store_id, "node_hash": hash, "max_generation": max_generation},
            )
            row = await cursor.fetchone()

        if row is None:
            return None
        return Root.from_row(row=row)

    async def get_ancestors(
        self,
        node_hash: bytes32,
        store_id: bytes32,
        root_hash: Optional[bytes32] = None,
        generation: Optional[int] = None,
    ) -> list[InternalNode]:
        async with self.db_wrapper.reader():
            if root_hash is None:
                root = await self.get_tree_root(store_id=store_id, generation=generation)
                root_hash = root.node_hash
            if root_hash is None:
                raise Exception(f"Root hash is unspecified for store ID: {store_id.hex()}")

            merkle_blob = await self.get_merkle_blob(root_hash=root_hash)
            reference_kid, _ = merkle_blob.get_node_by_hash(node_hash)

        reference_index = merkle_blob.get_key_index(reference_kid)
        lineage = merkle_blob.get_lineage_with_indexes(reference_index)
        result: list[InternalNode] = []
        for index, node in itertools.islice(lineage, 1, None):
            assert isinstance(node, InternalTypes)
            result.append(
                InternalNode(
                    hash=node.hash,
                    left_hash=merkle_blob.get_hash_at_index(node.left),
                    right_hash=merkle_blob.get_hash_at_index(node.right),
                )
            )
        return result

    async def get_internal_nodes(self, store_id: bytes32, root_hash: Optional[bytes32] = None) -> list[InternalNode]:
        async with self.db_wrapper.reader() as reader:
            if root_hash is None:
                root = await self.get_tree_root(store_id=store_id)
                root_hash = root.node_hash
            cursor = await reader.execute(
                """
                WITH RECURSIVE
                    tree_from_root_hash(hash, node_type, left, right, key, value) AS (
                        SELECT node.* FROM node WHERE node.hash == :root_hash
                        UNION ALL
                        SELECT node.* FROM node, tree_from_root_hash WHERE node.hash == tree_from_root_hash.left
                        OR node.hash == tree_from_root_hash.right
                    )
                SELECT * FROM tree_from_root_hash
                WHERE node_type == :node_type
                """,
                {"root_hash": root_hash, "node_type": NodeType.INTERNAL},
            )

            internal_nodes: list[InternalNode] = []
            async for row in cursor:
                node = row_to_node(row=row)
                if not isinstance(node, InternalNode):
                    raise Exception(f"Unexpected internal node found: {node.hash.hex()}")
                internal_nodes.append(node)

        return internal_nodes

    async def get_keys_values(
        self,
        store_id: bytes32,
        root_hash: Union[bytes32, Unspecified] = unspecified,
    ) -> list[TerminalNode]:
        async with self.db_wrapper.reader():
            resolved_root_hash: Optional[bytes32]
            if root_hash is unspecified:
                root = await self.get_tree_root(store_id=store_id)
                resolved_root_hash = root.node_hash
            else:
                resolved_root_hash = root_hash

            try:
                merkle_blob = await self.get_merkle_blob(root_hash=resolved_root_hash)
            except MerkleBlobNotFoundError:
                return []

            kv_ids = merkle_blob.get_keys_values()

            terminal_nodes: list[TerminalNode] = []
            for kid, vid in kv_ids.items():
                terminal_node = await self.get_terminal_node(kid, vid, store_id)
                terminal_nodes.append(terminal_node)

        return terminal_nodes

    async def get_keys_values_compressed(
        self,
        store_id: bytes32,
        root_hash: Union[bytes32, Unspecified] = unspecified,
    ) -> KeysValuesCompressed:
        async with self.db_wrapper.reader():
            resolved_root_hash: Optional[bytes32]
            if root_hash is unspecified:
                root = await self.get_tree_root(store_id=store_id)
                resolved_root_hash = root.node_hash
            else:
                resolved_root_hash = root_hash

            keys_values_hashed: dict[bytes32, bytes32] = {}
            key_hash_to_length: dict[bytes32, int] = {}
            leaf_hash_to_length: dict[bytes32, int] = {}
            if resolved_root_hash is not None:
                try:
                    merkle_blob = await self.get_merkle_blob(root_hash=resolved_root_hash)
                except MerkleBlobNotFoundError:
                    return KeysValuesCompressed({}, {}, {}, resolved_root_hash)

                kv_ids = merkle_blob.get_keys_values()
                for kid, vid in kv_ids.items():
                    node = await self.get_terminal_node(kid, vid, store_id)

                    keys_values_hashed[key_hash(node.key)] = leaf_hash(node.key, node.value)
                    key_hash_to_length[key_hash(node.key)] = len(node.key)
                    leaf_hash_to_length[leaf_hash(node.key, node.value)] = len(node.key) + len(node.value)

            return KeysValuesCompressed(keys_values_hashed, key_hash_to_length, leaf_hash_to_length, resolved_root_hash)

    async def get_keys_paginated(
        self,
        store_id: bytes32,
        page: int,
        max_page_size: int,
        root_hash: Union[bytes32, Unspecified] = unspecified,
    ) -> KeysPaginationData:
        keys_values_compressed = await self.get_keys_values_compressed(store_id, root_hash)
        pagination_data = get_hashes_for_page(page, keys_values_compressed.key_hash_to_length, max_page_size)

        keys: list[bytes] = []
        for hash in pagination_data.hashes:
            leaf_hash = keys_values_compressed.keys_values_hashed[hash]
            node = await self.get_terminal_node_by_hash(leaf_hash, store_id, root_hash)
            assert isinstance(node, TerminalNode)
            keys.append(node.key)

        return KeysPaginationData(
            pagination_data.total_pages,
            pagination_data.total_bytes,
            keys,
            keys_values_compressed.root_hash,
        )

    async def get_keys_values_paginated(
        self,
        store_id: bytes32,
        page: int,
        max_page_size: int,
        root_hash: Union[bytes32, Unspecified] = unspecified,
    ) -> KeysValuesPaginationData:
        keys_values_compressed = await self.get_keys_values_compressed(store_id, root_hash)
        pagination_data = get_hashes_for_page(page, keys_values_compressed.leaf_hash_to_length, max_page_size)

        keys_values: list[TerminalNode] = []
        for hash in pagination_data.hashes:
            node = await self.get_terminal_node_by_hash(hash, store_id, root_hash)
            assert isinstance(node, TerminalNode)
            keys_values.append(node)

        return KeysValuesPaginationData(
            pagination_data.total_pages,
            pagination_data.total_bytes,
            keys_values,
            keys_values_compressed.root_hash,
        )

    async def get_kv_diff_paginated(
        self,
        store_id: bytes32,
        page: int,
        max_page_size: int,
        # NOTE: empty is expressed as zeros
        hash1: bytes32,
        hash2: bytes32,
    ) -> KVDiffPaginationData:
        old_pairs = await self.get_keys_values_compressed(store_id, hash1)
        if len(old_pairs.keys_values_hashed) == 0 and hash1 != bytes32.zeros:
            raise Exception(f"Unable to diff: Can't find keys and values for {hash1}")

        new_pairs = await self.get_keys_values_compressed(store_id, hash2)
        if len(new_pairs.keys_values_hashed) == 0 and hash2 != bytes32.zeros:
            raise Exception(f"Unable to diff: Can't find keys and values for {hash2}")

        old_pairs_leaf_hashes = {v for v in old_pairs.keys_values_hashed.values()}
        new_pairs_leaf_hashes = {v for v in new_pairs.keys_values_hashed.values()}
        insertions = {k for k in new_pairs_leaf_hashes if k not in old_pairs_leaf_hashes}
        deletions = {k for k in old_pairs_leaf_hashes if k not in new_pairs_leaf_hashes}
        lengths = {}
        for hash in insertions:
            lengths[hash] = new_pairs.leaf_hash_to_length[hash]
        for hash in deletions:
            lengths[hash] = old_pairs.leaf_hash_to_length[hash]

        pagination_data = get_hashes_for_page(page, lengths, max_page_size)
        kv_diff: list[DiffData] = []

        for hash in pagination_data.hashes:
            root_hash = hash2 if hash in insertions else hash1
            node = await self.get_terminal_node_by_hash(hash, store_id, root_hash)
            assert isinstance(node, TerminalNode)
            if hash in insertions:
                kv_diff.append(DiffData(OperationType.INSERT, node.key, node.value))
            else:
                kv_diff.append(DiffData(OperationType.DELETE, node.key, node.value))

        return KVDiffPaginationData(
            pagination_data.total_pages,
            pagination_data.total_bytes,
            kv_diff,
        )

    async def get_node_type(self, node_hash: bytes32) -> NodeType:
        async with self.db_wrapper.reader() as reader:
            cursor = await reader.execute(
                "SELECT node_type FROM node WHERE hash == :hash LIMIT 1",
                {"hash": node_hash},
            )
            raw_node_type = await cursor.fetchone()

        if raw_node_type is None:
            raise Exception(f"No node found for specified hash: {node_hash.hex()}")

        return NodeType(raw_node_type["node_type"])

    async def autoinsert(
        self,
        key: bytes,
        value: bytes,
        store_id: bytes32,
        status: Status = Status.PENDING,
        root: Optional[Root] = None,
    ) -> InsertResult:
        return await self.insert(
            key=key,
            value=value,
            store_id=store_id,
            reference_node_hash=None,
            side=None,
            status=status,
            root=root,
        )

    async def get_keys_values_dict(
        self,
        store_id: bytes32,
        root_hash: Union[bytes32, Unspecified] = unspecified,
    ) -> dict[bytes, bytes]:
        pairs = await self.get_keys_values(store_id=store_id, root_hash=root_hash)
        return {node.key: node.value for node in pairs}

    async def get_keys(
        self,
        store_id: bytes32,
        root_hash: Union[bytes32, Unspecified] = unspecified,
    ) -> list[bytes]:
        async with self.db_wrapper.reader():
            if root_hash is unspecified:
                root = await self.get_tree_root(store_id=store_id)
                resolved_root_hash = root.node_hash
            else:
                resolved_root_hash = root_hash

            try:
                merkle_blob = await self.get_merkle_blob(root_hash=resolved_root_hash)
            except MerkleBlobNotFoundError:
                return []

            kv_ids = merkle_blob.get_keys_values()
            keys: list[bytes] = []
            for kid in kv_ids.keys():
                key = await self.get_blob_from_kvid(kid.raw, store_id)
                if key is None:
                    raise Exception(f"Unknown key corresponding to KeyId: {kid}")
                keys.append(key)

        return keys

    def get_reference_kid_side(self, merkle_blob: MerkleBlobHint, seed: bytes32) -> tuple[KeyId, Side]:
        side_seed = bytes(seed)[0]
        side = Side.LEFT if side_seed < 128 else Side.RIGHT
        reference_node = merkle_blob.get_random_leaf_node(seed)
        kid = reference_node.key
        return (kid, side)

    async def get_terminal_node_from_kid(
        self, merkle_blob: MerkleBlobHint, kid: KeyId, store_id: bytes32
    ) -> TerminalNode:
<<<<<<< HEAD
        # print()
        # print(rf"/ ----- get_terminal_node_from_kid() (length: {len(merkle_blob)})")
        # for k, i in merkle_blob.key_to_index.items():
        #     print(f"k/i: {k} -- {i}")
        # print(r"\ -----")
=======
>>>>>>> 5c68281a
        index = merkle_blob.get_key_index(kid)
        raw_node = merkle_blob.get_raw_node(index)
        assert isinstance(raw_node, LeafTypes)
        return await self.get_terminal_node(raw_node.key, raw_node.value, store_id)

    async def get_terminal_node_for_seed(self, seed: bytes32, store_id: bytes32) -> Optional[TerminalNode]:
        root = await self.get_tree_root(store_id=store_id)
        if root is None or root.node_hash is None:
            return None

        merkle_blob = await self.get_merkle_blob(root.node_hash)
        assert not merkle_blob.empty()
        kid, _ = self.get_reference_kid_side(merkle_blob, seed)
        return await self.get_terminal_node_from_kid(merkle_blob, kid, store_id)

    async def insert(
        self,
        key: bytes,
        value: bytes,
        store_id: bytes32,
        reference_node_hash: Optional[bytes32] = None,
        side: Optional[Side] = None,
        status: Status = Status.PENDING,
        root: Optional[Root] = None,
    ) -> InsertResult:
        async with self.db_wrapper.writer():
            if root is None:
                root = await self.get_tree_root(store_id=store_id)
            merkle_blob = await self.get_merkle_blob(root_hash=root.node_hash)

            kid, vid = await self.add_key_value(key, value, store_id)
            hash = leaf_hash(key, value)
            reference_kid = None
            if reference_node_hash is not None:
                reference_kid, _ = merkle_blob.get_node_by_hash(reference_node_hash)

            was_empty = root.node_hash is None
            if not was_empty and reference_kid is None:
                if side is not None:
                    raise Exception("Side specified without reference node hash")

                seed = leaf_hash(key=key, value=value)
                reference_kid, side = self.get_reference_kid_side(merkle_blob, seed)

            merkle_blob.insert(kid, vid, hash, reference_kid, side)

            new_root = await self.insert_root_from_merkle_blob(merkle_blob, store_id, status)
            return InsertResult(node_hash=hash, root=new_root)

    async def delete(
        self,
        key: bytes,
        store_id: bytes32,
        status: Status = Status.PENDING,
        root: Optional[Root] = None,
    ) -> Optional[Root]:
        async with self.db_wrapper.writer():
            if root is None:
                root = await self.get_tree_root(store_id=store_id)
            merkle_blob = await self.get_merkle_blob(root_hash=root.node_hash)

            kid = await self.get_kvid(key, store_id)
            if kid is not None:
                merkle_blob.delete(KeyId(kid))

            new_root = await self.insert_root_from_merkle_blob(merkle_blob, store_id, status)

        return new_root

    async def upsert(
        self,
        key: bytes,
        new_value: bytes,
        store_id: bytes32,
        status: Status = Status.PENDING,
        root: Optional[Root] = None,
    ) -> InsertResult:
        async with self.db_wrapper.writer():
            if root is None:
                root = await self.get_tree_root(store_id=store_id)
            merkle_blob = await self.get_merkle_blob(root_hash=root.node_hash)

            kid, vid = await self.add_key_value(key, new_value, store_id)
            hash = leaf_hash(key, new_value)
            merkle_blob.upsert(kid, vid, hash)

            new_root = await self.insert_root_from_merkle_blob(merkle_blob, store_id, status)
            return InsertResult(node_hash=hash, root=new_root)

    async def insert_batch(
        self,
        store_id: bytes32,
        changelist: list[dict[str, Any]],
        status: Status = Status.PENDING,
        enable_batch_autoinsert: bool = True,
    ) -> Optional[bytes32]:
        async with self.transaction():
            old_root = await self.get_tree_root(store_id=store_id)
            pending_root = await self.get_pending_root(store_id=store_id)
            if pending_root is not None:
                if pending_root.status == Status.PENDING_BATCH:
                    # We have an unfinished batch, continue the current batch on top of it.
                    if pending_root.generation != old_root.generation + 1:
                        raise Exception("Internal error")
                    old_root = pending_root
                    await self.clear_pending_roots(store_id)
                else:
                    raise Exception("Internal error")

            merkle_blob = await self.get_merkle_blob(root_hash=old_root.node_hash)

            key_hash_frequency: dict[bytes32, int] = {}
            first_action: dict[bytes32, str] = {}
            last_action: dict[bytes32, str] = {}

            for change in changelist:
                key = change["key"]
                hash = key_hash(key)
                key_hash_frequency[hash] = key_hash_frequency.get(hash, 0) + 1
                if hash not in first_action:
                    first_action[hash] = change["action"]
                last_action[hash] = change["action"]

            batch_keys_values: list[tuple[KeyId, ValueId]] = []
            batch_hashes: list[bytes32] = []

            for change in changelist:
                if change["action"] == "insert":
                    key = change["key"]
                    value = change["value"]

                    reference_node_hash = change.get("reference_node_hash", None)
                    side = change.get("side", None)
                    reference_kid: Optional[KeyId] = None
                    if reference_node_hash is not None:
                        reference_kid, _ = merkle_blob.get_node_by_hash(reference_node_hash)

                    key_hashed = key_hash(key)
                    kid, vid = await self.add_key_value(key, value, store_id)
                    try:
                        merkle_blob.get_key_index(kid)
<<<<<<< HEAD
                    except (KeyError, chia_rs.datalayer.UnknownKeyError):
                        pass
                    else:
                        raise Exception(f"Key already present: {key.hex()}")
=======
                    except chia_rs.datalayer.UnknownKeyError:
                        pass
                    else:
                        raise KeyAlreadyPresentError(kid)
>>>>>>> 5c68281a
                    hash = leaf_hash(key, value)

                    if reference_node_hash is None and side is None:
                        if enable_batch_autoinsert and reference_kid is None:
                            if key_hash_frequency[key_hashed] == 1 or (
                                key_hash_frequency[key_hashed] == 2 and first_action[key_hashed] == "delete"
                            ):
                                batch_keys_values.append((kid, vid))
                                batch_hashes.append(hash)
                                continue
                        if not merkle_blob.empty():
                            seed = leaf_hash(key=key, value=value)
                            reference_kid, side = self.get_reference_kid_side(merkle_blob, seed)

                    merkle_blob.insert(kid, vid, hash, reference_kid, side)
                elif change["action"] == "delete":
                    key = change["key"]
                    deletion_kid = await self.get_kvid(key, store_id)
                    if deletion_kid is not None:
                        merkle_blob.delete(KeyId(deletion_kid))
                elif change["action"] == "upsert":
                    key = change["key"]
                    new_value = change["value"]
                    kid, vid = await self.add_key_value(key, new_value, store_id)
                    hash = leaf_hash(key, new_value)
                    merkle_blob.upsert(kid, vid, hash)
                else:
                    raise Exception(f"Operation in batch is not insert or delete: {change}")

            if len(batch_keys_values) > 0:
                merkle_blob.batch_insert(batch_keys_values, batch_hashes)

            new_root = await self.insert_root_from_merkle_blob(merkle_blob, store_id, status, old_root)
            return new_root.node_hash

    async def _get_one_ancestor(
        self,
        node_hash: bytes32,
        store_id: bytes32,
        generation: Optional[int] = None,
    ) -> Optional[InternalNode]:
        async with self.db_wrapper.reader() as reader:
            if generation is None:
                generation = await self.get_tree_generation(store_id=store_id)
            cursor = await reader.execute(
                """
                SELECT * from node INNER JOIN (
                    SELECT ancestors.ancestor AS hash, MAX(ancestors.generation) AS generation
                    FROM ancestors
                    WHERE ancestors.hash == :hash
                    AND ancestors.tree_id == :tree_id
                    AND ancestors.generation <= :generation
                    GROUP BY hash
                ) asc on asc.hash == node.hash
                """,
                {"hash": node_hash, "tree_id": store_id, "generation": generation},
            )
            row = await cursor.fetchone()
            if row is None:
                return None
            return InternalNode.from_row(row=row)

    async def _get_one_ancestor_multiple_hashes(
        self,
        node_hashes: list[bytes32],
        store_id: bytes32,
        generation: Optional[int] = None,
    ) -> list[InternalNode]:
        async with self.db_wrapper.reader() as reader:
            node_hashes_place_holders = ",".join("?" for _ in node_hashes)
            if generation is None:
                generation = await self.get_tree_generation(store_id=store_id)
            cursor = await reader.execute(
                f"""
                SELECT * from node INNER JOIN (
                    SELECT ancestors.ancestor AS hash, MAX(ancestors.generation) AS generation
                    FROM ancestors
                    WHERE ancestors.hash IN ({node_hashes_place_holders})
                    AND ancestors.tree_id == ?
                    AND ancestors.generation <= ?
                    GROUP BY hash
                ) asc on asc.hash == node.hash
                """,
                [*node_hashes, store_id, generation],
            )
            rows = await cursor.fetchall()
            return [InternalNode.from_row(row=row) for row in rows]

    async def get_node_by_key(
        self,
        key: bytes,
        store_id: bytes32,
        root_hash: Union[bytes32, Unspecified] = unspecified,
    ) -> TerminalNode:
        async with self.db_wrapper.reader():
            resolved_root_hash: Optional[bytes32]
            if root_hash is unspecified:
                root = await self.get_tree_root(store_id=store_id)
                resolved_root_hash = root.node_hash
            else:
                resolved_root_hash = root_hash

            try:
                merkle_blob = await self.get_merkle_blob(root_hash=resolved_root_hash)
            except MerkleBlobNotFoundError:
                raise KeyNotFoundError(key=key)

            kvid = await self.get_kvid(key, store_id)
            if kvid is None:
                raise KeyNotFoundError(key=key)
            kid = KeyId(kvid)
            return await self.get_terminal_node_from_kid(merkle_blob, kid, store_id)

    async def get_node(self, node_hash: bytes32) -> Node:
        async with self.db_wrapper.reader() as reader:
            cursor = await reader.execute("SELECT * FROM node WHERE hash == :hash LIMIT 1", {"hash": node_hash})
            row = await cursor.fetchone()

        if row is None:
            raise Exception(f"Node not found for requested hash: {node_hash.hex()}")

        node = row_to_node(row=row)
        return node

    async def get_tree_as_nodes(self, store_id: bytes32) -> Node:
        async with self.db_wrapper.reader():
            root = await self.get_tree_root(store_id=store_id)
            # TODO: consider actual proper behavior
            assert root.node_hash is not None

            merkle_blob = await self.get_merkle_blob(root_hash=root.node_hash)

            nodes = merkle_blob.get_nodes_with_indexes()
            hash_to_node: dict[bytes32, Node] = {}
            tree_node: Node
            for _, node in reversed(nodes):
                if isinstance(node, InternalTypes):
                    left_hash = merkle_blob.get_hash_at_index(node.left)
                    right_hash = merkle_blob.get_hash_at_index(node.right)
                    tree_node = InternalNode.from_child_nodes(
                        left=hash_to_node[left_hash], right=hash_to_node[right_hash]
                    )
                else:
                    assert isinstance(node, LeafTypes)
                    tree_node = await self.get_terminal_node(node.key, node.value, store_id)
                hash_to_node[bytes32(node.hash)] = tree_node

            root_node = hash_to_node[root.node_hash]

        return root_node

    async def get_proof_of_inclusion_by_hash(
        self,
        node_hash: bytes32,
        store_id: bytes32,
        root_hash: Optional[bytes32] = None,
    ) -> ProofOfInclusionHint:
        if root_hash is None:
            root = await self.get_tree_root(store_id=store_id)
            root_hash = root.node_hash
        merkle_blob = await self.get_merkle_blob(root_hash=root_hash)
        kid, _ = merkle_blob.get_node_by_hash(node_hash)
        return merkle_blob.get_proof_of_inclusion(kid)

    async def get_proof_of_inclusion_by_key(
        self,
        key: bytes,
        store_id: bytes32,
    ) -> ProofOfInclusionHint:
        root = await self.get_tree_root(store_id=store_id)
        merkle_blob = await self.get_merkle_blob(root_hash=root.node_hash)
        kvid = await self.get_kvid(key, store_id)
        if kvid is None:
            raise Exception(f"Cannot find key: {key.hex()}")
        kid = KeyId(kvid)
        return merkle_blob.get_proof_of_inclusion(kid)

    async def write_tree_to_file(
        self,
        root: Root,
        node_hash: bytes32,
        store_id: bytes32,
        deltas_only: bool,
        writer: BinaryIO,
        merkle_blob: Optional[MerkleBlobHint] = None,
        hash_to_index: Optional[dict[bytes32, TreeIndex]] = None,
        existing_hashes: Optional[set[bytes32]] = None,
    ) -> None:
        if node_hash == bytes32.zeros:
            return

        if merkle_blob is None:
            merkle_blob = await self.get_merkle_blob(root.node_hash)
        if hash_to_index is None:
            hash_to_index = merkle_blob.get_hashes_indexes()
        if existing_hashes is None:
            if root.generation == 0:
                existing_hashes = set()
            else:
                previous_root = await self.get_tree_root(store_id=store_id, generation=root.generation - 1)
                previous_merkle_blob = await self.get_merkle_blob(previous_root.node_hash)
                previous_hashes_indexes = previous_merkle_blob.get_hashes_indexes()
                existing_hashes = {hash for hash in previous_hashes_indexes.keys()}

        if deltas_only:
            if node_hash in existing_hashes:
                return

        raw_index = hash_to_index[node_hash]
        raw_node = merkle_blob.get_raw_node(raw_index)

        to_write = b""
        if isinstance(raw_node, InternalTypes):
            left_hash = merkle_blob.get_hash_at_index(raw_node.left)
            right_hash = merkle_blob.get_hash_at_index(raw_node.right)
            await self.write_tree_to_file(
                root, left_hash, store_id, deltas_only, writer, merkle_blob, hash_to_index, existing_hashes
            )
            await self.write_tree_to_file(
                root, right_hash, store_id, deltas_only, writer, merkle_blob, hash_to_index, existing_hashes
            )
            to_write = bytes(SerializedNode(False, bytes(left_hash), bytes(right_hash)))
        elif isinstance(raw_node, LeafTypes):
            node = await self.get_terminal_node(raw_node.key, raw_node.value, store_id)
            to_write = bytes(SerializedNode(True, node.key, node.value))
        else:
            raise Exception(f"Node is neither InternalNode nor TerminalNode: {raw_node}")

        writer.write(len(to_write).to_bytes(4, byteorder="big"))
        writer.write(to_write)

    async def update_subscriptions_from_wallet(self, store_id: bytes32, new_urls: list[str]) -> None:
        async with self.db_wrapper.writer() as writer:
            cursor = await writer.execute(
                "SELECT * FROM subscriptions WHERE from_wallet == 1 AND tree_id == :tree_id",
                {
                    "tree_id": store_id,
                },
            )
            old_urls = [row["url"] async for row in cursor]
            cursor = await writer.execute(
                "SELECT * FROM subscriptions WHERE from_wallet == 0 AND tree_id == :tree_id",
                {
                    "tree_id": store_id,
                },
            )
            from_subscriptions_urls = {row["url"] async for row in cursor}
            additions = {url for url in new_urls if url not in old_urls}
            removals = [url for url in old_urls if url not in new_urls]
            for url in removals:
                await writer.execute(
                    "DELETE FROM subscriptions WHERE url == :url AND tree_id == :tree_id",
                    {
                        "url": url,
                        "tree_id": store_id,
                    },
                )
            for url in additions:
                if url not in from_subscriptions_urls:
                    await writer.execute(
                        "INSERT INTO subscriptions(tree_id, url, ignore_till, num_consecutive_failures, from_wallet) "
                        "VALUES (:tree_id, :url, 0, 0, 1)",
                        {
                            "tree_id": store_id,
                            "url": url,
                        },
                    )

    async def subscribe(self, subscription: Subscription) -> None:
        async with self.db_wrapper.writer() as writer:
            # Add a fake subscription, so we always have the store_id, even with no URLs.
            await writer.execute(
                "INSERT INTO subscriptions(tree_id, url, ignore_till, num_consecutive_failures, from_wallet) "
                "VALUES (:tree_id, NULL, NULL, NULL, 0)",
                {
                    "tree_id": subscription.store_id,
                },
            )
            all_subscriptions = await self.get_subscriptions()
            old_subscription = next(
                (
                    old_subscription
                    for old_subscription in all_subscriptions
                    if old_subscription.store_id == subscription.store_id
                ),
                None,
            )
            old_urls = set()
            if old_subscription is not None:
                old_urls = {server_info.url for server_info in old_subscription.servers_info}
            new_servers = [server_info for server_info in subscription.servers_info if server_info.url not in old_urls]
            for server_info in new_servers:
                await writer.execute(
                    "INSERT INTO subscriptions(tree_id, url, ignore_till, num_consecutive_failures, from_wallet) "
                    "VALUES (:tree_id, :url, :ignore_till, :num_consecutive_failures, 0)",
                    {
                        "tree_id": subscription.store_id,
                        "url": server_info.url,
                        "ignore_till": server_info.ignore_till,
                        "num_consecutive_failures": server_info.num_consecutive_failures,
                    },
                )

    async def remove_subscriptions(self, store_id: bytes32, urls: list[str]) -> None:
        async with self.db_wrapper.writer() as writer:
            for url in urls:
                await writer.execute(
                    "DELETE FROM subscriptions WHERE tree_id == :tree_id AND url == :url",
                    {
                        "tree_id": store_id,
                        "url": url,
                    },
                )

    async def unsubscribe(self, store_id: bytes32) -> None:
        async with self.db_wrapper.writer() as writer:
            await writer.execute(
                "DELETE FROM subscriptions WHERE tree_id == :tree_id",
                {"tree_id": store_id},
            )
            await writer.execute(
                "DELETE FROM merkleblob WHERE store_id == :store_id",
                {"store_id": store_id},
            )
            await writer.execute(
                "DELETE FROM ids WHERE store_id == :store_id",
                {"store_id": store_id},
            )
            await writer.execute(
                "DELETE FROM nodes WHERE store_id == :store_id",
                {"store_id": store_id},
            )

    async def rollback_to_generation(self, store_id: bytes32, target_generation: int) -> None:
        async with self.db_wrapper.writer() as writer:
            await writer.execute(
                "DELETE FROM root WHERE tree_id == :tree_id AND generation > :target_generation",
                {"tree_id": store_id, "target_generation": target_generation},
            )
            await writer.execute(
                "DELETE FROM nodes WHERE store_id == :store_id AND generation > :target_generation",
                {"store_id": store_id, "target_generation": target_generation},
            )

    async def update_server_info(self, store_id: bytes32, server_info: ServerInfo) -> None:
        async with self.db_wrapper.writer() as writer:
            await writer.execute(
                "UPDATE subscriptions SET ignore_till = :ignore_till, "
                "num_consecutive_failures = :num_consecutive_failures WHERE tree_id = :tree_id AND url = :url",
                {
                    "ignore_till": server_info.ignore_till,
                    "num_consecutive_failures": server_info.num_consecutive_failures,
                    "tree_id": store_id,
                    "url": server_info.url,
                },
            )

    async def received_incorrect_file(self, store_id: bytes32, server_info: ServerInfo, timestamp: int) -> None:
        SEVEN_DAYS_BAN = 7 * 24 * 60 * 60
        new_server_info = replace(
            server_info,
            num_consecutive_failures=server_info.num_consecutive_failures + 1,
            ignore_till=max(server_info.ignore_till, timestamp + SEVEN_DAYS_BAN),
        )
        await self.update_server_info(store_id, new_server_info)

    async def received_correct_file(self, store_id: bytes32, server_info: ServerInfo) -> None:
        new_server_info = replace(
            server_info,
            num_consecutive_failures=0,
        )
        await self.update_server_info(store_id, new_server_info)

    async def server_misses_file(self, store_id: bytes32, server_info: ServerInfo, timestamp: int) -> ServerInfo:
        # Max banned time is 1 hour.
        BAN_TIME_BY_MISSING_COUNT = [5 * 60] * 3 + [15 * 60] * 3 + [30 * 60] * 2 + [60 * 60]
        index = min(server_info.num_consecutive_failures, len(BAN_TIME_BY_MISSING_COUNT) - 1)
        new_server_info = replace(
            server_info,
            num_consecutive_failures=server_info.num_consecutive_failures + 1,
            ignore_till=max(server_info.ignore_till, timestamp + BAN_TIME_BY_MISSING_COUNT[index]),
        )
        await self.update_server_info(store_id, new_server_info)
        return new_server_info

    async def get_available_servers_for_store(self, store_id: bytes32, timestamp: int) -> list[ServerInfo]:
        subscriptions = await self.get_subscriptions()
        subscription = next((subscription for subscription in subscriptions if subscription.store_id == store_id), None)
        if subscription is None:
            return []
        servers_info = []
        for server_info in subscription.servers_info:
            if timestamp > server_info.ignore_till:
                servers_info.append(server_info)
        return servers_info

    async def get_subscriptions(self) -> list[Subscription]:
        subscriptions: list[Subscription] = []

        async with self.db_wrapper.reader() as reader:
            cursor = await reader.execute(
                "SELECT * from subscriptions",
            )
            async for row in cursor:
                store_id = bytes32(row["tree_id"])
                url = row["url"]
                ignore_till = row["ignore_till"]
                num_consecutive_failures = row["num_consecutive_failures"]
                subscription = next(
                    (subscription for subscription in subscriptions if subscription.store_id == store_id), None
                )
                if subscription is None:
                    if url is not None and num_consecutive_failures is not None and ignore_till is not None:
                        subscriptions.append(
                            Subscription(store_id, [ServerInfo(url, num_consecutive_failures, ignore_till)])
                        )
                    else:
                        subscriptions.append(Subscription(store_id, []))
                else:
                    if url is not None and num_consecutive_failures is not None and ignore_till is not None:
                        new_servers_info = subscription.servers_info
                        new_servers_info.append(ServerInfo(url, num_consecutive_failures, ignore_till))
                        new_subscription = replace(subscription, servers_info=new_servers_info)
                        subscriptions.remove(subscription)
                        subscriptions.append(new_subscription)

        return subscriptions

    async def get_kv_diff(
        self,
        store_id: bytes32,
        # NOTE: empty is expressed as zeros
        hash_1: bytes32,
        hash_2: bytes32,
    ) -> set[DiffData]:
        async with self.db_wrapper.reader():
            old_pairs = set(await self.get_keys_values(store_id, hash_1))
            if len(old_pairs) == 0 and hash_1 != bytes32.zeros:
                raise Exception(f"Unable to diff: Can't find keys and values for {hash_1}")

            new_pairs = set(await self.get_keys_values(store_id, hash_2))
            if len(new_pairs) == 0 and hash_2 != bytes32.zeros:
                raise Exception(f"Unable to diff: Can't find keys and values for {hash_2}")

            insertions = {
                DiffData(type=OperationType.INSERT, key=node.key, value=node.value)
                for node in new_pairs
                if node not in old_pairs
            }
            deletions = {
                DiffData(type=OperationType.DELETE, key=node.key, value=node.value)
                for node in old_pairs
                if node not in new_pairs
            }
            return set.union(insertions, deletions)<|MERGE_RESOLUTION|>--- conflicted
+++ resolved
@@ -12,11 +12,7 @@
 
 import aiosqlite
 import chia_rs.datalayer
-<<<<<<< HEAD
-from chia_rs.datalayer import KeyId, TreeIndex, ValueId
-=======
 from chia_rs.datalayer import KeyAlreadyPresentError, KeyId, TreeIndex, ValueId
->>>>>>> 5c68281a
 
 from chia.data_layer.data_layer_errors import KeyNotFoundError, MerkleBlobNotFoundError, TreeGenerationIncrementingError
 from chia.data_layer.data_layer_util import (
@@ -401,10 +397,6 @@
         read_only: bool = False,
         update_cache: bool = True,
     ) -> MerkleBlobHint:
-<<<<<<< HEAD
-        # print(f".get_merkle_blob() getting blob for: {root_hash}")
-=======
->>>>>>> 5c68281a
         if root_hash is None:
             return chia_rs.datalayer.MerkleBlob(blob=bytearray())
 
@@ -1118,14 +1110,11 @@
     async def get_terminal_node_from_kid(
         self, merkle_blob: MerkleBlobHint, kid: KeyId, store_id: bytes32
     ) -> TerminalNode:
-<<<<<<< HEAD
         # print()
         # print(rf"/ ----- get_terminal_node_from_kid() (length: {len(merkle_blob)})")
         # for k, i in merkle_blob.key_to_index.items():
         #     print(f"k/i: {k} -- {i}")
         # print(r"\ -----")
-=======
->>>>>>> 5c68281a
         index = merkle_blob.get_key_index(kid)
         raw_node = merkle_blob.get_raw_node(index)
         assert isinstance(raw_node, LeafTypes)
@@ -1267,17 +1256,10 @@
                     kid, vid = await self.add_key_value(key, value, store_id)
                     try:
                         merkle_blob.get_key_index(kid)
-<<<<<<< HEAD
-                    except (KeyError, chia_rs.datalayer.UnknownKeyError):
-                        pass
-                    else:
-                        raise Exception(f"Key already present: {key.hex()}")
-=======
                     except chia_rs.datalayer.UnknownKeyError:
                         pass
                     else:
                         raise KeyAlreadyPresentError(kid)
->>>>>>> 5c68281a
                     hash = leaf_hash(key, value)
 
                     if reference_node_hash is None and side is None:
