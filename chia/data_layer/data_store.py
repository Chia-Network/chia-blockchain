from __future__ import annotations

import logging
from collections import defaultdict
from contextlib import asynccontextmanager
from dataclasses import dataclass, replace
from pathlib import Path
from typing import Any, AsyncIterator, Awaitable, BinaryIO, Callable, Dict, List, Optional, Set, Tuple, Union

import aiosqlite

from chia.data_layer.data_layer_errors import KeyNotFoundError, NodeHashError, TreeGenerationIncrementingError
from chia.data_layer.data_layer_util import (
    DiffData,
    InternalNode,
    Node,
    NodeType,
    OperationType,
    ProofOfInclusion,
    ProofOfInclusionLayer,
    Root,
    SerializedNode,
    ServerInfo,
    Side,
    Status,
    Subscription,
    TerminalNode,
    internal_hash,
    leaf_hash,
    row_to_node,
)
from chia.types.blockchain_format.program import Program
from chia.types.blockchain_format.sized_bytes import bytes32
from chia.util.db_wrapper import DBWrapper2

log = logging.getLogger(__name__)


# TODO: review exceptions for values that shouldn't be displayed
# TODO: pick exception types other than Exception


@dataclass
class DataStore:
    """A key/value store with the pairs being terminal nodes in a CLVM object tree."""

    db_wrapper: DBWrapper2

    @classmethod
    async def create(
        cls, database: Union[str, Path], uri: bool = False, sql_log_path: Optional[Path] = None
    ) -> "DataStore":
        db_wrapper = await DBWrapper2.create(
            database=database,
            uri=uri,
            journal_mode="WAL",
            # Setting to FULL despite other locations being configurable.  If there are
            # performance issues we can consider other the implications of other options.
            synchronous="FULL",
            # If foreign key checking gets turned off, please add corresponding check
            # methods and enable foreign key checking in the tests.
            foreign_keys=True,
            row_factory=aiosqlite.Row,
            log_path=sql_log_path,
        )
        self = cls(db_wrapper=db_wrapper)

        async with db_wrapper.writer() as writer:
            await writer.execute(
                f"""
                CREATE TABLE IF NOT EXISTS node(
                    hash BLOB PRIMARY KEY NOT NULL CHECK(length(hash) == 32),
                    node_type INTEGER NOT NULL CHECK(
                        (
                            node_type == {int(NodeType.INTERNAL)}
                            AND left IS NOT NULL
                            AND right IS NOT NULL
                            AND key IS NULL
                            AND value IS NULL
                        )
                        OR
                        (
                            node_type == {int(NodeType.TERMINAL)}
                            AND left IS NULL
                            AND right IS NULL
                            AND key IS NOT NULL
                            AND value IS NOT NULL
                        )
                    ),
                    left BLOB REFERENCES node,
                    right BLOB REFERENCES node,
                    key BLOB,
                    value BLOB
                )
                """
            )
            await writer.execute(
                """
                CREATE TRIGGER IF NOT EXISTS no_node_updates
                BEFORE UPDATE ON node
                BEGIN
                    SELECT RAISE(FAIL, 'updates not allowed to the node table');
                END
                """
            )
            await writer.execute(
                f"""
                CREATE TABLE IF NOT EXISTS root(
                    tree_id BLOB NOT NULL CHECK(length(tree_id) == 32),
                    generation INTEGER NOT NULL CHECK(generation >= 0),
                    node_hash BLOB,
                    status INTEGER NOT NULL CHECK(
                        {" OR ".join(f"status == {status}" for status in Status)}
                    ),
                    PRIMARY KEY(tree_id, generation),
                    FOREIGN KEY(node_hash) REFERENCES node(hash)
                )
                """
            )
            # TODO: Add ancestor -> hash relationship, this might involve temporarily
            # deferring the foreign key enforcement due to the insertion order
            # and the node table also enforcing a similar relationship in the
            # other direction.
            # FOREIGN KEY(ancestor) REFERENCES ancestors(ancestor)
            await writer.execute(
                """
                CREATE TABLE IF NOT EXISTS ancestors(
                    hash BLOB NOT NULL REFERENCES node,
                    ancestor BLOB CHECK(length(ancestor) == 32),
                    tree_id BLOB NOT NULL CHECK(length(tree_id) == 32),
                    generation INTEGER NOT NULL,
                    PRIMARY KEY(hash, tree_id, generation),
                    FOREIGN KEY(ancestor) REFERENCES node(hash)
                )
                """
            )
            await writer.execute(
                """
                CREATE TABLE IF NOT EXISTS subscriptions(
                    tree_id BLOB NOT NULL CHECK(length(tree_id) == 32),
                    url TEXT,
                    ignore_till INTEGER,
                    num_consecutive_failures INTEGER,
                    from_wallet tinyint CHECK(from_wallet == 0 OR from_wallet == 1),
                    PRIMARY KEY(tree_id, url)
                )
                """
            )
            await writer.execute(
                """
                CREATE INDEX IF NOT EXISTS node_hash ON root(node_hash)
                """
            )

        return self

    async def close(self) -> None:
        await self.db_wrapper.close()

    @asynccontextmanager
    async def transaction(self) -> AsyncIterator[None]:
        async with self.db_wrapper.writer():
            yield

    async def _insert_root(
        self,
        tree_id: bytes32,
        node_hash: Optional[bytes32],
        status: Status,
        generation: Optional[int] = None,
    ) -> None:
        # This should be replaced by an SQLite schema level check.
        # https://github.com/Chia-Network/chia-blockchain/pull/9284
        tree_id = bytes32(tree_id)

        async with self.db_wrapper.writer() as writer:
            if generation is None:
                try:
                    existing_generation = await self.get_tree_generation(tree_id=tree_id)
                except Exception as e:
                    if not str(e).startswith("No generations found for tree ID:"):
                        raise
                    generation = 0
                else:
                    generation = existing_generation + 1

            await writer.execute(
                """
                INSERT INTO root(tree_id, generation, node_hash, status)
                VALUES(:tree_id, :generation, :node_hash, :status)
                """,
                {
                    "tree_id": tree_id,
                    "generation": generation,
                    "node_hash": None if node_hash is None else node_hash,
                    "status": status.value,
                },
            )

            # `node_hash` is now a root, so it has no ancestor.
            # Don't change the ancestor table unless the root is committed.
            if node_hash is not None and status == Status.COMMITTED:
                values = {
                    "hash": node_hash,
                    "tree_id": tree_id,
                    "generation": generation,
                }
                await writer.execute(
                    """
                    INSERT INTO ancestors(hash, ancestor, tree_id, generation)
                    VALUES (:hash, NULL, :tree_id, :generation)
                    """,
                    values,
                )

    async def _insert_node(
        self,
        node_hash: bytes32,
        node_type: NodeType,
        left_hash: Optional[bytes32],
        right_hash: Optional[bytes32],
        key: Optional[bytes],
        value: Optional[bytes],
    ) -> None:
        # TODO: can we get sqlite to do this check?
        values = {
            "hash": node_hash,
            "node_type": node_type,
            "left": left_hash,
            "right": right_hash,
            "key": key,
            "value": value,
        }

        async with self.db_wrapper.writer() as writer:
            try:
                await writer.execute(
                    """
                    INSERT INTO node(hash, node_type, left, right, key, value)
                    VALUES(:hash, :node_type, :left, :right, :key, :value)
                    """,
                    values,
                )
            except aiosqlite.IntegrityError as e:
                if not e.args[0].startswith("UNIQUE constraint"):
                    # UNIQUE constraint failed: node.hash
                    raise

                async with writer.execute(
                    "SELECT * FROM node WHERE hash == :hash LIMIT 1",
                    {"hash": node_hash},
                ) as cursor:
                    result = await cursor.fetchone()

                if result is None:
                    # some ideas for causes:
                    #   an sqlite bug
                    #   bad queries in this function
                    #   unexpected db constraints
                    raise Exception("Unable to find conflicting row") from e  # pragma: no cover

                result_dict = dict(result)
                if result_dict != values:
                    raise Exception(
                        f"Requested insertion of node with matching hash but other values differ: {node_hash}"
                    ) from None

    async def insert_node(self, node_type: NodeType, value1: bytes, value2: bytes) -> None:
        if node_type == NodeType.INTERNAL:
            left_hash = bytes32(value1)
            right_hash = bytes32(value2)
            node_hash = internal_hash(left_hash, right_hash)
            await self._insert_node(node_hash, node_type, bytes32(value1), bytes32(value2), None, None)
        else:
            node_hash = leaf_hash(key=value1, value=value2)
            await self._insert_node(node_hash, node_type, None, None, value1, value2)

    async def _insert_internal_node(self, left_hash: bytes32, right_hash: bytes32) -> bytes32:
        node_hash: bytes32 = internal_hash(left_hash=left_hash, right_hash=right_hash)

        await self._insert_node(
            node_hash=node_hash,
            node_type=NodeType.INTERNAL,
            left_hash=left_hash,
            right_hash=right_hash,
            key=None,
            value=None,
        )

        return node_hash

    async def _insert_ancestor_table(
        self,
        left_hash: bytes32,
        right_hash: bytes32,
        tree_id: bytes32,
        generation: int,
    ) -> None:
        node_hash = internal_hash(left_hash=left_hash, right_hash=right_hash)

        async with self.db_wrapper.writer() as writer:
            for hash in (left_hash, right_hash):
                values = {
                    "hash": hash,
                    "ancestor": node_hash,
                    "tree_id": tree_id,
                    "generation": generation,
                }
<<<<<<< HEAD
                cursor = await writer.execute(
                    """
                    SELECT *
                    FROM ancestors
                    WHERE hash == :hash AND generation == :generation AND tree_id == :tree_id
                    LIMIT 1
                    """,
                    {"hash": hash, "generation": generation, "tree_id": tree_id},
                )
                result = await cursor.fetchone()
                if result is None:
=======
                try:
>>>>>>> 3b116c73
                    await writer.execute(
                        """
                        INSERT INTO ancestors(hash, ancestor, tree_id, generation)
                        VALUES (:hash, :ancestor, :tree_id, :generation)
                        """,
                        values,
                    )
                except aiosqlite.IntegrityError as e:
                    if not e.args[0].startswith("UNIQUE constraint"):
                        # UNIQUE constraint failed: ancestors.hash, ancestors.tree_id, ancestors.generation
                        raise

                    async with writer.execute(
                        """
                        SELECT *
                        FROM ancestors
                        WHERE hash == :hash AND generation == :generation AND tree_id == :tree_id
                        """,
                        {"hash": hash, "generation": generation, "tree_id": tree_id},
                    ) as cursor:
                        result = await cursor.fetchone()

                    if result is None:
                        # some ideas for causes:
                        #   an sqlite bug
                        #   bad queries in this function
                        #   unexpected db constraints
                        raise Exception("Unable to find conflicting row") from e  # pragma: no cover

                    result_dict = dict(result)
                    if result_dict != values:
                        raise Exception(
                            "Requested insertion of ancestor, where ancestor differ, but other values are identical: "
                            f"{hash} {generation} {tree_id}"
                        ) from None

    async def _insert_terminal_node(self, key: bytes, value: bytes) -> bytes32:
        # forcing type hint here for:
        # https://github.com/Chia-Network/clvm/pull/102
        # https://github.com/Chia-Network/clvm/pull/106
        node_hash: bytes32 = Program.to((key, value)).get_tree_hash()

        await self._insert_node(
            node_hash=node_hash,
            node_type=NodeType.TERMINAL,
            left_hash=None,
            right_hash=None,
            key=key,
            value=value,
        )

        return node_hash

    async def get_pending_root(self, tree_id: bytes32) -> Optional[Root]:
        async with self.db_wrapper.reader() as reader:
            cursor = await reader.execute(
                "SELECT * FROM root WHERE tree_id == :tree_id AND status == :status",
                {"tree_id": tree_id, "status": Status.PENDING.value},
            )

            row = await cursor.fetchone()

            if row is None:
                return None

            maybe_extra_result = await cursor.fetchone()
            if maybe_extra_result is not None:
                raise Exception(f"multiple pending roots found for id: {tree_id.hex()}")

        return Root.from_row(row=row)

    async def clear_pending_roots(self, tree_id: bytes32) -> Optional[Root]:
        async with self.db_wrapper.writer() as writer:
            pending_root = await self.get_pending_root(tree_id=tree_id)

            if pending_root is not None:
                await writer.execute(
                    "DELETE FROM root WHERE tree_id == :tree_id AND status == :status",
                    {"tree_id": tree_id, "status": Status.PENDING.value},
                )

        return pending_root

    async def shift_root_generations(self, tree_id: bytes32, shift_size: int) -> None:
        async with self.db_wrapper.writer():
            root = await self.get_tree_root(tree_id=tree_id)
            for _ in range(shift_size):
                await self._insert_root(tree_id=tree_id, node_hash=root.node_hash, status=Status.COMMITTED)

    async def change_root_status(self, root: Root, status: Status = Status.PENDING) -> None:
        async with self.db_wrapper.writer() as writer:
            await writer.execute(
                "UPDATE root SET status = ? WHERE tree_id=? and generation = ?",
                (
                    status.value,
                    root.tree_id,
                    root.generation,
                ),
            )
            # `node_hash` is now a root, so it has no ancestor.
            # Don't change the ancestor table unless the root is committed.
            if root.node_hash is not None and status == Status.COMMITTED:
                values = {
                    "hash": root.node_hash,
                    "tree_id": root.tree_id,
                    "generation": root.generation,
                }
                await writer.execute(
                    """
                    INSERT INTO ancestors(hash, ancestor, tree_id, generation)
                    VALUES (:hash, NULL, :tree_id, :generation)
                    """,
                    values,
                )

    async def check(self) -> None:
        for check in self._checks:
            # pylint seems to think these are bound methods not unbound methods.
            await check(self)  # pylint: disable=too-many-function-args

    async def _check_roots_are_incrementing(self) -> None:
        async with self.db_wrapper.reader() as reader:
            cursor = await reader.execute("SELECT * FROM root ORDER BY tree_id, generation")
            roots = [Root.from_row(row=row) async for row in cursor]

            roots_by_tree: Dict[bytes32, List[Root]] = defaultdict(list)
            for root in roots:
                roots_by_tree[root.tree_id].append(root)

            bad_trees = []
            for tree_id, roots in roots_by_tree.items():
                current_generation = roots[-1].generation
                expected_generations = list(range(current_generation + 1))
                actual_generations = [root.generation for root in roots]
                if actual_generations != expected_generations:
                    bad_trees.append(tree_id)

            if len(bad_trees) > 0:
                raise TreeGenerationIncrementingError(tree_ids=bad_trees)

    async def _check_hashes(self) -> None:
        async with self.db_wrapper.reader() as reader:
            cursor = await reader.execute("SELECT * FROM node")

            bad_node_hashes: List[bytes32] = []
            async for row in cursor:
                node = row_to_node(row=row)
                if isinstance(node, InternalNode):
                    expected_hash = internal_hash(left_hash=node.left_hash, right_hash=node.right_hash)
                elif isinstance(node, TerminalNode):
                    expected_hash = Program.to((node.key, node.value)).get_tree_hash()

                if node.hash != expected_hash:
                    bad_node_hashes.append(node.hash)

        if len(bad_node_hashes) > 0:
            raise NodeHashError(node_hashes=bad_node_hashes)

    _checks: Tuple[Callable[["DataStore"], Awaitable[None]], ...] = (
        _check_roots_are_incrementing,
        _check_hashes,
    )

    async def create_tree(self, tree_id: bytes32, status: Status = Status.PENDING) -> bool:
        await self._insert_root(tree_id=tree_id, node_hash=None, status=status)

        return True

    async def table_is_empty(self, tree_id: bytes32) -> bool:
        tree_root = await self.get_tree_root(tree_id=tree_id)

        return tree_root.node_hash is None

    async def get_tree_ids(self) -> Set[bytes32]:
        async with self.db_wrapper.reader() as reader:
            cursor = await reader.execute("SELECT DISTINCT tree_id FROM root")

            tree_ids = {bytes32(row["tree_id"]) async for row in cursor}

        return tree_ids

    async def get_tree_generation(self, tree_id: bytes32) -> int:
        async with self.db_wrapper.reader() as reader:
            cursor = await reader.execute(
                "SELECT MAX(generation) FROM root WHERE tree_id == :tree_id AND status == :status",
                {"tree_id": tree_id, "status": Status.COMMITTED.value},
            )
            row = await cursor.fetchone()

        if row is not None:
            generation: Optional[int] = row["MAX(generation)"]

            if generation is not None:
                return generation

        raise Exception(f"No generations found for tree ID: {tree_id.hex()}")

    async def get_tree_root(self, tree_id: bytes32, generation: Optional[int] = None) -> Root:
        async with self.db_wrapper.reader() as reader:
            if generation is None:
                generation = await self.get_tree_generation(tree_id=tree_id)
            cursor = await reader.execute(
                "SELECT * FROM root WHERE tree_id == :tree_id AND generation == :generation AND status == :status",
                {"tree_id": tree_id, "generation": generation, "status": Status.COMMITTED.value},
            )
            row = await cursor.fetchone()

            if row is None:
                raise Exception(f"unable to find root for id, generation: {tree_id.hex()}, {generation}")

            maybe_extra_result = await cursor.fetchone()
            if maybe_extra_result is not None:
                raise Exception(f"multiple roots found for id, generation: {tree_id.hex()}, {generation}")

        return Root.from_row(row=row)

    async def tree_id_exists(self, tree_id: bytes32) -> bool:
        async with self.db_wrapper.reader() as reader:
            cursor = await reader.execute(
                "SELECT 1 FROM root WHERE tree_id == :tree_id AND status == :status",
                {"tree_id": tree_id, "status": Status.COMMITTED.value},
            )
            row = await cursor.fetchone()

        if row is None:
            return False
        return True

    async def get_roots_between(self, tree_id: bytes32, generation_begin: int, generation_end: int) -> List[Root]:
        async with self.db_wrapper.reader() as reader:
            cursor = await reader.execute(
                "SELECT * FROM root WHERE tree_id == :tree_id "
                "AND generation >= :generation_begin AND generation < :generation_end ORDER BY generation ASC",
                {"tree_id": tree_id, "generation_begin": generation_begin, "generation_end": generation_end},
            )
            roots = [Root.from_row(row=row) async for row in cursor]

        return roots

    async def get_last_tree_root_by_hash(
        self, tree_id: bytes32, hash: Optional[bytes32], max_generation: Optional[int] = None
    ) -> Optional[Root]:
        async with self.db_wrapper.reader() as reader:
            max_generation_str = f"AND generation < {max_generation} " if max_generation is not None else ""
            node_hash_str = "AND node_hash == :node_hash " if hash is not None else "AND node_hash is NULL "
            cursor = await reader.execute(
                "SELECT * FROM root WHERE tree_id == :tree_id "
                f"{max_generation_str}"
                f"{node_hash_str}"
                "ORDER BY generation DESC LIMIT 1",
                {"tree_id": tree_id, "node_hash": None if hash is None else hash},
            )
            row = await cursor.fetchone()

        if row is None:
            return None
        return Root.from_row(row=row)

    async def get_ancestors(
        self,
        node_hash: bytes32,
        tree_id: bytes32,
        root_hash: Optional[bytes32] = None,
    ) -> List[InternalNode]:
        async with self.db_wrapper.reader() as reader:
            if root_hash is None:
                root = await self.get_tree_root(tree_id=tree_id)
                root_hash = root.node_hash
            if root_hash is None:
                raise Exception(f"Root hash is unspecified for tree ID: {tree_id.hex()}")
            cursor = await reader.execute(
                """
                WITH RECURSIVE
                    tree_from_root_hash(hash, node_type, left, right, key, value, depth) AS (
                        SELECT node.*, 0 AS depth FROM node WHERE node.hash == :root_hash
                        UNION ALL
                        SELECT node.*, tree_from_root_hash.depth + 1 AS depth FROM node, tree_from_root_hash
                        WHERE node.hash == tree_from_root_hash.left OR node.hash == tree_from_root_hash.right
                    ),
                    ancestors(hash, node_type, left, right, key, value, depth) AS (
                        SELECT node.*, NULL AS depth FROM node
                        WHERE node.left == :reference_hash OR node.right == :reference_hash
                        UNION ALL
                        SELECT node.*, NULL AS depth FROM node, ancestors
                        WHERE node.left == ancestors.hash OR node.right == ancestors.hash
                    )
                SELECT * FROM tree_from_root_hash INNER JOIN ancestors
                WHERE tree_from_root_hash.hash == ancestors.hash
                ORDER BY tree_from_root_hash.depth DESC
                """,
                {"reference_hash": node_hash, "root_hash": root_hash},
            )

            # The resulting rows must represent internal nodes.  InternalNode.from_row()
            # does some amount of validation in the sense that it will fail if left
            # or right can't turn into a bytes32 as expected.  There is room for more
            # validation here if desired.
            ancestors = [InternalNode.from_row(row=row) async for row in cursor]

        return ancestors

    async def get_ancestors_optimized(
        self, node_hash: bytes32, tree_id: bytes32, generation: Optional[int] = None
    ) -> List[InternalNode]:
        async with self.db_wrapper.reader():
            nodes = []
            root = await self.get_tree_root(tree_id=tree_id, generation=generation)
            if root.node_hash is None:
                return []

            while True:
                internal_node = await self._get_one_ancestor(node_hash, tree_id, generation)
                if internal_node is None:
                    break
                nodes.append(internal_node)
                node_hash = internal_node.hash

            if len(nodes) > 0:
                if root.node_hash != nodes[-1].hash:
                    raise RuntimeError("Ancestors list didn't produce the root as top result.")

            return nodes

    async def get_internal_nodes(self, tree_id: bytes32, root_hash: Optional[bytes32] = None) -> List[InternalNode]:
        async with self.db_wrapper.reader() as reader:
            if root_hash is None:
                root = await self.get_tree_root(tree_id=tree_id)
                root_hash = root.node_hash
            cursor = await reader.execute(
                """
                WITH RECURSIVE
                    tree_from_root_hash(hash, node_type, left, right, key, value) AS (
                        SELECT node.* FROM node WHERE node.hash == :root_hash
                        UNION ALL
                        SELECT node.* FROM node, tree_from_root_hash WHERE node.hash == tree_from_root_hash.left
                        OR node.hash == tree_from_root_hash.right
                    )
                SELECT * FROM tree_from_root_hash
                WHERE node_type == :node_type
                """,
                {"root_hash": None if root_hash is None else root_hash, "node_type": NodeType.INTERNAL},
            )

            internal_nodes: List[InternalNode] = []
            async for row in cursor:
                node = row_to_node(row=row)
                if not isinstance(node, InternalNode):
                    raise Exception(f"Unexpected internal node found: {node.hash.hex()}")
                internal_nodes.append(node)

        return internal_nodes

    async def get_keys_values(self, tree_id: bytes32, root_hash: Optional[bytes32] = None) -> List[TerminalNode]:
        async with self.db_wrapper.reader() as reader:
            if root_hash is None:
                root = await self.get_tree_root(tree_id=tree_id)
                root_hash = root.node_hash
            cursor = await reader.execute(
                """
                WITH RECURSIVE
                    tree_from_root_hash(hash, node_type, left, right, key, value, depth, rights) AS (
                        SELECT node.*, 0 AS depth, 0 AS rights FROM node WHERE node.hash == :root_hash
                        UNION ALL
                        SELECT
                            node.*,
                            tree_from_root_hash.depth + 1 AS depth,
                            CASE
                                WHEN node.hash == tree_from_root_hash.right
                                THEN tree_from_root_hash.rights + (1 << (62 - tree_from_root_hash.depth))
                                ELSE tree_from_root_hash.rights
                                END AS rights
                            FROM node, tree_from_root_hash
                        WHERE node.hash == tree_from_root_hash.left OR node.hash == tree_from_root_hash.right
                    )
                SELECT * FROM tree_from_root_hash
                WHERE node_type == :node_type
                ORDER BY depth ASC, rights ASC
                """,
                {"root_hash": None if root_hash is None else root_hash, "node_type": NodeType.TERMINAL},
            )

            terminal_nodes: List[TerminalNode] = []
            async for row in cursor:
                if row["depth"] > 62:
                    # TODO: Review the value and implementation of left-to-right order
                    #       reporting.  Initial use is for balanced insertion with the
                    #       work done in the query.

                    # This is limited based on the choice of 63 for the maximum left
                    # shift in the query.  This is in turn based on the SQLite integers
                    # ranging in size up to signed 8 bytes, 64 bits.  If we exceed this then
                    # we no longer guarantee the left-to-right ordering of the node
                    # list.  While 63 allows for a lot of nodes in a balanced tree, in
                    # the worst case it allows only 62 terminal nodes.
                    raise Exception("Tree depth exceeded 62, unable to guarantee left-to-right node order.")
                node = row_to_node(row=row)
                if not isinstance(node, TerminalNode):
                    raise Exception(f"Unexpected internal node found: {node.hash.hex()}")
                terminal_nodes.append(node)

        return terminal_nodes

    async def get_node_type(self, node_hash: bytes32) -> NodeType:
        async with self.db_wrapper.reader() as reader:
            cursor = await reader.execute("SELECT node_type FROM node WHERE hash == :hash", {"hash": node_hash})
            raw_node_type = await cursor.fetchone()

        if raw_node_type is None:
            raise Exception(f"No node found for specified hash: {node_hash.hex()}")

        return NodeType(raw_node_type["node_type"])

    async def get_terminal_node_for_seed(self, tree_id: bytes32, seed: bytes32) -> Optional[bytes32]:
        path = int.from_bytes(seed, byteorder="big")
        async with self.db_wrapper.reader():
            root = await self.get_tree_root(tree_id)
            if root is None or root.node_hash is None:
                return None
            node_hash = root.node_hash
            while True:
                node = await self.get_node(node_hash)
                assert node is not None
                if isinstance(node, TerminalNode):
                    break
                if path % 2 == 0:
                    node_hash = node.left_hash
                else:
                    node_hash = node.right_hash
                path = path // 2

            return node_hash

    def get_side_for_seed(self, seed: bytes32) -> Side:
        side_seed = bytes(seed)[0]
        return Side.LEFT if side_seed < 128 else Side.RIGHT

    async def autoinsert(
        self,
        key: bytes,
        value: bytes,
        tree_id: bytes32,
        hint_keys_values: Optional[Dict[bytes, bytes]] = None,
        use_optimized: bool = True,
        status: Status = Status.PENDING,
    ) -> bytes32:
        async with self.db_wrapper.writer():
            was_empty = await self.table_is_empty(tree_id=tree_id)
            if was_empty:
                reference_node_hash = None
                side = None
            else:
                seed = leaf_hash(key=key, value=value)
                reference_node_hash = await self.get_terminal_node_for_seed(tree_id, seed)
                side = self.get_side_for_seed(seed)

            return await self.insert(
                key=key,
                value=value,
                tree_id=tree_id,
                reference_node_hash=reference_node_hash,
                side=side,
                hint_keys_values=hint_keys_values,
                use_optimized=use_optimized,
                status=status,
            )

    async def get_keys_values_dict(self, tree_id: bytes32) -> Dict[bytes, bytes]:
        pairs = await self.get_keys_values(tree_id=tree_id)
        return {node.key: node.value for node in pairs}

    async def get_keys(self, tree_id: bytes32, root_hash: Optional[bytes32] = None) -> List[bytes]:
        async with self.db_wrapper.reader() as reader:
            if root_hash is None:
                root = await self.get_tree_root(tree_id=tree_id)
                root_hash = root.node_hash
            cursor = await reader.execute(
                """
                WITH RECURSIVE
                    tree_from_root_hash(hash, node_type, left, right, key) AS (
                        SELECT node.hash, node.node_type, node.left, node.right, node.key
                        FROM node WHERE node.hash == :root_hash
                        UNION ALL
                        SELECT
                            node.hash, node.node_type, node.left, node.right, node.key FROM node, tree_from_root_hash
                        WHERE node.hash == tree_from_root_hash.left OR node.hash == tree_from_root_hash.right
                    )
                SELECT key FROM tree_from_root_hash WHERE node_type == :node_type
                """,
                {"root_hash": None if root_hash is None else root_hash, "node_type": NodeType.TERMINAL},
            )

            keys: List[bytes] = [row["key"] async for row in cursor]

        return keys

    async def insert(
        self,
        key: bytes,
        value: bytes,
        tree_id: bytes32,
        reference_node_hash: Optional[bytes32],
        side: Optional[Side],
        hint_keys_values: Optional[Dict[bytes, bytes]] = None,
        use_optimized: bool = True,
        status: Status = Status.PENDING,
    ) -> bytes32:
        async with self.db_wrapper.writer():
            was_empty = await self.table_is_empty(tree_id=tree_id)
            root = await self.get_tree_root(tree_id=tree_id)

            if not was_empty:
                if hint_keys_values is None:
                    # TODO: is there any way the db can enforce this?
                    pairs = await self.get_keys_values(tree_id=tree_id)
                    if any(key == node.key for node in pairs):
                        raise Exception(f"Key already present: {key.hex()}")
                else:
                    if bytes(key) in hint_keys_values:
                        raise Exception(f"Key already present: {key.hex()}")

            if reference_node_hash is None:
                if not was_empty:
                    raise Exception(f"Reference node hash must be specified for non-empty tree: {tree_id.hex()}")
            else:
                reference_node_type = await self.get_node_type(node_hash=reference_node_hash)
                if reference_node_type == NodeType.INTERNAL:
                    raise Exception("can not insert a new key/value on an internal node")

            # create new terminal node
            new_terminal_node_hash = await self._insert_terminal_node(key=key, value=value)

            if was_empty:
                if side is not None:
                    raise Exception("Tree was empty so side must be unspecified, got: {side!r}")

                await self._insert_root(
                    tree_id=tree_id,
                    node_hash=new_terminal_node_hash,
                    status=status,
                )
            else:
                if side is None:
                    raise Exception("Tree was not empty, side must be specified.")
                if reference_node_hash is None:
                    raise Exception("Tree was not empty, reference node hash must be specified.")
                if root.node_hash is None:
                    raise Exception("Internal error.")

                if use_optimized:
                    ancestors: List[InternalNode] = await self.get_ancestors_optimized(
                        node_hash=reference_node_hash, tree_id=tree_id
                    )
                else:
                    ancestors = await self.get_ancestors_optimized(node_hash=reference_node_hash, tree_id=tree_id)
                    ancestors_2: List[InternalNode] = await self.get_ancestors(
                        node_hash=reference_node_hash, tree_id=tree_id
                    )
                    if ancestors != ancestors_2:
                        raise RuntimeError("Ancestors optimized didn't produce the expected result.")

                if side == Side.LEFT:
                    left = new_terminal_node_hash
                    right = reference_node_hash
                elif side == Side.RIGHT:
                    left = reference_node_hash
                    right = new_terminal_node_hash

                if len(ancestors) >= 62:
                    raise RuntimeError("Tree exceeds max height of 62.")

                # update ancestors after inserting root, to keep table constraints.
                insert_ancestors_cache: List[Tuple[bytes32, bytes32, bytes32]] = []
                new_generation = root.generation + 1
                # create first new internal node
                new_hash = await self._insert_internal_node(left_hash=left, right_hash=right)
                insert_ancestors_cache.append((left, right, tree_id))
                traversal_node_hash = reference_node_hash

                # create updated replacements for the rest of the internal nodes
                for ancestor in ancestors:
                    if not isinstance(ancestor, InternalNode):
                        raise Exception(f"Expected an internal node but got: {type(ancestor).__name__}")

                    if ancestor.left_hash == traversal_node_hash:
                        left = new_hash
                        right = ancestor.right_hash
                    elif ancestor.right_hash == traversal_node_hash:
                        left = ancestor.left_hash
                        right = new_hash

                    traversal_node_hash = ancestor.hash

                    new_hash = await self._insert_internal_node(left_hash=left, right_hash=right)
                    insert_ancestors_cache.append((left, right, tree_id))

                await self._insert_root(
                    tree_id=tree_id,
                    node_hash=new_hash,
                    status=status,
                )
                if status == Status.COMMITTED:
                    for left_hash, right_hash, tree_id in insert_ancestors_cache:
                        await self._insert_ancestor_table(left_hash, right_hash, tree_id, new_generation)

        if hint_keys_values is not None:
            hint_keys_values[bytes(key)] = value
        return new_terminal_node_hash

    async def delete(
        self,
        key: bytes,
        tree_id: bytes32,
        hint_keys_values: Optional[Dict[bytes, bytes]] = None,
        use_optimized: bool = True,
        status: Status = Status.PENDING,
    ) -> None:
        async with self.db_wrapper.writer():
            if hint_keys_values is None:
                node = await self.get_node_by_key(key=key, tree_id=tree_id)
            else:
                if bytes(key) not in hint_keys_values:
                    log.debug(f"Request to delete an unknown key ignored: {key.hex()}")
                    return
                value = hint_keys_values[bytes(key)]
                node_hash = leaf_hash(key=key, value=value)
                node = TerminalNode(node_hash, key, value)
                del hint_keys_values[bytes(key)]
            if use_optimized:
                ancestors: List[InternalNode] = await self.get_ancestors_optimized(node_hash=node.hash, tree_id=tree_id)
            else:
                ancestors = await self.get_ancestors_optimized(node_hash=node.hash, tree_id=tree_id)
                ancestors_2: List[InternalNode] = await self.get_ancestors(node_hash=node.hash, tree_id=tree_id)
                if ancestors != ancestors_2:
                    raise RuntimeError("Ancestors optimized didn't produce the expected result.")

            if len(ancestors) > 62:
                raise RuntimeError("Tree exceeded max height of 62.")
            if len(ancestors) == 0:
                # the only node is being deleted
                await self._insert_root(
                    tree_id=tree_id,
                    node_hash=None,
                    status=status,
                )

                return

            parent = ancestors[0]
            other_hash = parent.other_child_hash(hash=node.hash)

            if len(ancestors) == 1:
                # the parent is the root so the other side will become the new root
                await self._insert_root(
                    tree_id=tree_id,
                    node_hash=other_hash,
                    status=status,
                )

                return

            old_child_hash = parent.hash
            new_child_hash = other_hash
            new_generation = await self.get_tree_generation(tree_id) + 1
            # update ancestors after inserting root, to keep table constraints.
            insert_ancestors_cache: List[Tuple[bytes32, bytes32, bytes32]] = []
            # more parents to handle so let's traverse them
            for ancestor in ancestors[1:]:
                if ancestor.left_hash == old_child_hash:
                    left_hash = new_child_hash
                    right_hash = ancestor.right_hash
                elif ancestor.right_hash == old_child_hash:
                    left_hash = ancestor.left_hash
                    right_hash = new_child_hash
                else:
                    raise Exception("Internal error.")

                new_child_hash = await self._insert_internal_node(left_hash=left_hash, right_hash=right_hash)
                insert_ancestors_cache.append((left_hash, right_hash, tree_id))
                old_child_hash = ancestor.hash

            await self._insert_root(
                tree_id=tree_id,
                node_hash=new_child_hash,
                status=status,
            )
            if status == Status.COMMITTED:
                for left_hash, right_hash, tree_id in insert_ancestors_cache:
                    await self._insert_ancestor_table(left_hash, right_hash, tree_id, new_generation)

        return

    async def insert_batch(
        self,
        tree_id: bytes32,
        changelist: List[Dict[str, Any]],
        status: Status = Status.PENDING,
    ) -> Optional[bytes32]:
        async with self.db_wrapper.writer():
            hint_keys_values = await self.get_keys_values_dict(tree_id)
            old_root = await self.get_tree_root(tree_id)
            for change in changelist:
                if change["action"] == "insert":
                    key = change["key"]
                    value = change["value"]
                    reference_node_hash = change.get("reference_node_hash", None)
                    side = change.get("side", None)
                    if reference_node_hash is None and side is None:
                        await self.autoinsert(key, value, tree_id, hint_keys_values, True, Status.COMMITTED)
                    else:
                        if reference_node_hash is None or side is None:
                            raise Exception("Provide both reference_node_hash and side or neither.")
                        await self.insert(
                            key,
                            value,
                            tree_id,
                            reference_node_hash,
                            side,
                            hint_keys_values,
                            True,
                            Status.COMMITTED,
                        )
                elif change["action"] == "delete":
                    key = change["key"]
                    await self.delete(key, tree_id, hint_keys_values, True, Status.COMMITTED)
                else:
                    raise Exception(f"Operation in batch is not insert or delete: {change}")

            root = await self.get_tree_root(tree_id=tree_id)
            if root.node_hash == old_root.node_hash:
                if len(changelist) != 0:
                    await self.rollback_to_generation(tree_id, old_root.generation)
                raise ValueError("Changelist resulted in no change to tree data")
            # We delete all "temporary" records stored in root and ancestor tables and store only the final result.
            await self.rollback_to_generation(tree_id, old_root.generation)
            await self.insert_root_with_ancestor_table(tree_id=tree_id, node_hash=root.node_hash, status=status)
            if status == Status.PENDING:
                new_root = await self.get_pending_root(tree_id=tree_id)
                assert new_root is not None
            elif status == Status.COMMITTED:
                new_root = await self.get_tree_root(tree_id=tree_id)
            else:
                raise Exception(f"No known status: {status}")
            if new_root.node_hash != root.node_hash:
                raise RuntimeError(
                    f"Tree root mismatches after batch update: Expected: {root.node_hash}. Got: {new_root.node_hash}"
                )
            if new_root.generation != old_root.generation + 1:
                raise RuntimeError(
                    "Didn't get the expected generation after batch update: "
                    f"Expected: {old_root.generation + 1}. Got: {new_root.generation}"
                )
            return root.node_hash

    async def _get_one_ancestor(
        self,
        node_hash: bytes32,
        tree_id: bytes32,
        generation: Optional[int] = None,
    ) -> Optional[InternalNode]:
        async with self.db_wrapper.reader() as reader:
            if generation is None:
                generation = await self.get_tree_generation(tree_id=tree_id)
            cursor = await reader.execute(
                """
                SELECT * from node INNER JOIN (
                    SELECT ancestors.ancestor AS hash, MAX(ancestors.generation) AS generation
                    FROM ancestors
                    WHERE ancestors.hash == :hash
                    AND ancestors.tree_id == :tree_id
                    AND ancestors.generation <= :generation
                    GROUP BY hash
                ) asc on asc.hash == node.hash
                """,
                {"hash": node_hash, "tree_id": tree_id, "generation": generation},
            )
            row = await cursor.fetchone()
            if row is None:
                return None
            return InternalNode.from_row(row=row)

    async def build_ancestor_table_for_latest_root(self, tree_id: bytes32) -> None:
        async with self.db_wrapper.writer():
            root = await self.get_tree_root(tree_id=tree_id)
            if root.node_hash is None:
                return
            previous_root = await self.get_tree_root(
                tree_id=tree_id,
                generation=max(root.generation - 1, 0),
            )

            if previous_root.node_hash is not None:
                previous_internal_nodes: List[InternalNode] = await self.get_internal_nodes(
                    tree_id=tree_id,
                    root_hash=previous_root.node_hash,
                )
                known_hashes: Set[bytes32] = set(node.hash for node in previous_internal_nodes)
            else:
                known_hashes = set()
            internal_nodes: List[InternalNode] = await self.get_internal_nodes(
                tree_id=tree_id,
                root_hash=root.node_hash,
            )
            for node in internal_nodes:
                # We already have the same values in ancestor tables, if we have the same internal node.
                # Don't reinsert it so we can save DB space.
                if node.hash not in known_hashes:
                    await self._insert_ancestor_table(node.left_hash, node.right_hash, tree_id, root.generation)

    async def insert_root_with_ancestor_table(
        self, tree_id: bytes32, node_hash: Optional[bytes32], status: Status = Status.PENDING
    ) -> None:
        async with self.db_wrapper.writer():
            await self._insert_root(tree_id=tree_id, node_hash=node_hash, status=status)
            # Don't update the ancestor table for non-committed status.
            if status == Status.COMMITTED:
                await self.build_ancestor_table_for_latest_root(tree_id=tree_id)

    async def get_node_by_key(
        self,
        key: bytes,
        tree_id: bytes32,
        root_hash: Optional[bytes32] = None,
    ) -> TerminalNode:
        nodes = await self.get_keys_values(tree_id=tree_id, root_hash=root_hash)

        for node in nodes:
            if node.key == key:
                return node

        raise KeyNotFoundError(key=key)

    async def get_node(self, node_hash: bytes32) -> Node:
        async with self.db_wrapper.reader() as reader:
            cursor = await reader.execute("SELECT * FROM node WHERE hash == :hash", {"hash": node_hash})
            row = await cursor.fetchone()

        if row is None:
            raise Exception(f"Node not found for requested hash: {node_hash.hex()}")

        node = row_to_node(row=row)
        return node

    async def get_tree_as_program(self, tree_id: bytes32) -> Program:
        async with self.db_wrapper.reader() as reader:
            root = await self.get_tree_root(tree_id=tree_id)
            # TODO: consider actual proper behavior
            assert root.node_hash is not None
            root_node = await self.get_node(node_hash=root.node_hash)

            cursor = await reader.execute(
                """
                WITH RECURSIVE
                    tree_from_root_hash(hash, node_type, left, right, key, value) AS (
                        SELECT node.* FROM node WHERE node.hash == :root_hash
                        UNION ALL
                        SELECT node.* FROM node, tree_from_root_hash
                        WHERE node.hash == tree_from_root_hash.left OR node.hash == tree_from_root_hash.right
                    )
                SELECT * FROM tree_from_root_hash
                """,
                {"root_hash": root_node.hash},
            )
            nodes = [row_to_node(row=row) async for row in cursor]
            hash_to_node: Dict[bytes32, Node] = {}
            for node in reversed(nodes):
                if isinstance(node, InternalNode):
                    node = replace(node, pair=(hash_to_node[node.left_hash], hash_to_node[node.right_hash]))
                hash_to_node[node.hash] = node

            root_node = hash_to_node[root_node.hash]
            # TODO: Remove ignore when done.
            #       https://github.com/Chia-Network/clvm/pull/102
            #       https://github.com/Chia-Network/clvm/pull/106
            program: Program = Program.to(root_node)

        return program

    async def get_proof_of_inclusion_by_hash(
        self,
        node_hash: bytes32,
        tree_id: bytes32,
        root_hash: Optional[bytes32] = None,
    ) -> ProofOfInclusion:
        """Collect the information for a proof of inclusion of a hash in the Merkle
        tree.
        """
        ancestors = await self.get_ancestors(node_hash=node_hash, tree_id=tree_id, root_hash=root_hash)

        layers: List[ProofOfInclusionLayer] = []
        child_hash = node_hash
        for parent in ancestors:
            layer = ProofOfInclusionLayer.from_internal_node(internal_node=parent, traversal_child_hash=child_hash)
            layers.append(layer)
            child_hash = parent.hash

        proof_of_inclusion = ProofOfInclusion(node_hash=node_hash, layers=layers)

        if len(ancestors) > 0:
            expected_root = ancestors[-1].hash
        else:
            expected_root = node_hash

        if expected_root != proof_of_inclusion.root_hash:
            raise Exception(
                f"Incorrect root, expected: {expected_root.hex()}"
                f"\n                     has: {proof_of_inclusion.root_hash.hex()}"
            )

        return proof_of_inclusion

    async def get_proof_of_inclusion_by_key(
        self,
        key: bytes,
        tree_id: bytes32,
    ) -> ProofOfInclusion:
        """Collect the information for a proof of inclusion of a key and its value in
        the Merkle tree.
        """
        async with self.db_wrapper.reader():
            node = await self.get_node_by_key(key=key, tree_id=tree_id)
            return await self.get_proof_of_inclusion_by_hash(node_hash=node.hash, tree_id=tree_id)

    async def get_first_generation(self, node_hash: bytes32, tree_id: bytes32) -> int:
        async with self.db_wrapper.reader() as reader:
            cursor = await reader.execute(
                "SELECT MIN(generation) AS generation FROM ancestors WHERE hash == :hash AND tree_id == :tree_id",
                {"hash": node_hash, "tree_id": tree_id},
            )
            row = await cursor.fetchone()
            if row is None:
                raise RuntimeError("Hash not found in ancestor table.")

            generation = row["generation"]
            return int(generation)

    async def write_tree_to_file(
        self,
        root: Root,
        node_hash: bytes32,
        tree_id: bytes32,
        deltas_only: bool,
        writer: BinaryIO,
    ) -> None:
        if node_hash == bytes32([0] * 32):
            return

        if deltas_only:
            generation = await self.get_first_generation(node_hash, tree_id)
            # Root's generation is not the first time we see this hash, so it's not a new delta.
            if root.generation != generation:
                return
        node = await self.get_node(node_hash)
        to_write = b""
        if isinstance(node, InternalNode):
            await self.write_tree_to_file(root, node.left_hash, tree_id, deltas_only, writer)
            await self.write_tree_to_file(root, node.right_hash, tree_id, deltas_only, writer)
            to_write = bytes(SerializedNode(False, bytes(node.left_hash), bytes(node.right_hash)))
        elif isinstance(node, TerminalNode):
            to_write = bytes(SerializedNode(True, node.key, node.value))
        else:
            raise Exception(f"Node is neither InternalNode nor TerminalNode: {node}")

        writer.write(len(to_write).to_bytes(4, byteorder="big"))
        writer.write(to_write)

    async def update_subscriptions_from_wallet(self, tree_id: bytes32, new_urls: List[str]) -> None:
        async with self.db_wrapper.writer() as writer:
            cursor = await writer.execute(
                "SELECT * FROM subscriptions WHERE from_wallet == 1 AND tree_id == :tree_id",
                {
                    "tree_id": tree_id,
                },
            )
            old_urls = [row["url"] async for row in cursor]
            cursor = await writer.execute(
                "SELECT * FROM subscriptions WHERE from_wallet == 0 AND tree_id == :tree_id",
                {
                    "tree_id": tree_id,
                },
            )
            from_subscriptions_urls = {row["url"] async for row in cursor}
            additions = {url for url in new_urls if url not in old_urls}
            removals = [url for url in old_urls if url not in new_urls]
            for url in removals:
                await writer.execute(
                    "DELETE FROM subscriptions WHERE url == :url AND tree_id == :tree_id",
                    {
                        "url": url,
                        "tree_id": tree_id,
                    },
                )
            for url in additions:
                if url not in from_subscriptions_urls:
                    await writer.execute(
                        "INSERT INTO subscriptions(tree_id, url, ignore_till, num_consecutive_failures, from_wallet) "
                        "VALUES (:tree_id, :url, 0, 0, 1)",
                        {
                            "tree_id": tree_id,
                            "url": url,
                        },
                    )

    async def subscribe(self, subscription: Subscription) -> None:
        async with self.db_wrapper.writer() as writer:
            # Add a fake subscription, so we always have the tree_id, even with no URLs.
            await writer.execute(
                "INSERT INTO subscriptions(tree_id, url, ignore_till, num_consecutive_failures, from_wallet) "
                "VALUES (:tree_id, NULL, NULL, NULL, 0)",
                {
                    "tree_id": subscription.tree_id,
                },
            )
            all_subscriptions = await self.get_subscriptions()
            old_subscription = next(
                (
                    old_subscription
                    for old_subscription in all_subscriptions
                    if old_subscription.tree_id == subscription.tree_id
                ),
                None,
            )
            old_urls = set()
            if old_subscription is not None:
                old_urls = set(server_info.url for server_info in old_subscription.servers_info)
            new_servers = [server_info for server_info in subscription.servers_info if server_info.url not in old_urls]
            for server_info in new_servers:
                await writer.execute(
                    "INSERT INTO subscriptions(tree_id, url, ignore_till, num_consecutive_failures, from_wallet) "
                    "VALUES (:tree_id, :url, :ignore_till, :num_consecutive_failures, 0)",
                    {
                        "tree_id": subscription.tree_id,
                        "url": server_info.url,
                        "ignore_till": server_info.ignore_till,
                        "num_consecutive_failures": server_info.num_consecutive_failures,
                    },
                )

    async def remove_subscriptions(self, tree_id: bytes32, urls: List[str]) -> None:
        async with self.db_wrapper.writer() as writer:
            for url in urls:
                await writer.execute(
                    "DELETE FROM subscriptions WHERE tree_id == :tree_id AND url == :url",
                    {
                        "tree_id": tree_id,
                        "url": url,
                    },
                )

    async def unsubscribe(self, tree_id: bytes32) -> None:
        async with self.db_wrapper.writer() as writer:
            await writer.execute(
                "DELETE FROM subscriptions WHERE tree_id == :tree_id",
                {"tree_id": tree_id},
            )

    async def rollback_to_generation(self, tree_id: bytes32, target_generation: int) -> None:
        async with self.db_wrapper.writer() as writer:
            await writer.execute(
                "DELETE FROM ancestors WHERE tree_id == :tree_id AND generation > :target_generation",
                {"tree_id": tree_id, "target_generation": target_generation},
            )
            await writer.execute(
                "DELETE FROM root WHERE tree_id == :tree_id AND generation > :target_generation",
                {"tree_id": tree_id, "target_generation": target_generation},
            )

    async def update_server_info(self, tree_id: bytes32, server_info: ServerInfo) -> None:
        async with self.db_wrapper.writer() as writer:
            await writer.execute(
                "UPDATE subscriptions SET ignore_till = :ignore_till, "
                "num_consecutive_failures = :num_consecutive_failures WHERE tree_id = :tree_id AND url = :url",
                {
                    "ignore_till": server_info.ignore_till,
                    "num_consecutive_failures": server_info.num_consecutive_failures,
                    "tree_id": tree_id,
                    "url": server_info.url,
                },
            )

    async def received_incorrect_file(self, tree_id: bytes32, server_info: ServerInfo, timestamp: int) -> None:
        SEVEN_DAYS_BAN = 7 * 24 * 60 * 60
        new_server_info = replace(
            server_info,
            num_consecutive_failures=server_info.num_consecutive_failures + 1,
            ignore_till=max(server_info.ignore_till, timestamp + SEVEN_DAYS_BAN),
        )
        await self.update_server_info(tree_id, new_server_info)

    async def received_correct_file(self, tree_id: bytes32, server_info: ServerInfo) -> None:
        new_server_info = replace(
            server_info,
            num_consecutive_failures=0,
        )
        await self.update_server_info(tree_id, new_server_info)

    async def server_misses_file(self, tree_id: bytes32, server_info: ServerInfo, timestamp: int) -> None:
        BAN_TIME_BY_MISSING_COUNT = [5 * 60] * 3 + [15 * 60] * 3 + [60 * 60] * 2 + [240 * 60]
        index = min(server_info.num_consecutive_failures, len(BAN_TIME_BY_MISSING_COUNT) - 1)
        new_server_info = replace(
            server_info,
            num_consecutive_failures=server_info.num_consecutive_failures + 1,
            ignore_till=max(server_info.ignore_till, timestamp + BAN_TIME_BY_MISSING_COUNT[index]),
        )
        await self.update_server_info(tree_id, new_server_info)

    async def get_available_servers_for_store(self, tree_id: bytes32, timestamp: int) -> List[ServerInfo]:
        subscriptions = await self.get_subscriptions()
        subscription = next((subscription for subscription in subscriptions if subscription.tree_id == tree_id), None)
        if subscription is None:
            return []
        servers_info = []
        for server_info in subscription.servers_info:
            if timestamp > server_info.ignore_till:
                servers_info.append(server_info)
        return servers_info

    async def get_subscriptions(self) -> List[Subscription]:
        subscriptions: List[Subscription] = []

        async with self.db_wrapper.reader() as reader:
            cursor = await reader.execute(
                "SELECT * from subscriptions",
            )
            async for row in cursor:
                tree_id = bytes32(row["tree_id"])
                url = row["url"]
                ignore_till = row["ignore_till"]
                num_consecutive_failures = row["num_consecutive_failures"]
                subscription = next(
                    (subscription for subscription in subscriptions if subscription.tree_id == tree_id), None
                )
                if subscription is None:
                    if url is not None and num_consecutive_failures is not None and ignore_till is not None:
                        subscriptions.append(
                            Subscription(tree_id, [ServerInfo(url, num_consecutive_failures, ignore_till)])
                        )
                    else:
                        subscriptions.append(Subscription(tree_id, []))
                else:
                    if url is not None and num_consecutive_failures is not None and ignore_till is not None:
                        new_servers_info = subscription.servers_info
                        new_servers_info.append(ServerInfo(url, num_consecutive_failures, ignore_till))
                        new_subscription = replace(subscription, servers_info=new_servers_info)
                        subscriptions.remove(subscription)
                        subscriptions.append(new_subscription)

        return subscriptions

    async def get_kv_diff(
        self,
        tree_id: bytes32,
        hash_1: bytes32,
        hash_2: bytes32,
    ) -> Set[DiffData]:
        async with self.db_wrapper.reader():
            old_pairs = set(await self.get_keys_values(tree_id, hash_1))
            new_pairs = set(await self.get_keys_values(tree_id, hash_2))
            if len(old_pairs) == 0 and hash_1 != bytes32([0] * 32):
                return set()
            if len(new_pairs) == 0 and hash_2 != bytes32([0] * 32):
                return set()
            insertions = set(
                DiffData(type=OperationType.INSERT, key=node.key, value=node.value)
                for node in new_pairs
                if node not in old_pairs
            )
            deletions = set(
                DiffData(type=OperationType.DELETE, key=node.key, value=node.value)
                for node in old_pairs
                if node not in new_pairs
            )
            return set.union(insertions, deletions)<|MERGE_RESOLUTION|>--- conflicted
+++ resolved
@@ -306,21 +306,7 @@
                     "tree_id": tree_id,
                     "generation": generation,
                 }
-<<<<<<< HEAD
-                cursor = await writer.execute(
-                    """
-                    SELECT *
-                    FROM ancestors
-                    WHERE hash == :hash AND generation == :generation AND tree_id == :tree_id
-                    LIMIT 1
-                    """,
-                    {"hash": hash, "generation": generation, "tree_id": tree_id},
-                )
-                result = await cursor.fetchone()
-                if result is None:
-=======
                 try:
->>>>>>> 3b116c73
                     await writer.execute(
                         """
                         INSERT INTO ancestors(hash, ancestor, tree_id, generation)
@@ -338,6 +324,7 @@
                         SELECT *
                         FROM ancestors
                         WHERE hash == :hash AND generation == :generation AND tree_id == :tree_id
+                        LIMIT 1
                         """,
                         {"hash": hash, "generation": generation, "tree_id": tree_id},
                     ) as cursor:
