--- conflicted
+++ resolved
@@ -149,7 +149,6 @@
         right_hash: Optional[str],
         key: Optional[str],
         value: Optional[str],
-        tree_id: str,
     ) -> None:
         # TODO: can we get sqlite to do this check?
         values = {
@@ -177,16 +176,7 @@
             if result_dict != values:
                 raise Exception(f"Requested insertion of node with matching hash but other values differ: {node_hash}")
 
-<<<<<<< HEAD
-    async def _insert_internal_node(
-        self,
-        left_hash: bytes32,
-        right_hash: bytes32,
-        tree_id: bytes32,
-    ) -> bytes32:
-=======
-    async def _insert_internal_node(self, left_hash: bytes32, right_hash: bytes32, tree_id: bytes32) -> bytes32:
->>>>>>> 621eaa28
+    async def _insert_internal_node(self, left_hash: bytes32, right_hash: bytes32) -> bytes32:
         node_hash = Program.to((left_hash, right_hash)).get_tree_hash(left_hash, right_hash)
 
         await self._insert_node(
@@ -196,12 +186,10 @@
             right_hash=right_hash.hex(),
             key=None,
             value=None,
-            tree_id=tree_id.hex(),
         )
 
         return node_hash  # type: ignore[no-any-return]
 
-<<<<<<< HEAD
     async def _insert_ancestor_table(
         self,
         left_hash: bytes32,
@@ -227,9 +215,6 @@
             )
 
     async def _insert_terminal_node(self, key: bytes, value: bytes) -> bytes32:
-=======
-    async def _insert_terminal_node(self, key: bytes, value: bytes, tree_id: bytes32) -> bytes32:
->>>>>>> 621eaa28
         node_hash = Program.to((key, value)).get_tree_hash()
 
         await self._insert_node(
@@ -239,7 +224,6 @@
             right_hash=None,
             key=key.hex(),
             value=value.hex(),
-            tree_id=tree_id.hex(),
         )
 
         return node_hash  # type: ignore[no-any-return]
@@ -448,7 +432,6 @@
 
         return ancestors
 
-<<<<<<< HEAD
     async def get_ancestors_optimized(
         self, node_hash: bytes32, tree_id: bytes32, generation: Optional[int] = None, lock: bool = True
     ) -> List[InternalNode]:
@@ -489,12 +472,9 @@
 
             return nodes
 
-    async def get_pairs(self, tree_id: bytes32, *, lock: bool = True) -> List[TerminalNode]:
-=======
     async def get_keys_values(
         self, tree_id: bytes32, root_hash: Optional[bytes32] = None, *, lock: bool = True
     ) -> List[TerminalNode]:
->>>>>>> 621eaa28
         async with self.db_wrapper.locked_transaction(lock=lock):
             if root_hash is None:
                 root = await self.get_tree_root(tree_id=tree_id, lock=False)
@@ -611,7 +591,7 @@
                     raise Exception("can not insert a new key/value on an internal node")
 
             # create new terminal node
-            new_terminal_node_hash = await self._insert_terminal_node(key=key, value=value, tree_id=tree_id)
+            new_terminal_node_hash = await self._insert_terminal_node(key=key, value=value)
 
             if was_empty:
                 if side is not None:
@@ -641,12 +621,8 @@
                 insert_ancestors_cache: List[Tuple[bytes32, bytes32, bytes32]] = []
                 new_generation = root.generation + 1
                 # create first new internal node
-                new_hash = await self._insert_internal_node(left_hash=left, right_hash=right, tree_id=tree_id)
-<<<<<<< HEAD
+                new_hash = await self._insert_internal_node(left_hash=left, right_hash=right)
                 insert_ancestors_cache.append((left, right, tree_id))
-=======
-
->>>>>>> 621eaa28
                 traversal_node_hash = reference_node_hash
 
                 # create updated replacements for the rest of the internal nodes
@@ -663,11 +639,8 @@
 
                     traversal_node_hash = ancestor.hash
 
-                    new_hash = await self._insert_internal_node(left_hash=left, right_hash=right, tree_id=tree_id)
-<<<<<<< HEAD
+                    new_hash = await self._insert_internal_node(left_hash=left, right_hash=right)
                     insert_ancestors_cache.append((left, right, tree_id))
-=======
->>>>>>> 621eaa28
 
                 await self._insert_root(tree_id=tree_id, node_hash=new_hash, status=status)
                 for left_hash, right_hash, tree_id in insert_ancestors_cache:
@@ -718,14 +691,8 @@
                 else:
                     raise Exception("Internal error.")
 
-                new_child_hash = await self._insert_internal_node(
-                    left_hash=left_hash, right_hash=right_hash, tree_id=tree_id
-                )
-<<<<<<< HEAD
+                new_child_hash = await self._insert_internal_node(left_hash=left_hash, right_hash=right_hash)
                 insert_ancestors_cache.append((left_hash, right_hash, tree_id))
-=======
-
->>>>>>> 621eaa28
                 old_child_hash = ancestor.hash
 
             await self._insert_root(tree_id=tree_id, node_hash=new_child_hash, status=status)
