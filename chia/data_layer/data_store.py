from __future__ import annotations

import contextlib
import copy
import itertools
import logging
from collections import defaultdict
from collections.abc import AsyncIterator, Awaitable
from contextlib import asynccontextmanager
from dataclasses import dataclass, replace
from pathlib import Path
from typing import Any, BinaryIO, Callable, Optional, Union

import aiosqlite
<<<<<<< HEAD
import chia_rs.datalayer
from chia_rs.datalayer import KeyId, TreeIndex, ValueId
=======
from chia_rs.datalayer import KeyAlreadyPresentError, KeyId, TreeIndex, ValueId
>>>>>>> c6d78c38

from chia.data_layer.data_layer_errors import KeyNotFoundError, MerkleBlobNotFoundError, TreeGenerationIncrementingError
from chia.data_layer.data_layer_util import (
    DiffData,
    InsertResult,
    InternalNode,
    KeysPaginationData,
    KeysValuesCompressed,
    KeysValuesPaginationData,
    KVDiffPaginationData,
    Node,
    NodeType,
    OperationType,
    ProofOfInclusionHint,
    Root,
    SerializedNode,
    ServerInfo,
    Side,
    Status,
    Subscription,
    TerminalNode,
    Unspecified,
    get_delta_filename_path,
    get_hashes_for_page,
    internal_hash,
    key_hash,
    leaf_hash,
    row_to_node,
    unspecified,
)
from chia.data_layer.util.merkle_blob import (
    KeyOrValueId,
    MerkleBlob,
    RawInternalMerkleNode,
    RawLeafMerkleNode,
)
from chia.types.blockchain_format.sized_bytes import bytes32
from chia.util.batches import to_batches
from chia.util.db_wrapper import SQLITE_MAX_VARIABLE_NUMBER, DBWrapper2
from chia.util.lru_cache import LRUCache

log = logging.getLogger(__name__)


# TODO: review exceptions for values that shouldn't be displayed
# TODO: pick exception types other than Exception

MerkleBlobHint = Union[MerkleBlob, chia_rs.datalayer.MerkleBlob]
LeafTypes = (RawLeafMerkleNode, chia_rs.datalayer.LeafNode)
InternalTypes = (RawInternalMerkleNode, chia_rs.datalayer.InternalNode)


@dataclass
class DataStore:
    """A key/value store with the pairs being terminal nodes in a CLVM object tree."""

    db_wrapper: DBWrapper2
    recent_merkle_blobs: LRUCache[bytes32, MerkleBlobHint]

    @classmethod
    @contextlib.asynccontextmanager
    async def managed(
        cls, database: Union[str, Path], uri: bool = False, sql_log_path: Optional[Path] = None
    ) -> AsyncIterator[DataStore]:
        async with DBWrapper2.managed(
            database=database,
            uri=uri,
            journal_mode="WAL",
            # Setting to FULL despite other locations being configurable.  If there are
            # performance issues we can consider other the implications of other options.
            synchronous="FULL",
            # If foreign key checking gets turned off, please add corresponding check
            # methods and enable foreign key checking in the tests.
            foreign_keys=True,
            row_factory=aiosqlite.Row,
            log_path=sql_log_path,
        ) as db_wrapper:
            recent_merkle_blobs: LRUCache[bytes32, MerkleBlobHint] = LRUCache(capacity=128)
            self = cls(db_wrapper=db_wrapper, recent_merkle_blobs=recent_merkle_blobs)

            async with db_wrapper.writer() as writer:
                await writer.execute(
                    f"""
                    CREATE TABLE IF NOT EXISTS root(
                        tree_id BLOB NOT NULL CHECK(length(tree_id) == 32),
                        generation INTEGER NOT NULL CHECK(generation >= 0),
                        node_hash BLOB,
                        status INTEGER NOT NULL CHECK(
                            {" OR ".join(f"status == {status}" for status in Status)}
                        ),
                        PRIMARY KEY(tree_id, generation)
                    )
                    """
                )
                await writer.execute(
                    """
                    CREATE TABLE IF NOT EXISTS subscriptions(
                        tree_id BLOB NOT NULL CHECK(length(tree_id) == 32),
                        url TEXT,
                        ignore_till INTEGER,
                        num_consecutive_failures INTEGER,
                        from_wallet tinyint CHECK(from_wallet == 0 OR from_wallet == 1),
                        PRIMARY KEY(tree_id, url)
                    )
                    """
                )
                await writer.execute(
                    """
                    CREATE TABLE IF NOT EXISTS schema(
                        version_id TEXT PRIMARY KEY,
                        applied_at TIMESTAMP NOT NULL DEFAULT CURRENT_TIMESTAMP
                    )
                    """
                )
                await writer.execute(
                    """
                    CREATE INDEX IF NOT EXISTS node_hash ON root(node_hash)
                    """
                )
                await writer.execute(
                    """
                    CREATE TABLE IF NOT EXISTS merkleblob(
                        hash BLOB,
                        blob BLOB,
                        store_id BLOB NOT NULL CHECK(length(store_id) == 32),
                        PRIMARY KEY(store_id, hash)
                    )
                    """
                )
                await writer.execute(
                    """
                    CREATE TABLE IF NOT EXISTS ids(
                        kv_id INTEGER PRIMARY KEY AUTOINCREMENT,
                        blob BLOB,
                        store_id BLOB NOT NULL CHECK(length(store_id) == 32)
                    )
                    """
                )
                await writer.execute(
                    """
                    CREATE TABLE IF NOT EXISTS nodes(
                        store_id BLOB NOT NULL CHECK(length(store_id) == 32),
                        hash BLOB NOT NULL,
                        root_hash BLOB NOT NULL,
                        generation INTEGER NOT NULL CHECK(generation >= 0),
                        idx INTEGER NOT NULL,
                        PRIMARY KEY(store_id, hash)
                    )
                    """
                )
                await writer.execute(
                    """
                    CREATE INDEX IF NOT EXISTS ids_blob_index ON ids(blob, store_id)
                    """
                )
                await writer.execute(
                    """
                    CREATE INDEX IF NOT EXISTS nodes_generation_index ON nodes(generation)
                    """
                )

            yield self

    @asynccontextmanager
    async def transaction(self) -> AsyncIterator[None]:
        async with self.db_wrapper.writer():
            yield

    async def insert_into_data_store_from_file(
        self,
        store_id: bytes32,
        root_hash: Optional[bytes32],
        filename: Path,
    ) -> None:
        internal_nodes: dict[bytes32, tuple[bytes32, bytes32]] = {}
        terminal_nodes: dict[bytes32, tuple[KeyId, ValueId]] = {}

        with open(filename, "rb") as reader:
            while True:
                chunk = b""
                while len(chunk) < 4:
                    size_to_read = 4 - len(chunk)
                    cur_chunk = reader.read(size_to_read)
                    if cur_chunk is None or cur_chunk == b"":
                        if size_to_read < 4:
                            raise Exception("Incomplete read of length.")
                        break
                    chunk += cur_chunk
                if chunk == b"":
                    break

                size = int.from_bytes(chunk, byteorder="big")
                serialize_nodes_bytes = b""
                while len(serialize_nodes_bytes) < size:
                    size_to_read = size - len(serialize_nodes_bytes)
                    cur_chunk = reader.read(size_to_read)
                    if cur_chunk is None or cur_chunk == b"":
                        raise Exception("Incomplete read of blob.")
                    serialize_nodes_bytes += cur_chunk
                serialized_node = SerializedNode.from_bytes(serialize_nodes_bytes)

                node_type = NodeType.TERMINAL if serialized_node.is_terminal else NodeType.INTERNAL
                if node_type == NodeType.INTERNAL:
                    node_hash = internal_hash(bytes32(serialized_node.value1), bytes32(serialized_node.value2))
                    internal_nodes[node_hash] = (bytes32(serialized_node.value1), bytes32(serialized_node.value2))
                else:
                    kid, vid = await self.add_key_value(serialized_node.value1, serialized_node.value2, store_id)
                    node_hash = leaf_hash(serialized_node.value1, serialized_node.value2)
                    terminal_nodes[node_hash] = (kid, vid)

        missing_hashes: list[bytes32] = []
        merkle_blob_queries: dict[bytes32, list[TreeIndex]] = defaultdict(list)

        for _, (left, right) in internal_nodes.items():
            for node_hash in (left, right):
                if node_hash not in internal_nodes and node_hash not in terminal_nodes:
                    missing_hashes.append(node_hash)

        # TODO: consider adding transactions around this code
        root = await self.get_tree_root(store_id=store_id)
        latest_blob = await self.get_merkle_blob(root.node_hash, read_only=True)
        known_hashes: dict[bytes32, TreeIndex] = {}
        if not latest_blob.empty():
            nodes = latest_blob.get_nodes_with_indexes()
            known_hashes = {node.hash: index for index, node in nodes}

        new_missing_hashes: list[bytes32] = []
        for hash in missing_hashes:
            if hash in known_hashes:
                assert root.node_hash is not None, "if root.node_hash were None then known_hashes would be empty"
                merkle_blob_queries[root.node_hash].append(known_hashes[hash])
            else:
                new_missing_hashes.append(hash)

        missing_hashes = new_missing_hashes
        if missing_hashes:
            async with self.db_wrapper.reader() as reader:
                cursor = await reader.execute(
                    "SELECT MAX(generation) FROM nodes WHERE store_id = ?",
                    (store_id,),
                )
                row = await cursor.fetchone()
                if row is None or row[0] is None:
                    current_generation = 0
                else:
                    current_generation = row[0]

        batch_size = min(500, SQLITE_MAX_VARIABLE_NUMBER - 10)

        while missing_hashes:
            found_hashes: set[bytes32] = set()
            async with self.db_wrapper.reader() as reader:
                for batch in to_batches(missing_hashes, batch_size):
                    placeholders = ",".join(["?"] * len(batch.entries))
                    query = f"""
                        SELECT hash, root_hash, idx
                        FROM nodes
                        WHERE store_id = ? AND hash IN ({placeholders})
                        LIMIT {len(placeholders)}
                    """

                    async with reader.execute(query, (store_id, *batch.entries)) as cursor:
                        rows = await cursor.fetchall()
                        for row in rows:
                            node_hash = bytes32(row["hash"])
                            root_hash_blob = bytes32(row["root_hash"])
                            index = TreeIndex(row["idx"])
                            if node_hash in found_hashes:
                                raise Exception("Internal error: duplicate node_hash found in nodes table")
                            merkle_blob_queries[root_hash_blob].append(index)
                            found_hashes.add(node_hash)

            missing_hashes = [hash for hash in missing_hashes if hash not in found_hashes]
            if missing_hashes:
                if current_generation < root.generation:
                    current_generation += 1
                else:
                    raise Exception("Invalid delta file, cannot find all the required hashes")

                await self.add_node_hashes(store_id, current_generation)
                log.info(f"Missing hashes: added old hashes from generation {current_generation}")

        for root_hash_blob, indexes in merkle_blob_queries.items():
            merkle_blob = await self.get_merkle_blob(root_hash_blob, read_only=True)
            for index in indexes:
                nodes = merkle_blob.get_nodes_with_indexes(index=index)
                index_to_hash = {index: bytes32(node.hash) for index, node in nodes}
                for _, node in nodes:
                    if isinstance(node, LeafTypes):
                        terminal_nodes[bytes32(node.hash)] = (node.key, node.value)
                    elif isinstance(node, InternalTypes):
                        internal_nodes[bytes32(node.hash)] = (index_to_hash[node.left], index_to_hash[node.right])

        merkle_blob = MerkleBlob.from_node_list(internal_nodes, terminal_nodes, root_hash)
        # Don't store these blob objects into cache, since their data structures are not calculated yet.
        await self.insert_root_from_merkle_blob(merkle_blob, store_id, Status.COMMITTED, update_cache=False)

    async def migrate_db(self, server_files_location: Path) -> None:
        async with self.db_wrapper.reader() as reader:
            cursor = await reader.execute("SELECT * FROM schema")
            rows = await cursor.fetchall()
            all_versions = {"v1.0", "v2.0"}

            for row in rows:
                version = row["version_id"]
                if version not in all_versions:
                    raise Exception("Unknown version")
                if version == "v2.0":
                    log.info(f"Found DB schema version {version}. No migration needed.")
                    return

        version = "v2.0"
        old_tables = ["node", "root", "ancestors"]
        all_stores = await self.get_store_ids()
        all_roots: list[list[Root]] = []
        for store_id in all_stores:
            try:
                root = await self.get_tree_root(store_id=store_id)
                roots = await self.get_roots_between(store_id, 1, root.generation)
                all_roots.append([*roots, root])
            except Exception as e:
                if "unable to find root for id, generation" in str(e):
                    log.error(f"Cannot find roots for {store_id}. Skipping it.")

        log.info(f"Initiating migration to version {version}. Found {len(all_roots)} stores to migrate")

        async with self.db_wrapper.writer(foreign_key_enforcement_enabled=False) as writer:
            await writer.execute(
                f"""
                CREATE TABLE IF NOT EXISTS new_root(
                    tree_id BLOB NOT NULL CHECK(length(tree_id) == 32),
                    generation INTEGER NOT NULL CHECK(generation >= 0),
                    node_hash BLOB,
                    status INTEGER NOT NULL CHECK(
                        {" OR ".join(f"status == {status}" for status in Status)}
                    ),
                    PRIMARY KEY(tree_id, generation)
                )
                """
            )
            for old_table in old_tables:
                await writer.execute(f"DROP TABLE IF EXISTS {old_table}")
            await writer.execute("ALTER TABLE new_root RENAME TO root")
            await writer.execute("INSERT INTO schema (version_id) VALUES (?)", (version,))
            log.info(f"Initialized new DB schema {version}.")

            for roots in all_roots:
                assert len(roots) > 0
                store_id = roots[0].store_id
                await self.create_tree(store_id=store_id, status=Status.COMMITTED)

                for root in roots:
                    recovery_filename: Optional[Path] = None

                    for group_by_store in (True, False):
                        filename = get_delta_filename_path(
                            server_files_location,
                            store_id,
                            bytes32([0] * 32) if root.node_hash is None else root.node_hash,
                            root.generation,
                            group_by_store,
                        )

                        if filename.exists():
                            log.info(f"Found filename {filename}. Recovering data from it")
                            recovery_filename = filename
                            break

                    if recovery_filename is None:
                        log.error(f"Cannot find any recovery file for root {root}")
                        break

                    try:
                        await self.insert_into_data_store_from_file(store_id, root.node_hash, recovery_filename)
                    except Exception as e:
                        log.error(f"Cannot recover data from {filename}: {e}")
                        break

    async def get_merkle_blob(
        self,
        root_hash: Optional[bytes32],
        read_only: bool = False,
        update_cache: bool = True,
    ) -> MerkleBlobHint:
        if root_hash is None:
            return MerkleBlob(blob=bytearray())

        existing_blob = self.recent_merkle_blobs.get(root_hash)
        if existing_blob is not None:
            return existing_blob if read_only else copy.deepcopy(existing_blob)

        async with self.db_wrapper.reader() as reader:
            cursor = await reader.execute(
                "SELECT blob FROM merkleblob WHERE hash == :root_hash",
                {
                    "root_hash": root_hash,
                },
            )

            row = await cursor.fetchone()

            if row is None:
                raise MerkleBlobNotFoundError(root_hash=root_hash)

            merkle_blob = MerkleBlob(blob=bytearray(row["blob"]))

            if update_cache:
                self.recent_merkle_blobs.put(root_hash, copy.deepcopy(merkle_blob))

            return merkle_blob

    async def insert_root_from_merkle_blob(
        self,
        merkle_blob: MerkleBlobHint,
        store_id: bytes32,
        status: Status,
        old_root: Optional[Root] = None,
        update_cache: bool = True,
    ) -> Root:
        if not merkle_blob.empty():
            merkle_blob.calculate_lazy_hashes()

        root_hash = merkle_blob.get_root_hash()
        if old_root is not None and old_root.node_hash == root_hash:
            raise ValueError("Changelist resulted in no change to tree data")

        if root_hash is not None:
            async with self.db_wrapper.writer() as writer:
                await writer.execute(
                    """
                    INSERT OR REPLACE INTO merkleblob (hash, blob, store_id)
                    VALUES (?, ?, ?)
                    """,
                    (root_hash, merkle_blob.blob, store_id),
                )
            if update_cache:
                self.recent_merkle_blobs.put(root_hash, copy.deepcopy(merkle_blob))

        return await self._insert_root(store_id, root_hash, status)

    async def get_kvid(self, blob: bytes, store_id: bytes32) -> Optional[KeyOrValueId]:
        async with self.db_wrapper.reader() as reader:
            cursor = await reader.execute(
                "SELECT kv_id FROM ids WHERE blob = ? AND store_id = ?",
                (
                    blob,
                    store_id,
                ),
            )
            row = await cursor.fetchone()

            if row is None:
                return None

            return KeyOrValueId(row[0])

    async def get_blob_from_kvid(self, kv_id: KeyOrValueId, store_id: bytes32) -> Optional[bytes]:
        async with self.db_wrapper.reader() as reader:
            cursor = await reader.execute(
                "SELECT blob FROM ids WHERE kv_id = ? AND store_id = ?",
                (
                    kv_id,
                    store_id,
                ),
            )
            row = await cursor.fetchone()

            if row is None:
                return None

            return bytes(row[0])

    async def get_terminal_node(self, kid: KeyId, vid: ValueId, store_id: bytes32) -> TerminalNode:
        key = await self.get_blob_from_kvid(kid.raw, store_id)
        value = await self.get_blob_from_kvid(vid.raw, store_id)
        if key is None or value is None:
            raise Exception("Cannot find the key/value pair")

        return TerminalNode(hash=leaf_hash(key, value), key=key, value=value)

    async def add_kvid(self, blob: bytes, store_id: bytes32) -> KeyOrValueId:
        kv_id = await self.get_kvid(blob, store_id)
        if kv_id is not None:
            return kv_id

        async with self.db_wrapper.writer() as writer:
            await writer.execute(
                "INSERT INTO ids (blob, store_id) VALUES (?, ?)",
                (
                    blob,
                    store_id,
                ),
            )

        kv_id = await self.get_kvid(blob, store_id)
        if kv_id is None:
            raise Exception("Internal error")
        return kv_id

    async def add_key_value(self, key: bytes, value: bytes, store_id: bytes32) -> tuple[KeyId, ValueId]:
        kid = KeyId(await self.add_kvid(key, store_id))
        vid = ValueId(await self.add_kvid(value, store_id))
        return (kid, vid)

    async def get_terminal_node_by_hash(
        self,
        node_hash: bytes32,
        store_id: bytes32,
        root_hash: Union[bytes32, Unspecified] = unspecified,
    ) -> TerminalNode:
        resolved_root_hash: Optional[bytes32]
        if root_hash is unspecified:
            root = await self.get_tree_root(store_id=store_id)
            resolved_root_hash = root.node_hash
        else:
            resolved_root_hash = root_hash

        merkle_blob = await self.get_merkle_blob(root_hash=resolved_root_hash)
        kid, vid = merkle_blob.get_node_by_hash(node_hash)
        return await self.get_terminal_node(kid, vid, store_id)

    async def get_first_generation(self, node_hash: bytes32, store_id: bytes32) -> Optional[int]:
        async with self.db_wrapper.reader() as reader:
            cursor = await reader.execute(
                "SELECT generation FROM nodes WHERE hash = ? AND store_id = ?",
                (
                    node_hash,
                    store_id,
                ),
            )

            row = await cursor.fetchone()
            if row is None:
                return None

            return int(row[0])

    async def get_existing_hashes(self, node_hashes: list[bytes32], store_id: bytes32) -> set[bytes32]:
        result: set[bytes32] = set()
        batch_size = min(500, SQLITE_MAX_VARIABLE_NUMBER - 10)

        for i in range(0, len(node_hashes), batch_size):
            chunk = node_hashes[i : i + batch_size]
            placeholders = ",".join(["?"] * len(chunk))
            query = f"SELECT hash FROM nodes WHERE store_id = ? AND hash IN ({placeholders}) LIMIT {len(chunk)}"

            async with self.db_wrapper.reader() as reader:
                async with reader.execute(query, (store_id, *chunk)) as cursor:
                    rows = await cursor.fetchall()
                    result.update(row["hash"] for row in rows)

        return result

    async def add_node_hash(
        self, store_id: bytes32, hash: bytes32, root_hash: bytes32, generation: int, index: TreeIndex
    ) -> None:
        async with self.db_wrapper.writer() as writer:
            await writer.execute(
                """
                INSERT INTO nodes(store_id, hash, root_hash, generation, idx)
                VALUES (?, ?, ?, ?, ?)
                """,
                (store_id, hash, root_hash, generation, index.raw),
            )

    async def add_node_hashes(self, store_id: bytes32, generation: Optional[int] = None) -> None:
        root = await self.get_tree_root(store_id=store_id, generation=generation)
        if root.node_hash is None:
            return

        merkle_blob = await self.get_merkle_blob(root_hash=root.node_hash, read_only=True, update_cache=False)
        hash_to_index = merkle_blob.get_hashes_indexes()

        existing_hashes = await self.get_existing_hashes(list(hash_to_index.keys()), store_id)
        for hash, index in hash_to_index.items():
            if hash not in existing_hashes:
                await self.add_node_hash(store_id, hash, root.node_hash, root.generation, index)

    async def _insert_root(
        self,
        store_id: bytes32,
        node_hash: Optional[bytes32],
        status: Status,
        generation: Optional[int] = None,
    ) -> Root:
        # This should be replaced by an SQLite schema level check.
        # https://github.com/Chia-Network/chia-blockchain/pull/9284
        store_id = bytes32(store_id)

        async with self.db_wrapper.writer() as writer:
            if generation is None:
                try:
                    existing_generation = await self.get_tree_generation(store_id=store_id)
                except Exception as e:
                    if not str(e).startswith("No generations found for store ID:"):
                        raise
                    generation = 0
                else:
                    generation = existing_generation + 1

            new_root = Root(
                store_id=store_id,
                node_hash=node_hash,
                generation=generation,
                status=status,
            )

            await writer.execute(
                """
                INSERT INTO root(tree_id, generation, node_hash, status)
                VALUES(:tree_id, :generation, :node_hash, :status)
                """,
                new_root.to_row(),
            )
            return new_root

    async def get_pending_root(self, store_id: bytes32) -> Optional[Root]:
        async with self.db_wrapper.reader() as reader:
            cursor = await reader.execute(
                """
                SELECT * FROM root WHERE tree_id == :tree_id
                AND status IN (:pending_status, :pending_batch_status) LIMIT 2
                """,
                {
                    "tree_id": store_id,
                    "pending_status": Status.PENDING.value,
                    "pending_batch_status": Status.PENDING_BATCH.value,
                },
            )

            row = await cursor.fetchone()

            if row is None:
                return None

            maybe_extra_result = await cursor.fetchone()
            if maybe_extra_result is not None:
                raise Exception(f"multiple pending roots found for id: {store_id.hex()}")

        return Root.from_row(row=row)

    async def clear_pending_roots(self, store_id: bytes32) -> Optional[Root]:
        async with self.db_wrapper.writer() as writer:
            pending_root = await self.get_pending_root(store_id=store_id)

            if pending_root is not None:
                await writer.execute(
                    "DELETE FROM root WHERE tree_id == :tree_id AND status IN (:pending_status, :pending_batch_status)",
                    {
                        "tree_id": store_id,
                        "pending_status": Status.PENDING.value,
                        "pending_batch_status": Status.PENDING_BATCH.value,
                    },
                )

        return pending_root

    async def shift_root_generations(self, store_id: bytes32, shift_size: int) -> None:
        async with self.db_wrapper.writer():
            root = await self.get_tree_root(store_id=store_id)
            for _ in range(shift_size):
                await self._insert_root(store_id=store_id, node_hash=root.node_hash, status=Status.COMMITTED)

    async def change_root_status(self, root: Root, status: Status = Status.PENDING) -> None:
        async with self.db_wrapper.writer() as writer:
            await writer.execute(
                "UPDATE root SET status = ? WHERE tree_id=? and generation = ?",
                (
                    status.value,
                    root.store_id,
                    root.generation,
                ),
            )

    async def check(self) -> None:
        for check in self._checks:
            await check(self)

    async def _check_roots_are_incrementing(self) -> None:
        async with self.db_wrapper.reader() as reader:
            cursor = await reader.execute("SELECT * FROM root ORDER BY tree_id, generation")
            roots = [Root.from_row(row=row) async for row in cursor]

            roots_by_tree: dict[bytes32, list[Root]] = defaultdict(list)
            for root in roots:
                roots_by_tree[root.store_id].append(root)

            bad_trees = []
            for store_id, roots in roots_by_tree.items():
                current_generation = roots[-1].generation
                expected_generations = list(range(current_generation + 1))
                actual_generations = [root.generation for root in roots]
                if actual_generations != expected_generations:
                    bad_trees.append(store_id)

            if len(bad_trees) > 0:
                raise TreeGenerationIncrementingError(store_ids=bad_trees)

    _checks: tuple[Callable[[DataStore], Awaitable[None]], ...] = (_check_roots_are_incrementing,)

    async def create_tree(self, store_id: bytes32, status: Status = Status.PENDING) -> bool:
        await self._insert_root(store_id=store_id, node_hash=None, status=status)

        return True

    async def table_is_empty(self, store_id: bytes32) -> bool:
        tree_root = await self.get_tree_root(store_id=store_id)

        return tree_root.node_hash is None

    async def get_store_ids(self) -> set[bytes32]:
        async with self.db_wrapper.reader() as reader:
            cursor = await reader.execute("SELECT DISTINCT tree_id FROM root")

            store_ids = {bytes32(row["tree_id"]) async for row in cursor}

        return store_ids

    async def get_tree_generation(self, store_id: bytes32) -> int:
        async with self.db_wrapper.reader() as reader:
            cursor = await reader.execute(
                "SELECT MAX(generation) FROM root WHERE tree_id == :tree_id AND status == :status",
                {"tree_id": store_id, "status": Status.COMMITTED.value},
            )
            row = await cursor.fetchone()

        if row is not None:
            generation: Optional[int] = row["MAX(generation)"]

            if generation is not None:
                return generation

        raise Exception(f"No generations found for store ID: {store_id.hex()}")

    async def get_tree_root(self, store_id: bytes32, generation: Optional[int] = None) -> Root:
        async with self.db_wrapper.reader() as reader:
            if generation is None:
                generation = await self.get_tree_generation(store_id=store_id)
            cursor = await reader.execute(
                """
                SELECT *
                FROM root
                WHERE tree_id == :tree_id AND generation == :generation AND status == :status
                LIMIT 1
                """,
                {"tree_id": store_id, "generation": generation, "status": Status.COMMITTED.value},
            )
            row = await cursor.fetchone()

            if row is None:
                raise Exception(f"unable to find root for id, generation: {store_id.hex()}, {generation}")

        return Root.from_row(row=row)

    async def get_all_pending_batches_roots(self) -> list[Root]:
        async with self.db_wrapper.reader() as reader:
            cursor = await reader.execute(
                """
                SELECT * FROM root WHERE status == :status
                """,
                {"status": Status.PENDING_BATCH.value},
            )
            roots = [Root.from_row(row=row) async for row in cursor]
            store_ids = [root.store_id for root in roots]
            if len(set(store_ids)) != len(store_ids):
                raise Exception("Internal error: multiple pending batches for a store")
            return roots

    async def store_id_exists(self, store_id: bytes32) -> bool:
        async with self.db_wrapper.reader() as reader:
            cursor = await reader.execute(
                "SELECT 1 FROM root WHERE tree_id == :tree_id AND status == :status LIMIT 1",
                {"tree_id": store_id, "status": Status.COMMITTED.value},
            )
            row = await cursor.fetchone()

        if row is None:
            return False
        return True

    async def get_roots_between(self, store_id: bytes32, generation_begin: int, generation_end: int) -> list[Root]:
        async with self.db_wrapper.reader() as reader:
            cursor = await reader.execute(
                "SELECT * FROM root WHERE tree_id == :tree_id "
                "AND generation >= :generation_begin AND generation < :generation_end ORDER BY generation ASC",
                {"tree_id": store_id, "generation_begin": generation_begin, "generation_end": generation_end},
            )
            roots = [Root.from_row(row=row) async for row in cursor]

        return roots

    async def get_last_tree_root_by_hash(
        self, store_id: bytes32, hash: Optional[bytes32], max_generation: Optional[int] = None
    ) -> Optional[Root]:
        async with self.db_wrapper.reader() as reader:
            max_generation_str = "AND generation < :max_generation " if max_generation is not None else ""
            node_hash_str = "AND node_hash == :node_hash " if hash is not None else "AND node_hash is NULL "
            cursor = await reader.execute(
                "SELECT * FROM root WHERE tree_id == :tree_id "
                f"{max_generation_str}"
                f"{node_hash_str}"
                "ORDER BY generation DESC LIMIT 1",
                {"tree_id": store_id, "node_hash": hash, "max_generation": max_generation},
            )
            row = await cursor.fetchone()

        if row is None:
            return None
        return Root.from_row(row=row)

    async def get_ancestors(
        self,
        node_hash: bytes32,
        store_id: bytes32,
        root_hash: Optional[bytes32] = None,
        generation: Optional[int] = None,
    ) -> list[InternalNode]:
        async with self.db_wrapper.reader():
            if root_hash is None:
                root = await self.get_tree_root(store_id=store_id, generation=generation)
                root_hash = root.node_hash
            if root_hash is None:
                raise Exception(f"Root hash is unspecified for store ID: {store_id.hex()}")

            merkle_blob = await self.get_merkle_blob(root_hash=root_hash)
            reference_kid, _ = merkle_blob.get_node_by_hash(node_hash)

        reference_index = merkle_blob.get_key_index(reference_kid)
        lineage = merkle_blob.get_lineage_with_indexes(reference_index)
        result: list[InternalNode] = []
        for index, node in itertools.islice(lineage, 1, None):
            assert isinstance(node, InternalTypes)
            result.append(
                InternalNode(
                    hash=node.hash,
                    left_hash=merkle_blob.get_hash_at_index(node.left),
                    right_hash=merkle_blob.get_hash_at_index(node.right),
                )
            )
        return result

    async def get_internal_nodes(self, store_id: bytes32, root_hash: Optional[bytes32] = None) -> list[InternalNode]:
        async with self.db_wrapper.reader() as reader:
            if root_hash is None:
                root = await self.get_tree_root(store_id=store_id)
                root_hash = root.node_hash
            cursor = await reader.execute(
                """
                WITH RECURSIVE
                    tree_from_root_hash(hash, node_type, left, right, key, value) AS (
                        SELECT node.* FROM node WHERE node.hash == :root_hash
                        UNION ALL
                        SELECT node.* FROM node, tree_from_root_hash WHERE node.hash == tree_from_root_hash.left
                        OR node.hash == tree_from_root_hash.right
                    )
                SELECT * FROM tree_from_root_hash
                WHERE node_type == :node_type
                """,
                {"root_hash": root_hash, "node_type": NodeType.INTERNAL},
            )

            internal_nodes: list[InternalNode] = []
            async for row in cursor:
                node = row_to_node(row=row)
                if not isinstance(node, InternalNode):
                    raise Exception(f"Unexpected internal node found: {node.hash.hex()}")
                internal_nodes.append(node)

        return internal_nodes

    async def get_keys_values(
        self,
        store_id: bytes32,
        root_hash: Union[bytes32, Unspecified] = unspecified,
    ) -> list[TerminalNode]:
        async with self.db_wrapper.reader():
            resolved_root_hash: Optional[bytes32]
            if root_hash is unspecified:
                root = await self.get_tree_root(store_id=store_id)
                resolved_root_hash = root.node_hash
            else:
                resolved_root_hash = root_hash

            try:
                merkle_blob = await self.get_merkle_blob(root_hash=resolved_root_hash)
            except MerkleBlobNotFoundError:
                return []

            kv_ids = merkle_blob.get_keys_values()

            terminal_nodes: list[TerminalNode] = []
            for kid, vid in kv_ids.items():
                terminal_node = await self.get_terminal_node(kid, vid, store_id)
                terminal_nodes.append(terminal_node)

        return terminal_nodes

    async def get_keys_values_compressed(
        self,
        store_id: bytes32,
        root_hash: Union[bytes32, Unspecified] = unspecified,
    ) -> KeysValuesCompressed:
        async with self.db_wrapper.reader():
            resolved_root_hash: Optional[bytes32]
            if root_hash is unspecified:
                root = await self.get_tree_root(store_id=store_id)
                resolved_root_hash = root.node_hash
            else:
                resolved_root_hash = root_hash

            keys_values_hashed: dict[bytes32, bytes32] = {}
            key_hash_to_length: dict[bytes32, int] = {}
            leaf_hash_to_length: dict[bytes32, int] = {}
            if resolved_root_hash is not None:
                try:
                    merkle_blob = await self.get_merkle_blob(root_hash=resolved_root_hash)
                except MerkleBlobNotFoundError:
                    return KeysValuesCompressed({}, {}, {}, resolved_root_hash)

                kv_ids = merkle_blob.get_keys_values()
                for kid, vid in kv_ids.items():
                    node = await self.get_terminal_node(kid, vid, store_id)

                    keys_values_hashed[key_hash(node.key)] = leaf_hash(node.key, node.value)
                    key_hash_to_length[key_hash(node.key)] = len(node.key)
                    leaf_hash_to_length[leaf_hash(node.key, node.value)] = len(node.key) + len(node.value)

            return KeysValuesCompressed(keys_values_hashed, key_hash_to_length, leaf_hash_to_length, resolved_root_hash)

    async def get_keys_paginated(
        self,
        store_id: bytes32,
        page: int,
        max_page_size: int,
        root_hash: Union[bytes32, Unspecified] = unspecified,
    ) -> KeysPaginationData:
        keys_values_compressed = await self.get_keys_values_compressed(store_id, root_hash)
        pagination_data = get_hashes_for_page(page, keys_values_compressed.key_hash_to_length, max_page_size)

        keys: list[bytes] = []
        for hash in pagination_data.hashes:
            leaf_hash = keys_values_compressed.keys_values_hashed[hash]
            node = await self.get_terminal_node_by_hash(leaf_hash, store_id, root_hash)
            assert isinstance(node, TerminalNode)
            keys.append(node.key)

        return KeysPaginationData(
            pagination_data.total_pages,
            pagination_data.total_bytes,
            keys,
            keys_values_compressed.root_hash,
        )

    async def get_keys_values_paginated(
        self,
        store_id: bytes32,
        page: int,
        max_page_size: int,
        root_hash: Union[bytes32, Unspecified] = unspecified,
    ) -> KeysValuesPaginationData:
        keys_values_compressed = await self.get_keys_values_compressed(store_id, root_hash)
        pagination_data = get_hashes_for_page(page, keys_values_compressed.leaf_hash_to_length, max_page_size)

        keys_values: list[TerminalNode] = []
        for hash in pagination_data.hashes:
            node = await self.get_terminal_node_by_hash(hash, store_id, root_hash)
            assert isinstance(node, TerminalNode)
            keys_values.append(node)

        return KeysValuesPaginationData(
            pagination_data.total_pages,
            pagination_data.total_bytes,
            keys_values,
            keys_values_compressed.root_hash,
        )

    async def get_kv_diff_paginated(
        self,
        store_id: bytes32,
        page: int,
        max_page_size: int,
        # NOTE: empty is expressed as zeros
        hash1: bytes32,
        hash2: bytes32,
    ) -> KVDiffPaginationData:
        old_pairs = await self.get_keys_values_compressed(store_id, hash1)
        if len(old_pairs.keys_values_hashed) == 0 and hash1 != bytes32.zeros:
            raise Exception(f"Unable to diff: Can't find keys and values for {hash1}")

        new_pairs = await self.get_keys_values_compressed(store_id, hash2)
        if len(new_pairs.keys_values_hashed) == 0 and hash2 != bytes32.zeros:
            raise Exception(f"Unable to diff: Can't find keys and values for {hash2}")

        old_pairs_leaf_hashes = {v for v in old_pairs.keys_values_hashed.values()}
        new_pairs_leaf_hashes = {v for v in new_pairs.keys_values_hashed.values()}
        insertions = {k for k in new_pairs_leaf_hashes if k not in old_pairs_leaf_hashes}
        deletions = {k for k in old_pairs_leaf_hashes if k not in new_pairs_leaf_hashes}
        lengths = {}
        for hash in insertions:
            lengths[hash] = new_pairs.leaf_hash_to_length[hash]
        for hash in deletions:
            lengths[hash] = old_pairs.leaf_hash_to_length[hash]

        pagination_data = get_hashes_for_page(page, lengths, max_page_size)
        kv_diff: list[DiffData] = []

        for hash in pagination_data.hashes:
            root_hash = hash2 if hash in insertions else hash1
            node = await self.get_terminal_node_by_hash(hash, store_id, root_hash)
            assert isinstance(node, TerminalNode)
            if hash in insertions:
                kv_diff.append(DiffData(OperationType.INSERT, node.key, node.value))
            else:
                kv_diff.append(DiffData(OperationType.DELETE, node.key, node.value))

        return KVDiffPaginationData(
            pagination_data.total_pages,
            pagination_data.total_bytes,
            kv_diff,
        )

    async def get_node_type(self, node_hash: bytes32) -> NodeType:
        async with self.db_wrapper.reader() as reader:
            cursor = await reader.execute(
                "SELECT node_type FROM node WHERE hash == :hash LIMIT 1",
                {"hash": node_hash},
            )
            raw_node_type = await cursor.fetchone()

        if raw_node_type is None:
            raise Exception(f"No node found for specified hash: {node_hash.hex()}")

        return NodeType(raw_node_type["node_type"])

    async def autoinsert(
        self,
        key: bytes,
        value: bytes,
        store_id: bytes32,
        status: Status = Status.PENDING,
        root: Optional[Root] = None,
    ) -> InsertResult:
        return await self.insert(
            key=key,
            value=value,
            store_id=store_id,
            reference_node_hash=None,
            side=None,
            status=status,
            root=root,
        )

    async def get_keys_values_dict(
        self,
        store_id: bytes32,
        root_hash: Union[bytes32, Unspecified] = unspecified,
    ) -> dict[bytes, bytes]:
        pairs = await self.get_keys_values(store_id=store_id, root_hash=root_hash)
        return {node.key: node.value for node in pairs}

    async def get_keys(
        self,
        store_id: bytes32,
        root_hash: Union[bytes32, Unspecified] = unspecified,
    ) -> list[bytes]:
        async with self.db_wrapper.reader():
            if root_hash is unspecified:
                root = await self.get_tree_root(store_id=store_id)
                resolved_root_hash = root.node_hash
            else:
                resolved_root_hash = root_hash

            try:
                merkle_blob = await self.get_merkle_blob(root_hash=resolved_root_hash)
            except MerkleBlobNotFoundError:
                return []

            kv_ids = merkle_blob.get_keys_values()
            keys: list[bytes] = []
            for kid in kv_ids.keys():
                key = await self.get_blob_from_kvid(kid.raw, store_id)
                if key is None:
                    raise Exception(f"Unknown key corresponding to KeyId: {kid}")
                keys.append(key)

        return keys

    def get_reference_kid_side(self, merkle_blob: MerkleBlobHint, seed: bytes32) -> tuple[KeyId, Side]:
        side_seed = bytes(seed)[0]
        side = Side.LEFT if side_seed < 128 else Side.RIGHT
        reference_node = merkle_blob.get_random_leaf_node(seed)
        kid = reference_node.key
        return (kid, side)

    async def get_terminal_node_from_kid(
        self, merkle_blob: MerkleBlobHint, kid: KeyId, store_id: bytes32
    ) -> TerminalNode:
        index = merkle_blob.get_key_index(kid)
        raw_node = merkle_blob.get_raw_node(index)
        assert isinstance(raw_node, LeafTypes)
        return await self.get_terminal_node(raw_node.key, raw_node.value, store_id)

    async def get_terminal_node_for_seed(self, seed: bytes32, store_id: bytes32) -> Optional[TerminalNode]:
        root = await self.get_tree_root(store_id=store_id)
        if root is None or root.node_hash is None:
            return None

        merkle_blob = await self.get_merkle_blob(root.node_hash)
        assert not merkle_blob.empty()
        kid, _ = self.get_reference_kid_side(merkle_blob, seed)
        return await self.get_terminal_node_from_kid(merkle_blob, kid, store_id)

    async def insert(
        self,
        key: bytes,
        value: bytes,
        store_id: bytes32,
        reference_node_hash: Optional[bytes32] = None,
        side: Optional[Side] = None,
        status: Status = Status.PENDING,
        root: Optional[Root] = None,
    ) -> InsertResult:
        async with self.db_wrapper.writer():
            if root is None:
                root = await self.get_tree_root(store_id=store_id)
            merkle_blob = await self.get_merkle_blob(root_hash=root.node_hash)

            kid, vid = await self.add_key_value(key, value, store_id)
            hash = leaf_hash(key, value)
            reference_kid = None
            if reference_node_hash is not None:
                reference_kid, _ = merkle_blob.get_node_by_hash(reference_node_hash)

            was_empty = root.node_hash is None
            if not was_empty and reference_kid is None:
                if side is not None:
                    raise Exception("Side specified without reference node hash")

                seed = leaf_hash(key=key, value=value)
                reference_kid, side = self.get_reference_kid_side(merkle_blob, seed)

            merkle_blob.insert(kid, vid, hash, reference_kid, side)

            new_root = await self.insert_root_from_merkle_blob(merkle_blob, store_id, status)
            return InsertResult(node_hash=hash, root=new_root)

    async def delete(
        self,
        key: bytes,
        store_id: bytes32,
        status: Status = Status.PENDING,
        root: Optional[Root] = None,
    ) -> Optional[Root]:
        async with self.db_wrapper.writer():
            if root is None:
                root = await self.get_tree_root(store_id=store_id)
            merkle_blob = await self.get_merkle_blob(root_hash=root.node_hash)

            kid = await self.get_kvid(key, store_id)
            if kid is not None:
                merkle_blob.delete(KeyId(kid))

            new_root = await self.insert_root_from_merkle_blob(merkle_blob, store_id, status)

        return new_root

    async def upsert(
        self,
        key: bytes,
        new_value: bytes,
        store_id: bytes32,
        status: Status = Status.PENDING,
        root: Optional[Root] = None,
    ) -> InsertResult:
        async with self.db_wrapper.writer():
            if root is None:
                root = await self.get_tree_root(store_id=store_id)
            merkle_blob = await self.get_merkle_blob(root_hash=root.node_hash)

            kid, vid = await self.add_key_value(key, new_value, store_id)
            hash = leaf_hash(key, new_value)
            merkle_blob.upsert(kid, vid, hash)

            new_root = await self.insert_root_from_merkle_blob(merkle_blob, store_id, status)
            return InsertResult(node_hash=hash, root=new_root)

    async def insert_batch(
        self,
        store_id: bytes32,
        changelist: list[dict[str, Any]],
        status: Status = Status.PENDING,
        enable_batch_autoinsert: bool = True,
    ) -> Optional[bytes32]:
        async with self.transaction():
            old_root = await self.get_tree_root(store_id=store_id)
            pending_root = await self.get_pending_root(store_id=store_id)
            if pending_root is not None:
                if pending_root.status == Status.PENDING_BATCH:
                    # We have an unfinished batch, continue the current batch on top of it.
                    if pending_root.generation != old_root.generation + 1:
                        raise Exception("Internal error")
                    old_root = pending_root
                    await self.clear_pending_roots(store_id)
                else:
                    raise Exception("Internal error")

            merkle_blob = await self.get_merkle_blob(root_hash=old_root.node_hash)

            key_hash_frequency: dict[bytes32, int] = {}
            first_action: dict[bytes32, str] = {}
            last_action: dict[bytes32, str] = {}

            for change in changelist:
                key = change["key"]
                hash = key_hash(key)
                key_hash_frequency[hash] = key_hash_frequency.get(hash, 0) + 1
                if hash not in first_action:
                    first_action[hash] = change["action"]
                last_action[hash] = change["action"]

            batch_keys_values: list[tuple[KeyId, ValueId]] = []
            batch_hashes: list[bytes32] = []

            for change in changelist:
                if change["action"] == "insert":
                    key = change["key"]
                    value = change["value"]

                    reference_node_hash = change.get("reference_node_hash", None)
                    side = change.get("side", None)
                    reference_kid: Optional[KeyId] = None
                    if reference_node_hash is not None:
                        reference_kid, _ = merkle_blob.get_node_by_hash(reference_node_hash)

                    key_hashed = key_hash(key)
                    kid, vid = await self.add_key_value(key, value, store_id)
<<<<<<< HEAD
                    try:
                        merkle_blob.get_key_index(kid)
                    except (KeyError, chia_rs.datalayer.UnknownKeyError):
                        pass
                    else:
                        raise Exception(f"Key already present: {key.hex()}")
=======
                    if merkle_blob.key_exists(kid):
                        raise KeyAlreadyPresentError(kid)
>>>>>>> c6d78c38
                    hash = leaf_hash(key, value)

                    if reference_node_hash is None and side is None:
                        if enable_batch_autoinsert and reference_kid is None:
                            if key_hash_frequency[key_hashed] == 1 or (
                                key_hash_frequency[key_hashed] == 2 and first_action[key_hashed] == "delete"
                            ):
                                batch_keys_values.append((kid, vid))
                                batch_hashes.append(hash)
                                continue
                        if not merkle_blob.empty():
                            seed = leaf_hash(key=key, value=value)
                            reference_kid, side = self.get_reference_kid_side(merkle_blob, seed)

                    merkle_blob.insert(kid, vid, hash, reference_kid, side)
                elif change["action"] == "delete":
                    key = change["key"]
                    deletion_kid = await self.get_kvid(key, store_id)
                    if deletion_kid is not None:
                        merkle_blob.delete(KeyId(deletion_kid))
                elif change["action"] == "upsert":
                    key = change["key"]
                    new_value = change["value"]
                    kid, vid = await self.add_key_value(key, new_value, store_id)
                    hash = leaf_hash(key, new_value)
                    merkle_blob.upsert(kid, vid, hash)
                else:
                    raise Exception(f"Operation in batch is not insert or delete: {change}")

            if len(batch_keys_values) > 0:
                merkle_blob.batch_insert(batch_keys_values, batch_hashes)

            new_root = await self.insert_root_from_merkle_blob(merkle_blob, store_id, status, old_root)
            return new_root.node_hash

    async def _get_one_ancestor(
        self,
        node_hash: bytes32,
        store_id: bytes32,
        generation: Optional[int] = None,
    ) -> Optional[InternalNode]:
        async with self.db_wrapper.reader() as reader:
            if generation is None:
                generation = await self.get_tree_generation(store_id=store_id)
            cursor = await reader.execute(
                """
                SELECT * from node INNER JOIN (
                    SELECT ancestors.ancestor AS hash, MAX(ancestors.generation) AS generation
                    FROM ancestors
                    WHERE ancestors.hash == :hash
                    AND ancestors.tree_id == :tree_id
                    AND ancestors.generation <= :generation
                    GROUP BY hash
                ) asc on asc.hash == node.hash
                """,
                {"hash": node_hash, "tree_id": store_id, "generation": generation},
            )
            row = await cursor.fetchone()
            if row is None:
                return None
            return InternalNode.from_row(row=row)

    async def _get_one_ancestor_multiple_hashes(
        self,
        node_hashes: list[bytes32],
        store_id: bytes32,
        generation: Optional[int] = None,
    ) -> list[InternalNode]:
        async with self.db_wrapper.reader() as reader:
            node_hashes_place_holders = ",".join("?" for _ in node_hashes)
            if generation is None:
                generation = await self.get_tree_generation(store_id=store_id)
            cursor = await reader.execute(
                f"""
                SELECT * from node INNER JOIN (
                    SELECT ancestors.ancestor AS hash, MAX(ancestors.generation) AS generation
                    FROM ancestors
                    WHERE ancestors.hash IN ({node_hashes_place_holders})
                    AND ancestors.tree_id == ?
                    AND ancestors.generation <= ?
                    GROUP BY hash
                ) asc on asc.hash == node.hash
                """,
                [*node_hashes, store_id, generation],
            )
            rows = await cursor.fetchall()
            return [InternalNode.from_row(row=row) for row in rows]

    async def get_node_by_key(
        self,
        key: bytes,
        store_id: bytes32,
        root_hash: Union[bytes32, Unspecified] = unspecified,
    ) -> TerminalNode:
        async with self.db_wrapper.reader():
            resolved_root_hash: Optional[bytes32]
            if root_hash is unspecified:
                root = await self.get_tree_root(store_id=store_id)
                resolved_root_hash = root.node_hash
            else:
                resolved_root_hash = root_hash

            try:
                merkle_blob = await self.get_merkle_blob(root_hash=resolved_root_hash)
            except MerkleBlobNotFoundError:
                raise KeyNotFoundError(key=key)

            kvid = await self.get_kvid(key, store_id)
            if kvid is None:
                raise KeyNotFoundError(key=key)
            kid = KeyId(kvid)
            return await self.get_terminal_node_from_kid(merkle_blob, kid, store_id)

    async def get_node(self, node_hash: bytes32) -> Node:
        async with self.db_wrapper.reader() as reader:
            cursor = await reader.execute("SELECT * FROM node WHERE hash == :hash LIMIT 1", {"hash": node_hash})
            row = await cursor.fetchone()

        if row is None:
            raise Exception(f"Node not found for requested hash: {node_hash.hex()}")

        node = row_to_node(row=row)
        return node

    async def get_tree_as_nodes(self, store_id: bytes32) -> Node:
        async with self.db_wrapper.reader():
            root = await self.get_tree_root(store_id=store_id)
            # TODO: consider actual proper behavior
            assert root.node_hash is not None

            merkle_blob = await self.get_merkle_blob(root_hash=root.node_hash)

            nodes = merkle_blob.get_nodes_with_indexes()
            hash_to_node: dict[bytes32, Node] = {}
            tree_node: Node
            for _, node in reversed(nodes):
                if isinstance(node, InternalTypes):
                    left_hash = merkle_blob.get_hash_at_index(node.left)
                    right_hash = merkle_blob.get_hash_at_index(node.right)
                    tree_node = InternalNode.from_child_nodes(
                        left=hash_to_node[left_hash], right=hash_to_node[right_hash]
                    )
                else:
                    assert isinstance(node, LeafTypes)
                    tree_node = await self.get_terminal_node(node.key, node.value, store_id)
                hash_to_node[bytes32(node.hash)] = tree_node

            root_node = hash_to_node[root.node_hash]

        return root_node

    async def get_proof_of_inclusion_by_hash(
        self,
        node_hash: bytes32,
        store_id: bytes32,
        root_hash: Optional[bytes32] = None,
    ) -> ProofOfInclusionHint:
        if root_hash is None:
            root = await self.get_tree_root(store_id=store_id)
            root_hash = root.node_hash
        merkle_blob = await self.get_merkle_blob(root_hash=root_hash)
        kid, _ = merkle_blob.get_node_by_hash(node_hash)
        return merkle_blob.get_proof_of_inclusion(kid)

    async def get_proof_of_inclusion_by_key(
        self,
        key: bytes,
        store_id: bytes32,
    ) -> ProofOfInclusionHint:
        root = await self.get_tree_root(store_id=store_id)
        merkle_blob = await self.get_merkle_blob(root_hash=root.node_hash)
        kvid = await self.get_kvid(key, store_id)
        if kvid is None:
            raise Exception(f"Cannot find key: {key.hex()}")
        kid = KeyId(kvid)
        return merkle_blob.get_proof_of_inclusion(kid)

    async def write_tree_to_file(
        self,
        root: Root,
        node_hash: bytes32,
        store_id: bytes32,
        deltas_only: bool,
        writer: BinaryIO,
        merkle_blob: Optional[MerkleBlobHint] = None,
        hash_to_index: Optional[dict[bytes32, TreeIndex]] = None,
        existing_hashes: Optional[set[bytes32]] = None,
    ) -> None:
        if node_hash == bytes32.zeros:
            return

        if merkle_blob is None:
            merkle_blob = await self.get_merkle_blob(root.node_hash)
        if hash_to_index is None:
            hash_to_index = merkle_blob.get_hashes_indexes()
        if existing_hashes is None:
            if root.generation == 0:
                existing_hashes = set()
            else:
                previous_root = await self.get_tree_root(store_id=store_id, generation=root.generation - 1)
                previous_merkle_blob = await self.get_merkle_blob(previous_root.node_hash)
                previous_hashes_indexes = previous_merkle_blob.get_hashes_indexes()
                existing_hashes = {hash for hash in previous_hashes_indexes.keys()}

        if deltas_only:
            if node_hash in existing_hashes:
                return

        raw_index = hash_to_index[node_hash]
        raw_node = merkle_blob.get_raw_node(raw_index)

        to_write = b""
        if isinstance(raw_node, InternalTypes):
            left_hash = merkle_blob.get_hash_at_index(raw_node.left)
            right_hash = merkle_blob.get_hash_at_index(raw_node.right)
            await self.write_tree_to_file(
                root, left_hash, store_id, deltas_only, writer, merkle_blob, hash_to_index, existing_hashes
            )
            await self.write_tree_to_file(
                root, right_hash, store_id, deltas_only, writer, merkle_blob, hash_to_index, existing_hashes
            )
            to_write = bytes(SerializedNode(False, bytes(left_hash), bytes(right_hash)))
        elif isinstance(raw_node, LeafTypes):
            node = await self.get_terminal_node(raw_node.key, raw_node.value, store_id)
            to_write = bytes(SerializedNode(True, node.key, node.value))
        else:
            raise Exception(f"Node is neither InternalNode nor TerminalNode: {raw_node}")

        writer.write(len(to_write).to_bytes(4, byteorder="big"))
        writer.write(to_write)

    async def update_subscriptions_from_wallet(self, store_id: bytes32, new_urls: list[str]) -> None:
        async with self.db_wrapper.writer() as writer:
            cursor = await writer.execute(
                "SELECT * FROM subscriptions WHERE from_wallet == 1 AND tree_id == :tree_id",
                {
                    "tree_id": store_id,
                },
            )
            old_urls = [row["url"] async for row in cursor]
            cursor = await writer.execute(
                "SELECT * FROM subscriptions WHERE from_wallet == 0 AND tree_id == :tree_id",
                {
                    "tree_id": store_id,
                },
            )
            from_subscriptions_urls = {row["url"] async for row in cursor}
            additions = {url for url in new_urls if url not in old_urls}
            removals = [url for url in old_urls if url not in new_urls]
            for url in removals:
                await writer.execute(
                    "DELETE FROM subscriptions WHERE url == :url AND tree_id == :tree_id",
                    {
                        "url": url,
                        "tree_id": store_id,
                    },
                )
            for url in additions:
                if url not in from_subscriptions_urls:
                    await writer.execute(
                        "INSERT INTO subscriptions(tree_id, url, ignore_till, num_consecutive_failures, from_wallet) "
                        "VALUES (:tree_id, :url, 0, 0, 1)",
                        {
                            "tree_id": store_id,
                            "url": url,
                        },
                    )

    async def subscribe(self, subscription: Subscription) -> None:
        async with self.db_wrapper.writer() as writer:
            # Add a fake subscription, so we always have the store_id, even with no URLs.
            await writer.execute(
                "INSERT INTO subscriptions(tree_id, url, ignore_till, num_consecutive_failures, from_wallet) "
                "VALUES (:tree_id, NULL, NULL, NULL, 0)",
                {
                    "tree_id": subscription.store_id,
                },
            )
            all_subscriptions = await self.get_subscriptions()
            old_subscription = next(
                (
                    old_subscription
                    for old_subscription in all_subscriptions
                    if old_subscription.store_id == subscription.store_id
                ),
                None,
            )
            old_urls = set()
            if old_subscription is not None:
                old_urls = {server_info.url for server_info in old_subscription.servers_info}
            new_servers = [server_info for server_info in subscription.servers_info if server_info.url not in old_urls]
            for server_info in new_servers:
                await writer.execute(
                    "INSERT INTO subscriptions(tree_id, url, ignore_till, num_consecutive_failures, from_wallet) "
                    "VALUES (:tree_id, :url, :ignore_till, :num_consecutive_failures, 0)",
                    {
                        "tree_id": subscription.store_id,
                        "url": server_info.url,
                        "ignore_till": server_info.ignore_till,
                        "num_consecutive_failures": server_info.num_consecutive_failures,
                    },
                )

    async def remove_subscriptions(self, store_id: bytes32, urls: list[str]) -> None:
        async with self.db_wrapper.writer() as writer:
            for url in urls:
                await writer.execute(
                    "DELETE FROM subscriptions WHERE tree_id == :tree_id AND url == :url",
                    {
                        "tree_id": store_id,
                        "url": url,
                    },
                )

    async def unsubscribe(self, store_id: bytes32) -> None:
        async with self.db_wrapper.writer() as writer:
            await writer.execute(
                "DELETE FROM subscriptions WHERE tree_id == :tree_id",
                {"tree_id": store_id},
            )
            await writer.execute(
                "DELETE FROM merkleblob WHERE store_id == :store_id",
                {"store_id": store_id},
            )
            await writer.execute(
                "DELETE FROM ids WHERE store_id == :store_id",
                {"store_id": store_id},
            )
            await writer.execute(
                "DELETE FROM nodes WHERE store_id == :store_id",
                {"store_id": store_id},
            )

    async def rollback_to_generation(self, store_id: bytes32, target_generation: int) -> None:
        async with self.db_wrapper.writer() as writer:
            await writer.execute(
                "DELETE FROM root WHERE tree_id == :tree_id AND generation > :target_generation",
                {"tree_id": store_id, "target_generation": target_generation},
            )
            await writer.execute(
                "DELETE FROM nodes WHERE store_id == :store_id AND generation > :target_generation",
                {"store_id": store_id, "target_generation": target_generation},
            )

    async def update_server_info(self, store_id: bytes32, server_info: ServerInfo) -> None:
        async with self.db_wrapper.writer() as writer:
            await writer.execute(
                "UPDATE subscriptions SET ignore_till = :ignore_till, "
                "num_consecutive_failures = :num_consecutive_failures WHERE tree_id = :tree_id AND url = :url",
                {
                    "ignore_till": server_info.ignore_till,
                    "num_consecutive_failures": server_info.num_consecutive_failures,
                    "tree_id": store_id,
                    "url": server_info.url,
                },
            )

    async def received_incorrect_file(self, store_id: bytes32, server_info: ServerInfo, timestamp: int) -> None:
        SEVEN_DAYS_BAN = 7 * 24 * 60 * 60
        new_server_info = replace(
            server_info,
            num_consecutive_failures=server_info.num_consecutive_failures + 1,
            ignore_till=max(server_info.ignore_till, timestamp + SEVEN_DAYS_BAN),
        )
        await self.update_server_info(store_id, new_server_info)

    async def received_correct_file(self, store_id: bytes32, server_info: ServerInfo) -> None:
        new_server_info = replace(
            server_info,
            num_consecutive_failures=0,
        )
        await self.update_server_info(store_id, new_server_info)

    async def server_misses_file(self, store_id: bytes32, server_info: ServerInfo, timestamp: int) -> ServerInfo:
        # Max banned time is 1 hour.
        BAN_TIME_BY_MISSING_COUNT = [5 * 60] * 3 + [15 * 60] * 3 + [30 * 60] * 2 + [60 * 60]
        index = min(server_info.num_consecutive_failures, len(BAN_TIME_BY_MISSING_COUNT) - 1)
        new_server_info = replace(
            server_info,
            num_consecutive_failures=server_info.num_consecutive_failures + 1,
            ignore_till=max(server_info.ignore_till, timestamp + BAN_TIME_BY_MISSING_COUNT[index]),
        )
        await self.update_server_info(store_id, new_server_info)
        return new_server_info

    async def get_available_servers_for_store(self, store_id: bytes32, timestamp: int) -> list[ServerInfo]:
        subscriptions = await self.get_subscriptions()
        subscription = next((subscription for subscription in subscriptions if subscription.store_id == store_id), None)
        if subscription is None:
            return []
        servers_info = []
        for server_info in subscription.servers_info:
            if timestamp > server_info.ignore_till:
                servers_info.append(server_info)
        return servers_info

    async def get_subscriptions(self) -> list[Subscription]:
        subscriptions: list[Subscription] = []

        async with self.db_wrapper.reader() as reader:
            cursor = await reader.execute(
                "SELECT * from subscriptions",
            )
            async for row in cursor:
                store_id = bytes32(row["tree_id"])
                url = row["url"]
                ignore_till = row["ignore_till"]
                num_consecutive_failures = row["num_consecutive_failures"]
                subscription = next(
                    (subscription for subscription in subscriptions if subscription.store_id == store_id), None
                )
                if subscription is None:
                    if url is not None and num_consecutive_failures is not None and ignore_till is not None:
                        subscriptions.append(
                            Subscription(store_id, [ServerInfo(url, num_consecutive_failures, ignore_till)])
                        )
                    else:
                        subscriptions.append(Subscription(store_id, []))
                else:
                    if url is not None and num_consecutive_failures is not None and ignore_till is not None:
                        new_servers_info = subscription.servers_info
                        new_servers_info.append(ServerInfo(url, num_consecutive_failures, ignore_till))
                        new_subscription = replace(subscription, servers_info=new_servers_info)
                        subscriptions.remove(subscription)
                        subscriptions.append(new_subscription)

        return subscriptions

    async def get_kv_diff(
        self,
        store_id: bytes32,
        # NOTE: empty is expressed as zeros
        hash_1: bytes32,
        hash_2: bytes32,
    ) -> set[DiffData]:
        async with self.db_wrapper.reader():
            old_pairs = set(await self.get_keys_values(store_id, hash_1))
            if len(old_pairs) == 0 and hash_1 != bytes32.zeros:
                raise Exception(f"Unable to diff: Can't find keys and values for {hash_1}")

            new_pairs = set(await self.get_keys_values(store_id, hash_2))
            if len(new_pairs) == 0 and hash_2 != bytes32.zeros:
                raise Exception(f"Unable to diff: Can't find keys and values for {hash_2}")

            insertions = {
                DiffData(type=OperationType.INSERT, key=node.key, value=node.value)
                for node in new_pairs
                if node not in old_pairs
            }
            deletions = {
                DiffData(type=OperationType.DELETE, key=node.key, value=node.value)
                for node in old_pairs
                if node not in new_pairs
            }
            return set.union(insertions, deletions)<|MERGE_RESOLUTION|>--- conflicted
+++ resolved
@@ -12,12 +12,8 @@
 from typing import Any, BinaryIO, Callable, Optional, Union
 
 import aiosqlite
-<<<<<<< HEAD
 import chia_rs.datalayer
-from chia_rs.datalayer import KeyId, TreeIndex, ValueId
-=======
 from chia_rs.datalayer import KeyAlreadyPresentError, KeyId, TreeIndex, ValueId
->>>>>>> c6d78c38
 
 from chia.data_layer.data_layer_errors import KeyNotFoundError, MerkleBlobNotFoundError, TreeGenerationIncrementingError
 from chia.data_layer.data_layer_util import (
@@ -1254,17 +1250,12 @@
 
                     key_hashed = key_hash(key)
                     kid, vid = await self.add_key_value(key, value, store_id)
-<<<<<<< HEAD
                     try:
                         merkle_blob.get_key_index(kid)
                     except (KeyError, chia_rs.datalayer.UnknownKeyError):
                         pass
                     else:
-                        raise Exception(f"Key already present: {key.hex()}")
-=======
-                    if merkle_blob.key_exists(kid):
                         raise KeyAlreadyPresentError(kid)
->>>>>>> c6d78c38
                     hash = leaf_hash(key, value)
 
                     if reference_node_hash is None and side is None:
