--- conflicted
+++ resolved
@@ -1201,13 +1201,8 @@
                     first_action[hash] = change["action"]
                 last_action[hash] = change["action"]
 
-<<<<<<< HEAD
             batch_keys_values: list[tuple[KeyId, ValueId]] = []
-            batch_hashes: list[bytes] = []
-=======
-            batch_keys_values: list[tuple[KVId, KVId]] = []
             batch_hashes: list[bytes32] = []
->>>>>>> b484368d
 
             for change in changelist:
                 if change["action"] == "insert":
